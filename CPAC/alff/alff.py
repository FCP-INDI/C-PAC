--- conflicted
+++ resolved
@@ -299,13 +299,8 @@
     alff.get_node('hp_input').iterables = ('hp', alff.inputs.hp_input.hp)
     alff.get_node('lp_input').iterables = ('lp', alff.inputs.lp_input.lp)
 
-<<<<<<< HEAD
     node, out = strat_pool.get_data(["space-template_desc-denoisedNofilt_bold",
                                      "space-template_desc-preproc_bold"])
-=======
-    node, out = strat_pool.get_data([
-        "space-template_desc-denoisedNofilt_bold"])
->>>>>>> 1b626cb6
     wf.connect(node, out, alff, 'inputspec.rest_res')
 
     node, out = strat_pool.get_data("space-template_desc-bold_mask")
