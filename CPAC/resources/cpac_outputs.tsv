--- conflicted
+++ resolved
@@ -1,413 +1,204 @@
-<<<<<<< HEAD
-Resource	Type	Space	Sub-Directory	File	To Smooth	To z-std	4D Time Series	Optional: Debugging	Multi-File
-alff	alff	functional	func	NIfTI	Yes	Yes			
-desc-sm_alff	alff	functional	func	NIfTI		Yes			
-desc-sm-zstd_alff	alff	functional	func	NIfTI					
-desc-zstd_alff	alff	functional	func	NIfTI					
-space-template_alff	alff	template	func	NIfTI	Yes	Yes			
-space-template_desc-sm_alff	alff	template	func	NIfTI		Yes			
-space-template_desc-sm-zstd_alff	alff	template	func	NIfTI					
-space-template_desc-zstd_alff	alff	template	func	NIfTI					
-desc-brain_bold	bold	functional	func	NIfTI			Yes	Yes	
-desc-cleaned_bold	bold	functional	func	NifTI			Yes	Yes	
-desc-mean_bold	bold	functional	func	NIfTI					
-desc-motion_bold	bold	functional	func	NIfTI			Yes	Yes	
-desc-preproc_bold	bold	functional	func	NIfTI			Yes		
-desc-sm_bold	bold	functional	func	NIfTI			Yes	Yes	
-space-EPItemplate_bold	bold	EPI template	func	NIfTI			Yes		
-space-EPItemplate_desc-brain_bold	bold	EPI template	func	NIfTI			Yes		
-space-EPItemplate_desc-cleaned_bold	bold	EPI template	func	NIfTI			Yes		
-space-EPItemplate_desc-mean_bold	bold	EPI template	func	NIfTI					
-space-EPItemplate_desc-preproc_bold	bold	EPI template	func	NIfTI			Yes		
-space-symtemplate_desc-sm_bold	bold	symmetric template	func	NIfTI			Yes	Yes	
-space-T1w_desc-mean_bold	bold	T1w	func	NIfTI					
-space-template_bold	bold	template	func	NIfTI			Yes		
-space-template_desc-brain_bold	bold	template	func	NIfTI			Yes		
-space-template_desc-cleaned_bold	bold	template	func	NIfTI			Yes		
-space-template_desc-mean_bold	bold	template	func	NIfTI					
-space-template_desc-preproc_bold	bold	template	func	NIfTI			Yes		
-desc-DualReg_correlations	correlation	template	func	NIfTI					
-desc-MeanSCA_correlations	correlation	template	func	NIfTI					
-desc-MultReg_correlations	correlation	template	func	NIfTI					
-desc-ndmg_correlations	correlation	template	func	NIfTI					
-space-template_desc-binarized_degree-centrality	degree-centrality	template	func	NIfTI	Yes	Yes			
-space-template_desc-binarized-sm_degree-centrality	degree-centrality	template	func	NIfTI		Yes			
-space-template_desc-binarized-sm-zstd_degree-centrality	degree-centrality	template	func	NIfTI					
-space-template_desc-binarized-zstd_degree-centrality	degree-centrality	template	func	NIfTI					
-space-template_desc-weighted_degree-centrality	degree-centrality	template	func	NIfTI	Yes	Yes			
-space-template_desc-weighted-sm_degree-centrality	degree-centrality	template	func	NIfTI		Yes			
-space-template_desc-weighted-sm-zstd_degree-centrality	degree-centrality	template	func	NIfTI					
-space-template_desc-weighted-zstd_degree-centrality	degree-centrality	template	func	NIfTI					
-space-template_desc-binarized_eigen-centrality	eigen-centrality	template	func	NIfTI	Yes	Yes			
-space-template_desc-binarized-sm_eigen-centrality	eigen-centrality	template	func	NIfTI		Yes			
-space-template_desc-binarized-sm-zstd_eigen-centrality	eigen-centrality	template	func	NIfTI					
-space-template_desc-binarized-zstd_eigen-centrality	eigen-centrality	template	func	NIfTI					
-space-template_desc-weighted_eigen-centrality	eigen-centrality	template	func	NIfTI	Yes	Yes			
-space-template_desc-weighted-sm_eigen-centrality	eigen-centrality	template	func	NIfTI		Yes			
-space-template_desc-weighted-sm-zstd_eigen-centrality	eigen-centrality	template	func	NIfTI					
-space-template_desc-weighted-zstd_eigen-centrality	eigen-centrality	template	func	NIfTI					
-desc-sm_falff	falff	functional	func	NIfTI		Yes			
-desc-sm-zstd_falff	falff	functional	func	NIfTI					
-desc-zstd_falff	falff	functional	func	NIfTI					
-falff	falff	functional	func	NIfTI	Yes	Yes			
-space-template_desc-sm_falff	falff	template	func	NIfTI		Yes			
-space-template_desc-sm-zstd_falff	falff	template	func	NIfTI					
-space-template_desc-zstd_falff	falff	template	func	NIfTI					
-space-template_falff	falff	template	func	NIfTI	Yes	Yes			
-space-template_desc-binarized_lfcd	lfcd	template	func	NIfTI	Yes	Yes			
-space-template_desc-binarized-sm_lfcd	lfcd	template	func	NIfTI		Yes			
-space-template_desc-binarized-sm-zstd_lfcd	lfcd	template	func	NIfTI					
-space-template_desc-binarized-zstd_lfcd	lfcd	template	func	NIfTI					
-space-template_desc-weighted_lfcd	lfcd	template	func	NIfTI	Yes	Yes			
-space-template_desc-weighted-sm_lfcd	lfcd	template	func	NIfTI		Yes			
-space-template_desc-weighted-sm-zstd_lfcd	lfcd	template	func	NIfTI					
-space-template_desc-weighted-zstd_lfcd	lfcd	template	func	NIfTI					
-space-EPItemplate_desc-bold_mask	mask	EPI template	func	NIfTI					
-space-EPItemplate_res-derivative_desc-bold_mask	mask	EPI template	func	NIfTI					
-space-bold_desc-brain_mask	mask	functional	func	NIfTI					
-space-bold_desc-eroded_mask	mask	functional	func	NIfTI					
-space-bold_label-CSF_desc-eroded_mask	mask	functional	func	NIfTI					
-space-bold_label-CSF_mask	mask	functional	func	NIfTI					
-space-bold_label-GM_desc-eroded_mask	mask	functional	func	NIfTI					
-space-bold_label-GM_mask	mask	functional	func	NIfTI					
-space-bold_label-WM_desc-eroded_mask	mask	functional	func	NIfTI					
-space-bold_label-WM_mask	mask	functional	func	NIfTI					
-space-longitudinal_desc-brain_mask	mask	longitudinal T1w	anat	NIfTI					
-space-longitudinal_label-CSF_desc-preproc_mask	mask	longitudinal T1w	anat	NIfTI					
-space-longitudinal_label-CSF_mask	mask	longitudinal T1w	anat	NIfTI					
-space-longitudinal_label-GM_desc-preproc_mask	mask	longitudinal T1w	anat	NIfTI					
-space-longitudinal_label-GM_mask	mask	longitudinal T1w	anat	NIfTI					
-space-longitudinal_label-WM_desc-preproc_mask	mask	longitudinal T1w	anat	NIfTI					
-space-longitudinal_label-WM_mask	mask	longitudinal T1w	anat	NIfTI					
-label-CSF_desc-eroded_mask	mask	T1w	anat	NIfTI					
-label-CSF_desc-preproc_mask	mask	T1w	anat	NIfTI					
-label-CSF_mask	mask	T1w	anat	NIfTI					
-label-GM_desc-eroded_mask	mask	T1w	anat	NIfTI					
-label-GM_desc-preproc_mask	mask	T1w	anat	NIfTI					
-label-GM_mask	mask	T1w	anat	NIfTI					
-label-WM_desc-eroded_mask	mask	T1w	anat	NIfTI					
-label-WM_desc-preproc_mask	mask	T1w	anat	NIfTI					
-label-WM_mask	mask	T1w	anat	NIfTI					
-space-T1w_desc-acpcbrain_mask	mask	T1w	anat	NIfTI					
-space-T1w_desc-brain_mask	mask	T1w	anat	NIfTI					
-space-T1w_desc-eroded_mask	mask	T1w	anat	NIfTI					
-space-template_desc-bold_mask	mask	template	func	NIfTI					
-space-template_res-derivative_desc-bold_mask	mask	template	func	NIfTI					
-dvars	motion		func	text					
-framewise-displacement-jenkinson	motion		func	1D					
-framewise-displacement-power	motion		func	1D					
-max-displacement	motion		func	1D					
-motion-filter-info	motion		func	text					
-motion-filter-plot	motion		func	png					
-motion-params	motion		func	text					
-movement-parameters	motion		func	1D					
-power-params	motion		func	text					
-rels-displacement	motion		func	1D					
-label-CSF_probseg	probseg	T1w	anat	NIfTI					
-label-GM_probseg	probseg	T1w	anat	NIfTI					
-label-WM_probseg	probseg	T1w	anat	NIfTI					
-T1w-axial-qc	qc		anat	png					
-T1w-sagittal-qc	qc		anat	png					
-dseg-axial-qc	qc		anat	png					
-desg-sagittal-qc	qc		anat	png					
-bold-axial-qc	qc		func	png					
-bold-sagittal-qc	qc		func	png					
-bold-carpet-qc	qc		func	png					
-framewise-displacement-jenkinson-plot-qc	qc		func	png					
-movement-parameters-trans-qc	qc		func	png					
-movement-parameters-rot-qc	qc		func	png					
-bold-snr-axial-qc	qc		func	png					
-bold-snr-sagittal-qc	qc		func	png					
-bold-snr-hist-qc	qc		func	png					
-bold-snr-qc	qc		func	png					
-regressors	regressors		func	1D					
-desc-sm_reho	reho	functional	func	NIfTI		Yes			
-desc-sm-zstd_reho	reho	functional	func	NIfTI					
-desc-zstd_reho	reho	functional	func	NIfTI					
-reho	reho	functional	func	NIfTI	Yes	Yes			
-space-template_desc-sm_reho	reho	template	func	NIfTI		Yes			
-space-template_desc-sm-zstd_reho	reho	template	func	NIfTI					
-space-template_desc-zstd_reho	reho	template	func	NIfTI					
-space-template_reho	reho	template	func	NIfTI	Yes	Yes			
-desc-DualReg_statmap	statistic	template	func	NIfTI					
-desc-MultReg_statmap	statistic	template	func	NIfTI					
-lh-cortical-thickness-surface-map	surface-derived		anat						Yes
-rh-cortical-thickness-surface-map	surface-derived		anat						Yes
-lh-cortical-volume-surface-map	surface-derived		anat						Yes
-rh-cortical-volume-surface-map	surface-derived		anat						Yes
-lh-pial-surface-mesh	surface-derived		anat						
-rh-pial-surface-mesh	surface-derived		anat						
-raw-average	surface-derived		anat						
-lh-smoothed-surface-mesh	surface-derived		anat						
-rh-smoothed-surface-mesh	surface-derived		anat						
-lh-spherical-surface-mesh	surface-derived		anat						Yes
-rh-spherical-surface-mesh	surface-derived		anat						Yes
-lh-sulcal-depth-surface-maps	surface-derived		anat						Yes
-rh-sulcal-depth-surface-maps	surface-derived		anat						Yes
-lh-surface-curvature	surface-derived		anat						
-rh-surface-curvature	surface-derived		anat						
-lh-white-matter-surface-mesh	surface-derived		anat						Yes
-rh-white-matter-surface-mesh	surface-derived		anat						Yes
-space-symtemplate_desc-brain_T1w	T1w	symmetric template	anat	NIfTI					
-desc-brain_T1w	T1w	T1w	anat	NIfTI					
-desc-preproc_T1w	T1w	T1w	anat	NIfTI					
-desc-reorient_T1w	T1w	T1w	anat	NIfTI					
-space-template_desc-brain_T1w	T1w	template	anat	NIfTI					
-desc-Mean_timeseries	timeseries		func	1D					
-desc-MeanSCA_timeseries	timeseries		func	1D					
-desc-SpatReg_timeseries	timeseries		func	1D					
-desc-Voxel_timeseries	timeseries		func	1D					
-space-longitudinal_label-CSF_probseg	tissue probability	longitudinal T1w	anat	NIfTI					
-space-longitudinal_label-GM_probseg	tissue probability	longitudinal T1w	anat	NIfTI					
-space-longitudinal_label-WM_probseg	tissue probability	longitudinal T1w	anat	NIfTI					
-vmhc	vmhc	symmetric template	func	NIfTI					
-blip-warp	xfm		func	NIfTI					
-from-bold_to-EPItemplate_mode-image_desc-linear_xfm	xfm		func	NIfTI					
-from-bold_to-EPItemplate_mode-image_desc-nonlinear_xfm	xfm		func	NIfTI					
-from-bold_to-EPItemplate_mode-image_xfm	xfm		func	NIfTI					
-from-bold_to-symtemplate_mode-image_xfm	xfm		func	NIfTI					
-from-bold_to-T1w_mode-image_desc-linear_xfm	xfm		func	NIfTI					
-from-bold_to-template_mode-image_xfm	xfm		func	NIfTI					
-from-EPItemplate_to-bold_mode-image_desc-linear_xfm	xfm		func	NIfTI					
-from-EPItemplate_to-bold_mode-image_desc-nonlinear_xfm	xfm		func	NIfTI					
-from-longitudinal_to-symtemplate_mode-image_desc-linear_xfm	xfm		anat	NIfTI					
-from-longitudinal_to-symtemplate_mode-image_desc-nonlinear_xfm	xfm		anat	NIfTI					
-from-longitudinal_to-symtemplate_mode-image_xfm	xfm		anat	NIfTI					
-from-longitudinal_to-template_mode-image_desc-linear_xfm	xfm		anat	NIfTI					
-from-longitudinal_to-template_mode-image_desc-nonlinear_xfm	xfm		anat	NIfTI					
-from-longitudinal_to-template_mode-image_xfm	xfm		anat	NIfTI					
-from-symtemplate_to-bold_mode-image_xfm	xfm		func	NIfTI					
-from-symtemplate_to-longitudinal_mode-image_desc-linear_xfm	xfm		anat	NIfTI					
-from-symtemplate_to-longitudinal_mode-image_desc-nonlinear_xfm	xfm		anat	NIfTI					
-from-symtemplate_to-longitudinal_mode-image_xfm	xfm		anat	NIfTI					
-from-symtemplate_to-T1w_mode-image_desc-linear_xfm	xfm		anat	NIfTI					
-from-symtemplate_to-T1w_mode-image_desc-nonlinear_xfm	xfm		anat	NIfTI					
-from-symtemplate_to-T1w_mode-image_xfm	xfm		anat	NIfTI					
-from-T1w_to-symtemplate_mode-image_desc-linear_xfm	xfm		anat	NIfTI					
-from-T1w_to-symtemplate_mode-image_desc-nonlinear_xfm	xfm		anat	NIfTI					
-from-T1w_to-symtemplate_mode-image_xfm	xfm		anat	NIfTI					
-from-T1w_to-template_mode-image_desc-linear_xfm	xfm		anat	NIfTI					
-from-T1w_to-template_mode-image_desc-nonlinear_xfm	xfm		anat	NIfTI					
-from-T1w_to-template_mode-image_xfm	xfm		anat	NIfTI					
-from-template_to-bold_mode-image_xfm	xfm		func	NIfTI					
-from-template_to-longitudinal_mode-image_desc-linear_xfm	xfm		anat	NIfTI					
-from-template_to-longitudinal_mode-image_desc-nonlinear_xfm	xfm		anat	NIfTI					
-from-template_to-longitudinal_mode-image_xfm	xfm		anat	NIfTI					
-from-template_to-T1w_mode-image_desc-linear_xfm	xfm		anat	NIfTI					
-from-template_to-T1w_mode-image_desc-nonlinear_xfm	xfm		anat	NIfTI					
-from-template_to-T1w_mode-image_xfm	xfm		anat	NIfTI					
-space-template_label-CSF_mask	mask	template	anat	NIfTI					
-space-template_label-WM_mask	mask	template	anat	NIfTI					
-space-template_label-GM_mask	mask	template	anat	NIfTI					
-space-EPItemplate_label-CSF_mask	mask	template	func	NIfTI					
-space-EPItemplate_label-WM_mask	mask	template	func	NIfTI					
-space-EPItemplate_label-GM_mask	mask	template	func	NIfTI					
-=======
-Resource	Type	Space	Sub-Directory	File	To Smooth	To z-std	4D Time Series	Optional: Debugging	Multi-File
-alff	alff	functional	func	NIfTI	Yes	Yes			
-desc-sm_alff	alff	functional	func	NIfTI		Yes			
-desc-sm-zstd_alff	alff	functional	func	NIfTI					
-desc-zstd_alff	alff	functional	func	NIfTI					
-space-template_alff	alff	template	func	NIfTI	Yes	Yes			
-space-template_desc-sm_alff	alff	template	func	NIfTI		Yes			
-space-template_desc-sm-zstd_alff	alff	template	func	NIfTI					
-space-template_desc-zstd_alff	alff	template	func	NIfTI					
-desc-brain_bold	bold	functional	func	NIfTI			Yes	Yes	
-desc-cleaned_bold	bold	functional	func	NifTI			Yes	Yes	
-desc-mean_bold	bold	functional	func	NIfTI					
-desc-motion_bold	bold	functional	func	NIfTI			Yes	Yes	
-desc-preproc_bold	bold	functional	func	NIfTI			Yes		
-desc-sm_bold	bold	functional	func	NIfTI			Yes	Yes	
-space-EPItemplate_bold	bold	EPI template	func	NIfTI			Yes		
-space-EPItemplate_desc-brain_bold	bold	EPI template	func	NIfTI			Yes		
-space-EPItemplate_desc-cleaned_bold	bold	EPI template	func	NIfTI			Yes		
-space-EPItemplate_desc-mean_bold	bold	EPI template	func	NIfTI					
-space-EPItemplate_desc-preproc_bold	bold	EPI template	func	NIfTI			Yes		
-space-symtemplate_desc-sm_bold	bold	symmetric template	func	NIfTI			Yes	Yes	
-space-T1w_desc-mean_bold	bold	T1w	func	NIfTI					
-space-template_bold	bold	template	func	NIfTI			Yes		
-space-template_desc-brain_bold	bold	template	func	NIfTI			Yes		
-space-template_desc-cleaned_bold	bold	template	func	NIfTI			Yes		
-space-template_desc-mean_bold	bold	template	func	NIfTI					
-space-template_desc-preproc_bold	bold	template	func	NIfTI			Yes		
-desc-DualReg_correlations	correlation	template	func	NIfTI					
-desc-MeanSCA_correlations	correlation	template	func	NIfTI					
-desc-MultReg_correlations	correlation	template	func	NIfTI					
-desc-ndmg_correlations	correlation	template	func	NIfTI					
-desc-PearsonAfni_correlations	correlation	template	func	tsv					
-desc-PartialAfni_correlations	correlation	template	func	tsv					
-desc-PearsonNilearn_correlations	correlation	template	func	tsv					
-desc-PartialNilearn_correlations	correlation	template	func	tsv					
-space-template_desc-binarized_degree-centrality	degree-centrality	template	func	NIfTI	Yes	Yes			
-space-template_desc-binarized-sm_degree-centrality	degree-centrality	template	func	NIfTI		Yes			
-space-template_desc-binarized-sm-zstd_degree-centrality	degree-centrality	template	func	NIfTI					
-space-template_desc-binarized-zstd_degree-centrality	degree-centrality	template	func	NIfTI					
-space-template_desc-weighted_degree-centrality	degree-centrality	template	func	NIfTI	Yes	Yes			
-space-template_desc-weighted-sm_degree-centrality	degree-centrality	template	func	NIfTI		Yes			
-space-template_desc-weighted-sm-zstd_degree-centrality	degree-centrality	template	func	NIfTI					
-space-template_desc-weighted-zstd_degree-centrality	degree-centrality	template	func	NIfTI					
-space-template_desc-binarized_eigen-centrality	eigen-centrality	template	func	NIfTI	Yes	Yes			
-space-template_desc-binarized-sm_eigen-centrality	eigen-centrality	template	func	NIfTI		Yes			
-space-template_desc-binarized-sm-zstd_eigen-centrality	eigen-centrality	template	func	NIfTI					
-space-template_desc-binarized-zstd_eigen-centrality	eigen-centrality	template	func	NIfTI					
-space-template_desc-weighted_eigen-centrality	eigen-centrality	template	func	NIfTI	Yes	Yes			
-space-template_desc-weighted-sm_eigen-centrality	eigen-centrality	template	func	NIfTI		Yes			
-space-template_desc-weighted-sm-zstd_eigen-centrality	eigen-centrality	template	func	NIfTI					
-space-template_desc-weighted-zstd_eigen-centrality	eigen-centrality	template	func	NIfTI					
-desc-sm_falff	falff	functional	func	NIfTI		Yes			
-desc-sm-zstd_falff	falff	functional	func	NIfTI					
-desc-zstd_falff	falff	functional	func	NIfTI					
-falff	falff	functional	func	NIfTI	Yes	Yes			
-space-template_desc-sm_falff	falff	template	func	NIfTI		Yes			
-space-template_desc-sm-zstd_falff	falff	template	func	NIfTI					
-space-template_desc-zstd_falff	falff	template	func	NIfTI					
-space-template_falff	falff	template	func	NIfTI	Yes	Yes			
-space-template_desc-binarized_lfcd	lfcd	template	func	NIfTI	Yes	Yes			
-space-template_desc-binarized-sm_lfcd	lfcd	template	func	NIfTI		Yes			
-space-template_desc-binarized-sm-zstd_lfcd	lfcd	template	func	NIfTI					
-space-template_desc-binarized-zstd_lfcd	lfcd	template	func	NIfTI					
-space-template_desc-weighted_lfcd	lfcd	template	func	NIfTI	Yes	Yes			
-space-template_desc-weighted-sm_lfcd	lfcd	template	func	NIfTI		Yes			
-space-template_desc-weighted-sm-zstd_lfcd	lfcd	template	func	NIfTI					
-space-template_desc-weighted-zstd_lfcd	lfcd	template	func	NIfTI					
-space-EPItemplate_desc-bold_mask	mask	EPI template	func	NIfTI					
-space-EPItemplate_res-derivative_desc-bold_mask	mask	EPI template	func	NIfTI					
-space-bold_desc-brain_mask	mask	functional	func	NIfTI					
-space-bold_desc-eroded_mask	mask	functional	func	NIfTI					
-space-bold_label-CSF_desc-eroded_mask	mask	functional	func	NIfTI					
-space-bold_label-CSF_mask	mask	functional	func	NIfTI					
-space-bold_label-GM_desc-eroded_mask	mask	functional	func	NIfTI					
-space-bold_label-GM_mask	mask	functional	func	NIfTI					
-space-bold_label-WM_desc-eroded_mask	mask	functional	func	NIfTI					
-space-bold_label-WM_mask	mask	functional	func	NIfTI					
-space-longitudinal_desc-brain_mask	mask	longitudinal T1w	anat	NIfTI					
-space-longitudinal_label-CSF_desc-preproc_mask	mask	longitudinal T1w	anat	NIfTI					
-space-longitudinal_label-CSF_mask	mask	longitudinal T1w	anat	NIfTI					
-space-longitudinal_label-GM_desc-preproc_mask	mask	longitudinal T1w	anat	NIfTI					
-space-longitudinal_label-GM_mask	mask	longitudinal T1w	anat	NIfTI					
-space-longitudinal_label-WM_desc-preproc_mask	mask	longitudinal T1w	anat	NIfTI					
-space-longitudinal_label-WM_mask	mask	longitudinal T1w	anat	NIfTI					
-label-CSF_desc-eroded_mask	mask	T1w	anat	NIfTI					
-label-CSF_desc-preproc_mask	mask	T1w	anat	NIfTI					
-label-CSF_mask	mask	T1w	anat	NIfTI					
-label-GM_desc-eroded_mask	mask	T1w	anat	NIfTI					
-label-GM_desc-preproc_mask	mask	T1w	anat	NIfTI					
-label-GM_mask	mask	T1w	anat	NIfTI					
-label-WM_desc-eroded_mask	mask	T1w	anat	NIfTI					
-label-WM_desc-preproc_mask	mask	T1w	anat	NIfTI					
-label-WM_mask	mask	T1w	anat	NIfTI					
-space-T1w_desc-acpcbrain_mask	mask	T1w	anat	NIfTI					
-space-T1w_desc-brain_mask	mask	T1w	anat	NIfTI					
-space-T1w_desc-eroded_mask	mask	T1w	anat	NIfTI					
-space-template_desc-bold_mask	mask	template	func	NIfTI					
-space-template_res-derivative_desc-bold_mask	mask	template	func	NIfTI					
-dvars	motion		func	text					
-framewise-displacement-jenkinson	motion		func	1D					
-framewise-displacement-power	motion		func	1D					
-max-displacement	motion		func	1D					
-motion-filter-info	motion		func	text					
-motion-filter-plot	motion		func	png					
-motion-params	motion		func	text					
-movement-parameters	motion		func	1D					
-power-params	motion		func	text					
-rels-displacement	motion		func	1D					
-label-CSF_probseg	probseg	T1w	anat	NIfTI					
-label-GM_probseg	probseg	T1w	anat	NIfTI					
-label-WM_probseg	probseg	T1w	anat	NIfTI					
-T1w-axial-qc	qc		anat	png					
-T1w-sagittal-qc	qc		anat	png					
-dseg-axial-qc	qc		anat	png					
-desg-sagittal-qc	qc		anat	png					
-bold-axial-qc	qc		func	png					
-bold-sagittal-qc	qc		func	png					
-bold-carpet-qc	qc		func	png					
-framewise-displacement-jenkinson-plot-qc	qc		func	png					
-movement-parameters-trans-qc	qc		func	png					
-movement-parameters-rot-qc	qc		func	png					
-bold-snr-axial-qc	qc		func	png					
-bold-snr-sagittal-qc	qc		func	png					
-bold-snr-hist-qc	qc		func	png					
-bold-snr-qc	qc		func	png					
-desc-xcp_quality	qc		func	tsv					
-space-template_desc-xcp_quality	qc		func	tsv					
-regressors	regressors		func	1D					
-desc-sm_reho	reho	functional	func	NIfTI		Yes			
-desc-sm-zstd_reho	reho	functional	func	NIfTI					
-desc-zstd_reho	reho	functional	func	NIfTI					
-reho	reho	functional	func	NIfTI	Yes	Yes			
-space-template_desc-sm_reho	reho	template	func	NIfTI		Yes			
-space-template_desc-sm-zstd_reho	reho	template	func	NIfTI					
-space-template_desc-zstd_reho	reho	template	func	NIfTI					
-space-template_reho	reho	template	func	NIfTI	Yes	Yes			
-desc-DualReg_statmap	statistic	template	func	NIfTI					
-desc-MultReg_statmap	statistic	template	func	NIfTI					
-lh-cortical-thickness-surface-map	surface-derived		anat						Yes
-rh-cortical-thickness-surface-map	surface-derived		anat						Yes
-lh-cortical-volume-surface-map	surface-derived		anat						Yes
-rh-cortical-volume-surface-map	surface-derived		anat						Yes
-lh-pial-surface-mesh	surface-derived		anat						
-rh-pial-surface-mesh	surface-derived		anat						
-raw-average	surface-derived		anat						
-lh-smoothed-surface-mesh	surface-derived		anat						
-rh-smoothed-surface-mesh	surface-derived		anat						
-space-fsLR_den-32k_bold-dtseries	surface-derived		anat						
-lh-spherical-surface-mesh	surface-derived		anat						Yes
-rh-spherical-surface-mesh	surface-derived		anat						Yes
-lh-sulcal-depth-surface-maps	surface-derived		anat						Yes
-rh-sulcal-depth-surface-maps	surface-derived		anat						Yes
-lh-surface-curvature	surface-derived		anat						
-rh-surface-curvature	surface-derived		anat						
-lh-white-matter-surface-mesh	surface-derived		anat						Yes
-rh-white-matter-surface-mesh	surface-derived		anat						Yes
-wmparc	surface-derived		anat						Yes
-space-symtemplate_desc-brain_T1w	T1w	symmetric template	anat	NIfTI					
-desc-brain_T1w	T1w	T1w	anat	NIfTI					
-desc-preproc_T1w	T1w	T1w	anat	NIfTI					
-desc-reorient_T1w	T1w	T1w	anat	NIfTI					
-desc-restore_T1w	T1w	T1w	anat	NIfTI					
-desc-restore-brain_T1w	T1w	T1w	anat	NIfTI					
-space-template_desc-brain_T1w	T1w	template	anat	NIfTI					
-desc-Mean_timeseries	timeseries		func	1D					
-desc-MeanSCA_timeseries	timeseries		func	1D					
-desc-SpatReg_timeseries	timeseries		func	1D					
-desc-Voxel_timeseries	timeseries		func	1D					
-space-longitudinal_label-CSF_probseg	tissue probability	longitudinal T1w	anat	NIfTI					
-space-longitudinal_label-GM_probseg	tissue probability	longitudinal T1w	anat	NIfTI					
-space-longitudinal_label-WM_probseg	tissue probability	longitudinal T1w	anat	NIfTI					
-vmhc	vmhc	symmetric template	func	NIfTI					
-blip-warp	xfm		func	NIfTI					
-from-bold_to-EPItemplate_mode-image_desc-linear_xfm	xfm		func	NIfTI					
-from-bold_to-EPItemplate_mode-image_desc-nonlinear_xfm	xfm		func	NIfTI					
-from-bold_to-EPItemplate_mode-image_xfm	xfm		func	NIfTI					
-from-bold_to-symtemplate_mode-image_xfm	xfm		func	NIfTI					
-from-bold_to-T1w_mode-image_desc-linear_xfm	xfm		func	NIfTI					
-from-bold_to-template_mode-image_xfm	xfm		func	NIfTI					
-from-EPItemplate_to-bold_mode-image_desc-linear_xfm	xfm		func	NIfTI					
-from-EPItemplate_to-bold_mode-image_desc-nonlinear_xfm	xfm		func	NIfTI					
-from-longitudinal_to-symtemplate_mode-image_desc-linear_xfm	xfm		anat	NIfTI					
-from-longitudinal_to-symtemplate_mode-image_desc-nonlinear_xfm	xfm		anat	NIfTI					
-from-longitudinal_to-symtemplate_mode-image_xfm	xfm		anat	NIfTI					
-from-longitudinal_to-template_mode-image_desc-linear_xfm	xfm		anat	NIfTI					
-from-longitudinal_to-template_mode-image_desc-nonlinear_xfm	xfm		anat	NIfTI					
-from-longitudinal_to-template_mode-image_xfm	xfm		anat	NIfTI					
-from-symtemplate_to-bold_mode-image_xfm	xfm		func	NIfTI					
-from-symtemplate_to-longitudinal_mode-image_desc-linear_xfm	xfm		anat	NIfTI					
-from-symtemplate_to-longitudinal_mode-image_desc-nonlinear_xfm	xfm		anat	NIfTI					
-from-symtemplate_to-longitudinal_mode-image_xfm	xfm		anat	NIfTI					
-from-symtemplate_to-T1w_mode-image_desc-linear_xfm	xfm		anat	NIfTI					
-from-symtemplate_to-T1w_mode-image_desc-nonlinear_xfm	xfm		anat	NIfTI					
-from-symtemplate_to-T1w_mode-image_xfm	xfm		anat	NIfTI					
-from-T1w_to-symtemplate_mode-image_desc-linear_xfm	xfm		anat	NIfTI					
-from-T1w_to-symtemplate_mode-image_desc-nonlinear_xfm	xfm		anat	NIfTI					
-from-T1w_to-symtemplate_mode-image_xfm	xfm		anat	NIfTI					
-from-T1w_to-template_mode-image_desc-linear_xfm	xfm		anat	NIfTI					
-from-T1w_to-template_mode-image_desc-nonlinear_xfm	xfm		anat	NIfTI					
-from-T1w_to-template_mode-image_xfm	xfm		anat	NIfTI					
-from-template_to-bold_mode-image_xfm	xfm		func	NIfTI					
-from-template_to-longitudinal_mode-image_desc-linear_xfm	xfm		anat	NIfTI					
-from-template_to-longitudinal_mode-image_desc-nonlinear_xfm	xfm		anat	NIfTI					
-from-template_to-longitudinal_mode-image_xfm	xfm		anat	NIfTI					
-from-template_to-T1w_mode-image_desc-linear_xfm	xfm		anat	NIfTI					
-from-template_to-T1w_mode-image_desc-nonlinear_xfm	xfm		anat	NIfTI					
-from-template_to-T1w_mode-image_xfm	xfm		anat	NIfTI					
->>>>>>> 3cf49bf0
+
+Resource	Type	Space	Sub-Directory	File	To Smooth	To z-std	4D Time Series	Optional: Debugging	Multi-File
+alff	alff	functional	func	NIfTI	Yes	Yes			
+desc-sm_alff	alff	functional	func	NIfTI		Yes			
+desc-sm-zstd_alff	alff	functional	func	NIfTI					
+desc-zstd_alff	alff	functional	func	NIfTI					
+space-template_alff	alff	template	func	NIfTI	Yes	Yes			
+space-template_desc-sm_alff	alff	template	func	NIfTI		Yes			
+space-template_desc-sm-zstd_alff	alff	template	func	NIfTI					
+space-template_desc-zstd_alff	alff	template	func	NIfTI					
+desc-brain_bold	bold	functional	func	NIfTI			Yes	Yes	
+desc-cleaned_bold	bold	functional	func	NifTI			Yes	Yes	
+desc-mean_bold	bold	functional	func	NIfTI					
+desc-motion_bold	bold	functional	func	NIfTI			Yes	Yes	
+desc-preproc_bold	bold	functional	func	NIfTI			Yes		
+desc-sm_bold	bold	functional	func	NIfTI			Yes	Yes	
+space-EPItemplate_bold	bold	EPI template	func	NIfTI			Yes		
+space-EPItemplate_desc-brain_bold	bold	EPI template	func	NIfTI			Yes		
+space-EPItemplate_desc-cleaned_bold	bold	EPI template	func	NIfTI			Yes		
+space-EPItemplate_desc-mean_bold	bold	EPI template	func	NIfTI					
+space-EPItemplate_desc-preproc_bold	bold	EPI template	func	NIfTI			Yes		
+space-symtemplate_desc-sm_bold	bold	symmetric template	func	NIfTI			Yes	Yes	
+space-T1w_desc-mean_bold	bold	T1w	func	NIfTI					
+space-template_bold	bold	template	func	NIfTI			Yes		
+space-template_desc-brain_bold	bold	template	func	NIfTI			Yes		
+space-template_desc-cleaned_bold	bold	template	func	NIfTI			Yes		
+space-template_desc-mean_bold	bold	template	func	NIfTI					
+space-template_desc-preproc_bold	bold	template	func	NIfTI			Yes		
+desc-DualReg_correlations	correlation	template	func	NIfTI					
+desc-MeanSCA_correlations	correlation	template	func	NIfTI					
+desc-MultReg_correlations	correlation	template	func	NIfTI					
+desc-ndmg_correlations	correlation	template	func	NIfTI					
+space-template_desc-binarized_degree-centrality	degree-centrality	template	func	NIfTI	Yes	Yes			
+space-template_desc-binarized-sm_degree-centrality	degree-centrality	template	func	NIfTI		Yes			
+space-template_desc-binarized-sm-zstd_degree-centrality	degree-centrality	template	func	NIfTI					
+space-template_desc-binarized-zstd_degree-centrality	degree-centrality	template	func	NIfTI					
+space-template_desc-weighted_degree-centrality	degree-centrality	template	func	NIfTI	Yes	Yes			
+space-template_desc-weighted-sm_degree-centrality	degree-centrality	template	func	NIfTI		Yes			
+space-template_desc-weighted-sm-zstd_degree-centrality	degree-centrality	template	func	NIfTI					
+space-template_desc-weighted-zstd_degree-centrality	degree-centrality	template	func	NIfTI					
+space-template_desc-binarized_eigen-centrality	eigen-centrality	template	func	NIfTI	Yes	Yes			
+space-template_desc-binarized-sm_eigen-centrality	eigen-centrality	template	func	NIfTI		Yes			
+space-template_desc-binarized-sm-zstd_eigen-centrality	eigen-centrality	template	func	NIfTI					
+space-template_desc-binarized-zstd_eigen-centrality	eigen-centrality	template	func	NIfTI					
+space-template_desc-weighted_eigen-centrality	eigen-centrality	template	func	NIfTI	Yes	Yes			
+space-template_desc-weighted-sm_eigen-centrality	eigen-centrality	template	func	NIfTI		Yes			
+space-template_desc-weighted-sm-zstd_eigen-centrality	eigen-centrality	template	func	NIfTI					
+space-template_desc-weighted-zstd_eigen-centrality	eigen-centrality	template	func	NIfTI					
+desc-sm_falff	falff	functional	func	NIfTI		Yes			
+desc-sm-zstd_falff	falff	functional	func	NIfTI					
+desc-zstd_falff	falff	functional	func	NIfTI					
+falff	falff	functional	func	NIfTI	Yes	Yes			
+space-template_desc-sm_falff	falff	template	func	NIfTI		Yes			
+space-template_desc-sm-zstd_falff	falff	template	func	NIfTI					
+space-template_desc-zstd_falff	falff	template	func	NIfTI					
+space-template_falff	falff	template	func	NIfTI	Yes	Yes			
+space-template_desc-binarized_lfcd	lfcd	template	func	NIfTI	Yes	Yes			
+space-template_desc-binarized-sm_lfcd	lfcd	template	func	NIfTI		Yes			
+space-template_desc-binarized-sm-zstd_lfcd	lfcd	template	func	NIfTI					
+space-template_desc-binarized-zstd_lfcd	lfcd	template	func	NIfTI					
+space-template_desc-weighted_lfcd	lfcd	template	func	NIfTI	Yes	Yes			
+space-template_desc-weighted-sm_lfcd	lfcd	template	func	NIfTI		Yes			
+space-template_desc-weighted-sm-zstd_lfcd	lfcd	template	func	NIfTI					
+space-template_desc-weighted-zstd_lfcd	lfcd	template	func	NIfTI					
+space-EPItemplate_desc-bold_mask	mask	EPI template	func	NIfTI					
+space-EPItemplate_res-derivative_desc-bold_mask	mask	EPI template	func	NIfTI					
+space-bold_desc-brain_mask	mask	functional	func	NIfTI					
+space-bold_desc-eroded_mask	mask	functional	func	NIfTI					
+space-bold_label-CSF_desc-eroded_mask	mask	functional	func	NIfTI					
+space-bold_label-CSF_mask	mask	functional	func	NIfTI					
+space-bold_label-GM_desc-eroded_mask	mask	functional	func	NIfTI					
+space-bold_label-GM_mask	mask	functional	func	NIfTI					
+space-bold_label-WM_desc-eroded_mask	mask	functional	func	NIfTI					
+space-bold_label-WM_mask	mask	functional	func	NIfTI					
+space-longitudinal_desc-brain_mask	mask	longitudinal T1w	anat	NIfTI					
+space-longitudinal_label-CSF_desc-preproc_mask	mask	longitudinal T1w	anat	NIfTI					
+space-longitudinal_label-CSF_mask	mask	longitudinal T1w	anat	NIfTI					
+space-longitudinal_label-GM_desc-preproc_mask	mask	longitudinal T1w	anat	NIfTI					
+space-longitudinal_label-GM_mask	mask	longitudinal T1w	anat	NIfTI					
+space-longitudinal_label-WM_desc-preproc_mask	mask	longitudinal T1w	anat	NIfTI					
+space-longitudinal_label-WM_mask	mask	longitudinal T1w	anat	NIfTI					
+label-CSF_desc-eroded_mask	mask	T1w	anat	NIfTI					
+label-CSF_desc-preproc_mask	mask	T1w	anat	NIfTI					
+label-CSF_mask	mask	T1w	anat	NIfTI					
+label-GM_desc-eroded_mask	mask	T1w	anat	NIfTI					
+label-GM_desc-preproc_mask	mask	T1w	anat	NIfTI					
+label-GM_mask	mask	T1w	anat	NIfTI					
+label-WM_desc-eroded_mask	mask	T1w	anat	NIfTI					
+label-WM_desc-preproc_mask	mask	T1w	anat	NIfTI					
+label-WM_mask	mask	T1w	anat	NIfTI					
+space-T1w_desc-acpcbrain_mask	mask	T1w	anat	NIfTI					
+space-T1w_desc-brain_mask	mask	T1w	anat	NIfTI					
+space-T1w_desc-eroded_mask	mask	T1w	anat	NIfTI					
+space-template_desc-bold_mask	mask	template	func	NIfTI					
+space-template_res-derivative_desc-bold_mask	mask	template	func	NIfTI					
+dvars	motion		func	text					
+framewise-displacement-jenkinson	motion		func	1D					
+framewise-displacement-power	motion		func	1D					
+max-displacement	motion		func	1D					
+motion-filter-info	motion		func	text					
+motion-filter-plot	motion		func	png					
+motion-params	motion		func	text					
+movement-parameters	motion		func	1D					
+power-params	motion		func	text					
+rels-displacement	motion		func	1D					
+label-CSF_probseg	probseg	T1w	anat	NIfTI					
+label-GM_probseg	probseg	T1w	anat	NIfTI					
+label-WM_probseg	probseg	T1w	anat	NIfTI					
+T1w-axial-qc	qc		anat	png					
+T1w-sagittal-qc	qc		anat	png					
+dseg-axial-qc	qc		anat	png					
+desg-sagittal-qc	qc		anat	png					
+bold-axial-qc	qc		func	png					
+bold-sagittal-qc	qc		func	png					
+bold-carpet-qc	qc		func	png					
+framewise-displacement-jenkinson-plot-qc	qc		func	png					
+movement-parameters-trans-qc	qc		func	png					
+movement-parameters-rot-qc	qc		func	png					
+bold-snr-axial-qc	qc		func	png					
+bold-snr-sagittal-qc	qc		func	png					
+bold-snr-hist-qc	qc		func	png					
+bold-snr-qc	qc		func	png					
+regressors	regressors		func	1D					
+desc-sm_reho	reho	functional	func	NIfTI		Yes			
+desc-sm-zstd_reho	reho	functional	func	NIfTI					
+desc-zstd_reho	reho	functional	func	NIfTI					
+reho	reho	functional	func	NIfTI	Yes	Yes			
+space-template_desc-sm_reho	reho	template	func	NIfTI		Yes			
+space-template_desc-sm-zstd_reho	reho	template	func	NIfTI					
+space-template_desc-zstd_reho	reho	template	func	NIfTI					
+space-template_reho	reho	template	func	NIfTI	Yes	Yes			
+desc-DualReg_statmap	statistic	template	func	NIfTI					
+desc-MultReg_statmap	statistic	template	func	NIfTI					
+lh-cortical-thickness-surface-map	surface-derived		anat						Yes
+rh-cortical-thickness-surface-map	surface-derived		anat						Yes
+lh-cortical-volume-surface-map	surface-derived		anat						Yes
+rh-cortical-volume-surface-map	surface-derived		anat						Yes
+lh-pial-surface-mesh	surface-derived		anat						
+rh-pial-surface-mesh	surface-derived		anat						
+raw-average	surface-derived		anat						
+lh-smoothed-surface-mesh	surface-derived		anat						
+rh-smoothed-surface-mesh	surface-derived		anat						
+lh-spherical-surface-mesh	surface-derived		anat						Yes
+rh-spherical-surface-mesh	surface-derived		anat						Yes
+lh-sulcal-depth-surface-maps	surface-derived		anat						Yes
+rh-sulcal-depth-surface-maps	surface-derived		anat						Yes
+lh-surface-curvature	surface-derived		anat						
+rh-surface-curvature	surface-derived		anat						
+lh-white-matter-surface-mesh	surface-derived		anat						Yes
+rh-white-matter-surface-mesh	surface-derived		anat						Yes
+space-symtemplate_desc-brain_T1w	T1w	symmetric template	anat	NIfTI					
+desc-brain_T1w	T1w	T1w	anat	NIfTI					
+desc-preproc_T1w	T1w	T1w	anat	NIfTI					
+desc-reorient_T1w	T1w	T1w	anat	NIfTI					
+space-template_desc-brain_T1w	T1w	template	anat	NIfTI					
+desc-Mean_timeseries	timeseries		func	1D					
+desc-MeanSCA_timeseries	timeseries		func	1D					
+desc-SpatReg_timeseries	timeseries		func	1D					
+desc-Voxel_timeseries	timeseries		func	1D					
+space-longitudinal_label-CSF_probseg	tissue probability	longitudinal T1w	anat	NIfTI					
+space-longitudinal_label-GM_probseg	tissue probability	longitudinal T1w	anat	NIfTI					
+space-longitudinal_label-WM_probseg	tissue probability	longitudinal T1w	anat	NIfTI					
+vmhc	vmhc	symmetric template	func	NIfTI					
+blip-warp	xfm		func	NIfTI					
+from-bold_to-EPItemplate_mode-image_desc-linear_xfm	xfm		func	NIfTI					
+from-bold_to-EPItemplate_mode-image_desc-nonlinear_xfm	xfm		func	NIfTI					
+from-bold_to-EPItemplate_mode-image_xfm	xfm		func	NIfTI					
+from-bold_to-symtemplate_mode-image_xfm	xfm		func	NIfTI					
+from-bold_to-T1w_mode-image_desc-linear_xfm	xfm		func	NIfTI					
+from-bold_to-template_mode-image_xfm	xfm		func	NIfTI					
+from-EPItemplate_to-bold_mode-image_desc-linear_xfm	xfm		func	NIfTI					
+from-EPItemplate_to-bold_mode-image_desc-nonlinear_xfm	xfm		func	NIfTI					
+from-longitudinal_to-symtemplate_mode-image_desc-linear_xfm	xfm		anat	NIfTI					
+from-longitudinal_to-symtemplate_mode-image_desc-nonlinear_xfm	xfm		anat	NIfTI					
+from-longitudinal_to-symtemplate_mode-image_xfm	xfm		anat	NIfTI					
+from-longitudinal_to-template_mode-image_desc-linear_xfm	xfm		anat	NIfTI					
+from-longitudinal_to-template_mode-image_desc-nonlinear_xfm	xfm		anat	NIfTI					
+from-longitudinal_to-template_mode-image_xfm	xfm		anat	NIfTI					
+from-symtemplate_to-bold_mode-image_xfm	xfm		func	NIfTI					
+from-symtemplate_to-longitudinal_mode-image_desc-linear_xfm	xfm		anat	NIfTI					
+from-symtemplate_to-longitudinal_mode-image_desc-nonlinear_xfm	xfm		anat	NIfTI					
+from-symtemplate_to-longitudinal_mode-image_xfm	xfm		anat	NIfTI					
+from-symtemplate_to-T1w_mode-image_desc-linear_xfm	xfm		anat	NIfTI					
+from-symtemplate_to-T1w_mode-image_desc-nonlinear_xfm	xfm		anat	NIfTI					
+from-symtemplate_to-T1w_mode-image_xfm	xfm		anat	NIfTI					
+from-T1w_to-symtemplate_mode-image_desc-linear_xfm	xfm		anat	NIfTI					
+from-T1w_to-symtemplate_mode-image_desc-nonlinear_xfm	xfm		anat	NIfTI					
+from-T1w_to-symtemplate_mode-image_xfm	xfm		anat	NIfTI					
+from-T1w_to-template_mode-image_desc-linear_xfm	xfm		anat	NIfTI					
+from-T1w_to-template_mode-image_desc-nonlinear_xfm	xfm		anat	NIfTI					
+from-T1w_to-template_mode-image_xfm	xfm		anat	NIfTI					
+from-template_to-bold_mode-image_xfm	xfm		func	NIfTI					
+from-template_to-longitudinal_mode-image_desc-linear_xfm	xfm		anat	NIfTI					
+from-template_to-longitudinal_mode-image_desc-nonlinear_xfm	xfm		anat	NIfTI					
+from-template_to-longitudinal_mode-image_xfm	xfm		anat	NIfTI					
+from-template_to-T1w_mode-image_desc-linear_xfm	xfm		anat	NIfTI					
+from-template_to-T1w_mode-image_desc-nonlinear_xfm	xfm		anat	NIfTI					
+from-template_to-T1w_mode-image_xfm	xfm		anat	NIfTI					
+space-template_label-CSF_mask	mask	template	anat	NIfTI					
+space-template_label-WM_mask	mask	template	anat	NIfTI					
+space-template_label-GM_mask	mask	template	anat	NIfTI					
+space-EPItemplate_label-CSF_mask	mask	template	func	NIfTI					
+space-EPItemplate_label-WM_mask	mask	template	func	NIfTI					
+space-EPItemplate_label-GM_mask	mask	template	func	NIfTI					