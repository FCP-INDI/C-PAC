--- conflicted
+++ resolved
@@ -101,14 +101,7 @@
 motion	motion		func	TSV					
 desc-summary_motion	motion		func	TSV					
 motion-filter-plot	motion		func	png					
-<<<<<<< HEAD
-=======
-motion-params	motion		func	text					
-movement-parameters	motion		func	1D					
 unfiltered-movement-parameters	motion		func	1D					
-power-params	motion		func	text					
-rels-displacement	motion		func	1D					
->>>>>>> 8d9fcbe2
 label-CSF_probseg	probseg	T1w	anat	NIfTI					
 label-GM_probseg	probseg	T1w	anat	NIfTI					
 label-WM_probseg	probseg	T1w	anat	NIfTI					
