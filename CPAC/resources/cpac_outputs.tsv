<<<<<<< HEAD
Resource	Type	Space	Sub-Directory	File	To Smooth	To z-std	4D Time Series	Optional: Debugging	Multi-File
alff	alff	functional	func	NIfTI	Yes	Yes			
desc-sm_alff	alff	functional	func	NIfTI		Yes			
desc-sm-zstd_alff	alff	functional	func	NIfTI					
desc-zstd_alff	alff	functional	func	NIfTI					
space-template_alff	alff	template	func	NIfTI	Yes	Yes			
space-template_desc-sm_alff	alff	template	func	NIfTI		Yes			
space-template_desc-sm-zstd_alff	alff	template	func	NIfTI					
space-template_desc-zstd_alff	alff	template	func	NIfTI					
desc-brain_bold	bold	functional	func	NIfTI			Yes	Yes	
desc-mean_bold	bold	functional	func	NIfTI					
desc-motion_bold	bold	functional	func	NIfTI			Yes	Yes	
desc-preproc_bold	bold	functional	func	NIfTI			Yes		
desc-sm_bold	bold	functional	func	NIfTI			Yes	Yes	
sbref	bold	functional	func	NIfTI					
space-EPItemplate_bold	bold	EPI template	func	NIfTI			Yes		
space-EPItemplate_desc-brain_bold	bold	EPI template	func	NIfTI			Yes	Yes	
space-EPItemplate_desc-mean_bold	bold	EPI template	func	NIfTI					
space-EPItemplate_desc-preproc_bold	bold	EPI template	func	NIfTI			Yes		
space-symtemplate_desc-sm_bold	bold	symmetric template	func	NIfTI			Yes	Yes	
space-T1w_sbref	bold	T1w	func	NIfTI					
space-template_bold	bold	template	func	NIfTI			Yes		
space-template_desc-brain_bold	bold	template	func	NIfTI			Yes	Yes	
space-template_desc-head_bold	bold	template	func	NIfTI			Yes		
space-template_desc-mean_bold	bold	template	func	NIfTI					
space-template_desc-preproc_bold	bold	template	func	NIfTI			Yes		
space-template_desc-scout_bold	bold	template	func	NIfTI					
space-template_sbref	bold	template	func	NIfTI					
space-template_desc-DualReg_correlations	correlation	template	func	NIfTI					
space-template_desc-MeanSCA_correlations	correlation	template	func	NIfTI					
space-template_desc-MultReg_correlations	correlation	template	func	NIfTI					
space-template_desc-ndmg_correlations	correlation	template	func	NIfTI					
space-template_desc-PearsonAfni_correlations	correlation	template	func	tsv					
space-template_desc-PartialAfni_correlations	correlation	template	func	tsv					
space-template_desc-PearsonNilearn_correlations	correlation	template	func	tsv					
space-template_desc-PartialNilearn_correlations	correlation	template	func	tsv					
space-template_dcb	degree-centrality	template	func	NIfTI	Yes	Yes			
space-template_desc-sm_dcb	degree-centrality	template	func	NIfTI		Yes			
space-template_desc-sm-zstd_dcb	degree-centrality	template	func	NIfTI					
space-template_desc-zstd_dcb	degree-centrality	template	func	NIfTI					
space-template_dcw	degree-centrality	template	func	NIfTI	Yes	Yes			
space-template_desc-sm_dcw	degree-centrality	template	func	NIfTI		Yes			
space-template_desc-sm-zstd_dcw	degree-centrality	template	func	NIfTI					
space-template_desc-zstd_dcw	degree-centrality	template	func	NIfTI					
space-template_ecb	eigen-centrality	template	func	NIfTI	Yes	Yes			
space-template_desc-sm_ecb	eigen-centrality	template	func	NIfTI		Yes			
space-template_desc-sm-zstd_ecb	eigen-centrality	template	func	NIfTI					
space-template_desc-zstd_ecb	eigen-centrality	template	func	NIfTI					
space-template_ecw	eigen-centrality	template	func	NIfTI	Yes	Yes			
space-template_desc-sm_ecw	eigen-centrality	template	func	NIfTI		Yes			
space-template_desc-sm-zstd_ecw	eigen-centrality	template	func	NIfTI					
space-template_desc-zstd_ecw	eigen-centrality	template	func	NIfTI					
desc-sm_falff	falff	functional	func	NIfTI		Yes			
desc-sm-zstd_falff	falff	functional	func	NIfTI					
desc-zstd_falff	falff	functional	func	NIfTI					
falff	falff	functional	func	NIfTI	Yes	Yes			
space-template_desc-sm_falff	falff	template	func	NIfTI		Yes			
space-template_desc-sm-zstd_falff	falff	template	func	NIfTI					
space-template_desc-zstd_falff	falff	template	func	NIfTI					
space-template_falff	falff	template	func	NIfTI	Yes	Yes			
space-template_lfcdb	lfcd	template	func	NIfTI	Yes	Yes			
space-template_desc-sm_lfcdb	lfcd	template	func	NIfTI		Yes			
space-template_desc-sm-zstd_lfcdb	lfcd	template	func	NIfTI					
space-template_desc-zstd_lfcdb	lfcd	template	func	NIfTI					
space-template_lfcdw	lfcd	template	func	NIfTI	Yes	Yes			
space-template_desc-sm_lfcdw	lfcd	template	func	NIfTI		Yes			
space-template_desc-sm-zstd_lfcdw	lfcd	template	func	NIfTI					
space-template_desc-zstd_lfcdw	lfcd	template	func	NIfTI					
space-EPItemplate_desc-bold_mask	mask	EPI template	func	NIfTI					
space-EPItemplate_res-derivative_desc-bold_mask	mask	EPI template	func	NIfTI					
space-bold_desc-brain_mask	mask	functional	func	NIfTI					
space-bold_desc-eroded_mask	mask	functional	func	NIfTI					
space-bold_label-CSF_desc-eroded_mask	mask	functional	func	NIfTI					
space-bold_label-CSF_mask	mask	functional	func	NIfTI					
space-bold_label-GM_desc-eroded_mask	mask	functional	func	NIfTI					
space-bold_label-GM_mask	mask	functional	func	NIfTI					
space-bold_label-WM_desc-eroded_mask	mask	functional	func	NIfTI					
space-bold_label-WM_mask	mask	functional	func	NIfTI					
space-longitudinal_desc-brain_mask	mask	longitudinal T1w	anat	NIfTI					
space-longitudinal_label-CSF_desc-preproc_mask	mask	longitudinal T1w	anat	NIfTI					
space-longitudinal_label-CSF_mask	mask	longitudinal T1w	anat	NIfTI					
space-longitudinal_label-GM_desc-preproc_mask	mask	longitudinal T1w	anat	NIfTI					
space-longitudinal_label-GM_mask	mask	longitudinal T1w	anat	NIfTI					
space-longitudinal_label-WM_desc-preproc_mask	mask	longitudinal T1w	anat	NIfTI					
space-longitudinal_label-WM_mask	mask	longitudinal T1w	anat	NIfTI					
label-CSF_desc-eroded_mask	mask	T1w	anat	NIfTI					
label-CSF_desc-preproc_mask	mask	T1w	anat	NIfTI					
label-CSF_mask	mask	T1w	anat	NIfTI					
label-GM_desc-eroded_mask	mask	T1w	anat	NIfTI					
label-GM_desc-preproc_mask	mask	T1w	anat	NIfTI					
label-GM_mask	mask	T1w	anat	NIfTI					
label-WM_desc-eroded_mask	mask	T1w	anat	NIfTI					
label-WM_desc-preproc_mask	mask	T1w	anat	NIfTI					
label-WM_mask	mask	T1w	anat	NIfTI					
space-T1w_desc-acpcbrain_mask	mask	T1w	anat	NIfTI					
space-T1w_desc-brain_mask	mask	T1w	anat	NIfTI					
space-T1w_desc-eroded_mask	mask	T1w	anat	NIfTI					
space-template_desc-brain_mask	mask	template	anat	NIfTI					
space-template_desc-bold_mask	mask	template	func	NIfTI					
space-template_res-derivative_desc-bold_mask	mask	template	func	NIfTI					
dvars	motion		func	text					
framewise-displacement-jenkinson	motion		func	1D					
framewise-displacement-power	motion		func	1D					
max-displacement	motion		func	1D					
motion-filter-info	motion		func	text					
motion-filter-plot	motion		func	png					
motion-params	motion		func	text					
movement-parameters	motion		func	1D					
filtered-movement-parameters	motion		func	1D					
power-params	motion		func	text					
rels-displacement	motion		func	1D					
label-CSF_probseg	probseg	T1w	anat	NIfTI					
label-GM_probseg	probseg	T1w	anat	NIfTI					
label-WM_probseg	probseg	T1w	anat	NIfTI					
desc-T1wAxial_quality	qc		anat	png					
desc-T1wSagittal_quality	qc		anat	png					
desc-dsegAxial_quality	qc		anat	png					
desc-dsegSagittal_quality	qc		anat	png					
desc-boldAxial_quality	qc		func	png					
desc-boldSagittal_quality	qc		func	png					
desc-boldCarpet_quality	qc		func	png					
desc-framewiseDisplacementJenkinsonPlot_quality	qc		func	png					
desc-movementParametersTrans_quality	qc		func	png					
desc-movementParametersRot_quality	qc		func	png					
desc-boldSnrAxial_quality	qc		func	png					
desc-boldSnrSagittal_quality	qc		func	png					
desc-boldSnrHist_quality	qc		func	png					
desc-boldSnr_quality	qc		func	png					
space-template_desc-xcp_quality	qc		func	tsv					
regressors	regressors		func	1D					
desc-sm_reho	reho	functional	func	NIfTI		Yes			
desc-sm-zstd_reho	reho	functional	func	NIfTI					
desc-zstd_reho	reho	functional	func	NIfTI					
reho	reho	functional	func	NIfTI	Yes	Yes			
space-template_desc-sm_reho	reho	template	func	NIfTI		Yes			
space-template_desc-sm-zstd_reho	reho	template	func	NIfTI					
space-template_desc-zstd_reho	reho	template	func	NIfTI					
space-template_reho	reho	template	func	NIfTI	Yes	Yes			
desc-DualReg_statmap	statistic	template	func	NIfTI					
desc-MultReg_statmap	statistic	template	func	NIfTI					
hemi-L_desc-surfaceMap_thickness	surface-derived		anat						Yes
hemi-R_desc-surfaceMap_thickness	surface-derived		anat						Yes
hemi-L_desc-surfaceMap_volume	surface-derived		anat						Yes
hemi-R_desc-surfaceMap_volume	surface-derived		anat						Yes
hemi-L_desc-surfaceMesh_pial	surface-derived		anat						
hemi-R_desc-surfaceMesh_pial	surface-derived		anat						
raw-average	surface-derived		anat						
hemi-L_desc-surfaceMesh_smoothwm	surface-derived		anat						
hemi-R_desc-surfaceMesh_smoothwm	surface-derived		anat						
atlas-DesikanKilliany_space-fsLR_den-32k_dlabel	surface-derived		anat						
atlas-Destrieux_space-fsLR_den-32k_dlabel	surface-derived		anat						
atlas-DesikanKilliany_space-fsLR_den-164k_dlabel	surface-derived		anat						
atlas-Destrieux_space-fsLR_den-164k_dlabel	surface-derived		anat						
space-fsLR_den-32k_bold-dtseries	surface-derived		func						
hemi-L_desc-surfaceMesh_sphere	surface-derived		anat						Yes
hemi-R_desc-surfaceMesh_sphere	surface-derived		anat						Yes
hemi-L_desc-surfaceMap_sulc	surface-derived		anat						Yes
hemi-R_desc-surfaceMap_sulc	surface-derived		anat						Yes
hemi-L_desc-surface_curv	surface-derived		anat						
hemi-R_desc-surface_curv	surface-derived		anat						
hemi-L_desc-surfaceMesh_white	surface-derived		anat						Yes
hemi-R_desc-surfaceMesh_white	surface-derived		anat						Yes
wmparc	surface-derived		anat						Yes
space-symtemplate_desc-brain_T1w	T1w	symmetric template	anat	NIfTI				Yes	
desc-brain_T1w	T1w	T1w	anat	NIfTI				Yes	
desc-head_T1w	T1w	T1w	anat	NIfTI					
desc-preproc_T1w	T1w	T1w	anat	NIfTI					
desc-reorient_T1w	T1w	T1w	anat	NIfTI				Yes	
desc-restore_T1w	T1w	T1w	anat	NIfTI					
desc-restore-brain_T1w	T1w	T1w	anat	NIfTI					
space-template_desc-brain_T1w	T1w	template	anat	NIfTI				Yes	
space-template_desc-preproc_T1w	T1w	template	anat	NIfTI					
space-template_desc-head_T1w	T1w	template	anat	NIfTI					
space-template_desc-T1w_mask	mask	template	anat	NIfTI					
space-template_desc-Mean_timeseries	timeseries		func	1D					
desc-MeanSCA_timeseries	timeseries		func	1D					
desc-SpatReg_timeseries	timeseries		func	1D					
desc-Voxel_timeseries	timeseries		func	1D					
space-longitudinal_label-CSF_probseg	tissue probability	longitudinal T1w	anat	NIfTI					
space-longitudinal_label-GM_probseg	tissue probability	longitudinal T1w	anat	NIfTI					
space-longitudinal_label-WM_probseg	tissue probability	longitudinal T1w	anat	NIfTI					
vmhc	vmhc	symmetric template	func	NIfTI					
blip-warp	xfm		func	NIfTI					
from-bold_to-EPItemplate_mode-image_desc-linear_xfm	xfm		func	NIfTI					
from-bold_to-EPItemplate_mode-image_desc-nonlinear_xfm	xfm		func	NIfTI					
from-bold_to-EPItemplate_mode-image_xfm	xfm		func	NIfTI					
from-bold_to-symtemplate_mode-image_xfm	xfm		func	NIfTI					
from-bold_to-T1w_mode-image_desc-linear_xfm	xfm		func	NIfTI					
from-bold_to-template_mode-image_xfm	xfm		func	NIfTI					
from-EPItemplate_to-bold_mode-image_desc-linear_xfm	xfm		func	NIfTI					
from-EPItemplate_to-bold_mode-image_desc-nonlinear_xfm	xfm		func	NIfTI					
from-longitudinal_to-symtemplate_mode-image_desc-linear_xfm	xfm		anat	NIfTI					
from-longitudinal_to-symtemplate_mode-image_desc-nonlinear_xfm	xfm		anat	NIfTI					
from-longitudinal_to-symtemplate_mode-image_xfm	xfm		anat	NIfTI					
from-longitudinal_to-template_mode-image_desc-linear_xfm	xfm		anat	NIfTI					
from-longitudinal_to-template_mode-image_desc-nonlinear_xfm	xfm		anat	NIfTI					
from-longitudinal_to-template_mode-image_xfm	xfm		anat	NIfTI					
from-symtemplate_to-bold_mode-image_xfm	xfm		func	NIfTI					
from-symtemplate_to-longitudinal_mode-image_desc-linear_xfm	xfm		anat	NIfTI					
from-symtemplate_to-longitudinal_mode-image_desc-nonlinear_xfm	xfm		anat	NIfTI					
from-symtemplate_to-longitudinal_mode-image_xfm	xfm		anat	NIfTI					
from-symtemplate_to-T1w_mode-image_desc-linear_xfm	xfm		anat	NIfTI					
from-symtemplate_to-T1w_mode-image_desc-nonlinear_xfm	xfm		anat	NIfTI					
from-symtemplate_to-T1w_mode-image_xfm	xfm		anat	NIfTI					
from-T1w_to-symtemplate_mode-image_desc-linear_xfm	xfm		anat	NIfTI					
from-T1w_to-symtemplate_mode-image_desc-nonlinear_xfm	xfm		anat	NIfTI					
from-T1w_to-symtemplate_mode-image_xfm	xfm		anat	NIfTI					
from-T1w_to-template_mode-image_desc-linear_xfm	xfm		anat	NIfTI					
from-T1w_to-template_mode-image_desc-nonlinear_xfm	xfm		anat	NIfTI					
from-T1w_to-template_mode-image_xfm	xfm		anat	NIfTI					
from-template_to-bold_mode-image_xfm	xfm		func	NIfTI					
from-template_to-longitudinal_mode-image_desc-linear_xfm	xfm		anat	NIfTI					
from-template_to-longitudinal_mode-image_desc-nonlinear_xfm	xfm		anat	NIfTI					
from-template_to-longitudinal_mode-image_xfm	xfm		anat	NIfTI					
from-template_to-T1w_mode-image_desc-linear_xfm	xfm		anat	NIfTI					
from-template_to-T1w_mode-image_desc-nonlinear_xfm	xfm		anat	NIfTI					
from-template_to-T1w_mode-image_xfm	xfm		anat	NIfTI					
space-template_label-CSF_mask	mask	template	anat	NIfTI					
space-template_label-WM_mask	mask	template	anat	NIfTI					
space-template_label-GM_mask	mask	template	anat	NIfTI					
space-EPItemplate_label-CSF_mask	mask	template	func	NIfTI					
space-EPItemplate_label-WM_mask	mask	template	func	NIfTI					
space-EPItemplate_label-GM_mask	mask	template	func	NIfTI					
mdmr	group	functional	group_analysis	NIfTI					
desc-zstd-mdmr	group	functional	group_analysis	NIfTI		Yes			
AtlasSubcortical_s2	surface_derived		func						
space-fsLR_den-32k_bold	surface_derived		func	CIFTI dtseries					
goodvoxels	surface_derived		func						
ribbon_only	surface_derived		func						
hemi-L_space-fsLR_den-32k_desc-atlasroi_bold	surface_derived		func    	GIFTI func					
hemi-R_space-fsLR_den-32k_desc-atlasroi_bold	surface_derived		func	GIFTI func					
hemi-L_space-fsLR_den-32k_desc-atlasroi_mask	surface_derived		func	GIFTI shape					
hemi-R_space-fsLR_den-32k_desc-atlasroi_mask	surface_derived		func	GIFTI shape					
hemi-L_space-native_bold	surface_derived		func	GIFTI func					
hemi-R_space-native_bold	surface_derived		func	GIFTI func					
space-fsLR_den-32k_wb-spec	surface_derived		func	GIFTI spec					
space-native_wb-spec	surface_derived		func	GIFTI spec					
hemi-L_space-fsLR_den-32k_desc-FS_arealdistortion	surface_derived		func	GIFTI shape					
hemi-R_space-fsLR_den-32k_desc-FS_arealdistortion	surface_derived		func	GIFTI shape					
space-fsLR_den-32k_desc-FS_arealdistortion	surface_derived		func	CIFTI dscalar					
hemi-L_space-fsLR_den-32k_desc-MSMSulc_arealdistortion	surface_derived		func	GIFTI shape					
hemi-R_space-fsLR_den-32k_desc-MSMSulc_arealdistortion	surface_derived		func	GIFTI shape					
space-fsLR_den-32k_desc-MSMSulc_arealdistortion	surface_derived		func	CIFTI dscalar					
hemi-L_space-fsLR_den-32k_desc-FS_edgedistortion	surface_derived		func	GIFTI shape					
hemi-R_space-fsLR_den-32k_desc-FS_edgedistortion	surface_derived		func	GIFTI shape					
space-fsLR_den-32k_desc-FS_edgedistortion	surface_derived		func	CIFTI dscalar					
hemi-L_space-fsLR_den-32k_desc-MSMSulc_edgedistortion	surface_derived		func	GIFTI shape					
hemi-R_space-fsLR_den-32k_desc-MSMSulc_edgedistortion	surface_derived		func	GIFTI shape					
space-fsLR_den-32k_desc-MSMSulc_edgedistortion	surface_derived		func	CIFTI dscalar					
hemi-L_space-fsLR_den-32k_curv	surface_derived		func	GIFTI shape					
hemi-R_space-fsLR_den-32k_curv	surface_derived		func	GIFTI shape					
space-fsLR_den-32k_curv	surface_derived		func	CIFTI dscalar					
hemi-L_space-fsLR_den-32k_flat	surface_derived		func	GIFTI surf					
hemi-R_space-fsLR_den-32k_flat	surface_derived		func	GIFTI surf					
hemi-L_space-fsLR_den-32k_inflated	surface_derived		func	GIFTI surf					
hemi-R_space-fsLR_den-32k_inflated	surface_derived		func	GIFTI surf					
hemi-L_space-fsLR_den-32k_veryinflated	surface_derived		func	GIFTI surf					
hemi-R_space-fsLR_den-32k_veryinflated	surface_derived		func	GIFTI surf					
hemi-L_space-native_inflated	surface_derived		func	GIFTI surf					
hemi-R_space-native_inflated	surface_derived		func	GIFTI surf					
hemi-L_space-native_veryinflated	surface_derived		func	GIFTI surf					
hemi-R_space-native_veryinflated	surface_derived		func	GIFTI surf					
hemi-L_space-fsLR_den-164k_midthickness	surface_derived		func	GIFTI surf					
hemi-R_space-fsLR_den-164k_midthickness	surface_derived		func	GIFTI surf					
hemi-L_space-fsLR_den-32k_midthickness	surface_derived		func	GIFTI surf					
hemi-L_space-fsLR_den-32k_midthickness	surface_derived		func	GIFTI surf					
hemi-L_space-native_midthickness	surface_derived		func	GIFTI surf					
hemi-R_space-native_midthickness	surface_derived		func	GIFTI surf					
hemi-L_space-fsLR_den-32k_pial	surface_derived		func	GIFTI surf					
hemi-R_space-fsLR_den-32k_pial	surface_derived		func	GIFTI surf					
hemi-L_space-native_den-32k_pial	surface_derived		func	GIFTI surf					
hemi-R_space-native_den-32k_pial	surface_derived		func	GIFTI surf					
hemi-L_space-fsLR_den-32k_sphere	surface_derived		func	GIFTI surf					
hemi-R_space-fsLR_den-32k_sphere	surface_derived		func	GIFTI surf					
hemi-L_space-native_desc-MSMSulc_sphere	surface_derived		func	GIFTI surf					
hemi-R_space-native_desc-MSMSulc_sphere	surface_derived		func	GIFTI surf					
hemi-L_space-native_sphere	surface_derived		func	GIFTI surf					
hemi-R_space-native_sphere	surface_derived		func	GIFTI surf					
hemi-L_space-native_desc-reg_sphere	surface_derived		func	GIFTI surf					
hemi-R_space-native_desc-reg_sphere	surface_derived		func	GIFTI surf					
hemi-L_space-native_desc-reg-reg_sphere	surface_derived		func	GIFTI surf					
hemi-R_space-native_desc-reg-reg_sphere	surface_derived		func	GIFTI surf					
hemi-L_space-native_desc-rot_sphere	surface_derived		func	GIFTI surf					
hemi-R_space-native_desc-rot_sphere	surface_derived		func	GIFTI surf					
hemi-L_space-fsLR_den-32k_desc-FS_strainJ	surface_derived		func	GIFTI shape					
hemi-R_space-fsLR_den-32k_desc-FS_strainJ	surface_derived		func	GIFTI shape					
space-fsLR_den-32k_desc-FS_strainJ	surface_derived		func	CIFTI dscalar					
hemi-L_space-fsLR_den-32k_desc-MSMSulc_strainJ	surface_derived		func	GIFTI shape					
hemi-R_space-fsLR_den-32k_desc-MSMSulc_strainJ	surface_derived		func	GIFTI shape					
space-fsLR_den-32k_desc-MSMSulc_strainJ	surface_derived		func	CIFTI dscalar					
hemi-L_space-fsLR_den-32k_desc-FS_strainR	surface_derived		func	GIFTI shape					
hemi-R_space-fsLR_den-32k_desc-FS_strainR	surface_derived		func	GIFTI shape					
space-fsLR_den-32k_desc-FS_strainR	surface_derived		func	CIFTI dscalar					
hemi-L_space-fsLR_den-32k_desc-MSMSulc_strainR	surface_derived		func	GIFTI shape					
hemi-R_space-fsLR_den-32k_desc-MSMSulc_strainR	surface_derived		func	GIFTI shape					
space-fsLR_den-32k_desc-MSMSulc_strainR	surface_derived		func	CIFTI dscalar					
hemi-L_space-fsLR_den-32k_sulc	surface_derived		func	GIFTI shape					
hemi-R_space-fsLR_den-32k_sulc	surface_derived		func	GIFTI shape					
space-fsLR_den-32k_sulc	surface_derived		func	CIFTI dscalar					
hemi-L_space-fsLR_den-32k_thickness	surface_derived		func	GIFTI shape					
hemi-R_space-fsLR_den-32k_thickness	surface_derived		func	GIFTI shape					
space-fsLR_den-32k_thickness	surface_derived		func	CIFTI dscalar					
hemi-L_space-fsLR_den-164k_white	surface_derived		func	GIFTI surf					
hemi-R_space-fsLR_den-164k_white	surface_derived		func	GIFTI surf					
hemi-L_space-fsLR_den-32k_white	surface_derived		func	GIFTI surf					
hemi-R_space-fsLR_den-32k_white	surface_derived		func	GIFTI surf					
hemi-L_space-native_white	surface_derived		func	GIFTI surf					
hemi-R_space-native_white	surface_derived		func	GIFTI surf					
atlas-DesikanKilliany_space-fsLR_den-32k	surface_derived		func	CIFTI dlabel					
atlas-Destrieux_space-fsLR_den-32k	surface_derived		func	CIFTI dlabel					
atlas-DesikanKilliany_space-fsLR_den-164k	surface_derived		func	CIFTI dlabel					
atlas-Destrieux_space-fsLR_den-164k	surface_derived		func	CIFTI dlabel					
space-fsLR_den-32k_bold_surf_falff	surface_derived		func	CIFTI dscalar					
space-fsLR_den-32k_bold_surf_alff	surface_derived		func	CIFTI dscalar					
space-fsLR_den-32k_bold_surf-L_reho	surface_derived		func	CIFTI dscalar					
space-fsLR_den-32k_bold_surf-R_reho	surface_derived		func	CIFTI dscalar					
space-fsLR_den-32k_bold_surf-correlation_matrix	surface_derived		func	CIFTI dscalar					
=======
Resource	Type	Space	Sub-Directory	File	To Smooth	To z-std	4D Time Series	Optional: Debugging	Multi-File
alff	alff	functional	func	NIfTI	Yes	Yes			
desc-sm_alff	alff	functional	func	NIfTI		Yes			
desc-sm-zstd_alff	alff	functional	func	NIfTI					
desc-zstd_alff	alff	functional	func	NIfTI					
space-template_alff	alff	template	func	NIfTI	Yes	Yes			
space-template_desc-sm_alff	alff	template	func	NIfTI		Yes			
space-template_desc-sm-zstd_alff	alff	template	func	NIfTI					
space-template_desc-zstd_alff	alff	template	func	NIfTI					
desc-brain_bold	bold	functional	func	NIfTI			Yes	Yes	
desc-mean_bold	bold	functional	func	NIfTI					
desc-motion_bold	bold	functional	func	NIfTI			Yes	Yes	
desc-preproc_bold	bold	functional	func	NIfTI			Yes		
desc-sm_bold	bold	functional	func	NIfTI			Yes	Yes	
sbref	bold	functional	func	NIfTI					
space-EPItemplate_bold	bold	EPI template	func	NIfTI			Yes		
space-EPItemplate_desc-brain_bold	bold	EPI template	func	NIfTI			Yes	Yes	
space-EPItemplate_desc-mean_bold	bold	EPI template	func	NIfTI					
space-EPItemplate_desc-preproc_bold	bold	EPI template	func	NIfTI			Yes		
space-symtemplate_desc-sm_bold	bold	symmetric template	func	NIfTI			Yes	Yes	
space-T1w_sbref	bold	T1w	func	NIfTI					
space-template_bold	bold	template	func	NIfTI			Yes		
space-template_desc-brain_bold	bold	template	func	NIfTI			Yes	Yes	
space-template_desc-head_bold	bold	template	func	NIfTI			Yes		
space-template_desc-mean_bold	bold	template	func	NIfTI					
space-template_desc-preproc_bold	bold	template	func	NIfTI			Yes		
space-template_desc-scout_bold	bold	template	func	NIfTI					
space-template_sbref	bold	template	func	NIfTI					
space-template_desc-DualReg_correlations	correlation	template	func	NIfTI					
space-template_desc-MeanSCA_correlations	correlation	template	func	NIfTI					
space-template_desc-MultReg_correlations	correlation	template	func	NIfTI					
space-template_desc-ndmg_correlations	correlation	template	func	NIfTI					
space-template_desc-PearsonAfni_correlations	correlation	template	func	tsv					
space-template_desc-PartialAfni_correlations	correlation	template	func	tsv					
space-template_desc-PearsonNilearn_correlations	correlation	template	func	tsv					
space-template_desc-PartialNilearn_correlations	correlation	template	func	tsv					
space-template_dcb	degree-centrality	template	func	NIfTI	Yes	Yes			
space-template_desc-sm_dcb	degree-centrality	template	func	NIfTI		Yes			
space-template_desc-sm-zstd_dcb	degree-centrality	template	func	NIfTI					
space-template_desc-zstd_dcb	degree-centrality	template	func	NIfTI					
space-template_dcw	degree-centrality	template	func	NIfTI	Yes	Yes			
space-template_desc-sm_dcw	degree-centrality	template	func	NIfTI		Yes			
space-template_desc-sm-zstd_dcw	degree-centrality	template	func	NIfTI					
space-template_desc-zstd_dcw	degree-centrality	template	func	NIfTI					
space-template_ecb	eigen-centrality	template	func	NIfTI	Yes	Yes			
space-template_desc-sm_ecb	eigen-centrality	template	func	NIfTI		Yes			
space-template_desc-sm-zstd_ecb	eigen-centrality	template	func	NIfTI					
space-template_desc-zstd_ecb	eigen-centrality	template	func	NIfTI					
space-template_ecw	eigen-centrality	template	func	NIfTI	Yes	Yes			
space-template_desc-sm_ecw	eigen-centrality	template	func	NIfTI		Yes			
space-template_desc-sm-zstd_ecw	eigen-centrality	template	func	NIfTI					
space-template_desc-zstd_ecw	eigen-centrality	template	func	NIfTI					
desc-sm_falff	falff	functional	func	NIfTI		Yes			
desc-sm-zstd_falff	falff	functional	func	NIfTI					
desc-zstd_falff	falff	functional	func	NIfTI					
falff	falff	functional	func	NIfTI	Yes	Yes			
space-template_desc-sm_falff	falff	template	func	NIfTI		Yes			
space-template_desc-sm-zstd_falff	falff	template	func	NIfTI					
space-template_desc-zstd_falff	falff	template	func	NIfTI					
space-template_falff	falff	template	func	NIfTI	Yes	Yes			
space-template_lfcdb	lfcd	template	func	NIfTI	Yes	Yes			
space-template_desc-sm_lfcdb	lfcd	template	func	NIfTI		Yes			
space-template_desc-sm-zstd_lfcdb	lfcd	template	func	NIfTI					
space-template_desc-zstd_lfcdb	lfcd	template	func	NIfTI					
space-template_lfcdw	lfcd	template	func	NIfTI	Yes	Yes			
space-template_desc-sm_lfcdw	lfcd	template	func	NIfTI		Yes			
space-template_desc-sm-zstd_lfcdw	lfcd	template	func	NIfTI					
space-template_desc-zstd_lfcdw	lfcd	template	func	NIfTI					
space-EPItemplate_desc-bold_mask	mask	EPI template	func	NIfTI					
space-EPItemplate_res-derivative_desc-bold_mask	mask	EPI template	func	NIfTI					
space-bold_desc-brain_mask	mask	functional	func	NIfTI					
space-bold_desc-eroded_mask	mask	functional	func	NIfTI					
space-bold_label-CSF_desc-eroded_mask	mask	functional	func	NIfTI					
space-bold_label-CSF_mask	mask	functional	func	NIfTI					
space-bold_label-GM_desc-eroded_mask	mask	functional	func	NIfTI					
space-bold_label-GM_mask	mask	functional	func	NIfTI					
space-bold_label-WM_desc-eroded_mask	mask	functional	func	NIfTI					
space-bold_label-WM_mask	mask	functional	func	NIfTI					
space-longitudinal_desc-brain_mask	mask	longitudinal T1w	anat	NIfTI					
space-longitudinal_label-CSF_desc-preproc_mask	mask	longitudinal T1w	anat	NIfTI					
space-longitudinal_label-CSF_mask	mask	longitudinal T1w	anat	NIfTI					
space-longitudinal_label-GM_desc-preproc_mask	mask	longitudinal T1w	anat	NIfTI					
space-longitudinal_label-GM_mask	mask	longitudinal T1w	anat	NIfTI					
space-longitudinal_label-WM_desc-preproc_mask	mask	longitudinal T1w	anat	NIfTI					
space-longitudinal_label-WM_mask	mask	longitudinal T1w	anat	NIfTI					
label-CSF_desc-eroded_mask	mask	T1w	anat	NIfTI					
label-CSF_desc-preproc_mask	mask	T1w	anat	NIfTI					
label-CSF_mask	mask	T1w	anat	NIfTI					
label-GM_desc-eroded_mask	mask	T1w	anat	NIfTI					
label-GM_desc-preproc_mask	mask	T1w	anat	NIfTI					
label-GM_mask	mask	T1w	anat	NIfTI					
label-WM_desc-eroded_mask	mask	T1w	anat	NIfTI					
label-WM_desc-preproc_mask	mask	T1w	anat	NIfTI					
label-WM_mask	mask	T1w	anat	NIfTI					
space-T1w_desc-acpcbrain_mask	mask	T1w	anat	NIfTI					
space-T1w_desc-brain_mask	mask	T1w	anat	NIfTI					
space-T1w_desc-eroded_mask	mask	T1w	anat	NIfTI					
space-template_desc-brain_mask	mask	template	anat	NIfTI					
space-template_desc-bold_mask	mask	template	func	NIfTI					
space-template_res-derivative_desc-bold_mask	mask	template	func	NIfTI					
motion	motion		func	TSV					
desc-summary_motion	motion		func	TSV					
motion-filter-plot	motion		func	png					
desc-movementParameters_motion	motion		func	TSV					
desc-movementParametersUnfiltered_motion	motion		func	TSV					
label-CSF_probseg	probseg	T1w	anat	NIfTI					
label-GM_probseg	probseg	T1w	anat	NIfTI					
label-WM_probseg	probseg	T1w	anat	NIfTI					
desc-T1wAxial_quality	qc		anat	png					
desc-T1wSagittal_quality	qc		anat	png					
desc-dsegAxial_quality	qc		anat	png					
desc-dsegSagittal_quality	qc		anat	png					
desc-boldAxial_quality	qc		func	png					
desc-boldSagittal_quality	qc		func	png					
desc-boldCarpet_quality	qc		func	png					
desc-framewiseDisplacementJenkinsonPlot_quality	qc		func	png					
desc-movementParametersTrans_quality	qc		func	png					
desc-movementParametersRot_quality	qc		func	png					
desc-boldSnrAxial_quality	qc		func	png					
desc-boldSnrSagittal_quality	qc		func	png					
desc-boldSnrHist_quality	qc		func	png					
desc-boldSnr_quality	qc		func	png					
space-template_desc-xcp_quality	qc		func	tsv					
desc-confounds_timeseries	regressors		func	1D					
desc-sm_reho	reho	functional	func	NIfTI		Yes			
desc-sm-zstd_reho	reho	functional	func	NIfTI					
desc-zstd_reho	reho	functional	func	NIfTI					
reho	reho	functional	func	NIfTI	Yes	Yes			
space-template_desc-sm_reho	reho	template	func	NIfTI		Yes			
space-template_desc-sm-zstd_reho	reho	template	func	NIfTI					
space-template_desc-zstd_reho	reho	template	func	NIfTI					
space-template_reho	reho	template	func	NIfTI	Yes	Yes			
desc-DualReg_statmap	statistic	template	func	NIfTI					
desc-MultReg_statmap	statistic	template	func	NIfTI					
hemi-L_desc-surfaceMap_thickness	surface-derived		anat						Yes
hemi-R_desc-surfaceMap_thickness	surface-derived		anat						Yes
hemi-L_desc-surfaceMap_volume	surface-derived		anat						Yes
hemi-R_desc-surfaceMap_volume	surface-derived		anat						Yes
hemi-L_desc-surfaceMesh_pial	surface-derived		anat						
hemi-R_desc-surfaceMesh_pial	surface-derived		anat						
raw-average	surface-derived		anat						
hemi-L_desc-surfaceMesh_smoothwm	surface-derived		anat						
hemi-R_desc-surfaceMesh_smoothwm	surface-derived		anat						
atlas-DesikanKilliany_space-fsLR_den-32k_dlabel	surface-derived		anat						
atlas-Destrieux_space-fsLR_den-32k_dlabel	surface-derived		anat						
atlas-DesikanKilliany_space-fsLR_den-164k_dlabel	surface-derived		anat						
atlas-Destrieux_space-fsLR_den-164k_dlabel	surface-derived		anat						
space-fsLR_den-32k_bold-dtseries	surface-derived		func						
hemi-L_desc-surfaceMesh_sphere	surface-derived		anat						Yes
hemi-R_desc-surfaceMesh_sphere	surface-derived		anat						Yes
hemi-L_desc-surfaceMap_sulc	surface-derived		anat						Yes
hemi-R_desc-surfaceMap_sulc	surface-derived		anat						Yes
hemi-L_desc-surface_curv	surface-derived		anat						
hemi-R_desc-surface_curv	surface-derived		anat						
hemi-L_desc-surfaceMesh_white	surface-derived		anat						Yes
hemi-R_desc-surfaceMesh_white	surface-derived		anat						Yes
wmparc	surface-derived		anat						Yes
space-symtemplate_desc-brain_T1w	T1w	symmetric template	anat	NIfTI				Yes	
desc-brain_T1w	T1w	T1w	anat	NIfTI				Yes	
desc-head_T1w	T1w	T1w	anat	NIfTI					
desc-preproc_T1w	T1w	T1w	anat	NIfTI					
desc-reorient_T1w	T1w	T1w	anat	NIfTI				Yes	
desc-restore_T1w	T1w	T1w	anat	NIfTI					
desc-restore-brain_T1w	T1w	T1w	anat	NIfTI					
space-template_desc-brain_T1w	T1w	template	anat	NIfTI				Yes	
space-template_desc-preproc_T1w	T1w	template	anat	NIfTI					
space-template_desc-head_T1w	T1w	template	anat	NIfTI					
space-template_desc-T1w_mask	mask	template	anat	NIfTI					
space-template_desc-Mean_timeseries	timeseries		func	1D					
desc-MeanSCA_timeseries	timeseries		func	1D					
desc-SpatReg_timeseries	timeseries		func	1D					
desc-Voxel_timeseries	timeseries		func	1D					
space-longitudinal_label-CSF_probseg	tissue probability	longitudinal T1w	anat	NIfTI					
space-longitudinal_label-GM_probseg	tissue probability	longitudinal T1w	anat	NIfTI					
space-longitudinal_label-WM_probseg	tissue probability	longitudinal T1w	anat	NIfTI					
vmhc	vmhc	symmetric template	func	NIfTI					
blip-warp	xfm		func	NIfTI					
from-bold_to-EPItemplate_mode-image_desc-linear_xfm	xfm		func	NIfTI					
from-bold_to-EPItemplate_mode-image_desc-nonlinear_xfm	xfm		func	NIfTI					
from-bold_to-EPItemplate_mode-image_xfm	xfm		func	NIfTI					
from-bold_to-symtemplate_mode-image_xfm	xfm		func	NIfTI					
from-bold_to-T1w_mode-image_desc-linear_xfm	xfm		func	NIfTI					
from-bold_to-template_mode-image_xfm	xfm		func	NIfTI					
from-EPItemplate_to-bold_mode-image_desc-linear_xfm	xfm		func	NIfTI					
from-EPItemplate_to-bold_mode-image_desc-nonlinear_xfm	xfm		func	NIfTI					
from-longitudinal_to-symtemplate_mode-image_desc-linear_xfm	xfm		anat	NIfTI					
from-longitudinal_to-symtemplate_mode-image_desc-nonlinear_xfm	xfm		anat	NIfTI					
from-longitudinal_to-symtemplate_mode-image_xfm	xfm		anat	NIfTI					
from-longitudinal_to-template_mode-image_desc-linear_xfm	xfm		anat	NIfTI					
from-longitudinal_to-template_mode-image_desc-nonlinear_xfm	xfm		anat	NIfTI					
from-longitudinal_to-template_mode-image_xfm	xfm		anat	NIfTI					
from-symtemplate_to-bold_mode-image_xfm	xfm		func	NIfTI					
from-symtemplate_to-longitudinal_mode-image_desc-linear_xfm	xfm		anat	NIfTI					
from-symtemplate_to-longitudinal_mode-image_desc-nonlinear_xfm	xfm		anat	NIfTI					
from-symtemplate_to-longitudinal_mode-image_xfm	xfm		anat	NIfTI					
from-symtemplate_to-T1w_mode-image_desc-linear_xfm	xfm		anat	NIfTI					
from-symtemplate_to-T1w_mode-image_desc-nonlinear_xfm	xfm		anat	NIfTI					
from-symtemplate_to-T1w_mode-image_xfm	xfm		anat	NIfTI					
from-T1w_to-symtemplate_mode-image_desc-linear_xfm	xfm		anat	NIfTI					
from-T1w_to-symtemplate_mode-image_desc-nonlinear_xfm	xfm		anat	NIfTI					
from-T1w_to-symtemplate_mode-image_xfm	xfm		anat	NIfTI					
from-T1w_to-template_mode-image_desc-linear_xfm	xfm		anat	NIfTI					
from-T1w_to-template_mode-image_desc-nonlinear_xfm	xfm		anat	NIfTI					
from-T1w_to-template_mode-image_xfm	xfm		anat	NIfTI					
from-template_to-bold_mode-image_xfm	xfm		func	NIfTI					
from-template_to-longitudinal_mode-image_desc-linear_xfm	xfm		anat	NIfTI					
from-template_to-longitudinal_mode-image_desc-nonlinear_xfm	xfm		anat	NIfTI					
from-template_to-longitudinal_mode-image_xfm	xfm		anat	NIfTI					
from-template_to-T1w_mode-image_desc-linear_xfm	xfm		anat	NIfTI					
from-template_to-T1w_mode-image_desc-nonlinear_xfm	xfm		anat	NIfTI					
from-template_to-T1w_mode-image_xfm	xfm		anat	NIfTI					
space-template_label-CSF_mask	mask	template	anat	NIfTI					
space-template_label-WM_mask	mask	template	anat	NIfTI					
space-template_label-GM_mask	mask	template	anat	NIfTI					
space-EPItemplate_label-CSF_mask	mask	template	func	NIfTI					
space-EPItemplate_label-WM_mask	mask	template	func	NIfTI					
space-EPItemplate_label-GM_mask	mask	template	func	NIfTI					
mdmr	group	functional	group_analysis	NIfTI					
desc-zstd-mdmr	group	functional	group_analysis	NIfTI		Yes			
dseg			anat
>>>>>>> 72120f4c
<|MERGE_RESOLUTION|>--- conflicted
+++ resolved
@@ -1,540 +1,317 @@
-<<<<<<< HEAD
-Resource	Type	Space	Sub-Directory	File	To Smooth	To z-std	4D Time Series	Optional: Debugging	Multi-File
-alff	alff	functional	func	NIfTI	Yes	Yes			
-desc-sm_alff	alff	functional	func	NIfTI		Yes			
-desc-sm-zstd_alff	alff	functional	func	NIfTI					
-desc-zstd_alff	alff	functional	func	NIfTI					
-space-template_alff	alff	template	func	NIfTI	Yes	Yes			
-space-template_desc-sm_alff	alff	template	func	NIfTI		Yes			
-space-template_desc-sm-zstd_alff	alff	template	func	NIfTI					
-space-template_desc-zstd_alff	alff	template	func	NIfTI					
-desc-brain_bold	bold	functional	func	NIfTI			Yes	Yes	
-desc-mean_bold	bold	functional	func	NIfTI					
-desc-motion_bold	bold	functional	func	NIfTI			Yes	Yes	
-desc-preproc_bold	bold	functional	func	NIfTI			Yes		
-desc-sm_bold	bold	functional	func	NIfTI			Yes	Yes	
-sbref	bold	functional	func	NIfTI					
-space-EPItemplate_bold	bold	EPI template	func	NIfTI			Yes		
-space-EPItemplate_desc-brain_bold	bold	EPI template	func	NIfTI			Yes	Yes	
-space-EPItemplate_desc-mean_bold	bold	EPI template	func	NIfTI					
-space-EPItemplate_desc-preproc_bold	bold	EPI template	func	NIfTI			Yes		
-space-symtemplate_desc-sm_bold	bold	symmetric template	func	NIfTI			Yes	Yes	
-space-T1w_sbref	bold	T1w	func	NIfTI					
-space-template_bold	bold	template	func	NIfTI			Yes		
-space-template_desc-brain_bold	bold	template	func	NIfTI			Yes	Yes	
-space-template_desc-head_bold	bold	template	func	NIfTI			Yes		
-space-template_desc-mean_bold	bold	template	func	NIfTI					
-space-template_desc-preproc_bold	bold	template	func	NIfTI			Yes		
-space-template_desc-scout_bold	bold	template	func	NIfTI					
-space-template_sbref	bold	template	func	NIfTI					
-space-template_desc-DualReg_correlations	correlation	template	func	NIfTI					
-space-template_desc-MeanSCA_correlations	correlation	template	func	NIfTI					
-space-template_desc-MultReg_correlations	correlation	template	func	NIfTI					
-space-template_desc-ndmg_correlations	correlation	template	func	NIfTI					
-space-template_desc-PearsonAfni_correlations	correlation	template	func	tsv					
-space-template_desc-PartialAfni_correlations	correlation	template	func	tsv					
-space-template_desc-PearsonNilearn_correlations	correlation	template	func	tsv					
-space-template_desc-PartialNilearn_correlations	correlation	template	func	tsv					
-space-template_dcb	degree-centrality	template	func	NIfTI	Yes	Yes			
-space-template_desc-sm_dcb	degree-centrality	template	func	NIfTI		Yes			
-space-template_desc-sm-zstd_dcb	degree-centrality	template	func	NIfTI					
-space-template_desc-zstd_dcb	degree-centrality	template	func	NIfTI					
-space-template_dcw	degree-centrality	template	func	NIfTI	Yes	Yes			
-space-template_desc-sm_dcw	degree-centrality	template	func	NIfTI		Yes			
-space-template_desc-sm-zstd_dcw	degree-centrality	template	func	NIfTI					
-space-template_desc-zstd_dcw	degree-centrality	template	func	NIfTI					
-space-template_ecb	eigen-centrality	template	func	NIfTI	Yes	Yes			
-space-template_desc-sm_ecb	eigen-centrality	template	func	NIfTI		Yes			
-space-template_desc-sm-zstd_ecb	eigen-centrality	template	func	NIfTI					
-space-template_desc-zstd_ecb	eigen-centrality	template	func	NIfTI					
-space-template_ecw	eigen-centrality	template	func	NIfTI	Yes	Yes			
-space-template_desc-sm_ecw	eigen-centrality	template	func	NIfTI		Yes			
-space-template_desc-sm-zstd_ecw	eigen-centrality	template	func	NIfTI					
-space-template_desc-zstd_ecw	eigen-centrality	template	func	NIfTI					
-desc-sm_falff	falff	functional	func	NIfTI		Yes			
-desc-sm-zstd_falff	falff	functional	func	NIfTI					
-desc-zstd_falff	falff	functional	func	NIfTI					
-falff	falff	functional	func	NIfTI	Yes	Yes			
-space-template_desc-sm_falff	falff	template	func	NIfTI		Yes			
-space-template_desc-sm-zstd_falff	falff	template	func	NIfTI					
-space-template_desc-zstd_falff	falff	template	func	NIfTI					
-space-template_falff	falff	template	func	NIfTI	Yes	Yes			
-space-template_lfcdb	lfcd	template	func	NIfTI	Yes	Yes			
-space-template_desc-sm_lfcdb	lfcd	template	func	NIfTI		Yes			
-space-template_desc-sm-zstd_lfcdb	lfcd	template	func	NIfTI					
-space-template_desc-zstd_lfcdb	lfcd	template	func	NIfTI					
-space-template_lfcdw	lfcd	template	func	NIfTI	Yes	Yes			
-space-template_desc-sm_lfcdw	lfcd	template	func	NIfTI		Yes			
-space-template_desc-sm-zstd_lfcdw	lfcd	template	func	NIfTI					
-space-template_desc-zstd_lfcdw	lfcd	template	func	NIfTI					
-space-EPItemplate_desc-bold_mask	mask	EPI template	func	NIfTI					
-space-EPItemplate_res-derivative_desc-bold_mask	mask	EPI template	func	NIfTI					
-space-bold_desc-brain_mask	mask	functional	func	NIfTI					
-space-bold_desc-eroded_mask	mask	functional	func	NIfTI					
-space-bold_label-CSF_desc-eroded_mask	mask	functional	func	NIfTI					
-space-bold_label-CSF_mask	mask	functional	func	NIfTI					
-space-bold_label-GM_desc-eroded_mask	mask	functional	func	NIfTI					
-space-bold_label-GM_mask	mask	functional	func	NIfTI					
-space-bold_label-WM_desc-eroded_mask	mask	functional	func	NIfTI					
-space-bold_label-WM_mask	mask	functional	func	NIfTI					
-space-longitudinal_desc-brain_mask	mask	longitudinal T1w	anat	NIfTI					
-space-longitudinal_label-CSF_desc-preproc_mask	mask	longitudinal T1w	anat	NIfTI					
-space-longitudinal_label-CSF_mask	mask	longitudinal T1w	anat	NIfTI					
-space-longitudinal_label-GM_desc-preproc_mask	mask	longitudinal T1w	anat	NIfTI					
-space-longitudinal_label-GM_mask	mask	longitudinal T1w	anat	NIfTI					
-space-longitudinal_label-WM_desc-preproc_mask	mask	longitudinal T1w	anat	NIfTI					
-space-longitudinal_label-WM_mask	mask	longitudinal T1w	anat	NIfTI					
-label-CSF_desc-eroded_mask	mask	T1w	anat	NIfTI					
-label-CSF_desc-preproc_mask	mask	T1w	anat	NIfTI					
-label-CSF_mask	mask	T1w	anat	NIfTI					
-label-GM_desc-eroded_mask	mask	T1w	anat	NIfTI					
-label-GM_desc-preproc_mask	mask	T1w	anat	NIfTI					
-label-GM_mask	mask	T1w	anat	NIfTI					
-label-WM_desc-eroded_mask	mask	T1w	anat	NIfTI					
-label-WM_desc-preproc_mask	mask	T1w	anat	NIfTI					
-label-WM_mask	mask	T1w	anat	NIfTI					
-space-T1w_desc-acpcbrain_mask	mask	T1w	anat	NIfTI					
-space-T1w_desc-brain_mask	mask	T1w	anat	NIfTI					
-space-T1w_desc-eroded_mask	mask	T1w	anat	NIfTI					
-space-template_desc-brain_mask	mask	template	anat	NIfTI					
-space-template_desc-bold_mask	mask	template	func	NIfTI					
-space-template_res-derivative_desc-bold_mask	mask	template	func	NIfTI					
-dvars	motion		func	text					
-framewise-displacement-jenkinson	motion		func	1D					
-framewise-displacement-power	motion		func	1D					
-max-displacement	motion		func	1D					
-motion-filter-info	motion		func	text					
-motion-filter-plot	motion		func	png					
-motion-params	motion		func	text					
-movement-parameters	motion		func	1D					
-filtered-movement-parameters	motion		func	1D					
-power-params	motion		func	text					
-rels-displacement	motion		func	1D					
-label-CSF_probseg	probseg	T1w	anat	NIfTI					
-label-GM_probseg	probseg	T1w	anat	NIfTI					
-label-WM_probseg	probseg	T1w	anat	NIfTI					
-desc-T1wAxial_quality	qc		anat	png					
-desc-T1wSagittal_quality	qc		anat	png					
-desc-dsegAxial_quality	qc		anat	png					
-desc-dsegSagittal_quality	qc		anat	png					
-desc-boldAxial_quality	qc		func	png					
-desc-boldSagittal_quality	qc		func	png					
-desc-boldCarpet_quality	qc		func	png					
-desc-framewiseDisplacementJenkinsonPlot_quality	qc		func	png					
-desc-movementParametersTrans_quality	qc		func	png					
-desc-movementParametersRot_quality	qc		func	png					
-desc-boldSnrAxial_quality	qc		func	png					
-desc-boldSnrSagittal_quality	qc		func	png					
-desc-boldSnrHist_quality	qc		func	png					
-desc-boldSnr_quality	qc		func	png					
-space-template_desc-xcp_quality	qc		func	tsv					
-regressors	regressors		func	1D					
-desc-sm_reho	reho	functional	func	NIfTI		Yes			
-desc-sm-zstd_reho	reho	functional	func	NIfTI					
-desc-zstd_reho	reho	functional	func	NIfTI					
-reho	reho	functional	func	NIfTI	Yes	Yes			
-space-template_desc-sm_reho	reho	template	func	NIfTI		Yes			
-space-template_desc-sm-zstd_reho	reho	template	func	NIfTI					
-space-template_desc-zstd_reho	reho	template	func	NIfTI					
-space-template_reho	reho	template	func	NIfTI	Yes	Yes			
-desc-DualReg_statmap	statistic	template	func	NIfTI					
-desc-MultReg_statmap	statistic	template	func	NIfTI					
-hemi-L_desc-surfaceMap_thickness	surface-derived		anat						Yes
-hemi-R_desc-surfaceMap_thickness	surface-derived		anat						Yes
-hemi-L_desc-surfaceMap_volume	surface-derived		anat						Yes
-hemi-R_desc-surfaceMap_volume	surface-derived		anat						Yes
-hemi-L_desc-surfaceMesh_pial	surface-derived		anat						
-hemi-R_desc-surfaceMesh_pial	surface-derived		anat						
-raw-average	surface-derived		anat						
-hemi-L_desc-surfaceMesh_smoothwm	surface-derived		anat						
-hemi-R_desc-surfaceMesh_smoothwm	surface-derived		anat						
-atlas-DesikanKilliany_space-fsLR_den-32k_dlabel	surface-derived		anat						
-atlas-Destrieux_space-fsLR_den-32k_dlabel	surface-derived		anat						
-atlas-DesikanKilliany_space-fsLR_den-164k_dlabel	surface-derived		anat						
-atlas-Destrieux_space-fsLR_den-164k_dlabel	surface-derived		anat						
-space-fsLR_den-32k_bold-dtseries	surface-derived		func						
-hemi-L_desc-surfaceMesh_sphere	surface-derived		anat						Yes
-hemi-R_desc-surfaceMesh_sphere	surface-derived		anat						Yes
-hemi-L_desc-surfaceMap_sulc	surface-derived		anat						Yes
-hemi-R_desc-surfaceMap_sulc	surface-derived		anat						Yes
-hemi-L_desc-surface_curv	surface-derived		anat						
-hemi-R_desc-surface_curv	surface-derived		anat						
-hemi-L_desc-surfaceMesh_white	surface-derived		anat						Yes
-hemi-R_desc-surfaceMesh_white	surface-derived		anat						Yes
-wmparc	surface-derived		anat						Yes
-space-symtemplate_desc-brain_T1w	T1w	symmetric template	anat	NIfTI				Yes	
-desc-brain_T1w	T1w	T1w	anat	NIfTI				Yes	
-desc-head_T1w	T1w	T1w	anat	NIfTI					
-desc-preproc_T1w	T1w	T1w	anat	NIfTI					
-desc-reorient_T1w	T1w	T1w	anat	NIfTI				Yes	
-desc-restore_T1w	T1w	T1w	anat	NIfTI					
-desc-restore-brain_T1w	T1w	T1w	anat	NIfTI					
-space-template_desc-brain_T1w	T1w	template	anat	NIfTI				Yes	
-space-template_desc-preproc_T1w	T1w	template	anat	NIfTI					
-space-template_desc-head_T1w	T1w	template	anat	NIfTI					
-space-template_desc-T1w_mask	mask	template	anat	NIfTI					
-space-template_desc-Mean_timeseries	timeseries		func	1D					
-desc-MeanSCA_timeseries	timeseries		func	1D					
-desc-SpatReg_timeseries	timeseries		func	1D					
-desc-Voxel_timeseries	timeseries		func	1D					
-space-longitudinal_label-CSF_probseg	tissue probability	longitudinal T1w	anat	NIfTI					
-space-longitudinal_label-GM_probseg	tissue probability	longitudinal T1w	anat	NIfTI					
-space-longitudinal_label-WM_probseg	tissue probability	longitudinal T1w	anat	NIfTI					
-vmhc	vmhc	symmetric template	func	NIfTI					
-blip-warp	xfm		func	NIfTI					
-from-bold_to-EPItemplate_mode-image_desc-linear_xfm	xfm		func	NIfTI					
-from-bold_to-EPItemplate_mode-image_desc-nonlinear_xfm	xfm		func	NIfTI					
-from-bold_to-EPItemplate_mode-image_xfm	xfm		func	NIfTI					
-from-bold_to-symtemplate_mode-image_xfm	xfm		func	NIfTI					
-from-bold_to-T1w_mode-image_desc-linear_xfm	xfm		func	NIfTI					
-from-bold_to-template_mode-image_xfm	xfm		func	NIfTI					
-from-EPItemplate_to-bold_mode-image_desc-linear_xfm	xfm		func	NIfTI					
-from-EPItemplate_to-bold_mode-image_desc-nonlinear_xfm	xfm		func	NIfTI					
-from-longitudinal_to-symtemplate_mode-image_desc-linear_xfm	xfm		anat	NIfTI					
-from-longitudinal_to-symtemplate_mode-image_desc-nonlinear_xfm	xfm		anat	NIfTI					
-from-longitudinal_to-symtemplate_mode-image_xfm	xfm		anat	NIfTI					
-from-longitudinal_to-template_mode-image_desc-linear_xfm	xfm		anat	NIfTI					
-from-longitudinal_to-template_mode-image_desc-nonlinear_xfm	xfm		anat	NIfTI					
-from-longitudinal_to-template_mode-image_xfm	xfm		anat	NIfTI					
-from-symtemplate_to-bold_mode-image_xfm	xfm		func	NIfTI					
-from-symtemplate_to-longitudinal_mode-image_desc-linear_xfm	xfm		anat	NIfTI					
-from-symtemplate_to-longitudinal_mode-image_desc-nonlinear_xfm	xfm		anat	NIfTI					
-from-symtemplate_to-longitudinal_mode-image_xfm	xfm		anat	NIfTI					
-from-symtemplate_to-T1w_mode-image_desc-linear_xfm	xfm		anat	NIfTI					
-from-symtemplate_to-T1w_mode-image_desc-nonlinear_xfm	xfm		anat	NIfTI					
-from-symtemplate_to-T1w_mode-image_xfm	xfm		anat	NIfTI					
-from-T1w_to-symtemplate_mode-image_desc-linear_xfm	xfm		anat	NIfTI					
-from-T1w_to-symtemplate_mode-image_desc-nonlinear_xfm	xfm		anat	NIfTI					
-from-T1w_to-symtemplate_mode-image_xfm	xfm		anat	NIfTI					
-from-T1w_to-template_mode-image_desc-linear_xfm	xfm		anat	NIfTI					
-from-T1w_to-template_mode-image_desc-nonlinear_xfm	xfm		anat	NIfTI					
-from-T1w_to-template_mode-image_xfm	xfm		anat	NIfTI					
-from-template_to-bold_mode-image_xfm	xfm		func	NIfTI					
-from-template_to-longitudinal_mode-image_desc-linear_xfm	xfm		anat	NIfTI					
-from-template_to-longitudinal_mode-image_desc-nonlinear_xfm	xfm		anat	NIfTI					
-from-template_to-longitudinal_mode-image_xfm	xfm		anat	NIfTI					
-from-template_to-T1w_mode-image_desc-linear_xfm	xfm		anat	NIfTI					
-from-template_to-T1w_mode-image_desc-nonlinear_xfm	xfm		anat	NIfTI					
-from-template_to-T1w_mode-image_xfm	xfm		anat	NIfTI					
-space-template_label-CSF_mask	mask	template	anat	NIfTI					
-space-template_label-WM_mask	mask	template	anat	NIfTI					
-space-template_label-GM_mask	mask	template	anat	NIfTI					
-space-EPItemplate_label-CSF_mask	mask	template	func	NIfTI					
-space-EPItemplate_label-WM_mask	mask	template	func	NIfTI					
-space-EPItemplate_label-GM_mask	mask	template	func	NIfTI					
-mdmr	group	functional	group_analysis	NIfTI					
-desc-zstd-mdmr	group	functional	group_analysis	NIfTI		Yes			
-AtlasSubcortical_s2	surface_derived		func						
-space-fsLR_den-32k_bold	surface_derived		func	CIFTI dtseries					
-goodvoxels	surface_derived		func						
-ribbon_only	surface_derived		func						
-hemi-L_space-fsLR_den-32k_desc-atlasroi_bold	surface_derived		func    	GIFTI func					
-hemi-R_space-fsLR_den-32k_desc-atlasroi_bold	surface_derived		func	GIFTI func					
-hemi-L_space-fsLR_den-32k_desc-atlasroi_mask	surface_derived		func	GIFTI shape					
-hemi-R_space-fsLR_den-32k_desc-atlasroi_mask	surface_derived		func	GIFTI shape					
-hemi-L_space-native_bold	surface_derived		func	GIFTI func					
-hemi-R_space-native_bold	surface_derived		func	GIFTI func					
-space-fsLR_den-32k_wb-spec	surface_derived		func	GIFTI spec					
-space-native_wb-spec	surface_derived		func	GIFTI spec					
-hemi-L_space-fsLR_den-32k_desc-FS_arealdistortion	surface_derived		func	GIFTI shape					
-hemi-R_space-fsLR_den-32k_desc-FS_arealdistortion	surface_derived		func	GIFTI shape					
-space-fsLR_den-32k_desc-FS_arealdistortion	surface_derived		func	CIFTI dscalar					
-hemi-L_space-fsLR_den-32k_desc-MSMSulc_arealdistortion	surface_derived		func	GIFTI shape					
-hemi-R_space-fsLR_den-32k_desc-MSMSulc_arealdistortion	surface_derived		func	GIFTI shape					
-space-fsLR_den-32k_desc-MSMSulc_arealdistortion	surface_derived		func	CIFTI dscalar					
-hemi-L_space-fsLR_den-32k_desc-FS_edgedistortion	surface_derived		func	GIFTI shape					
-hemi-R_space-fsLR_den-32k_desc-FS_edgedistortion	surface_derived		func	GIFTI shape					
-space-fsLR_den-32k_desc-FS_edgedistortion	surface_derived		func	CIFTI dscalar					
-hemi-L_space-fsLR_den-32k_desc-MSMSulc_edgedistortion	surface_derived		func	GIFTI shape					
-hemi-R_space-fsLR_den-32k_desc-MSMSulc_edgedistortion	surface_derived		func	GIFTI shape					
-space-fsLR_den-32k_desc-MSMSulc_edgedistortion	surface_derived		func	CIFTI dscalar					
-hemi-L_space-fsLR_den-32k_curv	surface_derived		func	GIFTI shape					
-hemi-R_space-fsLR_den-32k_curv	surface_derived		func	GIFTI shape					
-space-fsLR_den-32k_curv	surface_derived		func	CIFTI dscalar					
-hemi-L_space-fsLR_den-32k_flat	surface_derived		func	GIFTI surf					
-hemi-R_space-fsLR_den-32k_flat	surface_derived		func	GIFTI surf					
-hemi-L_space-fsLR_den-32k_inflated	surface_derived		func	GIFTI surf					
-hemi-R_space-fsLR_den-32k_inflated	surface_derived		func	GIFTI surf					
-hemi-L_space-fsLR_den-32k_veryinflated	surface_derived		func	GIFTI surf					
-hemi-R_space-fsLR_den-32k_veryinflated	surface_derived		func	GIFTI surf					
-hemi-L_space-native_inflated	surface_derived		func	GIFTI surf					
-hemi-R_space-native_inflated	surface_derived		func	GIFTI surf					
-hemi-L_space-native_veryinflated	surface_derived		func	GIFTI surf					
-hemi-R_space-native_veryinflated	surface_derived		func	GIFTI surf					
-hemi-L_space-fsLR_den-164k_midthickness	surface_derived		func	GIFTI surf					
-hemi-R_space-fsLR_den-164k_midthickness	surface_derived		func	GIFTI surf					
-hemi-L_space-fsLR_den-32k_midthickness	surface_derived		func	GIFTI surf					
-hemi-L_space-fsLR_den-32k_midthickness	surface_derived		func	GIFTI surf					
-hemi-L_space-native_midthickness	surface_derived		func	GIFTI surf					
-hemi-R_space-native_midthickness	surface_derived		func	GIFTI surf					
-hemi-L_space-fsLR_den-32k_pial	surface_derived		func	GIFTI surf					
-hemi-R_space-fsLR_den-32k_pial	surface_derived		func	GIFTI surf					
-hemi-L_space-native_den-32k_pial	surface_derived		func	GIFTI surf					
-hemi-R_space-native_den-32k_pial	surface_derived		func	GIFTI surf					
-hemi-L_space-fsLR_den-32k_sphere	surface_derived		func	GIFTI surf					
-hemi-R_space-fsLR_den-32k_sphere	surface_derived		func	GIFTI surf					
-hemi-L_space-native_desc-MSMSulc_sphere	surface_derived		func	GIFTI surf					
-hemi-R_space-native_desc-MSMSulc_sphere	surface_derived		func	GIFTI surf					
-hemi-L_space-native_sphere	surface_derived		func	GIFTI surf					
-hemi-R_space-native_sphere	surface_derived		func	GIFTI surf					
-hemi-L_space-native_desc-reg_sphere	surface_derived		func	GIFTI surf					
-hemi-R_space-native_desc-reg_sphere	surface_derived		func	GIFTI surf					
-hemi-L_space-native_desc-reg-reg_sphere	surface_derived		func	GIFTI surf					
-hemi-R_space-native_desc-reg-reg_sphere	surface_derived		func	GIFTI surf					
-hemi-L_space-native_desc-rot_sphere	surface_derived		func	GIFTI surf					
-hemi-R_space-native_desc-rot_sphere	surface_derived		func	GIFTI surf					
-hemi-L_space-fsLR_den-32k_desc-FS_strainJ	surface_derived		func	GIFTI shape					
-hemi-R_space-fsLR_den-32k_desc-FS_strainJ	surface_derived		func	GIFTI shape					
-space-fsLR_den-32k_desc-FS_strainJ	surface_derived		func	CIFTI dscalar					
-hemi-L_space-fsLR_den-32k_desc-MSMSulc_strainJ	surface_derived		func	GIFTI shape					
-hemi-R_space-fsLR_den-32k_desc-MSMSulc_strainJ	surface_derived		func	GIFTI shape					
-space-fsLR_den-32k_desc-MSMSulc_strainJ	surface_derived		func	CIFTI dscalar					
-hemi-L_space-fsLR_den-32k_desc-FS_strainR	surface_derived		func	GIFTI shape					
-hemi-R_space-fsLR_den-32k_desc-FS_strainR	surface_derived		func	GIFTI shape					
-space-fsLR_den-32k_desc-FS_strainR	surface_derived		func	CIFTI dscalar					
-hemi-L_space-fsLR_den-32k_desc-MSMSulc_strainR	surface_derived		func	GIFTI shape					
-hemi-R_space-fsLR_den-32k_desc-MSMSulc_strainR	surface_derived		func	GIFTI shape					
-space-fsLR_den-32k_desc-MSMSulc_strainR	surface_derived		func	CIFTI dscalar					
-hemi-L_space-fsLR_den-32k_sulc	surface_derived		func	GIFTI shape					
-hemi-R_space-fsLR_den-32k_sulc	surface_derived		func	GIFTI shape					
-space-fsLR_den-32k_sulc	surface_derived		func	CIFTI dscalar					
-hemi-L_space-fsLR_den-32k_thickness	surface_derived		func	GIFTI shape					
-hemi-R_space-fsLR_den-32k_thickness	surface_derived		func	GIFTI shape					
-space-fsLR_den-32k_thickness	surface_derived		func	CIFTI dscalar					
-hemi-L_space-fsLR_den-164k_white	surface_derived		func	GIFTI surf					
-hemi-R_space-fsLR_den-164k_white	surface_derived		func	GIFTI surf					
-hemi-L_space-fsLR_den-32k_white	surface_derived		func	GIFTI surf					
-hemi-R_space-fsLR_den-32k_white	surface_derived		func	GIFTI surf					
-hemi-L_space-native_white	surface_derived		func	GIFTI surf					
-hemi-R_space-native_white	surface_derived		func	GIFTI surf					
-atlas-DesikanKilliany_space-fsLR_den-32k	surface_derived		func	CIFTI dlabel					
-atlas-Destrieux_space-fsLR_den-32k	surface_derived		func	CIFTI dlabel					
-atlas-DesikanKilliany_space-fsLR_den-164k	surface_derived		func	CIFTI dlabel					
-atlas-Destrieux_space-fsLR_den-164k	surface_derived		func	CIFTI dlabel					
-space-fsLR_den-32k_bold_surf_falff	surface_derived		func	CIFTI dscalar					
-space-fsLR_den-32k_bold_surf_alff	surface_derived		func	CIFTI dscalar					
-space-fsLR_den-32k_bold_surf-L_reho	surface_derived		func	CIFTI dscalar					
-space-fsLR_den-32k_bold_surf-R_reho	surface_derived		func	CIFTI dscalar					
-space-fsLR_den-32k_bold_surf-correlation_matrix	surface_derived		func	CIFTI dscalar					
-=======
-Resource	Type	Space	Sub-Directory	File	To Smooth	To z-std	4D Time Series	Optional: Debugging	Multi-File
-alff	alff	functional	func	NIfTI	Yes	Yes			
-desc-sm_alff	alff	functional	func	NIfTI		Yes			
-desc-sm-zstd_alff	alff	functional	func	NIfTI					
-desc-zstd_alff	alff	functional	func	NIfTI					
-space-template_alff	alff	template	func	NIfTI	Yes	Yes			
-space-template_desc-sm_alff	alff	template	func	NIfTI		Yes			
-space-template_desc-sm-zstd_alff	alff	template	func	NIfTI					
-space-template_desc-zstd_alff	alff	template	func	NIfTI					
-desc-brain_bold	bold	functional	func	NIfTI			Yes	Yes	
-desc-mean_bold	bold	functional	func	NIfTI					
-desc-motion_bold	bold	functional	func	NIfTI			Yes	Yes	
-desc-preproc_bold	bold	functional	func	NIfTI			Yes		
-desc-sm_bold	bold	functional	func	NIfTI			Yes	Yes	
-sbref	bold	functional	func	NIfTI					
-space-EPItemplate_bold	bold	EPI template	func	NIfTI			Yes		
-space-EPItemplate_desc-brain_bold	bold	EPI template	func	NIfTI			Yes	Yes	
-space-EPItemplate_desc-mean_bold	bold	EPI template	func	NIfTI					
-space-EPItemplate_desc-preproc_bold	bold	EPI template	func	NIfTI			Yes		
-space-symtemplate_desc-sm_bold	bold	symmetric template	func	NIfTI			Yes	Yes	
-space-T1w_sbref	bold	T1w	func	NIfTI					
-space-template_bold	bold	template	func	NIfTI			Yes		
-space-template_desc-brain_bold	bold	template	func	NIfTI			Yes	Yes	
-space-template_desc-head_bold	bold	template	func	NIfTI			Yes		
-space-template_desc-mean_bold	bold	template	func	NIfTI					
-space-template_desc-preproc_bold	bold	template	func	NIfTI			Yes		
-space-template_desc-scout_bold	bold	template	func	NIfTI					
-space-template_sbref	bold	template	func	NIfTI					
-space-template_desc-DualReg_correlations	correlation	template	func	NIfTI					
-space-template_desc-MeanSCA_correlations	correlation	template	func	NIfTI					
-space-template_desc-MultReg_correlations	correlation	template	func	NIfTI					
-space-template_desc-ndmg_correlations	correlation	template	func	NIfTI					
-space-template_desc-PearsonAfni_correlations	correlation	template	func	tsv					
-space-template_desc-PartialAfni_correlations	correlation	template	func	tsv					
-space-template_desc-PearsonNilearn_correlations	correlation	template	func	tsv					
-space-template_desc-PartialNilearn_correlations	correlation	template	func	tsv					
-space-template_dcb	degree-centrality	template	func	NIfTI	Yes	Yes			
-space-template_desc-sm_dcb	degree-centrality	template	func	NIfTI		Yes			
-space-template_desc-sm-zstd_dcb	degree-centrality	template	func	NIfTI					
-space-template_desc-zstd_dcb	degree-centrality	template	func	NIfTI					
-space-template_dcw	degree-centrality	template	func	NIfTI	Yes	Yes			
-space-template_desc-sm_dcw	degree-centrality	template	func	NIfTI		Yes			
-space-template_desc-sm-zstd_dcw	degree-centrality	template	func	NIfTI					
-space-template_desc-zstd_dcw	degree-centrality	template	func	NIfTI					
-space-template_ecb	eigen-centrality	template	func	NIfTI	Yes	Yes			
-space-template_desc-sm_ecb	eigen-centrality	template	func	NIfTI		Yes			
-space-template_desc-sm-zstd_ecb	eigen-centrality	template	func	NIfTI					
-space-template_desc-zstd_ecb	eigen-centrality	template	func	NIfTI					
-space-template_ecw	eigen-centrality	template	func	NIfTI	Yes	Yes			
-space-template_desc-sm_ecw	eigen-centrality	template	func	NIfTI		Yes			
-space-template_desc-sm-zstd_ecw	eigen-centrality	template	func	NIfTI					
-space-template_desc-zstd_ecw	eigen-centrality	template	func	NIfTI					
-desc-sm_falff	falff	functional	func	NIfTI		Yes			
-desc-sm-zstd_falff	falff	functional	func	NIfTI					
-desc-zstd_falff	falff	functional	func	NIfTI					
-falff	falff	functional	func	NIfTI	Yes	Yes			
-space-template_desc-sm_falff	falff	template	func	NIfTI		Yes			
-space-template_desc-sm-zstd_falff	falff	template	func	NIfTI					
-space-template_desc-zstd_falff	falff	template	func	NIfTI					
-space-template_falff	falff	template	func	NIfTI	Yes	Yes			
-space-template_lfcdb	lfcd	template	func	NIfTI	Yes	Yes			
-space-template_desc-sm_lfcdb	lfcd	template	func	NIfTI		Yes			
-space-template_desc-sm-zstd_lfcdb	lfcd	template	func	NIfTI					
-space-template_desc-zstd_lfcdb	lfcd	template	func	NIfTI					
-space-template_lfcdw	lfcd	template	func	NIfTI	Yes	Yes			
-space-template_desc-sm_lfcdw	lfcd	template	func	NIfTI		Yes			
-space-template_desc-sm-zstd_lfcdw	lfcd	template	func	NIfTI					
-space-template_desc-zstd_lfcdw	lfcd	template	func	NIfTI					
-space-EPItemplate_desc-bold_mask	mask	EPI template	func	NIfTI					
-space-EPItemplate_res-derivative_desc-bold_mask	mask	EPI template	func	NIfTI					
-space-bold_desc-brain_mask	mask	functional	func	NIfTI					
-space-bold_desc-eroded_mask	mask	functional	func	NIfTI					
-space-bold_label-CSF_desc-eroded_mask	mask	functional	func	NIfTI					
-space-bold_label-CSF_mask	mask	functional	func	NIfTI					
-space-bold_label-GM_desc-eroded_mask	mask	functional	func	NIfTI					
-space-bold_label-GM_mask	mask	functional	func	NIfTI					
-space-bold_label-WM_desc-eroded_mask	mask	functional	func	NIfTI					
-space-bold_label-WM_mask	mask	functional	func	NIfTI					
-space-longitudinal_desc-brain_mask	mask	longitudinal T1w	anat	NIfTI					
-space-longitudinal_label-CSF_desc-preproc_mask	mask	longitudinal T1w	anat	NIfTI					
-space-longitudinal_label-CSF_mask	mask	longitudinal T1w	anat	NIfTI					
-space-longitudinal_label-GM_desc-preproc_mask	mask	longitudinal T1w	anat	NIfTI					
-space-longitudinal_label-GM_mask	mask	longitudinal T1w	anat	NIfTI					
-space-longitudinal_label-WM_desc-preproc_mask	mask	longitudinal T1w	anat	NIfTI					
-space-longitudinal_label-WM_mask	mask	longitudinal T1w	anat	NIfTI					
-label-CSF_desc-eroded_mask	mask	T1w	anat	NIfTI					
-label-CSF_desc-preproc_mask	mask	T1w	anat	NIfTI					
-label-CSF_mask	mask	T1w	anat	NIfTI					
-label-GM_desc-eroded_mask	mask	T1w	anat	NIfTI					
-label-GM_desc-preproc_mask	mask	T1w	anat	NIfTI					
-label-GM_mask	mask	T1w	anat	NIfTI					
-label-WM_desc-eroded_mask	mask	T1w	anat	NIfTI					
-label-WM_desc-preproc_mask	mask	T1w	anat	NIfTI					
-label-WM_mask	mask	T1w	anat	NIfTI					
-space-T1w_desc-acpcbrain_mask	mask	T1w	anat	NIfTI					
-space-T1w_desc-brain_mask	mask	T1w	anat	NIfTI					
-space-T1w_desc-eroded_mask	mask	T1w	anat	NIfTI					
-space-template_desc-brain_mask	mask	template	anat	NIfTI					
-space-template_desc-bold_mask	mask	template	func	NIfTI					
-space-template_res-derivative_desc-bold_mask	mask	template	func	NIfTI					
-motion	motion		func	TSV					
-desc-summary_motion	motion		func	TSV					
-motion-filter-plot	motion		func	png					
-desc-movementParameters_motion	motion		func	TSV					
-desc-movementParametersUnfiltered_motion	motion		func	TSV					
-label-CSF_probseg	probseg	T1w	anat	NIfTI					
-label-GM_probseg	probseg	T1w	anat	NIfTI					
-label-WM_probseg	probseg	T1w	anat	NIfTI					
-desc-T1wAxial_quality	qc		anat	png					
-desc-T1wSagittal_quality	qc		anat	png					
-desc-dsegAxial_quality	qc		anat	png					
-desc-dsegSagittal_quality	qc		anat	png					
-desc-boldAxial_quality	qc		func	png					
-desc-boldSagittal_quality	qc		func	png					
-desc-boldCarpet_quality	qc		func	png					
-desc-framewiseDisplacementJenkinsonPlot_quality	qc		func	png					
-desc-movementParametersTrans_quality	qc		func	png					
-desc-movementParametersRot_quality	qc		func	png					
-desc-boldSnrAxial_quality	qc		func	png					
-desc-boldSnrSagittal_quality	qc		func	png					
-desc-boldSnrHist_quality	qc		func	png					
-desc-boldSnr_quality	qc		func	png					
-space-template_desc-xcp_quality	qc		func	tsv					
-desc-confounds_timeseries	regressors		func	1D					
-desc-sm_reho	reho	functional	func	NIfTI		Yes			
-desc-sm-zstd_reho	reho	functional	func	NIfTI					
-desc-zstd_reho	reho	functional	func	NIfTI					
-reho	reho	functional	func	NIfTI	Yes	Yes			
-space-template_desc-sm_reho	reho	template	func	NIfTI		Yes			
-space-template_desc-sm-zstd_reho	reho	template	func	NIfTI					
-space-template_desc-zstd_reho	reho	template	func	NIfTI					
-space-template_reho	reho	template	func	NIfTI	Yes	Yes			
-desc-DualReg_statmap	statistic	template	func	NIfTI					
-desc-MultReg_statmap	statistic	template	func	NIfTI					
-hemi-L_desc-surfaceMap_thickness	surface-derived		anat						Yes
-hemi-R_desc-surfaceMap_thickness	surface-derived		anat						Yes
-hemi-L_desc-surfaceMap_volume	surface-derived		anat						Yes
-hemi-R_desc-surfaceMap_volume	surface-derived		anat						Yes
-hemi-L_desc-surfaceMesh_pial	surface-derived		anat						
-hemi-R_desc-surfaceMesh_pial	surface-derived		anat						
-raw-average	surface-derived		anat						
-hemi-L_desc-surfaceMesh_smoothwm	surface-derived		anat						
-hemi-R_desc-surfaceMesh_smoothwm	surface-derived		anat						
-atlas-DesikanKilliany_space-fsLR_den-32k_dlabel	surface-derived		anat						
-atlas-Destrieux_space-fsLR_den-32k_dlabel	surface-derived		anat						
-atlas-DesikanKilliany_space-fsLR_den-164k_dlabel	surface-derived		anat						
-atlas-Destrieux_space-fsLR_den-164k_dlabel	surface-derived		anat						
-space-fsLR_den-32k_bold-dtseries	surface-derived		func						
-hemi-L_desc-surfaceMesh_sphere	surface-derived		anat						Yes
-hemi-R_desc-surfaceMesh_sphere	surface-derived		anat						Yes
-hemi-L_desc-surfaceMap_sulc	surface-derived		anat						Yes
-hemi-R_desc-surfaceMap_sulc	surface-derived		anat						Yes
-hemi-L_desc-surface_curv	surface-derived		anat						
-hemi-R_desc-surface_curv	surface-derived		anat						
-hemi-L_desc-surfaceMesh_white	surface-derived		anat						Yes
-hemi-R_desc-surfaceMesh_white	surface-derived		anat						Yes
-wmparc	surface-derived		anat						Yes
-space-symtemplate_desc-brain_T1w	T1w	symmetric template	anat	NIfTI				Yes	
-desc-brain_T1w	T1w	T1w	anat	NIfTI				Yes	
-desc-head_T1w	T1w	T1w	anat	NIfTI					
-desc-preproc_T1w	T1w	T1w	anat	NIfTI					
-desc-reorient_T1w	T1w	T1w	anat	NIfTI				Yes	
-desc-restore_T1w	T1w	T1w	anat	NIfTI					
-desc-restore-brain_T1w	T1w	T1w	anat	NIfTI					
-space-template_desc-brain_T1w	T1w	template	anat	NIfTI				Yes	
-space-template_desc-preproc_T1w	T1w	template	anat	NIfTI					
-space-template_desc-head_T1w	T1w	template	anat	NIfTI					
-space-template_desc-T1w_mask	mask	template	anat	NIfTI					
-space-template_desc-Mean_timeseries	timeseries		func	1D					
-desc-MeanSCA_timeseries	timeseries		func	1D					
-desc-SpatReg_timeseries	timeseries		func	1D					
-desc-Voxel_timeseries	timeseries		func	1D					
-space-longitudinal_label-CSF_probseg	tissue probability	longitudinal T1w	anat	NIfTI					
-space-longitudinal_label-GM_probseg	tissue probability	longitudinal T1w	anat	NIfTI					
-space-longitudinal_label-WM_probseg	tissue probability	longitudinal T1w	anat	NIfTI					
-vmhc	vmhc	symmetric template	func	NIfTI					
-blip-warp	xfm		func	NIfTI					
-from-bold_to-EPItemplate_mode-image_desc-linear_xfm	xfm		func	NIfTI					
-from-bold_to-EPItemplate_mode-image_desc-nonlinear_xfm	xfm		func	NIfTI					
-from-bold_to-EPItemplate_mode-image_xfm	xfm		func	NIfTI					
-from-bold_to-symtemplate_mode-image_xfm	xfm		func	NIfTI					
-from-bold_to-T1w_mode-image_desc-linear_xfm	xfm		func	NIfTI					
-from-bold_to-template_mode-image_xfm	xfm		func	NIfTI					
-from-EPItemplate_to-bold_mode-image_desc-linear_xfm	xfm		func	NIfTI					
-from-EPItemplate_to-bold_mode-image_desc-nonlinear_xfm	xfm		func	NIfTI					
-from-longitudinal_to-symtemplate_mode-image_desc-linear_xfm	xfm		anat	NIfTI					
-from-longitudinal_to-symtemplate_mode-image_desc-nonlinear_xfm	xfm		anat	NIfTI					
-from-longitudinal_to-symtemplate_mode-image_xfm	xfm		anat	NIfTI					
-from-longitudinal_to-template_mode-image_desc-linear_xfm	xfm		anat	NIfTI					
-from-longitudinal_to-template_mode-image_desc-nonlinear_xfm	xfm		anat	NIfTI					
-from-longitudinal_to-template_mode-image_xfm	xfm		anat	NIfTI					
-from-symtemplate_to-bold_mode-image_xfm	xfm		func	NIfTI					
-from-symtemplate_to-longitudinal_mode-image_desc-linear_xfm	xfm		anat	NIfTI					
-from-symtemplate_to-longitudinal_mode-image_desc-nonlinear_xfm	xfm		anat	NIfTI					
-from-symtemplate_to-longitudinal_mode-image_xfm	xfm		anat	NIfTI					
-from-symtemplate_to-T1w_mode-image_desc-linear_xfm	xfm		anat	NIfTI					
-from-symtemplate_to-T1w_mode-image_desc-nonlinear_xfm	xfm		anat	NIfTI					
-from-symtemplate_to-T1w_mode-image_xfm	xfm		anat	NIfTI					
-from-T1w_to-symtemplate_mode-image_desc-linear_xfm	xfm		anat	NIfTI					
-from-T1w_to-symtemplate_mode-image_desc-nonlinear_xfm	xfm		anat	NIfTI					
-from-T1w_to-symtemplate_mode-image_xfm	xfm		anat	NIfTI					
-from-T1w_to-template_mode-image_desc-linear_xfm	xfm		anat	NIfTI					
-from-T1w_to-template_mode-image_desc-nonlinear_xfm	xfm		anat	NIfTI					
-from-T1w_to-template_mode-image_xfm	xfm		anat	NIfTI					
-from-template_to-bold_mode-image_xfm	xfm		func	NIfTI					
-from-template_to-longitudinal_mode-image_desc-linear_xfm	xfm		anat	NIfTI					
-from-template_to-longitudinal_mode-image_desc-nonlinear_xfm	xfm		anat	NIfTI					
-from-template_to-longitudinal_mode-image_xfm	xfm		anat	NIfTI					
-from-template_to-T1w_mode-image_desc-linear_xfm	xfm		anat	NIfTI					
-from-template_to-T1w_mode-image_desc-nonlinear_xfm	xfm		anat	NIfTI					
-from-template_to-T1w_mode-image_xfm	xfm		anat	NIfTI					
-space-template_label-CSF_mask	mask	template	anat	NIfTI					
-space-template_label-WM_mask	mask	template	anat	NIfTI					
-space-template_label-GM_mask	mask	template	anat	NIfTI					
-space-EPItemplate_label-CSF_mask	mask	template	func	NIfTI					
-space-EPItemplate_label-WM_mask	mask	template	func	NIfTI					
-space-EPItemplate_label-GM_mask	mask	template	func	NIfTI					
-mdmr	group	functional	group_analysis	NIfTI					
-desc-zstd-mdmr	group	functional	group_analysis	NIfTI		Yes			
-dseg			anat
->>>>>>> 72120f4c
+Resource	Type	Space	Sub-Directory	File	To Smooth	To z-std	4D Time Series	Optional: Debugging	Multi-File
+alff	alff	functional	func	NIfTI	Yes	Yes			
+desc-sm_alff	alff	functional	func	NIfTI		Yes			
+desc-sm-zstd_alff	alff	functional	func	NIfTI					
+desc-zstd_alff	alff	functional	func	NIfTI					
+space-template_alff	alff	template	func	NIfTI	Yes	Yes			
+space-template_desc-sm_alff	alff	template	func	NIfTI		Yes			
+space-template_desc-sm-zstd_alff	alff	template	func	NIfTI					
+space-template_desc-zstd_alff	alff	template	func	NIfTI					
+desc-brain_bold	bold	functional	func	NIfTI			Yes	Yes	
+desc-mean_bold	bold	functional	func	NIfTI					
+desc-motion_bold	bold	functional	func	NIfTI			Yes	Yes	
+desc-preproc_bold	bold	functional	func	NIfTI			Yes		
+desc-sm_bold	bold	functional	func	NIfTI			Yes	Yes	
+sbref	bold	functional	func	NIfTI					
+space-EPItemplate_bold	bold	EPI template	func	NIfTI			Yes		
+space-EPItemplate_desc-brain_bold	bold	EPI template	func	NIfTI			Yes	Yes	
+space-EPItemplate_desc-mean_bold	bold	EPI template	func	NIfTI					
+space-EPItemplate_desc-preproc_bold	bold	EPI template	func	NIfTI			Yes		
+space-symtemplate_desc-sm_bold	bold	symmetric template	func	NIfTI			Yes	Yes	
+space-T1w_sbref	bold	T1w	func	NIfTI					
+space-template_bold	bold	template	func	NIfTI			Yes		
+space-template_desc-brain_bold	bold	template	func	NIfTI			Yes	Yes	
+space-template_desc-head_bold	bold	template	func	NIfTI			Yes		
+space-template_desc-mean_bold	bold	template	func	NIfTI					
+space-template_desc-preproc_bold	bold	template	func	NIfTI			Yes		
+space-template_desc-scout_bold	bold	template	func	NIfTI					
+space-template_sbref	bold	template	func	NIfTI					
+space-template_desc-DualReg_correlations	correlation	template	func	NIfTI					
+space-template_desc-MeanSCA_correlations	correlation	template	func	NIfTI					
+space-template_desc-MultReg_correlations	correlation	template	func	NIfTI					
+space-template_desc-ndmg_correlations	correlation	template	func	NIfTI					
+space-template_desc-PearsonAfni_correlations	correlation	template	func	tsv					
+space-template_desc-PartialAfni_correlations	correlation	template	func	tsv					
+space-template_desc-PearsonNilearn_correlations	correlation	template	func	tsv					
+space-template_desc-PartialNilearn_correlations	correlation	template	func	tsv					
+space-template_dcb	degree-centrality	template	func	NIfTI	Yes	Yes			
+space-template_desc-sm_dcb	degree-centrality	template	func	NIfTI		Yes			
+space-template_desc-sm-zstd_dcb	degree-centrality	template	func	NIfTI					
+space-template_desc-zstd_dcb	degree-centrality	template	func	NIfTI					
+space-template_dcw	degree-centrality	template	func	NIfTI	Yes	Yes			
+space-template_desc-sm_dcw	degree-centrality	template	func	NIfTI		Yes			
+space-template_desc-sm-zstd_dcw	degree-centrality	template	func	NIfTI					
+space-template_desc-zstd_dcw	degree-centrality	template	func	NIfTI					
+space-template_ecb	eigen-centrality	template	func	NIfTI	Yes	Yes			
+space-template_desc-sm_ecb	eigen-centrality	template	func	NIfTI		Yes			
+space-template_desc-sm-zstd_ecb	eigen-centrality	template	func	NIfTI					
+space-template_desc-zstd_ecb	eigen-centrality	template	func	NIfTI					
+space-template_ecw	eigen-centrality	template	func	NIfTI	Yes	Yes			
+space-template_desc-sm_ecw	eigen-centrality	template	func	NIfTI		Yes			
+space-template_desc-sm-zstd_ecw	eigen-centrality	template	func	NIfTI					
+space-template_desc-zstd_ecw	eigen-centrality	template	func	NIfTI					
+desc-sm_falff	falff	functional	func	NIfTI		Yes			
+desc-sm-zstd_falff	falff	functional	func	NIfTI					
+desc-zstd_falff	falff	functional	func	NIfTI					
+falff	falff	functional	func	NIfTI	Yes	Yes			
+space-template_desc-sm_falff	falff	template	func	NIfTI		Yes			
+space-template_desc-sm-zstd_falff	falff	template	func	NIfTI					
+space-template_desc-zstd_falff	falff	template	func	NIfTI					
+space-template_falff	falff	template	func	NIfTI	Yes	Yes			
+space-template_lfcdb	lfcd	template	func	NIfTI	Yes	Yes			
+space-template_desc-sm_lfcdb	lfcd	template	func	NIfTI		Yes			
+space-template_desc-sm-zstd_lfcdb	lfcd	template	func	NIfTI					
+space-template_desc-zstd_lfcdb	lfcd	template	func	NIfTI					
+space-template_lfcdw	lfcd	template	func	NIfTI	Yes	Yes			
+space-template_desc-sm_lfcdw	lfcd	template	func	NIfTI		Yes			
+space-template_desc-sm-zstd_lfcdw	lfcd	template	func	NIfTI					
+space-template_desc-zstd_lfcdw	lfcd	template	func	NIfTI					
+space-EPItemplate_desc-bold_mask	mask	EPI template	func	NIfTI					
+space-EPItemplate_res-derivative_desc-bold_mask	mask	EPI template	func	NIfTI					
+space-bold_desc-brain_mask	mask	functional	func	NIfTI					
+space-bold_desc-eroded_mask	mask	functional	func	NIfTI					
+space-bold_label-CSF_desc-eroded_mask	mask	functional	func	NIfTI					
+space-bold_label-CSF_mask	mask	functional	func	NIfTI					
+space-bold_label-GM_desc-eroded_mask	mask	functional	func	NIfTI					
+space-bold_label-GM_mask	mask	functional	func	NIfTI					
+space-bold_label-WM_desc-eroded_mask	mask	functional	func	NIfTI					
+space-bold_label-WM_mask	mask	functional	func	NIfTI					
+space-longitudinal_desc-brain_mask	mask	longitudinal T1w	anat	NIfTI					
+space-longitudinal_label-CSF_desc-preproc_mask	mask	longitudinal T1w	anat	NIfTI					
+space-longitudinal_label-CSF_mask	mask	longitudinal T1w	anat	NIfTI					
+space-longitudinal_label-GM_desc-preproc_mask	mask	longitudinal T1w	anat	NIfTI					
+space-longitudinal_label-GM_mask	mask	longitudinal T1w	anat	NIfTI					
+space-longitudinal_label-WM_desc-preproc_mask	mask	longitudinal T1w	anat	NIfTI					
+space-longitudinal_label-WM_mask	mask	longitudinal T1w	anat	NIfTI					
+label-CSF_desc-eroded_mask	mask	T1w	anat	NIfTI					
+label-CSF_desc-preproc_mask	mask	T1w	anat	NIfTI					
+label-CSF_mask	mask	T1w	anat	NIfTI					
+label-GM_desc-eroded_mask	mask	T1w	anat	NIfTI					
+label-GM_desc-preproc_mask	mask	T1w	anat	NIfTI					
+label-GM_mask	mask	T1w	anat	NIfTI					
+label-WM_desc-eroded_mask	mask	T1w	anat	NIfTI					
+label-WM_desc-preproc_mask	mask	T1w	anat	NIfTI					
+label-WM_mask	mask	T1w	anat	NIfTI					
+space-T1w_desc-acpcbrain_mask	mask	T1w	anat	NIfTI					
+space-T1w_desc-brain_mask	mask	T1w	anat	NIfTI					
+space-T1w_desc-eroded_mask	mask	T1w	anat	NIfTI					
+space-template_desc-brain_mask	mask	template	anat	NIfTI					
+space-template_desc-bold_mask	mask	template	func	NIfTI					
+space-template_res-derivative_desc-bold_mask	mask	template	func	NIfTI					
+dvars	motion		func	text					
+framewise-displacement-jenkinson	motion		func	1D					
+framewise-displacement-power	motion		func	1D					
+max-displacement	motion		func	1D					
+motion-filter-info	motion		func	text					
+motion-filter-plot	motion		func	png					
+motion-params	motion		func	text					
+movement-parameters	motion		func	1D					
+filtered-movement-parameters	motion		func	1D					
+power-params	motion		func	text					
+rels-displacement	motion		func	1D					
+label-CSF_probseg	probseg	T1w	anat	NIfTI					
+label-GM_probseg	probseg	T1w	anat	NIfTI					
+label-WM_probseg	probseg	T1w	anat	NIfTI					
+desc-T1wAxial_quality	qc		anat	png					
+desc-T1wSagittal_quality	qc		anat	png					
+desc-dsegAxial_quality	qc		anat	png					
+desc-dsegSagittal_quality	qc		anat	png					
+desc-boldAxial_quality	qc		func	png					
+desc-boldSagittal_quality	qc		func	png					
+desc-boldCarpet_quality	qc		func	png					
+desc-framewiseDisplacementJenkinsonPlot_quality	qc		func	png					
+desc-movementParametersTrans_quality	qc		func	png					
+desc-movementParametersRot_quality	qc		func	png					
+desc-boldSnrAxial_quality	qc		func	png					
+desc-boldSnrSagittal_quality	qc		func	png					
+desc-boldSnrHist_quality	qc		func	png					
+desc-boldSnr_quality	qc		func	png					
+space-template_desc-xcp_quality	qc		func	tsv					
+regressors	regressors		func	1D					
+desc-sm_reho	reho	functional	func	NIfTI		Yes			
+desc-sm-zstd_reho	reho	functional	func	NIfTI					
+desc-zstd_reho	reho	functional	func	NIfTI					
+reho	reho	functional	func	NIfTI	Yes	Yes			
+space-template_desc-sm_reho	reho	template	func	NIfTI		Yes			
+space-template_desc-sm-zstd_reho	reho	template	func	NIfTI					
+space-template_desc-zstd_reho	reho	template	func	NIfTI					
+space-template_reho	reho	template	func	NIfTI	Yes	Yes			
+desc-DualReg_statmap	statistic	template	func	NIfTI					
+desc-MultReg_statmap	statistic	template	func	NIfTI					
+hemi-L_desc-surfaceMap_thickness	surface-derived		anat						Yes
+hemi-R_desc-surfaceMap_thickness	surface-derived		anat						Yes
+hemi-L_desc-surfaceMap_volume	surface-derived		anat						Yes
+hemi-R_desc-surfaceMap_volume	surface-derived		anat						Yes
+hemi-L_desc-surfaceMesh_pial	surface-derived		anat						
+hemi-R_desc-surfaceMesh_pial	surface-derived		anat						
+raw-average	surface-derived		anat						
+hemi-L_desc-surfaceMesh_smoothwm	surface-derived		anat						
+hemi-R_desc-surfaceMesh_smoothwm	surface-derived		anat						
+atlas-DesikanKilliany_space-fsLR_den-32k_dlabel	surface-derived		anat						
+atlas-Destrieux_space-fsLR_den-32k_dlabel	surface-derived		anat						
+atlas-DesikanKilliany_space-fsLR_den-164k_dlabel	surface-derived		anat						
+atlas-Destrieux_space-fsLR_den-164k_dlabel	surface-derived		anat						
+space-fsLR_den-32k_bold-dtseries	surface-derived		func						
+hemi-L_desc-surfaceMesh_sphere	surface-derived		anat						Yes
+hemi-R_desc-surfaceMesh_sphere	surface-derived		anat						Yes
+hemi-L_desc-surfaceMap_sulc	surface-derived		anat						Yes
+hemi-R_desc-surfaceMap_sulc	surface-derived		anat						Yes
+hemi-L_desc-surface_curv	surface-derived		anat						
+hemi-R_desc-surface_curv	surface-derived		anat						
+hemi-L_desc-surfaceMesh_white	surface-derived		anat						Yes
+hemi-R_desc-surfaceMesh_white	surface-derived		anat						Yes
+wmparc	surface-derived		anat						Yes
+space-symtemplate_desc-brain_T1w	T1w	symmetric template	anat	NIfTI				Yes	
+desc-brain_T1w	T1w	T1w	anat	NIfTI				Yes	
+desc-head_T1w	T1w	T1w	anat	NIfTI					
+desc-preproc_T1w	T1w	T1w	anat	NIfTI					
+desc-reorient_T1w	T1w	T1w	anat	NIfTI				Yes	
+desc-restore_T1w	T1w	T1w	anat	NIfTI					
+desc-restore-brain_T1w	T1w	T1w	anat	NIfTI					
+space-template_desc-brain_T1w	T1w	template	anat	NIfTI				Yes	
+space-template_desc-preproc_T1w	T1w	template	anat	NIfTI					
+space-template_desc-head_T1w	T1w	template	anat	NIfTI					
+space-template_desc-T1w_mask	mask	template	anat	NIfTI					
+space-template_desc-Mean_timeseries	timeseries		func	1D					
+desc-MeanSCA_timeseries	timeseries		func	1D					
+desc-SpatReg_timeseries	timeseries		func	1D					
+desc-Voxel_timeseries	timeseries		func	1D					
+space-longitudinal_label-CSF_probseg	tissue probability	longitudinal T1w	anat	NIfTI					
+space-longitudinal_label-GM_probseg	tissue probability	longitudinal T1w	anat	NIfTI					
+space-longitudinal_label-WM_probseg	tissue probability	longitudinal T1w	anat	NIfTI					
+vmhc	vmhc	symmetric template	func	NIfTI					
+blip-warp	xfm		func	NIfTI					
+from-bold_to-EPItemplate_mode-image_desc-linear_xfm	xfm		func	NIfTI					
+from-bold_to-EPItemplate_mode-image_desc-nonlinear_xfm	xfm		func	NIfTI					
+from-bold_to-EPItemplate_mode-image_xfm	xfm		func	NIfTI					
+from-bold_to-symtemplate_mode-image_xfm	xfm		func	NIfTI					
+from-bold_to-T1w_mode-image_desc-linear_xfm	xfm		func	NIfTI					
+from-bold_to-template_mode-image_xfm	xfm		func	NIfTI					
+from-EPItemplate_to-bold_mode-image_desc-linear_xfm	xfm		func	NIfTI					
+from-EPItemplate_to-bold_mode-image_desc-nonlinear_xfm	xfm		func	NIfTI					
+from-longitudinal_to-symtemplate_mode-image_desc-linear_xfm	xfm		anat	NIfTI					
+from-longitudinal_to-symtemplate_mode-image_desc-nonlinear_xfm	xfm		anat	NIfTI					
+from-longitudinal_to-symtemplate_mode-image_xfm	xfm		anat	NIfTI					
+from-longitudinal_to-template_mode-image_desc-linear_xfm	xfm		anat	NIfTI					
+from-longitudinal_to-template_mode-image_desc-nonlinear_xfm	xfm		anat	NIfTI					
+from-longitudinal_to-template_mode-image_xfm	xfm		anat	NIfTI					
+from-symtemplate_to-bold_mode-image_xfm	xfm		func	NIfTI					
+from-symtemplate_to-longitudinal_mode-image_desc-linear_xfm	xfm		anat	NIfTI					
+from-symtemplate_to-longitudinal_mode-image_desc-nonlinear_xfm	xfm		anat	NIfTI					
+from-symtemplate_to-longitudinal_mode-image_xfm	xfm		anat	NIfTI					
+from-symtemplate_to-T1w_mode-image_desc-linear_xfm	xfm		anat	NIfTI					
+from-symtemplate_to-T1w_mode-image_desc-nonlinear_xfm	xfm		anat	NIfTI					
+from-symtemplate_to-T1w_mode-image_xfm	xfm		anat	NIfTI					
+from-T1w_to-symtemplate_mode-image_desc-linear_xfm	xfm		anat	NIfTI					
+from-T1w_to-symtemplate_mode-image_desc-nonlinear_xfm	xfm		anat	NIfTI					
+from-T1w_to-symtemplate_mode-image_xfm	xfm		anat	NIfTI					
+from-T1w_to-template_mode-image_desc-linear_xfm	xfm		anat	NIfTI					
+from-T1w_to-template_mode-image_desc-nonlinear_xfm	xfm		anat	NIfTI					
+from-T1w_to-template_mode-image_xfm	xfm		anat	NIfTI					
+from-template_to-bold_mode-image_xfm	xfm		func	NIfTI					
+from-template_to-longitudinal_mode-image_desc-linear_xfm	xfm		anat	NIfTI					
+from-template_to-longitudinal_mode-image_desc-nonlinear_xfm	xfm		anat	NIfTI					
+from-template_to-longitudinal_mode-image_xfm	xfm		anat	NIfTI					
+from-template_to-T1w_mode-image_desc-linear_xfm	xfm		anat	NIfTI					
+from-template_to-T1w_mode-image_desc-nonlinear_xfm	xfm		anat	NIfTI					
+from-template_to-T1w_mode-image_xfm	xfm		anat	NIfTI					
+space-template_label-CSF_mask	mask	template	anat	NIfTI					
+space-template_label-WM_mask	mask	template	anat	NIfTI					
+space-template_label-GM_mask	mask	template	anat	NIfTI					
+space-EPItemplate_label-CSF_mask	mask	template	func	NIfTI					
+space-EPItemplate_label-WM_mask	mask	template	func	NIfTI					
+space-EPItemplate_label-GM_mask	mask	template	func	NIfTI					
+mdmr	group	functional	group_analysis	NIfTI					
+desc-zstd-mdmr	group	functional	group_analysis	NIfTI		Yes			
+AtlasSubcortical_s2	surface_derived		func						
+space-fsLR_den-32k_bold	surface_derived		func	CIFTI dtseries					
+goodvoxels	surface_derived		func						
+ribbon_only	surface_derived		func						
+hemi-L_space-fsLR_den-32k_desc-atlasroi_bold	surface_derived		func    	GIFTI func					
+hemi-R_space-fsLR_den-32k_desc-atlasroi_bold	surface_derived		func	GIFTI func					
+hemi-L_space-fsLR_den-32k_desc-atlasroi_mask	surface_derived		func	GIFTI shape					
+hemi-R_space-fsLR_den-32k_desc-atlasroi_mask	surface_derived		func	GIFTI shape					
+hemi-L_space-native_bold	surface_derived		func	GIFTI func					
+hemi-R_space-native_bold	surface_derived		func	GIFTI func					
+space-fsLR_den-32k_wb-spec	surface_derived		func	GIFTI spec					
+space-native_wb-spec	surface_derived		func	GIFTI spec					
+hemi-L_space-fsLR_den-32k_desc-FS_arealdistortion	surface_derived		func	GIFTI shape					
+hemi-R_space-fsLR_den-32k_desc-FS_arealdistortion	surface_derived		func	GIFTI shape					
+space-fsLR_den-32k_desc-FS_arealdistortion	surface_derived		func	CIFTI dscalar					
+hemi-L_space-fsLR_den-32k_desc-MSMSulc_arealdistortion	surface_derived		func	GIFTI shape					
+hemi-R_space-fsLR_den-32k_desc-MSMSulc_arealdistortion	surface_derived		func	GIFTI shape					
+space-fsLR_den-32k_desc-MSMSulc_arealdistortion	surface_derived		func	CIFTI dscalar					
+hemi-L_space-fsLR_den-32k_desc-FS_edgedistortion	surface_derived		func	GIFTI shape					
+hemi-R_space-fsLR_den-32k_desc-FS_edgedistortion	surface_derived		func	GIFTI shape					
+space-fsLR_den-32k_desc-FS_edgedistortion	surface_derived		func	CIFTI dscalar					
+hemi-L_space-fsLR_den-32k_desc-MSMSulc_edgedistortion	surface_derived		func	GIFTI shape					
+hemi-R_space-fsLR_den-32k_desc-MSMSulc_edgedistortion	surface_derived		func	GIFTI shape					
+space-fsLR_den-32k_desc-MSMSulc_edgedistortion	surface_derived		func	CIFTI dscalar					
+hemi-L_space-fsLR_den-32k_curv	surface_derived		func	GIFTI shape					
+hemi-R_space-fsLR_den-32k_curv	surface_derived		func	GIFTI shape					
+space-fsLR_den-32k_curv	surface_derived		func	CIFTI dscalar					
+hemi-L_space-fsLR_den-32k_flat	surface_derived		func	GIFTI surf					
+hemi-R_space-fsLR_den-32k_flat	surface_derived		func	GIFTI surf					
+hemi-L_space-fsLR_den-32k_inflated	surface_derived		func	GIFTI surf					
+hemi-R_space-fsLR_den-32k_inflated	surface_derived		func	GIFTI surf					
+hemi-L_space-fsLR_den-32k_veryinflated	surface_derived		func	GIFTI surf					
+hemi-R_space-fsLR_den-32k_veryinflated	surface_derived		func	GIFTI surf					
+hemi-L_space-native_inflated	surface_derived		func	GIFTI surf					
+hemi-R_space-native_inflated	surface_derived		func	GIFTI surf					
+hemi-L_space-native_veryinflated	surface_derived		func	GIFTI surf					
+hemi-R_space-native_veryinflated	surface_derived		func	GIFTI surf					
+hemi-L_space-fsLR_den-164k_midthickness	surface_derived		func	GIFTI surf					
+hemi-R_space-fsLR_den-164k_midthickness	surface_derived		func	GIFTI surf					
+hemi-L_space-fsLR_den-32k_midthickness	surface_derived		func	GIFTI surf					
+hemi-L_space-fsLR_den-32k_midthickness	surface_derived		func	GIFTI surf					
+hemi-L_space-native_midthickness	surface_derived		func	GIFTI surf					
+hemi-R_space-native_midthickness	surface_derived		func	GIFTI surf					
+hemi-L_space-fsLR_den-32k_pial	surface_derived		func	GIFTI surf					
+hemi-R_space-fsLR_den-32k_pial	surface_derived		func	GIFTI surf					
+hemi-L_space-native_den-32k_pial	surface_derived		func	GIFTI surf					
+hemi-R_space-native_den-32k_pial	surface_derived		func	GIFTI surf					
+hemi-L_space-fsLR_den-32k_sphere	surface_derived		func	GIFTI surf					
+hemi-R_space-fsLR_den-32k_sphere	surface_derived		func	GIFTI surf					
+hemi-L_space-native_desc-MSMSulc_sphere	surface_derived		func	GIFTI surf					
+hemi-R_space-native_desc-MSMSulc_sphere	surface_derived		func	GIFTI surf					
+hemi-L_space-native_sphere	surface_derived		func	GIFTI surf					
+hemi-R_space-native_sphere	surface_derived		func	GIFTI surf					
+hemi-L_space-native_desc-reg_sphere	surface_derived		func	GIFTI surf					
+hemi-R_space-native_desc-reg_sphere	surface_derived		func	GIFTI surf					
+hemi-L_space-native_desc-reg-reg_sphere	surface_derived		func	GIFTI surf					
+hemi-R_space-native_desc-reg-reg_sphere	surface_derived		func	GIFTI surf					
+hemi-L_space-native_desc-rot_sphere	surface_derived		func	GIFTI surf					
+hemi-R_space-native_desc-rot_sphere	surface_derived		func	GIFTI surf					
+hemi-L_space-fsLR_den-32k_desc-FS_strainJ	surface_derived		func	GIFTI shape					
+hemi-R_space-fsLR_den-32k_desc-FS_strainJ	surface_derived		func	GIFTI shape					
+space-fsLR_den-32k_desc-FS_strainJ	surface_derived		func	CIFTI dscalar					
+hemi-L_space-fsLR_den-32k_desc-MSMSulc_strainJ	surface_derived		func	GIFTI shape					
+hemi-R_space-fsLR_den-32k_desc-MSMSulc_strainJ	surface_derived		func	GIFTI shape					
+space-fsLR_den-32k_desc-MSMSulc_strainJ	surface_derived		func	CIFTI dscalar					
+hemi-L_space-fsLR_den-32k_desc-FS_strainR	surface_derived		func	GIFTI shape					
+hemi-R_space-fsLR_den-32k_desc-FS_strainR	surface_derived		func	GIFTI shape					
+space-fsLR_den-32k_desc-FS_strainR	surface_derived		func	CIFTI dscalar					
+hemi-L_space-fsLR_den-32k_desc-MSMSulc_strainR	surface_derived		func	GIFTI shape					
+hemi-R_space-fsLR_den-32k_desc-MSMSulc_strainR	surface_derived		func	GIFTI shape					
+space-fsLR_den-32k_desc-MSMSulc_strainR	surface_derived		func	CIFTI dscalar					
+hemi-L_space-fsLR_den-32k_sulc	surface_derived		func	GIFTI shape					
+hemi-R_space-fsLR_den-32k_sulc	surface_derived		func	GIFTI shape					
+space-fsLR_den-32k_sulc	surface_derived		func	CIFTI dscalar					
+hemi-L_space-fsLR_den-32k_thickness	surface_derived		func	GIFTI shape					
+hemi-R_space-fsLR_den-32k_thickness	surface_derived		func	GIFTI shape					
+space-fsLR_den-32k_thickness	surface_derived		func	CIFTI dscalar					
+hemi-L_space-fsLR_den-164k_white	surface_derived		func	GIFTI surf					
+hemi-R_space-fsLR_den-164k_white	surface_derived		func	GIFTI surf					
+hemi-L_space-fsLR_den-32k_white	surface_derived		func	GIFTI surf					
+hemi-R_space-fsLR_den-32k_white	surface_derived		func	GIFTI surf					
+hemi-L_space-native_white	surface_derived		func	GIFTI surf					
+hemi-R_space-native_white	surface_derived		func	GIFTI surf					
+atlas-DesikanKilliany_space-fsLR_den-32k	surface_derived		func	CIFTI dlabel					
+atlas-Destrieux_space-fsLR_den-32k	surface_derived		func	CIFTI dlabel					
+atlas-DesikanKilliany_space-fsLR_den-164k	surface_derived		func	CIFTI dlabel					
+atlas-Destrieux_space-fsLR_den-164k	surface_derived		func	CIFTI dlabel					
+space-fsLR_den-32k_bold_surf_falff	surface_derived		func	CIFTI dscalar					
+space-fsLR_den-32k_bold_surf_alff	surface_derived		func	CIFTI dscalar					
+space-fsLR_den-32k_bold_surf-L_reho	surface_derived		func	CIFTI dscalar					
+space-fsLR_den-32k_bold_surf-R_reho	surface_derived		func	CIFTI dscalar					
+space-fsLR_den-32k_bold_surf-correlation_matrix	surface_derived		func	CIFTI dscalar					