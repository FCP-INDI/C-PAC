# CPAC Pipeline Configuration YAML file
# Version 1.6.2
#
# http://fcp-indi.github.io for more info.
#
# Tip: This file can be edited manually with a text editor for quick modifications.


# Select False if you intend to run CPAC on a single machine.
# If set to True, CPAC will attempt to submit jobs through the job scheduler / resource manager selected below.
runOnGrid :  False


# Full path to the FSL version to be used by CPAC.
# If you have specified an FSL path in your .bashrc file, this path will be set automatically.
FSLDIR :  FSLDIR


# Sun Grid Engine (SGE), Portable Batch System (PBS), or Simple Linux Utility for Resource Management (SLURM).
# Only applies if you are running on a grid or compute cluster.
resourceManager :  SGE


# SGE Parallel Environment to use when running CPAC.
# Only applies when you are running on a grid or compute cluster using SGE.
parallelEnvironment :  cpac


# SGE Queue to use when running CPAC.
# Only applies when you are running on a grid or compute cluster using SGE.
queue :  all.q


# The maximum amount of memory each participant's workflow can allocate. Use this to place an upper bound of memory usage. Warning: 'Memory Per Participant' multiplied by 'Number of Participants to Run Simultaneously' must not be more than the total amount of RAM. Conversely, using too little RAM can impede the speed of a pipeline run. It is recommended that you set this to a value that when multiplied by 'Number of Participants to Run Simultaneously' is as much RAM you can safely allocate.
maximumMemoryPerParticipant :  9


# The maximum amount of cores (on a single machine) or slots on a node (on a cluster/grid) to allocate per participant. Setting this above 1 will parallelize each participant's workflow where possible. If you wish to dedicate multiple cores to ANTS-based anatomical registration (below), this value must be equal or higher than the amount of cores provided to ANTS. The maximum number of cores your run can possibly employ will be this setting multiplied by the number of participants set to run in parallel (the 'Number ofParticipants to Run Simultaneously' setting).
maxCoresPerParticipant :  1


# The number of participant workflows to run at the same time. The maximum number of cores your run can possibly employ will be this setting multiplied by the number of cores dedicated to each participant (the 'Maximum Number of Cores Per Participant' setting).
numParticipantsAtOnce :  3


# The number of cores to allocate to ANTS-based anatomical registration per participant. Multiple cores can greatly speed up this preprocessing step. This number cannot be greater than the number of cores per participant.
num_ants_threads :  1


# Name for this pipeline configuration - useful for identification.
pipelineName :  cpac_default_monkey_skullstrip


# Directory where CPAC should store temporary and intermediate files.
workingDirectory :  ./cpac_runs/default/working


# Directory where CPAC should write crash logs.
crashLogDirectory :  ./cpac_runs/default/crash


# Directory where CPAC should place processed data.
outputDirectory :  ./cpac_runs/default/output


# Whether to write log details of the pipeline.
run_logging :  True


# Directory where CPAC should place run logs.
logDirectory :  ./cpac_runs/default/log


# If setting the 'Output Directory' to an S3 bucket, insert the path to your AWS credentials file here.
awsOutputBucketCredentials :  


# Enable server-side 256-AES encryption on data to the S3 bucket
s3Encryption :  [1]


# Include extra versions and intermediate steps of functional preprocessing in the output directory.
write_func_outputs :  [0]


# Include extra outputs in the output directory that may be of interest when more information is needed.
write_debugging_outputs :  [0]


# Output directory format and structure.
# Options: default, ndmg
output_tree: "default"


# Generate quality control pages containing preprocessing and derivative outputs.
generateQualityControlImages :  [1]


# Deletes the contents of the Working Directory after running.
# This saves disk space, but any additional preprocessing or analysis will have to be completely re-run.
removeWorkingDir :  False


# Uses the contents of the Working Directory to regenerate all outputs and their symbolic links.
# Requires an intact Working Directory from a previous CPAC run.
reGenerateOutputs :  False


# Anatomical preprocessing options.
# ---------------------------------

# Non-local means filtering / Denoise image
non_local_means_filtering: True


# N4 bias field correction
n4_bias_field_correction: True


# Disables skull-stripping on the anatomical inputs if they are already skull-stripped outside of C-PAC.
# Set this to 1 if your input images are already skull-stripped.
already_skullstripped :  [0]


# Choice of using AFNI or FSL-BET or niworkflows-ants or UNet for monkey data to perform SkullStripping
# Options: ['AFNI', 'FSL', 'niworkflows-ants', 'unet']
skullstrip_option :  ['unet']


# UNet model	
unet_model : s3://fcp-indi/resources/cpac/resources/Site-All-T-epoch_36.model


# Template to be used during niworkflows-ants.
# For skullstrip option 'niworkflows-ants' only.
# It is not necessary to change this path unless you intend to use a non-standard template.

# niworkflows-ants Brain extraction template
niworkflows_ants_template_path : /ants_template/oasis/T_template0.nii.gz

# niworkflows-ants probability mask
niworkflows_ants_mask_path : /ants_template/oasis/T_template0_BrainCerebellumProbabilityMask.nii.gz

# niworkflows-ants registration mask (can be optional)
niworkflows_ants_regmask_path : /ants_template/oasis/T_template0_BrainCerebellumRegistrationMask.nii.gz


# Options to be used for AFNI 3dSkullStrip only.


# Output a mask volume instead of a skull-stripped volume. The mask volume containes 0 to 6, which represents voxel's postion. If set to True, C-PAC will use this output to generate anatomical brain mask for further analysis.	
skullstrip_mask_vol: False


# Choice of using monkey option for AFNI 3dskullstrip 
skullstrip_monkey : True


# Set the threshold value controlling the brain vs non-brain voxels. Default is 0.6.
skullstrip_shrink_factor :  0.6


# Vary the shrink factor at every iteration of the algorithm. This prevents the likelihood of surface getting stuck in large pools of CSF before reaching the outer surface of the brain. Default is On.
skullstrip_var_shrink_fac :  True


# The shrink factor bottom limit sets the lower threshold when varying the shrink factor. Default is 0.4, for when edge detection is used (which is On by default), otherwise the default value is 0.65.
skullstrip_shrink_factor_bot_lim :  0.4


# Avoids ventricles while skullstripping.
skullstrip_avoid_vent :  True


# Set the number of iterations. Default is 250.The number of iterations should depend upon the density of your mesh.
skullstrip_n_iterations :  250


# While expanding, consider the voxels above and not only the voxels below
skullstrip_pushout :  True


# Perform touchup operations at the end to include areas not covered by surface expansion.
skullstrip_touchup :  True


# Give the maximum number of pixels on either side of the hole that can be filled. The default is 10 only if 'Touchup' is On - otherwise, the default is 0.
skullstrip_fill_hole :  10


# Perform nearest neighbor coordinate interpolation every few iterations. Default is 72.
skullstrip_NN_smooth :  72


# Perform final surface smoothing after all iterations. Default is 20.
skullstrip_smooth_final :  20


# Avoid eyes while skull stripping. Default is On.
skullstrip_avoid_eyes :  True


# Use edge detection to reduce leakage into meninges and eyes. Default is On.
skullstrip_use_edge :  True


# Speed of expansion.
skullstrip_exp_frac :  0.1


# Perform aggressive push to edge. This might cause leakage. Default is Off.
skullstrip_push_to_edge :  False


# Use outer skull to limit expansion of surface into the skull in case of very strong shading artifacts. Use this only if you have leakage into the skull.
skullstrip_use_skull :  Off


# Percentage of segments allowed to intersect surface. It is typically a number between 0 and 0.1, but can include negative values (which implies no testing for intersection).
skullstrip_perc_int :  0


# Number of iterations to remove intersection problems. With each iteration, the program automatically increases the amount of smoothing to get rid of intersections. Default is 4.
skullstrip_max_inter_iter :  4


# Multiply input dataset by FAC if range of values is too small.
skullstrip_fac :  1


# Blur dataset after spatial normalization. Recommended when you have lots of CSF in brain and when you have protruding gyri (finger like). If so, recommended value range is 2-4. Otherwise, leave at 0.
skullstrip_blur_fwhm :  0


# Options to be used for FSL-BET skull-stripping only.

# Set the threshold value controling the brain vs non-brain voxels, default is 0.5
bet_frac :  0.5


# Mask created along with skull stripping. 
# It should be `On`, if selected functionalMasking :  ['Anatomical_Refined'] and `FSL` as skull-stripping method.
bet_mask_boolean :  On


# Mesh created along with skull stripping
bet_mesh_boolean :  Off


# Create a surface outline image
bet_outline :  Off


# Add padding to the end of the image, improving BET.Mutually exclusive with functional,reduce_bias,robust,padding,remove_eyes,surfaces
bet_padding :  Off


# Integer value of head radius
bet_radius :  0


# Reduce bias and cleanup neck. Mutually exclusive with functional,reduce_bias,robust,padding,remove_eyes,surfaces
bet_reduce_bias :  Off


# Eyes and optic nerve cleanup. Mutually exclusive with functional,reduce_bias,robust,padding,remove_eyes,surfaces
bet_remove_eyes :  Off


# Robust brain center estimation. Mutually exclusive with functional,reduce_bias,robust,padding,remove_eyes,surfaces
bet_robust :  Off


# Create a skull image
bet_skull :  Off


# Gets additional skull and scalp surfaces by running bet2 and betsurf. This is mutually exclusive with reduce_bias, robust, padding, remove_eyes
bet_surfaces :  Off


# Apply thresholding to segmented brain image and mask
bet_threshold :  Off


# Vertical gradient in fractional intensity threshold (-1,1)
bet_vertical_gradient : 0.0


# The resolution to which anatomical images should be transformed during registration.
# This is the resolution at which processed anatomical files will be output.
resolution_for_anat :  2mm


# Template to be used during registration.
# It is not necessary to change this path unless you intend to use a non-standard template.
template_brain_only_for_anat: s3://fcp-indi/resources/cpac/resources/MacaqueYerkes19_T1w_1.0mm_brain.nii.gz


# Template to be used during registration.
# It is not necessary to change this path unless you intend to use a non-standard template.
template_skull_for_anat: s3://fcp-indi/resources/cpac/resources/MacaqueYerkes19_T1w_1.0mm.nii.gz


# Use either ANTS or FSL (FLIRT and FNIRT) as your anatomical registration method.
regOption :  ['ANTS']


# ANTs parameters, if select ANTs as regOption
ANTs_para_T1_registration:

   - collapse-output-transforms: 0

   - dimensionality: 3

   - initial-moving-transform :
      initializationFeature: 0

   - transforms:
      - Rigid:
          gradientStep : 0.1
          metric :
            type : MI
            metricWeight: 1
            numberOfBins : 32
            samplingStrategy : Regular
            samplingPercentage : 0.25
          convergence:
            iteration : 1000x500x250x100
            convergenceThreshold : 1e-08
            convergenceWindowSize : 10
          smoothing-sigmas : 3.0x2.0x1.0x0.0
          shrink-factors : 8x4x2x1
          use-histogram-matching : True

      - Affine:
          gradientStep : 0.1
          metric :
            type : MI
            metricWeight: 1
            numberOfBins : 32
            samplingStrategy : Regular
            samplingPercentage : 0.25
          convergence:
            iteration : 1000x500x250x100
            convergenceThreshold : 1e-08
            convergenceWindowSize : 10
          smoothing-sigmas : 3.0x2.0x1.0x0.0
          shrink-factors : 8x4x2x1
          use-histogram-matching : True

      - SyN:
          gradientStep : 0.1
          updateFieldVarianceInVoxelSpace : 3.0
          totalFieldVarianceInVoxelSpace : 0.0
          metric:
            type : CC
            metricWeight: 1
            radius : 4
          convergence:
            iteration : 100x100x70x20
            convergenceThreshold : 1e-09
            convergenceWindowSize : 15
          smoothing-sigmas : 3.0x2.0x1.0x0.0
          shrink-factors : 6x4x2x1
          use-histogram-matching : True
          winsorize-image-intensities :
            lowerQuantile : 0.01
            upperQuantile : 0.99


# Please specify ANTs parameters,if run Functional to EPI Template Registration
ANTs_para_EPI_registration: None


# If a lesion mask is available for a T1w image, use it to improve the ANTs' registration
# ANTS registration only.
use_lesion_mask : [0]


# Use only FLIRT, without FNIRT, for anatomical-to-template registration.
fsl_linear_reg_only :  [0]


# Configuration file to be used by FSL to set FNIRT parameters.
# It is not necessary to change this path unless you intend to use custom FNIRT parameters or a non-standard template.
#fnirtConfig :  T1_2_MNI152_2mm


# Configuration file to be used by FSL to set FNIRT parameters.
# It is not necessary to change this path unless you intend to use custom FNIRT parameters or a non-standard e.
ref_mask :  s3://fcp-indi/resources/cpac/resources/MacaqueYerkes19_T1w_1.0mm_brain_mask.nii.gz


# Register skull-on anatomical image to a template.
regWithSkull :  [0]


# Automatically segment anatomical images into white matter, gray matter, and CSF based on prior probability maps.
runSegmentationPreprocessing :  [0]


# ANTs Prior-based Segmentation workflow that has shown optimal results for non-human primate data.
# Generate white matter, gray matter, CSF masks based on antsJointLabelFusion
# If you'd like to set ANTs Prior-based Segmentation as your segmentation option,
# please set Template based segmentation as 'None' and runSegmentationPreprocessing as [0].
ANTs_prior_based_segmentation: [1]


# The atlas image assumed to be used in ANTs Prior-based Segmentation.
ANTs_prior_seg_template_brain_list : 
  - s3://fcp-indi/resources/cpac/resources/MacaqueYerkes19_T1w_0.5mm/T1w_brain.nii.gz
  - s3://fcp-indi/resources/cpac/resources/J_Macaque_11mo_atlas_nACQ_194x252x160space_0.5mm/T1w_brain.nii.gz


# The atlas segmentation images. 
# For performing ANTs Prior-based segmentation method 
# the number of specified segmentations should be identical to the number of atlas brain image sets. 
# eg.
# ANTs_prior_seg_template_brain_list : 
#   - atlas1.nii.gz 
#   - atlas2.nii.gz 
# ANTs_prior_seg_template_segmentation_list:
#   - segmentation1.nii.gz 
#   - segmentation1.nii.gz 
ANTs_prior_seg_template_segmentation_list:
  - s3://fcp-indi/resources/cpac/resources/MacaqueYerkes19_T1w_0.5mm/Segmentation.nii.gz
  - s3://fcp-indi/resources/cpac/resources/J_Macaque_11mo_atlas_nACQ_194x252x160space_0.5mm/Segmentation.nii.gz


# Label values corresponding to CSF/GM/WM in atlas file
# It is not necessary to change this values unless your CSF/GM/WM label values are different from Freesurfer Color Lookup Table.
# https://surfer.nmr.mgh.harvard.edu/fswiki/FsTutorial/AnatomicalROI/FreeSurferColorLUT

# Label value corresponding to CSF in multiatlas file
ANTs_prior_seg_CSF_label: 24

# Label value corresponding to Left Gray Matter in multiatlas file
ANTs_prior_seg_left_GM_label: 3

# Label value corresponding to Right Gray Matter in multiatlas file
ANTs_prior_seg_right_GM_label: 42

# Label value corresponding to Left White Matter in multiatlas file
ANTs_prior_seg_left_WM_label: 2

# Label value corresponding to Right White Matter in multiatlas file
ANTs_prior_seg_right_WM_label: 41


# Generate white matter, gray matter, CSF masks based on EPI template segmentation masks, T1 template segmentation masks, or not use template-based segmentation.
# If use template based segmentation, please make sure to specify white matter, gray matter, CSF mask paths at below three configurations.
# These masks should be in the same space of your registration template, e.g. if you choose 'EPI_template' , below tissue masks should also be EPI template tissue masks.
# Options: ['EPI_template', 'T1_template', 'None']
template_based_segmentation : ['None']


# These masks are included as part of the 'Image Resource Files' package available on the Install page of the User Guide.
# Full path to a binarized White Matter mask.
template_based_segmentation_WHITE :  $FSLDIR/data/standard/tissuepriors/2mm/avg152T1_white_bin.nii.gz


# Full path to a binarized Gray Matter mask.
template_based_segmentation_GRAY :  $FSLDIR/data/standard/tissuepriors/2mm/avg152T1_gray_bin.nii.gz


# Full path to a binarized CSF mask.
template_based_segmentation_CSF :  $FSLDIR/data/standard/tissuepriors/2mm/avg152T1_csf_bin.nii.gz


# Use template-space tissue priors to refine the binary tissue masks generated by segmentation.
seg_use_priors: False


# Full path to a directory containing binarized prior probability maps.
# These maps are included as part of the 'Image Resource Files' package available on the Install page of the User Guide.
# It is not necessary to change this path unless you intend to use non-standard priors.
priors_path :  $FSLDIR/data/standard/tissuepriors/2mm


# Full path to a binarized White Matter prior probability map.
# It is not necessary to change this path unless you intend to use non-standard priors.
PRIORS_WHITE :  $priors_path/avg152T1_white_bin.nii.gz


# Full path to a binarized Gray Matter prior probability map.
# It is not necessary to change this path unless you intend to use non-standard priors.
PRIORS_GRAY :  $priors_path/avg152T1_gray_bin.nii.gz


# Full path to a binarized CSF prior probability map.
# It is not necessary to change this path unless you intend to use non-standard priors.
PRIORS_CSF :  $priors_path/avg152T1_csf_bin.nii.gz


# Use threshold to further refine the resulting segmentation tissue masks.
# FSL-FAST Thresholding - Use FSL FAST generated tissue class files (binary masks) to generate the resulting segmentation tissue masks.
# Customized Thresholding - Set the threshold value for tissue probability maps to generate the resulting segmentation tissue masks.
seg_use_threshold : ['Customized Thresholding']


# Set the threshold value for refining the resulting segmentation tissue masks (CSF, White Matter, and Gray Matter)
# The default value is 0.95.

# CSF (cerebrospinal fluid) threshold.
seg_CSF_threshold_value : 0.95


# White matter threshold.
seg_WM_threshold_value : 0.95


# Gray matter threshold.
seg_GM_threshold_value : 0.95


# Erode binarized csf tissue mask.
seg_csf_use_erosion : False


# Erode binarized anatomical brain mask. If choosing True, please also set seg_csf_use_erosion: True; regOption: niworkflows-ants.
brain_use_erosion: False


# Erosion proportion, if use erosion.
# Default proportion is 0 for anatomical brain mask.
# Recommend that do not use erosion in both proportion and millimeter method.
brain_mask_erosion_prop : 0


# Erode brain mask in millimeter, default of brain is 30 mm
# brain erosion default is using millimeter erosion method when use erosion for brain.
brain_mask_erosion_mm : 30


# Erode binarized brain mask in millimeter
brain_erosion_mm: 0


# Erosion proportion, if use erosion.
# Default proportion is 0 for CSF (cerebrospinal fluid)  mask.
# Recommend to do not use erosion in both proportion and millimeter method.
csf_erosion_prop : 0


# Erode brain mask in millimeter, default of csf is 30 mm
# CSF erosion default is using millimeter erosion method when use erosion for CSF.
csf_mask_erosion_mm: 30


# Erode binarized CSF (cerebrospinal fluid)  mask in millimeter
csf_erosion_mm: 0


# Erode WM binarized tissue mask.
seg_wm_use_erosion : False


# Erosion proportion, if use erosion.
# Default proportion is 0.6 for White Matter mask.
# Recommend to do not use erosion in both proportion and millimeter method.
# White Matter erosion default is using proportion erosion method when use erosion for White Matter.
wm_erosion_prop : 0.6


# Erode brain mask in millimeter, default of White Matter is 0 mm
wm_mask_erosion_mm: 0


# Erode binarized White Matter mask in millimeter
wm_erosion_mm: 0


# Erode GM binarized tissue mask.
seg_gm_use_erosion : False


# Erosion proportion, if use erosion.
# Recommend to do not use erosion in both proportion and millimeter method.
gm_erosion_prop : 0.6


# Erode brain mask in millimeter, default of csf is 30 mm
gm_mask_erosion_mm: 30


# Erode binarized White Matter mask in millimeter
gm_erosion_mm: 0


# Run functional preproceessing
runFunctional: [1]


# Scale functional raw data, usually used in rodent pipeline
runScaling: false


# Set scaling factor, if runScaling : True. Scale the size of the dataset voxels by the factor.
scaling_factor: 10


# run motion statistics before slice timing correction
runMotionStatisticsFirst : [0]


# Choose motion correction method. Options: AFNI 3dvolreg, FSL mcflirt
motion_correction : ['3dvolreg']


# Choose motion correction reference. Options: mean, median, selected volume 
motion_correction_reference: ['mean']


# Choose motion correction reference volume
motion_correction_reference_volume :  0


# This options is useful when aligning high-resolution datasets that may need more alignment than a few voxels.
functional_volreg_twopass :  On


# Run AFNI 3dDespike
runDespike : [1]


# Interpolate voxel time courses so they are sampled at the same time points.
slice_timing_correction :  [1]


# Specify the TR (in seconds) at which images were acquired.
# Default is None- TR information is then read from scan parameters in the data configuration file, or the image file header if there is no scan information in the data configuration.
# Note: the selection chosen here applies to all scans of all participants.
TR :  None


# Acquisition strategy for acquiring image slices.
# Slice acquisition information is read from scan parameters in the data configuration file- if this is not provided, then this option will apply.
# Note: the selection here applies to all scans of all participants.
slice_timing_pattern :  Use NIFTI Header


# First timepoint to include in analysis.
# Default is 0 (beginning of timeseries).
# First timepoint selection in the scan parameters in the data configuration file, if present, will over-ride this selection.
# Note: the selection here applies to all scans of all participants.
startIdx :  0


# Last timepoint to include in analysis.
# Default is None or End (end of timeseries).
# Last timepoint selection in the scan parameters in the data configuration file, if present, will over-ride this selection.
# Note: the selection here applies to all scans of all participants.
stopIdx :  None


# Perform distortion correction.
# PhaseDiff - Perform field map correction using a single phase difference image, a subtraction of the two phase images from each echo. Default scanner for this method is SIEMENS.
# Blip - Uses AFNI 3dQWarp to calculate the distortion unwarp for EPI field maps of opposite/same phase encoding direction.
# Options: ["PhaseDiff", "Blip", "None"]
distortion_correction :  ["None"]


# Options for 'PhaseDiff' distortion correction only.

# Since the quality of the distortion heavily relies on the skull-stripping step, we provide a choice of method (AFNI 3dSkullStrip or FSL BET).
fmap_distcorr_skullstrip :  ['BET']


# Set the threshold value for the skull-stripping of the magnitude file. Depending on the data, a tighter extraction may be necessary in order to prevent noisy voxels from interfering with preparing the field map.
# The default value is 0.5.
fmap_distcorr_frac : [0.5]


# Set the threshold value for the skull-stripping of the magnitude file. Depending on the data, a tighter extraction may be necessary in order to prevent noisy voxels from interfering with preparing the field map.
# The default value is 0.5.
fmap_distcorr_threshold :  0.6


# Run Functional to Anatomical Registration
runRegisterFuncToAnat :  [1]


# Run Functional to Anatomical Registration with BB Register
runBBReg :  [0]


# Standard FSL 5.0 Scheduler used for Boundary Based Registration.
# It is not necessary to change this path unless you intend to use non-standard MNI registration.
boundaryBasedRegistrationSchedule :  /usr/share/fsl/5.0/etc/flirtsch/bbr.sch


# Interpolation method for writing out transformed anatomical images.
# ANTS registration tools only.
# Possible values: Linear, BSpline, LanczosWindowedSinc
anatRegANTSinterpolation: LanczosWindowedSinc


# Interpolation method for writing out transformed anatomical images.
# FSL registration tools only.
# Possible values: trilinear, sinc, spline
anatRegFSLinterpolation: sinc


# Interpolation method for writing out transformed functional images.
# ANTS registration tools only.
# Possible values: Linear, BSpline, LanczosWindowedSinc
funcRegANTSinterpolation: LanczosWindowedSinc


# Interpolation method for writing out transformed functional images.
# FSL registration tools only.
# Possible values: trilinear, sinc, spline
funcRegFSLinterpolation: sinc


# Choose whether to use the mean of the functional/EPI as the input to functional-to-anatomical registration or one of the volumes from the functional 4D timeseries that you choose.
func_reg_input :  ['Mean Functional']


# Run ANTs’ N4 Bias Field Correction on the input BOLD average(mean EPI)
n4_correct_mean_EPI: true


# Only for when 'Use as Functional-to-Anatomical Registration Input' is set to 'Selected Functional Volume'. Input the index of which volume from the functional 4D timeseries input file you wish to use as the input for functional-to-anatomical registration.
func_reg_input_volume :  0


# Choose which tool to be used in functional masking - AFNI (3dAutoMask), FSL (BET),  FSL_AFNI (BET+3dAutoMask), or refine functional mask by registering anatomical mask to functional space. 
# Options: ['AFNI', 'FSL', 'FSL_AFNI', 'Anatomical_Refined']
functionalMasking: [Anatomical_Refined]


# Options to be used for FSL skull-stripping of functional masking.

# Apply to 4D FMRI data, if bold_bet_functional_mean_boolean : Off. 
# Mutually exclusive with functional,reduce_bias,robust,padding,remove_eyes,surfaces
# It must be 'on' if select 'bold_bet_reduce_bias','bold_bet_robust','bold_bet_padding','bold_bet_remove_eyes',or 'bold_bet_surfaces' on
bold_bet_functional_mean_boolean : Off


# Set the threshold value controling the brain vs non-brain voxels.
bold_bet_frac :  0.3


# Mesh created along with skull stripping
bold_bet_mesh_boolean :  Off


# Create a surface outline image
bold_bet_outline :  Off


# Add padding to the end of the image, improving BET.Mutually exclusive with functional,reduce_bias,robust,padding,remove_eyes,surfaces
bold_bet_padding :  Off


# Integer value of head radius
bold_bet_radius :  0


# Reduce bias and cleanup neck. Mutually exclusive with functional,reduce_bias,robust,padding,remove_eyes,surfaces
bold_bet_reduce_bias :  Off


# Eyes and optic nerve cleanup. Mutually exclusive with functional,reduce_bias,robust,padding,remove_eyes,surfaces
bold_bet_remove_eyes :  Off


# Robust brain center estimation. Mutually exclusive with functional,reduce_bias,robust,padding,remove_eyes,surfaces
bold_bet_robust :  Off


# Create a skull image
bold_bet_skull :  Off


# Gets additional skull and scalp surfaces by running bet2 and betsurf. This is mutually exclusive with reduce_bias, robust, padding, remove_eyes
bold_bet_surfaces :  Off


# Apply thresholding to segmented brain image and mask
bold_bet_threshold :  Off


# Vertical gradient in fractional intensity threshold (-1,1)
bold_bet_vertical_gradient : 0.0


# Choose whether or not to dilate anatomical mask if choose 'Anatomical_Refined' as functionalMasking option. It will dilate only one voxel if anatomical_mask_dilation : True
anatomical_mask_dilation : False


# Run Functional to Template Registration
# This option must be enabled if you wish to calculate any derivatives.
# Options: ['T1_template', 'EPI_template', 'Off']
runRegisterFuncToTemplate :  ['T1_template']


# The resolution (in mm) to which the preprocessed, registered functional timeseries outputs are written into. Note that selecting a 1 mm or 2 mm resolution might substantially increase your RAM needs- these resolutions should be selected with caution. For most cases, 3 mm or 4 mm resolutions are suggested.
resolution_for_func_preproc: 2mm


# The resolution (in mm) to which the registered derivative outputs are written into.
resolution_for_func_derivative: 2mm


# A standard template for resampling if using float resolution
template_for_resample: s3://fcp-indi/resources/cpac/resources/MacaqueYerkes19_T1w_2mm.nii.gz


# Standard FSL Skull Stripped Template. Used as a reference image for functional registration
template_brain_only_for_func: s3://fcp-indi/resources/cpac/resources/MacaqueYerkes19_T1w_2mm_brain.nii.gz


# Standard FSL Anatomical Brain Image with Skull
template_skull_for_func: s3://fcp-indi/resources/cpac/resources/MacaqueYerkes19_T1w_2mm.nii.gz


# EPI template
template_epi: s3://fcp-indi/resources/cpac/resources/epi_hbn.nii.gz


# Matrix containing all 1's. Used as an identity matrix during registration.
# It is not necessary to change this path unless you intend to use non-standard MNI registration.
identityMatrix :  $FSLDIR/etc/flirtsch/ident.mat


# Run ICA-AROMA de-noising.
runICA :  [0]


# Types of denoising strategy: i)nonaggr-patial component regression, ii)aggr-aggressive denoising
aroma_denoise_type :  nonaggr


# Run Nuisance Signal Regression
runNuisance :  [1]


# Standard Lateral Ventricles Binary Mask
# lateral_ventricles_mask :  /Path/to/lateral-ventricles.nii.gz
lateral_ventricles_mask :  None


# Select which nuisance signal corrections to apply
Regressors:
- Bandpass:
    bottom_frequency: 0.01
    top_frequency: 0.1
  CerebrospinalFluid:
    summary:
      components: 5
      method: PC
  GlobalSignal:
    summary: Mean
  Motion:
    include_delayed: true
    include_delayed_squared: true
    include_squared: true
  PolyOrt:
    degree: 2
  WhiteMatter:
    summary:
      components: 5
      method: PC


# Whether to run frequency filtering before or after nuisance regression.
# ['Before'] or ['After']
filtering_order: ['After']


# Correct for the global signal using Median Angle Correction.
runMedianAngleCorrection :  [0]


# Target angle used during Median Angle Correction.
targetAngleDeg : [90]


# Extract the average time series of one or more ROIs/seeds. Must be enabled if you wish to run Seed-based Correlation Analysis.
runROITimeseries :  [0]


# Functional time-series and ROI realignment method: ['ROI_to_func'] or ['func_to_ROI']
# 'ROI_to_func' will realign the atlas/ROI to functional space (fast)
# 'func_to_ROI' will realign the functional time series to the atlas/ROI space
#
#     NOTE: in rare cases, realigning the ROI to the functional space may
#           result in small misalignments for very small ROIs - please double
#           check your data if you see issues
realignment : ['ROI_to_func']


# Enter paths to region-of-interest (ROI) NIFTI files (.nii or .nii.gz) to be used for time-series extraction, and then select which types of analyses to run.
# Available analyses: ['Avg', 'Voxel', 'SpatialReg'].
# Denote which analyses to run for each ROI path by listing the names above. For example, if you wish to run Avg and SpatialReg, you would enter: '/path/to/ROI.nii.gz': Avg, SpatialReg
tsa_roi_paths:
  - s3://fcp-indi/resources/cpac/resources/parcellation/Markov91_L_0.5mm.nii.gz: Avg
    s3://fcp-indi/resources/cpac/resources/parcellation/Markov91_R_0.5mm.nii.gz: Avg
<<<<<<< HEAD
=======

>>>>>>> 1e73c494

# By default, extracted time series are written as both a text file and a 1D file. Additional output formats are as a .csv spreadsheet or a Numpy array.
roiTSOutputs :  [True, True]


# For each extracted ROI Average time series, CPAC will generate a whole-brain correlation map.
# It should be noted that for a given seed/ROI, SCA maps for ROI Average time series will be the same.
runSCA :  [0]


# Enter paths to region-of-interest (ROI) NIFTI files (.nii or .nii.gz) to be used for time-series extraction, and then select which types of analyses to run.
# Available analyses: ['Avg', 'DualReg', 'MultReg'].
# Denote which analyses to run for each ROI path by listing the names above. For example, if you wish to run Avg and MultReg, you would enter: '/path/to/ROI.nii.gz': Avg, MultReg
sca_roi_paths:
  - s3://fcp-indi/resources/cpac/resources/parcellation/Markov91_L_0.5mm.nii.gz: Avg
    s3://fcp-indi/resources/cpac/resources/parcellation/Markov91_R_0.5mm.nii.gz: Avg


# Normalize each time series before running Dual Regression SCA.
mrsNorm :  True


# Calculate Voxel-mirrored Homotopic Connectivity (VMHC) for all voxels.
runVMHC :  [0]


# Included as part of the 'Image Resource Files' package available on the Install page of the User Guide.
# It is not necessary to change this path unless you intend to use a non-standard symmetric template.
template_symmetric_brain_only: s3://fcp-indi/resources/cpac/resources/MacaqueYerkes19_T1w_1.0mm_brain.nii.gz


# A reference symmetric brain template for resampling
template_symmetric_brain_for_resample: s3://fcp-indi/resources/cpac/resources/MacaqueYerkes19_T1w_1.0mm.nii.gz


# Included as part of the 'Image Resource Files' package available on the Install page of the User Guide.
# It is not necessary to change this path unless you intend to use a non-standard symmetric template.
template_symmetric_skull: s3://fcp-indi/resources/cpac/resources/MacaqueYerkes19_T1w_1.0mm.nii.gz


# A reference symmetric skull template for resampling
template_symmetric_skull_for_resample: s3://fcp-indi/resources/cpac/resources/MacaqueYerkes19_T1w_1.0mm.nii.gz


# Included as part of the 'Image Resource Files' package available on the Install page of the User Guide.
# It is not necessary to change this path unless you intend to use a non-standard symmetric template.
dilated_symmetric_brain_mask: s3://fcp-indi/resources/cpac/resources/MacaqueYerkes19_T1w_2mm_brain_mask.nii.gz


# A reference symmetric brain mask template for resampling
dilated_symmetric_brain_mask_for_resample: s3://fcp-indi/resources/cpac/resources/MacaqueYerkes19_T1w_2mm_brain_mask.nii.gz


# Included as part of the 'Image Resource Files' package available on the Install page of the User Guide.
# It is not necessary to change this path unless you intend to use a non-standard symmetric template.
configFileTwomm :  $FSLDIR/etc/flirtsch/T1_2_MNI152_2mm.cnf


# Calculate Amplitude of Low Frequency Fluctuations (ALFF) and and fractional ALFF (f/ALFF) for all voxels.
runALFF :  [0]


# Frequency cutoff (in Hz) for the high-pass filter used when calculating f/ALFF.
highPassFreqALFF : [0.01]


# Frequency cutoff (in Hz) for the low-pass filter used when calculating f/ALFF
lowPassFreqALFF : [0.1]


# Calculate Regional Homogeneity (ReHo) for all voxels.
runReHo :  [0]


# Number of neighboring voxels used when calculating ReHo
# 7 (Faces)
# 19 (Faces + Edges)
# 27 (Faces + Edges + Corners)
clusterSize :  27


# Calculate Degree, Eigenvector Centrality, or Functional Connectivity Density.
runNetworkCentrality :  [0]


# Full path to a NIFTI file describing the mask. Centrality will be calculated for all voxels within the mask.
templateSpecificationFile :  s3://fcp-indi/resources/cpac/resources/mask-thr50-3mm.nii.gz


# Enable/Disable degree centrality by selecting the connectivity weights
degWeightOptions :  [True, True]


# Select the type of threshold used when creating the degree centrality adjacency matrix.
degCorrelationThresholdOption :  ['Sparsity threshold']


# Based on the Threshold Type selected above, enter a Threshold Value.
# P-value for Significance Threshold
# Sparsity value for Sparsity Threshold
# Pearson's r value for Correlation Threshold
degCorrelationThreshold :  0.001


# Enable/Disable eigenvector centrality by selecting the connectivity weights
eigWeightOptions :  [True, True]


# Select the type of threshold used when creating the eigenvector centrality adjacency matrix.
eigCorrelationThresholdOption :  ['Sparsity threshold']


# Based on the Threshold Type selected above, enter a Threshold Value.
# P-value for Significance Threshold
# Sparsity value for Sparsity Threshold
# Pearson's r value for Correlation Threshold
eigCorrelationThreshold :  0.001


# Enable/Disable lFCD by selecting the connectivity weights
lfcdWeightOptions :  [True, True]


# Select the type of threshold used when creating the lFCD adjacency matrix.
lfcdCorrelationThresholdOption :  ['Significance threshold']


# Based on the Threshold Type selected above, enter a Threshold Value.
# P-value for Significance Threshold
# Sparsity value for Sparsity Threshold
# Pearson's r value for Correlation Threshold
lfcdCorrelationThreshold :  0.001


# Maximum amount of RAM (in GB) to be used when calculating Degree Centrality.
# Calculating Eigenvector Centrality will require additional memory based on the size of the mask or number of ROI nodes.
memoryAllocatedForDegreeCentrality :  3.0


# Smooth the derivative outputs.
# On - Run smoothing and output only the smoothed outputs.
# On/Off - Run smoothing and output both the smoothed and non-smoothed outputs.
# Off - Don't run smoothing.
run_smoothing :  [1]


# Tool to use for smoothing.
# ['FSL'] for FSL MultiImageMaths for FWHM provided
# ['AFNI'] for AFNI 3dBlurToFWHM for FWHM provided
smoothing_method : ['FSL']


# Full Width at Half Maximum of the Gaussian kernel used during spatial smoothing.
# Can be a single value or multiple values separated by commas.
# Note that spatial smoothing is run as the last step in the individual-level analysis pipeline, such that all derivatives are output both smoothed and unsmoothed.
fwhm : [4]


# Choose whether to smooth outputs before or after z-scoring.
smoothing_order :  ['Before']


# z-score standardize the derivatives. This may be needed for group-level analysis.
# On - Run z-scoring and output only the z-scored outputs.
# On/Off - Run z-scoring and output both the z-scored and raw score versions of the outputs.
# Off - Don't run z-scoring.
runZScoring :  [1]


# PyPEER integration
# Training of eye-estimation models. Commonly used for movies data/naturalistic viewing.
run_pypeer: [0]


# PEER scan names to use for training
# Example: ['peer_run-1', 'peer_run-2']
peer_eye_scan_names: []


# Naturalistic viewing data scan names to use for eye estimation
# Example: ['movieDM']
peer_data_scan_names: []


# Template-space eye mask
eye_mask_path: $FSLDIR/data/standard/MNI152_T1_${resolution_for_func_preproc}_eye_mask.nii.gz


# PyPEER Stimulus File Path
# This is a file describing the stimulus locations from the calibration sequence.
peer_stimulus_path: None


# PyPEER Minimal nuisance regression
# Note: PyPEER employs minimal preprocessing - these choices do not reflect what runs in the main pipeline.
#       PyPEER uses non-nuisance-regressed data from the main pipeline.

# Global signal regression (PyPEER only)
peer_gsr: True

# Motion scrubbing (PyPEER only)
peer_scrub: False

# Motion scrubbing threshold (PyPEER only)
peer_scrub_thresh: 0.2<|MERGE_RESOLUTION|>--- conflicted
+++ resolved
@@ -899,10 +899,7 @@
 tsa_roi_paths:
   - s3://fcp-indi/resources/cpac/resources/parcellation/Markov91_L_0.5mm.nii.gz: Avg
     s3://fcp-indi/resources/cpac/resources/parcellation/Markov91_R_0.5mm.nii.gz: Avg
-<<<<<<< HEAD
-=======
-
->>>>>>> 1e73c494
+
 
 # By default, extracted time series are written as both a text file and a 1D file. Additional output formats are as a .csv spreadsheet or a Numpy array.
 roiTSOutputs :  [True, True]
