--- conflicted
+++ resolved
@@ -1,9 +1,5 @@
 # CPAC Data Configuration File
-<<<<<<< HEAD
-# Version 1.8.6
-=======
 # Version 1.8.7.dev1
->>>>>>> 555db772
 #
 # http://fcp-indi.github.io for more info.
 #
