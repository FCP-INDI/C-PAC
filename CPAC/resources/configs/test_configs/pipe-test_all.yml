%YAML 1.1
---
# CPAC Pipeline Configuration YAML file
<<<<<<< HEAD
# Version 1.8.5
=======
# Version 1.8.6.dev
>>>>>>> a123cd1f
#
# http://fcp-indi.github.io for more info.
#
# Tip: This file can be edited manually with a text editor for quick modifications.

FROM: default


pipeline_setup: 

  # Name for this pipeline configuration - useful for identification.
  pipeline_name: pipe-test_all

  output_directory: 

    # Directory where C-PAC should write out processed data, logs, and crash reports.
    # - If running in a container (Singularity/Docker), you can simply set this to an arbitrary
    #   name like '/output', and then map (-B/-v) your desired output directory to that label.
    # - If running outside a container, this should be a full path to a directory.
    path: ./cpac_runs/output

  working_directory: 

    # Directory where C-PAC should store temporary and intermediate files.
    # - This directory must be saved if you wish to re-run your pipeline from where you left off (if not completed).
    # - NOTE: As it stores all intermediate files, this directory can grow to become very
    #   large, especially for data with a large amount of TRs.
    # - If running in a container (Singularity/Docker), you can simply set this to an arbitrary
    #   name like '/work', and then map (-B/-v) your desired output directory to that label.
    # - If running outside a container, this should be a full path to a directory.
    # - This can be written to '/tmp' if you do not intend to save your working directory.
    path: ./cpac_runs/work

    # Deletes the contents of the Working Directory after running.
    # This saves disk space, but any additional preprocessing or analysis will have to be completely re-run.
    remove_working_dir: Off

  log_directory: 

    path: ./cpac_runs/log

  system_config: 

    # Select Off if you intend to run CPAC on a single machine.
    # If set to On, CPAC will attempt to submit jobs through the job scheduler / resource manager selected below.
    on_grid: 

      SGE: 

        # SGE Parallel Environment to use when running CPAC.
        # Only applies when you are running on a grid or compute cluster using SGE.
        parallel_environment: cpac

    # The maximum amount of memory each participant's workflow can allocate.
    # Use this to place an upper bound of memory usage.
    # - Warning: 'Memory Per Participant' multiplied by 'Number of Participants to Run Simultaneously'
    #   must not be more than the total amount of RAM.
    # - Conversely, using too little RAM can impede the speed of a pipeline run.
    # - It is recommended that you set this to a value that when multiplied by
    #   'Number of Participants to Run Simultaneously' is as much RAM you can safely allocate.
    maximum_memory_per_participant: 3

    # Full path to the FSL version to be used by CPAC.
    # If you have specified an FSL path in your .bashrc file, this path will be set automatically.
    FSLDIR: FSLDIR

anatomical_preproc: 

  brain_extraction: 

    FSL-BET: 

      # Mask created along with skull stripping. It should be `On`, if selected functionalMasking :  ['Anatomical_Refined'] and `FSL` as skull-stripping method.
      mask_boolean: Off

segmentation: 

  tissue_segmentation: 

    # option parameters
    FSL-FAST: 

      use_priors: 

        # Full path to a directory containing binarized prior probability maps.
        # These maps are included as part of the 'Image Resource Files' package available on the Install page of the User Guide.
        # It is not necessary to change this path unless you intend to use non-standard priors.
        priors_path: $FSLDIR/data/standard/tissuepriors/2mm

registration_workflows: 

  anatomical_registration: 

    # Template to be used during registration.
    # It is not necessary to change this path unless you intend to use a non-standard template.
    T1w_brain_template: $FSLDIR/data/standard/MNI152_T1_${resolution_for_anat}_brain.nii.gz

    # Template to be used during registration.
    # It is not necessary to change this path unless you intend to use a non-standard template.
    T1w_template: $FSLDIR/data/standard/MNI152_T1_${resolution_for_anat}.nii.gz

    # Register skull-on anatomical image to a template.
    reg_with_skull: Off

    registration: 

      # using: ['ANTS', 'FSL', 'FSL-linear']
      # this is a fork point
      #   selecting both ['ANTS', 'FSL'] will run both and fork the pipeline
      using: [ANTS, FSL]

      FSL-FNIRT: 

        # Reference mask for FSL registration.
        ref_mask: $FSLDIR/data/standard/MNI152_T1_${resolution_for_anat}_brain_mask_dil.nii.gz

  functional_registration: 

    coregistration: 

      boundary_based_registration: 

        # Standard FSL 5.0 Scheduler used for Boundary Based Registration.
        # It is not necessary to change this path unless you intend to use non-standard MNI registration.
        bbr_schedule: $FSLDIR/etc/flirtsch/bbr.sch

    EPI_registration: 

      FSL-FNIRT: 

        # Identity matrix used during FSL-based resampling of BOLD-space data throughout the pipeline.
        # It is not necessary to change this path unless you intend to use a different template.
        identity_matrix: $FSLDIR/etc/flirtsch/ident.mat

    func_registration_to_template: 

      output_resolution: 

        # The resolution (in mm) to which the registered derivative outputs are written into.
        # NOTE:
        #   this is for the single-volume functional-space outputs (i.e. derivatives)
        #   thus, a higher resolution may not result in a large increase in RAM needs as above
        func_derivative_outputs: 2mm

      target_template: 

        # option parameters
        T1_template: 

          # Standard Skull Stripped Template. Used as a reference image for functional registration.
          # This can be different than the template used as the reference/fixed for T1-to-template registration.
          T1w_brain_template_funcreg: $FSLDIR/data/standard/MNI152_T1_${func_resolution}_brain.nii.gz

          # Standard Anatomical Brain Image with Skull.
          # This can be different than the template used as the reference/fixed for T1-to-template registration.
          T1w_template_funcreg: $FSLDIR/data/standard/MNI152_T1_${func_resolution}.nii.gz

nuisance_corrections: 

  1-ICA-AROMA: 

    # this is a fork point
    #   run: [On, Off] - this will run both and fork the pipeline
    run: [On]

  2-nuisance_regression: 

    # Select which nuisance signal corrections to apply
    Regressors: 
      - Bandpass:
          bottom_frequency: 0.01
          top_frequency: 0.1
        CerebrospinalFluid:
          erode_mask: On
          extraction_resolution: 2
          summary: Mean
        GlobalSignal:
          summary: Mean
        GreyMatter:
          erode_mask: On
          extraction_resolution: 2
          summary: Mean
        Motion:
          include_delayed: On
          include_delayed_squared: On
          include_squared: On
        Name: Regressor-1
        PolyOrt:
          degree: 1
        WhiteMatter:
          erode_mask: On
          extraction_resolution: 2
          summary: Mean
        aCompCor:
          extraction_resolution: 2
          summary:
            components: 5
            method: DetrendPC
          tissues:
          - WhiteMatter
          - CerebrospinalFluid
      - Bandpass:
          bottom_frequency: 0.01
          top_frequency: 0.1
        Censor:
          method: SpikeRegression
          number_of_previous_trs_to_censor: 1
          number_of_subsequent_trs_to_censor: 2
          thresholds:
          - type: FD_J
            value: 0.2
        CerebrospinalFluid:
          erode_mask: On
          extraction_resolution: 2
          summary: Mean
        GlobalSignal:
          summary: Mean
        GreyMatter:
          erode_mask: On
          extraction_resolution: 2
          summary: Mean
        Motion:
          include_delayed: On
          include_delayed_squared: On
          include_squared: On
        Name: Regressor-2
        PolyOrt:
          degree: 1
        WhiteMatter:
          erode_mask: On
          extraction_resolution: 2
          summary: Mean
        aCompCor:
          extraction_resolution: 2
          summary:
            components: 5
            method: DetrendPC
          tissues:
          - WhiteMatter
          - CerebrospinalFluid
      - Bandpass:
          bottom_frequency: 0.01
          top_frequency: 0.1
        Censor:
          method: Kill
          number_of_previous_trs_to_censor: 1
          number_of_subsequent_trs_to_censor: 2
          thresholds:
          - type: FD_J
            value: 0.2
        CerebrospinalFluid:
          erode_mask: On
          extraction_resolution: 2
          summary: Mean
        GlobalSignal:
          summary: Mean
        GreyMatter:
          erode_mask: On
          extraction_resolution: 2
          summary: Mean
        Motion:
          include_delayed: On
          include_delayed_squared: On
          include_squared: On
        Name: Regressor-3
        PolyOrt:
          degree: 1
        WhiteMatter:
          erode_mask: On
          extraction_resolution: 2
          summary: Mean
        aCompCor:
          extraction_resolution: 2
          summary:
            components: 5
            method: DetrendPC
          tissues:
          - WhiteMatter
          - CerebrospinalFluid

    # Standard Lateral Ventricles Binary Mask
    # used in CSF mask refinement for CSF signal-related regressions
    lateral_ventricles_mask: $FSLDIR/data/atlases/HarvardOxford/HarvardOxford-lateral-ventricles-thr25-2mm.nii.gz

timeseries_extraction: 

  # Enter paths to region-of-interest (ROI) NIFTI files (.nii or .nii.gz) to be used for time-series extraction, and then select which types of analyses to run.
  # Denote which analyses to run for each ROI path by listing the names below. For example, if you wish to run Avg and SpatialReg, you would enter: '/path/to/ROI.nii.gz': Avg, SpatialReg
  # available analyses:
  #   /path/to/atlas.nii.gz: Avg, Voxel, SpatialReg
  tse_roi_paths: 
    s3://fcp-indi/resources/cpac/resources/rois_2mm.nii.gz: Avg, Voxel, SpatialReg

seed_based_correlation_analysis: 

  # Enter paths to region-of-interest (ROI) NIFTI files (.nii or .nii.gz) to be used for seed-based correlation analysis, and then select which types of analyses to run.
  # Denote which analyses to run for each ROI path by listing the names below. For example, if you wish to run Avg and MultReg, you would enter: '/path/to/ROI.nii.gz': Avg, MultReg
  # available analyses:
  #   /path/to/atlas.nii.gz: Avg, DualReg, MultReg
  sca_roi_paths: 
    s3://fcp-indi/resources/cpac/resources/rois_2mm.nii.gz: Avg, MultReg
    s3://fcp-indi/resources/cpac/resources/PNAS_Smith09_rsn10.nii.gz: DualReg

voxel_mirrored_homotopic_connectivity: 

  symmetric_registration: 

    # Included as part of the 'Image Resource Files' package available on the Install page of the User Guide.
    # It is not necessary to change this path unless you intend to use a non-standard symmetric template.
    T1w_brain_template_symmetric: $FSLDIR/data/standard/MNI152_T1_${resolution_for_anat}_brain_symmetric.nii.gz

    # Included as part of the 'Image Resource Files' package available on the Install page of the User Guide.
    # It is not necessary to change this path unless you intend to use a non-standard symmetric template.
    T1w_template_symmetric: $FSLDIR/data/standard/MNI152_T1_${resolution_for_anat}_symmetric.nii.gz

    # Included as part of the 'Image Resource Files' package available on the Install page of the User Guide.
    # It is not necessary to change this path unless you intend to use a non-standard symmetric template.
    dilated_symmetric_brain_mask: $FSLDIR/data/standard/MNI152_T1_${resolution_for_anat}_brain_mask_symmetric_dil.nii.gz

network_centrality: 

  # Maximum amount of RAM (in GB) to be used when calculating Degree Centrality.
  # Calculating Eigenvector Centrality will require additional memory based on the size of the mask or number of ROI nodes.
  memory_allocation: 3.0

  # Full path to a NIFTI file describing the mask. Centrality will be calculated for all voxels within the mask.
  template_specification_file: s3://fcp-indi/resources/cpac/resources/mask-thr50-3mm.nii.gz

  eigenvector_centrality: 

    # Enable/Disable eigenvector centrality by selecting the connectivity weights
    #   weight_options: ['Binarized', 'Weighted']
    # disable this type of centrality with:
    #   weight_options: []
    weight_options: [Binarized, Weighted]

  local_functional_connectivity_density: 

    # Select the type of threshold used when creating the lFCD adjacency matrix.
    # options:
    #   'Significance threshold', 'Correlation threshold'
    correlation_threshold_option: Significance threshold

    # Based on the Threshold Type selected above, enter a Threshold Value.
    # P-value for Significance Threshold
    # Sparsity value for Sparsity Threshold
    # Pearson's r value for Correlation Threshold
    correlation_threshold: 0.001<|MERGE_RESOLUTION|>--- conflicted
+++ resolved
@@ -1,11 +1,7 @@
 %YAML 1.1
 ---
 # CPAC Pipeline Configuration YAML file
-<<<<<<< HEAD
-# Version 1.8.5
-=======
 # Version 1.8.6.dev
->>>>>>> a123cd1f
 #
 # http://fcp-indi.github.io for more info.
 #
