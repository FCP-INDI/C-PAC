--- conflicted
+++ resolved
@@ -1,64 +1,493 @@
-%YAML 1.1
----
 # CPAC Pipeline Configuration YAML file
-<<<<<<< HEAD
 # Version 1.8.0.dev
-=======
-# Version 1.8.0.dev
->>>>>>> enh/nested_config
 #
 # http://fcp-indi.github.io for more info.
 #
 # Tip: This file can be edited manually with a text editor for quick modifications.
 
-FROM: default
-
-
-pipeline_setup: 
-
-  # Name for this pipeline configuration - useful for identification.
-  pipeline_name: analysis
-
-  log_directory: 
-
-    path: /tmp
-
-  crash_log_directory: 
-
-    # Directory where CPAC should write crash logs.
-    path: /tmp
-
-  system_config: 
-
-    # The maximum amount of memory each participant's workflow can allocate.
-    # Use this to place an upper bound of memory usage.
-    # - Warning: 'Memory Per Participant' multiplied by 'Number of Participants to Run Simultaneously'
-    #   must not be more than the total amount of RAM.
-    # - Conversely, using too little RAM can impede the speed of a pipeline run.
-    # - It is recommended that you set this to a value that when multiplied by
-    #   'Number of Participants to Run Simultaneously' is as much RAM you can safely allocate.
-    maximum_memory_per_participant: 6.0
-
-    # The maximum amount of cores (on a single machine) or slots on a node (on a cluster/grid)
-    # to allocate per participant.
-    # - Setting this above 1 will parallelize each participant's workflow where possible.
-    #   If you wish to dedicate multiple cores to ANTS-based anatomical registration (below),
-    #   this value must be equal or higher than the amount of cores provided to ANTS.
-    # - The maximum number of cores your run can possibly employ will be this setting multiplied
-    #   by the number of participants set to run in parallel (the 'Number of Participants to Run
-    #   Simultaneously' setting).
-    max_cores_per_participant: 4
-
-    # The number of cores to allocate to ANTS-based anatomical registration per participant.
-    # - Multiple cores can greatly speed up this preprocessing step.
-    # - This number cannot be greater than the number of cores per participant.
-    num_ants_threads: 4
-
-<<<<<<< HEAD
+
+# Select False if you intend to run CPAC on a single machine.
+# If set to True, CPAC will attempt to submit jobs through the job scheduler / resource manager selected below.
+runOnGrid :  False
+
+
 # Full path to the FSL version to be used by CPAC.
 # If you have specified an FSL path in your .bashrc file, this path will be set automatically.
 FSLDIR: FSLDIR
-=======
+
+
+# Sun Grid Engine (SGE), Portable Batch System (PBS), or Simple Linux Utility for Resource Management (SLURM).
+# Only applies if you are running on a grid or compute cluster.
+resourceManager :  SGE
+
+
+# SGE Parallel Environment to use when running CPAC.
+# Only applies when you are running on a grid or compute cluster using SGE.
+parallelEnvironment :  mpi_smp
+
+
+# SGE Queue to use when running CPAC.
+# Only applies when you are running on a grid or compute cluster using SGE.
+queue :  all.q
+
+
+# The maximum amount of memory each participant's workflow can allocate. Use this to place an upper bound of memory usage. Warning: 'Memory Per Participant' multiplied by 'Number of Participants to Run Simultaneously' must not be more than the total amount of RAM. Conversely, using too little RAM can impede the speed of a pipeline run. It is recommended that you set this to a value that when multiplied by 'Number of Participants to Run Simultaneously' is as much RAM you can safely allocate.
+maximumMemoryPerParticipant: 6.0
+
+
+# The maximum amount of cores (on a single machine) or slots on a node (on a cluster/grid) to allocate per participant. Setting this above 1 will parallelize each participant's workflow where possible. If you wish to dedicate multiple cores to ANTS-based anatomical registration (below), this value must be equal or higher than the amount of cores provided to ANTS. The maximum number of cores your run can possibly employ will be this setting multiplied by the number of participants set to run in parallel (the 'Number ofParticipants to Run Simultaneously' setting).
+maxCoresPerParticipant: 4
+
+
+# The number of participant workflows to run at the same time. The maximum number of cores your run can possibly employ will be this setting multiplied by the number of cores dedicated to each participant (the 'Maximum Number of Cores Per Participant' setting).
+numParticipantsAtOnce :  1
+
+
+# The number of cores to allocate to ANTS-based anatomical registration per participant. Multiple cores can greatly speed up this preprocessing step. This number cannot be greater than the number of cores per participant.
+num_ants_threads :  4
+
+
+# Name for this pipeline configuration - useful for identification.
+pipelineName :  analysis
+
+
+# Directory where CPAC should store temporary and intermediate files.
+workingDirectory :  /tmp
+
+
+# Directory where CPAC should write crash logs.
+crashLogDirectory :  /tmp
+
+
+# Directory where CPAC should place processed data.
+outputDirectory :  /output
+
+
+# Whether to write log details of the pipeline. run to the logging files.
+run_logging :  True
+
+
+# Directory where CPAC should place run logs.
+logDirectory :  /tmp
+
+
+# If setting the 'Output Directory' to an S3 bucket, insert the path to your AWS credentials file here.
+awsOutputBucketCredentials :
+
+
+# Enable server-side 256-AES encryption on data to the S3 bucket
+s3Encryption :  [0]
+
+
+# Include extra versions and intermediate steps of functional preprocessing in the output directory.
+write_func_outputs :  [0]
+
+
+# Include extra outputs in the output directory that may be of interest when more information is needed.
+write_debugging_outputs :  [0]
+
+
+# Output directory format and structure.
+# Options: default, ndmg
+output_tree: "default"
+
+
+# Generate quality control pages containing preprocessing and derivative outputs.
+generateQualityControlImages :  [1]
+
+
+# Create a user-friendly, well organized version of the output directory.
+# We recommend all users enable this option.
+runSymbolicLinks: [0]
+
+
+# Deletes the contents of the Working Directory after running.
+# This saves disk space, but any additional preprocessing or analysis will have to be completely re-run.
+removeWorkingDir :  True
+
+
+# Uses the contents of the Working Directory to regenerate all outputs and their symbolic links.
+# Requires an intact Working Directory from a previous CPAC run.
+reGenerateOutputs :  False
+
+
+# Anatomical preprocessing options.
+# ---------------------------------
+
+# Non-local means filtering via ANTs DenoiseImage
+non_local_means_filtering: False
+
+
+# N4 bias field correction
+n4_bias_field_correction: true
+
+
+# Disables skull-stripping on the anatomical inputs if they are already skull-stripped outside of C-PAC.
+# Set this to 1 if your input images are already skull-stripped.
+already_skullstripped :  [0]
+
+
+# Choice of using AFNI or FSL-BET or niworkflows-ants or UNet for monkey data to perform SkullStripping
+# Options: ['AFNI', 'FSL', 'niworkflows-ants', 'unet']
+skullstrip_option :  ['FSL']
+
+
+# Template to be used during niworkflows-ants.
+# For skullstrip option 'niworkflows-ants' only.
+# It is not necessary to change this path unless you intend to use a non-standard template.
+
+# niworkflows-ants Brain extraction template
+niworkflows_ants_template_path : /ants_template/oasis/T_template0.nii.gz
+
+# niworkflows-ants probability mask
+niworkflows_ants_mask_path : /ants_template/oasis/T_template0_BrainCerebellumProbabilityMask.nii.gz
+
+# niworkflows-ants registration mask (can be optional)
+niworkflows_ants_regmask_path : /ants_template/oasis/T_template0_BrainCerebellumRegistrationMask.nii.gz
+
+
+# Options to be used for AFNI 3dSkullStrip only.
+
+# Output a mask volume instead of a skull-stripped volume. The mask volume containes 0 to 6, which represents voxel's postion. If set to True, C-PAC will use this output to generate anatomical brain mask for further analysis.
+skullstrip_mask_vol: False
+
+
+# Set the threshold value controlling the brain vs non-brain voxels. Default is 0.6.
+skullstrip_shrink_factor :  0.6
+
+
+# Vary the shrink factor at every iteration of the algorithm. This prevents the likelihood of surface getting stuck in large pools of CSF before reaching the outer surface of the brain. Default is On.
+skullstrip_var_shrink_fac :  True
+
+
+# The shrink factor bottom limit sets the lower threshold when varying the shrink factor. Default is 0.4, for when edge detection is used (which is On by default), otherwise the default value is 0.65.
+skullstrip_shrink_factor_bot_lim :  0.4
+
+
+# Avoids ventricles while skullstripping.
+skullstrip_avoid_vent :  True
+
+
+# Set the number of iterations. Default is 250.The number of iterations should depend upon the density of your mesh.
+skullstrip_n_iterations :  250
+
+
+# While expanding, consider the voxels above and not only the voxels below
+skullstrip_pushout :  True
+
+
+# Perform touchup operations at the end to include areas not covered by surface expansion.
+skullstrip_touchup :  True
+
+
+# Give the maximum number of pixels on either side of the hole that can be filled. The default is 10 only if 'Touchup' is On - otherwise, the default is 0.
+skullstrip_fill_hole :  10
+
+
+# Perform nearest neighbor coordinate interpolation every few iterations. Default is 72.
+skullstrip_NN_smooth :  72
+
+
+# Perform final surface smoothing after all iterations. Default is 20.
+skullstrip_smooth_final :  20
+
+
+# Avoid eyes while skull stripping. Default is On.
+skullstrip_avoid_eyes :  True
+
+
+# Use edge detection to reduce leakage into meninges and eyes. Default is On.
+skullstrip_use_edge :  True
+
+
+# Speed of expansion.
+skullstrip_exp_frac :  0.1
+
+
+# Perform aggressive push to edge. This might cause leakage. Default is Off.
+skullstrip_push_to_edge :  False
+
+
+# Use outer skull to limit expansion of surface into the skull in case of very strong shading artifacts. Use this only if you have leakage into the skull.
+skullstrip_use_skull :  Off
+
+
+# Percentage of segments allowed to intersect surface. It is typically a number between 0 and 0.1, but can include negative values (which implies no testing for intersection).
+skullstrip_perc_int :  0
+
+
+# Number of iterations to remove intersection problems. With each iteration, the program automatically increases the amount of smoothing to get rid of intersections. Default is 4.
+skullstrip_max_inter_iter :  4
+
+
+# Multiply input dataset by FAC if range of values is too small.
+skullstrip_fac :  1
+
+
+# Blur dataset after spatial normalization. Recommended when you have lots of CSF in brain and when you have protruding gyri (finger like). If so, recommended value range is 2-4. Otherwise, leave at 0.
+skullstrip_blur_fwhm :  0
+
+
+# Set it as True if processing monkey data with AFNI 
+skullstrip_monkey : False
+
+
+# Options to be used for FSL-BET skull-stripping only.
+
+# Set the threshold value controling the brain vs non-brain voxels, default is 0.5
+bet_frac :  0.5
+
+
+# Mask created along with skull stripping. It should be `On`, if selected functionalMasking :  ['Anatomical_Refined'] and `FSL` as skull-stripping method.
+bet_mask_boolean :  On
+
+
+# Mesh created along with skull stripping
+bet_mesh_boolean :  Off
+
+
+# Create a surface outline image
+bet_outline :  Off
+
+
+# Add padding to the end of the image, improving BET.Mutually exclusive with functional,reduce_bias,robust,padding,remove_eyes,surfaces
+bet_padding :  Off
+
+
+# Integer value of head radius
+bet_radius: 50
+
+
+# Reduce bias and cleanup neck. Mutually exclusive with functional,reduce_bias,robust,padding,remove_eyes,surfaces
+bet_reduce_bias :  Off
+
+
+# Eyes and optic nerve cleanup. Mutually exclusive with functional,reduce_bias,robust,padding,remove_eyes,surfaces
+bet_remove_eyes :  Off
+
+
+# Robust brain center estimation. Mutually exclusive with functional,reduce_bias,robust,padding,remove_eyes,surfaces
+bet_robust: true
+
+
+# Create a skull image
+bet_skull :  Off
+
+
+# Gets additional skull and scalp surfaces by running bet2 and betsurf. This is mutually exclusive with reduce_bias, robust, padding, remove_eyes
+bet_surfaces :  Off
+
+
+# Apply thresholding to segmented brain image and mask
+bet_threshold :  Off
+
+
+# Vertical gradient in fractional intensity threshold (-1,1)
+bet_vertical_gradient : 0.0
+
+
+# The resolution to which anatomical images should be transformed during registration.
+# This is the resolution at which processed anatomical files will be output.
+resolution_for_anat: 2.3mmx2.3mmx6mm
+
+
+# Template to be used during registration.
+# It is not necessary to change this path unless you intend to use a non-standard template.
+template_brain_only_for_anat: /template/study_based_functional_template_sk.nii.gz
+
+
+# Template to be used during registration.
+# It is not necessary to change this path unless you intend to use a non-standard template.
+template_skull_for_anat: /template/study_based_functional_template.nii.gz
+
+
+# Use either ANTS or FSL (FLIRT and FNIRT) as your anatomical registration method.
+regOption :  ['ANTS']
+
+
+
+# ANTs parameters, if select ANTs as regOption
+ANTs_para_T1_registration: 
+
+   - dimensionality: 3
+
+   - initial-moving-transform: 
+      initializationFeature: 1
+
+   - transforms:
+       - Affine: 
+          gradientStep : 0.25
+          metric : 
+            type : CC
+            metricWeight: 1
+            radius : 2
+          convergence : 
+            iteration : 100x100x30
+          smoothing-sigmas : 5x3x0
+          shrink-factors : 5x3x1
+
+       - SyN: 
+          gradientStep : 0.15
+          updateFieldVarianceInVoxelSpace : 5
+          totalFieldVarianceInVoxelSpace : 1
+          metric: 
+            type : CC
+            metricWeight: 1
+            radius : 2
+          convergence: 
+            iteration : 100x100x30
+          smoothing-sigmas: 5x3x0
+          shrink-factors: 5x3x1
+
+# Please specify ANTs parameters,if run Functional to EPI Template Registration
+ANTs_para_EPI_registration:
+
+   - dimensionality: 3
+
+   - initial-moving-transform: 
+      initializationFeature: 1
+
+   - transforms:
+       - Affine:     
+          gradientStep : 0.25
+          metric : 
+            type : CC
+            metricWeight: 1
+            radius : 2
+          convergence : 
+            iteration : 100x100x30
+          smoothing-sigmas : 5x3x0
+          shrink-factors : 5x3x1
+
+       - SyN: 
+          gradientStep : 0.15
+          updateFieldVarianceInVoxelSpace : 5
+          totalFieldVarianceInVoxelSpace : 1
+          metric: 
+            type : CC
+            metricWeight: 1
+            radius : 2
+          convergence: 
+            iteration : 100x100x30
+          smoothing-sigmas: 5x3x0
+          shrink-factors: 5x3x1
+
+# If a lesion mask is available for a T1w image, use it to improve the ANTs' registration
+# ANTS registration only.
+use_lesion_mask : [0]
+
+
+# Use only FLIRT, without FNIRT, for anatomical-to-template registration.
+fsl_linear_reg_only :  [0]
+
+
+# Configuration file to be used by FSL to set FNIRT parameters.
+# It is not necessary to change this path unless you intend to use custom FNIRT parameters or a non-standard template.
+fnirtConfig :  T1_2_MNI152_2mm
+
+
+# Configuration file to be used by FSL to set FNIRT parameters.
+# It is not necessary to change this path unless you intend to use custom FNIRT parameters or a non-standard template.
+ref_mask :  /usr/share/fsl/5.0/data/standard/MNI152_T1_${resolution_for_anat}_brain_mask_dil.nii.gz
+
+
+# Register skull-on anatomical image to a template.
+regWithSkull :  [1]
+
+
+# Automatically segment anatomical images into white matter, gray matter, and CSF based on prior probability maps.
+runSegmentationPreprocessing: [0]
+
+
+# Generate white matter, gray matter, CSF masks based on EPI template segmentation masks, T1 template segmentation masks, or not use template-based segmentation.
+# If use template based segmentation, please make sure to specify white matter, gray matter, CSF mask paths at below three configurations. 
+# These masks should be in the same space of your registration template, e.g. if you choose 'EPI_template' , below tissue masks should also be EPI template tissue masks. 
+# Options: ['EPI_template', 'T1_template', 'None']
+template_based_segmentation : ['EPI_template']
+
+
+# These masks are included as part of the 'Image Resource Files' package available on the Install page of the User Guide.
+# Full path to a binarized White Matter mask.
+template_based_segmentation_WHITE :  /template/chd8_functional_template_ventricles_ag.nii.gz
+
+
+# Full path to a binarized Gray Matter mask.
+template_based_segmentation_GRAY :  /template/chd8_functional_template_ventricles_ag.nii.gz
+
+
+# Full path to a binarized CSF mask.
+template_based_segmentation_CSF :  /template/chd8_functional_template_ventricles_ag.nii.gz
+
+
+# Use template-space tissue priors to refine the binary tissue masks generated by segmentation.
+seg_use_priors: false
+
+
+# Full path to a directory containing binarized prior probability maps.
+# These maps are included as part of the 'Image Resource Files' package available on the Install page of the User Guide.
+# It is not necessary to change this path unless you intend to use non-standard priors.
+priors_path: /template
+
+
+# Full path to a binarized White Matter prior probability map.
+# It is not necessary to change this path unless you intend to use non-standard priors.
+PRIORS_WHITE: study_based_functional_template_mask.nii.gz
+
+
+# Full path to a binarized Gray Matter prior probability map.
+# It is not necessary to change this path unless you intend to use non-standard priors.
+PRIORS_GRAY: study_based_functional_template_mask.nii.gz
+
+
+# Full path to a binarized CSF prior probability map.
+# It is not necessary to change this path unless you intend to use non-standard priors.
+PRIORS_CSF: study_based_functional_template_mask.nii.gz
+
+
+# Use threshold to further refine the resulting segmentation tissue masks.
+# FSL-FAST Thresholding - Use FSL FAST generated tissue class files (binary masks) to generate the resulting segmentation tissue masks. 
+# Customized Thresholding - Set the threshold value for tissue probability maps to generate the resulting segmentation tissue masks.
+seg_use_threshold : ['FSL-FAST Thresholding']
+
+
+# Set the threshold value for refining the resulting segmentation tissue masks (CSF, White Matter, and Gray Matter)
+# The default value is 0.95.
+
+# CSF (cerebrospinal fluid) threshold.
+seg_CSF_threshold_value : 0.95
+
+
+# White matter threshold.
+seg_WM_threshold_value : 0.95
+
+
+# Gray matter threshold.
+seg_GM_threshold_value : 0.95
+
+
+# Erode binarized csf tissue mask.
+seg_csf_use_erosion : False
+
+
+# Erode binarized anatomical brain mask. If choosing True, please also set seg_csf_use_erosion: True; regOption: niworkflows-ants.
+brain_use_erosion: False
+
+
+# Erosion proportion, if use erosion. 
+# Default proportion is 0 for anatomical brain mask.
+# Recommend that do not use erosion in both proportion and millimeter method.
+brain_mask_erosion_prop : 0
+
+
+# Erode brain mask in millimeter, default of brain is 30 mm
+# brain erosion default is using millimeter erosion method when use erosion for brain.
+brain_mask_erosion_mm : 30
+
+
+# Erode binarized brain mask in millimeter
+brain_erosion_mm: 0
+
+
 # Erosion proportion, if use erosion. 
 # Default proportion is 0 for CSF (cerebrospinal fluid)  mask.
 # Recommend to do not use erosion in both proportion and millimeter method.
@@ -499,331 +928,116 @@
 # Enable/Disable degree centrality by selecting the connectivity weights
 degWeightOptions :  [True, True]
 
->>>>>>> 23d86fa8
-
-# PREPROCESSING
-# -------------
-
-anatomical_preproc: 
-
-  # N4 bias field correction via ANTs
-  n4_bias_field_correction: On
-
-  brain_extraction: 
-
-    extraction: 
-
-      # using: ['3dSkullStrip', 'BET', 'UNet', 'niworkflows-ants']
-      # this is a fork option
-      using: [BET]
-
-      FSL-BET: 
-
-        # Integer value of head radius
-        radius: 50
-
-        # Robust brain center estimation. Mutually exclusive with functional,reduce_bias,robust,padding,remove_eyes,surfaces
-        robust: On
-
-  segmentation_workflow: 
-
-    # Automatically segment anatomical images into white matter, gray matter, and CSF based on prior probability maps.
-    # this is a fork point
-    #   run: [On, Off] - this will run both and fork the pipeline
-    run: [Off]
-
-    1-segmentation: 
-
-      Template_Based: 
-
-        # These masks are included as part of the 'Image Resource Files' package available
-        # on the Install page of the User Guide.
-
-        # Full path to a binarized White Matter mask.
-        WHITE: /template/chd8_functional_template_ventricles_ag.nii.gz
-
-        # Full path to a binarized Gray Matter mask.
-        GRAY: /template/chd8_functional_template_ventricles_ag.nii.gz
-
-        # Full path to a binarized CSF mask.
-        CSF: /template/chd8_functional_template_ventricles_ag.nii.gz
-
-    2-use_priors: 
-
-      # Full path to a directory containing binarized prior probability maps.
-      # These maps are included as part of the 'Image Resource Files' package available on the Install page of the User Guide.
-      # It is not necessary to change this path unless you intend to use non-standard priors.
-      priors_path: /template
-
-      # Full path to a binarized White Matter prior probability map.
-      # It is not necessary to change this path unless you intend to use non-standard priors.
-      WM_path: study_based_functional_template_mask.nii.gz
-
-      # Full path to a binarized Gray Matter prior probability map.
-      # It is not necessary to change this path unless you intend to use non-standard priors.
-      GM_path: study_based_functional_template_mask.nii.gz
-
-      # Full path to a binarized CSF prior probability map.
-      # It is not necessary to change this path unless you intend to use non-standard priors.
-      CSF_path: study_based_functional_template_mask.nii.gz
-
-  registration_workflow: 
-
-    # The resolution to which anatomical images should be transformed during registration.
-    # This is the resolution at which processed anatomical files will be output.
-    resolution_for_anat: 2.3mmx2.3mmx6mm
-
-    # Template to be used during registration.
-    # It is not necessary to change this path unless you intend to use a non-standard template.
-    template_brain_only_for_anat: /template/study_based_functional_template_sk.nii.gz
-
-    # Template to be used during registration.
-    # It is not necessary to change this path unless you intend to use a non-standard template.
-    template_skull_for_anat: /template/study_based_functional_template.nii.gz
-
-    registration: 
-
-      # option parameters
-      ANTs: 
-
-        # ANTs parameters for T1-template-based registration
-        T1_registration: 
-          - dimensionality: 3
-          - initial-moving-transform:
-              initializationFeature: 1
-          - transforms:
-            - Affine:
-                convergence:
-                  iteration: 100x100x30
-                gradientStep: 0.25
-                metric:
-                  metricWeight: 1
-                  radius: 2
-                  type: CC
-                shrink-factors: 5x3x1
-                smoothing-sigmas: 5x3x0
-            - SyN:
-                convergence:
-                  iteration: 100x100x30
-                gradientStep: 0.15
-                metric:
-                  metricWeight: 1
-                  radius: 2
-                  type: CC
-                shrink-factors: 5x3x1
-                smoothing-sigmas: 5x3x0
-                totalFieldVarianceInVoxelSpace: 1
-                updateFieldVarianceInVoxelSpace: 5
-
-        # See "Configuration Without the GUI" at
-        # https://fcp-indi.github.io/docs/latest/user/func for example
-        # EPI_registration configuration
-        EPI_registration: 
-          - dimensionality: 3
-          - initial-moving-transform:
-              initializationFeature: 1
-          - transforms:
-            - Affine:
-                convergence:
-                  iteration: 100x100x30
-                gradientStep: 0.25
-                metric:
-                  metricWeight: 1
-                  radius: 2
-                  type: CC
-                shrink-factors: 5x3x1
-                smoothing-sigmas: 5x3x0
-            - SyN:
-                convergence:
-                  iteration: 100x100x30
-                gradientStep: 0.15
-                metric:
-                  metricWeight: 1
-                  radius: 2
-                  type: CC
-                shrink-factors: 5x3x1
-                smoothing-sigmas: 5x3x0
-                totalFieldVarianceInVoxelSpace: 1
-                updateFieldVarianceInVoxelSpace: 5
-
-        # Interpolation method for writing out transformed anatomical images.
-        # Possible values: Linear, BSpline, LanczosWindowedSinc
-        interpolation: Linear
-
-      FSL-FNIRT: 
-
-        # Configuration file to be used by FSL to set FNIRT parameters.
-        # It is not necessary to change this path unless you intend to use custom FNIRT parameters or a non-standard template.
-        ref_mask: /usr/share/fsl/5.0/data/standard/MNI152_T1_${anatomical_preproc.registration_workflow.resolution_for_anat}_brain_mask_dil.nii.gz
-
-functional_preproc: 
-
-  slice_timing_correction: 
-
-    # Interpolate voxel time courses so they are sampled at the same time points.
-    # this is a fork point
-    #   run: [On, Off] - this will run both and fork the pipeline
-    run: [Off]
-
-  func_masking: 
-
-    # using: ['AFNI', 'FSL', 'FSL_AFNI', 'Anatomical_Refined']
-    # this is a fork point
-    using: [FSL]
-
-    FSL-BET: 
-
-      # Apply to 4D FMRI data, if bold_bet_functional_mean_boolean : Off.
-      # Mutually exclusive with functional, reduce_bias, robust, padding, remove_eyes, surfaces
-      # It must be 'on' if select 'reduce_bias', 'robust', 'padding', 'remove_eyes', or 'bet_surfaces' on
-      functional_mean_boolean: On
-
-nuisance_corrections: 
-
-  1-ICA-AROMA: 
-
-    # this is a fork point
-    #   run: [On, Off] - this will run both and fork the pipeline
-    run: [Off]
-
-  2-nuisance_regression: 
-
-    # Select which nuisance signal corrections to apply
-    Regressors: 
-      - Bandpass:
-          bottom_frequency: 0.01
-          method: AFNI
-          top_frequency: 0.1
-        CerebrospinalFluid:
-          erode_mask: false
-          summary: Mean
-        GlobalSignal:
-          summary: Mean
-        Motion:
-          include_delayed: false
-          include_delayed_squared: false
-          include_squared: false
-
-    # Standard Lateral Ventricles Binary Mask
-    # used in CSF mask refinement for CSF signal-related regressions
-    lateral_ventricles_mask: /template/chd8_functional_template_ventricles_ag.nii.gz
-
-functional_registration: 
-
-  1-coregistration: 
-
-    boundary_based_registration: 
-
-      # this is a fork point
-      #   run: [On, Off] - this will run both and fork the pipeline
-      run: [Off]
-
-  2-func_registration_to_template: 
-
-    output_resolution: 
-
-      # The resolution (in mm) to which the preprocessed, registered functional timeseries outputs are written into.
-      # NOTE:
-      #   selecting a 1 mm or 2 mm resolution might substantially increase your RAM needs- these resolutions should be selected with caution.
-      #   for most cases, 3 mm or 4 mm resolutions are suggested.
-      # NOTE:
-      #   this also includes the single-volume 3D preprocessed functional data,
-      #   such as the mean functional (mean EPI) in template space
-      func_preproc_outputs: 2.3mmx2.3mmx6mm
-
-      # The resolution (in mm) to which the registered derivative outputs are written into.
-      # NOTE:
-      #   this is for the single-volume functional-space outputs (i.e. derivatives)
-      #   thus, a higher resolution may not result in a large increase in RAM needs as above
-      func_derivative_outputs: 2.3mmx2.3mmx6mm
-
-      # a standard template for resampling if using float resolution
-      template_for_resample: /template/study_based_functional_template_sk.nii.gz
-
-    target_template: 
-
-      # option parameters
-      T1_template: 
-
-        # Standard Skull Stripped Template. Used as a reference image for functional registration.
-        # This can be different than the template used as the reference/fixed for T1-to-template registration.
-        template_brain: /template/study_based_functional_template_sk.nii.gz
-
-        # Standard Anatomical Brain Image with Skull.
-        # This can be different than the template used as the reference/fixed for T1-to-template registration.
-        template_skull: /template/study_based_functional_template.nii.gz
-
-      EPI_template: 
-
-        # EPI template for direct functional-to-template registration
-        # (bypassing coregistration and the anatomical-to-template transforms)
-        template_epi: /template/study_based_functional_template_sk.nii.gz
-
-    ANTs_pipelines: 
-
-      # Interpolation method for writing out transformed functional images.
-      # Possible values: Linear, BSpline, LanczosWindowedSinc
-      interpolation: Linear
-
-# OUTPUTS AND DERIVATIVES
-# -----------------------
-post_processing: 
-
-  spatial_smoothing: 
-
-    # Smooth the derivative outputs.
-    run: [On]
-
-    # Tool to use for smoothing.
-    # 'FSL' for FSL MultiImageMaths for FWHM provided
-    # 'AFNI' for AFNI 3dBlurToFWHM for FWHM provided
-    smoothing_method: AFNI
-
-    # Full Width at Half Maximum of the Gaussian kernel used during spatial smoothing.
-    # this is a fork point
-    #   i.e. multiple kernels - fwhm: [4,6,8]
-    fwhm: [6]
-
-  z-scoring: 
-
-    # z-score standardize the derivatives. This may be needed for group-level analysis.
-    run: [Off]
-
-voxel_mirrored_homotopic_connectivity: 
-
-  symmetric_registration: 
-
-    # Included as part of the 'Image Resource Files' package available on the Install page of the User Guide.
-    # It is not necessary to change this path unless you intend to use a non-standard symmetric template.
-    template_symmetric_brain_only: /template/study_based_functional_template_sk.nii.gz
-
-    # A reference symmetric brain template for resampling
-    template_symmetric_brain_for_resample: /template/study_based_functional_template_sk.nii.gz
-
-    # Included as part of the 'Image Resource Files' package available on the Install page of the User Guide.
-    # It is not necessary to change this path unless you intend to use a non-standard symmetric template.
-    template_symmetric_skull: /template/study_based_functional_template.nii.gz
-
-    # A reference symmetric skull template for resampling
-    template_symmetric_skull_for_resample: /template/study_based_functional_template.nii.g
-
-    # Included as part of the 'Image Resource Files' package available on the Install page of the User Guide.
-    # It is not necessary to change this path unless you intend to use a non-standard symmetric template.
-    dilated_symmetric_brain_mask: /template/tudy_based_functional_template_mask.nii.gz
-
-    # A reference symmetric brain mask template for resampling
-    dilated_symmetric_brain_mask_for_resample: /template/tudy_based_functional_template_mask.nii.gz
-
-network_centrality: 
-
-  # Calculate Degree, Eigenvector Centrality, or Functional Connectivity Density.
-  # this is a fork point
-  #   run: [On, Off] - this will run both and fork the pipeline
-  run: [Off]
-
-# PACKAGE INTEGRATIONS
-# --------------------
-PyPEER: 
-
-  # Template-space eye mask
-  eye_mask_path: $FSLDIR/data/standard/MNI152_T1_${functional_registration.2-func_registration_to_template.output_resolution.func_preproc_outputs}_eye_mask.nii.gz+
+# Select the type of threshold used when creating the degree centrality adjacency matrix.
+degCorrelationThresholdOption: [Sparsity threshold]
+
+
+# Based on the Threshold Type selected above, enter a Threshold Value.
+# P-value for Significance Threshold
+# Sparsity value for Sparsity Threshold
+# Pearson's r value for Correlation Threshold
+degCorrelationThreshold :  0.001
+
+
+# Enable/Disable eigenvector centrality by selecting the connectivity weights
+eigWeightOptions :  [False, True]
+
+
+# Select the type of threshold used when creating the eigenvector centrality adjacency matrix.
+eigCorrelationThresholdOption :  ['Sparsity threshold']
+
+
+# Based on the Threshold Type selected above, enter a Threshold Value.
+# P-value for Significance Threshold
+# Sparsity value for Sparsity Threshold
+# Pearson's r value for Correlation Threshold
+eigCorrelationThreshold :  0.001
+
+
+# Enable/Disable lFCD by selecting the connectivity weights
+lfcdWeightOptions :  [True, True]
+
+
+# Select the type of threshold used when creating the lFCD adjacency matrix.
+lfcdCorrelationThresholdOption :  ['Correlation threshold']
+
+
+# Based on the Threshold Type selected above, enter a Threshold Value.
+# P-value for Significance Threshold
+# Sparsity value for Sparsity Threshold
+# Pearson's r value for Correlation Threshold
+lfcdCorrelationThreshold :  0.6
+
+
+# Maximum amount of RAM (in GB) to be used when calculating Degree Centrality.
+# Calculating Eigenvector Centrality will require additional memory based on the size of the mask or number of ROI nodes.
+memoryAllocatedForDegreeCentrality :  1.0
+
+
+# Smooth the derivative outputs.
+# On - Run smoothing and output only the smoothed outputs.
+# On/Off - Run smoothing and output both the smoothed and non-smoothed outputs.
+# Off - Don't run smoothing.
+run_smoothing: [1]
+
+
+# Tool to use for smoothing.
+# ['FSL'] for FSL MultiImageMaths for FWHM provided
+# ['AFNI'] for AFNI 3dBlurToFWHM for FWHM provided
+smoothing_method : ['AFNI']
+
+
+# Full Width at Half Maximum of the Gaussian kernel used during spatial smoothing.
+# Can be a single value or multiple values separated by commas.
+# Note that spatial smoothing is run as the last step in the individual-level analysis pipeline, such that all derivatives are output both smoothed and unsmoothed.
+fwhm : [6]
+
+
+# Choose whether to smooth outputs before or after z-scoring.
+smoothing_order: [Before]
+
+
+# z-score standardize the derivatives. This may be needed for group-level analysis.
+# On - Run z-scoring and output only the z-scored outputs.
+# On/Off - Run z-scoring and output both the z-scored and raw score versions of the outputs.
+# Off - Don't run z-scoring.
+runZScoring :  [0]
+
+
+# PyPEER integration
+# Training of eye-estimation models. Commonly used for movies data/naturalistic viewing.
+run_pypeer: [0]
+
+
+# PEER scan names to use for training
+# Example: ['peer_run-1', 'peer_run-2']
+peer_eye_scan_names: []
+
+
+# Naturalistic viewing data scan names to use for eye estimation
+# Example: ['movieDM']
+peer_data_scan_names: []
+
+
+# Template-space eye mask
+eye_mask_path: $FSLDIR/data/standard/MNI152_T1_${resolution_for_func_preproc}_eye_mask.nii.gz
+
+
+# PyPEER Stimulus File Path
+# This is a file describing the stimulus locations from the calibration sequence.
+peer_stimulus_path: None
+
+
+# PyPEER Minimal nuisance regression
+# Note: PyPEER employs minimal preprocessing - these choices do not reflect what runs in the main pipeline.
+#       PyPEER uses non-nuisance-regressed data from the main pipeline.
+
+# Global signal regression (PyPEER only)
+peer_gsr: True
+
+# Motion scrubbing (PyPEER only)
+peer_scrub: False
+
+# Motion scrubbing threshold (PyPEER only)
+peer_scrub_thresh: 0.2