--- conflicted
+++ resolved
@@ -54,7 +54,6 @@
     run: Off
 
   functional_registration: 
-
     coregistration:
       run: Off
 
@@ -95,12 +94,9 @@
                 updateFieldVarianceInVoxelSpace: 5
 
     func_registration_to_template: 
-<<<<<<< HEAD
-=======
 
       run_EPI: On
 
->>>>>>> 55529b31
       output_resolution: 
         # The resolution (in mm) to which the preprocessed, registered functional timeseries outputs are written into.
         # NOTE:
