--- conflicted
+++ resolved
@@ -1,9 +1,5 @@
 # CPAC Data Configuration File
-<<<<<<< HEAD
-# Version 1.8.0.dev
-=======
-# Version 1.7.2
->>>>>>> 55ae58c0
+# Version 1.8.0
 #
 # http://fcp-indi.github.io for more info.
 #
