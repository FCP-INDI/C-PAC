--- conflicted
+++ resolved
@@ -1,11 +1,7 @@
 %YAML 1.1
 ---
 # CPAC Pipeline Configuration YAML file
-<<<<<<< HEAD
-# Version 1.8.6.dev
-=======
 # Version 1.8.6.dev1
->>>>>>> 6cee7c5b
 #
 # http://fcp-indi.github.io for more info.
 #
@@ -147,4 +143,16 @@
 network_centrality:
 
   # Calculate Degree, Eigenvector Centrality, or Functional Connectivity Density.
-  run: Off+  run: Off
+
+# PREPROCESSING
+# -------------
+surface_analysis:
+
+  # Will run Freesurfer for surface-based analysis. Will output traditional Freesurfer derivatives.
+  # If you wish to employ Freesurfer outputs for brain masking or tissue segmentation in the voxel-based pipeline,
+  # select those 'Freesurfer-' labeled options further below in anatomical_preproc.
+  freesurfer:
+
+    # Ingress freesurfer recon-all folder
+    ingress_reconall: Off