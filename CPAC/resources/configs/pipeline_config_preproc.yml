# CPAC Pipeline Configuration YAML file
# Version 1.6.1
#
# http://fcp-indi.github.io for more info.
#
# Tip: This file can be edited manually with a text editor for quick modifications.


# Select False if you intend to run CPAC on a single machine.
# If set to True, CPAC will attempt to submit jobs through the job scheduler / resource manager selected below.
runOnGrid :  False


# Full path to the FSL version to be used by CPAC.
# If you have specified an FSL path in your .bashrc file, this path will be set automatically.
FSLDIR :  FSLDIR


# Sun Grid Engine (SGE), Portable Batch System (PBS), or Simple Linux Utility for Resource Management (SLURM).
# Only applies if you are running on a grid or compute cluster.
resourceManager :  SGE


# SGE Parallel Environment to use when running CPAC.
# Only applies when you are running on a grid or compute cluster using SGE.
parallelEnvironment :  cpac


# SGE Queue to use when running CPAC.
# Only applies when you are running on a grid or compute cluster using SGE.
queue :  all.q


# The maximum amount of memory each participant's workflow can allocate. Use this to place an upper bound of memory usage. Warning: 'Memory Per Participant' multiplied by 'Number of Participants to Run Simultaneously' must not be more than the total amount of RAM. Conversely, using too little RAM can impede the speed of a pipeline run. It is recommended that you set this to a value that when multiplied by 'Number of Participants to Run Simultaneously' is as much RAM you can safely allocate.
maximumMemoryPerParticipant :  3


# The maximum amount of cores (on a single machine) or slots on a node (on a cluster/grid) to allocate per participant. Setting this above 1 will parallelize each participant's workflow where possible. If you wish to dedicate multiple cores to ANTS-based anatomical registration (below), this value must be equal or higher than the amount of cores provided to ANTS. The maximum number of cores your run can possibly employ will be this setting multiplied by the number of participants set to run in parallel (the 'Number ofParticipants to Run Simultaneously' setting).
maxCoresPerParticipant :  1


# The number of participant workflows to run at the same time. The maximum number of cores your run can possibly employ will be this setting multiplied by the number of cores dedicated to each participant (the 'Maximum Number of Cores Per Participant' setting).
numParticipantsAtOnce :  1


# The number of cores to allocate to ANTS-based anatomical registration per participant. Multiple cores can greatly speed up this preprocessing step. This number cannot be greater than the number of cores per participant.
num_ants_threads :  1


# Name for this pipeline configuration - useful for identification.
pipelineName :  cpac_preproc


# Directory where CPAC should store temporary and intermediate files.
workingDirectory :  ./cpac_runs/preproc/working


# Directory where CPAC should write crash logs.
crashLogDirectory :  ./cpac_runs/preproc/crash


# Directory where CPAC should place processed data.
outputDirectory :  ./cpac_runs/preproc/output


# Whether to write log details of the pipeline.
run_logging :  True


# Directory where CPAC should place run logs.
logDirectory :  ./cpac_runs/preproc/log


# If setting the 'Output Directory' to an S3 bucket, insert the path to your AWS credentials file here.
awsOutputBucketCredentials :  


# Enable server-side 256-AES encryption on data to the S3 bucket
s3Encryption :  [1]


# Include extra versions and intermediate steps of functional preprocessing in the output directory.
write_func_outputs :  [0]


# Include extra outputs in the output directory that may be of interest when more information is needed.
write_debugging_outputs :  [0]


# Output directory format and structure.
# Options: default, ndmg
output_tree: "default"


# Generate quality control pages containing preprocessing and derivative outputs.
generateQualityControlImages :  [1]


# Deletes the contents of the Working Directory after running.
# This saves disk space, but any additional preprocessing or analysis will have to be completely re-run.
removeWorkingDir :  False


# Uses the contents of the Working Directory to regenerate all outputs and their symbolic links.
# Requires an intact Working Directory from a previous CPAC run.
reGenerateOutputs :  False


# Anatomical preprocessing options.
# ---------------------------------

# Non-local means filtering via ANTs DenoiseImage
non_local_means_filtering: False


# N4 bias field correction via ANTs
n4_bias_field_correction: False


# Disables skull-stripping on the anatomical inputs if they are already skull-stripped outside of C-PAC.
# Set this to 1 if your input images are already skull-stripped.
already_skullstripped :  [0]


# Choice of using AFNI or FSL-BET or niworkflows-ants or UNet for monkey data to perform SkullStripping
# Options: ['AFNI', 'FSL', 'niworkflows-ants', 'unet']
skullstrip_option :  ['AFNI']


# UNet model
unet_model : s3://fcp-indi/resources/cpac/resources/Site-All-T-epoch_36.model


# Template to be used during niworkflows-ants.
# For skullstrip option 'niworkflows-ants' only.
# It is not necessary to change this path unless you intend to use a non-standard template.

# niworkflows-ants Brain extraction template
niworkflows_ants_template_path : /ants_template/oasis/T_template0.nii.gz

# niworkflows-ants probability mask
niworkflows_ants_mask_path : /ants_template/oasis/T_template0_BrainCerebellumProbabilityMask.nii.gz

# niworkflows-ants registration mask (can be optional)
niworkflows_ants_regmask_path : /ants_template/oasis/T_template0_BrainCerebellumRegistrationMask.nii.gz


# Options to be used for AFNI 3dSkullStrip only.

# Output a mask volume instead of a skull-stripped volume. The mask volume containes 0 to 6, which represents voxel's postion. If set to True, C-PAC will use this output to generate anatomical brain mask for further analysis.
skullstrip_mask_vol: False


# Set the threshold value controlling the brain vs non-brain voxels. Default is 0.6.
skullstrip_shrink_factor :  0.6


# Vary the shrink factor at every iteration of the algorithm. This prevents the likelihood of surface getting stuck in large pools of CSF before reaching the outer surface of the brain. Default is On.
skullstrip_var_shrink_fac :  True


# The shrink factor bottom limit sets the lower threshold when varying the shrink factor. Default is 0.4, for when edge detection is used (which is On by default), otherwise the default value is 0.65.
skullstrip_shrink_factor_bot_lim :  0.4


# Avoids ventricles while skullstripping.
skullstrip_avoid_vent :  True


# Set the number of iterations. Default is 250.The number of iterations should depend upon the density of your mesh.
skullstrip_n_iterations :  250


# While expanding, consider the voxels above and not only the voxels below
skullstrip_pushout :  True


# Perform touchup operations at the end to include areas not covered by surface expansion.
skullstrip_touchup :  True


# Give the maximum number of pixels on either side of the hole that can be filled. The default is 10 only if 'Touchup' is On - otherwise, the default is 0.
skullstrip_fill_hole :  10


# Perform nearest neighbor coordinate interpolation every few iterations. Default is 72.
skullstrip_NN_smooth :  72


# Perform final surface smoothing after all iterations. Default is 20.
skullstrip_smooth_final :  20


# Avoid eyes while skull stripping. Default is On.
skullstrip_avoid_eyes :  True


# Use edge detection to reduce leakage into meninges and eyes. Default is On.
skullstrip_use_edge :  True


# Speed of expansion.
skullstrip_exp_frac :  0.1


# Perform aggressive push to edge. This might cause leakage. Default is Off.
skullstrip_push_to_edge :  False


# Use outer skull to limit expansion of surface into the skull in case of very strong shading artifacts. Use this only if you have leakage into the skull.
skullstrip_use_skull :  Off


# Percentage of segments allowed to intersect surface. It is typically a number between 0 and 0.1, but can include negative values (which implies no testing for intersection).
skullstrip_perc_int :  0


# Number of iterations to remove intersection problems. With each iteration, the program automatically increases the amount of smoothing to get rid of intersections. Default is 4.
skullstrip_max_inter_iter :  4


# Multiply input dataset by FAC if range of values is too small.
skullstrip_fac :  1


# Blur dataset after spatial normalization. Recommended when you have lots of CSF in brain and when you have protruding gyri (finger like). If so, recommended value range is 2-4. Otherwise, leave at 0.
skullstrip_blur_fwhm :  0


# Set it as True if processing monkey data with AFNI
skullstrip_monkey : False


# Options to be used for FSL-BET skull-stripping only.

# Set the threshold value controling the brain vs non-brain voxels, default is 0.5
bet_frac :  0.5


# Mask created along with skull stripping. It should be `On`, if selected functionalMasking :  ['Anatomical_Refined'] and `FSL` as skull-stripping method.
bet_mask_boolean :  On


# Mesh created along with skull stripping
bet_mesh_boolean :  Off


# Create a surface outline image
bet_outline :  Off


# Add padding to the end of the image, improving BET.Mutually exclusive with functional,reduce_bias,robust,padding,remove_eyes,surfaces
bet_padding :  Off


# Integer value of head radius
bet_radius :  0


# Reduce bias and cleanup neck. Mutually exclusive with functional,reduce_bias,robust,padding,remove_eyes,surfaces
bet_reduce_bias :  Off


# Eyes and optic nerve cleanup. Mutually exclusive with functional,reduce_bias,robust,padding,remove_eyes,surfaces
bet_remove_eyes :  Off


# Robust brain center estimation. Mutually exclusive with functional,reduce_bias,robust,padding,remove_eyes,surfaces
bet_robust :  Off


# Create a skull image
bet_skull :  Off


# Gets additional skull and scalp surfaces by running bet2 and betsurf. This is mutually exclusive with reduce_bias, robust, padding, remove_eyes
bet_surfaces :  Off


# Apply thresholding to segmented brain image and mask
bet_threshold :  Off


# Vertical gradient in fractional intensity threshold (-1,1)
bet_vertical_gradient : 0.0


# The resolution to which anatomical images should be transformed during registration.
# This is the resolution at which processed anatomical files will be output.
resolution_for_anat :  2mm


# Template to be used during registration.
# It is not necessary to change this path unless you intend to use a non-standard template.
template_brain_only_for_anat :  /usr/share/fsl/5.0/data/standard/MNI152_T1_${resolution_for_anat}_brain.nii.gz


# Template to be used during registration.
# It is not necessary to change this path unless you intend to use a non-standard template.
template_skull_for_anat :  /usr/share/fsl/5.0/data/standard/MNI152_T1_${resolution_for_anat}.nii.gz


# Use either ANTS or FSL (FLIRT and FNIRT) as your anatomical registration method.
regOption :  ['ANTS']


# If a lesion mask is available for a T1w image, use it to improve the ANTs' registration
# ANTS registration only.
use_lesion_mask : [0]


# Use only FLIRT, without FNIRT, for anatomical-to-template registration.
fsl_linear_reg_only :  [0]


# Configuration file to be used by FSL to set FNIRT parameters.
# It is not necessary to change this path unless you intend to use custom FNIRT parameters or a non-standard template.
fnirtConfig :  T1_2_MNI152_2mm


# Configuration file to be used by FSL to set FNIRT parameters.
# It is not necessary to change this path unless you intend to use custom FNIRT parameters or a non-standard template.
ref_mask :  /usr/share/fsl/5.0/data/standard/MNI152_T1_${resolution_for_anat}_brain_mask_dil.nii.gz


# Register skull-on anatomical image to a template.
regWithSkull :  [1]


# Automatically segment anatomical images into white matter, gray matter, and CSF based on prior probability maps.
runSegmentationPreprocessing :  [1]


# Generate white matter, gray matter, CSF masks based on EPI template segmentation masks, T1 template segmentation masks, or not use template-based segmentation.
# If use template based segmentation, please make sure to specify white matter, gray matter, CSF mask paths at below three configurations.
# These masks should be in the same space of your registration template, e.g. if you choose 'EPI_template' , below tissue masks should also be EPI template tissue masks.
# Options: ['EPI_template', 'T1_template', 'None']
template_based_segmentation : ['None']


# These masks are included as part of the 'Image Resource Files' package available on the Install page of the User Guide.
# Full path to a binarized White Matter mask.
template_based_segmentation_WHITE :  $FSLDIR/data/standard/tissuepriors/2mm/avg152T1_white_bin.nii.gz


# Full path to a binarized Gray Matter mask.
template_based_segmentation_GRAY :  $FSLDIR/data/standard/tissuepriors/2mm/avg152T1_gray_bin.nii.gz


# Full path to a binarized CSF mask.
template_based_segmentation_CSF :  $FSLDIR/data/standard/tissuepriors/2mm/avg152T1_csf_bin.nii.gz


# Use template-space tissue priors to refine the binary tissue masks generated by segmentation.
seg_use_priors: True


# Full path to a directory containing binarized prior probability maps.
# These maps are included as part of the 'Image Resource Files' package available on the Install page of the User Guide.
# It is not necessary to change this path unless you intend to use non-standard priors.
priors_path :  $FSLDIR/data/standard/tissuepriors/2mm


# Full path to a binarized White Matter prior probability map.
# It is not necessary to change this path unless you intend to use non-standard priors.
PRIORS_WHITE :  $priors_path/avg152T1_white_bin.nii.gz


# Full path to a binarized Gray Matter prior probability map.
# It is not necessary to change this path unless you intend to use non-standard priors.
PRIORS_GRAY :  $priors_path/avg152T1_gray_bin.nii.gz


# Full path to a binarized CSF prior probability map.
# It is not necessary to change this path unless you intend to use non-standard priors.
PRIORS_CSF :  $priors_path/avg152T1_csf_bin.nii.gz


# Use threshold to further refine the resulting segmentation tissue masks.
# FSL-FAST Thresholding - Use FSL FAST generated tissue class files (binary masks) to generate the resulting segmentation tissue masks.
# Customized Thresholding - Set the threshold value for tissue probability maps to generate the resulting segmentation tissue masks.
seg_use_threshold : ['FSL-FAST Thresholding']


# Set the threshold value for refining the resulting segmentation tissue masks (CSF, White Matter, and Gray Matter)
# The default value is 0.95.

# CSF (cerebrospinal fluid) threshold.
seg_CSF_threshold_value : 0.95


# White matter threshold.
seg_WM_threshold_value : 0.95


# Gray matter threshold.
seg_GM_threshold_value : 0.95


# Erode binarized csf tissue mask.
seg_csf_use_erosion : False


# Erode binarized anatomical brain mask. If choosing True, please also set seg_csf_use_erosion: True; regOption: niworkflows-ants.
brain_use_erosion: False


# Erosion proportion, if use erosion.
# Default proportion is 0 for anatomical brain mask.
# Recommend that do not use erosion in both proportion and millimeter method.
brain_mask_erosion_prop : 0


# Erode brain mask in millimeter, default of brain is 30 mm
# brain erosion default is using millimeter erosion method when use erosion for brain.
brain_mask_erosion_mm : 30


# Erode binarized brain mask in millimeter
brain_erosion_mm: 0


# Erosion proportion, if use erosion.
# Default proportion is 0 for CSF (cerebrospinal fluid)  mask.
# Recommend to do not use erosion in both proportion and millimeter method.
csf_erosion_prop : 0


# Erode brain mask in millimeter, default of csf is 30 mm
# CSF erosion default is using millimeter erosion method when use erosion for CSF.
csf_mask_erosion_mm: 30


# Erode binarized CSF (cerebrospinal fluid)  mask in millimeter
csf_erosion_mm: 0


# Erode WM binarized tissue mask.
seg_wm_use_erosion : False


# Erosion proportion, if use erosion.
# Default proportion is 0.6 for White Matter mask.
# Recommend to do not use erosion in both proportion and millimeter method.
# White Matter erosion default is using proportion erosion method when use erosion for White Matter.
wm_erosion_prop : 0.6


# Erode brain mask in millimeter, default of White Matter is 0 mm
wm_mask_erosion_mm: 0


# Erode binarized White Matter mask in millimeter
wm_erosion_mm: 0


# Erode GM binarized tissue mask.
seg_gm_use_erosion : False


# Erosion proportion, if use erosion.
# Recommend to do not use erosion in both proportion and millimeter method.
gm_erosion_prop : 0.6


# Erode brain mask in millimeter, default of csf is 30 mm
gm_mask_erosion_mm: 30


# Erode binarized White Matter mask in millimeter
gm_erosion_mm: 0


# Run functional preproceessing
runFunctional: [1]


# Scale functional raw data, usually used in rodent pipeline
runScaling : False


# Set scaling factor, if runScaling : True. Scale the size of the dataset voxels by the factor.
scaling_factor : 10


# run motion statistics before slice timing correction
runMotionStatisticsFirst : [0]


# Choose motion correction method. Options: AFNI 3dvolreg, FSL mcflirt
motion_correction : ['3dvolreg']


# Choose motion correction reference. Options: mean, median, selected volume 
motion_correction_reference: ['mean']


# Choose motion correction reference volume
motion_correction_reference_volume :  0


# Interpolate voxel time courses so they are sampled at the same time points.
slice_timing_correction :  [1]


# Specify the TR (in seconds) at which images were acquired.
# Default is None- TR information is then read from scan parameters in the data configuration file, or the image file header if there is no scan information in the data configuration.
# Note: the selection chosen here applies to all scans of all participants.
TR :  None


# Acquisition strategy for acquiring image slices.
# Slice acquisition information is read from scan parameters in the data configuration file- if this is not provided, then this option will apply.
# Note: the selection here applies to all scans of all participants.
slice_timing_pattern :  Use NIFTI Header


# First timepoint to include in analysis.
# Default is 0 (beginning of timeseries).
# First timepoint selection in the scan parameters in the data configuration file, if present, will over-ride this selection.
# Note: the selection here applies to all scans of all participants.
startIdx :  0


# Last timepoint to include in analysis.
# Default is None or End (end of timeseries).
# Last timepoint selection in the scan parameters in the data configuration file, if present, will over-ride this selection.
# Note: the selection here applies to all scans of all participants.
stopIdx :  None


# This options is useful when aligning high-resolution datasets that may need more alignment than a few voxels.
functional_volreg_twopass :  On


# Perform distortion correction.
# PhaseDiff - Perform field map correction using a single phase difference image, a subtraction of the two phase images from each echo. Default scanner for this method is SIEMENS.
# Blip - Uses AFNI 3dQWarp to calculate the distortion unwarp for EPI field maps of opposite/same phase encoding direction.
# Options: ["PhaseDiff", "Blip", "None"]
distortion_correction :  ["None"]


# Options for 'PhaseDiff' distortion correction only.

# Since the quality of the distortion heavily relies on the skull-stripping step, we provide a choice of method (AFNI 3dSkullStrip or FSL BET).
fmap_distcorr_skullstrip :  ['BET']


# Set the threshold value for the skull-stripping of the magnitude file. Depending on the data, a tighter extraction may be necessary in order to prevent noisy voxels from interfering with preparing the field map.
# The default value is 0.5.
fmap_distcorr_frac : [0.5]


# Set the threshold value for the skull-stripping of the magnitude file. Depending on the data, a tighter extraction may be necessary in order to prevent noisy voxels from interfering with preparing the field map.
# The default value is 0.5.
fmap_distcorr_threshold :  0.6


# Set the Delta-TE value, used for preparing field map, time delay between the first and second echo images. Default value is 2.46 ms.
fmap_distcorr_deltaTE : [2.46]


# Set the Dwell Time for the fugue input. This is the time between scans, default value is 0.0005s.
fmap_distcorr_dwell_time : [0.0005]


# Set the asymmetric ratio value for FSL Fugue input.
fmap_distcorr_dwell_asym_ratio : [0.93902439]


# Set the phase-encoding direction. The options are: x, y, z, -x, -y, -z.
fmap_distcorr_pedir :  x


# Run Functional to EPI Template Registration
runRegisterFuncToEPI :  [0]


# Run Functional to Anatomical Registration
runRegisterFuncToAnat :  [1]


# Run Functional to Anatomical Registration with BB Register
runBBReg :  [1]


# Standard FSL 5.0 Scheduler used for Boundary Based Registration.
# It is not necessary to change this path unless you intend to use non-standard MNI registration.
boundaryBasedRegistrationSchedule :  /usr/share/fsl/5.0/etc/flirtsch/bbr.sch


# Interpolation method for writing out transformed anatomical images.
# ANTS registration tools only.
# Possible values: Linear, BSpline, LanczosWindowedSinc
anatRegANTSinterpolation: LanczosWindowedSinc


# Interpolation method for writing out transformed anatomical images.
# FSL registration tools only.
# Possible values: trilinear, sinc, spline
anatRegFSLinterpolation: sinc


# Interpolation method for writing out transformed functional images.
# ANTS registration tools only.
# Possible values: Linear, BSpline, LanczosWindowedSinc
funcRegANTSinterpolation: LanczosWindowedSinc


# Interpolation method for writing out transformed functional images.
# FSL registration tools only.
# Possible values: trilinear, sinc, spline
funcRegFSLinterpolation: sinc


# Choose whether to use the mean of the functional/EPI as the input to functional-to-anatomical registration or one of the volumes from the functional 4D timeseries that you choose.
# Options: ['Mean Functional', 'Selected Functional Volume']
func_reg_input :  ['Mean Functional']


# Run ANTs’ N4 Bias Field Correction on the input BOLD average(mean EPI)
n4_correct_mean_EPI : False


# Only for when 'Use as Functional-to-Anatomical Registration Input' is set to 'Selected Functional Volume'. Input the index of which volume from the functional 4D timeseries input file you wish to use as the input for functional-to-anatomical registration.
func_reg_input_volume :  0


# Choose which tool to be used in functional masking - AFNI (3dAutoMask), FSL (BET),  FSL_AFNI (BET+3dAutoMask), or refine functional mask by registering anatomical mask to functional space.
# Options: ['AFNI', 'FSL', 'FSL_AFNI', 'Anatomical_Refined']
functionalMasking :  ['AFNI']


# Choose whether or not to dilate anatomical mask if choose 'Anatomical_Refined' as functionalMasking option. It will dilate only one voxel if anatomical_mask_dilation : True
anatomical_mask_dilation : False


<<<<<<< HEAD
# # Choose motion correction method. Options: AFNI 3dvolreg, FSL mcflirt
motion_correction : ['3dvolreg']


=======
>>>>>>> b174e146
# Register functional images to a standard MNI152 template.
# This option must be enabled if you wish to calculate any derivatives. If set to On [1], only the template-space files will be output. If set to On/Off [1,0], both template-space and native-space files will be output.
runRegisterFuncToMNI :  [1]


# The resolution (in mm) to which the preprocessed, registered functional timeseries outputs are written into. Note that selecting a 1 mm or 2 mm resolution might substantially increase your RAM needs- these resolutions should be selected with caution. For most cases, 3 mm or 4 mm resolutions are suggested.
resolution_for_func_preproc :  3mm


# The resolution (in mm) to which the registered derivative outputs are written into.
resolution_for_func_derivative :  3mm


# A standard template for resampling if using float resolution
template_for_resample :  $FSLDIR/data/standard/MNI152_T1_1mm_brain.nii.gz


# Standard FSL Skull Stripped Template. Used as a reference image for functional registration
template_brain_only_for_func :  /usr/share/fsl/5.0/data/standard/MNI152_T1_${resolution_for_func_preproc}_brain.nii.gz


# Standard FSL Anatomical Brain Image with Skull
template_skull_for_func :  /usr/share/fsl/5.0/data/standard/MNI152_T1_${resolution_for_func_preproc}.nii.gz


# EPI template
template_epi :  s3://fcp-indi/resources/cpac/resources/epi_hbn.nii.gz


# Matrix containing all 1's. Used as an identity matrix during registration.
# It is not necessary to change this path unless you intend to use non-standard MNI registration.
identityMatrix :  /usr/share/fsl/5.0/etc/flirtsch/ident.mat


# Run ICA-AROMA de-noising.
runICA :  [0]


# Types of denoising strategy:i)nonaggr-patial component regression,ii)aggr-aggressive denoising
aroma_denoise_type :  nonaggr


# Run Nuisance Signal Regression
runNuisance :  [1]


# Standard Lateral Ventricles Binary Mask
lateral_ventricles_mask :  $FSLDIR/data/atlases/HarvardOxford/HarvardOxford-lateral-ventricles-thr25-2mm.nii.gz


# Select which nuisance signal corrections to apply
Regressors :

 - Motion:
     include_delayed: true
     include_squared: true
     include_delayed_squared: true

   aCompCor:
     summary:
       method: DetrendPC
       components: 5
     tissues:
       - WhiteMatter
       - CerebrospinalFluid
     extraction_resolution: 2

   CerebrospinalFluid:
     summary: Mean
     extraction_resolution: 2
     erode_mask: true

   GlobalSignal:
     summary: Mean

   PolyOrt:
    degree: 2

   Bandpass:
     bottom_frequency: 0.01
     top_frequency: 0.1

 - Motion:
     include_delayed: true
     include_squared: true
     include_delayed_squared: true

   aCompCor:
     summary:
       method: DetrendPC
       components: 5
     tissues:
       - WhiteMatter
       - CerebrospinalFluid
     extraction_resolution: 2

   CerebrospinalFluid:
     summary: Mean
     extraction_resolution: 2
     erode_mask: true

   PolyOrt:
    degree: 2

   Bandpass:
     bottom_frequency: 0.01
     top_frequency: 0.1


# Whether to run frequency filtering before or after nuisance regression.
# ['Before'] or ['After']
filtering_order: ['After']


# Correct for the global signal using Median Angle Correction.
runMedianAngleCorrection :  [0]


# Target angle used during Median Angle Correction.
targetAngleDeg : [90]


# Extract the average time series of one or more ROIs/seeds. Must be enabled if you wish to run Seed-based Correlation Analysis.
runROITimeseries :  [0]


# Enter paths to region-of-interest (ROI) NIFTI files (.nii or .nii.gz) to be used for time-series extraction, and then select which types of analyses to run.
# Available analyses: ['Avg', 'Voxel', 'SpatialReg', 'PearsonCorr', 'PartialCorr'].
# Denote which analyses to run for each ROI path by listing the names above. For example, if you wish to run Avg and SpatialReg, you would enter: '/path/to/ROI.nii.gz': Avg, SpatialReg
tsa_roi_paths:
  - /cpac_templates/CC400.nii.gz: Avg
    /cpac_templates/aal_mask_pad.nii.gz: Avg
    /cpac_templates/CC200.nii.gz: Avg
    /cpac_templates/tt_mask_pad.nii.gz: Avg
    /cpac_templates/PNAS_Smith09_rsn10.nii.gz: SpatialReg
    /cpac_templates/ho_mask_pad.nii.gz: Avg
    /cpac_templates/rois_3mm.nii.gz: Avg
    /ndmg_atlases/label/Human/AAL2zourioMazoyer2002.nii.gz: Avg
    /ndmg_atlases/label/Human/CorticalAreaParcellationfromRestingStateCorrelationsGordon2014.nii.gz: Avg
    /ndmg_atlases/label/Human/DKT_space-MNI152NLin6_res-1x1x1.nii.gz: Avg
    /ndmg_atlases/label/Human/DesikanKlein2012.nii.gz: Avg
    /ndmg_atlases/label/Human/HarvardOxfordcort-maxprob-thr25_space-MNI152NLin6_res-1x1x1.nii.gz: Avg
    /ndmg_atlases/label/Human/HarvardOxfordsub-maxprob-thr25_space-MNI152NLin6_res-1x1x1.nii.gz: Avg
    /ndmg_atlases/label/Human/Juelichgmthr252mmEickhoff2005.nii.gz: Avg
    /ndmg_atlases/label/Human/MICCAI2012MultiAtlasLabelingWorkshopandChallengeNeuromorphometrics.nii.gz: Avg
    /ndmg_atlases/label/Human/Schaefer2018-1000-node_space-MNI152NLin6_res-1x1x1.nii.gz: Avg
    /ndmg_atlases/label/Human/Schaefer2018-200-node_space-MNI152NLin6_res-1x1x1.nii.gz: Avg
    /ndmg_atlases/label/Human/Schaefer2018-300-node_space-MNI152NLin6_res-1x1x1.nii.gz: Avg
    /ndmg_atlases/label/Human/Schaefer2018-400-node_space-MNI152NLin6_res-1x1x1.nii.gz: Avg
    /ndmg_atlases/label/Human/Talairach_space-MNI152NLin6_res-1x1x1.nii.gz: Avg
    /ndmg_atlases/label/Human/aal_space-MNI152NLin6_res-1x1x1.nii.gz: Avg
    /ndmg_atlases/label/Human/brodmann_space-MNI152NLin6_res-1x1x1.nii.gz: Avg
    /ndmg_atlases/label/Human/desikan_space-MNI152NLin6_res-1x1x1.nii.gz: Avg
    /ndmg_atlases/label/Human/glasser_space-MNI152NLin6_res-1x1x1.nii.gz: Avg
    /ndmg_atlases/label/Human/slab907_space-MNI152NLin6_res-1x1x1.nii.gz: Avg
    /ndmg_atlases/label/Human/yeo-17-liberal_space-MNI152NLin6_res-1x1x1.nii.gz: Avg
    /ndmg_atlases/label/Human/yeo-17_space-MNI152NLin6_res-1x1x1.nii.gz: Avg
    /ndmg_atlases/label/Human/yeo-7-liberal_space-MNI152NLin6_res-1x1x1.nii.gz: Avg
    /ndmg_atlases/label/Human/yeo-7_space-MNI152NLin6_res-1x1x1.nii.gz: Avg


# By default, extracted time series are written as both a text file and a 1D file. Additional output formats are as a .csv spreadsheet or a Numpy array.
roiTSOutputs :  [True, True]


# For each extracted ROI Average time series, CPAC will generate a whole-brain correlation map.
# It should be noted that for a given seed/ROI, SCA maps for ROI Average time series will be the same.
runSCA :  [0]


# Enter paths to region-of-interest (ROI) NIFTI files (.nii or .nii.gz) to be used for time-series extraction, and then select which types of analyses to run.
# Available analyses: ['Avg', 'DualReg', 'MultReg'].
# Denote which analyses to run for each ROI path by listing the names above. For example, if you wish to run Avg and MultReg, you would enter: '/path/to/ROI.nii.gz': Avg, MultReg
sca_roi_paths:
  - /cpac_templates/PNAS_Smith09_rsn10.nii.gz: DualReg
    /cpac_templates/CC400.nii.gz: Avg, MultReg
    /cpac_templates/ez_mask_pad.nii.gz: Avg, MultReg
    /cpac_templates/aal_mask_pad.nii.gz: Avg, MultReg
    /cpac_templates/CC200.nii.gz: Avg, MultReg
    /cpac_templates/tt_mask_pad.nii.gz: Avg, MultReg
    /cpac_templates/ho_mask_pad.nii.gz: Avg, MultReg
    /cpac_templates/rois_3mm.nii.gz: Avg, MultReg


# Normalize each time series before running Dual Regression SCA.
mrsNorm :  True


# Calculate Voxel-mirrored Homotopic Connectivity (VMHC) for all voxels.
runVMHC :  [0]


# Included as part of the 'Image Resource Files' package available on the Install page of the User Guide.
# It is not necessary to change this path unless you intend to use a non-standard symmetric template.
template_symmetric_brain_only :  $FSLDIR/data/standard/MNI152_T1_${resolution_for_anat}_brain_symmetric.nii.gz


# A reference symmetric brain template for resampling
template_symmetric_brain_for_resample : $FSLDIR/data/standard/MNI152_T1_1mm_brain_symmetric.nii.gz


# Included as part of the 'Image Resource Files' package available on the Install page of the User Guide.
# It is not necessary to change this path unless you intend to use a non-standard symmetric template.
template_symmetric_skull :  $FSLDIR/data/standard/MNI152_T1_${resolution_for_anat}_symmetric.nii.gz


# A reference symmetric skull template for resampling
template_symmetric_skull_for_resample :  $FSLDIR/data/standard/MNI152_T1_1mm_symmetric.nii.gz


# Included as part of the 'Image Resource Files' package available on the Install page of the User Guide.
# It is not necessary to change this path unless you intend to use a non-standard symmetric template.
dilated_symmetric_brain_mask :  $FSLDIR/data/standard/MNI152_T1_${resolution_for_anat}_brain_mask_symmetric_dil.nii.gz


# A reference symmetric brain mask template for resampling
dilated_symmetric_brain_mask_for_resample :  $FSLDIR/data/standard/MNI152_T1_1mm_brain_mask_symmetric_dil.nii.gz


# Included as part of the 'Image Resource Files' package available on the Install page of the User Guide.
# It is not necessary to change this path unless you intend to use a non-standard symmetric template.
configFileTwomm :  $FSLDIR/etc/flirtsch/T1_2_MNI152_2mm.cnf


# Calculate Amplitude of Low Frequency Fluctuations (ALFF) and and fractional ALFF (f/ALFF) for all voxels.
runALFF :  [0]


# Frequency cutoff (in Hz) for the high-pass filter used when calculating f/ALFF.
highPassFreqALFF : [0.01]


# Frequency cutoff (in Hz) for the low-pass filter used when calculating f/ALFF
lowPassFreqALFF : [0.1]


# Calculate Regional Homogeneity (ReHo) for all voxels.
runReHo :  [0]


# Number of neighboring voxels used when calculating ReHo
# 7 (Faces)
# 19 (Faces + Edges)
# 27 (Faces + Edges + Corners)
clusterSize :  27


# Calculate Degree, Eigenvector Centrality, or Functional Connectivity Density.
runNetworkCentrality :  [0]


# Full path to a NIFTI file describing the mask. Centrality will be calculated for all voxels within the mask.
templateSpecificationFile :  /cpac_templates/Mask_ABIDE_85Percent_GM.nii.gz


# Enable/Disable degree centrality by selecting the connectivity weights
degWeightOptions :  [True, True]


# Select the type of threshold used when creating the degree centrality adjacency matrix.
degCorrelationThresholdOption :  ['Sparsity threshold']


# Based on the Threshold Type selected above, enter a Threshold Value.
# P-value for Significance Threshold
# Sparsity value for Sparsity Threshold
# Pearson's r value for Correlation Threshold
degCorrelationThreshold :  0.001


# Enable/Disable eigenvector centrality by selecting the connectivity weights
eigWeightOptions :  [False, True]


# Select the type of threshold used when creating the eigenvector centrality adjacency matrix.
eigCorrelationThresholdOption :  ['Sparsity threshold']


# Based on the Threshold Type selected above, enter a Threshold Value.
# P-value for Significance Threshold
# Sparsity value for Sparsity Threshold
# Pearson's r value for Correlation Threshold
eigCorrelationThreshold :  0.001


# Enable/Disable lFCD by selecting the connectivity weights
lfcdWeightOptions :  [True, True]


# Select the type of threshold used when creating the lFCD adjacency matrix.
lfcdCorrelationThresholdOption :  ['Correlation threshold']


# Based on the Threshold Type selected above, enter a Threshold Value.
# P-value for Significance Threshold
# Sparsity value for Sparsity Threshold
# Pearson's r value for Correlation Threshold
lfcdCorrelationThreshold :  0.6


# Maximum amount of RAM (in GB) to be used when calculating Degree Centrality.
# Calculating Eigenvector Centrality will require additional memory based on the size of the mask or number of ROI nodes.
memoryAllocatedForDegreeCentrality :  1.0


# Smooth the derivative outputs.
# On - Run smoothing and output only the smoothed outputs.
# On/Off - Run smoothing and output both the smoothed and non-smoothed outputs.
# Off - Don't run smoothing.
run_smoothing :  [1]


# Tool to use for smoothing.
# ['FSL'] for FSL MultiImageMaths for FWHM provided
# ['AFNI'] for AFNI 3dBlurToFWHM for FWHM provided
smoothing_method : ['FSL']


# Full Width at Half Maximum of the Gaussian kernel used during spatial smoothing.
# Can be a single value or multiple values separated by commas.
# Note that spatial smoothing is run as the last step in the individual-level analysis pipeline, such that all derivatives are output both smoothed and unsmoothed.
fwhm : [4]


# Choose whether to smooth outputs before or after z-scoring.
smoothing_order :  ['Before']


# z-score standardize the derivatives. This may be needed for group-level analysis.
# On - Run z-scoring and output only the z-scored outputs.
# On/Off - Run z-scoring and output both the z-scored and raw score versions of the outputs.
# Off - Don't run z-scoring.
runZScoring :  [1]


# PyPEER integration
# Training of eye-estimation models. Commonly used for movies data/naturalistic viewing.
run_pypeer: [0]


# PEER scan names to use for training
# Example: ['peer_run-1', 'peer_run-2']
peer_eye_scan_names: []


# Naturalistic viewing data scan names to use for eye estimation
# Example: ['movieDM']
peer_data_scan_names: []


# Template-space eye mask
eye_mask_path: $FSLDIR/data/standard/MNI152_T1_${resolution_for_func_preproc}_eye_mask.nii.gz


# PyPEER Stimulus File Path
# This is a file describing the stimulus locations from the calibration sequence.
peer_stimulus_path: None


# PyPEER Minimal nuisance regression
# Note: PyPEER employs minimal preprocessing - these choices do not reflect what runs in the main pipeline.
#       PyPEER uses non-nuisance-regressed data from the main pipeline.

# Global signal regression (PyPEER only)
peer_gsr: True

# Motion scrubbing (PyPEER only)
peer_scrub: False

# Motion scrubbing threshold (PyPEER only)
peer_scrub_thresh: 0.2<|MERGE_RESOLUTION|>--- conflicted
+++ resolved
@@ -635,13 +635,6 @@
 anatomical_mask_dilation : False
 
 
-<<<<<<< HEAD
-# # Choose motion correction method. Options: AFNI 3dvolreg, FSL mcflirt
-motion_correction : ['3dvolreg']
-
-
-=======
->>>>>>> b174e146
 # Register functional images to a standard MNI152 template.
 # This option must be enabled if you wish to calculate any derivatives. If set to On [1], only the template-space files will be output. If set to On/Off [1,0], both template-space and native-space files will be output.
 runRegisterFuncToMNI :  [1]
