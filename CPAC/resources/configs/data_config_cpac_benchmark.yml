# CPAC Data Configuration File
<<<<<<< HEAD
# Version 1.7.2
=======
# Version 1.7.1
>>>>>>> a2184190
#
# http://fcp-indi.github.io for more info.
#
# Tip: This file can be edited manually with a text editor for quick modifications.

- anat: s3://fcp-indi/data/Projects/ADHD200/RawDataBIDS/KKI/sub-1019436/ses-1/anat/sub-1019436_ses-1_run-1_T1w.nii.gz
  func:
    rest_acq-1_run-1:
      scan: s3://fcp-indi/data/Projects/ADHD200/RawDataBIDS/KKI/sub-1019436/ses-1/func/sub-1019436_ses-1_task-rest_acq-1_run-1_bold.nii.gz
      scan_parameters: s3://fcp-indi/data/Projects/ADHD200/RawDataBIDS/KKI/task-rest_acq-1_bold.json
  site: KKI
  subject_id: '1019436'
  unique_id: '1'
- anat: s3://fcp-indi/data/Projects/ADHD200/RawDataBIDS/KKI/sub-2014113/ses-1/anat/sub-2014113_ses-1_run-1_T1w.nii.gz
  func:
    rest_acq-2_run-1:
      scan: s3://fcp-indi/data/Projects/ADHD200/RawDataBIDS/KKI/sub-2014113/ses-1/func/sub-2014113_ses-1_task-rest_acq-2_run-1_bold.nii.gz
      scan_parameters: s3://fcp-indi/data/Projects/ADHD200/RawDataBIDS/KKI/task-rest_acq-2_bold.json
  site: KKI
  subject_id: '2014113'
  unique_id: '1'
- anat: s3://fcp-indi/data/Projects/ADHD200/RawDataBIDS/KKI/sub-3154996/ses-1/anat/sub-3154996_ses-1_run-1_T1w.nii.gz
  func:
    rest_acq-2_run-1:
      scan: s3://fcp-indi/data/Projects/ADHD200/RawDataBIDS/KKI/sub-3154996/ses-1/func/sub-3154996_ses-1_task-rest_acq-2_run-1_bold.nii.gz
      scan_parameters: s3://fcp-indi/data/Projects/ADHD200/RawDataBIDS/KKI/task-rest_acq-2_bold.json
  site: KKI
  subject_id: '3154996'
  unique_id: '1'
- anat: s3://fcp-indi/data/Projects/ADHD200/RawDataBIDS/KKI/sub-3699991/ses-1/anat/sub-3699991_ses-1_run-1_T1w.nii.gz
  func:
    rest_acq-1_run-1:
      scan: s3://fcp-indi/data/Projects/ADHD200/RawDataBIDS/KKI/sub-3699991/ses-1/func/sub-3699991_ses-1_task-rest_acq-1_run-1_bold.nii.gz
      scan_parameters: s3://fcp-indi/data/Projects/ADHD200/RawDataBIDS/KKI/task-rest_acq-1_bold.json
  site: KKI
  subject_id: '3699991'
  unique_id: '1'
- anat: s3://fcp-indi/data/Projects/ADHD200/RawDataBIDS/KKI/sub-3884955/ses-1/anat/sub-3884955_ses-1_run-1_T1w.nii.gz
  func:
    rest_acq-2_run-1:
      scan: s3://fcp-indi/data/Projects/ADHD200/RawDataBIDS/KKI/sub-3884955/ses-1/func/sub-3884955_ses-1_task-rest_acq-2_run-1_bold.nii.gz
      scan_parameters: s3://fcp-indi/data/Projects/ADHD200/RawDataBIDS/KKI/task-rest_acq-2_bold.json
  site: KKI
  subject_id: '3884955'
  unique_id: '1'
- anat: s3://fcp-indi/data/Projects/ADHD200/RawDataBIDS/KKI/sub-3902469/ses-1/anat/sub-3902469_ses-1_run-1_T1w.nii.gz
  func:
    rest_acq-1_run-1:
      scan: s3://fcp-indi/data/Projects/ADHD200/RawDataBIDS/KKI/sub-3902469/ses-1/func/sub-3902469_ses-1_task-rest_acq-1_run-1_bold.nii.gz
      scan_parameters: s3://fcp-indi/data/Projects/ADHD200/RawDataBIDS/KKI/task-rest_acq-1_bold.json
  site: KKI
  subject_id: '3902469'
  unique_id: '1'
- anat: s3://fcp-indi/data/Projects/ADHD200/RawDataBIDS/KKI/sub-4275075/ses-1/anat/sub-4275075_ses-1_run-1_T1w.nii.gz
  func:
    rest_acq-2_run-1:
      scan: s3://fcp-indi/data/Projects/ADHD200/RawDataBIDS/KKI/sub-4275075/ses-1/func/sub-4275075_ses-1_task-rest_acq-2_run-1_bold.nii.gz
      scan_parameters: s3://fcp-indi/data/Projects/ADHD200/RawDataBIDS/KKI/task-rest_acq-2_bold.json
  site: KKI
  subject_id: '4275075'
  unique_id: '1'
- anat: s3://fcp-indi/data/Projects/ADHD200/RawDataBIDS/KKI/sub-7774305/ses-1/anat/sub-7774305_ses-1_run-1_T1w.nii.gz
  func:
    rest_acq-1_run-1:
      scan: s3://fcp-indi/data/Projects/ADHD200/RawDataBIDS/KKI/sub-7774305/ses-1/func/sub-7774305_ses-1_task-rest_acq-1_run-1_bold.nii.gz
      scan_parameters: s3://fcp-indi/data/Projects/ADHD200/RawDataBIDS/KKI/task-rest_acq-1_bold.json
  site: KKI
  subject_id: '7774305'
  unique_id: '1'
- anat: s3://fcp-indi/data/Projects/ADHD200/RawDataBIDS/NYU/sub-0010042/ses-1/anat/sub-0010042_ses-1_run-1_T1w.nii.gz
  func:
    rest_run-1:
      scan: s3://fcp-indi/data/Projects/ADHD200/RawDataBIDS/NYU/sub-0010042/ses-1/func/sub-0010042_ses-1_task-rest_run-1_bold.nii.gz
      scan_parameters: s3://fcp-indi/data/Projects/ADHD200/RawDataBIDS/NYU/task-rest_bold.json
  site: NYU
  subject_id: '0010042'
  unique_id: '1'
- anat: s3://fcp-indi/data/Projects/ADHD200/RawDataBIDS/NYU/sub-0010064/ses-1/anat/sub-0010064_ses-1_run-1_T1w.nii.gz
  func:
    rest_run-1:
      scan: s3://fcp-indi/data/Projects/ADHD200/RawDataBIDS/NYU/sub-0010064/ses-1/func/sub-0010064_ses-1_task-rest_run-1_bold.nii.gz
      scan_parameters: s3://fcp-indi/data/Projects/ADHD200/RawDataBIDS/NYU/task-rest_bold.json
  site: NYU
  subject_id: '0010064'
  unique_id: '1'
- anat: s3://fcp-indi/data/Projects/ADHD200/RawDataBIDS/NYU/sub-0010128/ses-1/anat/sub-0010128_ses-1_run-1_T1w.nii.gz
  func:
    rest_run-1:
      scan: s3://fcp-indi/data/Projects/ADHD200/RawDataBIDS/NYU/sub-0010128/ses-1/func/sub-0010128_ses-1_task-rest_run-1_bold.nii.gz
      scan_parameters: s3://fcp-indi/data/Projects/ADHD200/RawDataBIDS/NYU/task-rest_bold.json
  site: NYU
  subject_id: 0010128
  unique_id: '1'
- anat: s3://fcp-indi/data/Projects/ADHD200/RawDataBIDS/NYU/sub-0021019/ses-1/anat/sub-0021019_ses-1_run-1_T1w.nii.gz
  func:
    rest_run-1:
      scan: s3://fcp-indi/data/Projects/ADHD200/RawDataBIDS/NYU/sub-0021019/ses-1/func/sub-0021019_ses-1_task-rest_run-1_bold.nii.gz
      scan_parameters: s3://fcp-indi/data/Projects/ADHD200/RawDataBIDS/NYU/task-rest_bold.json
  site: NYU
  subject_id: 0021019
  unique_id: '1'
- anat: s3://fcp-indi/data/Projects/ADHD200/RawDataBIDS/NYU/sub-2497695/ses-1/anat/sub-2497695_ses-1_run-1_T1w.nii.gz
  func:
    rest_run-1:
      scan: s3://fcp-indi/data/Projects/ADHD200/RawDataBIDS/NYU/sub-2497695/ses-1/func/sub-2497695_ses-1_task-rest_run-1_bold.nii.gz
      scan_parameters: s3://fcp-indi/data/Projects/ADHD200/RawDataBIDS/NYU/task-rest_bold.json
    rest_run-2:
      scan: s3://fcp-indi/data/Projects/ADHD200/RawDataBIDS/NYU/sub-2497695/ses-1/func/sub-2497695_ses-1_task-rest_run-2_bold.nii.gz
      scan_parameters: s3://fcp-indi/data/Projects/ADHD200/RawDataBIDS/NYU/task-rest_bold.json
  site: NYU
  subject_id: '2497695'
  unique_id: '1'
- anat: s3://fcp-indi/data/Projects/ADHD200/RawDataBIDS/NYU/sub-4164316/ses-1/anat/sub-4164316_ses-1_run-1_T1w.nii.gz
  func:
    rest_run-1:
      scan: s3://fcp-indi/data/Projects/ADHD200/RawDataBIDS/NYU/sub-4164316/ses-1/func/sub-4164316_ses-1_task-rest_run-1_bold.nii.gz
      scan_parameters: s3://fcp-indi/data/Projects/ADHD200/RawDataBIDS/NYU/task-rest_bold.json
  site: NYU
  subject_id: '4164316'
  unique_id: '1'
- anat: s3://fcp-indi/data/Projects/ADHD200/RawDataBIDS/NYU/sub-8697774/ses-1/anat/sub-8697774_ses-1_run-1_T1w.nii.gz
  func:
    rest_run-1:
      scan: s3://fcp-indi/data/Projects/ADHD200/RawDataBIDS/NYU/sub-8697774/ses-1/func/sub-8697774_ses-1_task-rest_run-1_bold.nii.gz
      scan_parameters: s3://fcp-indi/data/Projects/ADHD200/RawDataBIDS/NYU/task-rest_bold.json
    rest_run-2:
      scan: s3://fcp-indi/data/Projects/ADHD200/RawDataBIDS/NYU/sub-8697774/ses-1/func/sub-8697774_ses-1_task-rest_run-2_bold.nii.gz
      scan_parameters: s3://fcp-indi/data/Projects/ADHD200/RawDataBIDS/NYU/task-rest_bold.json
  site: NYU
  subject_id: '8697774'
  unique_id: '1'
- anat: s3://fcp-indi/data/Projects/ADHD200/RawDataBIDS/NYU/sub-9750701/ses-1/anat/sub-9750701_ses-1_run-1_T1w.nii.gz
  func:
    rest_run-1:
      scan: s3://fcp-indi/data/Projects/ADHD200/RawDataBIDS/NYU/sub-9750701/ses-1/func/sub-9750701_ses-1_task-rest_run-1_bold.nii.gz
      scan_parameters: s3://fcp-indi/data/Projects/ADHD200/RawDataBIDS/NYU/task-rest_bold.json
    rest_run-2:
      scan: s3://fcp-indi/data/Projects/ADHD200/RawDataBIDS/NYU/sub-9750701/ses-1/func/sub-9750701_ses-1_task-rest_run-2_bold.nii.gz
      scan_parameters: s3://fcp-indi/data/Projects/ADHD200/RawDataBIDS/NYU/task-rest_bold.json
  site: NYU
  subject_id: '9750701'
  unique_id: '1'
- anat: s3://fcp-indi/data/Projects/ADHD200/RawDataBIDS/NeuroIMAGE/sub-0027011/ses-1/anat/sub-0027011_ses-1_run-1_T1w.nii.gz
  func:
    rest_run-1:
      scan: s3://fcp-indi/data/Projects/ADHD200/RawDataBIDS/NeuroIMAGE/sub-0027011/ses-1/func/sub-0027011_ses-1_task-rest_run-1_bold.nii.gz
      scan_parameters: s3://fcp-indi/data/Projects/ADHD200/RawDataBIDS/NeuroIMAGE/task-rest_bold.json
  site: NeuroIMAGE
  subject_id: '0027011'
  unique_id: '1'
- anat: s3://fcp-indi/data/Projects/ADHD200/RawDataBIDS/NeuroIMAGE/sub-0027018/ses-1/anat/sub-0027018_ses-1_run-1_T1w.nii.gz
  func:
    rest_run-1:
      scan: s3://fcp-indi/data/Projects/ADHD200/RawDataBIDS/NeuroIMAGE/sub-0027018/ses-1/func/sub-0027018_ses-1_task-rest_run-1_bold.nii.gz
      scan_parameters: s3://fcp-indi/data/Projects/ADHD200/RawDataBIDS/NeuroIMAGE/task-rest_bold.json
  site: NeuroIMAGE
  subject_id: 0027018
  unique_id: '1'
- anat: s3://fcp-indi/data/Projects/ADHD200/RawDataBIDS/NeuroIMAGE/sub-0027034/ses-1/anat/sub-0027034_ses-1_run-1_T1w.nii.gz
  func:
    rest_run-1:
      scan: s3://fcp-indi/data/Projects/ADHD200/RawDataBIDS/NeuroIMAGE/sub-0027034/ses-1/func/sub-0027034_ses-1_task-rest_run-1_bold.nii.gz
      scan_parameters: s3://fcp-indi/data/Projects/ADHD200/RawDataBIDS/NeuroIMAGE/task-rest_bold.json
  site: NeuroIMAGE
  subject_id: '0027034'
  unique_id: '1'
- anat: s3://fcp-indi/data/Projects/ADHD200/RawDataBIDS/NeuroIMAGE/sub-0027037/ses-1/anat/sub-0027037_ses-1_run-1_T1w.nii.gz
  func:
    rest_run-1:
      scan: s3://fcp-indi/data/Projects/ADHD200/RawDataBIDS/NeuroIMAGE/sub-0027037/ses-1/func/sub-0027037_ses-1_task-rest_run-1_bold.nii.gz
      scan_parameters: s3://fcp-indi/data/Projects/ADHD200/RawDataBIDS/NeuroIMAGE/task-rest_bold.json
  site: NeuroIMAGE
  subject_id: '0027037'
  unique_id: '1'
- anat: s3://fcp-indi/data/Projects/ADHD200/RawDataBIDS/NeuroIMAGE/sub-3007585/ses-1/anat/sub-3007585_ses-1_run-1_T1w.nii.gz
  func:
    rest_run-1:
      scan: s3://fcp-indi/data/Projects/ADHD200/RawDataBIDS/NeuroIMAGE/sub-3007585/ses-1/func/sub-3007585_ses-1_task-rest_run-1_bold.nii.gz
      scan_parameters: s3://fcp-indi/data/Projects/ADHD200/RawDataBIDS/NeuroIMAGE/task-rest_bold.json
  site: NeuroIMAGE
  subject_id: '3007585'
  unique_id: '1'
- anat: s3://fcp-indi/data/Projects/ADHD200/RawDataBIDS/NeuroIMAGE/sub-4134561/ses-1/anat/sub-4134561_ses-1_run-1_T1w.nii.gz
  func:
    rest_run-1:
      scan: s3://fcp-indi/data/Projects/ADHD200/RawDataBIDS/NeuroIMAGE/sub-4134561/ses-1/func/sub-4134561_ses-1_task-rest_run-1_bold.nii.gz
      scan_parameters: s3://fcp-indi/data/Projects/ADHD200/RawDataBIDS/NeuroIMAGE/task-rest_bold.json
  site: NeuroIMAGE
  subject_id: '4134561'
  unique_id: '1'
- anat: s3://fcp-indi/data/Projects/ADHD200/RawDataBIDS/NeuroIMAGE/sub-6115230/ses-1/anat/sub-6115230_ses-1_run-1_T1w.nii.gz
  func:
    rest_run-1:
      scan: s3://fcp-indi/data/Projects/ADHD200/RawDataBIDS/NeuroIMAGE/sub-6115230/ses-1/func/sub-6115230_ses-1_task-rest_run-1_bold.nii.gz
      scan_parameters: s3://fcp-indi/data/Projects/ADHD200/RawDataBIDS/NeuroIMAGE/task-rest_bold.json
  site: NeuroIMAGE
  subject_id: '6115230'
  unique_id: '1'
- anat: s3://fcp-indi/data/Projects/ADHD200/RawDataBIDS/NeuroIMAGE/sub-8409791/ses-1/anat/sub-8409791_ses-1_run-1_T1w.nii.gz
  func:
    rest_run-1:
      scan: s3://fcp-indi/data/Projects/ADHD200/RawDataBIDS/NeuroIMAGE/sub-8409791/ses-1/func/sub-8409791_ses-1_task-rest_run-1_bold.nii.gz
      scan_parameters: s3://fcp-indi/data/Projects/ADHD200/RawDataBIDS/NeuroIMAGE/task-rest_bold.json
  site: NeuroIMAGE
  subject_id: '8409791'
  unique_id: '1'
- anat: s3://fcp-indi/data/Projects/ADHD200/RawDataBIDS/OHSU/sub-0023008/ses-1/anat/sub-0023008_ses-1_run-1_T1w.nii.gz
  func:
    rest_run-1:
      scan: s3://fcp-indi/data/Projects/ADHD200/RawDataBIDS/OHSU/sub-0023008/ses-1/func/sub-0023008_ses-1_task-rest_run-1_bold.nii.gz
      scan_parameters: s3://fcp-indi/data/Projects/ADHD200/RawDataBIDS/OHSU/task-rest_bold.json
  site: OHSU
  subject_id: 0023008
  unique_id: '1'
- anat: s3://fcp-indi/data/Projects/ADHD200/RawDataBIDS/OHSU/sub-0023012/ses-1/anat/sub-0023012_ses-1_run-1_T1w.nii.gz
  func:
    rest_run-1:
      scan: s3://fcp-indi/data/Projects/ADHD200/RawDataBIDS/OHSU/sub-0023012/ses-1/func/sub-0023012_ses-1_task-rest_run-1_bold.nii.gz
      scan_parameters: s3://fcp-indi/data/Projects/ADHD200/RawDataBIDS/OHSU/task-rest_bold.json
  site: OHSU
  subject_id: '0023012'
  unique_id: '1'
- anat: s3://fcp-indi/data/Projects/ADHD200/RawDataBIDS/OHSU/sub-1206380/ses-1/anat/sub-1206380_ses-1_run-1_T1w.nii.gz
  func:
    rest_run-1:
      scan: s3://fcp-indi/data/Projects/ADHD200/RawDataBIDS/OHSU/sub-1206380/ses-1/func/sub-1206380_ses-1_task-rest_run-1_bold.nii.gz
      scan_parameters: s3://fcp-indi/data/Projects/ADHD200/RawDataBIDS/OHSU/task-rest_bold.json
    rest_run-2:
      scan: s3://fcp-indi/data/Projects/ADHD200/RawDataBIDS/OHSU/sub-1206380/ses-1/func/sub-1206380_ses-1_task-rest_run-2_bold.nii.gz
      scan_parameters: s3://fcp-indi/data/Projects/ADHD200/RawDataBIDS/OHSU/task-rest_bold.json
    rest_run-3:
      scan: s3://fcp-indi/data/Projects/ADHD200/RawDataBIDS/OHSU/sub-1206380/ses-1/func/sub-1206380_ses-1_task-rest_run-3_bold.nii.gz
      scan_parameters: s3://fcp-indi/data/Projects/ADHD200/RawDataBIDS/OHSU/task-rest_bold.json
  site: OHSU
  subject_id: '1206380'
  unique_id: '1'
- anat: s3://fcp-indi/data/Projects/ADHD200/RawDataBIDS/OHSU/sub-1418396/ses-1/anat/sub-1418396_ses-1_run-1_T1w.nii.gz
  func:
    rest_run-1:
      scan: s3://fcp-indi/data/Projects/ADHD200/RawDataBIDS/OHSU/sub-1418396/ses-1/func/sub-1418396_ses-1_task-rest_run-1_bold.nii.gz
      scan_parameters: s3://fcp-indi/data/Projects/ADHD200/RawDataBIDS/OHSU/task-rest_bold.json
    rest_run-2:
      scan: s3://fcp-indi/data/Projects/ADHD200/RawDataBIDS/OHSU/sub-1418396/ses-1/func/sub-1418396_ses-1_task-rest_run-2_bold.nii.gz
      scan_parameters: s3://fcp-indi/data/Projects/ADHD200/RawDataBIDS/OHSU/task-rest_bold.json
    rest_run-3:
      scan: s3://fcp-indi/data/Projects/ADHD200/RawDataBIDS/OHSU/sub-1418396/ses-1/func/sub-1418396_ses-1_task-rest_run-3_bold.nii.gz
      scan_parameters: s3://fcp-indi/data/Projects/ADHD200/RawDataBIDS/OHSU/task-rest_bold.json
  site: OHSU
  subject_id: '1418396'
  unique_id: '1'
- anat: s3://fcp-indi/data/Projects/ADHD200/RawDataBIDS/OHSU/sub-1552181/ses-1/anat/sub-1552181_ses-1_run-1_T1w.nii.gz
  func:
    rest_run-1:
      scan: s3://fcp-indi/data/Projects/ADHD200/RawDataBIDS/OHSU/sub-1552181/ses-1/func/sub-1552181_ses-1_task-rest_run-1_bold.nii.gz
      scan_parameters: s3://fcp-indi/data/Projects/ADHD200/RawDataBIDS/OHSU/task-rest_bold.json
    rest_run-2:
      scan: s3://fcp-indi/data/Projects/ADHD200/RawDataBIDS/OHSU/sub-1552181/ses-1/func/sub-1552181_ses-1_task-rest_run-2_bold.nii.gz
      scan_parameters: s3://fcp-indi/data/Projects/ADHD200/RawDataBIDS/OHSU/task-rest_bold.json
    rest_run-3:
      scan: s3://fcp-indi/data/Projects/ADHD200/RawDataBIDS/OHSU/sub-1552181/ses-1/func/sub-1552181_ses-1_task-rest_run-3_bold.nii.gz
      scan_parameters: s3://fcp-indi/data/Projects/ADHD200/RawDataBIDS/OHSU/task-rest_bold.json
  site: OHSU
  subject_id: '1552181'
  unique_id: '1'
- anat: s3://fcp-indi/data/Projects/ADHD200/RawDataBIDS/OHSU/sub-1679142/ses-1/anat/sub-1679142_ses-1_run-1_T1w.nii.gz
  func:
    rest_run-1:
      scan: s3://fcp-indi/data/Projects/ADHD200/RawDataBIDS/OHSU/sub-1679142/ses-1/func/sub-1679142_ses-1_task-rest_run-1_bold.nii.gz
      scan_parameters: s3://fcp-indi/data/Projects/ADHD200/RawDataBIDS/OHSU/task-rest_bold.json
    rest_run-2:
      scan: s3://fcp-indi/data/Projects/ADHD200/RawDataBIDS/OHSU/sub-1679142/ses-1/func/sub-1679142_ses-1_task-rest_run-2_bold.nii.gz
      scan_parameters: s3://fcp-indi/data/Projects/ADHD200/RawDataBIDS/OHSU/task-rest_bold.json
    rest_run-3:
      scan: s3://fcp-indi/data/Projects/ADHD200/RawDataBIDS/OHSU/sub-1679142/ses-1/func/sub-1679142_ses-1_task-rest_run-3_bold.nii.gz
      scan_parameters: s3://fcp-indi/data/Projects/ADHD200/RawDataBIDS/OHSU/task-rest_bold.json
  site: OHSU
  subject_id: '1679142'
  unique_id: '1'
- anat: s3://fcp-indi/data/Projects/ADHD200/RawDataBIDS/OHSU/sub-4016887/ses-1/anat/sub-4016887_ses-1_run-1_T1w.nii.gz
  func:
    rest_run-1:
      scan: s3://fcp-indi/data/Projects/ADHD200/RawDataBIDS/OHSU/sub-4016887/ses-1/func/sub-4016887_ses-1_task-rest_run-1_bold.nii.gz
      scan_parameters: s3://fcp-indi/data/Projects/ADHD200/RawDataBIDS/OHSU/task-rest_bold.json
    rest_run-2:
      scan: s3://fcp-indi/data/Projects/ADHD200/RawDataBIDS/OHSU/sub-4016887/ses-1/func/sub-4016887_ses-1_task-rest_run-2_bold.nii.gz
      scan_parameters: s3://fcp-indi/data/Projects/ADHD200/RawDataBIDS/OHSU/task-rest_bold.json
    rest_run-3:
      scan: s3://fcp-indi/data/Projects/ADHD200/RawDataBIDS/OHSU/sub-4016887/ses-1/func/sub-4016887_ses-1_task-rest_run-3_bold.nii.gz
      scan_parameters: s3://fcp-indi/data/Projects/ADHD200/RawDataBIDS/OHSU/task-rest_bold.json
  site: OHSU
  subject_id: '4016887'
  unique_id: '1'
- anat: s3://fcp-indi/data/Projects/ADHD200/RawDataBIDS/OHSU/sub-4046678/ses-1/anat/sub-4046678_ses-1_run-1_T1w.nii.gz
  func:
    rest_run-1:
      scan: s3://fcp-indi/data/Projects/ADHD200/RawDataBIDS/OHSU/sub-4046678/ses-1/func/sub-4046678_ses-1_task-rest_run-1_bold.nii.gz
      scan_parameters: s3://fcp-indi/data/Projects/ADHD200/RawDataBIDS/OHSU/task-rest_bold.json
    rest_run-2:
      scan: s3://fcp-indi/data/Projects/ADHD200/RawDataBIDS/OHSU/sub-4046678/ses-1/func/sub-4046678_ses-1_task-rest_run-2_bold.nii.gz
      scan_parameters: s3://fcp-indi/data/Projects/ADHD200/RawDataBIDS/OHSU/task-rest_bold.json
    rest_run-3:
      scan: s3://fcp-indi/data/Projects/ADHD200/RawDataBIDS/OHSU/sub-4046678/ses-1/func/sub-4046678_ses-1_task-rest_run-3_bold.nii.gz
      scan_parameters: s3://fcp-indi/data/Projects/ADHD200/RawDataBIDS/OHSU/task-rest_bold.json
  site: OHSU
  subject_id: '4046678'
  unique_id: '1'
- anat: s3://fcp-indi/data/Projects/ADHD200/RawDataBIDS/Peking_1/sub-1517058/ses-1/anat/sub-1517058_ses-1_run-1_T1w.nii.gz
  func:
    rest_run-1:
      scan: s3://fcp-indi/data/Projects/ADHD200/RawDataBIDS/Peking_1/sub-1517058/ses-1/func/sub-1517058_ses-1_task-rest_run-1_bold.nii.gz
      scan_parameters: s3://fcp-indi/data/Projects/ADHD200/RawDataBIDS/Peking_1/task-rest_bold.json
  site: Peking_1
  subject_id: '1517058'
  unique_id: '1'
- anat: s3://fcp-indi/data/Projects/ADHD200/RawDataBIDS/Peking_1/sub-3520880/ses-1/anat/sub-3520880_ses-1_run-1_T1w.nii.gz
  func:
    rest_run-1:
      scan: s3://fcp-indi/data/Projects/ADHD200/RawDataBIDS/Peking_1/sub-3520880/ses-1/func/sub-3520880_ses-1_task-rest_run-1_bold.nii.gz
      scan_parameters: s3://fcp-indi/data/Projects/ADHD200/RawDataBIDS/Peking_1/task-rest_bold.json
  site: Peking_1
  subject_id: '3520880'
  unique_id: '1'
- anat: s3://fcp-indi/data/Projects/ADHD200/RawDataBIDS/Peking_1/sub-9744150/ses-1/anat/sub-9744150_ses-1_run-1_T1w.nii.gz
  func:
    rest_run-1:
      scan: s3://fcp-indi/data/Projects/ADHD200/RawDataBIDS/Peking_1/sub-9744150/ses-1/func/sub-9744150_ses-1_task-rest_run-1_bold.nii.gz
      scan_parameters: s3://fcp-indi/data/Projects/ADHD200/RawDataBIDS/Peking_1/task-rest_bold.json
  site: Peking_1
  subject_id: '9744150'
  unique_id: '1'
- anat: s3://fcp-indi/data/Projects/ADHD200/RawDataBIDS/Peking_2/sub-1562298/ses-1/anat/sub-1562298_ses-1_run-1_T1w.nii.gz
  func:
    rest_run-1:
      scan: s3://fcp-indi/data/Projects/ADHD200/RawDataBIDS/Peking_2/sub-1562298/ses-1/func/sub-1562298_ses-1_task-rest_run-1_bold.nii.gz
      scan_parameters: s3://fcp-indi/data/Projects/ADHD200/RawDataBIDS/Peking_2/task-rest_bold.json
  site: Peking_2
  subject_id: '1562298'
  unique_id: '1'
- anat: s3://fcp-indi/data/Projects/ADHD200/RawDataBIDS/Peking_2/sub-2950754/ses-1/anat/sub-2950754_ses-1_run-1_T1w.nii.gz
  func:
    rest_run-1:
      scan: s3://fcp-indi/data/Projects/ADHD200/RawDataBIDS/Peking_2/sub-2950754/ses-1/func/sub-2950754_ses-1_task-rest_run-1_bold.nii.gz
      scan_parameters: s3://fcp-indi/data/Projects/ADHD200/RawDataBIDS/Peking_2/task-rest_bold.json
  site: Peking_2
  subject_id: '2950754'
  unique_id: '1'
- anat: s3://fcp-indi/data/Projects/ADHD200/RawDataBIDS/Peking_2/sub-3205761/ses-1/anat/sub-3205761_ses-1_run-1_T1w.nii.gz
  func:
    rest_run-1:
      scan: s3://fcp-indi/data/Projects/ADHD200/RawDataBIDS/Peking_2/sub-3205761/ses-1/func/sub-3205761_ses-1_task-rest_run-1_bold.nii.gz
      scan_parameters: s3://fcp-indi/data/Projects/ADHD200/RawDataBIDS/Peking_2/task-rest_bold.json
  site: Peking_2
  subject_id: '3205761'
  unique_id: '1'
- anat: s3://fcp-indi/data/Projects/ADHD200/RawDataBIDS/Peking_2/sub-3994098/ses-1/anat/sub-3994098_ses-1_run-1_T1w.nii.gz
  func:
    rest_run-1:
      scan: s3://fcp-indi/data/Projects/ADHD200/RawDataBIDS/Peking_2/sub-3994098/ses-1/func/sub-3994098_ses-1_task-rest_run-1_bold.nii.gz
      scan_parameters: s3://fcp-indi/data/Projects/ADHD200/RawDataBIDS/Peking_2/task-rest_bold.json
  site: Peking_2
  subject_id: '3994098'
  unique_id: '1'<|MERGE_RESOLUTION|>--- conflicted
+++ resolved
@@ -1,9 +1,6 @@
 # CPAC Data Configuration File
-<<<<<<< HEAD
 # Version 1.7.2
-=======
-# Version 1.7.1
->>>>>>> a2184190
+
 #
 # http://fcp-indi.github.io for more info.
 #
