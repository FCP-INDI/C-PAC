%YAML 1.1
---
# CPAC Pipeline Configuration YAML file
# Version 1.8.5.dev
#
# http://fcp-indi.github.io for more info.
#
# Tip: This file can be edited manually with a text editor for quick modifications.
<<<<<<< HEAD
FROM: blank
=======

FROM: fmriprep-options
>>>>>>> 356dc30c

pipeline_setup:

  # Name for this pipeline configuration - useful for identification.
  # This string will be sanitized and used in filepaths
  pipeline_name: RBCv0
  output_directory:

    # Quality control outputs
    quality_control:

      # Generate quality control pages containing preprocessing and derivative outputs.
      generate_quality_control_images: Off

      # Generate eXtensible Connectivity Pipeline-style quality control files
      generate_xcpqc_files: On

  system_config:

    # Select Off if you intend to run CPAC on a single machine.
    # If set to On, CPAC will attempt to submit jobs through the job scheduler / resource manager selected below.
    on_grid:
      SGE:

        # SGE Parallel Environment to use when running CPAC.
        # Only applies when you are running on a grid or compute cluster using SGE.
        parallel_environment: cpac

    # The maximum amount of memory each participant's workflow can allocate.
    # Use this to place an upper bound of memory usage.
    # - Warning: 'Memory Per Participant' multiplied by 'Number of Participants to Run Simultaneously'
    #   must not be more than the total amount of RAM.
    # - Conversely, using too little RAM can impede the speed of a pipeline run.
    # - It is recommended that you set this to a value that when multiplied by
    #   'Number of Participants to Run Simultaneously' is as much RAM you can safely allocate.
    maximum_memory_per_participant: 3

    # Full path to the FSL version to be used by CPAC.
    # If you have specified an FSL path in your .bashrc file, this path will be set automatically.
    FSLDIR: FSLDIR

    # Random seed used to fix the state of execution.
    # If unset, each process uses its own default.
    # If set, a `random.log` file will be generated logging the random seed and each node to which that seed was applied.
    # If set to a positive integer (up to 2147483647), that integer will be used to seed each process that accepts a random seed.
    # If set to 'random', a random positive integer (up to 2147483647) will be generated and that seed will be used to seed each process that accepts a random seed.
    random_seed: 77742777

    # Prior to running a pipeline C-PAC makes a rough estimate of a worst-case-scenario maximum concurrent memory usage with high-resoltion data, raising an exception describing the recommended minimum memory allocation for the given configuration.
    # Turning this option off will allow pipelines to run without allocating the recommended minimum, allowing for more efficient runs at the risk of out-of-memory crashes (use at your own risk)
    raise_insufficient: On

    # A callback.log file from a previous run can be provided to estimate memory usage based on that run.
    observed_usage:

      # Path to callback log file with previously observed usage.
      # Can be overridden with the commandline flag `--runtime_usage`.
      callback_log:

      # Percent. E.g., `buffer: 10` would estimate 1.1 * the observed memory usage from the callback log provided in "usage".
      # Can be overridden with the commandline flag `--runtime_buffer`.
      buffer: 10

  Amazon-AWS:

    # Enable server-side 256-AES encryption on data to the S3 bucket
    s3_encryption: On

# PREPROCESSING
# -------------
surface_analysis:

  # Will run Freesurfer for surface-based analysis. Will output traditional Freesurfer derivatives.
  # If you wish to employ Freesurfer outputs for brain masking or tissue segmentation in the voxel-based pipeline,
  # select those 'Freesurfer-' labeled options further below in anatomical_preproc.
  freesurfer:

    # Add extra arguments to recon-all command
    reconall_args:

    # (Optional) Provide an already-existing FreeSurfer output directory to ingress already-computed surfaces
    freesurfer_dir:

  # Run ABCD-HCP post FreeSurfer and fMRISurface pipeline
  post_freesurfer:
    run: Off
    subcortical_gray_labels: /opt/dcan-tools/pipeline/global/config/FreeSurferSubcorticalLabelTableLut.txt
    freesurfer_labels: /opt/dcan-tools/pipeline/global/config/FreeSurferAllLut.txt
    surf_atlas_dir: /opt/dcan-tools/pipeline/global/templates/standard_mesh_atlases
    gray_ordinates_dir: /opt/dcan-tools/pipeline/global/templates/Greyordinates
    gray_ordinates_res: 2
    high_res_mesh: 164
    low_res_mesh: 32
    fmri_res: 2
    smooth_fwhm: 2

<<<<<<< HEAD
anatomical_preproc:
  run: On

  # N4 bias field correction via ANTs
  n4_bias_field_correction:

    # this is a fork option
    run: [On]

  acpc_alignment:

    # ACPC aligned template
    T1w_ACPC_template:

    # Choose a tool to crop the FOV in ACPC alignment.
    # Using FSL's robustfov or flirt command.
    # Default: robustfov for human data, flirt for monkey data.
    FOV_crop: robustfov

    # Run ACPC alignment on brain mask
    # If the brain mask is in native space, turn it on
    # If the brain mask is ACPC aligned, turn it off
    align_brain_mask: Off
    T2w_ACPC_template:
    T2w_brain_ACPC_template:

  brain_extraction:

    # using: ['3dSkullStrip', 'BET', 'UNet', 'niworkflows-ants', 'FreeSurfer-ABCD', 'FreeSurfer-BET-Tight', 'FreeSurfer-BET-Loose']
    # this is a fork option
    using: [niworkflows-ants]
    FSL-BET:

      # Mask created along with skull stripping. It should be `On`, if selected functionalMasking :  ['Anatomical_Refined'] and `FSL` as skull-stripping method.
      mask_boolean: Off

    run: On
    FreeSurfer-BET:

      # Template to be used for FreeSurfer-BET brain extraction in CCS-options pipeline
      T1w_brain_template_mask_ccs:

  run_t2: Off

  # Bias field correction based on square root of T1w * T2w
  t1t2_bias_field_correction:
    run: Off
    BiasFieldSmoothingSigma: 5

segmentation:

  # Automatically segment anatomical images into white matter, gray matter,
  # and CSF based on prior probability maps.
  run: On
  tissue_segmentation:

    # option parameters
    FSL-FAST:
      thresholding:

        # thresholding of the tissue segmentation probability maps
        # options: 'Auto', 'Custom'
        use: Custom

      use_priors:

        # Use template-space tissue priors to refine the binary tissue masks generated by segmentation.
        run: Off

        # Full path to a directory containing binarized prior probability maps.
        # These maps are included as part of the 'Image Resource Files' package available on the Install page of the User Guide.
        # It is not necessary to change this path unless you intend to use non-standard priors.
        priors_path:

    Template_Based:

      # These masks should be in the same space of your registration template, e.g. if
      # you choose 'EPI Template' , below tissue masks should also be EPI template tissue masks.
      #
      # Options: ['T1_Template', 'EPI_Template']
      template_for_segmentation: []

      # These masks are included as part of the 'Image Resource Files' package available
      # on the Install page of the User Guide.
      # Full path to a binarized White Matter mask.
      WHITE:

      # Full path to a binarized Gray Matter mask.
      GRAY:

      # Full path to a binarized CSF mask.
      CSF:

    ANTs_Prior_Based:

      # Generate white matter, gray matter, CSF masks based on antsJointLabelFusion
      # ANTs Prior-based Segmentation workflow that has shown optimal results for non-human primate data.
      # The atlas image assumed to be used in ANTs Prior-based Segmentation.
      template_brain_list:

      # The atlas segmentation images.
      # For performing ANTs Prior-based segmentation method
      # the number of specified segmentations should be identical to the number of atlas brain image sets.
      # eg.
      # ANTs_prior_seg_template_brain_list :
      #   - atlas1.nii.gz
      #   - atlas2.nii.gz
      # ANTs_prior_seg_template_segmentation_list:
      #   - segmentation1.nii.gz
      #   - segmentation1.nii.gz
      template_segmentation_list:

      # Label values corresponding to Gray Matter in multiatlas file
      GM_label: []

      # Label values corresponding to White Matter in multiatlas file
      WM_label: []

      # Label values corresponding to CSF/GM/WM in atlas file
      # It is not necessary to change this values unless your CSF/GM/WM label values are different from Freesurfer Color Lookup Table.
      # https://surfer.nmr.mgh.harvard.edu/fswiki/FsTutorial/AnatomicalROI/FreeSurferColorLUT
      # Label values corresponding to CSF in multiatlas file
      CSF_label: []

    FreeSurfer:

      # Use mri_binarize --erode option to erode segmentation masks
      erode:

      # Label values corresponding to CSF in FreeSurfer aseg segmentation file
      CSF_label: []

      # Label values corresponding to Gray Matter in FreeSurfer aseg segmentation file
      GM_label: []

      # Label values corresponding to White Matter in FreeSurfer aseg segmentation file
      WM_label: []

registration_workflows:
  anatomical_registration:
    run: On

    # The resolution to which anatomical images should be transformed during registration.
    # This is the resolution at which processed anatomical files will be output.
    resolution_for_anat: 1mm

    # Register skull-on anatomical image to a template.
    reg_with_skull: Off
    registration:

      # option parameters
      ANTs:

        # ANTs parameters for T1-template-based registration
        T1_registration:
          - collapse-output-transforms: 1
          - dimensionality: 3
          - initial-moving-transform:
              initializationFeature: 0
          - transforms:
            - Rigid:
                convergence:
                  convergenceThreshold: 1e-06
                  convergenceWindowSize: 20
                  iteration: 100x100
                gradientStep: 0.05
                metric:
                  metricWeight: 1
                  numberOfBins: 32
                  samplingPercentage: 0.25
                  samplingStrategy: Regular
                  type: MI
                shrink-factors: 2x1
                smoothing-sigmas: 2.0x1.0vox
                use-histogram-matching: On
            - Affine:
                convergence:
                  convergenceThreshold: 1e-06
                  convergenceWindowSize: 20
                  iteration: 100x100
                gradientStep: 0.08
                metric:
                  metricWeight: 1
                  numberOfBins: 32
                  samplingPercentage: 0.25
                  samplingStrategy: Regular
                  type: MI
                shrink-factors: 2x1
                smoothing-sigmas: 1.0x0.0vox
                use-histogram-matching: On
            - SyN:
                convergence:
                  convergenceThreshold: 1e-06
                  convergenceWindowSize: 10
                  iteration: 100x70x50x20
                gradientStep: 0.1
                metric:
                  metricWeight: 1
                  radius: 4
                  type: CC
                shrink-factors: 8x4x2x1
                smoothing-sigmas: 3.0x2.0x1.0x0.0vox
                totalFieldVarianceInVoxelSpace: 0.0
                updateFieldVarianceInVoxelSpace: 3.0
                use-histogram-matching: On
                winsorize-image-intensities:
                  lowerQuantile: 0.005
                  upperQuantile: 0.995

      FSL-FNIRT:

        # Reference mask for FSL registration.
        ref_mask:

        # The resolution to which anatomical images should be transformed during registration.
        # This is the resolution at which processed anatomical files will be output.
        # specifically for monkey pipeline
        ref_resolution: 2mm

        # Template to be used during registration.
        # It is for monkey pipeline specifically.
        FNIRT_T1w_brain_template:

        # Template to be used during registration.
        # It is for monkey pipeline specifically.
        FNIRT_T1w_template:

        # Reference mask with 2mm resolution to be used during FNIRT-based brain extraction in ABCD-options pipeline.
        ref_mask_res-2:

        # Template with 2mm resolution to be used during FNIRT-based brain extraction in ABCD-options pipeline.
        T1w_template_res-2:

    overwrite_transform:
      run: Off

      # Choose the tool to overwrite transform, currently only support 'FSL' to overwrite 'ANTs' transforms in ABCD-options pipeline.
      # using: 'FSL'
      using: FSL

  functional_registration:
    coregistration:

      # functional (BOLD/EPI) registration to anatomical (structural/T1)
      run: On
      func_input_prep:

        # Choose whether to use the mean of the functional/EPI as the input to functional-to-anatomical registration or one of the volumes from the functional 4D timeseries that you choose.
        # input: ['Mean_Functional', 'Selected_Functional_Volume', 'fmriprep_reference']
        input: [fmriprep_reference]

        # Choose whether to use functional brain or skull as the input to functional-to-anatomical registration
        reg_with_skull: Off

      boundary_based_registration:

        # this is a fork point
        #   run: [On, Off] - this will run both and fork the pipeline
        run: [On]

        # reference for boundary based registration
        # options: 'whole-head' or 'brain'
        reference: brain

        # choose which FAST map to generate BBR WM mask
        # options: 'probability_map', 'partial_volume_map'
        bbr_wm_map: partial_volume_map

        # optional FAST arguments to generate BBR WM mask
        bbr_wm_mask_args: -bin

      # reference: 'brain' or 'restore-brain'
      # In ABCD-options pipeline, 'restore-brain' is used as coregistration reference
      reference: brain

      # Choose FSL or ABCD as coregistration method
      using: FSL

      # Choose brain or whole-head as coregistration input
      input: brain

      # Choose coregistration interpolation
      interpolation: trilinear

      # Choose coregistration cost function
      cost: corratio

      # Choose coregistration degree of freedom
      dof: 6

      # Extra arguments for FSL flirt
      arguments:

    EPI_registration:
      ANTs:

        # EPI registration configuration - synonymous with T1_registration
        # parameters under anatomical registration above
        parameters:

=======
registration_workflows:
  anatomical_registration:
    T1w_brain_template: $FSLDIR/data/standard/MNI152_T1_${resolution_for_anat}_brain.nii.gz
    T1w_brain_template_mask: $FSLDIR/data/standard/MNI152_T1_${resolution_for_anat}_brain_mask.nii.gz
    T1w_template: $FSLDIR/data/standard/MNI152_T1_${resolution_for_anat}.nii.gz
  functional_registration:
>>>>>>> 356dc30c
    func_registration_to_template:

      # these options modify the application (to the functional data), not the calculation, of the
      # T1-to-template and EPI-to-template transforms calculated earlier during registration
      # apply the functional-to-template (T1 template) registration transform to the functional data
      run: On
      output_resolution:

        # The resolution (in mm) to which the preprocessed, registered functional timeseries outputs are written into.
        # NOTE:
        #   selecting a 1 mm or 2 mm resolution might substantially increase your RAM needs- these resolutions should be selected with caution.
        #   for most cases, 3 mm or 4 mm resolutions are suggested.
        # NOTE:
        #   this also includes the single-volume 3D preprocessed functional data,
        #   such as the mean functional (mean EPI) in template space
        func_preproc_outputs: 2mm

        # The resolution (in mm) to which the registered derivative outputs are written into.
        # NOTE:
        #   this is for the single-volume functional-space outputs (i.e. derivatives)
        #   thus, a higher resolution may not result in a large increase in RAM needs as above
        func_derivative_outputs: 2mm

      target_template:
        T1_template:
<<<<<<< HEAD

          # a standard template for resampling if using float resolution
          T1w_template_for_resample:

        EPI_template:

          # EPI template for direct functional-to-template registration
          # (bypassing coregistration and the anatomical-to-template transforms)
          EPI_template_funcreg:

          # a standard template for resampling if using float resolution
          EPI_template_for_resample:

      # apply the functional-to-template (EPI template) registration transform to the functional data
      run_EPI: Off
      apply_transform:

        # options: 'default', 'abcd', 'single_step_resampling_from_stc', 'dcan_nhp'
        # 'default': apply func-to-anat and anat-to-template transforms on motion corrected functional image.
        # 'abcd': apply motion correction, func-to-anat and anat-to-template transforms on each of raw functional volume using FSL applywarp based on ABCD-HCP pipeline.
        # 'single_step_resampling_from_stc': apply motion correction, func-to-anat and anat-to-template transforms on each of slice-time-corrected functional volume using ANTs antsApplyTransform based on fMRIPrep pipeline.
        #   - if 'single_step_resampling_from_stc', 'template' is the only valid option for ``nuisance_corrections: 2-nuisance_regression: space``
        using: single_step_resampling_from_stc
=======
          T1w_brain_template_funcreg: $FSLDIR/data/standard/MNI152_T1_${func_resolution}_brain.nii.gz
          T1w_brain_template_mask_funcreg: $FSLDIR/data/standard/MNI152_T1_${func_resolution}_brain_mask.nii.gz
          T1w_template_for_resample: $FSLDIR/data/standard/MNI152_T1_${func_resolution}_brain.nii.gz
          T1w_template_funcreg: $FSLDIR/data/standard/MNI152_T1_${func_resolution}.nii.gz
>>>>>>> 356dc30c

functional_preproc:
  run: On
  truncation:

    # First timepoint to include in analysis.
    # Default is 0 (beginning of timeseries).
    # First timepoint selection in the scan parameters in the data configuration file, if present, will over-ride this selection.
    # Note: the selection here applies to all scans of all participants.
    start_tr: 2

  despiking:

    # Run AFNI 3dDespike
    # this is a fork point
    #   run: [On, Off] - this will run both and fork the pipeline
    run: [On]

  slice_timing_correction:

    # Interpolate voxel time courses so they are sampled at the same time points.
    # this is a fork point
    #   run: [On, Off] - this will run both and fork the pipeline
    run: [On]

    # use specified slice time pattern rather than one in header
    tpattern:

    # align each slice to given time offset
    # The default alignment time is the average of the 'tpattern' values (either from the dataset header or from the tpattern option).
    tzero:

<<<<<<< HEAD
  motion_estimates_and_correction:
    motion_estimates:

      # calculate motion statistics BEFORE slice-timing correction
      calculate_motion_first: On

    motion_correction:

      # Choose motion correction reference. Options: mean, median, selected_volume, fmriprep_reference
      motion_correction_reference: [fmriprep_reference]

    run: On

=======
>>>>>>> 356dc30c
  distortion_correction:

    # this is a fork point
    #   run: [On, Off] - this will run both and fork the pipeline
    run: [On]

    # using: ['PhaseDiff', 'Blip', 'Blip-FSL-TOPUP']
    #   PhaseDiff - Perform field map correction using a single phase difference image, a subtraction of the two phase images from each echo. Default scanner for this method is SIEMENS.
    #   Blip - Uses AFNI 3dQWarp to calculate the distortion unwarp for EPI field maps of opposite/same phase encoding direction.
    #   Blip-FSL-TOPUP - Uses FSL TOPUP to calculate the distortion unwarp for EPI field maps of opposite/same phase encoding direction.
    using: [PhaseDiff, Blip-FSL-TOPUP]
    Blip-FSL-TOPUP:

      # (approximate) resolution (in mm) of warp basis for the different sub-sampling levels, default 10
      warpres: 10

      # sub-sampling scheme, default 1
      subsamp: 1

      # FWHM (in mm) of gaussian smoothing kernel, default 8
      fwhm: 8

      # Max # of non-linear iterations, default 5
      miter: 5

      # Weight of regularisation, default depending on --ssqlambda and --regmod switches. See user documentation.
      lambda: 1

      # If set (=1), lambda is weighted by current ssq, default 1
      ssqlambda: 1

      # Model for regularisation of warp-field [membrane_energy bending_energy], default bending_energy
      regmod: bending_energy

      # Estimate movements if set, default 1 (true)
      estmov: 1

      # Minimisation method 0=Levenberg-Marquardt, 1=Scaled Conjugate Gradient, default 0 (LM)
      minmet: 0

      # Order of spline, 2->Qadratic spline, 3->Cubic spline. Default=3
      splineorder: 3

      # Precision for representing Hessian, double or float. Default double
      numprec: double

      # Image interpolation model, linear or spline. Default spline
      interp: spline

      # If set (=1), the images are individually scaled to a common mean, default 0 (false)
      scale: 0

      # If set (=1), the calculations are done in a different grid, default 1 (true)
      regrid: 1

  func_masking:

    # using: ['AFNI', 'FSL', 'FSL_AFNI', 'Anatomical_Refined', 'Anatomical_Based', 'Anatomical_Resampled', 'CCS_Anatomical_Refined']
    # FSL_AFNI: fMRIPrep-style BOLD mask. Ref: https://github.com/nipreps/niworkflows/blob/a221f612/niworkflows/func/util.py#L246-L514
    # Anatomical_Refined: 1. binarize anat mask, in case it is not a binary mask. 2. fill holes of anat mask 3. init_bold_mask : input raw func → dilate init func brain mask 4. refined_bold_mask : input motion corrected func → dilate anatomical mask 5. get final func mask
    # Anatomical_Based: Generate the BOLD mask by basing it off of the anatomical brain mask. Adapted from DCAN Lab's BOLD mask method from the ABCD pipeline.
    # Anatomical_Resampled: Resample anatomical brain mask in standard space to get BOLD brain mask in standard space. Adapted from DCAN Lab's BOLD mask method from the ABCD pipeline. ("Create fMRI resolution standard space files for T1w image, wmparc, and brain mask […] don't use FLIRT to do spline interpolation with -applyisoxfm for the 2mm and 1mm cases because it doesn't know the peculiarities of the MNI template FOVs")
    # CCS_Anatomical_Refined: Generate the BOLD mask by basing it off of the anatomical brain. Adapted from the BOLD mask method from the CCS pipeline.
    # this is a fork point
    using: [FSL_AFNI]
    FSL-BET:

      # Set an intensity threshold to improve skull stripping performances of FSL BET on rodent scans.
      functional_mean_thr:
        run: Off
        threshold_value: 98

      # Bias correct the functional mean image to improve skull stripping performances of FSL BET on rodent scans
      functional_mean_bias_correction: Off

    FSL_AFNI:
      bold_ref: /code/CPAC/resources/templates/tpl-MNI152NLin2009cAsym_res-02_desc-fMRIPrep_boldref.nii.gz
      brain_mask: /usr/share/fsl/5.0/data/standard/MNI152_T1_${resolution_for_anat}_brain_mask.nii.gz
      brain_probseg: /usr/share/fsl/5.0/data/standard/MNI152_T1_${resolution_for_anat}_brain_mask.nii.gz

    # Apply functional mask in native space
    apply_func_mask_in_native_space: On

  generate_func_mean:

    # Generate mean functional image
    run: On

  normalize_func:

    # Normalize functional image
    run: Off

nuisance_corrections:
  2-nuisance_regression:

    # this is a fork point
    #   run: [On, Off] - this will run both and fork the pipeline
    run: [On]

    # Select which nuisance signal corrections to apply
    Regressors:
      - Name: 36-parameter
        Bandpass:
          bottom_frequency: 0.01
          top_frequency: 0.1
        CerebrospinalFluid:
          erode_mask: Off
          extraction_resolution: 2
          include_delayed: On
          include_delayed_squared: On
          include_squared: On
          summary: Mean
        GlobalSignal:
          include_delayed: On
          include_delayed_squared: On
          include_squared: On
          summary: Mean
        Motion:
          include_delayed: On
          include_delayed_squared: On
          include_squared: On
        WhiteMatter:
          erode_mask: Off
          extraction_resolution: 2
          include_delayed: On
          include_delayed_squared: On
          include_squared: On
          summary: Mean
      - Name: aCompCor
        Bandpass:
          bottom_frequency: 0.01
          top_frequency: 0.1
        CerebrospinalFluid:
          erode_mask: Off
          extraction_resolution: 2
          include_delayed: On
          include_delayed_squared: On
          include_squared: On
          summary: Mean
        aCompCor:
          summary:
            method: DetrendPC
            components: 5
          tissues:
          - WhiteMatter
          - CerebrospinalFluid
          extraction_resolution: 2
        Motion:
          include_delayed: On
          include_delayed_squared: On
          include_squared: On
        WhiteMatter:
          erode_mask: Off
          extraction_resolution: 2
          include_delayed: On
          include_delayed_squared: On
          include_squared: On
          summary: Mean

    # Standard Lateral Ventricles Binary Mask
    # used in CSF mask refinement for CSF signal-related regressions
    lateral_ventricles_mask:

    # Process and refine masks used to produce regressors and time series for
    # regression.
    regressor_masks:
      erode_anatomical_brain_mask:

        # Erode binarized anatomical brain mask. If choosing True, please also set regressor_masks['erode_csf']['run']: True; anatomical_preproc['brain_extraction']['using']: niworkflows-ants.
        run: On

        # Erode brain mask in millimeters, default for brain mask is 30 mm
        # Brain erosion default is using millimeters.
        brain_mask_erosion_mm: 30

      erode_csf:

        # Erode binarized csf tissue mask.
        run: On

        # Target volume ratio, if using erosion.
        # Default proportion is None for cerebrospinal fluid mask.
        # If using erosion, using both proportion and millimeters is not recommended.
        csf_erosion_prop: 0.9

      erode_wm:

        # Erode WM binarized tissue mask.
        run: On

<<<<<<< HEAD
        # Target volume ratio, if using erosion.
        # Default proportion is 0.6 for white matter mask.
        # If using erosion, using both proportion and millimeters is not recommended.
        # White matter erosion default is using proportion erosion method when use erosion for white matter.
        wm_erosion_prop: 0.6

      erode_gm:

        # Target volume ratio, if using erosion.
        # If using erosion, using both proportion and millimeters is not recommended.
        gm_erosion_prop: 0.6

    # this is a fork point
    # Run nuisance regression in native or template space
    #   - If set to [native, template], the number of outputs will be double what it would be if only one space were chosen. Nuisance regression will only be run once per fork.
    #   - If set to template, will use the brain mask configured in
    #     ``functional_preproc: func_masking: FSL_AFNI: brain_mask``
    #   - If ``registration_workflows: functional_registration: func_registration_to_template: apply_trasnform: using: single_step_resampling_from_stc``, this must only be set to template
    space: [template]

    # switch to Off if nuisance regression is off and you don't want to write out the regressors
    create_regressors: On

# OUTPUTS AND DERIVATIVES
# -----------------------
post_processing:
  spatial_smoothing:

    # Smooth the derivative outputs.
    # Set as ['nonsmoothed'] to disable smoothing. Set as ['smoothed', 'nonsmoothed'] to get both.
    #
    # Options:
    #     ['smoothed', 'nonsmoothed']
    output: [smoothed, nonsmoothed]

    # Tool to use for smoothing.
    # 'FSL' for FSL MultiImageMaths for FWHM provided
    # 'AFNI' for AFNI 3dBlurToFWHM for FWHM provided
    smoothing_method: [AFNI]

    # Full Width at Half Maximum of the Gaussian kernel used during spatial smoothing.
    # this is a fork point
    #   i.e. multiple kernels - fwhm: [4,6,8]
    fwhm: [6]

  z-scoring:

    # z-score standardize the derivatives. This may be needed for group-level analysis.
    # Set as ['raw'] to disable z-scoring. Set as ['z-scored', 'raw'] to get both.
    #
    # Options:
    #     ['z-scored', 'raw']
    output: [z-scored, raw]

=======
>>>>>>> 356dc30c
timeseries_extraction:
  run: On

  # Enter paths to region-of-interest (ROI) NIFTI files (.nii or .nii.gz) to be used for time-series extraction, and then select which types of analyses to run.
  # Denote which analyses to run for each ROI path by listing the names below. For example, if you wish to run Avg and SpatialReg, you would enter: '/path/to/ROI.nii.gz': Avg, SpatialReg
  # available analyses:
  #   /path/to/atlas.nii.gz: Avg, Voxel, SpatialReg
  tse_roi_paths:
    /ndmg_atlases/label/Human/AAL_space-MNI152NLin6_res-2x2x2.nii.gz: Avg
    /ndmg_atlases/label/Human/Brodmann_space-MNI152NLin6_res-2x2x2.nii.gz: Avg
    /ndmg_atlases/label/Human/Glasser_space-MNI152NLin6_res-2x2x2.nii.gz: Avg
    /ndmg_atlases/label/Human/Slab907_space-MNI152NLin6_res-2x2x2.nii.gz: Avg
    /ndmg_atlases/label/Human/HarvardOxfordcort-maxprob-thr25_space-MNI152NLin6_res-2x2x2.nii.gz: Avg
    /ndmg_atlases/label/Human/HarvardOxfordsub-maxprob-thr25_space-MNI152NLin6_res-2x2x2.nii.gz: Avg
    /ndmg_atlases/label/Human/Juelich_space-MNI152NLin6_res-2x2x2.nii.gz: Avg
    /cpac_templates/CC200.nii.gz: Avg
    /cpac_templates/CC400.nii.gz: Avg
    /cpac_templates/Schaefer2018_space-FSLMNI152_res-2mm_desc-200Parcels17NetworksOrder.nii.gz: Avg
    /cpac_templates/Schaefer2018_space-FSLMNI152_res-2mm_desc-300Parcels17NetworksOrder.nii.gz: Avg
    /cpac_templates/Schaefer2018_space-FSLMNI152_res-2mm_desc-400Parcels17NetworksOrder.nii.gz: Avg
    /cpac_templates/Schaefer2018_space-FSLMNI152_res-2mm_desc-1000Parcels17NetworksOrder.nii.gz: Avg
    /ndmg_atlases/label/Human/Yeo-17-liberal_space-MNI152NLin6_res-2x2x2.nii.gz: Avg
    /ndmg_atlases/label/Human/Yeo-17_space-MNI152NLin6_res-2x2x2.nii.gz: Avg
    /ndmg_atlases/label/Human/Yeo-7-liberal_space-MNI152NLin6_res-2x2x2.nii.gz: Avg
    /ndmg_atlases/label/Human/Yeo-7_space-MNI152NLin6_res-2x2x2.nii.gz: Avg

  connectivity_matrix:

    # Create a connectivity matrix from timeseries data
    # Options:
    #  ['AFNI', 'Nilearn', 'ndmg']
    using: [Nilearn]

    # Options:
    #  ['Pearson', 'Partial']
    # Note: These options are not configurable for ndmg, which will ignore these options
    measure: [Pearson, Partial]

regional_homogeneity:

  # ReHo
  # Calculate Regional Homogeneity (ReHo) for all voxels.
  run: On

voxel_mirrored_homotopic_connectivity:
  symmetric_registration:

    # Included as part of the 'Image Resource Files' package available on the Install page of the User Guide.
    # It is not necessary to change this path unless you intend to use a non-standard symmetric template.
    T1w_brain_template_symmetric:

    # A reference symmetric brain template for resampling
    T1w_brain_template_symmetric_for_resample:

    # Included as part of the 'Image Resource Files' package available on the Install page of the User Guide.
    # It is not necessary to change this path unless you intend to use a non-standard symmetric template.
    T1w_template_symmetric:

    # A reference symmetric skull template for resampling
    T1w_template_symmetric_for_resample:

    # Included as part of the 'Image Resource Files' package available on the Install page of the User Guide.
    # It is not necessary to change this path unless you intend to use a non-standard symmetric template.
    dilated_symmetric_brain_mask:

    # A reference symmetric brain mask template for resampling
    dilated_symmetric_brain_mask_for_resample:

network_centrality:

  # Maximum amount of RAM (in GB) to be used when calculating Degree Centrality.
  # Calculating Eigenvector Centrality will require additional memory based on the size of the mask or number of ROI nodes.
  memory_allocation: 3.0

  # Full path to a NIFTI file describing the mask. Centrality will be calculated for all voxels within the mask.
  template_specification_file:
  eigenvector_centrality:

    # Enable/Disable eigenvector centrality by selecting the connectivity weights
    #   weight_options: ['Binarized', 'Weighted']
    # disable this type of centrality with:
    #   weight_options: []
    weight_options: [Binarized, Weighted]

  local_functional_connectivity_density:

    # Select the type of threshold used when creating the lFCD adjacency matrix.
    # options:
    #   'Significance threshold', 'Correlation threshold'
    correlation_threshold_option: Significance threshold

    # Based on the Threshold Type selected above, enter a Threshold Value.
    # P-value for Significance Threshold
    # Sparsity value for Sparsity Threshold
    # Pearson's r value for Correlation Threshold
    correlation_threshold: 0.001

# PACKAGE INTEGRATIONS
# --------------------
PyPEER:

  # Template-space eye mask
  eye_mask_path:<|MERGE_RESOLUTION|>--- conflicted
+++ resolved
@@ -6,12 +6,7 @@
 # http://fcp-indi.github.io for more info.
 #
 # Tip: This file can be edited manually with a text editor for quick modifications.
-<<<<<<< HEAD
-FROM: blank
-=======
-
 FROM: fmriprep-options
->>>>>>> 356dc30c
 
 pipeline_setup:
 
@@ -23,35 +18,10 @@
     # Quality control outputs
     quality_control:
 
-      # Generate quality control pages containing preprocessing and derivative outputs.
-      generate_quality_control_images: Off
-
       # Generate eXtensible Connectivity Pipeline-style quality control files
       generate_xcpqc_files: On
 
   system_config:
-
-    # Select Off if you intend to run CPAC on a single machine.
-    # If set to On, CPAC will attempt to submit jobs through the job scheduler / resource manager selected below.
-    on_grid:
-      SGE:
-
-        # SGE Parallel Environment to use when running CPAC.
-        # Only applies when you are running on a grid or compute cluster using SGE.
-        parallel_environment: cpac
-
-    # The maximum amount of memory each participant's workflow can allocate.
-    # Use this to place an upper bound of memory usage.
-    # - Warning: 'Memory Per Participant' multiplied by 'Number of Participants to Run Simultaneously'
-    #   must not be more than the total amount of RAM.
-    # - Conversely, using too little RAM can impede the speed of a pipeline run.
-    # - It is recommended that you set this to a value that when multiplied by
-    #   'Number of Participants to Run Simultaneously' is as much RAM you can safely allocate.
-    maximum_memory_per_participant: 3
-
-    # Full path to the FSL version to be used by CPAC.
-    # If you have specified an FSL path in your .bashrc file, this path will be set automatically.
-    FSLDIR: FSLDIR
 
     # Random seed used to fix the state of execution.
     # If unset, each process uses its own default.
@@ -60,369 +30,23 @@
     # If set to 'random', a random positive integer (up to 2147483647) will be generated and that seed will be used to seed each process that accepts a random seed.
     random_seed: 77742777
 
-    # Prior to running a pipeline C-PAC makes a rough estimate of a worst-case-scenario maximum concurrent memory usage with high-resoltion data, raising an exception describing the recommended minimum memory allocation for the given configuration.
-    # Turning this option off will allow pipelines to run without allocating the recommended minimum, allowing for more efficient runs at the risk of out-of-memory crashes (use at your own risk)
-    raise_insufficient: On
-
-    # A callback.log file from a previous run can be provided to estimate memory usage based on that run.
-    observed_usage:
-
-      # Path to callback log file with previously observed usage.
-      # Can be overridden with the commandline flag `--runtime_usage`.
-      callback_log:
-
-      # Percent. E.g., `buffer: 10` would estimate 1.1 * the observed memory usage from the callback log provided in "usage".
-      # Can be overridden with the commandline flag `--runtime_buffer`.
-      buffer: 10
-
-  Amazon-AWS:
-
-    # Enable server-side 256-AES encryption on data to the S3 bucket
-    s3_encryption: On
-
-# PREPROCESSING
-# -------------
-surface_analysis:
-
-  # Will run Freesurfer for surface-based analysis. Will output traditional Freesurfer derivatives.
-  # If you wish to employ Freesurfer outputs for brain masking or tissue segmentation in the voxel-based pipeline,
-  # select those 'Freesurfer-' labeled options further below in anatomical_preproc.
-  freesurfer:
-
-    # Add extra arguments to recon-all command
-    reconall_args:
-
-    # (Optional) Provide an already-existing FreeSurfer output directory to ingress already-computed surfaces
-    freesurfer_dir:
-
-  # Run ABCD-HCP post FreeSurfer and fMRISurface pipeline
-  post_freesurfer:
-    run: Off
-    subcortical_gray_labels: /opt/dcan-tools/pipeline/global/config/FreeSurferSubcorticalLabelTableLut.txt
-    freesurfer_labels: /opt/dcan-tools/pipeline/global/config/FreeSurferAllLut.txt
-    surf_atlas_dir: /opt/dcan-tools/pipeline/global/templates/standard_mesh_atlases
-    gray_ordinates_dir: /opt/dcan-tools/pipeline/global/templates/Greyordinates
-    gray_ordinates_res: 2
-    high_res_mesh: 164
-    low_res_mesh: 32
-    fmri_res: 2
-    smooth_fwhm: 2
-
-<<<<<<< HEAD
-anatomical_preproc:
-  run: On
-
-  # N4 bias field correction via ANTs
-  n4_bias_field_correction:
-
-    # this is a fork option
-    run: [On]
-
-  acpc_alignment:
-
-    # ACPC aligned template
-    T1w_ACPC_template:
-
-    # Choose a tool to crop the FOV in ACPC alignment.
-    # Using FSL's robustfov or flirt command.
-    # Default: robustfov for human data, flirt for monkey data.
-    FOV_crop: robustfov
-
-    # Run ACPC alignment on brain mask
-    # If the brain mask is in native space, turn it on
-    # If the brain mask is ACPC aligned, turn it off
-    align_brain_mask: Off
-    T2w_ACPC_template:
-    T2w_brain_ACPC_template:
-
-  brain_extraction:
-
-    # using: ['3dSkullStrip', 'BET', 'UNet', 'niworkflows-ants', 'FreeSurfer-ABCD', 'FreeSurfer-BET-Tight', 'FreeSurfer-BET-Loose']
-    # this is a fork option
-    using: [niworkflows-ants]
-    FSL-BET:
-
-      # Mask created along with skull stripping. It should be `On`, if selected functionalMasking :  ['Anatomical_Refined'] and `FSL` as skull-stripping method.
-      mask_boolean: Off
-
-    run: On
-    FreeSurfer-BET:
-
-      # Template to be used for FreeSurfer-BET brain extraction in CCS-options pipeline
-      T1w_brain_template_mask_ccs:
-
-  run_t2: Off
-
-  # Bias field correction based on square root of T1w * T2w
-  t1t2_bias_field_correction:
-    run: Off
-    BiasFieldSmoothingSigma: 5
-
-segmentation:
-
-  # Automatically segment anatomical images into white matter, gray matter,
-  # and CSF based on prior probability maps.
-  run: On
-  tissue_segmentation:
-
-    # option parameters
-    FSL-FAST:
-      thresholding:
-
-        # thresholding of the tissue segmentation probability maps
-        # options: 'Auto', 'Custom'
-        use: Custom
-
-      use_priors:
-
-        # Use template-space tissue priors to refine the binary tissue masks generated by segmentation.
-        run: Off
-
-        # Full path to a directory containing binarized prior probability maps.
-        # These maps are included as part of the 'Image Resource Files' package available on the Install page of the User Guide.
-        # It is not necessary to change this path unless you intend to use non-standard priors.
-        priors_path:
-
-    Template_Based:
-
-      # These masks should be in the same space of your registration template, e.g. if
-      # you choose 'EPI Template' , below tissue masks should also be EPI template tissue masks.
-      #
-      # Options: ['T1_Template', 'EPI_Template']
-      template_for_segmentation: []
-
-      # These masks are included as part of the 'Image Resource Files' package available
-      # on the Install page of the User Guide.
-      # Full path to a binarized White Matter mask.
-      WHITE:
-
-      # Full path to a binarized Gray Matter mask.
-      GRAY:
-
-      # Full path to a binarized CSF mask.
-      CSF:
-
-    ANTs_Prior_Based:
-
-      # Generate white matter, gray matter, CSF masks based on antsJointLabelFusion
-      # ANTs Prior-based Segmentation workflow that has shown optimal results for non-human primate data.
-      # The atlas image assumed to be used in ANTs Prior-based Segmentation.
-      template_brain_list:
-
-      # The atlas segmentation images.
-      # For performing ANTs Prior-based segmentation method
-      # the number of specified segmentations should be identical to the number of atlas brain image sets.
-      # eg.
-      # ANTs_prior_seg_template_brain_list :
-      #   - atlas1.nii.gz
-      #   - atlas2.nii.gz
-      # ANTs_prior_seg_template_segmentation_list:
-      #   - segmentation1.nii.gz
-      #   - segmentation1.nii.gz
-      template_segmentation_list:
-
-      # Label values corresponding to Gray Matter in multiatlas file
-      GM_label: []
-
-      # Label values corresponding to White Matter in multiatlas file
-      WM_label: []
-
-      # Label values corresponding to CSF/GM/WM in atlas file
-      # It is not necessary to change this values unless your CSF/GM/WM label values are different from Freesurfer Color Lookup Table.
-      # https://surfer.nmr.mgh.harvard.edu/fswiki/FsTutorial/AnatomicalROI/FreeSurferColorLUT
-      # Label values corresponding to CSF in multiatlas file
-      CSF_label: []
-
-    FreeSurfer:
-
-      # Use mri_binarize --erode option to erode segmentation masks
-      erode:
-
-      # Label values corresponding to CSF in FreeSurfer aseg segmentation file
-      CSF_label: []
-
-      # Label values corresponding to Gray Matter in FreeSurfer aseg segmentation file
-      GM_label: []
-
-      # Label values corresponding to White Matter in FreeSurfer aseg segmentation file
-      WM_label: []
-
 registration_workflows:
   anatomical_registration:
-    run: On
-
-    # The resolution to which anatomical images should be transformed during registration.
-    # This is the resolution at which processed anatomical files will be output.
-    resolution_for_anat: 1mm
-
-    # Register skull-on anatomical image to a template.
-    reg_with_skull: Off
-    registration:
-
-      # option parameters
-      ANTs:
-
-        # ANTs parameters for T1-template-based registration
-        T1_registration:
-          - collapse-output-transforms: 1
-          - dimensionality: 3
-          - initial-moving-transform:
-              initializationFeature: 0
-          - transforms:
-            - Rigid:
-                convergence:
-                  convergenceThreshold: 1e-06
-                  convergenceWindowSize: 20
-                  iteration: 100x100
-                gradientStep: 0.05
-                metric:
-                  metricWeight: 1
-                  numberOfBins: 32
-                  samplingPercentage: 0.25
-                  samplingStrategy: Regular
-                  type: MI
-                shrink-factors: 2x1
-                smoothing-sigmas: 2.0x1.0vox
-                use-histogram-matching: On
-            - Affine:
-                convergence:
-                  convergenceThreshold: 1e-06
-                  convergenceWindowSize: 20
-                  iteration: 100x100
-                gradientStep: 0.08
-                metric:
-                  metricWeight: 1
-                  numberOfBins: 32
-                  samplingPercentage: 0.25
-                  samplingStrategy: Regular
-                  type: MI
-                shrink-factors: 2x1
-                smoothing-sigmas: 1.0x0.0vox
-                use-histogram-matching: On
-            - SyN:
-                convergence:
-                  convergenceThreshold: 1e-06
-                  convergenceWindowSize: 10
-                  iteration: 100x70x50x20
-                gradientStep: 0.1
-                metric:
-                  metricWeight: 1
-                  radius: 4
-                  type: CC
-                shrink-factors: 8x4x2x1
-                smoothing-sigmas: 3.0x2.0x1.0x0.0vox
-                totalFieldVarianceInVoxelSpace: 0.0
-                updateFieldVarianceInVoxelSpace: 3.0
-                use-histogram-matching: On
-                winsorize-image-intensities:
-                  lowerQuantile: 0.005
-                  upperQuantile: 0.995
-
-      FSL-FNIRT:
-
-        # Reference mask for FSL registration.
-        ref_mask:
-
-        # The resolution to which anatomical images should be transformed during registration.
-        # This is the resolution at which processed anatomical files will be output.
-        # specifically for monkey pipeline
-        ref_resolution: 2mm
-
-        # Template to be used during registration.
-        # It is for monkey pipeline specifically.
-        FNIRT_T1w_brain_template:
-
-        # Template to be used during registration.
-        # It is for monkey pipeline specifically.
-        FNIRT_T1w_template:
-
-        # Reference mask with 2mm resolution to be used during FNIRT-based brain extraction in ABCD-options pipeline.
-        ref_mask_res-2:
-
-        # Template with 2mm resolution to be used during FNIRT-based brain extraction in ABCD-options pipeline.
-        T1w_template_res-2:
-
-    overwrite_transform:
-      run: Off
-
-      # Choose the tool to overwrite transform, currently only support 'FSL' to overwrite 'ANTs' transforms in ABCD-options pipeline.
-      # using: 'FSL'
-      using: FSL
+
+    # Template to be used during registration.
+    # It is not necessary to change this path unless you intend to use a non-standard template.
+    T1w_brain_template: /usr/share/fsl/5.0/data/standard/MNI152_T1_${resolution_for_anat}_brain.nii.gz
+
+    # Template to be used during registration.
+    # It is not necessary to change this path unless you intend to use a non-standard template.
+    T1w_template: /usr/share/fsl/5.0/data/standard/MNI152_T1_${resolution_for_anat}.nii.gz
+
+    # Template to be used during registration.
+    # It is not necessary to change this path unless you intend to use a non-standard template.
+    T1w_brain_template_mask: /usr/share/fsl/5.0/data/standard/MNI152_T1_${resolution_for_anat}_brain_mask.nii.gz
 
   functional_registration:
-    coregistration:
-
-      # functional (BOLD/EPI) registration to anatomical (structural/T1)
-      run: On
-      func_input_prep:
-
-        # Choose whether to use the mean of the functional/EPI as the input to functional-to-anatomical registration or one of the volumes from the functional 4D timeseries that you choose.
-        # input: ['Mean_Functional', 'Selected_Functional_Volume', 'fmriprep_reference']
-        input: [fmriprep_reference]
-
-        # Choose whether to use functional brain or skull as the input to functional-to-anatomical registration
-        reg_with_skull: Off
-
-      boundary_based_registration:
-
-        # this is a fork point
-        #   run: [On, Off] - this will run both and fork the pipeline
-        run: [On]
-
-        # reference for boundary based registration
-        # options: 'whole-head' or 'brain'
-        reference: brain
-
-        # choose which FAST map to generate BBR WM mask
-        # options: 'probability_map', 'partial_volume_map'
-        bbr_wm_map: partial_volume_map
-
-        # optional FAST arguments to generate BBR WM mask
-        bbr_wm_mask_args: -bin
-
-      # reference: 'brain' or 'restore-brain'
-      # In ABCD-options pipeline, 'restore-brain' is used as coregistration reference
-      reference: brain
-
-      # Choose FSL or ABCD as coregistration method
-      using: FSL
-
-      # Choose brain or whole-head as coregistration input
-      input: brain
-
-      # Choose coregistration interpolation
-      interpolation: trilinear
-
-      # Choose coregistration cost function
-      cost: corratio
-
-      # Choose coregistration degree of freedom
-      dof: 6
-
-      # Extra arguments for FSL flirt
-      arguments:
-
-    EPI_registration:
-      ANTs:
-
-        # EPI registration configuration - synonymous with T1_registration
-        # parameters under anatomical registration above
-        parameters:
-
-=======
-registration_workflows:
-  anatomical_registration:
-    T1w_brain_template: $FSLDIR/data/standard/MNI152_T1_${resolution_for_anat}_brain.nii.gz
-    T1w_brain_template_mask: $FSLDIR/data/standard/MNI152_T1_${resolution_for_anat}_brain_mask.nii.gz
-    T1w_template: $FSLDIR/data/standard/MNI152_T1_${resolution_for_anat}.nii.gz
-  functional_registration:
->>>>>>> 356dc30c
     func_registration_to_template:
-
-      # these options modify the application (to the functional data), not the calculation, of the
-      # T1-to-template and EPI-to-template transforms calculated earlier during registration
-      # apply the functional-to-template (T1 template) registration transform to the functional data
-      run: On
       output_resolution:
 
         # The resolution (in mm) to which the preprocessed, registered functional timeseries outputs are written into.
@@ -442,39 +66,23 @@
 
       target_template:
         T1_template:
-<<<<<<< HEAD
+
+          # Standard Skull Stripped Template. Used as a reference image for functional registration.
+          # This can be different than the template used as the reference/fixed for T1-to-template registration.
+          T1w_brain_template_funcreg: /usr/share/fsl/5.0/data/standard/MNI152_T1_${func_resolution}_brain.nii.gz
+
+          # Standard Anatomical Brain Image with Skull.
+          # This can be different than the template used as the reference/fixed for T1-to-template registration.
+          T1w_template_funcreg: /usr/share/fsl/5.0/data/standard/MNI152_T1_${func_resolution}.nii.gz
+
+          # Template to be used during registration.
+          # It is not necessary to change this path unless you intend to use a non-standard template.
+          T1w_brain_template_mask_funcreg: /usr/share/fsl/5.0/data/standard/MNI152_T1_${func_resolution}_brain_mask.nii.gz
 
           # a standard template for resampling if using float resolution
-          T1w_template_for_resample:
-
-        EPI_template:
-
-          # EPI template for direct functional-to-template registration
-          # (bypassing coregistration and the anatomical-to-template transforms)
-          EPI_template_funcreg:
-
-          # a standard template for resampling if using float resolution
-          EPI_template_for_resample:
-
-      # apply the functional-to-template (EPI template) registration transform to the functional data
-      run_EPI: Off
-      apply_transform:
-
-        # options: 'default', 'abcd', 'single_step_resampling_from_stc', 'dcan_nhp'
-        # 'default': apply func-to-anat and anat-to-template transforms on motion corrected functional image.
-        # 'abcd': apply motion correction, func-to-anat and anat-to-template transforms on each of raw functional volume using FSL applywarp based on ABCD-HCP pipeline.
-        # 'single_step_resampling_from_stc': apply motion correction, func-to-anat and anat-to-template transforms on each of slice-time-corrected functional volume using ANTs antsApplyTransform based on fMRIPrep pipeline.
-        #   - if 'single_step_resampling_from_stc', 'template' is the only valid option for ``nuisance_corrections: 2-nuisance_regression: space``
-        using: single_step_resampling_from_stc
-=======
-          T1w_brain_template_funcreg: $FSLDIR/data/standard/MNI152_T1_${func_resolution}_brain.nii.gz
-          T1w_brain_template_mask_funcreg: $FSLDIR/data/standard/MNI152_T1_${func_resolution}_brain_mask.nii.gz
-          T1w_template_for_resample: $FSLDIR/data/standard/MNI152_T1_${func_resolution}_brain.nii.gz
-          T1w_template_funcreg: $FSLDIR/data/standard/MNI152_T1_${func_resolution}.nii.gz
->>>>>>> 356dc30c
+          T1w_template_for_resample: /usr/share/fsl/5.0/data/standard/MNI152_T1_${func_resolution}_brain.nii.gz
 
 functional_preproc:
-  run: On
   truncation:
 
     # First timepoint to include in analysis.
@@ -490,135 +98,21 @@
     #   run: [On, Off] - this will run both and fork the pipeline
     run: [On]
 
-  slice_timing_correction:
-
-    # Interpolate voxel time courses so they are sampled at the same time points.
-    # this is a fork point
-    #   run: [On, Off] - this will run both and fork the pipeline
-    run: [On]
-
-    # use specified slice time pattern rather than one in header
-    tpattern:
-
-    # align each slice to given time offset
-    # The default alignment time is the average of the 'tpattern' values (either from the dataset header or from the tpattern option).
-    tzero:
-
-<<<<<<< HEAD
-  motion_estimates_and_correction:
-    motion_estimates:
-
-      # calculate motion statistics BEFORE slice-timing correction
-      calculate_motion_first: On
-
-    motion_correction:
-
-      # Choose motion correction reference. Options: mean, median, selected_volume, fmriprep_reference
-      motion_correction_reference: [fmriprep_reference]
-
-    run: On
-
-=======
->>>>>>> 356dc30c
   distortion_correction:
-
-    # this is a fork point
-    #   run: [On, Off] - this will run both and fork the pipeline
-    run: [On]
 
     # using: ['PhaseDiff', 'Blip', 'Blip-FSL-TOPUP']
     #   PhaseDiff - Perform field map correction using a single phase difference image, a subtraction of the two phase images from each echo. Default scanner for this method is SIEMENS.
     #   Blip - Uses AFNI 3dQWarp to calculate the distortion unwarp for EPI field maps of opposite/same phase encoding direction.
     #   Blip-FSL-TOPUP - Uses FSL TOPUP to calculate the distortion unwarp for EPI field maps of opposite/same phase encoding direction.
     using: [PhaseDiff, Blip-FSL-TOPUP]
-    Blip-FSL-TOPUP:
-
-      # (approximate) resolution (in mm) of warp basis for the different sub-sampling levels, default 10
-      warpres: 10
-
-      # sub-sampling scheme, default 1
-      subsamp: 1
-
-      # FWHM (in mm) of gaussian smoothing kernel, default 8
-      fwhm: 8
-
-      # Max # of non-linear iterations, default 5
-      miter: 5
-
-      # Weight of regularisation, default depending on --ssqlambda and --regmod switches. See user documentation.
-      lambda: 1
-
-      # If set (=1), lambda is weighted by current ssq, default 1
-      ssqlambda: 1
-
-      # Model for regularisation of warp-field [membrane_energy bending_energy], default bending_energy
-      regmod: bending_energy
-
-      # Estimate movements if set, default 1 (true)
-      estmov: 1
-
-      # Minimisation method 0=Levenberg-Marquardt, 1=Scaled Conjugate Gradient, default 0 (LM)
-      minmet: 0
-
-      # Order of spline, 2->Qadratic spline, 3->Cubic spline. Default=3
-      splineorder: 3
-
-      # Precision for representing Hessian, double or float. Default double
-      numprec: double
-
-      # Image interpolation model, linear or spline. Default spline
-      interp: spline
-
-      # If set (=1), the images are individually scaled to a common mean, default 0 (false)
-      scale: 0
-
-      # If set (=1), the calculations are done in a different grid, default 1 (true)
-      regrid: 1
 
   func_masking:
-
-    # using: ['AFNI', 'FSL', 'FSL_AFNI', 'Anatomical_Refined', 'Anatomical_Based', 'Anatomical_Resampled', 'CCS_Anatomical_Refined']
-    # FSL_AFNI: fMRIPrep-style BOLD mask. Ref: https://github.com/nipreps/niworkflows/blob/a221f612/niworkflows/func/util.py#L246-L514
-    # Anatomical_Refined: 1. binarize anat mask, in case it is not a binary mask. 2. fill holes of anat mask 3. init_bold_mask : input raw func → dilate init func brain mask 4. refined_bold_mask : input motion corrected func → dilate anatomical mask 5. get final func mask
-    # Anatomical_Based: Generate the BOLD mask by basing it off of the anatomical brain mask. Adapted from DCAN Lab's BOLD mask method from the ABCD pipeline.
-    # Anatomical_Resampled: Resample anatomical brain mask in standard space to get BOLD brain mask in standard space. Adapted from DCAN Lab's BOLD mask method from the ABCD pipeline. ("Create fMRI resolution standard space files for T1w image, wmparc, and brain mask […] don't use FLIRT to do spline interpolation with -applyisoxfm for the 2mm and 1mm cases because it doesn't know the peculiarities of the MNI template FOVs")
-    # CCS_Anatomical_Refined: Generate the BOLD mask by basing it off of the anatomical brain. Adapted from the BOLD mask method from the CCS pipeline.
-    # this is a fork point
-    using: [FSL_AFNI]
-    FSL-BET:
-
-      # Set an intensity threshold to improve skull stripping performances of FSL BET on rodent scans.
-      functional_mean_thr:
-        run: Off
-        threshold_value: 98
-
-      # Bias correct the functional mean image to improve skull stripping performances of FSL BET on rodent scans
-      functional_mean_bias_correction: Off
-
     FSL_AFNI:
-      bold_ref: /code/CPAC/resources/templates/tpl-MNI152NLin2009cAsym_res-02_desc-fMRIPrep_boldref.nii.gz
       brain_mask: /usr/share/fsl/5.0/data/standard/MNI152_T1_${resolution_for_anat}_brain_mask.nii.gz
       brain_probseg: /usr/share/fsl/5.0/data/standard/MNI152_T1_${resolution_for_anat}_brain_mask.nii.gz
 
-    # Apply functional mask in native space
-    apply_func_mask_in_native_space: On
-
-  generate_func_mean:
-
-    # Generate mean functional image
-    run: On
-
-  normalize_func:
-
-    # Normalize functional image
-    run: Off
-
 nuisance_corrections:
   2-nuisance_regression:
-
-    # this is a fork point
-    #   run: [On, Off] - this will run both and fork the pipeline
-    run: [On]
 
     # Select which nuisance signal corrections to apply
     Regressors:
@@ -680,60 +174,19 @@
           include_squared: On
           summary: Mean
 
-    # Standard Lateral Ventricles Binary Mask
-    # used in CSF mask refinement for CSF signal-related regressions
-    lateral_ventricles_mask:
-
     # Process and refine masks used to produce regressors and time series for
     # regression.
     regressor_masks:
-      erode_anatomical_brain_mask:
-
-        # Erode binarized anatomical brain mask. If choosing True, please also set regressor_masks['erode_csf']['run']: True; anatomical_preproc['brain_extraction']['using']: niworkflows-ants.
-        run: On
-
-        # Erode brain mask in millimeters, default for brain mask is 30 mm
-        # Brain erosion default is using millimeters.
-        brain_mask_erosion_mm: 30
-
       erode_csf:
-
-        # Erode binarized csf tissue mask.
-        run: On
 
         # Target volume ratio, if using erosion.
         # Default proportion is None for cerebrospinal fluid mask.
         # If using erosion, using both proportion and millimeters is not recommended.
         csf_erosion_prop: 0.9
 
-      erode_wm:
-
-        # Erode WM binarized tissue mask.
-        run: On
-
-<<<<<<< HEAD
-        # Target volume ratio, if using erosion.
-        # Default proportion is 0.6 for white matter mask.
-        # If using erosion, using both proportion and millimeters is not recommended.
-        # White matter erosion default is using proportion erosion method when use erosion for white matter.
-        wm_erosion_prop: 0.6
-
-      erode_gm:
-
-        # Target volume ratio, if using erosion.
-        # If using erosion, using both proportion and millimeters is not recommended.
-        gm_erosion_prop: 0.6
-
-    # this is a fork point
-    # Run nuisance regression in native or template space
-    #   - If set to [native, template], the number of outputs will be double what it would be if only one space were chosen. Nuisance regression will only be run once per fork.
-    #   - If set to template, will use the brain mask configured in
-    #     ``functional_preproc: func_masking: FSL_AFNI: brain_mask``
-    #   - If ``registration_workflows: functional_registration: func_registration_to_template: apply_trasnform: using: single_step_resampling_from_stc``, this must only be set to template
-    space: [template]
-
-    # switch to Off if nuisance regression is off and you don't want to write out the regressors
-    create_regressors: On
+        # Erode cerebrospinal fluid mask in millimeters, default for cerebrospinal fluid is 30mm
+        # Cerebrospinal fluid erosion default is using millimeters.
+        csf_mask_erosion_mm:
 
 # OUTPUTS AND DERIVATIVES
 # -----------------------
@@ -766,8 +219,6 @@
     #     ['z-scored', 'raw']
     output: [z-scored, raw]
 
-=======
->>>>>>> 356dc30c
 timeseries_extraction:
   run: On
 
@@ -810,64 +261,4 @@
 
   # ReHo
   # Calculate Regional Homogeneity (ReHo) for all voxels.
-  run: On
-
-voxel_mirrored_homotopic_connectivity:
-  symmetric_registration:
-
-    # Included as part of the 'Image Resource Files' package available on the Install page of the User Guide.
-    # It is not necessary to change this path unless you intend to use a non-standard symmetric template.
-    T1w_brain_template_symmetric:
-
-    # A reference symmetric brain template for resampling
-    T1w_brain_template_symmetric_for_resample:
-
-    # Included as part of the 'Image Resource Files' package available on the Install page of the User Guide.
-    # It is not necessary to change this path unless you intend to use a non-standard symmetric template.
-    T1w_template_symmetric:
-
-    # A reference symmetric skull template for resampling
-    T1w_template_symmetric_for_resample:
-
-    # Included as part of the 'Image Resource Files' package available on the Install page of the User Guide.
-    # It is not necessary to change this path unless you intend to use a non-standard symmetric template.
-    dilated_symmetric_brain_mask:
-
-    # A reference symmetric brain mask template for resampling
-    dilated_symmetric_brain_mask_for_resample:
-
-network_centrality:
-
-  # Maximum amount of RAM (in GB) to be used when calculating Degree Centrality.
-  # Calculating Eigenvector Centrality will require additional memory based on the size of the mask or number of ROI nodes.
-  memory_allocation: 3.0
-
-  # Full path to a NIFTI file describing the mask. Centrality will be calculated for all voxels within the mask.
-  template_specification_file:
-  eigenvector_centrality:
-
-    # Enable/Disable eigenvector centrality by selecting the connectivity weights
-    #   weight_options: ['Binarized', 'Weighted']
-    # disable this type of centrality with:
-    #   weight_options: []
-    weight_options: [Binarized, Weighted]
-
-  local_functional_connectivity_density:
-
-    # Select the type of threshold used when creating the lFCD adjacency matrix.
-    # options:
-    #   'Significance threshold', 'Correlation threshold'
-    correlation_threshold_option: Significance threshold
-
-    # Based on the Threshold Type selected above, enter a Threshold Value.
-    # P-value for Significance Threshold
-    # Sparsity value for Sparsity Threshold
-    # Pearson's r value for Correlation Threshold
-    correlation_threshold: 0.001
-
-# PACKAGE INTEGRATIONS
-# --------------------
-PyPEER:
-
-  # Template-space eye mask
-  eye_mask_path:+  run: On