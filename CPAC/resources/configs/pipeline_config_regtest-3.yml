%YAML 1.1
---
# CPAC Pipeline Configuration YAML file
<<<<<<< HEAD
# Version 1.8.0.dev
=======
# Version 1.7.2
>>>>>>> 55ae58c0
#
# http://fcp-indi.github.io for more info.
#
# Tip: This file can be edited manually with a text editor for quick modifications.

FROM: default


pipeline_setup: 

  # Name for this pipeline configuration - useful for identification.
  pipeline_name: regtest-3

  output_directory: 

    # Include extra versions and intermediate steps of functional preprocessing in the output directory.
    write_func_outputs: On

    # Include extra outputs in the output directory that may be of interest when more information is needed.
    write_debugging_outputs: On

  working_directory: 

    # Deletes the contents of the Working Directory after running.
    # This saves disk space, but any additional preprocessing or analysis will have to be completely re-run.
    remove_working_dir: Off

  log_directory: 

    path: /output

  system_config: 

    # Select Off if you intend to run CPAC on a single machine.
    # If set to On, CPAC will attempt to submit jobs through the job scheduler / resource manager selected below.
    on_grid: 

      SGE: 

        # SGE Parallel Environment to use when running CPAC.
        # Only applies when you are running on a grid or compute cluster using SGE.
        parallel_environment: cpac

    # The maximum amount of memory each participant's workflow can allocate.
    # Use this to place an upper bound of memory usage.
    # - Warning: 'Memory Per Participant' multiplied by 'Number of Participants to Run Simultaneously'
    #   must not be more than the total amount of RAM.
    # - Conversely, using too little RAM can impede the speed of a pipeline run.
    # - It is recommended that you set this to a value that when multiplied by
    #   'Number of Participants to Run Simultaneously' is as much RAM you can safely allocate.
    maximum_memory_per_participant: 3

    # The maximum amount of cores (on a single machine) or slots on a node (on a cluster/grid)
    # to allocate per participant.
    # - Setting this above 1 will parallelize each participant's workflow where possible.
    #   If you wish to dedicate multiple cores to ANTS-based anatomical registration (below),
    #   this value must be equal or higher than the amount of cores provided to ANTS.
    # - The maximum number of cores your run can possibly employ will be this setting multiplied
    #   by the number of participants set to run in parallel (the 'Number of Participants to Run
    #   Simultaneously' setting).
    max_cores_per_participant: 3

    # The number of cores to allocate to ANTS-based anatomical registration per participant.
    # - Multiple cores can greatly speed up this preprocessing step.
    # - This number cannot be greater than the number of cores per participant.
    num_ants_threads: 3

    # The number of participant workflows to run at the same time.
    # - The maximum number of cores your run can possibly employ will be this setting
    #   multiplied by the number of cores dedicated to each participant (the 'Maximum Number of Cores Per Participant' setting).
    num_participants_at_once: 15

anatomical_preproc: 

  # Non-local means filtering via ANTs DenoiseImage
  non_local_means_filtering: On

  # N4 bias field correction via ANTs
  n4_bias_field_correction: On

  brain_extraction: 

    # using: ['3dSkullStrip', 'BET', 'UNet', 'niworkflows-ants']
    # this is a fork option
    using: [niworkflows-ants]

    FSL-BET: 

      # Mask created along with skull stripping. It should be `On`, if selected functionalMasking :  ['Anatomical_Refined'] and `FSL` as skull-stripping method.
      mask_boolean: Off

segmentation: 

  tissue_segmentation: 

    # option parameters
    FSL-FAST: 

      use_priors: 

        # Full path to a directory containing binarized prior probability maps.
        # These maps are included as part of the 'Image Resource Files' package available on the Install page of the User Guide.
        # It is not necessary to change this path unless you intend to use non-standard priors.
        priors_path: $FSLDIR/data/standard/tissuepriors/2mm

    Template_Based: 

      # These masks should be in the same space of your registration template, e.g. if
      # you choose 'EPI Template' , below tissue masks should also be EPI template tissue masks.
      #
      # Options: ['T1_Template', 'EPI_Template']
      template_for_segmentation: []

      # These masks are included as part of the 'Image Resource Files' package available
      # on the Install page of the User Guide.

      # Full path to a binarized White Matter mask.
      WHITE: $FSLDIR/data/standard/tissuepriors/2mm/avg152T1_white_bin.nii.gz

      # Full path to a binarized Gray Matter mask.
      GRAY: $FSLDIR/data/standard/tissuepriors/2mm/avg152T1_gray_bin.nii.gz

      # Full path to a binarized CSF mask.
      CSF: $FSLDIR/data/standard/tissuepriors/2mm/avg152T1_csf_bin.nii.gz

registration_workflows: 

  anatomical_registration: 

    # Register skull-on anatomical image to a template.
    reg_with_skull: Off

  functional_registration: 

    EPI_registration: 

      ANTs: 

        # EPI registration configuration - synonymous with T1_registration
        # parameters under anatomical registration above
        parameters: 

    func_registration_to_template: 

      output_resolution: 

        # The resolution (in mm) to which the registered derivative outputs are written into.
        # NOTE:
        #   this is for the single-volume functional-space outputs (i.e. derivatives)
        #   thus, a higher resolution may not result in a large increase in RAM needs as above
        func_derivative_outputs: 2mm

functional_preproc: 

  truncation: 

    # First timepoint to include in analysis.
    # Default is 0 (beginning of timeseries).
    # First timepoint selection in the scan parameters in the data configuration file, if present, will over-ride this selection.
    # Note: the selection here applies to all scans of all participants.
    start_tr: 5

    # Last timepoint to include in analysis.
    # Default is None or End (end of timeseries).
    # Last timepoint selection in the scan parameters in the data configuration file, if present, will over-ride this selection.
    # Note: the selection here applies to all scans of all participants.
    stop_tr: 100

  despiking: 

    # Run AFNI 3dDespike
    # this is a fork point
    #   run: [On, Off] - this will run both and fork the pipeline
    run: [On]

  motion_estimates_and_correction: 

    # calculate motion statistics BEFORE slice-timing correction
    calculate_motion_first: On

    motion_correction: 

      # using: ['3dvolreg', 'mcflirt']
      # this is a fork point
      using: [mcflirt]

      # option parameters
      AFNI-3dvolreg: 

        # This option is useful when aligning high-resolution datasets that may need more alignment than a few voxels.
        functional_volreg_twopass: Off

      # Choose motion correction reference. Options: mean, median, selected volume
      motion_correction_reference: [median]

  func_masking: 

    # using: ['AFNI', 'FSL', 'FSL_AFNI', 'Anatomical_Refined', 'Anatomical_Based']
    # this is a fork point
    using: [FSL_AFNI]

nuisance_corrections: 

  1-ICA-AROMA: 

    # this is a fork point
    #   run: [On, Off] - this will run both and fork the pipeline
    run: [On, Off]

  2-nuisance_regression: 

    # Select which nuisance signal corrections to apply
    Regressors: 
      - Bandpass:
          bottom_frequency: 0.01
          top_frequency: 0.1
        CerebrospinalFluid:
          extraction_resolution: 2
          summary: Mean
        Motion:
          include_delayed: On
          include_delayed_squared: On
          include_squared: On
        Name: Regressor-1
        PolyOrt:
          degree: 1
        aCompCor:
          extraction_resolution: 2
          summary:
            components: 5
            method: DetrendPC
          tissues:
          - WhiteMatter
          - CerebrospinalFluid
      - CerebrospinalFluid:
          erode_mask: On
          extraction_resolution: 2
          summary: Mean
        GlobalSignal:
          summary: Mean
        Motion:
          include_delayed: On
          include_delayed_squared: Off
          include_squared: On
        Name: Regressor-2
        aCompCor:
          extraction_resolution: 2
          summary:
            components: 5
            method: DetrendPC
          tissues:
          - CerebrospinalFluid
      - Censor:
          method: Kill
          number_of_previous_trs_to_censor: 1
          number_of_subsequent_trs_to_censor: 1
          thresholds:
          - type: FD_P
            value: 0.3
        Motion:
          include_delayed: On
          include_delayed_squared: Off
          include_squared: Off
        Name: Regressor-3

    # Whether to run frequency filtering before or after nuisance regression.
    # Options: 'After' or 'Before'
    bandpass_filtering_order: Before

# OUTPUTS AND DERIVATIVES
# -----------------------
post_processing: 

  spatial_smoothing: 

    # Tool to use for smoothing.
    # 'FSL' for FSL MultiImageMaths for FWHM provided
    # 'AFNI' for AFNI 3dBlurToFWHM for FWHM provided
    smoothing_method: [AFNI]

timeseries_extraction: 

  # Enter paths to region-of-interest (ROI) NIFTI files (.nii or .nii.gz) to be used for time-series extraction, and then select which types of analyses to run.
  # Denote which analyses to run for each ROI path by listing the names below. For example, if you wish to run Avg and SpatialReg, you would enter: '/path/to/ROI.nii.gz': Avg, SpatialReg
  # available analyses:
  #   /path/to/atlas.nii.gz: Avg, Voxel, SpatialReg, PearsonCorr, PartialCorr
  tse_roi_paths: 
    s3://fcp-indi/resources/cpac/resources/rois_2mm.nii.gz: Avg, Voxel, SpatialReg

seed_based_correlation_analysis: 

  # Enter paths to region-of-interest (ROI) NIFTI files (.nii or .nii.gz) to be used for seed-based correlation analysis, and then select which types of analyses to run.
  # Denote which analyses to run for each ROI path by listing the names below. For example, if you wish to run Avg and MultReg, you would enter: '/path/to/ROI.nii.gz': Avg, MultReg
  # available analyses:
  #   /path/to/atlas.nii.gz: Avg, DualReg, MultReg
  sca_roi_paths: 
    s3://fcp-indi/resources/cpac/resources/rois_2mm.nii.gz: Avg, MultReg
    /cpac_templates/PNAS_Smith09_rsn10.nii.gz: DualReg

voxel_mirrored_homotopic_connectivity: 

  symmetric_registration: 

    # Included as part of the 'Image Resource Files' package available on the Install page of the User Guide.
    # It is not necessary to change this path unless you intend to use a non-standard symmetric template.
    T1w_brain_template_symmetric: $FSLDIR/data/standard/MNI152_T1_${resolution_for_anat}_brain_symmetric.nii.gz

    # Included as part of the 'Image Resource Files' package available on the Install page of the User Guide.
    # It is not necessary to change this path unless you intend to use a non-standard symmetric template.
    T1w_template_symmetric: $FSLDIR/data/standard/MNI152_T1_${resolution_for_anat}_symmetric.nii.gz

    # Included as part of the 'Image Resource Files' package available on the Install page of the User Guide.
    # It is not necessary to change this path unless you intend to use a non-standard symmetric template.
    dilated_symmetric_brain_mask: $FSLDIR/data/standard/MNI152_T1_${resolution_for_anat}_brain_mask_symmetric_dil.nii.gz

network_centrality: 

  # Maximum amount of RAM (in GB) to be used when calculating Degree Centrality.
  # Calculating Eigenvector Centrality will require additional memory based on the size of the mask or number of ROI nodes.
  memory_allocation: 3.0

  # Full path to a NIFTI file describing the mask. Centrality will be calculated for all voxels within the mask.
  template_specification_file: s3://fcp-indi/resources/cpac/resources/mask-thr50-3mm.nii.gz

  eigenvector_centrality: 

    # Enable/Disable eigenvector centrality by selecting the connectivity weights
    #   weight_options: ['Binarized', 'Weighted']
    # disable this type of centrality with:
    #   weight_options: []
    weight_options: [Binarized, Weighted]

  local_functional_connectivity_density: 

    # Select the type of threshold used when creating the lFCD adjacency matrix.
    # options:
    #   'Significance threshold', 'Correlation threshold'
    correlation_threshold_option: Significance threshold

    # Based on the Threshold Type selected above, enter a Threshold Value.
    # P-value for Significance Threshold
    # Sparsity value for Sparsity Threshold
    # Pearson's r value for Correlation Threshold
    correlation_threshold: 0.001

# PACKAGE INTEGRATIONS
# --------------------
PyPEER: 

  # Template-space eye mask
  eye_mask_path: $FSLDIR/data/standard/MNI152_T1_${func_resolution}_eye_mask.nii.gz<|MERGE_RESOLUTION|>--- conflicted
+++ resolved
@@ -1,11 +1,7 @@
 %YAML 1.1
 ---
 # CPAC Pipeline Configuration YAML file
-<<<<<<< HEAD
-# Version 1.8.0.dev
-=======
-# Version 1.7.2
->>>>>>> 55ae58c0
+# Version 1.8.0
 #
 # http://fcp-indi.github.io for more info.
 #
