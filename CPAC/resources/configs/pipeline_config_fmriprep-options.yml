--- conflicted
+++ resolved
@@ -1,11 +1,7 @@
 %YAML 1.1
 ---
 # CPAC Pipeline Configuration YAML file
-<<<<<<< HEAD
 # Version 1.8.5.dev
-=======
-# Version 1.8.4
->>>>>>> 9586d714
 #
 # http://fcp-indi.github.io for more info.
 #
@@ -297,11 +293,11 @@
 
       apply_transform:
 
-        # options: 'default', 'abcd', 'single_step_resampling_from_stc'
+        # options: 'default', 'abcd', 'single_step_resampling'
         # 'default': apply func-to-anat and anat-to-template transforms on motion corrected functional image.
         # 'abcd': apply motion correction, func-to-anat and anat-to-template transforms on each of raw functional volume using FSL applywarp based on ABCD-HCP pipeline.
-        # 'single_step_resampling_from_stc': apply motion correction, func-to-anat and anat-to-template transforms on each of raw functional volume using ANTs antsApplyTransform based on fMRIPrep pipeline.
-        using: 'single_step_resampling_from_stc'
+        # 'single_step_resampling': apply motion correction, func-to-anat and anat-to-template transforms on each of raw functional volume using ANTs antsApplyTransform based on fMRIPrep pipeline.
+        using: 'single_step_resampling'
 
 functional_preproc: 
   motion_estimates_and_correction: 
@@ -342,9 +338,6 @@
     # this is a fork point
     #   run: [On, Off] - this will run both and fork the pipeline
     run: [Off]
-
-    # run nuisance regression in BOLD or template space
-    space: template
 
     # switch to Off if nuisance regression is off and you don't want to write out the regressors
     create_regressors: On
