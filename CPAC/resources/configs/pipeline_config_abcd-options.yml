%YAML 1.1
---
# CPAC Pipeline Configuration YAML file
<<<<<<< HEAD
# Version 1.8.3.dev
=======
# Version 1.8.4.dev
>>>>>>> 4c08f7c0
#
# http://fcp-indi.github.io for more info.
#
# Tip: This file can be edited manually with a text editor for quick modifications.

FROM: default


pipeline_setup: 

  # Name for this pipeline configuration - useful for identification.
  pipeline_name: cpac_abcd-options

  output_directory: 

    # Directory where C-PAC should write out processed data, logs, and crash reports.
    # - If running in a container (Singularity/Docker), you can simply set this to an arbitrary
    #   name like '/output', and then map (-B/-v) your desired output directory to that label.
    # - If running outside a container, this should be a full path to a directory.
    path: /outputs/output

    quality_control:
      # Generate quality control pages containing preprocessing and derivative outputs.
      generate_quality_control_images: Off

  working_directory: 

    # Directory where C-PAC should store temporary and intermediate files.
    # - This directory must be saved if you wish to re-run your pipeline from where you left off (if not completed).
    # - NOTE: As it stores all intermediate files, this directory can grow to become very
    #   large, especially for data with a large amount of TRs.
    # - If running in a container (Singularity/Docker), you can simply set this to an arbitrary
    #   name like '/work', and then map (-B/-v) your desired output directory to that label.
    # - If running outside a container, this should be a full path to a directory.
    # - This can be written to '/tmp' if you do not intend to save your working directory.
    path: /outputs/working

  log_directory: 

    path: /outputs/log

  system_config: 

    # The maximum amount of memory each participant's workflow can allocate.
    # Use this to place an upper bound of memory usage.
    # - Warning: 'Memory Per Participant' multiplied by 'Number of Participants to Run Simultaneously'
    #   must not be more than the total amount of RAM.
    # - Conversely, using too little RAM can impede the speed of a pipeline run.
    # - It is recommended that you set this to a value that when multiplied by
    #   'Number of Participants to Run Simultaneously' is as much RAM you can safely allocate.
    maximum_memory_per_participant: 10.0

surface_analysis:

  # Will run Freesurfer for surface-based analysis. Will output traditional Freesurfer derivatives.
  # If you wish to employ Freesurfer outputs for brain masking or tissue segmentation in the voxel-based pipeline,
  # select those 'Freesurfer-' labeled options further below in anatomical_preproc.
  freesurfer: 

    run: On

  # Run ABCD-HCP post FreeSurfer and fMRISurface pipeline
  post_freesurfer: 

    run: On

anatomical_preproc: 

  # Non-local means filtering via ANTs DenoiseImage
  non_local_means_filtering:

    # this is a fork option
    run: [On]

    # options: 'Gaussian' or 'Rician'
    noise_model: 'Rician'

  # N4 bias field correction via ANTs
  n4_bias_field_correction:

    # this is a fork option
    run: [On]

    # An integer to resample the input image to save computation time. Shrink factors <= 4 are commonly used.
    shrink_factor: 4

  acpc_alignment: 

    run: On

    # Run ACPC alignment before non-local means filtering or N4 bias
    # correction
    run_before_preproc: False

    # ACPC aligned template
    T1w_ACPC_template: /opt/dcan-tools/pipeline/global/templates/MNI152_T1_1mm.nii.gz

  brain_extraction: 

    # using: ['3dSkullStrip', 'BET', 'UNet', 'niworkflows-ants', 'FreeSurfer-ABCD']
    # this is a fork option
    using: [FreeSurfer-ABCD]

registration_workflows: 

  anatomical_registration: 

    # The resolution to which anatomical images should be transformed during registration.
    # This is the resolution at which processed anatomical files will be output.
    resolution_for_anat: 1mm

    # Template to be used during registration.
    # It is not necessary to change this path unless you intend to use a non-standard template.
    T1w_brain_template: /opt/dcan-tools/pipeline/global/templates/MNI152_T1_${resolution_for_anat}_brain.nii.gz

    # Template to be used during registration.
    # It is not necessary to change this path unless you intend to use a non-standard template.
    T1w_brain_template_mask: /opt/dcan-tools/pipeline/global/templates/MNI152_T1_${resolution_for_anat}_brain_mask.nii.gz

    # Register skull-on anatomical image to a template.
    reg_with_skull: True

    registration: 

      # option parameters
      ANTs: 

        # ANTs parameters for T1-template-based registration
        T1_registration: 
          - verbose: 1
          - float: 0
          - collapse-output-transforms: 0
          - dimensionality: 3
          - winsorize-image-intensities:
              lowerQuantile: 0.005
              upperQuantile: 0.995
          - initial-moving-transform:
              initializationFeature: 1
          - transforms:
            - Rigid:
                convergence:
                  convergenceThreshold: 1e-6
                  convergenceWindowSize: 10
                  iteration: 1000x500x250x100
                gradientStep: 0.1
                masks: Off
                metric:
                  metricWeight: 1
                  numberOfBins: 32
                  samplingPercentage: 0.25
                  samplingStrategy: Regular
                  type: MI
                shrink-factors: 8x4x2x1
                smoothing-sigmas: 3.0x2.0x1.0x0.0
                use-histogram-matching: Off
            - Affine:
                convergence:
                  convergenceThreshold: 1e-6
                  convergenceWindowSize: 10
                  iteration: 1000x500x250x100
                gradientStep: 0.1
                masks: Off
                metric:
                  metricWeight: 1
                  numberOfBins: 32
                  samplingPercentage: 0.25
                  samplingStrategy: Regular
                  type: MI
                shrink-factors: 8x4x2x1
                smoothing-sigmas: 3.0x2.0x1.0x0.0
                use-histogram-matching: Off
            - SyN:
                convergence:
                  convergenceThreshold: 1e-6
                  convergenceWindowSize: 10
                  iteration: 100x70x50x20
                gradientStep: 0.1
                masks: On
                metric:
                  metricWeight: 1
                  radius: 4
                  type: CC
                shrink-factors: 8x4x2x1
                smoothing-sigmas: 3.0x2.0x1.0x0.0
                totalFieldVarianceInVoxelSpace: 0.0
                updateFieldVarianceInVoxelSpace: 3.0
                use-histogram-matching: Off

        # Interpolation method for writing out transformed anatomical images.
        # Possible values: Linear, BSpline, LanczosWindowedSinc
        interpolation: Linear

      FSL-FNIRT:

        # Configuration file to be used by FSL to set FNIRT parameters.
        # It is not necessary to change this path unless you intend to use custom FNIRT parameters or a non-standard template.
        fnirt_config: T1_2_MNI152_2mm

        # Reference mask with 2mm resolution to be used during FNIRT-based brain extraction in ABCD-options pipeline.
        ref_mask_res-2: /opt/dcan-tools/pipeline/global/templates/MNI152_T1_2mm_brain_mask_dil.nii.gz

        # Template with 2mm resolution to be used during FNIRT-based brain extraction in ABCD-options pipeline.
        T1w_template_res-2: /opt/dcan-tools/pipeline/global/templates/MNI152_T1_2mm.nii.gz

    overwrite_transform:

      run: On

      # Choose the tool to overwrite transform, currently only support 'FSL' to overwrite 'ANTs' transforms in ABCD-options pipeline.
      # using: 'FSL'
      using: FSL

  functional_registration: 

    coregistration: 

      # reference: 'brain' or 'restore-brain'
      # In ABCD-options pipeline, 'restore-brain' is used as coregistration reference
      reference: restore-brain

      # interpolation for coregistration
      interpolation: spline

      # degree of freedom for coregistration
      dof: 12

      func_input_prep: 

        # Choose whether to use functional brain or skull as the input to functional-to-anatomical registration
        reg_with_skull: On

        # Choose whether to use the mean of the functional/EPI as the input to functional-to-anatomical registration or one of the volumes from the functional 4D timeseries that you choose.
        # input: ['Mean Functional', 'Selected_Functional_Volume']
        input: [Selected_Functional_Volume]

      boundary_based_registration: 

        # this is a fork point
        #   run: [On, Off] - this will run both and fork the pipeline
        run: [Off]

    func_registration_to_template: 

      output_resolution: 

        # The resolution (in mm) to which the preprocessed, registered functional timeseries outputs are written into.
        # NOTE:
        #   selecting a 1 mm or 2 mm resolution might substantially increase your RAM needs- these resolutions should be selected with caution.
        #   for most cases, 3 mm or 4 mm resolutions are suggested.
        # NOTE:
        #   this also includes the single-volume 3D preprocessed functional data,
        #   such as the mean functional (mean EPI) in template space
        func_preproc_outputs: 2mm

        # The resolution (in mm) to which the registered derivative outputs are written into.
        # NOTE:
        #   this is for the single-volume functional-space outputs (i.e. derivatives)
        #   thus, a higher resolution may not result in a large increase in RAM needs as above
        func_derivative_outputs: 2mm

      target_template: 

        # option parameters
        T1_template:

          # Standard Skull Stripped Template. Used as a reference image for functional registration.
          # This can be different than the template used as the reference/fixed for T1-to-template registration.
          T1w_brain_template_funcreg: /opt/dcan-tools/pipeline/global/templates/MNI152_T1_${func_resolution}_brain.nii.gz

          # Standard Anatomical Brain Image with Skull.
          # This can be different than the template used as the reference/fixed for T1-to-template registration.
          T1w_template_funcreg: /opt/dcan-tools/pipeline/global/templates/MNI152_T1_${func_resolution}.nii.gz

          # Template to be used during registration.
          # It is not necessary to change this path unless you intend to use a non-standard template.
          T1w_brain_template_mask_funcreg: /opt/dcan-tools/pipeline/global/templates/MNI152_T1_${func_resolution}_brain_mask.nii.gz

      ANTs_pipelines: 

        # Interpolation method for writing out transformed functional images.
        # Possible values: Linear, BSpline, LanczosWindowedSinc
        interpolation: Linear

      apply_transform:

        # options: 'default', 'abcd'
        # 'default': apply func-to-anat and anat-to-template transforms on motion corrected functional image.
        # 'abcd': apply motion correction, func-to-anat and anat-to-template transforms on each of raw functional volume same as ABCD-HCP pipeline.
        using: 'abcd'

functional_preproc: 

  run: On

  slice_timing_correction: 

    # Interpolate voxel time courses so they are sampled at the same time points.
    # this is a fork point
    #   run: [On, Off] - this will run both and fork the pipeline
    run: [Off]

  motion_estimates_and_correction: 

    motion_estimates: 

      # calculate motion statistics BEFORE slice-timing correction
      calculate_motion_first: On

      # calculate motion statistics AFTER motion correction
      calculate_motion_after: Off

    motion_correction: 

      # using: ['3dvolreg', 'mcflirt']
      # this is a fork point
      using: [mcflirt]

      # Choose motion correction reference. Options: mean, median, selected_volume
      motion_correction_reference: ['selected_volume']

      # Choose motion correction reference volume
      motion_correction_reference_volume: 0

  distortion_correction:

    # using: ['PhaseDiff', 'Blip', 'Blip-FSL-TOPUP']
    #   PhaseDiff - Perform field map correction using a single phase difference image, a subtraction of the two phase images from each echo. Default scanner for this method is SIEMENS.
    #   Blip - Uses AFNI 3dQWarp to calculate the distortion unwarp for EPI field maps of opposite/same phase encoding direction.
    #   Blip-FSL-TOPUP - Uses FSL TOPUP to calculate the distortion unwarp for EPI field maps of opposite/same phase encoding direction.
    using: ['PhaseDiff', 'Blip-FSL-TOPUP']

  func_masking: 

    # using: ['AFNI', 'FSL', 'FSL_AFNI', 'Anatomical_Refined', 'Anatomical_Based', 'Anatomical_Resampled']
    # this is a fork point
    using: [Anatomical_Resampled]

    # Apply functional mask in native space
    apply_func_mask_in_native_space: Off

  generate_func_mean:

    # Generate mean functional image
    run: On

  normalize_func:

    # Normalize functional image
    run: Off


nuisance_corrections: 

  2-nuisance_regression: 

    # this is a fork point
    #   run: [On, Off] - this will run both and fork the pipeline
    run: [Off]

    # switch to Off if nuisance regression is off and you don't want to write out the regressors
    create_regressors: Off

    # Select which nuisance signal corrections to apply
    Regressors: 
      - Bandpass:
          bottom_frequency: 0.01
          method: default
          top_frequency: 0.1
        Motion:
          include_delayed: On
          include_delayed_squared: On
          include_squared: On
        Name: default

timeseries_extraction: 

  run: Off

seed_based_correlation_analysis: 

  # SCA - Seed-Based Correlation Analysis
  # For each extracted ROI Average time series, CPAC will generate a whole-brain correlation map.
  # It should be noted that for a given seed/ROI, SCA maps for ROI Average time series will be the same.
  run: Off

  # Enter paths to region-of-interest (ROI) NIFTI files (.nii or .nii.gz) to be used for seed-based correlation analysis, and then select which types of analyses to run.
  # Denote which analyses to run for each ROI path by listing the names below. For example, if you wish to run Avg and MultReg, you would enter: '/path/to/ROI.nii.gz': Avg, MultReg
  # available analyses:
  #   /path/to/atlas.nii.gz: Avg, DualReg, MultReg
  sca_roi_paths: 

    /cpac_templates/CC400.nii.gz: Avg

amplitude_low_frequency_fluctuation: 

  # ALFF & f/ALFF
  # Calculate Amplitude of Low Frequency Fluctuations (ALFF) and and fractional ALFF (f/ALFF) for all voxels.
  run: Off

regional_homogeneity: 

  # ReHo
  # Calculate Regional Homogeneity (ReHo) for all voxels.
  run: Off

voxel_mirrored_homotopic_connectivity: 

  # VMHC
  # Calculate Voxel-mirrored Homotopic Connectivity (VMHC) for all voxels.
  run: Off

network_centrality: 

  # Calculate Degree, Eigenvector Centrality, or Functional Connectivity Density.
  run: Off<|MERGE_RESOLUTION|>--- conflicted
+++ resolved
@@ -1,11 +1,7 @@
 %YAML 1.1
 ---
 # CPAC Pipeline Configuration YAML file
-<<<<<<< HEAD
-# Version 1.8.3.dev
-=======
 # Version 1.8.4.dev
->>>>>>> 4c08f7c0
 #
 # http://fcp-indi.github.io for more info.
 #
