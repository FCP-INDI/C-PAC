%YAML 1.1
---
# CPAC Pipeline Configuration YAML file
<<<<<<< HEAD
# Version 1.8.5
=======
# Version 1.8.6.dev
>>>>>>> a123cd1f
#
# http://fcp-indi.github.io for more info.
#
# Tip: This file can be edited manually with a text editor for quick modifications.
FROM: blank

pipeline_setup:

  # Name for this pipeline configuration - useful for identification.
  # This string will be sanitized and used in filepaths
  pipeline_name: cpac_ccs-options
  output_directory:

    # Quality control outputs
    quality_control:

      # Generate quality control pages containing preprocessing and derivative outputs.
      generate_quality_control_images: On

    # Include extra versions and intermediate steps of functional preprocessing in the output directory.
    write_func_outputs: On

  system_config:

    # The maximum amount of memory each participant's workflow can allocate.
    # Use this to place an upper bound of memory usage.
    # - Warning: 'Memory Per Participant' multiplied by 'Number of Participants to Run Simultaneously'
    #   must not be more than the total amount of RAM.
    # - Conversely, using too little RAM can impede the speed of a pipeline run.
    # - It is recommended that you set this to a value that when multiplied by
    #   'Number of Participants to Run Simultaneously' is as much RAM you can safely allocate.
    maximum_memory_per_participant: 10.0

# PREPROCESSING
# -------------
surface_analysis:

  # Will run Freesurfer for surface-based analysis. Will output traditional Freesurfer derivatives.
  # If you wish to employ Freesurfer outputs for brain masking or tissue segmentation in the voxel-based pipeline,
  # select those 'Freesurfer-' labeled options further below in anatomical_preproc.
  freesurfer:
    run_reconall: On

    # Add extra arguments to recon-all command
    reconall_args: -clean-bm -gcut

    # Ingress freesurfer recon-all folder
    ingress_reconall: On

anatomical_preproc:
  run: On
  acpc_alignment:
    T1w_brain_ACPC_template: $FSLDIR/data/standard/MNI152_T1_1mm_brain.nii.gz

  brain_extraction:
    run: On
    FreeSurfer-BET:

      # Template to be used for FreeSurfer-BET brain extraction in CCS-options pipeline
      T1w_brain_template_mask_ccs: /code/CPAC/resources/templates/MNI152_T1_1mm_first_brain_mask.nii.gz

    # using: ['3dSkullStrip', 'BET', 'UNet', 'niworkflows-ants', 'FreeSurfer-ABCD', 'FreeSurfer-BET-Tight', 'FreeSurfer-BET-Loose', 'FreeSurfer-Brainmask']
    # this is a fork option
    using:
      - FreeSurfer-BET-Tight
      - FreeSurfer-BET-Loose
      - FreeSurfer-Brainmask

  # Non-local means filtering via ANTs DenoiseImage
  non_local_means_filtering:

    # this is a fork option
    run: [On]

segmentation:

  # Automatically segment anatomical images into white matter, gray matter,
  # and CSF based on prior probability maps.
  run: On
  tissue_segmentation:
    FreeSurfer:

      # Use mri_binarize --erode option to erode segmentation masks
      erode: 1

      # Label values corresponding to CSF in FreeSurfer aseg segmentation file
      CSF_label: [4, 5, 43, 44, 31, 63]

      # Label values corresponding to White Matter in FreeSurfer aseg segmentation file
      WM_label: [2, 41, 7, 46, 251, 252, 253, 254, 255]

registration_workflows:
  anatomical_registration:
    run: On
    registration:
      FSL-FNIRT:

        # Interpolation method for writing out transformed anatomical images.
        # Possible values: trilinear, sinc, spline
        interpolation: trilinear

      # using: ['ANTS', 'FSL', 'FSL-linear']
      # this is a fork point
      #   selecting both ['ANTS', 'FSL'] will run both and fork the pipeline
      using: [FSL]

    # Register skull-on anatomical image to a template.
    reg_with_skull: Off

  functional_registration:
    coregistration:

      # functional (BOLD/EPI) registration to anatomical (structural/T1)
      run: On
      func_input_prep:

        # Choose whether to use the mean of the functional/EPI as the input to functional-to-anatomical registration or one of the volumes from the functional 4D timeseries that you choose.
        # input: ['Mean_Functional', 'Selected_Functional_Volume', 'fmriprep_reference']
        input: [Selected_Functional_Volume]
        Selected Functional Volume:

          # Only for when 'Use as Functional-to-Anatomical Registration Input' is set to 'Selected Functional Volume'.
          #Input the index of which volume from the functional 4D timeseries input file you wish to use as the input for functional-to-anatomical registration.
          func_reg_input_volume: 7

      boundary_based_registration:

        # this is a fork point
        #   run: [On, Off] - this will run both and fork the pipeline
        run: [On]

    func_registration_to_template:

      # these options modify the application (to the functional data), not the calculation, of the
      # T1-to-template and EPI-to-template transforms calculated earlier during registration
      # apply the functional-to-template (T1 template) registration transform to the functional data
      run: On
      FNIRT_pipelines:

        # Interpolation method for writing out transformed functional images.
        # Possible values: trilinear, sinc, spline
        interpolation: trilinear

functional_preproc:
  run: On
  slice_timing_correction:

    # Interpolate voxel time courses so they are sampled at the same time points.
    # this is a fork point
    #   run: [On, Off] - this will run both and fork the pipeline
    run: [On]

    # use specified slice time pattern rather than one in header
    tpattern: alt+z

    # align each slice to given time offset
    # The default alignment time is the average of the 'tpattern' values (either from the dataset header or from the tpattern option).
    tzero: 0

  motion_estimates_and_correction:
    run: On

  distortion_correction:

    # this is a fork point
    #   run: [On, Off] - this will run both and fork the pipeline
    run: [On]

  func_masking:

    # using: ['AFNI', 'FSL', 'FSL_AFNI', 'Anatomical_Refined', 'Anatomical_Based', 'Anatomical_Resampled', 'CCS_Anatomical_Refined']
    # FSL_AFNI: fMRIPrep-style BOLD mask. Ref: https://github.com/nipreps/niworkflows/blob/a221f612/niworkflows/func/util.py#L246-L514
    # Anatomical_Refined: 1. binarize anat mask, in case it is not a binary mask. 2. fill holes of anat mask 3. init_bold_mask : input raw func → dilate init func brain mask 4. refined_bold_mask : input motion corrected func → dilate anatomical mask 5. get final func mask
    # Anatomical_Based: Generate the BOLD mask by basing it off of the anatomical brain mask. Adapted from DCAN Lab's BOLD mask method from the ABCD pipeline.
    # Anatomical_Resampled: Resample anatomical brain mask in standard space to get BOLD brain mask in standard space. Adapted from DCAN Lab's BOLD mask method from the ABCD pipeline. ("Create fMRI resolution standard space files for T1w image, wmparc, and brain mask […] don't use FLIRT to do spline interpolation with -applyisoxfm for the 2mm and 1mm cases because it doesn't know the peculiarities of the MNI template FOVs")
    # CCS_Anatomical_Refined: Generate the BOLD mask by basing it off of the anatomical brain. Adapted from the BOLD mask method from the CCS pipeline.
    # this is a fork point
    using: [CCS_Anatomical_Refined]

  generate_func_mean:

    # Generate mean functional image
    run: On

  normalize_func:

    # Normalize functional image
    run: On

  despiking:

    # Run AFNI 3dDespike
    # this is a fork point
    #   run: [On, Off] - this will run both and fork the pipeline
    run: [On]

nuisance_corrections:
  2-nuisance_regression:

    # Select which nuisance signal corrections to apply
    Regressors:
      - Name: Regressor-1
        Motion:
          include_delayed: On
          include_delayed_squared: On
          include_squared: On
        GlobalSignal:
          summary: Mean
        CerebrospinalFluid:
          erode_mask: Off
          extraction_resolution: 2
          summary: Mean
        WhiteMatter:
          erode_mask: Off
          extraction_resolution: 2
          summary: Mean
        PolyOrt:
          degree: 1
        Bandpass:
          bottom_frequency: 0.01
          top_frequency: 0.1
          method: AFNI
      - Name: Regressor-2
        Motion:
          include_delayed: On
          include_delayed_squared: On
          include_squared: On
        CerebrospinalFluid:
          erode_mask: Off
          extraction_resolution: 2
          summary: Mean
        WhiteMatter:
          erode_mask: Off
          extraction_resolution: 2
          summary: Mean
        PolyOrt:
          degree: 1
        Bandpass:
          bottom_frequency: 0.01
          top_frequency: 0.1
          method: AFNI

    # Process and refine masks used to produce regressors and time series for
    # regression.
    regressor_masks:
      erode_anatomical_brain_mask:

        # Erode brain mask in millimeters, default for brain mask is 30 mm
        # Brain erosion default is using millimeters.
        brain_mask_erosion_mm: 30

      erode_csf:

        # Erode cerebrospinal fluid mask in millimeters, default for cerebrospinal fluid is 30mm
        # Cerebrospinal fluid erosion default is using millimeters.
        csf_mask_erosion_mm: 30

      erode_wm:

        # Target volume ratio, if using erosion.
        # Default proportion is 0.6 for white matter mask.
        # If using erosion, using both proportion and millimeters is not recommended.
        # White matter erosion default is using proportion erosion method when use erosion for white matter.
        wm_erosion_prop: 0.6

      erode_gm:

        # Target volume ratio, if using erosion.
        # If using erosion, using both proportion and millimeters is not recommended.
        gm_erosion_prop: 0.6

    # switch to Off if nuisance regression is off and you don't want to write out the regressors
    create_regressors: Off

timeseries_extraction:
  connectivity_matrix:

    # Create a connectivity matrix from timeseries data
    # Options:
    #  ['AFNI', 'Nilearn', 'ndmg']
    using: [Nilearn, ndmg]

    # Options:
    #  ['Pearson', 'Partial']
    # Note: These options are not configurable for ndmg, which will ignore these options
    measure: [Pearson, Partial]

amplitude_low_frequency_fluctuation:

  # space: Template or Native
  target_space: [Native]

regional_homogeneity:

  # space: Template or Native
  target_space: [Native]

# OUTPUTS AND DERIVATIVES
# -----------------------
post_processing:
  spatial_smoothing:
    run: On

  z-scoring:
    run: On

seed_based_correlation_analysis:

  # Enter paths to region-of-interest (ROI) NIFTI files (.nii or .nii.gz) to be used for seed-based correlation analysis, and then select which types of analyses to run.
  # Denote which analyses to run for each ROI path by listing the names below. For example, if you wish to run Avg and MultReg, you would enter: '/path/to/ROI.nii.gz': Avg, MultReg
  # available analyses:
  #   /path/to/atlas.nii.gz: Avg, DualReg, MultReg
  sca_roi_paths:
    /cpac_templates/CC400.nii.gz: Avg<|MERGE_RESOLUTION|>--- conflicted
+++ resolved
@@ -1,11 +1,7 @@
 %YAML 1.1
 ---
 # CPAC Pipeline Configuration YAML file
-<<<<<<< HEAD
-# Version 1.8.5
-=======
 # Version 1.8.6.dev
->>>>>>> a123cd1f
 #
 # http://fcp-indi.github.io for more info.
 #
@@ -52,9 +48,6 @@
     # Add extra arguments to recon-all command
     reconall_args: -clean-bm -gcut
 
-    # Ingress freesurfer recon-all folder
-    ingress_reconall: On
-
 anatomical_preproc:
   run: On
   acpc_alignment:
@@ -69,10 +62,7 @@
 
     # using: ['3dSkullStrip', 'BET', 'UNet', 'niworkflows-ants', 'FreeSurfer-ABCD', 'FreeSurfer-BET-Tight', 'FreeSurfer-BET-Loose', 'FreeSurfer-Brainmask']
     # this is a fork option
-    using:
-      - FreeSurfer-BET-Tight
-      - FreeSurfer-BET-Loose
-      - FreeSurfer-Brainmask
+    using: [FreeSurfer-BET-Tight, FreeSurfer-BET-Loose]
 
   # Non-local means filtering via ANTs DenoiseImage
   non_local_means_filtering:
