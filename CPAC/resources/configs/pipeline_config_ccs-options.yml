--- conflicted
+++ resolved
@@ -1,11 +1,7 @@
 %YAML 1.1
 ---
 # CPAC Pipeline Configuration YAML file
-<<<<<<< HEAD
-# Version 1.8.6.dev
-=======
 # Version 1.8.6.dev1
->>>>>>> 6cee7c5b
 #
 # http://fcp-indi.github.io for more info.
 #
@@ -52,6 +48,9 @@
     # Add extra arguments to recon-all command
     reconall_args: -clean-bm -gcut
 
+    # Ingress freesurfer recon-all folder
+    ingress_reconall: On
+
 anatomical_preproc:
   run: On
   acpc_alignment:
@@ -66,7 +65,10 @@
 
     # using: ['3dSkullStrip', 'BET', 'UNet', 'niworkflows-ants', 'FreeSurfer-ABCD', 'FreeSurfer-BET-Tight', 'FreeSurfer-BET-Loose', 'FreeSurfer-Brainmask']
     # this is a fork option
-    using: [FreeSurfer-BET-Tight, FreeSurfer-BET-Loose]
+    using:
+      - FreeSurfer-BET-Tight
+      - FreeSurfer-BET-Loose
+      - FreeSurfer-Brainmask
 
   # Non-local means filtering via ANTs DenoiseImage
   non_local_means_filtering:
