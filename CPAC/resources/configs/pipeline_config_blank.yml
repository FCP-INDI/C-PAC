%YAML 1.1
---
# CPAC Pipeline Configuration YAML file
<<<<<<< HEAD
# Version 1.8.3.dev
=======
# Version 1.8.4.dev
>>>>>>> 4c08f7c0
#
# http://fcp-indi.github.io for more info.
#
# Tip: This file can be edited manually with a text editor for quick modifications.

pipeline_setup:

  # Name for this pipeline configuration - useful for identification.
  pipeline_name: cpac-blank-template
  
  output_directory:

    # Directory where C-PAC should write out processed data, logs, and crash reports.
    # - If running in a container (Singularity/Docker), you can simply set this to an arbitrary
    #   name like '/output', and then map (-B/-v) your desired output directory to that label.
    # - If running outside a container, this should be a full path to a directory.
    path: /output

    # (Optional) Path to a BIDS-Derivatives directory that already has outputs.
    #   - This option is intended to ingress already-existing resources from an output
    #     directory without writing new outputs back into the same directory.
    #   - If provided, C-PAC will ingress the already-computed outputs from this directory and
    #     continue the pipeline from where they leave off.
    #   - If left as 'None', C-PAC will ingress any already-computed outputs from the
    #     output directory you provide above in 'path' instead, the default behavior.
    source_outputs_dir: None

    # Set to True to make C-PAC ingress the outputs from the primary output directory if they
    # exist, even if a source_outputs_dir is provided
    #   - Setting to False will pull from source_outputs_dir every time, over-writing any
    #     calculated outputs in the main output directory
    #   - C-PAC will still pull from source_outputs_dir if the main output directory is
    #     empty, however
    pull_source_once: True

    # Include extra versions and intermediate steps of functional preprocessing in the output directory.
    write_func_outputs: False

    # Include extra outputs in the output directory that may be of interest when more information is needed.
    write_debugging_outputs: False

    # Output directory format and structure.
    # Options: default, ndmg
    output_tree: "default"

    quality_control:
      # Generate quality control pages containing preprocessing and derivative outputs.
      generate_quality_control_images: True

  working_directory:

    # Directory where C-PAC should store temporary and intermediate files.
    # - This directory must be saved if you wish to re-run your pipeline from where you left off (if not completed).
    # - NOTE: As it stores all intermediate files, this directory can grow to become very
    #   large, especially for data with a large amount of TRs.
    # - If running in a container (Singularity/Docker), you can simply set this to an arbitrary
    #   name like '/work', and then map (-B/-v) your desired output directory to that label.
    # - If running outside a container, this should be a full path to a directory.
    # - This can be written to '/tmp' if you do not intend to save your working directory.
    path: /tmp

    # Deletes the contents of the Working Directory after running.
    # This saves disk space, but any additional preprocessing or analysis will have to be completely re-run.
    remove_working_dir: True

  log_directory:

    # Whether to write log details of the pipeline run to the logging files.
    run_logging: True

    path: /logs

  crash_log_directory:

    # Directory where CPAC should write crash logs.
    path: /crash

  system_config:

    # Select Off if you intend to run CPAC on a single machine.
    # If set to On, CPAC will attempt to submit jobs through the job scheduler / resource manager selected below.
    on_grid:

      run: Off

      # Sun Grid Engine (SGE), Portable Batch System (PBS), or Simple Linux Utility for Resource Management (SLURM).
      # Only applies if you are running on a grid or compute cluster.
      resource_manager: SGE

      SGE:
        # SGE Parallel Environment to use when running CPAC.
        # Only applies when you are running on a grid or compute cluster using SGE.
        parallel_environment:  mpi_smp

        # SGE Queue to use when running CPAC.
        # Only applies when you are running on a grid or compute cluster using SGE.
        queue:  all.q

    # The maximum amount of memory each participant's workflow can allocate.
    # Use this to place an upper bound of memory usage.
    # - Warning: 'Memory Per Participant' multiplied by 'Number of Participants to Run Simultaneously'
    #   must not be more than the total amount of RAM.
    # - Conversely, using too little RAM can impede the speed of a pipeline run.
    # - It is recommended that you set this to a value that when multiplied by
    #   'Number of Participants to Run Simultaneously' is as much RAM you can safely allocate.
    maximum_memory_per_participant: 1

    # The maximum amount of cores (on a single machine) or slots on a node (on a cluster/grid)
    # to allocate per participant.
    # - Setting this above 1 will parallelize each participant's workflow where possible.
    #   If you wish to dedicate multiple cores to ANTS-based anatomical registration (below),
    #   this value must be equal or higher than the amount of cores provided to ANTS.
    # - The maximum number of cores your run can possibly employ will be this setting multiplied
    #   by the number of participants set to run in parallel (the 'Number of Participants to Run
    #   Simultaneously' setting).
    max_cores_per_participant: 1

    # The number of cores to allocate to ANTS-based anatomical registration per participant.
    # - Multiple cores can greatly speed up this preprocessing step.
    # - This number cannot be greater than the number of cores per participant.
    num_ants_threads: 1

    # The number of cores to allocate to processes that use OpenMP.
    num_OMP_threads: 1

    # The number of participant workflows to run at the same time.
    # - The maximum number of cores your run can possibly employ will be this setting
    #   multiplied by the number of cores dedicated to each participant (the 'Maximum Number of Cores Per Participant' setting).
    num_participants_at_once: 1

    # Full path to the FSL version to be used by CPAC.
    # If you have specified an FSL path in your .bashrc file, this path will be set automatically.
    FSLDIR:  /usr/share/fsl/5.0

  Amazon-AWS:

    # If setting the 'Output Directory' to an S3 bucket, insert the path to your AWS credentials file here.
    aws_output_bucket_credentials:

    # Enable server-side 256-AES encryption on data to the S3 bucket
    s3_encryption: False

  Debugging:

    # Verbose developer messages.
    verbose: Off


# PREPROCESSING
# -------------
surface_analysis:

  # Will run Freesurfer for surface-based analysis. Will output traditional Freesurfer derivatives.
  # If you wish to employ Freesurfer outputs for brain masking or tissue segmentation in the voxel-based pipeline,
  # select those 'Freesurfer-' labeled options further below in anatomical_preproc.
  freesurfer: 

    run: Off


longitudinal_template_generation:

  # If you have multiple T1w's, you can generate your own run-specific custom
  # T1w template to serve as an intermediate to the standard template for
  # anatomical registration.

  # This runs before the main pipeline as it requires multiple T1w sessions
  # at once.
  run: Off

  # Freesurfer longitudinal template algorithm using FSL FLIRT
  # Method to average the dataset at each iteration of the template creation
  # Options: median, mean or std
  average_method: median

  # Degree of freedom for FLIRT in the template creation
  # Options: 12 (affine), 9 (traditional), 7 (global rescale) or 6 (rigid body)
  dof: 12

  # Interpolation parameter for FLIRT in the template creation
  # Options: trilinear, nearestneighbour, sinc or spline
  interp: trilinear

  # Cost function for FLIRT in the template creation
  # Options: corratio, mutualinfo, normmi, normcorr, leastsq, labeldiff or bbr
  cost: corratio

  # Number of threads used for one run of the template generation algorithm
  thread_pool: 2

  # Threshold of transformation distance to consider that the loop converged
  # (-1 means numpy.finfo(np.float64).eps and is the default)
  convergence_threshold: -1


anatomical_preproc:

  run: Off

  # Non-local means filtering via ANTs DenoiseImage
  non_local_means_filtering:

    # this is a fork option
    run: [Off]

    # options: 'Gaussian' or 'Rician'
    noise_model: 'Gaussian'

  # N4 bias field correction via ANTs
  n4_bias_field_correction:

    # this is a fork option
    run: [Off]

    # An integer to resample the input image to save computation time. Shrink factors <= 4 are commonly used.
    shrink_factor: 2

  acpc_alignment:

    run: Off

    # Run ACPC alignment before non-local means filtering or N4 bias
    # correction
    run_before_preproc: True

    # ACPC size of brain in z-dimension in mm.
    # Default: 150mm for human data.
    brain_size: 150

    # ACPC Target
    # options: 'brain' or 'whole-head'
    #   note: 'brain' requires T1w_brain_ACPC_template below to be populated
    acpc_target: 'whole-head'

    # ACPC aligned template
    T1w_ACPC_template: /usr/share/fsl/5.0/data/standard/MNI152_T1_1mm.nii.gz
    T1w_brain_ACPC_template: None

  brain_extraction:
  
    #run: Off

    # using: ['3dSkullStrip', 'BET', 'UNet', 'niworkflows-ants']
    # this is a fork option
    using: ['3dSkullStrip']

    # option parameters
    AFNI-3dSkullStrip:

      # Output a mask volume instead of a skull-stripped volume. The mask volume containes 0 to 6, which represents voxel's postion. If set to True, C-PAC will use this output to generate anatomical brain mask for further analysis.
      mask_vol: False

      # Set the threshold value controlling the brain vs non-brain voxels. Default is 0.6.
      shrink_factor: 0.6

      # Vary the shrink factor at every iteration of the algorithm. This prevents the likelihood of surface getting stuck in large pools of CSF before reaching the outer surface of the brain. Default is On.
      var_shrink_fac: True

      # The shrink factor bottom limit sets the lower threshold when varying the shrink factor. Default is 0.4, for when edge detection is used (which is On by default), otherwise the default value is 0.65.
      shrink_factor_bot_lim: 0.4

      # Avoids ventricles while skullstripping.
      avoid_vent: True

      # Set the number of iterations. Default is 250.The number of iterations should depend upon the density of your mesh.
      n_iterations: 250

      # While expanding, consider the voxels above and not only the voxels below
      pushout: True

      # Perform touchup operations at the end to include areas not covered by surface expansion.
      touchup: True

      # Give the maximum number of pixels on either side of the hole that can be filled. The default is 10 only if 'Touchup' is On - otherwise, the default is 0.
      fill_hole: 10

      # Perform nearest neighbor coordinate interpolation every few iterations. Default is 72.
      NN_smooth: 72

      # Perform final surface smoothing after all iterations. Default is 20.
      smooth_final: 20

      # Avoid eyes while skull stripping. Default is On.
      avoid_eyes: True

      # Use edge detection to reduce leakage into meninges and eyes. Default is On.
      use_edge: True

      # Speed of expansion.
      exp_frac: 0.1

      # Perform aggressive push to edge. This might cause leakage. Default is Off.
      push_to_edge: False

      # Use outer skull to limit expansion of surface into the skull in case of very strong shading artifacts. Use this only if you have leakage into the skull.
      use_skull: Off

      # Percentage of segments allowed to intersect surface. It is typically a number between 0 and 0.1, but can include negative values (which implies no testing for intersection).
      perc_int: 0

      # Number of iterations to remove intersection problems. With each iteration, the program automatically increases the amount of smoothing to get rid of intersections. Default is 4.
      max_inter_iter: 4

      # Multiply input dataset by FAC if range of values is too small.
      fac: 1

      # Blur dataset after spatial normalization. Recommended when you have lots of CSF in brain and when you have protruding gyri (finger like). If so, recommended value range is 2-4. Otherwise, leave at 0.
      blur_fwhm: 0

      # Set it as True if processing monkey data with AFNI
      monkey: False

    FSL-BET:

      # Set the threshold value controling the brain vs non-brain voxels, default is 0.5
      frac: 0.5

      # Mask created along with skull stripping. It should be `On`, if selected functionalMasking :  ['Anatomical_Refined'] and `FSL` as skull-stripping method.
      mask_boolean: On

      # Mesh created along with skull stripping
      mesh_boolean: Off

      # Create a surface outline image
      outline: Off

      # Add padding to the end of the image, improving BET.Mutually exclusive with functional,reduce_bias,robust,padding,remove_eyes,surfaces
      padding: Off

      # Integer value of head radius
      radius: 0

      # Reduce bias and cleanup neck. Mutually exclusive with functional,reduce_bias,robust,padding,remove_eyes,surfaces
      reduce_bias: Off

      # Eyes and optic nerve cleanup. Mutually exclusive with functional,reduce_bias,robust,padding,remove_eyes,surfaces
      remove_eyes: Off

      # Robust brain center estimation. Mutually exclusive with functional,reduce_bias,robust,padding,remove_eyes,surfaces
      robust: Off

      # Create a skull image
      skull: Off

      # Gets additional skull and scalp surfaces by running bet2 and betsurf. This is mutually exclusive with reduce_bias, robust, padding, remove_eyes
      surfaces: Off

      # Apply thresholding to segmented brain image and mask
      threshold: Off

      # Vertical gradient in fractional intensity threshold (-1,1)
      vertical_gradient : 0.0

    UNet:

      # UNet model
      unet_model : s3://fcp-indi/resources/cpac/resources/Site-All-T-epoch_36.model

    niworkflows-ants:

      # Template to be used during niworkflows-ants.
      # It is not necessary to change this path unless you intend to use a non-standard template.

      # niworkflows-ants Brain extraction template
      template_path : /ants_template/oasis/T_template0.nii.gz

      # niworkflows-ants probability mask
      mask_path : /ants_template/oasis/T_template0_BrainCerebellumProbabilityMask.nii.gz

      # niworkflows-ants registration mask (can be optional)
      regmask_path : /ants_template/oasis/T_template0_BrainCerebellumRegistrationMask.nii.gz


segmentation:

  # Automatically segment anatomical images into white matter, gray matter,
  # and CSF based on prior probability maps.
  run: Off

  tissue_segmentation:

    # using: ['FSL-FAST', 'Template_Based', 'FreeSurfer', 'ANTs_Prior_Based']
    # this is a fork point
    using: ['FSL-FAST']

    # option parameters
    FSL-FAST:

      thresholding:

        # thresholding of the tissue segmentation probability maps
        # options: 'Auto', 'Custom'
        use: 'Auto'

        Custom:
          # Set the threshold value for the segmentation probability masks (CSF, White Matter, and Gray Matter)
          # The values remaining will become the binary tissue masks.
          # A good starting point is 0.95.

          # CSF (cerebrospinal fluid) threshold.
          CSF_threshold_value : 0.95

          # White matter threshold.
          WM_threshold_value : 0.95

          # Gray matter threshold.
          GM_threshold_value : 0.95

      use_priors:

        # Use template-space tissue priors to refine the binary tissue masks generated by segmentation.
        run: On

        # Full path to a directory containing binarized prior probability maps.
        # These maps are included as part of the 'Image Resource Files' package available on the Install page of the User Guide.
        # It is not necessary to change this path unless you intend to use non-standard priors.
        priors_path: $FSLDIR/data/standard/tissuepriors/2mm

        # Full path to a binarized White Matter prior probability map.
        # It is not necessary to change this path unless you intend to use non-standard priors.
        WM_path: $priors_path/avg152T1_white_bin.nii.gz

        # Full path to a binarized Gray Matter prior probability map.
        # It is not necessary to change this path unless you intend to use non-standard priors.
        GM_path: $priors_path/avg152T1_gray_bin.nii.gz

        # Full path to a binarized CSF prior probability map.
        # It is not necessary to change this path unless you intend to use non-standard priors.
        CSF_path: $priors_path/avg152T1_csf_bin.nii.gz

    Template_Based:

      # These masks should be in the same space of your registration template, e.g. if
      # you choose 'EPI Template' , below tissue masks should also be EPI template tissue masks.
      #
      # Options: ['T1_Template', 'EPI_Template']
      template_for_segmentation: ['T1_Template']

      # These masks are included as part of the 'Image Resource Files' package available
      # on the Install page of the User Guide.

      # Full path to a binarized White Matter mask.
      WHITE: $FSLDIR/data/standard/tissuepriors/2mm/avg152T1_white_bin.nii.gz

      # Full path to a binarized Gray Matter mask.
      GRAY: $FSLDIR/data/standard/tissuepriors/2mm/avg152T1_gray_bin.nii.gz

      # Full path to a binarized CSF mask.
      CSF: $FSLDIR/data/standard/tissuepriors/2mm/avg152T1_csf_bin.nii.gz

    ANTs_Prior_Based:

      # Generate white matter, gray matter, CSF masks based on antsJointLabelFusion
      # ANTs Prior-based Segmentation workflow that has shown optimal results for non-human primate data.

      # The atlas image assumed to be used in ANTs Prior-based Segmentation.
      template_brain_list :
        - /cpac_templates/MacaqueYerkes19_T1w_0.5mm_desc-JLC_T1w_brain.nii.gz
        - /cpac_templates/J_Macaque_11mo_atlas_nACQ_194x252x160space_0.5mm_desc-JLC_T1w_brain.nii.gz

      # The atlas segmentation images.
      # For performing ANTs Prior-based segmentation method
      # the number of specified segmentations should be identical to the number of atlas brain image sets.
      # eg.
      # ANTs_prior_seg_template_brain_list :
      #   - atlas1.nii.gz
      #   - atlas2.nii.gz
      # ANTs_prior_seg_template_segmentation_list:
      #   - segmentation1.nii.gz
      #   - segmentation1.nii.gz
      template_segmentation_list:
        - /cpac_templates/MacaqueYerkes19_T1w_0.5mm_desc-JLC_Segmentation.nii.gz
        - /cpac_templates/J_Macaque_11mo_atlas_nACQ_194x252x160space_0.5mm_desc-JLC_Segmentation.nii.gz

      # Label values corresponding to CSF/GM/WM in atlas file
      # It is not necessary to change this values unless your CSF/GM/WM label values are different from Freesurfer Color Lookup Table.
      # https://surfer.nmr.mgh.harvard.edu/fswiki/FsTutorial/AnatomicalROI/FreeSurferColorLUT

      # Label values corresponding to CSF in multiatlas file
      CSF_label : [24]

      # Label values corresponding to Gray Matter in multiatlas file
      GM_label : [3, 42]

      # Label values corresponding to White Matter in multiatlas file
      WM_label : [2, 41]
      
    FreeSurfer:

      # Use mri_binarize --erode option to erode segmentation masks
      erode: 0

      # Label values corresponding to CSF in FreeSurfer aseg segmentation file
      CSF_label : [24]

      # Label values corresponding to Gray Matter in FreeSurfer aseg segmentation file
      GM_label : [3, 42]

      # Label values corresponding to White Matter in FreeSurfer aseg segmentation file
      WM_label : [2, 41]


registration_workflows:

  anatomical_registration:

    run: Off

    # The resolution to which anatomical images should be transformed during registration.
    # This is the resolution at which processed anatomical files will be output.
    resolution_for_anat: 2mm

    # Template to be used during registration.
    # It is not necessary to change this path unless you intend to use a non-standard template.
    T1w_brain_template: /usr/share/fsl/5.0/data/standard/MNI152_T1_${resolution_for_anat}_brain.nii.gz

    # Template to be used during registration.
    # It is not necessary to change this path unless you intend to use a non-standard template.
    T1w_template: /usr/share/fsl/5.0/data/standard/MNI152_T1_${resolution_for_anat}.nii.gz

    # Template to be used during registration.
    # It is not necessary to change this path unless you intend to use a non-standard template.
    T1w_brain_template_mask: /usr/share/fsl/5.0/data/standard/MNI152_T1_${resolution_for_anat}_brain_mask.nii.gz

    # Register skull-on anatomical image to a template.
    reg_with_skull: True

    registration:

      # using: ['ANTS', 'FSL', 'FSL-linear']
      # this is a fork point
      #   selecting both ['ANTS', 'FSL'] will run both and fork the pipeline
      using: ['ANTS']

      # option parameters
      ANTs:

        # If a lesion mask is available for a T1w image, use it to improve the ANTs' registration
        # ANTS registration only.
        use_lesion_mask: False

        # ANTs parameters for T1-template-based registration
        T1_registration:

          - collapse-output-transforms: 0
          - dimensionality: 3
          - initial-moving-transform :
             initializationFeature: 0

          - transforms:
             - Rigid:
                 gradientStep : 0.1
                 metric :
                   type : MI
                   metricWeight: 1
                   numberOfBins : 32
                   samplingStrategy : Regular
                   samplingPercentage : 0.25
                 convergence:
                   iteration : 1000x500x250x100
                   convergenceThreshold : 1e-08
                   convergenceWindowSize : 10
                 smoothing-sigmas : 3.0x2.0x1.0x0.0
                 shrink-factors : 8x4x2x1
                 use-histogram-matching : True

             - Affine:
                 gradientStep : 0.1
                 metric :
                   type : MI
                   metricWeight: 1
                   numberOfBins : 32
                   samplingStrategy : Regular
                   samplingPercentage : 0.25
                 convergence:
                   iteration : 1000x500x250x100
                   convergenceThreshold : 1e-08
                   convergenceWindowSize : 10
                 smoothing-sigmas : 3.0x2.0x1.0x0.0
                 shrink-factors : 8x4x2x1
                 use-histogram-matching : True

             - SyN:
                 gradientStep : 0.1
                 updateFieldVarianceInVoxelSpace : 3.0
                 totalFieldVarianceInVoxelSpace : 0.0
                 metric:
                   type : CC
                   metricWeight: 1
                   radius : 4
                 convergence:
                   iteration : 100x100x70x20
                   convergenceThreshold : 1e-09
                   convergenceWindowSize : 15
                 smoothing-sigmas : 3.0x2.0x1.0x0.0
                 shrink-factors : 6x4x2x1
                 use-histogram-matching : True
                 winsorize-image-intensities :
                   lowerQuantile : 0.01
                   upperQuantile : 0.99

        # Interpolation method for writing out transformed anatomical images.
        # Possible values: Linear, BSpline, LanczosWindowedSinc
        interpolation: LanczosWindowedSinc

      FSL-FNIRT:

        # Configuration file to be used by FSL to set FNIRT parameters.
        # It is not necessary to change this path unless you intend to use custom FNIRT parameters or a non-standard template.
        fnirt_config: T1_2_MNI152_2mm

        # Reference mask for FSL registration.
        ref_mask: /usr/share/fsl/5.0/data/standard/MNI152_T1_${resolution_for_anat}_brain_mask_dil.nii.gz

        # Interpolation method for writing out transformed anatomical images.
        # Possible values: trilinear, sinc, spline
        interpolation: sinc

        # Identity matrix used during FSL-based resampling of anatomical-space data throughout the pipeline.
        # It is not necessary to change this path unless you intend to use a different template.
        identity_matrix: /usr/share/fsl/5.0/etc/flirtsch/ident.mat

    #applywarp:

      # using: ANTS or FSL. Choose the applywarp tool regardless of which tool to calculate transforms
      #using: ANTS

  functional_registration:

    coregistration:
      # functional (BOLD/EPI) registration to anatomical (structural/T1)

      run: Off

      func_input_prep:

        # Choose whether to use the mean of the functional/EPI as the input to functional-to-anatomical registration or one of the volumes from the functional 4D timeseries that you choose.
        # input: ['Mean Functional', 'Selected_Functional_Volume']
        input: ['Mean_Functional']

        Mean Functional:

          # Run ANTs’ N4 Bias Field Correction on the input BOLD (EPI)
          # this can increase tissue contrast which may improve registration quality in some data
          n4_correct_func: False

        Selected Functional Volume:

          # Only for when 'Use as Functional-to-Anatomical Registration Input' is set to 'Selected Functional Volume'.
          #Input the index of which volume from the functional 4D timeseries input file you wish to use as the input for functional-to-anatomical registration.
          func_reg_input_volume: 0

      boundary_based_registration:
        # this is a fork point
        #   run: [On, Off] - this will run both and fork the pipeline
        run: [Off]

        # Standard FSL 5.0 Scheduler used for Boundary Based Registration.
        # It is not necessary to change this path unless you intend to use non-standard MNI registration.
        bbr_schedule: /usr/share/fsl/5.0/etc/flirtsch/bbr.sch

    EPI_registration:

      # directly register the mean functional to an EPI template
      #   instead of applying the anatomical T1-to-template transform to the functional data that has been
      #   coregistered to anatomical/T1 space
      run: Off

      # using: ['ANTS', 'FSL', 'FSL-linear']
      # this is a fork point
      # ex. selecting both ['ANTS', 'FSL'] will run both and fork the pipeline
      using: ['ANTS']

      # EPI template for direct functional-to-template registration
      # (bypassing coregistration and the anatomical-to-template transforms)
      EPI_template: s3://fcp-indi/resources/cpac/resources/epi_hbn.nii.gz

      # EPI template mask.
      EPI_template_mask: None

      ANTs:

        # EPI registration configuration - synonymous with T1_registration
        # parameters under anatomical registration above
        parameters:

          - collapse-output-transforms: 0
          - dimensionality: 3
          - initial-moving-transform :
             initializationFeature: 0

          - transforms:
             - Rigid:
                 gradientStep : 0.1
                 metric :
                   type : MI
                   metricWeight: 1
                   numberOfBins : 32
                   samplingStrategy : Regular
                   samplingPercentage : 0.25
                 convergence:
                   iteration : 1000x500x250x100
                   convergenceThreshold : 1e-08
                   convergenceWindowSize : 10
                 smoothing-sigmas : 3.0x2.0x1.0x0.0
                 shrink-factors : 8x4x2x1
                 use-histogram-matching : True

             - Affine:
                 gradientStep : 0.1
                 metric :
                   type : MI
                   metricWeight: 1
                   numberOfBins : 32
                   samplingStrategy : Regular
                   samplingPercentage : 0.25
                 convergence:
                   iteration : 1000x500x250x100
                   convergenceThreshold : 1e-08
                   convergenceWindowSize : 10
                 smoothing-sigmas : 3.0x2.0x1.0x0.0
                 shrink-factors : 8x4x2x1
                 use-histogram-matching : True

             - SyN:
                 gradientStep : 0.1
                 updateFieldVarianceInVoxelSpace : 3.0
                 totalFieldVarianceInVoxelSpace : 0.0
                 metric:
                   type : CC
                   metricWeight: 1
                   radius : 4
                 convergence:
                   iteration : 100x100x70x20
                   convergenceThreshold : 1e-09
                   convergenceWindowSize : 15
                 smoothing-sigmas : 3.0x2.0x1.0x0.0
                 shrink-factors : 6x4x2x1
                 use-histogram-matching : True
                 winsorize-image-intensities :
                   lowerQuantile : 0.01
                   upperQuantile : 0.99

        # Interpolation method for writing out transformed EPI images.
        # Possible values: Linear, BSpline, LanczosWindowedSinc
        interpolation: LanczosWindowedSinc

      FSL-FNIRT:

        # Configuration file to be used by FSL to set FNIRT parameters.
        # It is not necessary to change this path unless you intend to use custom FNIRT parameters or a non-standard template.
        fnirt_config: T1_2_MNI152_2mm

        # Interpolation method for writing out transformed EPI images.
        # Possible values: trilinear, sinc, spline
        interpolation: sinc

        # Identity matrix used during FSL-based resampling of BOLD-space data throughout the pipeline.
        # It is not necessary to change this path unless you intend to use a different template.
        identity_matrix: /usr/share/fsl/5.0/etc/flirtsch/ident.mat

    func_registration_to_template:

      # these options modify the application (to the functional data), not the calculation, of the
      # T1-to-template and EPI-to-template transforms calculated earlier during registration
      
      # apply the functional-to-template (T1 template) registration transform to the functional data
      run: Off
      
      # apply the functional-to-template (EPI template) registration transform to the functional data
      #run_EPI: Off

      output_resolution:

        # The resolution (in mm) to which the preprocessed, registered functional timeseries outputs are written into.
        # NOTE:
        #   selecting a 1 mm or 2 mm resolution might substantially increase your RAM needs- these resolutions should be selected with caution.
        #   for most cases, 3 mm or 4 mm resolutions are suggested.
        # NOTE:
        #   this also includes the single-volume 3D preprocessed functional data,
        #   such as the mean functional (mean EPI) in template space
        func_preproc_outputs: 3mm

        # The resolution (in mm) to which the registered derivative outputs are written into.
        # NOTE:
        #   this is for the single-volume functional-space outputs (i.e. derivatives)
        #   thus, a higher resolution may not result in a large increase in RAM needs as above
        func_derivative_outputs: 3mm

      target_template:

        # choose which template space to transform derivatives towards
        # options: ['T1_template', 'EPI_template']
        using: ['T1_template']

        T1_template:

          # Standard Skull Stripped Template. Used as a reference image for functional registration.
          # This can be different than the template used as the reference/fixed for T1-to-template registration.
          T1w_brain_template_funcreg: /usr/share/fsl/5.0/data/standard/MNI152_T1_${func_resolution}_brain.nii.gz

          # Standard Anatomical Brain Image with Skull.
          # This can be different than the template used as the reference/fixed for T1-to-template registration.
          T1w_template_funcreg: /usr/share/fsl/5.0/data/standard/MNI152_T1_${func_resolution}.nii.gz

          # Template to be used during registration.
          # It is not necessary to change this path unless you intend to use a non-standard template.
          T1w_brain_template_mask_funcreg: /usr/share/fsl/5.0/data/standard/MNI152_T1_${func_resolution}_brain_mask.nii.gz

          # a standard template for resampling if using float resolution
          T1w_template_for_resample:  $FSLDIR/data/standard/MNI152_T1_1mm_brain.nii.gz

        EPI_template:

          # EPI template for direct functional-to-template registration
          # (bypassing coregistration and the anatomical-to-template transforms)
          EPI_template_funcreg: s3://fcp-indi/resources/cpac/resources/epi_hbn.nii.gz

          # EPI template mask.
          EPI_template_mask_funcreg: None

          # a standard template for resampling if using float resolution
          EPI_template_for_resample:  $FSLDIR/data/standard/MNI152_T1_1mm_brain.nii.gz

      ANTs_pipelines:

        # Interpolation method for writing out transformed functional images.
        # Possible values: Linear, BSpline, LanczosWindowedSinc
        interpolation: LanczosWindowedSinc

      FNIRT_pipelines:

        # Interpolation method for writing out transformed functional images.
        # Possible values: trilinear, sinc, spline
        interpolation: sinc

        # Identity matrix used during FSL-based resampling of functional-space data throughout the pipeline.
        # It is not necessary to change this path unless you intend to use a different template.
        identity_matrix: /usr/share/fsl/5.0/etc/flirtsch/ident.mat


functional_preproc:

  run: Off

  truncation:

    # First timepoint to include in analysis.
    # Default is 0 (beginning of timeseries).
    # First timepoint selection in the scan parameters in the data configuration file, if present, will over-ride this selection.
    # Note: the selection here applies to all scans of all participants.
    start_tr: 0

    # Last timepoint to include in analysis.
    # Default is None or End (end of timeseries).
    # Last timepoint selection in the scan parameters in the data configuration file, if present, will over-ride this selection.
    # Note: the selection here applies to all scans of all participants.
    stop_tr: None

  scaling:

    # Scale functional raw data, usually used in rodent pipeline
    run: Off

    # Scale the size of the dataset voxels by the factor.
    scaling_factor: 10

  despiking:

    # Run AFNI 3dDespike
    # this is a fork point
    #   run: [On, Off] - this will run both and fork the pipeline
    run: [Off]

  slice_timing_correction:

    # Interpolate voxel time courses so they are sampled at the same time points.
    # this is a fork point
    #   run: [On, Off] - this will run both and fork the pipeline
    run: [Off]

  motion_estimates_and_correction:

    motion_estimates: 

      # calculate motion statistics BEFORE slice-timing correction
      calculate_motion_first: Off

      # calculate motion statistics AFTER motion correction
      calculate_motion_after: On

    motion_correction:

      # using: ['3dvolreg', 'mcflirt']
      # this is a fork point
      using: ['3dvolreg']

      # option parameters
      AFNI-3dvolreg:

        # This option is useful when aligning high-resolution datasets that may need more alignment than a few voxels.
        functional_volreg_twopass: On

      # Choose motion correction reference. Options: mean, median, selected volume
      motion_correction_reference: ['mean']

      # Choose motion correction reference volume
      motion_correction_reference_volume: 0

    motion_estimate_filter:

      # Filter physiological (respiration) artifacts from the head motion estimates.
      # Adapted from DCAN Labs filter.
      #     https://www.ohsu.edu/school-of-medicine/developmental-cognition-and-neuroimaging-lab
      #     https://www.biorxiv.org/content/10.1101/337360v1.full.pdf
      # this is a fork point
      #   run: [On, Off] - this will run both and fork the pipeline
      run: [Off]

      # options: "notch", "lowpass"
      filter_type: "notch"

      # Number of filter coefficients.
      filter_order: 4

      # Dataset-wide respiratory rate data from breathing belt.
      # Notch filter requires either:
      #     "breathing_rate_min" and "breathing_rate_max"
      # or
      #     "center_frequency" and "filter_bandwitdh".
      # Lowpass filter requires either:
      #     "breathing_rate_min"
      # or
      #     "lowpass_cutoff".
      # If "breathing_rate_min" (for lowpass and notch filter)
      # and "breathing_rate_max" (for notch filter) are set,
      # the values set in "lowpass_cutoff" (for lowpass filter),
      # "center_frequency" and "filter_bandwidth" (for notch filter)
      # options are ignored.

      # Lowest Breaths-Per-Minute in dataset.
      # For both notch and lowpass filters.
      breathing_rate_min:

      # Highest Breaths-Per-Minute in dataset.
      # For notch filter.
      breathing_rate_max:

      # notch filter direct customization parameters

      # mutually exclusive with breathing_rate options above.
      # If breathing_rate_min and breathing_rate_max are provided,
      # the following parameters will be ignored.

      # the center frequency of the notch filter
      center_frequency:

      # the width of the notch filter
      filter_bandwidth:

      # lowpass filter direct customization parameter

      # mutually exclusive with breathing_rate options above.
      # If breathing_rate_min is provided, the following
      # parameter will be ignored.

      # the frequency cutoff of the filter
      lowpass_cutoff:

  distortion_correction:

    # this is a fork point
    #   run: [On, Off] - this will run both and fork the pipeline
    run: [Off]

    # using: ['PhaseDiff', 'Blip']
    #   PhaseDiff - Perform field map correction using a single phase difference image, a subtraction of the two phase images from each echo. Default scanner for this method is SIEMENS.
    #   Blip - Uses AFNI 3dQWarp to calculate the distortion unwarp for EPI field maps of opposite/same phase encoding direction.
    #   NOTE:
    #     this is NOT a fork point - instead, the technique used will depend on what type of distortion correction field data accompanies the dataset
    #     for example, phase-difference field maps will lead to phase-difference distortion correction, and phase-encoding direction field maps will lead to blip-up/blip-down
    using: ['PhaseDiff', 'Blip']

    # option parameters
    PhaseDiff:

      # Since the quality of the distortion heavily relies on the skull-stripping step, we provide a choice of method ('AFNI' for AFNI 3dSkullStrip or 'BET' for FSL BET).
      # Options: 'BET' or 'AFNI'
      fmap_skullstrip_option: 'BET'

      # Set the fraction value for the skull-stripping of the magnitude file. Depending on the data, a tighter extraction may be necessary in order to prevent noisy voxels from interfering with preparing the field map.
      # The default value is 0.5.
      fmap_skullstrip_BET_frac: 0.5

      # Set the threshold value for the skull-stripping of the magnitude file. Depending on the data, a tighter extraction may be necessary in order to prevent noisy voxels from interfering with preparing the field map.
      # The default value is 0.6.
      fmap_skullstrip_AFNI_threshold:  0.6

  func_masking:

    # using: ['AFNI', 'FSL', 'FSL_AFNI', 'Anatomical_Refined', 'Anatomical_Based']
    # this is a fork point
    using: ['AFNI']

    FSL-BET:

      # Apply to 4D FMRI data, if bold_bet_functional_mean_boolean : Off.
      # Mutually exclusive with functional, reduce_bias, robust, padding, remove_eyes, surfaces
      # It must be 'on' if select 'reduce_bias', 'robust', 'padding', 'remove_eyes', or 'bet_surfaces' on
      functional_mean_boolean: Off

      # Set the threshold value controling the brain vs non-brain voxels.
      frac: 0.3

      # Mesh created along with skull stripping
      mesh_boolean: Off

      # Create a surface outline image
      outline: Off

      # Add padding to the end of the image, improving BET.Mutually exclusive with functional,reduce_bias,robust,padding,remove_eyes,surfaces
      padding: Off

      # Integer value of head radius
      radius: 0

      # Reduce bias and cleanup neck. Mutually exclusive with functional,reduce_bias,robust,padding,remove_eyes,surfaces
      reduce_bias: Off

      # Eyes and optic nerve cleanup. Mutually exclusive with functional,reduce_bias,robust,padding,remove_eyes,surfaces
      remove_eyes: Off

      # Robust brain center estimation. Mutually exclusive with functional,reduce_bias,robust,padding,remove_eyes,surfaces
      robust: Off

      # Create a skull image
      skull: Off

      # Gets additional skull and scalp surfaces by running bet2 and betsurf. This is mutually exclusive with reduce_bias, robust, padding, remove_eyes
      surfaces: Off

      # Apply thresholding to segmented brain image and mask
      threshold: Off

      # Vertical gradient in fractional intensity threshold (-1,1)
      vertical_gradient: 0.0

    Anatomical_Refined:

      # Choose whether or not to dilate the anatomical mask if you choose 'Anatomical_Refined' as the functional masking option. It will dilate one voxel if enabled.
      anatomical_mask_dilation: False


nuisance_corrections:

  1-ICA-AROMA:

    # this is a fork point
    #   run: [On, Off] - this will run both and fork the pipeline
    run: [Off]

    # Types of denoising strategy:
    #   nonaggr: nonaggressive-partial component regression
    #   aggr:    aggressive denoising
    denoising_type: nonaggr

  2-nuisance_regression:

    # this is a fork point
    #   run: [On, Off] - this will run both and fork the pipeline
    run: [Off]
    
    # switch to Off if nuisance regression is off and you don't want to write out the regressors
    #create_regressors: Off

    # Select which nuisance signal corrections to apply
    Regressors: None

    # Standard Lateral Ventricles Binary Mask
    # used in CSF mask refinement for CSF signal-related regressions
    lateral_ventricles_mask: $FSLDIR/data/atlases/HarvardOxford/HarvardOxford-lateral-ventricles-thr25-2mm.nii.gz

    # Whether to run frequency filtering before or after nuisance regression.
    # Options: 'After' or 'Before'
    bandpass_filtering_order: 'After'

    # Process and refine masks used to produce regressors and time series for
    # regression.
    regressor_masks:

      erode_anatomical_brain_mask:

        # Erode binarized anatomical brain mask. If choosing True, please also set seg_csf_use_erosion: True; regOption: niworkflows-ants.
        run: Off

        # Erosion proportion, if using erosion.
        # Default proportion is 0 for anatomical brain mask.
        # Recommend that do not use erosion in both proportion and millimeter method.
        brain_mask_erosion_prop : 0

        # Erode brain mask in millimeter, default of brain is 30 mm
        # brain erosion default is using millimeter erosion method when use erosion for brain.
        brain_mask_erosion_mm : 30

        # Erode binarized brain mask in millimeter
        brain_erosion_mm: 0

      erode_csf:

        # Erode binarized csf tissue mask.
        run: Off

        # Erosion proportion, if use erosion.
        # Default proportion is 0 for CSF (cerebrospinal fluid)  mask.
        # Recommend to do not use erosion in both proportion and millimeter method.
        csf_erosion_prop : 0

        # Erode brain mask in millimeter, default of csf is 30 mm
        # CSF erosion default is using millimeter erosion method when use erosion for CSF.
        csf_mask_erosion_mm: 30

        # Erode binarized CSF (cerebrospinal fluid)  mask in millimeter
        csf_erosion_mm: 0

      erode_wm:

        # Erode WM binarized tissue mask.
        run: Off

        # Erosion proportion, if use erosion.
        # Default proportion is 0.6 for White Matter mask.
        # Recommend to do not use erosion in both proportion and millimeter method.
        # White Matter erosion default is using proportion erosion method when use erosion for White Matter.
        wm_erosion_prop : 0.6

        # Erode brain mask in millimeter, default of White Matter is 0 mm
        wm_mask_erosion_mm: 0

        # Erode binarized White Matter mask in millimeter
        wm_erosion_mm: 0

      erode_gm:

        # Erode GM binarized tissue mask.
        run: Off

        # Erosion proportion, if use erosion.
        # Recommend to do not use erosion in both proportion and millimeter method.
        gm_erosion_prop : 0.6

        # Erode brain mask in millimeter, default of csf is 30 mm
        gm_mask_erosion_mm: 30

        # Erode binarized White Matter mask in millimeter
        gm_erosion_mm: 0


# OUTPUTS AND DERIVATIVES
# -----------------------
post_processing:

  spatial_smoothing:

    # Smooth the derivative outputs.
    # Set as ['nonsmoothed'] to disable smoothing. Set as both to get both.
    #
    # Options:
    #     ['smoothed', 'nonsmoothed']
    output: ['smoothed']

    # Tool to use for smoothing.
    # 'FSL' for FSL MultiImageMaths for FWHM provided
    # 'AFNI' for AFNI 3dBlurToFWHM for FWHM provided
    smoothing_method: ['FSL']

    # Full Width at Half Maximum of the Gaussian kernel used during spatial smoothing.
    # this is a fork point
    #   i.e. multiple kernels - fwhm: [4,6,8]
    fwhm: [4]

  z-scoring:

    # z-score standardize the derivatives. This may be needed for group-level analysis.
    # Set as ['raw'] to disable z-scoring. Set as both to get both.
    #
    # Options:
    #     ['z-scored', 'raw']
    output: ['z-scored']


timeseries_extraction:

  run: Off

  # Enter paths to region-of-interest (ROI) NIFTI files (.nii or .nii.gz) to be used for time-series extraction, and then select which types of analyses to run.
  # Denote which analyses to run for each ROI path by listing the names below. For example, if you wish to run Avg and SpatialReg, you would enter: '/path/to/ROI.nii.gz': Avg, SpatialReg
  # available analyses:
  #   /path/to/atlas.nii.gz: Avg, Voxel, SpatialReg
  tse_roi_paths:
    /cpac_templates/CC400.nii.gz: Avg
    /cpac_templates/aal_mask_pad.nii.gz: Avg
    /cpac_templates/CC200.nii.gz: Avg
    /cpac_templates/tt_mask_pad.nii.gz: Avg
    /cpac_templates/PNAS_Smith09_rsn10.nii.gz: SpatialReg
    /cpac_templates/ho_mask_pad.nii.gz: Avg
    /cpac_templates/rois_3mm.nii.gz: Avg
    /ndmg_atlases/label/Human/AAL_space-MNI152NLin6_res-1x1x1.nii.gz: Avg
    /ndmg_atlases/label/Human/CAPRSC_space-MNI152NLin6_res-1x1x1.nii.gz: Avg
    /ndmg_atlases/label/Human/DKT_space-MNI152NLin6_res-1x1x1.nii.gz: Avg
    /ndmg_atlases/label/Human/DesikanKlein_space-MNI152NLin6_res-1x1x1.nii.gz: Avg
    /ndmg_atlases/label/Human/HarvardOxfordcort-maxprob-thr25_space-MNI152NLin6_res-1x1x1.nii.gz: Avg
    /ndmg_atlases/label/Human/HarvardOxfordsub-maxprob-thr25_space-MNI152NLin6_res-1x1x1.nii.gz: Avg
    /ndmg_atlases/label/Human/Juelich_space-MNI152NLin6_res-1x1x1.nii.gz: Avg
    /ndmg_atlases/label/Human/MICCAI_space-MNI152NLin6_res-1x1x1.nii.gz: Avg
    /ndmg_atlases/label/Human/Schaefer1000_space-MNI152NLin6_res-1x1x1.nii.gz: Avg
    /ndmg_atlases/label/Human/Schaefer200_space-MNI152NLin6_res-1x1x1.nii.gz: Avg
    /ndmg_atlases/label/Human/Schaefer300_space-MNI152NLin6_res-1x1x1.nii.gz: Avg
    /ndmg_atlases/label/Human/Schaefer400_space-MNI152NLin6_res-1x1x1.nii.gz: Avg
    /ndmg_atlases/label/Human/Talairach_space-MNI152NLin6_res-1x1x1.nii.gz: Avg
    /ndmg_atlases/label/Human/Brodmann_space-MNI152NLin6_res-1x1x1.nii.gz: Avg
    /ndmg_atlases/label/Human/Desikan_space-MNI152NLin6_res-1x1x1.nii.gz: Avg
    /ndmg_atlases/label/Human/Glasser_space-MNI152NLin6_res-1x1x1.nii.gz: Avg
    /ndmg_atlases/label/Human/Slab907_space-MNI152NLin6_res-1x1x1.nii.gz: Avg
    /ndmg_atlases/label/Human/Yeo-17-liberal_space-MNI152NLin6_res-1x1x1.nii.gz: Avg
    /ndmg_atlases/label/Human/Yeo-17_space-MNI152NLin6_res-1x1x1.nii.gz: Avg
    /ndmg_atlases/label/Human/Yeo-7-liberal_space-MNI152NLin6_res-1x1x1.nii.gz: Avg
    /ndmg_atlases/label/Human/Yeo-7_space-MNI152NLin6_res-1x1x1.nii.gz: Avg

  # Functional time-series and ROI realignment method: ['ROI_to_func'] or ['func_to_ROI']
  # 'ROI_to_func' will realign the atlas/ROI to functional space (fast)
  # 'func_to_ROI' will realign the functional time series to the atlas/ROI space
  #
  #     NOTE: in rare cases, realigning the ROI to the functional space may
  #           result in small misalignments for very small ROIs - please double
  #           check your data if you see issues
  realignment: 'ROI_to_func'


seed_based_correlation_analysis:

  # SCA - Seed-Based Correlation Analysis
  # For each extracted ROI Average time series, CPAC will generate a whole-brain correlation map.
  # It should be noted that for a given seed/ROI, SCA maps for ROI Average time series will be the same.
  run: Off

  # Enter paths to region-of-interest (ROI) NIFTI files (.nii or .nii.gz) to be used for seed-based correlation analysis, and then select which types of analyses to run.
  # Denote which analyses to run for each ROI path by listing the names below. For example, if you wish to run Avg and MultReg, you would enter: '/path/to/ROI.nii.gz': Avg, MultReg
  # available analyses:
  #   /path/to/atlas.nii.gz: Avg, DualReg, MultReg
  sca_roi_paths:
    /cpac_templates/PNAS_Smith09_rsn10.nii.gz: DualReg
    /cpac_templates/CC400.nii.gz: Avg, MultReg
    /cpac_templates/ez_mask_pad.nii.gz: Avg, MultReg
    /cpac_templates/aal_mask_pad.nii.gz: Avg, MultReg
    /cpac_templates/CC200.nii.gz: Avg, MultReg
    /cpac_templates/tt_mask_pad.nii.gz: Avg, MultReg
    /cpac_templates/ho_mask_pad.nii.gz: Avg, MultReg
    /cpac_templates/rois_3mm.nii.gz: Avg, MultReg

  # Normalize each time series before running Dual Regression SCA.
  norm_timeseries_for_DR: True


amplitude_low_frequency_fluctuation:

  # ALFF & f/ALFF
  # Calculate Amplitude of Low Frequency Fluctuations (ALFF) and and fractional ALFF (f/ALFF) for all voxels.
  run: Off

  # Frequency cutoff (in Hz) for the high-pass filter used when calculating f/ALFF.
  highpass_cutoff: [0.01]

  # Frequency cutoff (in Hz) for the low-pass filter used when calculating f/ALFF
  lowpass_cutoff: [0.1]


regional_homogeneity:

  # ReHo
  # Calculate Regional Homogeneity (ReHo) for all voxels.
  run: Off

  # Number of neighboring voxels used when calculating ReHo
  # 7 (Faces)
  # 19 (Faces + Edges)
  # 27 (Faces + Edges + Corners)
  cluster_size: 27


voxel_mirrored_homotopic_connectivity:

  # VMHC
  # Calculate Voxel-mirrored Homotopic Connectivity (VMHC) for all voxels.
  run: Off

  symmetric_registration:

    # Included as part of the 'Image Resource Files' package available on the Install page of the User Guide.
    # It is not necessary to change this path unless you intend to use a non-standard symmetric template.
    T1w_brain_template_symmetric: $FSLDIR/data/standard/MNI152_T1_${resolution_for_anat}_brain_symmetric.nii.gz

    # A reference symmetric brain template for resampling
    T1w_brain_template_symmetric_for_resample: $FSLDIR/data/standard/MNI152_T1_1mm_brain_symmetric.nii.gz

    # Included as part of the 'Image Resource Files' package available on the Install page of the User Guide.
    # It is not necessary to change this path unless you intend to use a non-standard symmetric template.
    T1w_template_symmetric: $FSLDIR/data/standard/MNI152_T1_${resolution_for_anat}_symmetric.nii.gz

    # A reference symmetric skull template for resampling
    T1w_template_symmetric_for_resample: $FSLDIR/data/standard/MNI152_T1_1mm_symmetric.nii.gz

    # Included as part of the 'Image Resource Files' package available on the Install page of the User Guide.
    # It is not necessary to change this path unless you intend to use a non-standard symmetric template.
    dilated_symmetric_brain_mask: $FSLDIR/data/standard/MNI152_T1_${resolution_for_anat}_brain_mask_symmetric_dil.nii.gz

    # A reference symmetric brain mask template for resampling
    dilated_symmetric_brain_mask_for_resample: $FSLDIR/data/standard/MNI152_T1_1mm_brain_mask_symmetric_dil.nii.gz


network_centrality:

  # Calculate Degree, Eigenvector Centrality, or Functional Connectivity Density.
  run: Off

  # Maximum amount of RAM (in GB) to be used when calculating Degree Centrality.
  # Calculating Eigenvector Centrality will require additional memory based on the size of the mask or number of ROI nodes.
  memory_allocation:  1.0

  # Full path to a NIFTI file describing the mask. Centrality will be calculated for all voxels within the mask.
  template_specification_file:  /cpac_templates/Mask_ABIDE_85Percent_GM.nii.gz

  degree_centrality:

    # Enable/Disable degree centrality by selecting the connectivity weights
    #   weight_options: ['Binarized', 'Weighted']
    # disable this type of centrality with:
    #   weight_options: []
    weight_options:  ['Binarized', 'Weighted']

    # Select the type of threshold used when creating the degree centrality adjacency matrix.
    # options:
    #   'Significance threshold', 'Sparsity threshold', 'Correlation threshold'
    correlation_threshold_option: 'Sparsity threshold'

    # Based on the Threshold Type selected above, enter a Threshold Value.
    # P-value for Significance Threshold
    # Sparsity value for Sparsity Threshold
    # Pearson's r value for Correlation Threshold
    correlation_threshold: 0.001

  eigenvector_centrality:

    # Enable/Disable eigenvector centrality by selecting the connectivity weights
    #   weight_options: ['Binarized', 'Weighted']
    # disable this type of centrality with:
    #   weight_options: []
    weight_options: ['Weighted']

    # Select the type of threshold used when creating the eigenvector centrality adjacency matrix.
    # options:
    #   'Significance threshold', 'Sparsity threshold', 'Correlation threshold'
    correlation_threshold_option: 'Sparsity threshold'

    # Based on the Threshold Type selected above, enter a Threshold Value.
    # P-value for Significance Threshold
    # Sparsity value for Sparsity Threshold
    # Pearson's r value for Correlation Threshold
    correlation_threshold: 0.001

  local_functional_connectivity_density:

    # Enable/Disable lFCD by selecting the connectivity weights
    #   weight_options: ['Binarized', 'Weighted']
    # disable this type of centrality with:
    #   weight_options: []
    weight_options: ['Binarized', 'Weighted']

    # Select the type of threshold used when creating the lFCD adjacency matrix.
    # options:
    #   'Significance threshold', 'Correlation threshold'
    correlation_threshold_option: 'Correlation threshold'

    # Based on the Threshold Type selected above, enter a Threshold Value.
    # P-value for Significance Threshold
    # Sparsity value for Sparsity Threshold
    # Pearson's r value for Correlation Threshold
    correlation_threshold: 0.6


# PACKAGE INTEGRATIONS
# --------------------
PyPEER:

  # Training of eye-estimation models. Commonly used for movies data/naturalistic viewing.
  run: Off

  # PEER scan names to use for training
  # Example: ['peer_run-1', 'peer_run-2']
  eye_scan_names: []

  # Naturalistic viewing data scan names to use for eye estimation
  # Example: ['movieDM']
  data_scan_names: []

  # Template-space eye mask
  eye_mask_path: $FSLDIR/data/standard/MNI152_T1_${func_resolution}_eye_mask.nii.gz

  # PyPEER Stimulus File Path
  # This is a file describing the stimulus locations from the calibration sequence.
  stimulus_path: None

  minimal_nuisance_correction:

    # PyPEER Minimal nuisance regression
    # Note: PyPEER employs minimal preprocessing - these choices do not reflect what runs in the main pipeline.
    #       PyPEER uses non-nuisance-regressed data from the main pipeline.

    # Global signal regression (PyPEER only)
    peer_gsr: True

    # Motion scrubbing (PyPEER only)
    peer_scrub: False

    # Motion scrubbing threshold (PyPEER only)
    scrub_thresh: 0.2<|MERGE_RESOLUTION|>--- conflicted
+++ resolved
@@ -1,11 +1,7 @@
 %YAML 1.1
 ---
 # CPAC Pipeline Configuration YAML file
-<<<<<<< HEAD
-# Version 1.8.3.dev
-=======
 # Version 1.8.4.dev
->>>>>>> 4c08f7c0
 #
 # http://fcp-indi.github.io for more info.
 #
@@ -51,9 +47,8 @@
     # Options: default, ndmg
     output_tree: "default"
 
-    quality_control:
-      # Generate quality control pages containing preprocessing and derivative outputs.
-      generate_quality_control_images: True
+    # Generate quality control pages containing preprocessing and derivative outputs.
+    generate_quality_control_images: True
 
   working_directory:
 
