--- conflicted
+++ resolved
@@ -2,11 +2,7 @@
 ---
 # CPAC Pipeline Configuration YAML file
 # Version 1.8.0.dev
-<<<<<<< HEAD
-# 
-=======
 #
->>>>>>> c65eeb15
 # http://fcp-indi.github.io for more info.
 #
 # Tip: This file can be edited manually with a text editor for quick modifications.
