--- conflicted
+++ resolved
@@ -73,12 +73,9 @@
   acpc_alignment:
     T1w_brain_ACPC_template: $FSLDIR/data/standard/MNI152_T1_1mm_brain.nii.gz
 
-<<<<<<< HEAD
   brain_extraction:
     run: On
 
-=======
->>>>>>> 83b2e9c6
 segmentation:
 
   # Automatically segment anatomical images into white matter, gray matter,
