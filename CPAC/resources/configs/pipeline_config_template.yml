--- conflicted
+++ resolved
@@ -540,11 +540,6 @@
 func_reg_input_volume :  0
 
 
-<<<<<<< HEAD
-# Choose which tool to be used in functional masking - AFNI (3dAutoMask), FSL (BET) or FSL_AFNI (BET+3dAutoMask).
-# Options: ['AFNI', 'FSL', 'FSL_AFNI']
-functionalMasking :  ['AFNI']
-=======
 # Choose which tool to be used in functional masking - AFNI (3dAutoMask), FSL (BET),  FSL_AFNI (BET+3dAutoMask), or refine functional mask by registering anatomical mask to functional space. 
 # Options: ['AFNI', 'FSL', 'FSL_AFNI', 'Anatomical_Refined']
 functionalMasking :  ['AFNI']
@@ -556,7 +551,6 @@
 
 # Choose motion correction method - AFNI (3dvolreg), FSL (mcflirt)
 motion_correction : ['AFNI']
->>>>>>> fc812aea
 
 
 # Register functional images to a standard MNI152 template.
