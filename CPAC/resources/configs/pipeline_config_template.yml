# CPAC Pipeline Configuration YAML file
# Version 1.3.0
#
# http://fcp-indi.github.io for more info.
#
# Tip: This file can be edited manually with a text editor for quick modifications.


# Select False if you intend to run CPAC on a single machine.
# If set to True, CPAC will attempt to submit jobs through the job scheduler / resource manager selected below.
runOnGrid :  False


# Full path to the FSL version to be used by CPAC.
# If you have specified an FSL path in your .bashrc file, this path will be set automatically.
FSLDIR :  FSLDIR


# Sun Grid Engine (SGE), Portable Batch System (PBS), or Simple Linux Utility for Resource Management (SLURM).
# Only applies if you are running on a grid or compute cluster.
resourceManager :  SGE


# SGE Parallel Environment to use when running CPAC.
# Only applies when you are running on a grid or compute cluster using SGE.
parallelEnvironment :  cpac


# SGE Queue to use when running CPAC.
# Only applies when you are running on a grid or compute cluster using SGE.
queue :  all.q


# The maximum amount of memory each participant's workflow can allocate. Use this to place an upper bound of memory usage. Warning: 'Memory Per Participant' multiplied by 'Number of Participants to Run Simultaneously' must not be more than the total amount of RAM. Conversely, using too little RAM can impede the speed of a pipeline run. It is recommended that you set this to a value that when multiplied by 'Number of Participants to Run Simultaneously' is as much RAM you can safely allocate.
maximumMemoryPerParticipant :  3


# The maximum amount of cores (on a single machine) or slots on a node (on a cluster/grid) to allocate per participant. Setting this above 1 will parallelize each participant's workflow where possible. If you wish to dedicate multiple cores to ANTS-based anatomical registration (below), this value must be equal or higher than the amount of cores provided to ANTS. The maximum number of cores your run can possibly employ will be this setting multiplied by the number of participants set to run in parallel (the 'Number ofParticipants to Run Simultaneously' setting).
maxCoresPerParticipant :  1


# The number of participant workflows to run at the same time. The maximum number of cores your run can possibly employ will be this setting multiplied by the number of cores dedicated to each participant (the 'Maximum Number of Cores Per Participant' setting).
numParticipantsAtOnce :  1


# The number of cores to allocate to ANTS-based anatomical registration per participant. Multiple cores can greatly speed up this preprocessing step. This number cannot be greater than the number of cores per participant.
num_ants_threads :  1


# Name for this pipeline configuration - useful for identification.
pipelineName :  cpac_default


# Directory where CPAC should store temporary and intermediate files.
workingDirectory :  ./cpac_runs/default/working


# Directory where CPAC should write crash logs.
crashLogDirectory :  ./cpac_runs/default/crash


# Directory where CPAC should place run logs.
logDirectory :  ./cpac_runs/default/log


# Directory where CPAC should place processed data.
outputDirectory :  ./cpac_runs/default/output


# If setting the 'Output Directory' to an S3 bucket, insert the path to your AWS credentials file here.
awsOutputBucketCredentials :  


# Enable server-side 256-AES encryption on data to the S3 bucket
s3Encryption :  [1]


# Include extra versions and intermediate steps of functional preprocessing in the output directory.
write_func_outputs :  [0]


# Include extra outputs in the output directory that may be of interest when more information is needed.
write_debugging_outputs :  [0]


# Generate quality control pages containing preprocessing and derivative outputs.
generateQualityControlImages :  [1]


# Deletes the contents of the Working Directory after running.
# This saves disk space, but any additional preprocessing or analysis will have to be completely re-run.
removeWorkingDir :  False


# Whether to write log details of the pipeline. run to the logging files.
run_logging :  True


# Uses the contents of the Working Directory to regenerate all outputs and their symbolic links.
# Requires an intact Working Directory from a previous CPAC run.
reGenerateOutputs :  False


# Create a user-friendly, well organized version of the output directory.
runSymbolicLinks :  [1]


# Disables skull-stripping on the anatomical inputs if they are already skull-stripped outside of C-PAC. Set this to On if your input images are already skull-stripped.
already_skullstripped :  [0]


# Choice of using AFNI or FSL-BET to perform SkullStripping
skullstrip_option :  ['AFNI']


# Set the threshold value controlling the brain vs non-brain voxels. Default is 0.6.
skullstrip_shrink_factor :  0.6


# Vary the shrink factor at every iteration of the algorithm. This prevents the likelihood of surface getting stuck in large pools of CSF before reaching the outer surface of the brain. Default is On.
skullstrip_var_shrink_fac :  True


# The shrink factor bottom limit sets the lower threshold when varying the shrink factor. Default is 0.4, for when edge detection is used (which is On by default), otherwise the default value is 0.65.
skullstrip_shrink_factor_bot_lim :  0.4


# Avoids ventricles while skullstripping.
skullstrip_avoid_vent :  True


# Set the number of iterations. Default is 250.The number of iterations should depend upon the density of your mesh.
skullstrip_n_iterations :  250


# While expanding, consider the voxels above and not only the voxels below
skullstrip_pushout :  True


# Perform touchup operations at the end to include areas not covered by surface expansion.
skullstrip_touchup :  True


# Give the maximum number of pixels on either side of the hole that can be filled. The default is 10 only if 'Touchup' is On - otherwise, the default is 0.
skullstrip_fill_hole :  10


# Perform nearest neighbor coordinate interpolation every few iterations. Default is 72.
skullstrip_NN_smooth :  72


# Perform final surface smoothing after all iterations. Default is 20.
skullstrip_smooth_final :  20


# Avoid eyes while skull stripping. Default is On.
skullstrip_avoid_eyes :  True


# Use edge detection to reduce leakage into meninges and eyes. Default is On.
skullstrip_use_edge :  True


# Speed of expansion.
skullstrip_exp_frac :  0.1


# Perform aggressive push to edge. This might cause leakage. Default is Off.
skullstrip_push_to_edge :  False


# Use outer skull to limit expansion of surface into the skull in case of very strong shading artifacts. Use this only if you have leakage into the skull.
skullstrip_use_skull :  Off


# Percentage of segments allowed to intersect surface. It is typically a number between 0 and 0.1, but can include negative values (which implies no testing for intersection).
skullstrip_perc_int :  0


# Number of iterations to remove intersection problems. With each iteration, the program automatically increases the amount of smoothing to get rid of intersections. Default is 4.
skullstrip_max_inter_iter :  4


# Multiply input dataset by FAC if range of values is too small.
skullstrip_fac :  1


# Blur dataset after spatial normalization. Recommended when you have lots of CSF in brain and when you have protruding gyri (finger like). If so, recommended value range is 2-4. Otherwise, leave at 0.
skullstrip_blur_fwhm :  0


# Set the threshold value controling the brain vs non-brain voxels, default is 0.5
bet_frac :  0.5


# Mask created along with skull stripping
bet_mask_boolean :  Off


# Mesh created along with skull stripping
bet_mesh_boolean :  Off


# Create a surface outline image
bet_outline :  Off


# Add padding to the end of the image, improving BET.Mutually exclusive with functional,reduce_bias,robust,padding,remove_eyes,surfaces
bet_padding :  Off


# Integer value of head radius
bet_radius :  0


# Reduce bias and cleanup neck. Mutually exclusive with functional,reduce_bias,robust,padding,remove_eyes,surfaces
bet_reduce_bias :  Off


# Eyes and optic nerve cleanup. Mutually exclusive with functional,reduce_bias,robust,padding,remove_eyes,surfaces
bet_remove_eyes :  Off


# Robust brain center estimation. Mutually exclusive with functional,reduce_bias,robust,padding,remove_eyes,surfaces
bet_robust :  Off


# Create a skull image
bet_skull :  Off


# Gets additional skull and scalp surfaces by running bet2 and betsurf. This is mutually exclusive with reduce_bias, robust, padding, remove_eyes
bet_surfaces :  Off


# Apply thresholding to segmented brain image and mask
bet_threshold :  Off


# Vertical gradient in fractional intensity threshold (-1,1)
bet_vertical_gradient : 0.0


# The resolution to which anatomical images should be transformed during registration.
# This is the resolution at which processed anatomical files will be output.
resolution_for_anat :  2mm


# Template to be used during registration.
# It is not necessary to change this path unless you intend to use a non-standard template.
template_brain_only_for_anat :  $FSLDIR/data/standard/MNI152_T1_${resolution_for_anat}_brain.nii.gz


# Template to be used during registration.
# It is not necessary to change this path unless you intend to use a non-standard template.
template_skull_for_anat :  $FSLDIR/data/standard/MNI152_T1_${resolution_for_anat}.nii.gz


# Use either ANTS or FSL (FLIRT and FNIRT) as your anatomical registration method.
regOption :  ['ANTS']


<<<<<<< HEAD
# If a lesion mask is available for a T1w image, use it to improve the ANTs' registration
use_lesion_mask : [1]
=======
# Use only FLIRT, without FNIRT, for anatomical-to-template registration.
fsl_linear_reg_only :  [0]
>>>>>>> 3d2c4575


# Configuration file to be used by FSL to set FNIRT parameters.
# It is not necessary to change this path unless you intend to use custom FNIRT parameters or a non-standard template.
fnirtConfig :  T1_2_MNI152_2mm


# Configuration file to be used by FSL to set FNIRT parameters.
# It is not necessary to change this path unless you intend to use custom FNIRT parameters or a non-standard template.
ref_mask :  $FSLDIR/data/standard/MNI152_T1_${resolution_for_anat}_brain_mask_dil.nii.gz


# Register skull-on anatomical image to a template.
regWithSkull :  [0]


# Automatically segment anatomical images into white matter, gray matter, and CSF based on prior probability maps.
runSegmentationPreprocessing :  [1]


# Full path to a directory containing binarized prior probability maps.
# These maps are included as part of the 'Image Resource Files' package available on the Install page of the User Guide.
# It is not necessary to change this path unless you intend to use non-standard priors.
priors_path :  $FSLDIR/data/standard/tissuepriors/2mm


# Full path to a binarized White Matter prior probability map.
# It is not necessary to change this path unless you intend to use non-standard priors.
PRIORS_WHITE :  $priors_path/avg152T1_white_bin.nii.gz


# Full path to a binarized Gray Matter prior probability map.
# It is not necessary to change this path unless you intend to use non-standard priors.
PRIORS_GRAY :  $priors_path/avg152T1_gray_bin.nii.gz


# Full path to a binarized CSF prior probability map.
# It is not necessary to change this path unless you intend to use non-standard priors.
PRIORS_CSF :  $priors_path/avg152T1_csf_bin.nii.gz


# Run functional preproceessing
runFunctional: [1]

# Interpolate voxel time courses so they are sampled at the same time points.
slice_timing_correction :  [0]


# Specify the TR (in seconds) at which images were acquired.
# Default is None- TR information is then read from scan parameters in the data configuration file, or the image file header if there is no scan information in the data configuration.
# Note: the selection chosen here applies to all scans of all participants.
TR :  None


# Acquisition strategy for acquiring image slices.
# Slice acquisition information is read from scan parameters in the data configuration file- if this is not provided, then this option will apply.
# Note: the selection here applies to all scans of all participants.
slice_timing_pattern :  Use NIFTI Header


# First timepoint to include in analysis.
# Default is 0 (beginning of timeseries).
# First timepoint selection in the scan parameters in the data configuration file, if present, will over-ride this selection.
# Note: the selection here applies to all scans of all participants.
startIdx :  0


# Last timepoint to include in analysis.
# Default is None or End (end of timeseries).
# Last timepoint selection in the scan parameters in the data configuration file, if present, will over-ride this selection.
# Note: the selection here applies to all scans of all participants.
stopIdx :  None


# Perform field map correction using a single phase difference image, a subtraction of the two phase images from each echo. Default scanner for this method is SIEMENS.
runEPI_DistCorr :  [0]


# Since the quality of the distortion heavily relies on the skull-stripping step, we provide a choice of method (AFNI 3dSkullStrip or FSL BET).
fmap_distcorr_skullstrip :  ['BET']


# Set the threshold value for the skull-stripping of the magnitude file. Depending on the data, a tighter extraction may be necessary in order to prevent noisy voxels from interfering with preparing the field map.
# The default value is 0.5.
fmap_distcorr_frac : [0.5]


# Set the threshold value for the skull-stripping of the magnitude file. Depending on the data, a tighter extraction may be necessary in order to prevent noisy voxels from interfering with preparing the field map.
# The default value is 0.5.
fmap_distcorr_threshold :  0.6


# Set the Delta-TE value, used for preparing field map, time delay between the first and second echo images. Default value is 2.46 ms.
fmap_distcorr_deltaTE : [2.46]


# Set the Dwell Time for the fugue input. This is the time between scans, default value is 0.0005s.
fmap_distcorr_dwell_time : [0.0005]


# Set the asymmetric ratio value for FSL Fugue input.
fmap_distcorr_dwell_asym_ratio : [0.93902439]


# Set the phase-encoding direction. The options are: x, y, z, -x, -y, -z.
fmap_distcorr_pedir :  -y


# Run Functional to Anatomical Registration
runRegisterFuncToAnat :  [1]


# Run Functional to Anatomical Registration with BB Register
runBBReg :  [1]


# Standard FSL 5.0 Scheduler used for Boundary Based Registration.
# It is not necessary to change this path unless you intend to use non-standard MNI registration.
boundaryBasedRegistrationSchedule :  $FSLDIR/etc/flirtsch/bbr.sch


# Choose whether to use the mean of the functional/EPI as the input to functional-to-anatomical registration or one of the volumes from the functional 4D timeseries that you choose.
func_reg_input :  ['Mean Functional']


# Only for when 'Use as Functional-to-Anatomical Registration Input' is set to 'Selected Functional Volume'. Input the index of which volume from the functional 4D timeseries input file you wish to use as the input for functional-to-anatomical registration.
func_reg_input_volume :  0


# Choose which tool to be used in functional masking - AFNI 3dAutoMask or FSL BET.
functionalMasking :  ['3dAutoMask']


# Register functional images to a standard MNI152 template.
# This option must be enabled if you wish to calculate any derivatives. If set to On [1], only the template-space files will be output. If set to On/Off [1,0], both template-space and native-space files will be output.
runRegisterFuncToMNI :  [1]


# The resolution (in mm) to which the preprocessed, registered functional timeseries outputs are written into. Note that selecting a 1 mm or 2 mm resolution might substantially increase your RAM needs- these resolutions should be selected with caution. For most cases, 3 mm or 4 mm resolutions are suggested.
resolution_for_func_preproc :  3mm


# The resolution (in mm) to which the registered derivative outputs are written into.
resolution_for_func_derivative :  3mm


# Standard FSL Skull Stripped Template. Used as a reference image for functional registration
template_brain_only_for_func :  $FSLDIR/data/standard/MNI152_T1_${resolution_for_func_preproc}_brain.nii.gz


# Standard FSL Anatomical Brain Image with Skull
template_skull_for_func :  $FSLDIR/data/standard/MNI152_T1_${resolution_for_func_preproc}.nii.gz


# Matrix containing all 1's. Used as an identity matrix during registration.
# It is not necessary to change this path unless you intend to use non-standard MNI registration.
identityMatrix :  $FSLDIR/etc/flirtsch/ident.mat


# Run ICA-AROMA de-noising.
runICA :  [0]


# Types of denoising strategy: i)nonaggr-patial component regression, ii)aggr-aggressive denoising
aroma_denoise_type :  nonaggr


# Run Nuisance Signal Regression
runNuisance :  [1]


# Standard Lateral Ventricles Binary Mask
lateral_ventricles_mask :  $FSLDIR/data/atlases/HarvardOxford/HarvardOxford-lateral-ventricles-thr25-2mm.nii.gz


# Select which nuisance signal corrections to apply
Regressors :

 - Motion:
     include_delayed: true
     include_squared: true
     include_delayed_squared: true

   aCompCor:
     summary:
       method: DetrendPC
       components: 5
     tissues:
       - WhiteMatter
       - CerebrospinalFluid
     extraction_resolution: 2

   CerebrospinalFluid:
     summary: Mean
     extraction_resolution: 2
     erode_mask: true
     
   GlobalSignal:
     summary: Mean

   PolyOrt:
    degree: 1

   Bandpass:
     bottom_frequency: 0.01
     top_frequency: 0.1


 - Motion:
     include_delayed: true
     include_squared: true
     include_delayed_squared: true
 
   aCompCor:
     summary:
       method: DetrendPC
       components: 5
     tissues:
       - WhiteMatter
       - CerebrospinalFluid
     extraction_resolution: 2

   CerebrospinalFluid:
     summary: Mean
     extraction_resolution: 2
     erode_mask: true

   PolyOrt:
    degree: 1

   Bandpass:
     bottom_frequency: 0.01
     top_frequency: 0.1


# Correct for the global signal using Median Angle Correction.
runMedianAngleCorrection :  [0]


# Target angle used during Median Angle Correction.
targetAngleDeg : [90]


# Extract the average time series of one or more ROIs/seeds. Must be enabled if you wish to run Seed-based Correlation Analysis.
runROITimeseries :  [1]


# Enter paths to region-of-interest (ROI) NIFTI files (.nii or .nii.gz) to be used for time-series extraction, and then select which types of analyses to run.
# Available analyses: ['Avg', 'Voxel', 'SpatialReg'].
# Denote which analyses to run for each ROI path by listing the names above. For example, if you wish to run Avg and SpatialReg, you would enter: '/path/to/ROI.nii.gz': Avg, SpatialReg
tsa_roi_paths:
  - s3://fcp-indi/resources/cpac/resources/CC400.nii.gz: Avg
    s3://fcp-indi/resources/cpac/resources/ez_mask_pad.nii.gz: Avg
    s3://fcp-indi/resources/cpac/resources/aal_mask_pad.nii.gz: Avg
    s3://fcp-indi/resources/cpac/resources/CC200.nii.gz: Avg
    s3://fcp-indi/resources/cpac/resources/tt_mask_pad.nii.gz: Avg
    s3://fcp-indi/resources/cpac/resources/PNAS_Smith09_rsn10.nii.gz: SpatialReg
    s3://fcp-indi/resources/cpac/resources/ho_mask_pad.nii.gz: Avg
    s3://fcp-indi/resources/cpac/resources/rois_3mm.nii.gz: Avg


# By default, extracted time series are written as both a text file and a 1D file. Additional output formats are as a .csv spreadsheet or a Numpy array.
roiTSOutputs :  [True, True]


# For each extracted ROI Average time series, CPAC will generate a whole-brain correlation map.
# It should be noted that for a given seed/ROI, SCA maps for ROI Average time series will be the same.
runSCA :  [1]


# Enter paths to region-of-interest (ROI) NIFTI files (.nii or .nii.gz) to be used for time-series extraction, and then select which types of analyses to run.
# Available analyses: ['Avg', 'DualReg', 'MultReg'].
# Denote which analyses to run for each ROI path by listing the names above. For example, if you wish to run Avg and MultReg, you would enter: '/path/to/ROI.nii.gz': Avg, MultReg
sca_roi_paths:
  - s3://fcp-indi/resources/cpac/resources/PNAS_Smith09_rsn10.nii.gz: DualReg



# Normalize each time series before running Dual Regression SCA.
mrsNorm :  True


# Calculate Voxel-mirrored Homotopic Connectivity (VMHC) for all voxels.
runVMHC :  [1]


# Included as part of the 'Image Resource Files' package available on the Install page of the User Guide.
# It is not necessary to change this path unless you intend to use a non-standard symmetric template.
template_symmetric_brain_only :  $FSLDIR/data/standard/MNI152_T1_${resolution_for_anat}_brain_symmetric.nii.gz


# Included as part of the 'Image Resource Files' package available on the Install page of the User Guide.
# It is not necessary to change this path unless you intend to use a non-standard symmetric template.
template_symmetric_skull :  $FSLDIR/data/standard/MNI152_T1_${resolution_for_anat}_symmetric.nii.gz


# Included as part of the 'Image Resource Files' package available on the Install page of the User Guide.
# It is not necessary to change this path unless you intend to use a non-standard symmetric template.
dilated_symmetric_brain_mask :  $FSLDIR/data/standard/MNI152_T1_${resolution_for_anat}_brain_mask_symmetric_dil.nii.gz


# Included as part of the 'Image Resource Files' package available on the Install page of the User Guide.
# It is not necessary to change this path unless you intend to use a non-standard symmetric template.
configFileTwomm :  $FSLDIR/etc/flirtsch/T1_2_MNI152_2mm.cnf


# Calculate Amplitude of Low Frequency Fluctuations (ALFF) and and fractional ALFF (f/ALFF) for all voxels.
runALFF :  [1]


# Frequency cutoff (in Hz) for the high-pass filter used when calculating f/ALFF.
highPassFreqALFF : [0.01]


# Frequency cutoff (in Hz) for the low-pass filter used when calculating f/ALFF
lowPassFreqALFF : [0.1]


# Calculate Regional Homogeneity (ReHo) for all voxels.
runReHo :  [1]


# Number of neighboring voxels used when calculating ReHo
# 7 (Faces)
# 19 (Faces + Edges)
# 27 (Faces + Edges + Corners)
clusterSize :  27


# Calculate Degree, Eigenvector Centrality, or Functional Connectivity Density.
runNetworkCentrality :  [1]


# Full path to a NIFTI file describing the mask. Centrality will be calculated for all voxels within the mask.
templateSpecificationFile :  s3://fcp-indi/resources/cpac/resources/mask-thr50-3mm.nii.gz


# Enable/Disable degree centrality by selecting the connectivity weights
degWeightOptions :  [True, True]


# Select the type of threshold used when creating the degree centrality adjacency matrix.
degCorrelationThresholdOption :  ['Sparsity threshold']


# Based on the Threshold Type selected above, enter a Threshold Value.
# P-value for Significance Threshold
# Sparsity value for Sparsity Threshold
# Pearson's r value for Correlation Threshold
degCorrelationThreshold :  0.001


# Enable/Disable eigenvector centrality by selecting the connectivity weights
eigWeightOptions :  [True, True]


# Select the type of threshold used when creating the eigenvector centrality adjacency matrix.
eigCorrelationThresholdOption :  ['Sparsity threshold']


# Based on the Threshold Type selected above, enter a Threshold Value.
# P-value for Significance Threshold
# Sparsity value for Sparsity Threshold
# Pearson's r value for Correlation Threshold
eigCorrelationThreshold :  0.001


# Enable/Disable lFCD by selecting the connectivity weights
lfcdWeightOptions :  [True, True]


# Select the type of threshold used when creating the lFCD adjacency matrix.
lfcdCorrelationThresholdOption :  ['Significance threshold']


# Based on the Threshold Type selected above, enter a Threshold Value.
# P-value for Significance Threshold
# Sparsity value for Sparsity Threshold
# Pearson's r value for Correlation Threshold
lfcdCorrelationThreshold :  0.001


# Maximum amount of RAM (in GB) to be used when calculating Degree Centrality.
# Calculating Eigenvector Centrality will require additional memory based on the size of the mask or number of ROI nodes.
memoryAllocatedForDegreeCentrality :  3.0


# Smooth the derivative outputs.
# On - Run smoothing and output only the smoothed outputs.
# On/Off - Run smoothing and output both the smoothed and non-smoothed outputs.
# Off - Don't run smoothing.
run_smoothing :  [1]


# Full Width at Half Maximum of the Gaussian kernel used during spatial smoothing.
# Can be a single value or multiple values separated by commas.
# Note that spatial smoothing is run as the last step in the individual-level analysis pipeline, such that all derivatives are output both smoothed and unsmoothed.
fwhm : [4]


# Choose whether to smooth outputs before or after z-scoring.
smoothing_order :  ['Before']


# z-score standardize the derivatives. This is required for group-level analysis.
# On - Run z-scoring and output only the z-scored outputs.
# On/Off - Run z-scoring and output both the z-scored and raw score versions of the outputs.
# Off - Don't run z-scoring.
runZScoring :  [1]
<|MERGE_RESOLUTION|>--- conflicted
+++ resolved
@@ -260,13 +260,12 @@
 regOption :  ['ANTS']
 
 
-<<<<<<< HEAD
 # If a lesion mask is available for a T1w image, use it to improve the ANTs' registration
 use_lesion_mask : [1]
-=======
+
+
 # Use only FLIRT, without FNIRT, for anatomical-to-template registration.
 fsl_linear_reg_only :  [0]
->>>>>>> 3d2c4575
 
 
 # Configuration file to be used by FSL to set FNIRT parameters.
