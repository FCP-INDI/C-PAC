# CPAC Pipeline Configuration YAML file
# Version 1.4.3
#
# http://fcp-indi.github.io for more info.
#
# Tip: This file can be edited manually with a text editor for quick modifications.


# Select False if you intend to run CPAC on a single machine.
# If set to True, CPAC will attempt to submit jobs through the job scheduler / resource manager selected below.
runOnGrid :  False


# Full path to the FSL version to be used by CPAC.
# If you have specified an FSL path in your .bashrc file, this path will be set automatically.
FSLDIR :  FSLDIR


# Sun Grid Engine (SGE), Portable Batch System (PBS), or Simple Linux Utility for Resource Management (SLURM).
# Only applies if you are running on a grid or compute cluster.
resourceManager :  SGE


# SGE Parallel Environment to use when running CPAC.
# Only applies when you are running on a grid or compute cluster using SGE.
parallelEnvironment :  cpac


# SGE Queue to use when running CPAC.
# Only applies when you are running on a grid or compute cluster using SGE.
queue :  all.q


# The maximum amount of memory each participant's workflow can allocate. Use this to place an upper bound of memory usage. Warning: 'Memory Per Participant' multiplied by 'Number of Participants to Run Simultaneously' must not be more than the total amount of RAM. Conversely, using too little RAM can impede the speed of a pipeline run. It is recommended that you set this to a value that when multiplied by 'Number of Participants to Run Simultaneously' is as much RAM you can safely allocate.
maximumMemoryPerParticipant :  3


# The maximum amount of cores (on a single machine) or slots on a node (on a cluster/grid) to allocate per participant. Setting this above 1 will parallelize each participant's workflow where possible. If you wish to dedicate multiple cores to ANTS-based anatomical registration (below), this value must be equal or higher than the amount of cores provided to ANTS. The maximum number of cores your run can possibly employ will be this setting multiplied by the number of participants set to run in parallel (the 'Number ofParticipants to Run Simultaneously' setting).
maxCoresPerParticipant :  1


# The number of participant workflows to run at the same time. The maximum number of cores your run can possibly employ will be this setting multiplied by the number of cores dedicated to each participant (the 'Maximum Number of Cores Per Participant' setting).
numParticipantsAtOnce :  1


# The number of cores to allocate to ANTS-based anatomical registration per participant. Multiple cores can greatly speed up this preprocessing step. This number cannot be greater than the number of cores per participant.
num_ants_threads :  1


# Name for this pipeline configuration - useful for identification.
pipelineName :  cpac_default


# Directory where CPAC should store temporary and intermediate files.
workingDirectory :  ./cpac_runs/default/working

# Directory where CPAC should write crash logs.
crashLogDirectory :  ./cpac_runs/default/crash

# Directory where CPAC should place run logs.
logDirectory :  ./cpac_runs/default/log

# Directory where CPAC should place processed data.
outputDirectory :  ./cpac_runs/default/output

# If setting the 'Output Directory' to an S3 bucket, insert the path to your AWS credentials file here.
awsOutputBucketCredentials :  


# Enable server-side 256-AES encryption on data to the S3 bucket
s3Encryption :  [1]


# Include extra versions and intermediate steps of functional preprocessing in the output directory.
write_func_outputs :  [0]


# Include extra outputs in the output directory that may be of interest when more information is needed.
write_debugging_outputs :  [0]


# Generate quality control pages containing preprocessing and derivative outputs.
generateQualityControlImages :  [1]


# Deletes the contents of the Working Directory after running.
# This saves disk space, but any additional preprocessing or analysis will have to be completely re-run.
removeWorkingDir :  False


# Whether to write log details of the pipeline. run to the logging files.
run_logging :  True


# Uses the contents of the Working Directory to regenerate all outputs and their symbolic links.
# Requires an intact Working Directory from a previous CPAC run.
reGenerateOutputs :  False


# Create a user-friendly, well organized version of the output directory.
runSymbolicLinks :  [1]


# Disables skull-stripping on the anatomical inputs if they are already skull-stripped outside of C-PAC. Set this to On if your input images are already skull-stripped.
already_skullstripped :  [0]


<<<<<<< HEAD
# Non-local means filtering / Denoise image
non_local_means_filtering: False


# N4 bias field correction
n4_bias_field_correction: True


# Choice of using AFNI or FSL-BET or niworkflows-ants to perform SkullStripping
=======
# Choice of using AFNI (using 3dSkullstrip) or FSL (using BET) or niworkflows-ants to perform SkullStripping
>>>>>>> 7d072643
skullstrip_option :  ['AFNI']


# Template to be used during niworkflows-ants.
# It is not necessary to change this path unless you intend to use a non-standard template.
# niworkflows-ants Brain extraction template, e.g. OASIStemplate/T_template0.nii.gz
niworkflows_ants_template_path : 
# niworkflows-ants probability mask, e.g. OASIStemplate/T_template0_BrainCerebellumProbabilityMask.nii.gz
niworkflows_ants_mask_path : 
# niworkflows-ants registration mask (can be optional), e.g. OASIStemplate/T_template0_BrainCerebellumRegistrationMask.nii.gz
niworkflows_ants_regmask_path : 


# Set the threshold value controlling the brain vs non-brain voxels. Default is 0.6.
skullstrip_shrink_factor :  0.6


# Vary the shrink factor at every iteration of the algorithm. This prevents the likelihood of surface getting stuck in large pools of CSF before reaching the outer surface of the brain. Default is On.
skullstrip_var_shrink_fac :  True


# The shrink factor bottom limit sets the lower threshold when varying the shrink factor. Default is 0.4, for when edge detection is used (which is On by default), otherwise the default value is 0.65.
skullstrip_shrink_factor_bot_lim :  0.4


# Avoids ventricles while skullstripping.
skullstrip_avoid_vent :  True


# Set the number of iterations. Default is 250.The number of iterations should depend upon the density of your mesh.
skullstrip_n_iterations :  250


# While expanding, consider the voxels above and not only the voxels below
skullstrip_pushout :  True


# Perform touchup operations at the end to include areas not covered by surface expansion.
skullstrip_touchup :  True


# Give the maximum number of pixels on either side of the hole that can be filled. The default is 10 only if 'Touchup' is On - otherwise, the default is 0.
skullstrip_fill_hole :  10


# Perform nearest neighbor coordinate interpolation every few iterations. Default is 72.
skullstrip_NN_smooth :  72


# Perform final surface smoothing after all iterations. Default is 20.
skullstrip_smooth_final :  20


# Avoid eyes while skull stripping. Default is On.
skullstrip_avoid_eyes :  True


# Use edge detection to reduce leakage into meninges and eyes. Default is On.
skullstrip_use_edge :  True


# Speed of expansion.
skullstrip_exp_frac :  0.1


# Perform aggressive push to edge. This might cause leakage. Default is Off.
skullstrip_push_to_edge :  False


# Use outer skull to limit expansion of surface into the skull in case of very strong shading artifacts. Use this only if you have leakage into the skull.
skullstrip_use_skull :  Off


# Percentage of segments allowed to intersect surface. It is typically a number between 0 and 0.1, but can include negative values (which implies no testing for intersection).
skullstrip_perc_int :  0


# Number of iterations to remove intersection problems. With each iteration, the program automatically increases the amount of smoothing to get rid of intersections. Default is 4.
skullstrip_max_inter_iter :  4


# Multiply input dataset by FAC if range of values is too small.
skullstrip_fac :  1


# Blur dataset after spatial normalization. Recommended when you have lots of CSF in brain and when you have protruding gyri (finger like). If so, recommended value range is 2-4. Otherwise, leave at 0.
skullstrip_blur_fwhm :  0


# Set it as True if processing monkey data with AFNI 
skullstrip_monkey : False


# Set the threshold value controling the brain vs non-brain voxels, default is 0.5
bet_frac :  0.5


# Mask created along with skull stripping
bet_mask_boolean :  Off


# Mesh created along with skull stripping
bet_mesh_boolean :  Off


# Create a surface outline image
bet_outline :  Off


# Add padding to the end of the image, improving BET.Mutually exclusive with functional,reduce_bias,robust,padding,remove_eyes,surfaces
bet_padding :  Off


# Integer value of head radius
bet_radius :  0


# Reduce bias and cleanup neck. Mutually exclusive with functional,reduce_bias,robust,padding,remove_eyes,surfaces
bet_reduce_bias :  Off


# Eyes and optic nerve cleanup. Mutually exclusive with functional,reduce_bias,robust,padding,remove_eyes,surfaces
bet_remove_eyes :  Off


# Robust brain center estimation. Mutually exclusive with functional,reduce_bias,robust,padding,remove_eyes,surfaces
bet_robust :  Off


# Create a skull image
bet_skull :  Off


# Gets additional skull and scalp surfaces by running bet2 and betsurf. This is mutually exclusive with reduce_bias, robust, padding, remove_eyes
bet_surfaces :  Off


# Apply thresholding to segmented brain image and mask
bet_threshold :  Off


# Vertical gradient in fractional intensity threshold (-1,1)
bet_vertical_gradient : 0.0


# The resolution to which anatomical images should be transformed during registration.
# This is the resolution at which processed anatomical files will be output.
# If three dimensions are identical, enter only one number (integer or floating point number), eg. 2mm or 1.5mm; 
# if three dimensions are different, enter: num1xnum2xnum3, eg. 2mmx2mmx1.5mm
resolution_for_anat :  2mm 


# Template to be used during registration.
# It is not necessary to change this path unless you intend to use a non-standard template.
template_brain_only_for_anat :  $FSLDIR/data/standard/MNI152_T1_${resolution_for_anat}_brain.nii.gz


# Template to be used during registration.
# It is not necessary to change this path unless you intend to use a non-standard template.
template_skull_for_anat :  $FSLDIR/data/standard/MNI152_T1_${resolution_for_anat}.nii.gz


# Use either ANTS or FSL (FLIRT and FNIRT) as your anatomical registration method.
regOption :  ['ANTS']


# If a lesion mask is available for a T1w image, use it to improve the ANTs' registration
use_lesion_mask : [1]


# Use only FLIRT, without FNIRT, for anatomical-to-template registration.
fsl_linear_reg_only :  [0]


# Configuration file to be used by FSL to set FNIRT parameters.
# It is not necessary to change this path unless you intend to use custom FNIRT parameters or a non-standard template.
fnirtConfig :  T1_2_MNI152_2mm


# Configuration file to be used by FSL to set FNIRT parameters.
# It is not necessary to change this path unless you intend to use custom FNIRT parameters or a non-standard template.
ref_mask :  $FSLDIR/data/standard/MNI152_T1_${resolution_for_anat}_brain_mask_dil.nii.gz


# Register skull-on anatomical image to a template.
regWithSkull :  [0]


# Automatically segment anatomical images into white matter, gray matter, and CSF based on prior probability maps.
runSegmentationPreprocessing :  [1]


# Use template-space tissue priors to refine the binary tissue masks generated by segmentation.
seg_use_priors: True


# Full path to a directory containing binarized prior probability maps.
# These maps are included as part of the 'Image Resource Files' package available on the Install page of the User Guide.
# It is not necessary to change this path unless you intend to use non-standard priors.
priors_path :  $FSLDIR/data/standard/tissuepriors/2mm


# Full path to a binarized White Matter prior probability map.
# It is not necessary to change this path unless you intend to use non-standard priors.
PRIORS_WHITE :  $priors_path/avg152T1_white_bin.nii.gz


# Full path to a binarized Gray Matter prior probability map.
# It is not necessary to change this path unless you intend to use non-standard priors.
PRIORS_GRAY :  $priors_path/avg152T1_gray_bin.nii.gz


# Full path to a binarized CSF prior probability map.
# It is not necessary to change this path unless you intend to use non-standard priors.
PRIORS_CSF :  $priors_path/avg152T1_csf_bin.nii.gz


# Run functional preproceessing
runFunctional: [1]


# Interpolate voxel time courses so they are sampled at the same time points.
slice_timing_correction :  [1]


# Specify the TR (in seconds) at which images were acquired.
# Default is None- TR information is then read from scan parameters in the data configuration file, or the image file header if there is no scan information in the data configuration.
# Note: the selection chosen here applies to all scans of all participants.
TR :  None


# Acquisition strategy for acquiring image slices.
# Slice acquisition information is read from scan parameters in the data configuration file- if this is not provided, then this option will apply.
# Note: the selection here applies to all scans of all participants.
slice_timing_pattern :  Use NIFTI Header


# First timepoint to include in analysis.
# Default is 0 (beginning of timeseries).
# First timepoint selection in the scan parameters in the data configuration file, if present, will over-ride this selection.
# Note: the selection here applies to all scans of all participants.
startIdx :  0


# Last timepoint to include in analysis.
# Default is None or End (end of timeseries).
# Last timepoint selection in the scan parameters in the data configuration file, if present, will over-ride this selection.
# Note: the selection here applies to all scans of all participants.
stopIdx :  None


# This options is useful when aligning high-resolution datasets that may need more alignment than a few voxels.
functional_volreg_twopass :  On


# Perform distortion correction.
# PhaseDiff - Perform field map correction using a single phase difference image, a subtraction of the two phase images from each echo. Default scanner for this method is SIEMENS.
# Blip - Uses AFNI 3dQWarp to calculate the distortion unwarp for EPI field maps of opposite/same phase encoding direction.
# Options: ["PhaseDiff", "Blip", "None"]
distortion_correction :  ["None"]


# Since the quality of the distortion heavily relies on the skull-stripping step, we provide a choice of method (AFNI 3dSkullStrip or FSL BET).
fmap_distcorr_skullstrip :  ['BET']


# Set the threshold value for the skull-stripping of the magnitude file. Depending on the data, a tighter extraction may be necessary in order to prevent noisy voxels from interfering with preparing the field map.
# The default value is 0.5.
fmap_distcorr_frac : [0.5]


# Set the threshold value for the skull-stripping of the magnitude file. Depending on the data, a tighter extraction may be necessary in order to prevent noisy voxels from interfering with preparing the field map.
# The default value is 0.5.
fmap_distcorr_threshold :  0.6


# Set the Delta-TE value, used for preparing field map, time delay between the first and second echo images. Default value is 2.46 ms.
fmap_distcorr_deltaTE : [2.46]


# Set the Dwell Time for the fugue input. This is the time between scans, default value is 0.0005s.
fmap_distcorr_dwell_time : [0.0005]


# Set the asymmetric ratio value for FSL Fugue input.
fmap_distcorr_dwell_asym_ratio : [0.93902439]


# Set the phase-encoding direction. The options are: x, y, z, -x, -y, -z.
fmap_distcorr_pedir :  -y


# Run Functional to Anatomical Registration
runRegisterFuncToAnat :  [1]


# Run Functional to Anatomical Registration with BB Register
runBBReg :  [1]


# Standard FSL 5.0 Scheduler used for Boundary Based Registration.
# It is not necessary to change this path unless you intend to use non-standard MNI registration.
boundaryBasedRegistrationSchedule :  $FSLDIR/etc/flirtsch/bbr.sch

# Documentation on types of parameters
# Directions on which parameter should I use
# Possible values: Linear, BSpline, LanczosWindowedSinc
anatRegANTSinterpolation: LanczosWindowedSinc

# Possible values: trilinear, sinc, spline
anatRegFSLinterpolation: sinc

# Documentation on types of parameters
# Directions on which parameter should I use
# Possible values: Linear, BSpline, LanczosWindowedSinc
funcRegANTSinterpolation: LanczosWindowedSinc

# Possible values: trilinear, sinc, spline
funcRegFSLinterpolation: sinc


# Choose whether to use the mean of the functional/EPI as the input to functional-to-anatomical registration or one of the volumes from the functional 4D timeseries that you choose.
func_reg_input :  ['Mean Functional']


# Only for when 'Use as Functional-to-Anatomical Registration Input' is set to 'Selected Functional Volume'. Input the index of which volume from the functional 4D timeseries input file you wish to use as the input for functional-to-anatomical registration.
func_reg_input_volume :  0


# Choose which tool to be used in functional masking - AFNI (3dAutoMask), FSL (BET) or FSL_AFNI (BET+3dAutoMask).
functionalMasking :  ['AFNI']


# Register functional images to a standard MNI152 template.
# This option must be enabled if you wish to calculate any derivatives. If set to On [1], only the template-space files will be output. If set to On/Off [1,0], both template-space and native-space files will be output.
runRegisterFuncToMNI :  [1]


# The resolution (in mm) to which the preprocessed, registered functional timeseries outputs are written into. Note that selecting a 1 mm or 2 mm resolution might substantially increase your RAM needs- these resolutions should be selected with caution. For most cases, 3 mm or 4 mm resolutions are suggested.
# If three dimensions are identical, enter only one number (integer or floating point number), eg. 3mm or 2.5mm; if three dimensions are different, enter: num1xnum2xnum3, eg. 3mmx2.5mmx2.5mm
resolution_for_func_preproc :  3mm 


# The resolution (in mm) to which the registered derivative outputs are written into.
# If three dimensions are identical, enter only one number (integer or floating point number), eg. 3mm or 2.5mm; if three dimensions are different, enter: num1xnum2xnum3, eg. 3mmx2.5mmx2.5mm
resolution_for_func_derivative :  3mm


# A standard template for resampling if using float resolution 
template_for_resample :  $FSLDIR/data/standard/MNI152_T1_1mm_brain.nii.gz


# Standard FSL Skull Stripped Template. Used as a reference image for functional registration
template_brain_only_for_func :  $FSLDIR/data/standard/MNI152_T1_${resolution_for_func_preproc}_brain.nii.gz


# Standard FSL Anatomical Brain Image with Skull
template_skull_for_func :  $FSLDIR/data/standard/MNI152_T1_${resolution_for_func_preproc}.nii.gz


# Matrix containing all 1's. Used as an identity matrix during registration.
# It is not necessary to change this path unless you intend to use non-standard MNI registration.
identityMatrix :  $FSLDIR/etc/flirtsch/ident.mat


# Run ICA-AROMA de-noising.
runICA :  [0]


# Types of denoising strategy: i)nonaggr-patial component regression, ii)aggr-aggressive denoising
aroma_denoise_type :  nonaggr


# Run Nuisance Signal Regression
runNuisance :  [1]


# Standard Lateral Ventricles Binary Mask
lateral_ventricles_mask :  $FSLDIR/data/atlases/HarvardOxford/HarvardOxford-lateral-ventricles-thr25-2mm.nii.gz


# Select which nuisance signal corrections to apply
Regressors :

 - Motion:
     include_delayed: true
     include_squared: true
     include_delayed_squared: true

   aCompCor:
     summary:
       method: DetrendPC
       components: 5
     tissues:
       - WhiteMatter
       - CerebrospinalFluid
     extraction_resolution: 2

   CerebrospinalFluid:
     summary: Mean
     extraction_resolution: 2
     erode_mask: true
     
   GlobalSignal:
     summary: Mean

   PolyOrt:
    degree: 2

   Bandpass:
     bottom_frequency: 0.01
     top_frequency: 0.1


 - Motion:
     include_delayed: true
     include_squared: true
     include_delayed_squared: true
 
   aCompCor:
     summary:
       method: DetrendPC
       components: 5
     tissues:
       - WhiteMatter
       - CerebrospinalFluid
     extraction_resolution: 2

   CerebrospinalFluid:
     summary: Mean
     extraction_resolution: 2
     erode_mask: true

   PolyOrt:
    degree: 2

   Bandpass:
     bottom_frequency: 0.01
     top_frequency: 0.1


# Correct for the global signal using Median Angle Correction.
runMedianAngleCorrection :  [0]


# Target angle used during Median Angle Correction.
targetAngleDeg : [90]


# Extract the average time series of one or more ROIs/seeds. Must be enabled if you wish to run Seed-based Correlation Analysis.
runROITimeseries :  [1]


# Enter paths to region-of-interest (ROI) NIFTI files (.nii or .nii.gz) to be used for time-series extraction, and then select which types of analyses to run.
# Available analyses: ['Avg', 'Voxel', 'SpatialReg'].
# Denote which analyses to run for each ROI path by listing the names above. For example, if you wish to run Avg and SpatialReg, you would enter: '/path/to/ROI.nii.gz': Avg, SpatialReg
tsa_roi_paths:
  - s3://fcp-indi/resources/cpac/resources/CC400.nii.gz: Avg
    s3://fcp-indi/resources/cpac/resources/ez_mask_pad.nii.gz: Avg
    s3://fcp-indi/resources/cpac/resources/aal_mask_pad.nii.gz: Avg
    s3://fcp-indi/resources/cpac/resources/CC200.nii.gz: Avg
    s3://fcp-indi/resources/cpac/resources/tt_mask_pad.nii.gz: Avg
    s3://fcp-indi/resources/cpac/resources/PNAS_Smith09_rsn10.nii.gz: SpatialReg
    s3://fcp-indi/resources/cpac/resources/ho_mask_pad.nii.gz: Avg
    s3://fcp-indi/resources/cpac/resources/rois_3mm.nii.gz: Avg


# By default, extracted time series are written as both a text file and a 1D file. Additional output formats are as a .csv spreadsheet or a Numpy array.
roiTSOutputs :  [True, True]


# For each extracted ROI Average time series, CPAC will generate a whole-brain correlation map.
# It should be noted that for a given seed/ROI, SCA maps for ROI Average time series will be the same.
runSCA :  [1]


# Enter paths to region-of-interest (ROI) NIFTI files (.nii or .nii.gz) to be used for time-series extraction, and then select which types of analyses to run.
# Available analyses: ['Avg', 'DualReg', 'MultReg'].
# Denote which analyses to run for each ROI path by listing the names above. For example, if you wish to run Avg and MultReg, you would enter: '/path/to/ROI.nii.gz': Avg, MultReg
sca_roi_paths:
  - s3://fcp-indi/resources/cpac/resources/PNAS_Smith09_rsn10.nii.gz: DualReg
    s3://fcp-indi/resources/cpac/resources/CC400.nii.gz: Avg, MultReg
    s3://fcp-indi/resources/cpac/resources/ez_mask_pad.nii.gz: Avg, MultReg
    s3://fcp-indi/resources/cpac/resources/aal_mask_pad.nii.gz: Avg, MultReg
    s3://fcp-indi/resources/cpac/resources/CC200.nii.gz: Avg, MultReg
    s3://fcp-indi/resources/cpac/resources/tt_mask_pad.nii.gz: Avg, MultReg
    s3://fcp-indi/resources/cpac/resources/ho_mask_pad.nii.gz: Avg, MultReg
    s3://fcp-indi/resources/cpac/resources/rois_3mm.nii.gz: Avg, MultReg


# Normalize each time series before running Dual Regression SCA.
mrsNorm :  True


# Calculate Voxel-mirrored Homotopic Connectivity (VMHC) for all voxels.
runVMHC :  [1]


# Included as part of the 'Image Resource Files' package available on the Install page of the User Guide.
# It is not necessary to change this path unless you intend to use a non-standard symmetric template.
template_symmetric_brain_only :  $FSLDIR/data/standard/MNI152_T1_${resolution_for_anat}_brain_symmetric.nii.gz


# A reference symmetric brain template for resampling
template_symmetric_brain_for_resample : $FSLDIR/data/standard/MNI152_T1_1mm_brain_symmetric.nii.gz


# Included as part of the 'Image Resource Files' package available on the Install page of the User Guide.
# It is not necessary to change this path unless you intend to use a non-standard symmetric template.
template_symmetric_skull :  $FSLDIR/data/standard/MNI152_T1_${resolution_for_anat}_symmetric.nii.gz


# A reference symmetric skull template for resampling
template_symmetric_skull_for_resample :  $FSLDIR/data/standard/MNI152_T1_1mm_symmetric.nii.gz


# Included as part of the 'Image Resource Files' package available on the Install page of the User Guide.
# It is not necessary to change this path unless you intend to use a non-standard symmetric template.
dilated_symmetric_brain_mask :  $FSLDIR/data/standard/MNI152_T1_${resolution_for_anat}_brain_mask_symmetric_dil.nii.gz


# A reference symmetric brain mask template for resampling
dilated_symmetric_brain_mask_for_resample :  $FSLDIR/data/standard/MNI152_T1_1mm_brain_mask_symmetric_dil.nii.gz


# Included as part of the 'Image Resource Files' package available on the Install page of the User Guide.
# It is not necessary to change this path unless you intend to use a non-standard symmetric template.
configFileTwomm :  $FSLDIR/etc/flirtsch/T1_2_MNI152_2mm.cnf


# Calculate Amplitude of Low Frequency Fluctuations (ALFF) and and fractional ALFF (f/ALFF) for all voxels.
runALFF :  [1]


# Frequency cutoff (in Hz) for the high-pass filter used when calculating f/ALFF.
highPassFreqALFF : [0.01]


# Frequency cutoff (in Hz) for the low-pass filter used when calculating f/ALFF
lowPassFreqALFF : [0.1]


# Calculate Regional Homogeneity (ReHo) for all voxels.
runReHo :  [1]


# Number of neighboring voxels used when calculating ReHo
# 7 (Faces)
# 19 (Faces + Edges)
# 27 (Faces + Edges + Corners)
clusterSize :  27


# Calculate Degree, Eigenvector Centrality, or Functional Connectivity Density.
runNetworkCentrality :  [1]


# Full path to a NIFTI file describing the mask. Centrality will be calculated for all voxels within the mask.
templateSpecificationFile :  s3://fcp-indi/resources/cpac/resources/mask-thr50-3mm.nii.gz


# Enable/Disable degree centrality by selecting the connectivity weights
degWeightOptions :  [True, True]


# Select the type of threshold used when creating the degree centrality adjacency matrix.
degCorrelationThresholdOption :  ['Sparsity threshold']


# Based on the Threshold Type selected above, enter a Threshold Value.
# P-value for Significance Threshold
# Sparsity value for Sparsity Threshold
# Pearson's r value for Correlation Threshold
degCorrelationThreshold :  0.001


# Enable/Disable eigenvector centrality by selecting the connectivity weights
eigWeightOptions :  [True, True]


# Select the type of threshold used when creating the eigenvector centrality adjacency matrix.
eigCorrelationThresholdOption :  ['Sparsity threshold']


# Based on the Threshold Type selected above, enter a Threshold Value.
# P-value for Significance Threshold
# Sparsity value for Sparsity Threshold
# Pearson's r value for Correlation Threshold
eigCorrelationThreshold :  0.001


# Enable/Disable lFCD by selecting the connectivity weights
lfcdWeightOptions :  [True, True]


# Select the type of threshold used when creating the lFCD adjacency matrix.
lfcdCorrelationThresholdOption :  ['Significance threshold']


# Based on the Threshold Type selected above, enter a Threshold Value.
# P-value for Significance Threshold
# Sparsity value for Sparsity Threshold
# Pearson's r value for Correlation Threshold
lfcdCorrelationThreshold :  0.001


# Maximum amount of RAM (in GB) to be used when calculating Degree Centrality.
# Calculating Eigenvector Centrality will require additional memory based on the size of the mask or number of ROI nodes.
memoryAllocatedForDegreeCentrality :  3.0


# Smooth the derivative outputs.
# On - Run smoothing and output only the smoothed outputs.
# On/Off - Run smoothing and output both the smoothed and non-smoothed outputs.
# Off - Don't run smoothing.
run_smoothing :  [1]


# Full Width at Half Maximum of the Gaussian kernel used during spatial smoothing.
# Can be a single value or multiple values separated by commas.
# Note that spatial smoothing is run as the last step in the individual-level analysis pipeline, such that all derivatives are output both smoothed and unsmoothed.
fwhm : [4]


# Choose whether to smooth outputs before or after z-scoring.
smoothing_order :  ['Before']


# z-score standardize the derivatives. This may be needed for group-level analysis.
# On - Run z-scoring and output only the z-scored outputs.
# On/Off - Run z-scoring and output both the z-scored and raw score versions of the outputs.
# Off - Don't run z-scoring.
runZScoring :  [1]<|MERGE_RESOLUTION|>--- conflicted
+++ resolved
@@ -105,7 +105,6 @@
 already_skullstripped :  [0]
 
 
-<<<<<<< HEAD
 # Non-local means filtering / Denoise image
 non_local_means_filtering: False
 
@@ -114,10 +113,7 @@
 n4_bias_field_correction: True
 
 
-# Choice of using AFNI or FSL-BET or niworkflows-ants to perform SkullStripping
-=======
 # Choice of using AFNI (using 3dSkullstrip) or FSL (using BET) or niworkflows-ants to perform SkullStripping
->>>>>>> 7d072643
 skullstrip_option :  ['AFNI']
 
 
