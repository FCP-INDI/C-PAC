# CPAC Pipeline Configuration YAML file
<<<<<<< HEAD
# Version 1.7.0
=======
# Version 1.7.1
>>>>>>> 2b482414
#
# http://fcp-indi.github.io for more info.
#
# Tip: This file can be edited manually with a text editor for quick modifications.


# Select False if you intend to run CPAC on a single machine.
# If set to True, CPAC will attempt to submit jobs through the job scheduler / resource manager selected below.
runOnGrid :  False


# Full path to the FSL version to be used by CPAC.
# If you have specified an FSL path in your .bashrc file, this path will be set automatically.
FSLDIR :  /usr/share/fsl/5.0


# Sun Grid Engine (SGE), Portable Batch System (PBS), or Simple Linux Utility for Resource Management (SLURM).
# Only applies if you are running on a grid or compute cluster.
resourceManager :  SGE


# SGE Parallel Environment to use when running CPAC.
# Only applies when you are running on a grid or compute cluster using SGE.
parallelEnvironment :  cpac


# SGE Queue to use when running CPAC.
# Only applies when you are running on a grid or compute cluster using SGE.
queue :  all.q


# The maximum amount of memory each participant's workflow can allocate. Use this to place an upper bound of memory usage. Warning: 'Memory Per Participant' multiplied by 'Number of Participants to Run Simultaneously' must not be more than the total amount of RAM. Conversely, using too little RAM can impede the speed of a pipeline run. It is recommended that you set this to a value that when multiplied by 'Number of Participants to Run Simultaneously' is as much RAM you can safely allocate.
maximumMemoryPerParticipant :  3


# The maximum amount of cores (on a single machine) or slots on a node (on a cluster/grid) to allocate per participant. Setting this above 1 will parallelize each participant's workflow where possible. If you wish to dedicate multiple cores to ANTS-based anatomical registration (below), this value must be equal or higher than the amount of cores provided to ANTS. The maximum number of cores your run can possibly employ will be this setting multiplied by the number of participants set to run in parallel (the 'Number ofParticipants to Run Simultaneously' setting).
maxCoresPerParticipant :  3


# The number of participant workflows to run at the same time. The maximum number of cores your run can possibly employ will be this setting multiplied by the number of cores dedicated to each participant (the 'Maximum Number of Cores Per Participant' setting).
numParticipantsAtOnce :  15


# The number of cores to allocate to ANTS-based anatomical registration per participant. Multiple cores can greatly speed up this preprocessing step. This number cannot be greater than the number of cores per participant.
num_ants_threads :  3


# Name for this pipeline configuration - useful for identification.
pipelineName :  regtest-3


# Directory where CPAC should store temporary and intermediate files.
workingDirectory :  /tmp


# Directory where CPAC should write crash logs.
crashLogDirectory :  /output


# Directory where CPAC should place processed data.
outputDirectory :  /output


# Whether to write log details of the pipeline.
run_logging :  True


# Directory where CPAC should place run logs.
logDirectory :  /output


# If setting the 'Output Directory' to an S3 bucket, insert the path to your AWS credentials file here.
awsOutputBucketCredentials :


# Enable server-side 256-AES encryption on data to the S3 bucket
s3Encryption :  [0]


# Include extra versions and intermediate steps of functional preprocessing in the output directory.
write_func_outputs :  [1]


# Include extra outputs in the output directory that may be of interest when more information is needed.
write_debugging_outputs :  [1]


# Output directory format and structure.
# Options: default, ndmg
output_tree: "default"


# Generate quality control pages containing preprocessing and derivative outputs.
generateQualityControlImages :  [1]


# Deletes the contents of the Working Directory after running.
# This saves disk space, but any additional preprocessing or analysis will have to be completely re-run.
removeWorkingDir :  False


# Uses the contents of the Working Directory to regenerate all outputs and their symbolic links.
# Requires an intact Working Directory from a previous CPAC run.
reGenerateOutputs :  False


# Anatomical preprocessing options.
# ---------------------------------

# Non-local means filtering / Denoise image
non_local_means_filtering: True


# N4 bias field correction
n4_bias_field_correction: True


# Disables skull-stripping on the anatomical inputs if they are already skull-stripped outside of C-PAC.
# Set this to 1 if your input images are already skull-stripped.
already_skullstripped :  [0]


# Choice of using AFNI or FSL-BET or niworkflows-ants to perform SkullStripping
# Options: ['AFNI', 'FSL', 'niworkflows-ants']
skullstrip_option :  ['AFNI']


# Template to be used during niworkflows-ants.
# For skullstrip option 'niworkflows-ants' only.
# It is not necessary to change this path unless you intend to use a non-standard template.

# niworkflows-ants Brain extraction template
niworkflows_ants_template_path : /ants_template/oasis/T_template0.nii.gz

# niworkflows-ants probability mask
niworkflows_ants_mask_path : /ants_template/oasis/T_template0_BrainCerebellumProbabilityMask.nii.gz

# niworkflows-ants registration mask (can be optional)
niworkflows_ants_regmask_path : /ants_template/oasis/T_template0_BrainCerebellumRegistrationMask.nii.gz


# Options to be used for AFNI 3dSkullStrip only.

# Choice of using monkey option for AFNI 3dskullstrip
skullstrip_monkey : False


# Set the threshold value controlling the brain vs non-brain voxels. Default is 0.6.
skullstrip_shrink_factor :  0.62


# Vary the shrink factor at every iteration of the algorithm. This prevents the likelihood of surface getting stuck in large pools of CSF before reaching the outer surface of the brain. Default is On.
skullstrip_var_shrink_fac :  True


# The shrink factor bottom limit sets the lower threshold when varying the shrink factor. Default is 0.4, for when edge detection is used (which is On by default), otherwise the default value is 0.65.
skullstrip_shrink_factor_bot_lim :  0.42


# Avoids ventricles while skullstripping.
skullstrip_avoid_vent :  True


# Set the number of iterations. Default is 250.The number of iterations should depend upon the density of your mesh.
skullstrip_n_iterations :  252


# While expanding, consider the voxels above and not only the voxels below
skullstrip_pushout :  True


# Perform touchup operations at the end to include areas not covered by surface expansion.
skullstrip_touchup :  True


# Give the maximum number of pixels on either side of the hole that can be filled. The default is 10 only if 'Touchup' is On - otherwise, the default is 0.
skullstrip_fill_hole :  10


# Perform nearest neighbor coordinate interpolation every few iterations. Default is 72.
skullstrip_NN_smooth :  74


# Perform final surface smoothing after all iterations. Default is 20.
skullstrip_smooth_final :  22


# Avoid eyes while skull stripping. Default is On.
skullstrip_avoid_eyes :  True


# Use edge detection to reduce leakage into meninges and eyes. Default is On.
skullstrip_use_edge :  True


# Speed of expansion.
skullstrip_exp_frac :  0.1


# Perform aggressive push to edge. This might cause leakage. Default is Off.
skullstrip_push_to_edge :  Off


# Use outer skull to limit expansion of surface into the skull in case of very strong shading artifacts. Use this only if you have leakage into the skull.
skullstrip_use_skull :  Off


# Percentage of segments allowed to intersect surface. It is typically a number between 0 and 0.1, but can include negative values (which implies no testing for intersection).
skullstrip_perc_int :  0


# Number of iterations to remove intersection problems. With each iteration, the program automatically increases the amount of smoothing to get rid of intersections. Default is 4.
skullstrip_max_inter_iter :  4


# Multiply input dataset by FAC if range of values is too small.
skullstrip_fac :  1


# Blur dataset after spatial normalization. Recommended when you have lots of CSF in brain and when you have protruding gyri (finger like). If so, recommended value range is 2-4. Otherwise, leave at 0.
skullstrip_blur_fwhm :  0


# Set it as True if processing monkey data with AFNI
skullstrip_monkey : False


# Options to be used for FSL-BET skull-stripping only.

# Set the threshold value controling the brain vs non-brain voxels - default is 0.5
bet_frac :  0.5


# Mask created along with skull stripping
bet_mask_boolean :  Off


# Mesh created along with skull stripping
bet_mesh_boolean :  Off


# Create a surface outline image
bet_outline :  Off


# Add padding to the end of the image, improving BET.Mutually exclusive with functional,reduce_bias,robust,padding,remove_eyes,surfaces
bet_padding :  Off


# Integer value of head radius
bet_radius :  0


# Reduce bias and cleanup neck. Mutually exclusive with functional,reduce_bias,robust,padding,remove_eyes,surfaces
bet_reduce_bias :  Off


# Eyes and optic nerve cleanup. Mutually exclusive with functional,reduce_bias,robust,padding,remove_eyes,surfaces
bet_remove_eyes :  Off


# Robust brain center estimation. Mutually exclusive with functional,reduce_bias,robust,padding,remove_eyes,surfaces
bet_robust :  Off


# Create a skull image
bet_skull :  Off


# Gets additional skull and scalp surfaces by running bet2 and betsurf. This is mutually exclusive with reduce_bias, robust, padding, remove_eyes
bet_surfaces :  Off


# Apply thresholding to segmented brain image and mask
bet_threshold :  Off


# Vertical gradient in fractional intensity threshold (-1,1)
bet_vertical_gradient : 0.0


# The resolution to which anatomical images should be transformed during registration.
# This is the resolution at which processed anatomical files will be output.
# If three dimensions are identical, enter only one number (integer or floating point number), eg. 2mm or 1.5mm;
# if three dimensions are different, enter: num1xnum2xnum3, eg. 2mmx2mmx1.5mm
resolution_for_anat :  2mm


# Template to be used during registration.
# It is not necessary to change this path unless you intend to use a non-standard template.
template_brain_only_for_anat :  /usr/share/fsl/5.0/data/standard/MNI152_T1_${resolution_for_anat}_brain.nii.gz


# Template to be used during registration.
# It is not necessary to change this path unless you intend to use a non-standard template.
template_skull_for_anat :  /usr/share/fsl/5.0/data/standard/MNI152_T1_${resolution_for_anat}.nii.gz


# Use either ANTS or FSL (FLIRT and FNIRT) as your anatomical registration method.
regOption :  ['ANTS', 'FSL']


# ANTs parameters, if select ANTs as regOption
ANTs_para_T1_registration: None


# Please specify ANTs parameters,if run Functional to EPI Template Registration
ANTs_para_EPI_registration: None


# Use only FLIRT, without FNIRT, for anatomical-to-template registration.
fsl_linear_reg_only :  [0]


# Configuration file to be used by FSL to set FNIRT parameters.
# It is not necessary to change this path unless you intend to use custom FNIRT parameters or a non-standard template.
fnirtConfig :  T1_2_MNI152_2mm


# Configuration file to be used by FSL to set FNIRT parameters.
# It is not necessary to change this path unless you intend to use custom FNIRT parameters or a non-standard template.
ref_mask :  /usr/share/fsl/5.0/data/standard/MNI152_T1_${resolution_for_anat}_brain_mask_dil.nii.gz


# Register skull-on anatomical image to a template.
regWithSkull :  [0]


# Automatically segment anatomical images into white matter, gray matter, and CSF based on prior probability maps.
runSegmentationPreprocessing :  [1]


# Generate white matter, gray matter, CSF masks based on EPI template segmentation masks, T1 template segmentation masks, or not use template-based segmentation.
# If use template based segmentation, please make sure to specify white matter, gray matter, CSF mask paths at below three configurations.
# These masks should be in the same space of your registration template, e.g. if you choose 'EPI_template' , below tissue masks should also be EPI template tissue masks.
# Options: ['EPI_template', 'T1_template', 'None']
template_based_segmentation : ['None']


# These masks are included as part of the 'Image Resource Files' package available on the Install page of the User Guide.
# Full path to a binarized White Matter mask.
template_based_segmentation_WHITE :  $FSLDIR/data/standard/tissuepriors/2mm/avg152T1_white_bin.nii.gz


# Full path to a binarized Gray Matter mask.
template_based_segmentation_GRAY :  $FSLDIR/data/standard/tissuepriors/2mm/avg152T1_gray_bin.nii.gz


# Full path to a binarized CSF mask.
template_based_segmentation_CSF :  $FSLDIR/data/standard/tissuepriors/2mm/avg152T1_csf_bin.nii.gz


# Use template-space tissue priors to refine the binary tissue masks generated by segmentation.
seg_use_priors: False


# Full path to a directory containing binarized prior probability maps.
# These maps are included as part of the 'Image Resource Files' package available on the Install page of the User Guide.
# It is not necessary to change this path unless you intend to use non-standard priors.
priors_path :  $FSLDIR/data/standard/tissuepriors/2mm


# Full path to a binarized White Matter prior probability map.
# It is not necessary to change this path unless you intend to use non-standard priors.
PRIORS_WHITE :  $priors_path/avg152T1_white_bin.nii.gz


# Full path to a binarized Gray Matter prior probability map.
# It is not necessary to change this path unless you intend to use non-standard priors.
PRIORS_GRAY :  $priors_path/avg152T1_gray_bin.nii.gz


# Full path to a binarized CSF prior probability map.
# It is not necessary to change this path unless you intend to use non-standard priors.
PRIORS_CSF :  $priors_path/avg152T1_csf_bin.nii.gz


# Use threshold to further refine the resulting segmentation tissue masks.
# FSL-FAST Thresholding - Use FSL FAST generated tissue class files (binary masks) to generate the resulting segmentation tissue masks.
# Customized Thresholding - Set the threshold value for tissue probability maps to generate the resulting segmentation tissue masks.
seg_use_threshold : ['FSL-FAST Thresholding']


# Set the threshold value for refining the resulting segmentation tissue masks (CSF, White Matter, and Gray Matter)
# The default value is 0.95.

# CSF (cerebrospinal fluid) threshold.
seg_CSF_threshold_value : 0.95


# White matter threshold.
seg_WM_threshold_value : 0.95


# Gray matter threshold.
seg_GM_threshold_value : 0.95


# Erode binarized csf tissue mask.
seg_csf_use_erosion : False


# Erode binarized anatomical brain mask. If choosing True, please also set seg_csf_use_erosion: True; regOption: niworkflows-ants.
brain_use_erosion: False


# Erosion proportion, if use erosion.
# Default proportion is 0 for anatomical brain mask.
# Recommend that do not use erosion in both proportion and millimeter method.
brain_mask_erosion_prop : 0


# Erode brain mask in millimeter, default of brain is 30 mm
# brain erosion default is using millimeter erosion method when use erosion for brain.
brain_mask_erosion_mm : 30


# Erode binarized brain mask in millimeter
brain_erosion_mm: 0


# Erosion proportion, if use erosion.
# Default proportion is 0 for CSF (cerebrospinal fluid)  mask.
# Recommend to do not use erosion in both proportion and millimeter method.
csf_erosion_prop : 0


# Erode brain mask in millimeter, default of csf is 30 mm
# CSF erosion default is using millimeter erosion method when use erosion for CSF.
csf_mask_erosion_mm: 30


# Erode binarized CSF (cerebrospinal fluid)  mask in millimeter
csf_erosion_mm: 0


# Erode WM binarized tissue mask.
seg_wm_use_erosion : False


# Erosion proportion, if use erosion.
# Default proportion is 0.6 for White Matter mask.
# Recommend to do not use erosion in both proportion and millimeter method.
# White Matter erosion default is using proportion erosion method when use erosion for White Matter.
wm_erosion_prop : 0.6


# Erode brain mask in millimeter, default of White Matter is 0 mm
wm_mask_erosion_mm: 0


# Erode binarized White Matter mask in millimeter
wm_erosion_mm: 0


# Erode GM binarized tissue mask.
seg_gm_use_erosion : False


# Erosion proportion, if use erosion.
# Recommend to do not use erosion in both proportion and millimeter method.
gm_erosion_prop : 0.6


# Erode brain mask in millimeter, default of csf is 30 mm
gm_mask_erosion_mm: 30


# Erode binarized White Matter mask in millimeter
gm_erosion_mm: 0


# Run functional preproceessing
runFunctional: [1]


# Scale functional raw data, usually used in rodent pipeline
runScaling : False


# Set scaling factor, if runScaling : True. Scale the size of the dataset voxels by the factor.
scaling_factor : 10


# run motion statistics before slice timing correction
runMotionStatisticsFirst : [1]


# Choose motion correction method. Options: AFNI 3dvolreg, FSL mcflirt
motion_correction : ['3dvolreg']


# Choose motion correction reference. Options: mean, median, selected volume
motion_correction_reference: ['mean']


# Choose motion correction reference volume
motion_correction_reference_volume :  0


# This options is useful when aligning high-resolution datasets that may need more alignment than a few voxels.
functional_volreg_twopass :  On


# Run AFNI 3dDespike
runDespike : [0]


# Interpolate voxel time courses so they are sampled at the same time points.
slice_timing_correction :  [1]


# Specify the TR (in seconds) at which images were acquired.
# Default is None- TR information is then read from scan parameters in the data configuration file, or the image file header if there is no scan information in the data configuration.
# Note: the selection chosen here applies to all scans of all participants.
TR :  None


# Acquisition strategy for acquiring image slices.
# Slice acquisition information is read from scan parameters in the data configuration file- if this is not provided, then this option will apply.
# Note: the selection here applies to all scans of all participants.
slice_timing_pattern :  Use NIFTI Header


# First timepoint to include in analysis.
# Default is 0 (beginning of timeseries).
# First timepoint selection in the scan parameters in the data configuration file, if present, will over-ride this selection.
# Note: the selection here applies to all scans of all participants.
startIdx :  5


# Last timepoint to include in analysis.
# Default is None or End (end of timeseries).
# Last timepoint selection in the scan parameters in the data configuration file, if present, will over-ride this selection.
# Note: the selection here applies to all scans of all participants.
stopIdx :  100



# Perform distortion correction.
# PhaseDiff - Perform field map correction using a single phase difference image, a subtraction of the two phase images from each echo. Default scanner for this method is SIEMENS.
# Blip - Uses AFNI 3dQWarp to calculate the distortion unwarp for EPI field maps of opposite/same phase encoding direction.
# Options: ["PhaseDiff", "Blip", "None"]
distortion_correction :  ["PhaseDiff", "Blip"]


# Options for 'PhaseDiff' distortion correction only.

# Since the quality of the distortion heavily relies on the skull-stripping step, we provide a choice of method (AFNI 3dSkullStrip or FSL BET).
fmap_distcorr_skullstrip :  ['BET']


# Set the threshold value for the skull-stripping of the magnitude file. Depending on the data, a tighter extraction may be necessary in order to prevent noisy voxels from interfering with preparing the field map.
# The default value is 0.5.
fmap_distcorr_frac : [0.5]


# Set the threshold value for the skull-stripping of the magnitude file. Depending on the data, a tighter extraction may be necessary in order to prevent noisy voxels from interfering with preparing the field map.
# The default value is 0.5.
fmap_distcorr_threshold :  0.6


# Run Functional to Anatomical Registration
runRegisterFuncToAnat :  [1]


# Run Functional to Anatomical Registration with BB Register
runBBReg :  [1]


# Standard FSL 5.0 Scheduler used for Boundary Based Registration.
# It is not necessary to change this path unless you intend to use non-standard MNI registration.
boundaryBasedRegistrationSchedule :  /usr/share/fsl/5.0/etc/flirtsch/bbr.sch


# Interpolation method for writing out transformed anatomical images.
# ANTS registration tools only.
# Possible values: Linear, BSpline, LanczosWindowedSinc
anatRegANTSinterpolation: LanczosWindowedSinc


# Interpolation method for writing out transformed anatomical images.
# FSL registration tools only.
# Possible values: trilinear, sinc, spline
anatRegFSLinterpolation: sinc


# Interpolation method for writing out transformed functional images.
# ANTS registration tools only.
# Possible values: Linear, BSpline, LanczosWindowedSinc
funcRegANTSinterpolation: LanczosWindowedSinc


# Interpolation method for writing out transformed functional images.
# FSL registration tools only.
# Possible values: trilinear, sinc, spline
funcRegFSLinterpolation: sinc


# Choose whether to use the mean of the functional/EPI as the input to functional-to-anatomical registration or one of the volumes from the functional 4D timeseries that you choose.
func_reg_input :  ['Mean Functional']


# Only for when 'Use as Functional-to-Anatomical Registration Input' is set to 'Selected Functional Volume'. Input the index of which volume from the functional 4D timeseries input file you wish to use as the input for functional-to-anatomical registration.
func_reg_input_volume :  0


# Choose which tool to be used in functional masking - AFNI (3dAutoMask), FSL (BET) or FSL_AFNI (BET+3dAutoMask).
# Options: ['AFNI', 'FSL', 'FSL_AFNI']
functionalMasking :  ['Anatomical_Refined']


# Choose whether or not to dilate anatomical mask if choose 'Anatomical_Refined' as functionalMasking option. It will dilate only one voxel if anatomical_mask_dilation : True
anatomical_mask_dilation : False


# Run Functional to Template Registration
# This option must be enabled if you wish to calculate any derivatives.
# Options: ['T1_template', 'EPI_template', 'Off']
runRegisterFuncToTemplate :  ['EPI_template', 'Off']


# The resolution (in mm) to which the preprocessed, registered functional timeseries outputs are written into. Note that selecting a 1 mm or 2 mm resolution might substantially increase your RAM needs- these resolutions should be selected with caution. For most cases, 3 mm or 4 mm resolutions are suggested.
# If three dimensions are identical, enter only one number (integer or floating point number), eg. 3mm or 2.5mm; if three dimensions are different, enter: num1xnum2xnum3, eg. 3mmx2.5mmx2.5mm
resolution_for_func_preproc :  3mm


# The resolution (in mm) to which the registered derivative outputs are written into.
# If three dimensions are identical, enter only one number (integer or floating point number), eg. 3mm or 2.5mm; if three dimensions are different, enter: num1xnum2xnum3, eg. 3mmx2.5mmx2.5mm
resolution_for_func_derivative :  2mm


# Standard FSL Skull Stripped Template. Used as a reference image for functional registration
template_brain_only_for_func :  /usr/share/fsl/5.0/data/standard/MNI152_T1_${resolution_for_func_preproc}_brain.nii.gz


# Standard FSL Anatomical Brain Image with Skull
template_skull_for_func :  /usr/share/fsl/5.0/data/standard/MNI152_T1_${resolution_for_func_preproc}.nii.gz


# Matrix containing all 1's. Used as an identity matrix during registration.
# It is not necessary to change this path unless you intend to use non-standard MNI registration.
identityMatrix :  /usr/share/fsl/5.0/etc/flirtsch/ident.mat


# Run ICA-AROMA de-noising.
runICA :  [0]


# Types of denoising strategy: i)nonaggr-patial component regression, ii)aggr-aggressive denoising
aroma_denoise_type :  nonaggr


# Run Nuisance Signal Regression
runNuisance :  [1, 0]


# Standard Lateral Ventricles Binary Mask
lateral_ventricles_mask :  /usr/share/fsl/5.0/data/atlases/HarvardOxford/HarvardOxford-lateral-ventricles-thr25-2mm.nii.gz


# Select which nuisance signal corrections to apply
Regressors :

 - Motion:
     include_delayed: true
     include_squared: true
     include_delayed_squared: true

   aCompCor:
     summary:
       method: DetrendPC
       components: 5
     tissues:
       - WhiteMatter
       - CerebrospinalFluid
     extraction_resolution: 2

   CerebrospinalFluid:
     summary: Mean
     extraction_resolution: 2

   PolyOrt:
    degree: 1

   Bandpass:
     bottom_frequency: 0.01
     top_frequency: 0.1

 - Motion:
     include_delayed: true
     include_squared: true
     include_delayed_squared: false

   aCompCor:
     summary:
       method: DetrendPC
       components: 5
     tissues:
       - CerebrospinalFluid
     extraction_resolution: 2

   CerebrospinalFluid:
     summary: Mean
     extraction_resolution: 2
     erode_mask: true

   GlobalSignal:
     summary: Mean

 - Motion:
     include_delayed: true
     include_squared: false
     include_delayed_squared: false

   Censor:
     method: Kill
     thresholds:
      - type: FD_P
        value: 0.3
     number_of_previous_trs_to_censor: 1
     number_of_subsequent_trs_to_censor: 1


# Whether to run frequency filtering before or after nuisance regression.
# ['Before'] or ['After']
filtering_order: ['After']


# Correct for the global signal using Median Angle Correction.
runMedianAngleCorrection :  [0]


# Target angle used during Median Angle Correction.
targetAngleDeg : [90]


# Extract the average time series of one or more ROIs/seeds. Must be enabled if you wish to run Seed-based Correlation Analysis.
runROITimeseries :  [1]


# Functional time-series and ROI realignment method: ['ROI_to_func'] or ['func_to_ROI']
# 'ROI_to_func' will realign the atlas/ROI to functional space (fast)
# 'func_to_ROI' will realign the functional time series to the atlas/ROI space
#
#     NOTE: in rare cases, realigning the ROI to the functional space may
#           result in small misalignments for very small ROIs - please double
#           check your data if you see issues
realignment : ['ROI_to_func']


# Enter paths to region-of-interest (ROI) NIFTI files (.nii or .nii.gz) to be used for time-series extraction, and then select which types of analyses to run.
# Available analyses: ['Avg', 'Voxel', 'SpatialReg'].
# Denote which analyses to run for each ROI path by listing the names above. For example, if you wish to run Avg and SpatialReg, you would enter: '/path/to/ROI.nii.gz': Avg, SpatialReg
tsa_roi_paths:
  - s3://fcp-indi/resources/cpac/resources/rois_2mm.nii.gz: Avg, Voxel, SpatialReg



# By default, extracted time series are written as both a text file and a 1D file. Additional output formats are as a .csv spreadsheet or a Numpy array.
roiTSOutputs :  [True, True]


# For each extracted ROI Average time series, CPAC will generate a whole-brain correlation map.
# It should be noted that for a given seed/ROI, SCA maps for ROI Average time series will be the same.
runSCA :  [1]


# Enter paths to region-of-interest (ROI) NIFTI files (.nii or .nii.gz) to be used for time-series extraction, and then select which types of analyses to run.
# Available analyses: ['Avg', 'DualReg', 'MultReg'].
# Denote which analyses to run for each ROI path by listing the names above. For example, if you wish to run Avg and MultReg, you would enter: '/path/to/ROI.nii.gz': Avg, MultReg
sca_roi_paths:
  - s3://fcp-indi/resources/cpac/resources/rois_2mm.nii.gz: Avg, MultReg
    s3://fcp-indi/resources/cpac/resources/PNAS_Smith09_rsn10.nii.gz: DualReg


# Normalize each time series before running Dual Regression SCA.
mrsNorm :  True


# Calculate Voxel-mirrored Homotopic Connectivity (VMHC) for all voxels.
runVMHC :  [1]


# Included as part of the 'Image Resource Files' package available on the Install page of the User Guide.
# It is not necessary to change this path unless you intend to use a non-standard symmetric template.
template_symmetric_brain_only :  $FSLDIR/data/standard/MNI152_T1_${resolution_for_anat}_brain_symmetric.nii.gz


# Included as part of the 'Image Resource Files' package available on the Install page of the User Guide.
# It is not necessary to change this path unless you intend to use a non-standard symmetric template.
template_symmetric_skull :  $FSLDIR/data/standard/MNI152_T1_${resolution_for_anat}_symmetric.nii.gz


# Included as part of the 'Image Resource Files' package available on the Install page of the User Guide.
# It is not necessary to change this path unless you intend to use a non-standard symmetric template.
dilated_symmetric_brain_mask :  $FSLDIR/data/standard/MNI152_T1_${resolution_for_anat}_brain_mask_symmetric_dil.nii.gz


# Included as part of the 'Image Resource Files' package available on the Install page of the User Guide.
# It is not necessary to change this path unless you intend to use a non-standard symmetric template.
configFileTwomm :  $FSLDIR/etc/flirtsch/T1_2_MNI152_2mm.cnf


# Calculate Amplitude of Low Frequency Fluctuations (ALFF) and and fractional ALFF (f/ALFF) for all voxels.
runALFF :  [1]


# Frequency cutoff (in Hz) for the high-pass filter used when calculating f/ALFF.
highPassFreqALFF : [0.01]


# Frequency cutoff (in Hz) for the low-pass filter used when calculating f/ALFF
lowPassFreqALFF : [0.1]


# Calculate Regional Homogeneity (ReHo) for all voxels.
runReHo :  [1]


# Number of neighboring voxels used when calculating ReHo
# 7 (Faces)
# 19 (Faces + Edges)
# 27 (Faces + Edges + Corners)
clusterSize :  27


# Calculate Degree, Eigenvector Centrality, or Functional Connectivity Density.
runNetworkCentrality :  [1]


# Full path to a NIFTI file describing the mask. Centrality will be calculated for all voxels within the mask.
templateSpecificationFile :  s3://fcp-indi/resources/cpac/resources/mask-thr50-3mm.nii.gz


# Enable/Disable degree centrality by selecting the connectivity weights
degWeightOptions :  [True, True]


# Select the type of threshold used when creating the degree centrality adjacency matrix.
degCorrelationThresholdOption :  ['Sparsity threshold']


# Based on the Threshold Type selected above, enter a Threshold Value.
# P-value for Significance Threshold
# Sparsity value for Sparsity Threshold
# Pearson's r value for Correlation Threshold
degCorrelationThreshold :  0.001


# Enable/Disable eigenvector centrality by selecting the connectivity weights
eigWeightOptions :  [True, True]


# Select the type of threshold used when creating the eigenvector centrality adjacency matrix.
eigCorrelationThresholdOption :  ['Sparsity threshold']


# Based on the Threshold Type selected above, enter a Threshold Value.
# P-value for Significance Threshold
# Sparsity value for Sparsity Threshold
# Pearson's r value for Correlation Threshold
eigCorrelationThreshold :  0.001


# Enable/Disable lFCD by selecting the connectivity weights
lfcdWeightOptions :  [True, True]


# Select the type of threshold used when creating the lFCD adjacency matrix.
lfcdCorrelationThresholdOption :  ['Significance threshold']


# Based on the Threshold Type selected above, enter a Threshold Value.
# P-value for Significance Threshold
# Sparsity value for Sparsity Threshold
# Pearson's r value for Correlation Threshold
lfcdCorrelationThreshold :  0.001


# Maximum amount of RAM (in GB) to be used when calculating Degree Centrality.
# Calculating Eigenvector Centrality will require additional memory based on the size of the mask or number of ROI nodes.
memoryAllocatedForDegreeCentrality :  3.0


# Smooth the derivative outputs.
# On - Run smoothing and output only the smoothed outputs.
# On/Off - Run smoothing and output both the smoothed and non-smoothed outputs.
# Off - Don't run smoothing.
run_smoothing :  [1, 0]


# Tool to use for smoothing.
# ['FSL'] for FSL MultiImageMaths for FWHM provided
# ['AFNI'] for AFNI 3dBlurToFWHM for FWHM provided
smoothing_method : ['AFNI']


# Full Width at Half Maximum of the Gaussian kernel used during spatial smoothing.
# Can be a single value or multiple values separated by commas.
# Note that spatial smoothing is run as the last step in the individual-level analysis pipeline, such that all derivatives are output both smoothed and unsmoothed.
fwhm : [4]


# Choose whether to smooth outputs before or after z-scoring.
smoothing_order :  ['Before']


# z-score standardize the derivatives. This may be needed for group-level analysis.
# On - Run z-scoring and output only the z-scored outputs.
# On/Off - Run z-scoring and output both the z-scored and raw score versions of the outputs.
# Off - Don't run z-scoring.
runZScoring :  [1, 0]


# PyPEER integration
# Training of eye-estimation models. Commonly used for movies data/naturalistic viewing.
run_pypeer: [0]


# PEER scan names to use for training
# Example: ['peer_run-1', 'peer_run-2']
peer_eye_scan_names: []


# Naturalistic viewing data scan names to use for eye estimation
# Example: ['movieDM']
peer_data_scan_names: []


# Template-space eye mask
eye_mask_path: $FSLDIR/data/standard/MNI152_T1_${resolution_for_func_preproc}_eye_mask.nii.gz


# PyPEER Stimulus File Path
# This is a file describing the stimulus locations from the calibration sequence.
peer_stimulus_path: None


# PyPEER Minimal nuisance regression
# Note: PyPEER employs minimal preprocessing - these choices do not reflect what runs in the main pipeline.
#       PyPEER uses non-nuisance-regressed data from the main pipeline.

# Global signal regression (PyPEER only)
peer_gsr: True

# Motion scrubbing (PyPEER only)
peer_scrub: False

# Motion scrubbing threshold (PyPEER only)
peer_scrub_thresh: 0.2<|MERGE_RESOLUTION|>--- conflicted
+++ resolved
@@ -1,9 +1,5 @@
 # CPAC Pipeline Configuration YAML file
-<<<<<<< HEAD
-# Version 1.7.0
-=======
 # Version 1.7.1
->>>>>>> 2b482414
 #
 # http://fcp-indi.github.io for more info.
 #
