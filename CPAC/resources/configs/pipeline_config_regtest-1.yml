--- conflicted
+++ resolved
@@ -73,15 +73,12 @@
   acpc_alignment:
     T1w_brain_ACPC_template: $FSLDIR/data/standard/MNI152_T1_1mm_brain.nii.gz
 
-<<<<<<< HEAD
   brain_extraction:
     run: On
 
     # using: ['3dSkullStrip', 'BET', 'UNet', 'niworkflows-ants', 'FreeSurfer-ABCD', 'FreeSurfer-BET-Tight', 'FreeSurfer-BET-Loose', 'FreeSurfer-Brainmask']
     # this is a fork option
     using: [BET]
-=======
->>>>>>> 83b2e9c6
 
 segmentation:
 
