%YAML 1.1
---
# CPAC Pipeline Configuration YAML file
<<<<<<< HEAD
# Version 1.8.5
=======
# Version 1.8.6.dev
>>>>>>> a123cd1f
#
# http://fcp-indi.github.io for more info.
#
# Tip: This file can be edited manually with a text editor for quick modifications.
FROM: blank

pipeline_setup:

  # Name for this pipeline configuration - useful for identification.
  # This string will be sanitized and used in filepaths
  pipeline_name: benchmark-FNIRT
  output_directory:

    # Quality control outputs
    quality_control:

      # Generate quality control pages containing preprocessing and derivative outputs.
      generate_quality_control_images: On

    # Include extra versions and intermediate steps of functional preprocessing in the output directory.
    write_func_outputs: On

    # Include extra outputs in the output directory that may be of interest when more information is needed.
    write_debugging_outputs: On

  system_config:

    # Select Off if you intend to run CPAC on a single machine.
    # If set to On, CPAC will attempt to submit jobs through the job scheduler / resource manager selected below.
    on_grid:
      SGE:

        # SGE Parallel Environment to use when running CPAC.
        # Only applies when you are running on a grid or compute cluster using SGE.
        parallel_environment: cpac

    # The maximum amount of memory each participant's workflow can allocate.
    # Use this to place an upper bound of memory usage.
    # - Warning: 'Memory Per Participant' multiplied by 'Number of Participants to Run Simultaneously'
    #   must not be more than the total amount of RAM.
    # - Conversely, using too little RAM can impede the speed of a pipeline run.
    # - It is recommended that you set this to a value that when multiplied by
    #   'Number of Participants to Run Simultaneously' is as much RAM you can safely allocate.
    maximum_memory_per_participant: 3

    # The maximum amount of cores (on a single machine) or slots on a node (on a cluster/grid)
    # to allocate per participant.
    # - Setting this above 1 will parallelize each participant's workflow where possible.
    #   If you wish to dedicate multiple cores to ANTS-based anatomical registration (below),
    #   this value must be equal or higher than the amount of cores provided to ANTS.
    # - The maximum number of cores your run can possibly employ will be this setting multiplied
    #   by the number of participants set to run in parallel (the 'Number of Participants to Run
    #   Simultaneously' setting).
    max_cores_per_participant: 3

    # The number of cores to allocate to ANTS-based anatomical registration per participant.
    # - Multiple cores can greatly speed up this preprocessing step.
    # - This number cannot be greater than the number of cores per participant.
    num_ants_threads: 3

    # The number of participant workflows to run at the same time.
    # - The maximum number of cores your run can possibly employ will be this setting
    #   multiplied by the number of cores dedicated to each participant (the 'Maximum Number of Cores Per Participant' setting).
    num_participants_at_once: 15

  working_directory:

    # Deletes the contents of the Working Directory after running.
    # This saves disk space, but any additional preprocessing or analysis will have to be completely re-run.
    remove_working_dir: Off

anatomical_preproc:
  run: On
  acpc_alignment:
    T1w_brain_ACPC_template: $FSLDIR/data/standard/MNI152_T1_1mm_brain.nii.gz

  brain_extraction:
    run: On

    # using: ['3dSkullStrip', 'BET', 'UNet', 'niworkflows-ants', 'FreeSurfer-ABCD', 'FreeSurfer-BET-Tight', 'FreeSurfer-BET-Loose', 'FreeSurfer-Brainmask']
    # this is a fork option
    using: [BET]

segmentation:

  # Automatically segment anatomical images into white matter, gray matter,
  # and CSF based on prior probability maps.
  run: On
  tissue_segmentation:
    Template_Based:

      # These masks should be in the same space of your registration template, e.g. if
      # you choose 'EPI Template' , below tissue masks should also be EPI template tissue masks.
      #
      # Options: ['T1_Template', 'EPI_Template']
      template_for_segmentation: []

registration_workflows:
  anatomical_registration:
    run: On
    registration:

      # using: ['ANTS', 'FSL', 'FSL-linear']
      # this is a fork point
      #   selecting both ['ANTS', 'FSL'] will run both and fork the pipeline
      using: [FSL]

      # option parameters
      ANTs:

        # ANTs parameters for T1-template-based registration
        T1_registration:

    # Register skull-on anatomical image to a template.
    reg_with_skull: Off

  functional_registration:
    coregistration:

      # functional (BOLD/EPI) registration to anatomical (structural/T1)
      run: On
      boundary_based_registration:

        # this is a fork point
        #   run: [On, Off] - this will run both and fork the pipeline
        run: [On]

    func_registration_to_template:

      # these options modify the application (to the functional data), not the calculation, of the
      # T1-to-template and EPI-to-template transforms calculated earlier during registration
      # apply the functional-to-template (T1 template) registration transform to the functional data
      run: On
      output_resolution:

        # The resolution (in mm) to which the registered derivative outputs are written into.
        # NOTE:
        #   this is for the single-volume functional-space outputs (i.e. derivatives)
        #   thus, a higher resolution may not result in a large increase in RAM needs as above
        func_derivative_outputs: 2mm

    EPI_registration:
      ANTs:

        # EPI registration configuration - synonymous with T1_registration
        # parameters under anatomical registration above
        parameters:

functional_preproc:
  run: On
  slice_timing_correction:

    # Interpolate voxel time courses so they are sampled at the same time points.
    # this is a fork point
    #   run: [On, Off] - this will run both and fork the pipeline
    run: [On]

  motion_estimates_and_correction:
    run: On

  distortion_correction:

    # this is a fork point
    #   run: [On, Off] - this will run both and fork the pipeline
    run: [On]

  generate_func_mean:

    # Generate mean functional image
    run: On

  normalize_func:

    # Normalize functional image
    run: On

nuisance_corrections:
  2-nuisance_regression:

    # this is a fork point
    #   run: [On, Off] - this will run both and fork the pipeline
    run: [On]

    # Select which nuisance signal corrections to apply
    Regressors:
      - Name: Regressor-1
        Bandpass:
          bottom_frequency: 0.01
          top_frequency: 0.1
        CerebrospinalFluid:
          extraction_resolution: 2
          summary: Mean
        Motion:
          include_delayed: On
          include_delayed_squared: On
          include_squared: On
        PolyOrt:
          degree: 1
        aCompCor:
          extraction_resolution: 2
          summary:
            components: 5
            method: DetrendPC
          tissues:
          - WhiteMatter
          - CerebrospinalFluid
      - Name: Regressor-2
        CerebrospinalFluid:
          erode_mask: On
          extraction_resolution: 2
          summary: Mean
        GlobalSignal:
          summary: Mean
        Motion:
          include_delayed: On
          include_delayed_squared: Off
          include_squared: On
        aCompCor:
          extraction_resolution: 2
          summary:
            components: 5
            method: DetrendPC
          tissues:
          - CerebrospinalFluid
      - Name: Regressor-3
        Censor:
          method: Kill
          number_of_previous_trs_to_censor: 1
          number_of_subsequent_trs_to_censor: 1
          thresholds:
          - type: FD_P
            value: 0.3
        Motion:
          include_delayed: On
          include_delayed_squared: Off
          include_squared: Off

    # Process and refine masks used to produce regressors and time series for
    # regression.
    regressor_masks:
      erode_anatomical_brain_mask:

        # Erode brain mask in millimeters, default for brain mask is 30 mm
        # Brain erosion default is using millimeters.
        brain_mask_erosion_mm: 30

      erode_csf:

        # Erode cerebrospinal fluid mask in millimeters, default for cerebrospinal fluid is 30mm
        # Cerebrospinal fluid erosion default is using millimeters.
        csf_mask_erosion_mm: 30

      erode_wm:

        # Target volume ratio, if using erosion.
        # Default proportion is 0.6 for white matter mask.
        # If using erosion, using both proportion and millimeters is not recommended.
        # White matter erosion default is using proportion erosion method when use erosion for white matter.
        wm_erosion_prop: 0.6

      erode_gm:

        # Target volume ratio, if using erosion.
        # If using erosion, using both proportion and millimeters is not recommended.
        gm_erosion_prop: 0.6

  1-ICA-AROMA:

    # this is a fork point
    #   run: [On, Off] - this will run both and fork the pipeline
    run: [On, Off]

timeseries_extraction:
  run: On
  connectivity_matrix:

    # Create a connectivity matrix from timeseries data
    # Options:
    #  ['AFNI', 'Nilearn', 'ndmg']
    using: [Nilearn, ndmg]

    # Options:
    #  ['Pearson', 'Partial']
    # Note: These options are not configurable for ndmg, which will ignore these options
    measure: [Pearson, Partial]

  # Enter paths to region-of-interest (ROI) NIFTI files (.nii or .nii.gz) to be used for time-series extraction, and then select which types of analyses to run.
  # Denote which analyses to run for each ROI path by listing the names below. For example, if you wish to run Avg and SpatialReg, you would enter: '/path/to/ROI.nii.gz': Avg, SpatialReg
  # available analyses:
  #   /path/to/atlas.nii.gz: Avg, Voxel, SpatialReg
  tse_roi_paths:
    s3://fcp-indi/resources/cpac/resources/rois_2mm.nii.gz: Avg, Voxel, SpatialReg

amplitude_low_frequency_fluctuation:

  # ALFF & f/ALFF
  # Calculate Amplitude of Low Frequency Fluctuations (ALFF) and fractional ALFF (f/ALFF) for all voxels.
  run: On

  # space: Template or Native
  target_space: [Native]

regional_homogeneity:

  # ReHo
  # Calculate Regional Homogeneity (ReHo) for all voxels.
  run: On

  # space: Template or Native
  target_space: [Native]

voxel_mirrored_homotopic_connectivity:

  # VMHC
  # Calculate Voxel-mirrored Homotopic Connectivity (VMHC) for all voxels.
  run: On

network_centrality:

  # Calculate Degree, Eigenvector Centrality, or Functional Connectivity Density.
  run: On

  # Maximum amount of RAM (in GB) to be used when calculating Degree Centrality.
  # Calculating Eigenvector Centrality will require additional memory based on the size of the mask or number of ROI nodes.
  memory_allocation: 3.0

  # Full path to a NIFTI file describing the mask. Centrality will be calculated for all voxels within the mask.
  template_specification_file: s3://fcp-indi/resources/cpac/resources/mask-thr50-3mm.nii.gz
  degree_centrality:

    # Enable/Disable degree centrality by selecting the connectivity weights
    #   weight_options: ['Binarized', 'Weighted']
    # disable this type of centrality with:
    #   weight_options: []
    weight_options: [Binarized, Weighted]

  eigenvector_centrality:

    # Enable/Disable eigenvector centrality by selecting the connectivity weights
    #   weight_options: ['Binarized', 'Weighted']
    # disable this type of centrality with:
    #   weight_options: []
    weight_options: [Binarized, Weighted]

  local_functional_connectivity_density:

    # Enable/Disable lFCD by selecting the connectivity weights
    #   weight_options: ['Binarized', 'Weighted']
    # disable this type of centrality with:
    #   weight_options: []
    weight_options: [Binarized, Weighted]

    # Select the type of threshold used when creating the lFCD adjacency matrix.
    # options:
    #   'Significance threshold', 'Correlation threshold'
    correlation_threshold_option: Significance threshold

    # Based on the Threshold Type selected above, enter a Threshold Value.
    # P-value for Significance Threshold
    # Sparsity value for Sparsity Threshold
    # Pearson's r value for Correlation Threshold
    correlation_threshold: 0.001

# OUTPUTS AND DERIVATIVES
# -----------------------
post_processing:
  spatial_smoothing:
    run: On

  z-scoring:
    run: On

seed_based_correlation_analysis:

  # Enter paths to region-of-interest (ROI) NIFTI files (.nii or .nii.gz) to be used for seed-based correlation analysis, and then select which types of analyses to run.
  # Denote which analyses to run for each ROI path by listing the names below. For example, if you wish to run Avg and MultReg, you would enter: '/path/to/ROI.nii.gz': Avg, MultReg
  # available analyses:
  #   /path/to/atlas.nii.gz: Avg, DualReg, MultReg
  sca_roi_paths:
    s3://fcp-indi/resources/cpac/resources/rois_2mm.nii.gz: Avg, MultReg

# PREPROCESSING
# -------------
surface_analysis:

  # Will run Freesurfer for surface-based analysis. Will output traditional Freesurfer derivatives.
  # If you wish to employ Freesurfer outputs for brain masking or tissue segmentation in the voxel-based pipeline,
  # select those 'Freesurfer-' labeled options further below in anatomical_preproc.
  freesurfer:

    # Ingress freesurfer recon-all folder
    ingress_reconall: Off<|MERGE_RESOLUTION|>--- conflicted
+++ resolved
@@ -1,11 +1,7 @@
 %YAML 1.1
 ---
 # CPAC Pipeline Configuration YAML file
-<<<<<<< HEAD
-# Version 1.8.5
-=======
 # Version 1.8.6.dev
->>>>>>> a123cd1f
 #
 # http://fcp-indi.github.io for more info.
 #
@@ -385,16 +381,4 @@
   # available analyses:
   #   /path/to/atlas.nii.gz: Avg, DualReg, MultReg
   sca_roi_paths:
-    s3://fcp-indi/resources/cpac/resources/rois_2mm.nii.gz: Avg, MultReg
-
-# PREPROCESSING
-# -------------
-surface_analysis:
-
-  # Will run Freesurfer for surface-based analysis. Will output traditional Freesurfer derivatives.
-  # If you wish to employ Freesurfer outputs for brain masking or tissue segmentation in the voxel-based pipeline,
-  # select those 'Freesurfer-' labeled options further below in anatomical_preproc.
-  freesurfer:
-
-    # Ingress freesurfer recon-all folder
-    ingress_reconall: Off+    s3://fcp-indi/resources/cpac/resources/rois_2mm.nii.gz: Avg, MultReg