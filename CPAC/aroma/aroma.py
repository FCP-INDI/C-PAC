from nipype.interfaces import fsl
import nipype.pipeline.engine as pe
import nipype.interfaces.utility as util
from nipype.interfaces.fsl.aroma import ICA_AROMA
 

def create_aroma(tr=None, wf_name='create_aroma'):
    """ICA-AROMA takes in a functional file, along with the movement
    parameters, warp file and a mat file to denoise the artifacts using
    ICA-based methods and produces an output directory which contains the
    denoised file, classification features, and a melodic.ica directory.

    Order of commands and inputs:

    -- FSL-McFlirt: in_file : denoise_file
                    out_file : par_file
                    Parameters :
                    - save plots

    -- FSL-BET:     Brain extraction of the denoised file to provide as the
                    mask file for the ICA-AROMA interface
                    in_file: denoise_file
                    out_file: mask_file
                    Parameters: 
                     -f : 0.3

    --ICA-AROMA  :  Takes in the denoise_file, par_file (FSL-McFlirt),
                    mask_file (FSL-BET), fnirt_file, mat_file
                    in_file : denoise_file
                              mat_file
                              fnirt_warp_file
                              out_dir
                    out_file: out_dir
                    Parameters :
                     - denoise_type : 'aggr', 'nonaggr'
                     - TR : s
                     - dim:
     """

    preproc = pe.Workflow(name=wf_name)

    inputNode = pe.Node(util.IdentityInterface(fields=['denoise_file',
                                                       'mat_file',
                                                       'fnirt_warp_file']),
                        name='inputspec')

    inputNode_params = pe.Node(util.IdentityInterface(fields=['denoise_type',
                                                              'dim']),
                               name='params')

    outputNode = pe.Node(util.IdentityInterface(fields=['aggr_denoised_file',
                                                        'nonaggr_denoised_file']),
                         name='outputspec')

    par_mcflirt = pe.Node(interface = fsl.MCFLIRT(),name='par_mcflirt')
    par_mcflirt.inputs.save_plots = True
    preproc.connect(inputNode,'denoise_file', par_mcflirt,'in_file')
    preproc.connect(par_mcflirt,'par_file', outputNode,'par_file')

    bet_aroma = pe.Node(interface=fsl.BET(),name='bet_aroma')
    bet_aroma.inputs.frac = 0.3
    bet_aroma.inputs.mask = True
    preproc.connect(inputNode,'denoise_file', bet_aroma,'in_file')
    preproc.connect(bet_aroma,'mask_file', outputNode,'mask_aroma')
    
    aroma = pe.Node(ICA_AROMA(), name='aroma_wf')
    aroma.inputs.out_dir = '.'
<<<<<<< HEAD
=======

>>>>>>> 631f0501
    if tr:
        aroma.inputs.TR = tr

    preproc.connect(inputNode,'denoise_file', aroma,'in_file')
    preproc.connect(inputNode,'mat_file', aroma,'mat_file')
    preproc.connect(inputNode,'fnirt_warp_file', aroma,'fnirt_warp_file')
    preproc.connect(par_mcflirt,'par_file', aroma,'motion_parameters')
    preproc.connect(bet_aroma,'mask_file', aroma,'mask')
    preproc.connect(inputNode_params,'denoise_type', aroma,'denoise_type')
    preproc.connect(inputNode_params,'dim', aroma,'dim')
<<<<<<< HEAD

=======
>>>>>>> 631f0501
    preproc.connect(aroma,'nonaggr_denoised_file', outputNode,'nonaggr_denoised_file')
    preproc.connect(aroma,'aggr_denoised_file', outputNode,'aggr_denoised_file')
	
    return preproc<|MERGE_RESOLUTION|>--- conflicted
+++ resolved
@@ -65,10 +65,6 @@
     
     aroma = pe.Node(ICA_AROMA(), name='aroma_wf')
     aroma.inputs.out_dir = '.'
-<<<<<<< HEAD
-=======
-
->>>>>>> 631f0501
     if tr:
         aroma.inputs.TR = tr
 
@@ -79,10 +75,6 @@
     preproc.connect(bet_aroma,'mask_file', aroma,'mask')
     preproc.connect(inputNode_params,'denoise_type', aroma,'denoise_type')
     preproc.connect(inputNode_params,'dim', aroma,'dim')
-<<<<<<< HEAD
-
-=======
->>>>>>> 631f0501
     preproc.connect(aroma,'nonaggr_denoised_file', outputNode,'nonaggr_denoised_file')
     preproc.connect(aroma,'aggr_denoised_file', outputNode,'aggr_denoised_file')
 	
