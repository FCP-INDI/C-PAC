# -*- coding: utf-8 -*-


def fsl_aff_to_rigid(in_xfm, out_name):

    out_mat = os.path.join(os.getcwd(), out_name)

    #   Script for getting a 6 DOF approx to a 12 DOF standard transformation
    #
    #   Mark Jenkinson
    #   FMRIB Image Analysis Group
    #
    #   Copyright (C) 2012 University of Oxford
    #
    #   Part of FSL - FMRIB's Software Library
    #   http://www.fmrib.ox.ac.uk/fsl
    #   fsl@fmrib.ox.ac.uk
    #
    #   Developed at FMRIB (Oxford Centre for Functional Magnetic Resonance
    #   Imaging of the Brain), Department of Clinical Neurology, Oxford
    #   University, Oxford, UK
    #
    #
    #   LICENCE
    #
    #   FMRIB Software Library, Release 5.0 (c) 2012, The University of
    #   Oxford (the "Software")
    #
    #   The Software remains the property of the University of Oxford ("the
    #   University").
    #
    #   The Software is distributed "AS IS" under this Licence solely for
    #   non-commercial use in the hope that it will be useful, but in order
    #   that the University as a charitable foundation protects its assets for
    #   the benefit of its educational and research purposes, the University
    #   makes clear that no condition is made or to be implied, nor is any
    #   warranty given or to be implied, as to the accuracy of the Software,
    #   or that it will be suitable for any particular purpose or for use
    #   under any specific conditions. Furthermore, the University disclaims
    #   all responsibility for the use which is made of the Software. It
    #   further disclaims any liability for the outcomes arising from using
    #   the Software.
    #
    #   The Licensee agrees to indemnify the University and hold the
    #   University harmless from and against any and all claims, damages and
    #   liabilities asserted by third parties (including claims for
    #   negligence) which arise directly or indirectly from the use of the
    #   Software or the sale of any products based on the Software.
    #
    #   No part of the Software may be reproduced, modified, transmitted or
    #   transferred in any form or by any means, electronic or mechanical,
    #   without the express permission of the University. The permission of
    #   the University is not required if the said reproduction, modification,
    #   transmission or transference is done without financial return, the
    #   conditions of this Licence are imposed upon the receiver of the
    #   product, and all original and amended source code is included in any
    #   transmitted product. You may be held legally responsible for any
    #   copyright infringement that is caused or encouraged by your failure to
    #   abide by these terms and conditions.
    #
    #   You are not permitted under this Licence to use this Software
    #   commercially. Use for which any financial return is received shall be
    #   defined as commercial use, and includes (1) integration of all or part
    #   of the source code or the Software into a product for sale or license
    #   by or on behalf of Licensee to third parties or (2) use of the
    #   Software or any derivative of it for research with the final aim of
    #   developing software products for sale or license to a third party or
    #   (3) use of the Software or any derivative of it for research with the
    #   final aim of developing non-software products for sale or license to a
    #   third party, or (4) use of the Software to provide any service to an
    #   external organisation for which payment is received. If you are
    #   interested in using the Software commercially, please contact Isis
    #   Innovation Limited ("Isis"), the technology transfer company of the
    #   University, to negotiate a licence. Contact details are:
    #   innovation@isis.ox.ac.uk quoting reference DE/9564.

    # Load in the necessary info
    a = loadtxt(in_xfm)
    # set specific AC and PC coordinates in FLIRT convention (x1=AC, x2=PC, x3=point above x1 in the mid-sag plane)
    x1 = matrix([[91], [129], [67], [1]])
    x2 = matrix([[91], [100], [70], [1]])
    x3 = matrix([[91], [129], [117], [1]])

    ainv = linalg.inv(a)

    # vectors v are in MNI space, vectors w are in native space
    v21 = (x2 - x1)
    v31 = (x3 - x1)
    # normalise and force orthogonality
    v21 = v21 / linalg.norm(v21)
    v31 = v31 - multiply(v31.T * v21, v21)
    v31 = v31 / linalg.norm(v31)
    tmp = cross(v21[0:3, 0].T, v31[0:3, 0].T).T
    v41 = mat(zeros((4, 1)))
    v41[0:3, 0] = tmp
    # Map vectors to native space
    w21 = ainv * (v21)
    w31 = ainv * (v31)
    # normalise and force orthogonality
    w21 = w21 / linalg.norm(w21)
    w31 = w31 - multiply(w31.T * w21, w21)
    w31 = w31 / linalg.norm(w31)
    tmp = cross(w21[0:3, 0].T, w31[0:3, 0].T).T
    w41 = mat(zeros((4, 1)))
    w41[0:3, 0] = tmp

    # setup matrix: native to MNI space
    r1 = matrix(eye(4))
    r1[0:4, 0] = w21
    r1[0:4, 1] = w31
    r1[0:4, 2] = w41
    r2 = matrix(eye(4))
    r2[0, 0:4] = v21.T
    r2[1, 0:4] = v31.T
    r2[2, 0:4] = v41.T
    r = r2.T * r1.T

    # Fix the translation (keep AC=x1 in the same place)
    ACmni = x1
    ACnat = ainv * x1
    trans = ACmni - r * ACnat
    r[0:3, 3] = trans[0:3]

    # Save out the result
    savetxt(out_mat, r, fmt='%14.10f')

    return out_mat


def create_3dskullstrip_arg_string(shrink_fac, var_shrink_fac,
                                   shrink_fac_bot_lim, avoid_vent, niter,
                                   pushout, touchup, fill_hole, avoid_eyes,
                                   use_edge, exp_frac, NN_smooth, smooth_final,
                                   push_to_edge, use_skull, perc_int,
                                   max_inter_iter, blur_fwhm, fac, monkey, mask_vol):
    """
    Method to return option string for 3dSkullStrip
    
    Parameters
    ----------
    shrink_fac : float
        Parameter controlling the brain vs non-brain intensity threshold (tb)

    var_shrink_fac : boolean
        Vary the shrink factor with the number of iterations

    shrink_fac_bot_lim : float
        Do not allow the varying SF to go below SFBL

    avoid_vent : boolean
        Avoid ventricles

    niter : float
        Number of iterations

    pushout : boolean
        Consider values above each node in addition to values below the node when deciding on expansion

    touchup : boolean
        Perform touchup operations at end to include areas not covered by surface expansion

    fill_hole : float
         Fill small holes that can result from small surface intersections caused by the touchup operation

    avoid_eyes : boolean
        Avoid eyes

    use_edge : boolean
        Use edge detection to reduce leakage into meninges and eyes

    exp_frac : float
        Speed of expansion

    NN_smooth : float
        Perform nearest neighbor coordinate interpolation every few iterations. Default is 72.

    smooth_final : float
        Perform final surface smoothing after all iterations

    push_to_edge : boolean
        Perform aggressive push to edge at the end

    use_skull : boolean
        Use outer skull to limit expansion of surface into the skull due to very strong shading artifacts

    perc_int : float
        Percentage of segments allowed to intersect surface

    max_inter_iter : float
        Number of iteration to remove intersection problems

    blur_fwhm : float
        Blur dset after spatial normalization

    fac : float
         Multiply input dataset by FAC if range of values is too small

    monkey : boolean
        Use monkey option in SkullStripping
    
    mask_vol : boolean
        Output a mask volume instead of a skull-stripped volume.

    Returns
    -------
    opt_str : string
        Command args
    
    """

    expr = ''
    defaults = dict(
        fill_hole=10 if touchup else 0,
        shrink_fac=0.6,
        shrink_fac_bot_lim=0.4 if use_edge else 0.65,
        niter=250,
        exp_frac=0.1,
        NN_smooth=72,
        smooth_final=20,
        perc_int=0,
        max_inter_iter=4,
        blur_fwhm=0,
        fac=1.0,
        monkey=False,
        mask_vol=False
    )

    if float(shrink_fac) != defaults['shrink_fac']:
        expr += ' -shrink_fac {0}'.format(shrink_fac)

    if not var_shrink_fac:
        expr += ' -no_var_shrink_fac'
    
    if mask_vol:
        expr += ' -mask_vol'

    if monkey:
        expr += ' -monkey'

    if float(shrink_fac_bot_lim) != defaults['shrink_fac_bot_lim']:
        expr += ' -shrink_fac_bot_lim {0}'.format(shrink_fac_bot_lim)

    if not use_edge:
        expr += ' -no_use_edge'

    if not avoid_vent:
        expr += ' -no_avoid_vent'

    if int(niter) != defaults['niter']:
        expr += ' -niter {0}'.format(niter)

    if not pushout:
        expr += ' -no_pushout'

    if not touchup:
        expr += ' -no_touchup'

    if int(fill_hole) != defaults['fill_hole']:
        expr += ' -fill_hole {0}'.format(fill_hole)

    if not avoid_eyes:
        expr += ' -no_avoid_eyes'

    if float(exp_frac) != defaults['exp_frac']:
        expr += ' -exp_frac {0}'.format(exp_frac)

    if int(NN_smooth) != defaults['NN_smooth']:
        expr += ' -NN_smooth {0}'.format(NN_smooth)
        
    if int(smooth_final) != defaults['smooth_final']:
        expr += ' -smooth_final {0}'.format(smooth_final)

    if push_to_edge:
        expr += ' -push_to_edge'

    if use_skull:
        expr += ' -use_skull'

    if float(perc_int) != defaults['perc_int']:
        expr += ' -perc_int {0}'.format(perc_int)

    if int(max_inter_iter) != defaults['max_inter_iter']:
        expr += ' -max_inter_iter {0}'.format(max_inter_iter)

    if float(blur_fwhm) != defaults['blur_fwhm']:
        expr += ' -blur_fwhm {0}'.format(blur_fwhm)

    if float(fac) != defaults['fac']:
        expr += ' -fac {0}'.format(fac)

    return expr


def mri_convert(in_file, reslice_like=None, out_file=None, args=None):
    """
<<<<<<< HEAD
    Method to convert files from mgz to nifti format 
    
=======
    Method to convert files from mgz to nifti format

>>>>>>> 6fb4ac20
    Parameters
    ----------
    in_file : string
        A path of mgz input file
<<<<<<< HEAD
        
=======

>>>>>>> 6fb4ac20
    args : string
        Arguments of mri_convert
    Returns
    -------
    out_file : string
        A path of nifti output file
    """

    import os
<<<<<<< HEAD
    
=======

>>>>>>> 6fb4ac20
    if out_file is None:
        out_file = in_file.replace('.mgz','.nii.gz')

    cmd = 'mri_convert %s %s' % (in_file, out_file)

    if reslice_like is not None:
        cmd = cmd + ' -rl ' + reslice_like

    if args is not None:
        cmd = cmd + ' ' +args

    os.system(cmd)

<<<<<<< HEAD
    return out_file


def wb_command(in_file):

    import os

    out_file = in_file.replace('.nii.gz','_fill_holes.nii.gz')

    cmd = 'wb_command -volume-fill-holes %s %s' % (in_file, out_file)

    os.system(cmd)

    return out_file


def fslmaths_command(in_file, number, out_file_suffix):

    import os

    out_filename = in_file.replace('.nii.gz', out_file_suffix+'.nii.gz')

    out_file = os.path.join(os.getcwd(), out_filename[out_filename.rindex('/')+1:])

    cmd = 'fslmaths %s -div %f -mul 150 -abs %s' % (in_file, number, out_file)

    os.system(cmd)

=======
>>>>>>> 6fb4ac20
    return out_file<|MERGE_RESOLUTION|>--- conflicted
+++ resolved
@@ -293,22 +293,12 @@
 
 def mri_convert(in_file, reslice_like=None, out_file=None, args=None):
     """
-<<<<<<< HEAD
-    Method to convert files from mgz to nifti format 
-    
-=======
     Method to convert files from mgz to nifti format
 
->>>>>>> 6fb4ac20
     Parameters
     ----------
     in_file : string
         A path of mgz input file
-<<<<<<< HEAD
-        
-=======
-
->>>>>>> 6fb4ac20
     args : string
         Arguments of mri_convert
     Returns
@@ -318,11 +308,7 @@
     """
 
     import os
-<<<<<<< HEAD
-    
-=======
-
->>>>>>> 6fb4ac20
+
     if out_file is None:
         out_file = in_file.replace('.mgz','.nii.gz')
 
@@ -336,7 +322,6 @@
 
     os.system(cmd)
 
-<<<<<<< HEAD
     return out_file
 
 
@@ -365,6 +350,4 @@
 
     os.system(cmd)
 
-=======
->>>>>>> 6fb4ac20
     return out_file