--- conflicted
+++ resolved
@@ -1020,8 +1020,11 @@
     anat_leaf = pe.Node(util.IdentityInterface(fields=['anat_data']),
                         name='anat_leaf')
 
-<<<<<<< HEAD
-    if config.non_local_means_filtering and config.n4_bias_field_correction and config.acpc_run_preprocessing=='before':
+    if config.anatomical_preproc['non_local_means_filtering'] and \
+            config.anatomical_preproc['n4_bias_field_correction'] and \
+                config.anatomical_preproc['acpc_alignment']['run'] and \
+                    config.anatomical_preproc['acpc_alignment'][
+                        'run_before_preproc']:
         denoise_before_acpc = pe.Node(interface = ants.DenoiseImage(), name = 'anat_denoise_before_acpc')
         # align ABCD pipeline
         denoise_before_acpc.inputs.dimension = 3
@@ -1031,18 +1034,15 @@
         n4_before_acpc = pe.Node(interface = ants.N4BiasFieldCorrection(), name='anat_n4_before_acpc')
         n4_before_acpc.inputs.dimension = 3
         preproc.connect(denoise_before_acpc, 'output_image', n4_before_acpc, 'input_image')
-    
-    if not config.acpc_align:
-=======
+
     if not config.anatomical_preproc['acpc_alignment']['run']:
->>>>>>> 6fb4ac20
         preproc.connect(anat_reorient, 'out_file', anat_leaf, 'anat_data')
 
     # ACPC alignment     
     if config.anatomical_preproc['acpc_alignment']['run']:
         acpc_align = acpc_alignment(skullstrip_tool=method, config=config, acpc_target=acpc_target, wf_name='acpc_align')
 
-        if config.acpc_run_preprocessing=='before':
+        if config.anatomical_preproc['acpc_alignment']['run_before_preproc']:
             preproc.connect(n4_before_acpc, 'output_image', acpc_align, 'inputspec.anat_leaf')
         else:
             preproc.connect(anat_reorient, 'out_file', acpc_align, 'inputspec.anat_leaf')
@@ -1057,49 +1057,23 @@
     
     # Disable non_local_means_filtering and n4_bias_field_correction when run niworkflows-ants
     if method == 'niworkflows-ants':
-<<<<<<< HEAD
-        config.non_local_means_filtering = False
-        config.n4_bias_field_correction = False
-=======
         config.anatomical_preproc['non_local_means_filtering'] = False
         config.anatomical_preproc['n4_bias_field_correction'] = False
         
     if config.anatomical_preproc['non_local_means_filtering'] and config.anatomical_preproc['n4_bias_field_correction']:
         denoise = pe.Node(interface = ants.DenoiseImage(), name = 'anat_denoise')
         preproc.connect(anat_leaf, 'anat_data', denoise, 'input_image')
->>>>>>> 6fb4ac20
-
-    if config.acpc_run_preprocessing=='after':
+
+    if not config.anatomical_preproc['acpc_alignment']['run_before_preproc']:
 
         if config.non_local_means_filtering and config.n4_bias_field_correction:
             denoise = pe.Node(interface = ants.DenoiseImage(), name = 'anat_denoise')
             preproc.connect(anat_leaf, 'anat_data', denoise, 'input_image')
 
-<<<<<<< HEAD
             n4 = pe.Node(interface = ants.N4BiasFieldCorrection(dimension=3, shrink_factor=2, copy_header=True),
                 name='anat_n4')
             preproc.connect(denoise, 'output_image', n4, 'input_image')
 
-        elif config.non_local_means_filtering and not config.n4_bias_field_correction:
-            denoise = pe.Node(interface = ants.DenoiseImage(), name = 'anat_denoise')
-            preproc.connect(anat_leaf, 'anat_data', denoise, 'input_image')
-
-        elif not config.non_local_means_filtering and config.n4_bias_field_correction:
-            n4 = pe.Node(interface = ants.N4BiasFieldCorrection(dimension=3, shrink_factor=2, copy_header=True),
-                name='anat_n4')
-            preproc.connect(anat_leaf, 'anat_data', n4, 'input_image')
-
-    anat_leaf2 = pe.Node(util.IdentityInterface(fields=['anat_data']),
-                         name='anat_leaf2')
-
-    if config.acpc_run_preprocessing=='after':
-        if config.n4_bias_field_correction:
-            preproc.connect(n4, 'output_image', anat_leaf2, 'anat_data')
-        elif config.non_local_means_filtering and not config.n4_bias_field_correction:
-            preproc.connect(denoise, 'output_image', anat_leaf2, 'anat_data')
-        else:
-            preproc.connect(anat_leaf, 'anat_data', anat_leaf2, 'anat_data')
-=======
     elif config.anatomical_preproc['non_local_means_filtering'] and not config.anatomical_preproc['n4_bias_field_correction']:
         denoise = pe.Node(interface = ants.DenoiseImage(), name = 'anat_denoise')
         preproc.connect(anat_leaf, 'anat_data', denoise, 'input_image')
@@ -1116,7 +1090,6 @@
         preproc.connect(n4, 'output_image', anat_leaf2, 'anat_data')
     elif config.anatomical_preproc['non_local_means_filtering'] and not config.anatomical_preproc['n4_bias_field_correction']:
         preproc.connect(denoise, 'output_image', anat_leaf2, 'anat_data')
->>>>>>> 6fb4ac20
     else:
         preproc.connect(anat_leaf, 'anat_data', anat_leaf2, 'anat_data')
 
