--- conflicted
+++ resolved
@@ -34,11 +34,7 @@
     fslmaths_command, \
     VolumeRemoveIslands, \
     normalize_wmparc, \
-<<<<<<< HEAD
-    pad, get_shape
-=======
     pad
->>>>>>> 53d0e32a
 from CPAC.utils.interfaces.fsl import Merge as fslMerge
 
 
@@ -652,23 +648,6 @@
             'FSL-BET']['vertical_gradient'],
     )
     
-<<<<<<< HEAD
-    anat_nifti_shape= pe.Node(util.Function(input_names=['nifti_image'],
-                                            output_names=['shape'],
-                                            function=get_shape),
-                            name=f'anat_nifti_shape_{pipe_num}'
-                            )
-
-    anat_robustfov = pe.Node(
-        interface=fsl.RobustFOV(), name=f'anat_RobustFOV_{pipe_num}')
-    #anat_robustfov.brainsize = '%d'
-    anat_robustfov.inputs.output_type = 'NIFTI_GZ'
-
-    pad_mask = pe.Node(util.Function(input_names=['cropped_image', 'target_shape'],
-                                    output_names=['padded_mask'],
-                                    function=pad),
-                        name=f'pad_mask_{pipe_num}'
-=======
     anat_robustfov = pe.Node(
         interface=fsl.RobustFOV(), name=f'anat_RobustFOV_{pipe_num}')
 
@@ -678,28 +657,15 @@
                                     output_names=['padded_image_path'],
                                     function=pad),
                         name=f'anat_pad_mask_{pipe_num}'
->>>>>>> 53d0e32a
                         )
 
     if strat_pool.check_rpool('desc-preproc_T1w'): 
         node, out = strat_pool.get_data('desc-preproc_T1w')
-<<<<<<< HEAD
-        
-        wf.connect(anat_nifti_shape, 'dim3', anat_robustfov, 'brainsize')
-        
-        if cfg.anatomical_preproc['brain_extraction']['FSL-BET']['Robustfov']:
-           wf.connect(node, out, anat_robustfov, 'in_file')
-           wf.connect(node, out, anat_nifti_shape, 'nifti_image')
-           wf.connect(anat_robustfov, 'out_roi', pad_mask, 'cropped_image')
-           wf.connect(anat_nifti_shape,'shape', pad_mask, 'target_shape')
-           wf.connect(pad_mask, 'padded_image', anat_skullstrip,'in_file')
-=======
         if cfg.anatomical_preproc['brain_extraction']['FSL-BET']['Robustfov']:
            wf.connect(node, out, anat_robustfov, 'in_file')
            wf.connect(node, out, anat_pad_RobustFOV_cropped, 'target_image_path')
            wf.connect(anat_robustfov, 'out_roi', anat_pad_RobustFOV_cropped, 'cropped_image_path')
            wf.connect(anat_pad_RobustFOV_cropped, 'padded_image_path', anat_skullstrip,'in_file')
->>>>>>> 53d0e32a
         else :
            wf.connect(node, out, anat_skullstrip, 'in_file')
 
@@ -707,22 +673,12 @@
         node, out = strat_pool.get_data('desc-preproc_T2w')
         if cfg.anatomical_preproc['brain_extraction']['FSL-BET']['Robustfov']:
            wf.connect(node, out, anat_robustfov, 'in_file')
-<<<<<<< HEAD
-           wf.connect(node, out, anat_nifti_shape, 'nifti_image')
-           wf.connect(anat_robustfov, 'out_roi', pad_mask, 'cropped_image')
-           wf.connect(anat_nifti_shape,'shape', pad_mask, 'target_shape')
-           wf.connect(pad_mask, 'padded_image', anat_skullstrip,'in_file')
-        else :
-           wf.connect(node, out, anat_skullstrip, 'in_file')
-    
-=======
            wf.connect(node, out, anat_pad_RobustFOV_cropped, 'target_image_path')
            wf.connect(anat_robustfov, 'out_roi', anat_pad_RobustFOV_cropped, 'cropped_image_path')
            wf.connect(anat_pad_RobustFOV_cropped, 'padded_image_path', anat_skullstrip,'in_file')
         else :
            wf.connect(node, out, anat_skullstrip, 'in_file')
 
->>>>>>> 53d0e32a
     wf.connect([
         (inputnode_bet, anat_skullstrip, [
             ('frac', 'frac'),
