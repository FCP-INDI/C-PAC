# -*- coding: utf-8 -*-
import torch 
import torch.nn as nn
from CPAC.unet.model import UNet2d
from CPAC.unet.function import predict_volumes
from nipype.interfaces import afni
from nipype.interfaces import ants
from nipype.interfaces import fsl
import nipype.pipeline.engine as pe
import nipype.interfaces.utility as util
from CPAC.anat_preproc.ants import init_brain_extraction_wf
from CPAC.anat_preproc.utils import create_3dskullstrip_arg_string
from CPAC.utils.datasource import check_for_s3


def create_anat_preproc(method='afni', already_skullstripped=False, config=None, wf_name='anat_preproc'):
    """The main purpose of this workflow is to process T1 scans. Raw mprage file is deobliqued, reoriented
    into RPI and skullstripped. Also, a whole brain only mask is generated from the skull stripped image
    for later use in registration.

    Returns
    -------
    anat_preproc : workflow
        Anatomical Preprocessing Workflow

    Notes
    -----
    `Source <https://github.com/FCP-INDI/C-PAC/blob/master/CPAC/anat_preproc/anat_preproc.py>`_

    Workflow Inputs::
        inputspec.anat : string
            User input anatomical (T1) Image, in any of the 8 orientations

    Workflow Outputs::

        outputspec.refit : string
            Path to deobliqued anatomical image

        outputspec.reorient : string
            Path to RPI oriented anatomical image

        outputspec.skullstrip : string
            Path to skull stripped RPI oriented mprage file with normalized intensities.

        outputspec.brain : string
            Path to skull stripped RPI brain image with original intensity values and not normalized or scaled.

    Order of commands:
    - Deobliqing the scans. ::
        3drefit -deoblique mprage.nii.gz

    - Re-orienting the Image into Right-to-Left Posterior-to-Anterior Inferior-to-Superior  (RPI) orientation ::
        3dresample -orient RPI
                   -prefix mprage_RPI.nii.gz
                   -inset mprage.nii.gz

    - Skull-Stripping the image ::
        Using AFNI ::
            3dSkullStrip -input mprage_RPI.nii.gz
                         -o_ply mprage_RPI_3dT.nii.gz
        or using BET ::
            bet mprage_RPI.nii.gz

    - The skull-stripping step modifies the intensity values. To get back the original intensity values, we do an element wise product of RPI data with step function of skull-stripped data ::
        3dcalc -a mprage_RPI.nii.gz
               -b mprage_RPI_3dT.nii.gz
               -expr 'a*step(b)'
               -prefix mprage_RPI_3dc.nii.gz

    High Level Workflow Graph:
    .. image:: ../images/anatpreproc_graph.dot.png
       :width: 500

    Detailed Workflow Graph:
    .. image:: ../images/anatpreproc_graph_detailed.dot.png
       :width: 500

    Examples
    --------
    >>> from CPAC.anat_preproc import create_anat_preproc
    >>> preproc = create_anat_preproc()
    >>> preproc.inputs.inputspec.anat = 'sub1/anat/mprage.nii.gz'
    >>> preproc.run() #doctest: +SKIP
    """

    preproc = pe.Workflow(name=wf_name)

    inputnode = pe.Node(util.IdentityInterface(
        fields=['anat', 'brain_mask']), name='inputspec')

    outputnode = pe.Node(util.IdentityInterface(fields=['refit',
                                                        'reorient',
                                                        'skullstrip',
                                                        'brain',
                                                        'brain_mask']),
                         name='outputspec')

    anat_deoblique = pe.Node(interface=afni.Refit(),
                             name='anat_deoblique')
    anat_deoblique.inputs.deoblique = True
    preproc.connect(inputnode, 'anat', anat_deoblique, 'in_file')

    preproc.connect(anat_deoblique, 'out_file', outputnode, 'refit')    
    # Disable non_local_means_filtering and n4_bias_field_correction when run niworkflows-ants
    if method == 'niworkflows-ants':
        config.non_local_means_filtering = False 
        config.n4_bias_field_correction = False
        
    if config.non_local_means_filtering and config.n4_bias_field_correction:
        denoise = pe.Node(interface = ants.DenoiseImage(), name = 'anat_denoise')
        preproc.connect(anat_deoblique, 'out_file', denoise, 'input_image')
        n4 = pe.Node(interface = ants.N4BiasFieldCorrection(dimension=3, shrink_factor=2, copy_header=True),
            name='anat_n4')
        preproc.connect(denoise, 'output_image', n4, 'input_image')
    elif config.non_local_means_filtering and not config.n4_bias_field_correction:
        denoise = pe.Node(interface = ants.DenoiseImage(), name = 'anat_denoise')
        preproc.connect(anat_deoblique, 'out_file', denoise, 'input_image')
    elif not config.non_local_means_filtering and config.n4_bias_field_correction:
        n4 = pe.Node(interface = ants.N4BiasFieldCorrection(dimension=3, shrink_factor=2, copy_header=True),
            name='anat_n4')
        preproc.connect(anat_deoblique, 'out_file', n4, 'input_image')

    # Anatomical reorientation
    anat_reorient = pe.Node(interface=afni.Resample(),
                            name='anat_reorient')
    anat_reorient.inputs.orientation = 'RPI'
    anat_reorient.inputs.outputtype = 'NIFTI_GZ'
    
    if config.n4_bias_field_correction:
        preproc.connect(n4, 'output_image', anat_reorient, 'in_file')
    elif config.non_local_means_filtering and not config.n4_bias_field_correction:
        preproc.connect(denoise, 'output_image', anat_reorient, 'in_file')
    else:
        preproc.connect(anat_deoblique, 'out_file', anat_reorient, 'in_file')

    preproc.connect(anat_reorient, 'out_file', outputnode, 'reorient')

    if already_skullstripped:

        anat_skullstrip = pe.Node(interface=util.IdentityInterface(fields=['out_file']),
                                    name='anat_skullstrip')

        preproc.connect(anat_reorient, 'out_file',
                        anat_skullstrip, 'out_file')

        preproc.connect(anat_skullstrip, 'out_file',
                        outputnode, 'skullstrip')
        
        # binarize skullstripped brain to get brain mask
        brain_mask = pe.Node(interface=fsl.maths.MathsCommand(), name='brain_mask')
        brain_mask.inputs.args = '-bin'

        preproc.connect(anat_skullstrip, 'out_file',
                        brain_mask, 'in_file')

        preproc.connect(brain_mask, 'out_file',
                        outputnode, 'brain_mask')

        preproc.connect(anat_skullstrip, 'out_file',
                        outputnode, 'brain')

    else:

        if method == 'afni':
            # Skull-stripping using AFNI 3dSkullStrip
            inputnode_afni = pe.Node(
                util.IdentityInterface(fields=['mask_vol',
                                               'shrink_factor',
                                               'var_shrink_fac',
                                               'shrink_fac_bot_lim',
                                               'avoid_vent',
                                               'niter',
                                               'pushout',
                                               'touchup',
                                               'fill_hole',
                                               'avoid_eyes',
                                               'use_edge',
                                               'exp_frac',
                                               'smooth_final',
                                               'push_to_edge',
                                               'use_skull',
                                               'perc_int',
                                               'max_inter_iter',
                                               'blur_fwhm',
                                               'fac',
                                               'monkey']),
                name='AFNI_options')

            skullstrip_args = pe.Node(util.Function(input_names=['spat_norm',
                                                                 'spat_norm_dxyz',
                                                                 'mask_vol',
                                                                 'shrink_fac',
                                                                 'var_shrink_fac',
                                                                 'shrink_fac_bot_lim',
                                                                 'avoid_vent',
                                                                 'niter',
                                                                 'pushout',
                                                                 'touchup',
                                                                 'fill_hole',
                                                                 'avoid_eyes',
                                                                 'use_edge',
                                                                 'exp_frac',
                                                                 'smooth_final',
                                                                 'push_to_edge',
                                                                 'use_skull',
                                                                 'perc_int',
                                                                 'max_inter_iter',
                                                                 'blur_fwhm',
                                                                 'fac',
                                                                 'monkey'],
                                                    output_names=['expr'],
                                                    function=create_3dskullstrip_arg_string),
                                      name='anat_skullstrip_args')

            preproc.connect([
                (inputnode_afni, skullstrip_args, [
                    ('mask_vol', 'mask_vol'),
                    ('shrink_factor', 'shrink_fac'),
                    ('var_shrink_fac', 'var_shrink_fac'),
                    ('shrink_fac_bot_lim', 'shrink_fac_bot_lim'),
                    ('avoid_vent', 'avoid_vent'),
                    ('niter', 'niter'),
                    ('pushout', 'pushout'),
                    ('touchup', 'touchup'),
                    ('fill_hole', 'fill_hole'),
                    ('avoid_eyes', 'avoid_eyes'),
                    ('use_edge', 'use_edge'),
                    ('exp_frac', 'exp_frac'),
                    ('smooth_final', 'smooth_final'),
                    ('push_to_edge', 'push_to_edge'),
                    ('use_skull', 'use_skull'),
                    ('perc_int', 'perc_int'),
                    ('max_inter_iter', 'max_inter_iter'),
                    ('blur_fwhm', 'blur_fwhm'),
                    ('fac', 'fac'),
                    ('monkey','monkey')
                ])
            ])

            anat_skullstrip = pe.Node(interface=afni.SkullStrip(),
                                      name='anat_skullstrip')

            anat_skullstrip.inputs.outputtype = 'NIFTI_GZ'

            preproc.connect(anat_reorient, 'out_file',
                            anat_skullstrip, 'in_file')
            preproc.connect(skullstrip_args, 'expr',
                            anat_skullstrip, 'args')

            # Generate anatomical brain mask

            anat_brain_mask = pe.Node(interface=afni.Calc(),
                                            name='anat_brain_mask')

            anat_brain_mask.inputs.expr = 'step(a)'
            anat_brain_mask.inputs.outputtype = 'NIFTI_GZ'

            preproc.connect(anat_skullstrip, 'out_file',
                            anat_brain_mask, 'in_file_a')

            # Apply skull-stripping step mask to original volume
            anat_skullstrip_orig_vol = pe.Node(interface=afni.Calc(),
                                            name='anat_skullstrip_orig_vol')

            anat_skullstrip_orig_vol.inputs.expr = 'a*step(b)'
            anat_skullstrip_orig_vol.inputs.outputtype = 'NIFTI_GZ'

            preproc.connect(anat_reorient, 'out_file',
                            anat_skullstrip_orig_vol, 'in_file_a')

            preproc.connect(anat_brain_mask, 'out_file',
                            anat_skullstrip_orig_vol, 'in_file_b')

            preproc.connect(anat_brain_mask, 'out_file',
                            outputnode, 'brain_mask')

            preproc.connect(anat_skullstrip_orig_vol, 'out_file',
                            outputnode, 'brain')

        elif method == 'fsl':
            # Skull-stripping using FSL BET
            inputnode_bet = pe.Node(
                util.IdentityInterface(fields=['frac',
                                               'mask_boolean',
                                               'mesh_boolean',
                                               'outline',
                                               'padding',
                                               'radius',
                                               'reduce_bias',
                                               'remove_eyes',
                                               'robust',
                                               'skull',
                                               'surfaces',
                                               'threshold',
                                               'vertical_gradient']),
                name='BET_options')

            anat_skullstrip = pe.Node(
                interface=fsl.BET(), name='anat_skullstrip')
            anat_skullstrip.inputs.output_type = 'NIFTI_GZ'

            preproc.connect(anat_reorient, 'out_file',
                            anat_skullstrip, 'in_file')

            preproc.connect([
                (inputnode_bet, anat_skullstrip, [
                    ('frac', 'frac'),
                    ('mask_boolean', 'mask'),
                    ('mesh_boolean', 'mesh'),
                    ('outline', 'outline'),
                    ('padding', 'padding'),
                    ('radius', 'radius'),
                    ('reduce_bias', 'reduce_bias'),
                    ('remove_eyes', 'remove_eyes'),
                    ('robust', 'robust'),
                    ('skull', 'skull'),
                    ('surfaces', 'surfaces'),
                    ('threshold', 'threshold'),
                    ('vertical_gradient', 'vertical_gradient'),
                ])
            ])

            preproc.connect(anat_skullstrip, 'out_file',
                            outputnode, 'skullstrip')

            # Apply skull-stripping step mask to original volume
            anat_skullstrip_orig_vol = pe.Node(interface=afni.Calc(),
                                            name='anat_skullstrip_orig_vol')

            anat_skullstrip_orig_vol.inputs.expr = 'a*step(b)'
            anat_skullstrip_orig_vol.inputs.outputtype = 'NIFTI_GZ'

            preproc.connect(anat_reorient, 'out_file',
                            anat_skullstrip_orig_vol, 'in_file_a')

            preproc.connect(anat_skullstrip, 'out_file',
                            anat_skullstrip_orig_vol, 'in_file_b')

            preproc.connect(anat_skullstrip, 'mask_file',
                            outputnode, 'brain_mask')

            preproc.connect(anat_skullstrip_orig_vol, 'out_file',
                            outputnode, 'brain')

        elif method == 'niworkflows-ants': 
            # Skull-stripping using niworkflows-ants  
            anat_skullstrip_ants = init_brain_extraction_wf(tpl_target_path=config.niworkflows_ants_template_path,
                                                            tpl_mask_path=config.niworkflows_ants_mask_path,
                                                            tpl_regmask_path=config.niworkflows_ants_regmask_path,
                                                            name='anat_skullstrip_ants')

            preproc.connect(anat_reorient, 'out_file',
                            anat_skullstrip_ants, 'inputnode.in_files')

            preproc.connect(anat_skullstrip_ants, 'copy_xform.out_file',
                            outputnode, 'skullstrip')

            preproc.connect(anat_skullstrip_ants, 'copy_xform.out_file',
                            outputnode, 'brain')

            preproc.connect(anat_skullstrip_ants, 'atropos_wf.copy_xform.out_mask',
                            outputnode, 'brain_mask')

        elif method == 'mask':

            brain_mask_deoblique = pe.Node(interface=afni.Refit(),
                                    name='brain_mask_deoblique')
            brain_mask_deoblique.inputs.deoblique = True
            preproc.connect(inputnode, 'brain_mask',
                            brain_mask_deoblique, 'in_file')

            brain_mask_reorient = pe.Node(interface=afni.Resample(),
                                    name='brain_mask_reorient')
            brain_mask_reorient.inputs.orientation = 'RPI'
            brain_mask_reorient.inputs.outputtype = 'NIFTI_GZ'
            preproc.connect(brain_mask_deoblique, 'out_file',
                            brain_mask_reorient, 'in_file')


            anat_skullstrip_orig_vol = pe.Node(interface=afni.Calc(),
                                            name='anat_skullstrip_orig_vol')
            anat_skullstrip_orig_vol.inputs.expr = 'a*step(b)'
            anat_skullstrip_orig_vol.inputs.outputtype = 'NIFTI_GZ'

            preproc.connect(anat_reorient, 'out_file',
                            anat_skullstrip_orig_vol, 'in_file_a')

            preproc.connect(brain_mask_reorient, 'out_file',
                            anat_skullstrip_orig_vol, 'in_file_b')

            preproc.connect(brain_mask_reorient, 'out_file',
                            outputnode, 'brain_mask')

            preproc.connect(anat_skullstrip_orig_vol, 'out_file',
                            outputnode, 'brain')

        elif method == 'unet':
            """
            UNet
            options (following numbers are default):
            input_slice: 3
            conv_block: 5
            kernel_root: 16
            rescale_dim: 256
            """
            # TODO: add options to pipeline_config
            train_model = UNet2d(dim_in=3, num_conv_block=5, kernel_root=16)
            unet_path = check_for_s3(config.unet_model)
            checkpoint = torch.load(unet_path, map_location={'cuda:0':'cpu'})
            train_model.load_state_dict(checkpoint['state_dict'])
            model = nn.Sequential(train_model, nn.Softmax2d())

            # create a node called unet_mask
            unet_mask = pe.Node(util.Function(input_names=['model', 'cimg_in'], 
                                              output_names=['out_path'],
                                              function=predict_volumes),                        
                                name='unet_mask')
            
            unet_mask.inputs.model = model
            preproc.connect(anat_reorient, 'out_file', unet_mask, 'cimg_in')

            """
            Revised mask with ANTs
            """
            # fslmaths <whole head> -mul <mask> brain.nii.gz
            unet_masked_brain = pe.Node(interface=fsl.MultiImageMaths(), name='unet_masked_brain')
            unet_masked_brain.inputs.op_string = "-mul %s"
            preproc.connect(anat_reorient, 'out_file', unet_masked_brain, 'in_file')
            preproc.connect(unet_mask, 'out_path', unet_masked_brain, 'operand_files')

            # flirt -v -dof 6 -in brain.nii.gz -ref NMT_SS_0.5mm.nii.gz -o brain_rot2atl -omat brain_rot2atl.mat -interp sinc
            # TODO change it to ANTs linear transform
            native_brain_to_template_brain = pe.Node(interface=fsl.FLIRT(), name='native_brain_to_template_brain')
            native_brain_to_template_brain.inputs.reference = config.template_brain_only_for_anat
            native_brain_to_template_brain.inputs.dof = 6
            native_brain_to_template_brain.inputs.interp = 'sinc'
            preproc.connect(unet_masked_brain, 'out_file', native_brain_to_template_brain, 'in_file')
            
            # flirt -in head.nii.gz -ref NMT_0.5mm.nii.gz -o head_rot2atl -applyxfm -init brain_rot2atl.mat
            # TODO change it to ANTs linear transform
            native_head_to_template_head = pe.Node(interface=fsl.FLIRT(), name='native_head_to_template_head')
            native_head_to_template_head.inputs.reference = config.template_skull_for_anat
            native_head_to_template_head.inputs.apply_xfm = True
            preproc.connect(anat_reorient, 'out_file', native_head_to_template_head, 'in_file')
            preproc.connect(native_brain_to_template_brain, 'out_matrix_file', native_head_to_template_head, 'in_matrix_file')
            
            # fslmaths NMT_SS_0.5mm.nii.gz -bin templateMask.nii.gz
            template_brain_mask = pe.Node(interface=fsl.maths.MathsCommand(), name='template_brain_mask')
            template_brain_mask.inputs.in_file = config.template_brain_only_for_anat
            template_brain_mask.inputs.args = '-bin'

            # ANTS 3 -m  CC[head_rot2atl.nii.gz,NMT_0.5mm.nii.gz,1,5] -t SyN[0.25] -r Gauss[3,0] -o atl2T1rot -i 60x50x20 --use-Histogram-Matching  --number-of-affine-iterations 10000x10000x10000x10000x10000 --MI-option 32x16000
            ants_template_head_to_template = pe.Node(interface=ants.Registration(), name='template_head_to_template')
            ants_template_head_to_template.inputs.metric = ['CC']
            ants_template_head_to_template.inputs.metric_weight = [1,5]
            ants_template_head_to_template.inputs.moving_image = config.template_skull_for_anat
            ants_template_head_to_template.inputs.transforms = ['SyN']
            ants_template_head_to_template.inputs.transform_parameters = [(0.25,)]
            ants_template_head_to_template.inputs.interpolation = 'NearestNeighbor'
            ants_template_head_to_template.inputs.number_of_iterations = [[60,50,20]] 
            ants_template_head_to_template.inputs.smoothing_sigmas = [[0.6,0.2,0.0]]
            ants_template_head_to_template.inputs.shrink_factors = [[4,2,1]] 
            ants_template_head_to_template.inputs.convergence_threshold = [1.e-8]
            preproc.connect(native_head_to_template_head, 'out_file', ants_template_head_to_template, 'fixed_image')

            # antsApplyTransforms -d 3 -i templateMask.nii.gz -t atl2T1rotWarp.nii.gz atl2T1rotAffine.txt -r brain_rot2atl.nii.gz -o brain_rot2atl_mask.nii.gz
            template_head_transform_to_template = pe.Node(interface=ants.ApplyTransforms(), name='template_head_transform_to_template')
            template_head_transform_to_template.inputs.dimension = 3
            preproc.connect(template_brain_mask, 'out_file', template_head_transform_to_template, 'input_image')
            preproc.connect(native_brain_to_template_brain, 'out_file', template_head_transform_to_template, 'reference_image')
            preproc.connect(ants_template_head_to_template, 'forward_transforms', template_head_transform_to_template, 'transforms')

            # convert_xfm -omat brain_rot2native.mat -inverse brain_rot2atl.mat 
            invt = pe.Node(interface=fsl.ConvertXFM(), name='convert_xfm')
            invt.inputs.invert_xfm = True
            preproc.connect(native_brain_to_template_brain, 'out_matrix_file', invt, 'in_file')

            # flirt -in brain_rot2atl_mask.nii.gz -ref brain.nii.gz -o brain_mask.nii.gz -applyxfm -init brain_rot2native.mat
            template_brain_to_native_brain = pe.Node(interface=fsl.FLIRT(), name='template_brain_to_native_brain')
            template_brain_to_native_brain.inputs.apply_xfm = True
            preproc.connect(template_head_transform_to_template, 'output_image', template_brain_to_native_brain, 'in_file')
            preproc.connect(unet_masked_brain, 'out_file', template_brain_to_native_brain, 'reference')
            preproc.connect(invt, 'out_file', template_brain_to_native_brain, 'in_matrix_file')

            # fslmaths brain_mask.nii.gz -thr .5 -bin brain_mask_thr.nii.gz
            refined_mask = pe.Node(interface=fsl.Threshold(), name='refined_mask')
            refined_mask.inputs.thresh = 0.5
<<<<<<< HEAD
            refined_mask.inputs.thresh = '-bin'
=======
            refined_mask.inputs.args = '-bin'
>>>>>>> 6365c580
            preproc.connect(template_brain_to_native_brain, 'out_file', refined_mask, 'in_file')

            # get a new brain with mask
            refined_brain = pe.Node(interface=fsl.MultiImageMaths(), name='refined_brain')
            refined_brain.inputs.op_string = "-mul %s"
            preproc.connect(anat_reorient, 'out_file', refined_brain, 'in_file')
            preproc.connect(refined_mask, 'out_file', refined_brain, 'operand_files')
            
            preproc.connect(refined_mask, 'out_file', outputnode, 'brain_mask')
            preproc.connect(refined_brain, 'out_file', outputnode, 'brain')

    return preproc<|MERGE_RESOLUTION|>--- conflicted
+++ resolved
@@ -485,11 +485,7 @@
             # fslmaths brain_mask.nii.gz -thr .5 -bin brain_mask_thr.nii.gz
             refined_mask = pe.Node(interface=fsl.Threshold(), name='refined_mask')
             refined_mask.inputs.thresh = 0.5
-<<<<<<< HEAD
-            refined_mask.inputs.thresh = '-bin'
-=======
             refined_mask.inputs.args = '-bin'
->>>>>>> 6365c580
             preproc.connect(template_brain_to_native_brain, 'out_file', refined_mask, 'in_file')
 
             # get a new brain with mask
