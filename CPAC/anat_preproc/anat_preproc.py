--- conflicted
+++ resolved
@@ -110,30 +110,20 @@
 
     preproc = pe.Workflow(name=wf_name)
 
-<<<<<<< HEAD
-    inputnode = pe.Node(util.IdentityInterface(
-        fields=['anat', 'brain_mask', 'template_head']), name='inputspec')
-=======
     inputnode = pe.Node(util.IdentityInterface(fields=['anat', 
                                                        'brain_mask',
                                                        'template_brain_only_for_anat',
                                                        'template_skull_for_anat',
                                                        'template_cmass']), 
                         name='inputspec')
->>>>>>> 238e3742
 
     outputnode = pe.Node(util.IdentityInterface(fields=['refit',
                                                         'reorient',
                                                         'skullstrip',
                                                         'brain',
-<<<<<<< HEAD
-                                                        'brain_mask',]),
-                         name='outputspec')
-=======
                                                         'brain_mask',
                                                         'center_of_mass']),
                         name='outputspec')
->>>>>>> 238e3742
 
     anat_deoblique = pe.Node(interface=afni.Refit(),
                              name='anat_deoblique')
@@ -405,13 +395,8 @@
             anat_skullstrip = pe.Node(
                 interface=fsl.BET(), name='anat_skullstrip')
             anat_skullstrip.inputs.output_type = 'NIFTI_GZ'
-<<<<<<< HEAD
-
-            preproc.connect(anat_leaf2, 'anat_data',
-=======
             
             preproc.connect(anat_reorient, 'out_file',
->>>>>>> 238e3742
                             anat_skullstrip, 'in_file')
 
             preproc.connect([
