# -*- coding: utf-8 -*-
# Copyright (C) 2012-2023  C-PAC Developers

# This file is part of C-PAC.

# C-PAC is free software: you can redistribute it and/or modify it under
# the terms of the GNU Lesser General Public License as published by the
# Free Software Foundation, either version 3 of the License, or (at your
# option) any later version.

# C-PAC is distributed in the hope that it will be useful, but WITHOUT
# ANY WARRANTY; without even the implied warranty of MERCHANTABILITY or
# FITNESS FOR A PARTICULAR PURPOSE. See the GNU Lesser General Public
# License for more details.

# You should have received a copy of the GNU Lesser General Public
# License along with C-PAC. If not, see <https://www.gnu.org/licenses/>.
# from copy import deepcopy
import os
from CPAC.pipeline.nodeblock import nodeblock
from nipype.interfaces import afni
from nipype.interfaces import ants
from nipype.interfaces import fsl
from nipype.interfaces import freesurfer
import nipype.interfaces.utility as util
from nipype.interfaces.fsl import utils as fsl_utils
from CPAC.pipeline import nipype_pipeline_engine as pe
from CPAC.anat_preproc.ants import init_brain_extraction_wf
from CPAC.anat_preproc.utils import create_3dskullstrip_arg_string, \
    freesurfer_hemispheres, \
    fsl_aff_to_rigid, \
    mri_convert, \
    wb_command, \
    fslmaths_command, \
    VolumeRemoveIslands, \
    normalize_wmparc, \
    pad
from CPAC.utils.interfaces.fsl import Merge as fslMerge


def acpc_alignment(config=None, acpc_target='whole-head', mask=False,
                   wf_name='acpc_align'):
    preproc = pe.Workflow(name=wf_name)

    inputnode = pe.Node(util.IdentityInterface(fields=['anat_leaf',
                                                       'anat_brain',
                                                       'brain_mask',
                                                       'template_brain_only_for_anat',
                                                       'template_brain_for_acpc',
                                                       'template_head_for_acpc']),
                        name='inputspec')

    output_node = pe.Node(util.IdentityInterface(fields=['acpc_aligned_head',
                                                         'acpc_brain_mask',
                                                         'from-T1w_to-ACPC_mode-image_desc-aff2rig_xfm',
                                                         'acpc_aligned_brain',
                                                         'acpc_brain_mask']),
                          name='outputspec')
    if config.anatomical_preproc['acpc_alignment']['FOV_crop'] == 'robustfov':
        robust_fov = pe.Node(interface=fsl_utils.RobustFOV(),
                            name='anat_acpc_1_robustfov')
        robust_fov.inputs.brainsize = config.anatomical_preproc['acpc_alignment']['brain_size']
        robust_fov.inputs.out_transform = 'fov_xfm.mat'

        fov, in_file = (robust_fov, 'in_file')
        fov, fov_mtx = (robust_fov, 'out_transform')
        fov, fov_outfile = (robust_fov, 'out_roi')
    
    elif config.anatomical_preproc['acpc_alignment']['FOV_crop'] == 'flirt':
        # robustfov doesn't work on some monkey data. prefer using flirt.
        # ${FSLDIR}/bin/flirt -in "${Input}" -applyxfm -ref "${Input}" -omat "$WD"/roi2full.mat -out "$WD"/robustroi.nii.gz
        # adopted from DCAN NHP https://github.com/DCAN-Labs/dcan-macaque-pipeline/blob/master/PreFreeSurfer/scripts/ACPCAlignment.sh#L80-L81
        flirt_fov = pe.Node(interface=fsl.FLIRT(),
                                name='anat_acpc_1_fov')
        flirt_fov.inputs.args = '-applyxfm'

        fov, in_file = (flirt_fov, 'in_file')
        fov, ref_file = (flirt_fov, 'reference')
        fov, fov_mtx = (flirt_fov, 'out_matrix_file')
        fov, fov_outfile = (flirt_fov, 'out_file')

    # align head-to-head to get acpc.mat (for human)
    if acpc_target == 'whole-head':
        preproc.connect(inputnode, 'anat_leaf', fov, in_file)
        if config.anatomical_preproc['acpc_alignment']['FOV_crop'] == 'flirt':
            preproc.connect(inputnode, 'anat_leaf', fov, ref_file)

    # align brain-to-brain to get acpc.mat (for monkey)
    if acpc_target == 'brain':
        preproc.connect(inputnode, 'anat_brain', fov, in_file)
        if config.anatomical_preproc['acpc_alignment']['FOV_crop'] == 'flirt':
            preproc.connect(inputnode, 'anat_brain', fov, ref_file)

    convert_fov_xfm = pe.Node(interface=fsl_utils.ConvertXFM(),
                              name='anat_acpc_2_fov_convertxfm')
    convert_fov_xfm.inputs.invert_xfm = True

    preproc.connect(fov, fov_mtx,
                    convert_fov_xfm, 'in_file')

    align = pe.Node(interface=fsl.FLIRT(),
                    name='anat_acpc_3_flirt')
    align.inputs.interp = 'spline'
    align.inputs.searchr_x = [30, 30]
    align.inputs.searchr_y = [30, 30]
    align.inputs.searchr_z = [30, 30]

    preproc.connect(fov, fov_outfile, align, 'in_file')

    # align head-to-head to get acpc.mat (for human)
    if acpc_target == 'whole-head':
        preproc.connect(inputnode, 'template_head_for_acpc', align,
                        'reference')

    # align brain-to-brain to get acpc.mat (for monkey)
    if acpc_target == 'brain':
        preproc.connect(inputnode, 'template_brain_for_acpc', align,
                        'reference')

    concat_xfm = pe.Node(interface=fsl_utils.ConvertXFM(),
                         name='anat_acpc_4_concatxfm')
    concat_xfm.inputs.concat_xfm = True

    preproc.connect(convert_fov_xfm, 'out_file', concat_xfm, 'in_file')
    preproc.connect(align, 'out_matrix_file', concat_xfm, 'in_file2')

    aff_to_rig_imports = ['import os', 'from numpy import *']
    aff_to_rig = pe.Node(util.Function(input_names=['in_xfm', 'out_name'],
                                       output_names=['out_mat'],
                                       function=fsl_aff_to_rigid,
                                       imports=aff_to_rig_imports),
                         name='anat_acpc_5_aff2rigid')
    aff_to_rig.inputs.out_name = 'acpc.mat'

    preproc.connect(concat_xfm, 'out_file', aff_to_rig, 'in_xfm')
    preproc.connect(aff_to_rig, 'out_mat', output_node, 'from-T1w_to-ACPC_mode-image_desc-aff2rig_xfm')

    apply_xfm = pe.Node(interface=fsl.ApplyWarp(),
                        name='anat_acpc_6_applywarp')
    apply_xfm.inputs.interp = 'spline'
    apply_xfm.inputs.relwarp = True

    preproc.connect(inputnode, 'anat_leaf', apply_xfm, 'in_file')
    preproc.connect(inputnode, 'template_head_for_acpc', apply_xfm,
                    'ref_file')
    preproc.connect(aff_to_rig, 'out_mat', apply_xfm, 'premat')
    preproc.connect(apply_xfm, 'out_file', output_node, 'acpc_aligned_head')

    if acpc_target == 'brain':
        apply_xfm_brain = pe.Node(interface=fsl.ApplyWarp(),
                        name='anat_acpc_brain_6_applywarp')
        apply_xfm_brain.inputs.interp = 'spline'
        apply_xfm_brain.inputs.relwarp = True

        preproc.connect(inputnode, 'anat_brain', apply_xfm_brain, 'in_file')
        preproc.connect(inputnode, 'template_brain_for_acpc', apply_xfm_brain,
                        'ref_file')
        preproc.connect(aff_to_rig, 'out_mat', apply_xfm_brain, 'premat')
        preproc.connect(apply_xfm_brain, 'out_file', output_node, 'acpc_aligned_brain')

    if mask:
        apply_xfm_mask = pe.Node(interface=fsl.ApplyWarp(),
                                 name='anat_mask_acpc_7_applywarp')
        apply_xfm_mask.inputs.interp = 'nn'
        apply_xfm_mask.inputs.relwarp = True

        preproc.connect(inputnode, 'brain_mask', apply_xfm_mask, 'in_file')
        preproc.connect(inputnode, 'template_brain_for_acpc', apply_xfm_mask,
                        'ref_file')
        preproc.connect(aff_to_rig, 'out_mat', apply_xfm_mask, 'premat')
        preproc.connect(apply_xfm_mask, 'out_file', output_node,
                        'acpc_brain_mask')

    return preproc


def T2wToT1wReg(wf_name='T2w_to_T1w_reg'):
   
    # Adapted from DCAN lab
    # https://github.com/DCAN-Labs/dcan-macaque-pipeline/blob/master/PreFreeSurfer/scripts/T2wToT1wReg.sh

    preproc = pe.Workflow(name=wf_name)

    inputnode = pe.Node(util.IdentityInterface(fields=['T1w',
                                                       'T1w_brain',
                                                       'T2w',
                                                       'T2w_brain']),
                        name='inputspec')

    outputnode = pe.Node(util.IdentityInterface(fields=['T2w_to_T1w']),
                          name='outputspec')

    # ${FSLDIR}/bin/epi_reg --epi="$T2wImageBrain" --t1="$T1wImage" --t1brain="$WD"/"$T1wImageBrainFile" --out="$WD"/T2w2T1w
    T2w2T1w_reg = pe.Node(interface=fsl.EpiReg(),
                                  name='T2w2T1w_reg')
    T2w2T1w_reg.inputs.out_base = 'T2w2T1w'

    preproc.connect(inputnode, 'T2w_brain', T2w2T1w_reg ,'epi')
    preproc.connect(inputnode, 'T1w', T2w2T1w_reg ,'t1_head')
    preproc.connect(inputnode, 'T1w_brain', T2w2T1w_reg ,'t1_brain')

    # ${FSLDIR}/bin/applywarp --rel --interp=spline --in="$T2wImage" --ref="$T1wImage" --premat="$WD"/T2w2T1w.mat --out="$WD"/T2w2T1w
    T2w2T1w = pe.Node(interface=fsl.ApplyWarp(),
                        name='T2w2T1w_applywarp')
    T2w2T1w.inputs.interp = 'spline'
    T2w2T1w.inputs.relwarp = True

    preproc.connect(inputnode, 'T2w', T2w2T1w, 'in_file')
    preproc.connect(inputnode, 'T1w', T2w2T1w, 'ref_file')
    preproc.connect(T2w2T1w_reg, 'epi2str_mat', T2w2T1w, 'premat')

    # ${FSLDIR}/bin/fslmaths "$WD"/T2w2T1w -add 1 "$WD"/T2w2T1w -odt float
    T2w2T1w_final = pe.Node(interface=fsl.ImageMaths(),
                                  name='T2w2T1w_final')
    T2w2T1w_final.inputs.op_string = "-add 1" 

    preproc.connect(T2w2T1w, 'out_file', T2w2T1w_final, 'in_file')
    preproc.connect(T2w2T1w_final, 'out_file', outputnode, 'T2w_to_T1w')

    return preproc


def BiasFieldCorrection_sqrtT1wXT1w(config=None, wf_name='biasfield_correction_t1t2'):
   
    # Adapted from DCAN lab
    # https://github.com/DCAN-Labs/dcan-macaque-pipeline/blob/master/PreFreeSurfer/scripts/BiasFieldCorrection_sqrtT1wXT1w.sh

    preproc = pe.Workflow(name=wf_name)

    inputnode = pe.Node(util.IdentityInterface(fields=['T1w',
                                                       'T1w_brain',
                                                       'T2w']),
                        name='inputspec')

    outputnode = pe.Node(util.IdentityInterface(fields=['T1w_biascorrected',
                                                       'T1w_brain_biascorrected',
                                                       'T2w_biascorrected',
                                                       'T2w_brain_biascorrected',
                                                        'biasfield']),
                          name='outputspec')

    # 1. Form sqrt(T1w*T2w), mask this and normalise by the mean
    # ${FSLDIR}/bin/fslmaths $T1wImage -mul $T2wImage -abs -sqrt $WD/T1wmulT2w.nii.gz -odt float
    T1wmulT2w = pe.Node(interface=fsl.MultiImageMaths(),
                                  name='T1wmulT2w')
    T1wmulT2w.inputs.op_string = "-mul %s -abs -sqrt"
    
    preproc.connect(inputnode, 'T1w', T1wmulT2w, 'in_file')
    preproc.connect(inputnode, 'T2w', T1wmulT2w, 'operand_files')

    # ${FSLDIR}/bin/fslmaths $WD/T1wmulT2w.nii.gz -mas $T1wImageBrain $WD/T1wmulT2w_brain.nii.gz
    T1wmulT2w_brain = pe.Node(interface=fsl.MultiImageMaths(),
                                  name='T1wmulT2w_brain')
    T1wmulT2w_brain.inputs.op_string = "-mas %s "

    preproc.connect(T1wmulT2w, 'out_file', T1wmulT2w_brain, 'in_file')
    preproc.connect(inputnode, 'T1w_brain', T1wmulT2w_brain, 'operand_files')

    # meanbrainval=`${FSLDIR}/bin/fslstats $WD/T1wmulT2w_brain.nii.gz -M`
    meanbrainval = pe.Node(interface=fsl.ImageStats(),
                             name='image_stats',
                             iterfield=['in_file'])
    meanbrainval.inputs.op_string = '-M'

    preproc.connect(T1wmulT2w_brain, 'out_file', meanbrainval, 'in_file')

    # ${FSLDIR}/bin/fslmaths $WD/T1wmulT2w_brain.nii.gz -div $meanbrainval $WD/T1wmulT2w_brain_norm.nii.gz
    T1wmulT2w_brain_norm = pe.Node(interface=fsl.ImageMaths(),
                                  name='T1wmulT2w_brain_norm')
    
    def form_meanbrainval_string(meanbrainval):
        return '-div %f' % (meanbrainval)

    preproc.connect(T1wmulT2w_brain, 'out_file', T1wmulT2w_brain_norm, 'in_file')
    preproc.connect(meanbrainval, ('out_stat', form_meanbrainval_string), 
                    T1wmulT2w_brain_norm, 'op_string')

    # 2. Smooth the normalised sqrt image, using within-mask smoothing : s(Mask*X)/s(Mask)
    # ${FSLDIR}/bin/fslmaths $WD/T1wmulT2w_brain_norm.nii.gz -bin -s $BiasFieldSmoothingSigma $WD/SmoothNorm_s${BiasFieldSmoothingSigma}.nii.gz
    SmoothNorm = pe.Node(interface=fsl.ImageMaths(),
                                  name='SmoothNorm')
    SmoothNorm.inputs.op_string = "-bin -s %f" % (config.anatomical_preproc['t1t2_bias_field_correction']['BiasFieldSmoothingSigma'])

    preproc.connect(T1wmulT2w_brain_norm, 'out_file', SmoothNorm, 'in_file')

    # ${FSLDIR}/bin/fslmaths $WD/T1wmulT2w_brain_norm.nii.gz -s $BiasFieldSmoothingSigma -div $WD/SmoothNorm_s${BiasFieldSmoothingSigma}.nii.gz $WD/T1wmulT2w_brain_norm_s${BiasFieldSmoothingSigma}.nii.gz
    def T1wmulT2w_brain_norm_s_string(sigma, in_file):
        return "-s %f -div %s" %(sigma, in_file)

    T1wmulT2w_brain_norm_s_string = pe.Node(util.Function(input_names=['sigma', 'in_file'],
                                      output_names=['out_str'],
                                      function=T1wmulT2w_brain_norm_s_string),
                                      name='T1wmulT2w_brain_norm_s_string')
    T1wmulT2w_brain_norm_s_string.inputs.sigma = config.anatomical_preproc['t1t2_bias_field_correction']['BiasFieldSmoothingSigma']

    preproc.connect(SmoothNorm, 'out_file', T1wmulT2w_brain_norm_s_string, 'in_file')
    
    T1wmulT2w_brain_norm_s = pe.Node(interface=fsl.ImageMaths(),
                                  name='T1wmulT2w_brain_norm_s')
    
    preproc.connect(T1wmulT2w_brain_norm, 'out_file', T1wmulT2w_brain_norm_s, 'in_file')
    preproc.connect(T1wmulT2w_brain_norm_s_string, 'out_str', T1wmulT2w_brain_norm_s, 'op_string')

    # 3. Divide normalised sqrt image by smoothed version (to do simple bias correction)
    # ${FSLDIR}/bin/fslmaths $WD/T1wmulT2w_brain_norm.nii.gz -div $WD/T1wmulT2w_brain_norm_s$BiasFieldSmoothingSigma.nii.gz $WD/T1wmulT2w_brain_norm_modulate.nii.gz
    T1wmulT2w_brain_norm_modulate = pe.Node(interface=fsl.MultiImageMaths(),
                                  name='T1wmulT2w_brain_norm_modulate')
    T1wmulT2w_brain_norm_modulate.inputs.op_string = "-div %s" 

    preproc.connect(T1wmulT2w_brain_norm, 'out_file', T1wmulT2w_brain_norm_modulate, 'in_file')
    preproc.connect(T1wmulT2w_brain_norm_s, 'out_file', T1wmulT2w_brain_norm_modulate, 'operand_files')

    # 4. Create a mask using a threshold at Mean - 0.5*Stddev, with filling of holes to remove any non-grey/white tissue.
    # STD=`${FSLDIR}/bin/fslstats $WD/T1wmulT2w_brain_norm_modulate.nii.gz -S`
    STD = pe.Node(interface=fsl.ImageStats(),
                             name='STD',
                             iterfield=['in_file'])
    STD.inputs.op_string = '-S'

    preproc.connect(T1wmulT2w_brain_norm_modulate, 'out_file', STD, 'in_file')

    # MEAN=`${FSLDIR}/bin/fslstats $WD/T1wmulT2w_brain_norm_modulate.nii.gz -M`
    MEAN = pe.Node(interface=fsl.ImageStats(),
                             name='MEAN',
                             iterfield=['in_file'])
    MEAN.inputs.op_string = '-M'

    preproc.connect(T1wmulT2w_brain_norm_modulate, 'out_file', MEAN, 'in_file')
    
    # Lower=`echo "$MEAN - ($STD * $Factor)" | bc -l`
    def form_lower_string(mean, std):
        Factor = 0.5 #Leave this at 0.5 for now it is the number of standard deviations below the mean to threshold the non-brain tissues at
        lower = str(float(mean)-(float(std)*float(Factor)))
        return '-thr %s -bin -ero -mul 255' % (lower)

    form_lower_string = pe.Node(util.Function(input_names=['mean', 'std'],
                                      output_names=['out_str'],
                                      function=form_lower_string),
                                      name='form_lower_string')

    preproc.connect(MEAN, 'out_stat', form_lower_string, 'mean')
    preproc.connect(STD, 'out_stat', form_lower_string, 'std')

    # ${FSLDIR}/bin/fslmaths $WD/T1wmulT2w_brain_norm_modulate -thr $Lower -bin -ero -mul 255 $WD/T1wmulT2w_brain_norm_modulate_mask
    T1wmulT2w_brain_norm_modulate_mask = pe.Node(interface=fsl.ImageMaths(),
                                                name='T1wmulT2w_brain_norm_modulate_mask')

    preproc.connect(T1wmulT2w_brain_norm_modulate, 'out_file', T1wmulT2w_brain_norm_modulate_mask, 'in_file')
    preproc.connect(form_lower_string, 'out_str', T1wmulT2w_brain_norm_modulate_mask, 'op_string')

    # ${CARET7DIR}/wb_command -volume-remove-islands $WD/T1wmulT2w_brain_norm_modulate_mask.nii.gz $WD/T1wmulT2w_brain_norm_modulate_mask.nii.gz
    T1wmulT2w_brain_norm_modulate_mask_roi = pe.Node(interface=VolumeRemoveIslands(),
                                                    name='remove_islands')

    preproc.connect(T1wmulT2w_brain_norm_modulate_mask, 'out_file', T1wmulT2w_brain_norm_modulate_mask_roi, 'in_file')

    # 5. Extrapolate normalised sqrt image from mask region out to whole FOV
    # ${FSLDIR}/bin/fslmaths $WD/T1wmulT2w_brain_norm.nii.gz -mas $WD/T1wmulT2w_brain_norm_modulate_mask.nii.gz -dilall $WD/bias_raw.nii.gz -odt float
    bias_raw = pe.Node(interface=fsl.MultiImageMaths(),
                        name='bias_raw')
    bias_raw.inputs.op_string = "-mas %s -dilall "

    preproc.connect(T1wmulT2w_brain_norm, 'out_file', bias_raw, 'in_file')
    preproc.connect(T1wmulT2w_brain_norm_modulate_mask_roi, 'out_file', bias_raw, 'operand_files')

    # ${FSLDIR}/bin/fslmaths $WD/bias_raw.nii.gz -s $BiasFieldSmoothingSigma $OutputBiasField
    OutputBiasField = pe.Node(interface=fsl.ImageMaths(),
                                  name='OutputBiasField')
    OutputBiasField.inputs.op_string = "-s %f " % (config.anatomical_preproc['t1t2_bias_field_correction']['BiasFieldSmoothingSigma'])

    preproc.connect(bias_raw, 'out_file', OutputBiasField, 'in_file')

    # 6. Use bias field output to create corrected images
    def file_to_a_list(infile_1, infile_2):
        return list([infile_1,infile_2])
    
    file_to_a_list = pe.Node(util.Function(input_names=['infile_1', 'infile_2'],
                                      output_names=['out_list'],
                                      function=file_to_a_list),
                                      name='file_to_a_list')

    preproc.connect(OutputBiasField, 'out_file', file_to_a_list, 'infile_1')
    preproc.connect(inputnode, 'T1w_brain', file_to_a_list, 'infile_2')

    # ${FSLDIR}/bin/fslmaths $T1wImage -div $OutputBiasField -mas $T1wImageBrain $OutputT1wRestoredBrainImage -odt float
    OutputT1wRestoredBrainImage = pe.Node(interface=fsl.MultiImageMaths(),
                                  name='OutputT1wRestoredBrainImage')
    OutputT1wRestoredBrainImage.inputs.op_string = "-div %s -mas %s " 

    preproc.connect(inputnode, 'T1w', OutputT1wRestoredBrainImage, 'in_file')
    preproc.connect(file_to_a_list,'out_list',OutputT1wRestoredBrainImage, 'operand_files')
    
    # ${FSLDIR}/bin/fslmaths $T1wImage -div $OutputBiasField $OutputT1wRestoredImage -odt float
    OutputT1wRestoredImage = pe.Node(interface=fsl.MultiImageMaths(),
                                  name='OutputT1wRestoredImage')
    OutputT1wRestoredImage.inputs.op_string = "-div %s "

    preproc.connect(inputnode, 'T1w', OutputT1wRestoredImage, 'in_file')
    preproc.connect(OutputBiasField, 'out_file', OutputT1wRestoredImage, 'operand_files')

    # ${FSLDIR}/bin/fslmaths $T2wImage -div $OutputBiasField -mas $T1wImageBrain $OutputT2wRestoredBrainImage -odt float
    OutputT2wRestoredBrainImage = pe.Node(interface=fsl.MultiImageMaths(),
                                  name='OutputT2wRestoredBrainImage')
    OutputT2wRestoredBrainImage.inputs.op_string = "-div %s -mas %s " 
    
    preproc.connect(inputnode, 'T2w', OutputT2wRestoredBrainImage, 'in_file')
    preproc.connect(file_to_a_list,'out_list',OutputT2wRestoredBrainImage, 'operand_files')

    # ${FSLDIR}/bin/fslmaths $T2wImage -div $OutputBiasField $OutputT2wRestoredImage -odt float
    OutputT2wRestoredImage = pe.Node(interface=fsl.MultiImageMaths(),
                                  name='OutputT2wRestoredImage')
    OutputT2wRestoredImage.inputs.op_string = "-div %s "

    preproc.connect(inputnode, 'T2w', OutputT2wRestoredImage, 'in_file')
    preproc.connect(OutputBiasField, 'out_file', OutputT2wRestoredImage, 'operand_files')

    preproc.connect(OutputT1wRestoredImage, 'out_file', outputnode, 'T1w_biascorrected')
    preproc.connect(OutputT1wRestoredBrainImage, 'out_file', outputnode, 'T1w_brain_biascorrected')
    preproc.connect(OutputT2wRestoredImage, 'out_file', outputnode, 'T2w_biascorrected')
    preproc.connect(OutputT2wRestoredBrainImage, 'out_file', outputnode, 'T2w_brain_biascorrected')
    preproc.connect(OutputBiasField, 'out_file', outputnode, 'biasfield')

    return preproc


def afni_brain_connector(wf, cfg, strat_pool, pipe_num, opt):
    # Skull-stripping using AFNI 3dSkullStrip
    inputnode_afni = pe.Node(
        util.IdentityInterface(fields=['mask_vol',
                                       'shrink_factor',
                                       'var_shrink_fac',
                                       'shrink_fac_bot_lim',
                                       'avoid_vent',
                                       'niter',
                                       'pushout',
                                       'touchup',
                                       'fill_hole',
                                       'NN_smooth',
                                       'smooth_final',
                                       'avoid_eyes',
                                       'use_edge',
                                       'exp_frac',
                                       'push_to_edge',
                                       'use_skull',
                                       'perc_int',
                                       'max_inter_iter',
                                       'blur_fwhm',
                                       'fac',
                                       'monkey']),
        name=f'AFNI_options_{pipe_num}')

    skullstrip_args = pe.Node(util.Function(input_names=['spat_norm',
                                                         'spat_norm_dxyz',
                                                         'mask_vol',
                                                         'shrink_fac',
                                                         'var_shrink_fac',
                                                         'shrink_fac_bot_lim',
                                                         'avoid_vent',
                                                         'niter',
                                                         'pushout',
                                                         'touchup',
                                                         'fill_hole',
                                                         'NN_smooth',
                                                         'smooth_final',
                                                         'avoid_eyes',
                                                         'use_edge',
                                                         'exp_frac',
                                                         'push_to_edge',
                                                         'use_skull',
                                                         'perc_int',
                                                         'max_inter_iter',
                                                         'blur_fwhm',
                                                         'fac',
                                                         'monkey'],
                                            output_names=['expr'],
                                            function=create_3dskullstrip_arg_string),
                              name=f'anat_skullstrip_args_{pipe_num}')

    inputnode_afni.inputs.set(
        mask_vol=cfg.anatomical_preproc['brain_extraction'][
            'AFNI-3dSkullStrip']['mask_vol'],
        shrink_factor=
        cfg.anatomical_preproc['brain_extraction'][
            'AFNI-3dSkullStrip']['shrink_factor'],
        var_shrink_fac=
        cfg.anatomical_preproc['brain_extraction'][
            'AFNI-3dSkullStrip']['var_shrink_fac'],
        shrink_fac_bot_lim=
        cfg.anatomical_preproc['brain_extraction'][
            'AFNI-3dSkullStrip']['shrink_factor_bot_lim'],
        avoid_vent=
        cfg.anatomical_preproc['brain_extraction'][
            'AFNI-3dSkullStrip']['avoid_vent'],
        niter=cfg.anatomical_preproc['brain_extraction'][
            'AFNI-3dSkullStrip']['n_iterations'],
        pushout=cfg.anatomical_preproc['brain_extraction'][
            'AFNI-3dSkullStrip']['pushout'],
        touchup=cfg.anatomical_preproc['brain_extraction'][
            'AFNI-3dSkullStrip']['touchup'],
        fill_hole=cfg.anatomical_preproc['brain_extraction'][
            'AFNI-3dSkullStrip']['fill_hole'],
        NN_smooth=cfg.anatomical_preproc['brain_extraction'][
            'AFNI-3dSkullStrip']['NN_smooth'],
        smooth_final=
        cfg.anatomical_preproc['brain_extraction'][
            'AFNI-3dSkullStrip']['smooth_final'],
        avoid_eyes=
        cfg.anatomical_preproc['brain_extraction'][
            'AFNI-3dSkullStrip']['avoid_eyes'],
        use_edge=cfg.anatomical_preproc['brain_extraction'][
            'AFNI-3dSkullStrip']['use_edge'],
        exp_frac=cfg.anatomical_preproc['brain_extraction'][
            'AFNI-3dSkullStrip']['exp_frac'],
        push_to_edge=
        cfg.anatomical_preproc['brain_extraction'][
            'AFNI-3dSkullStrip']['push_to_edge'],
        use_skull=cfg.anatomical_preproc['brain_extraction'][
            'AFNI-3dSkullStrip']['use_skull'],
        perc_int=cfg.anatomical_preproc['brain_extraction'][
            'AFNI-3dSkullStrip']['perc_int'],
        max_inter_iter=
        cfg.anatomical_preproc['brain_extraction'][
            'AFNI-3dSkullStrip']['max_inter_iter'],
        fac=cfg.anatomical_preproc['brain_extraction'][
            'AFNI-3dSkullStrip']['fac'],
        blur_fwhm=cfg.anatomical_preproc['brain_extraction'][
            'AFNI-3dSkullStrip']['blur_fwhm'],
        monkey=cfg.anatomical_preproc['brain_extraction'][
            'AFNI-3dSkullStrip']['monkey'],
    )

    wf.connect([
        (inputnode_afni, skullstrip_args, [
            ('mask_vol', 'mask_vol'),
            ('shrink_factor', 'shrink_fac'),
            ('var_shrink_fac', 'var_shrink_fac'),
            ('shrink_fac_bot_lim', 'shrink_fac_bot_lim'),
            ('avoid_vent', 'avoid_vent'),
            ('niter', 'niter'),
            ('pushout', 'pushout'),
            ('touchup', 'touchup'),
            ('fill_hole', 'fill_hole'),
            ('avoid_eyes', 'avoid_eyes'),
            ('use_edge', 'use_edge'),
            ('exp_frac', 'exp_frac'),
            ('NN_smooth', 'NN_smooth'),
            ('smooth_final', 'smooth_final'),
            ('push_to_edge', 'push_to_edge'),
            ('use_skull', 'use_skull'),
            ('perc_int', 'perc_int'),
            ('max_inter_iter', 'max_inter_iter'),
            ('blur_fwhm', 'blur_fwhm'),
            ('fac', 'fac'),
            ('monkey', 'monkey')
        ])
    ])

    anat_skullstrip = pe.Node(interface=afni.SkullStrip(),
                              name=f'anat_skullstrip_{pipe_num}')
    anat_skullstrip.inputs.outputtype = 'NIFTI_GZ'
    
    if strat_pool.check_rpool('desc-preproc_T1w'): 
        node, out = strat_pool.get_data('desc-preproc_T1w')
        wf.connect(node, out, anat_skullstrip, 'in_file')

    elif strat_pool.check_rpool('desc-preproc_T2w'): 
        node, out = strat_pool.get_data('desc-preproc_T2w')
        wf.connect(node, out, anat_skullstrip, 'in_file')

    wf.connect(skullstrip_args, 'expr', anat_skullstrip, 'args')

    # Generate anatomical brain mask
    anat_brain_mask = pe.Node(interface=afni.Calc(),
                              name=f'anat_brain_mask_{pipe_num}')

    anat_brain_mask.inputs.expr = 'step(a)'
    anat_brain_mask.inputs.outputtype = 'NIFTI_GZ'

    wf.connect(anat_skullstrip, 'out_file',
               anat_brain_mask, 'in_file_a')

    if strat_pool.check_rpool('desc-preproc_T1w'): 
        outputs = {
            'space-T1w_desc-brain_mask': (anat_brain_mask, 'out_file')
        }

    elif strat_pool.check_rpool('desc-preproc_T2w'):
        outputs = {
            'space-T2w_desc-brain_mask': (anat_brain_mask, 'out_file')
        }

    return (wf, outputs)


def fsl_brain_connector(wf, cfg, strat_pool, pipe_num, opt):
    inputnode_bet = pe.Node(
        util.IdentityInterface(fields=['frac',
                                       'mask_boolean',
                                       'mesh_boolean',
                                       'outline',
                                       'padding',
                                       'radius',
                                       'reduce_bias',
                                       'remove_eyes',
                                       'robust',
                                       'skull',
                                       'surfaces',
                                       'threshold',
                                       'vertical_gradient']),
        name=f'BET_options_{pipe_num}')

    
    anat_skullstrip = pe.Node(
        interface=fsl.BET(), name=f'anat_BET_skullstrip_{pipe_num}')
    anat_skullstrip.inputs.output_type = 'NIFTI_GZ'

    inputnode_bet.inputs.set(
        frac=cfg.anatomical_preproc['brain_extraction'][
            'FSL-BET']['frac'],
        mask_boolean=
        cfg.anatomical_preproc['brain_extraction'][
            'FSL-BET']['mask_boolean'],
        mesh_boolean=
        cfg.anatomical_preproc['brain_extraction'][
            'FSL-BET']['mesh_boolean'],
        outline=cfg.anatomical_preproc['brain_extraction'][
            'FSL-BET']['outline'],
        padding=cfg.anatomical_preproc['brain_extraction'][
            'FSL-BET']['padding'],
        radius=cfg.anatomical_preproc['brain_extraction'][
            'FSL-BET']['radius'],
        reduce_bias=
        cfg.anatomical_preproc['brain_extraction'][
            'FSL-BET']['reduce_bias'],
        remove_eyes=
        cfg.anatomical_preproc['brain_extraction'][
            'FSL-BET']['remove_eyes'],
        robust=cfg.anatomical_preproc['brain_extraction'][
            'FSL-BET']['robust'],
        skull=cfg.anatomical_preproc['brain_extraction'][
            'FSL-BET']['skull'],
        surfaces=cfg.anatomical_preproc['brain_extraction'][
            'FSL-BET']['surfaces'],
        threshold=cfg.anatomical_preproc['brain_extraction'][
            'FSL-BET']['threshold'],
        vertical_gradient=
        cfg.anatomical_preproc['brain_extraction'][
            'FSL-BET']['vertical_gradient'],
    )
    
    anat_robustfov = pe.Node(
        interface=fsl.RobustFOV(), name=f'anat_RobustFOV_{pipe_num}')
<<<<<<< HEAD

    anat_robustfov.inputs.output_type = 'NIFTI_GZ'

    anat_pad_RobustFOV_cropped = pe.Node(util.Function(input_names=['cropped_image_path', 'target_image_path'],
                                    output_names=['padded_image_path'],
                                    function=pad),
                        name=f'anat_pad_mask_{pipe_num}'
                        )

    if strat_pool.check_rpool('desc-preproc_T1w'): 
        node, out = strat_pool.get_data('desc-preproc_T1w')
        if cfg.anatomical_preproc['brain_extraction']['FSL-BET']['Robustfov']:
           wf.connect(node, out, anat_robustfov, 'in_file')
           wf.connect(node, out, anat_pad_RobustFOV_cropped, 'target_image_path')
           wf.connect(anat_robustfov, 'out_roi', anat_pad_RobustFOV_cropped, 'cropped_image_path')
           wf.connect(anat_pad_RobustFOV_cropped, 'padded_image_path', anat_skullstrip,'in_file')
=======
    anat_robustfov.inputs.output_type = 'NIFTI_GZ'

    if strat_pool.check_rpool('desc-preproc_T1w'): 
        node, out = strat_pool.get_data('desc-preproc_T1w')
        
        if cfg.anatomical_preproc['brain_extraction']['FSL-BET']['Robustfov']:
           wf.connect(node, out, anat_robustfov, 'in_file')
           wf.connect(anat_robustfov, 'out_roi', anat_skullstrip,'in_file')
>>>>>>> fd92f25f
        else :
           wf.connect(node, out, anat_skullstrip, 'in_file')

    elif strat_pool.check_rpool('desc-preproc_T2w'):
        node, out = strat_pool.get_data('desc-preproc_T2w')
        if cfg.anatomical_preproc['brain_extraction']['FSL-BET']['Robustfov']:
           wf.connect(node, out, anat_robustfov, 'in_file')
<<<<<<< HEAD
           wf.connect(node, out, anat_pad_RobustFOV_cropped, 'target_image_path')
           wf.connect(anat_robustfov, 'out_roi', anat_pad_RobustFOV_cropped, 'cropped_image_path')
           wf.connect(anat_pad_RobustFOV_cropped, 'padded_image_path', anat_skullstrip,'in_file')
        else :
           wf.connect(node, out, anat_skullstrip, 'in_file')
    
=======
           wf.connect(anat_robustfov, 'out_roi', anat_skullstrip,'in_file')
        else :
           wf.connect(node, out, anat_skullstrip, 'in_file')

>>>>>>> fd92f25f
    wf.connect([
        (inputnode_bet, anat_skullstrip, [
            ('frac', 'frac'),
            ('mask_boolean', 'mask'),
            ('mesh_boolean', 'mesh'),
            ('outline', 'outline'),
            ('padding', 'padding'),
            ('radius', 'radius'),
            ('reduce_bias', 'reduce_bias'),
            ('remove_eyes', 'remove_eyes'),
            ('robust', 'robust'),
            ('skull', 'skull'),
            ('surfaces', 'surfaces'),
            ('threshold', 'threshold'),
            ('vertical_gradient', 'vertical_gradient'),
        ])
    ])

    if strat_pool.check_rpool('desc-preproc_T1w'): 
        outputs = {
            'space-T1w_desc-brain_mask': (anat_skullstrip, 'mask_file')
        }

    elif strat_pool.check_rpool('desc-preproc_T2w'):
        outputs = {
            'space-T2w_desc-brain_mask': (anat_skullstrip, 'mask_file')
        }
    return (wf, outputs)


def niworkflows_ants_brain_connector(wf, cfg, strat_pool, pipe_num, opt):
    # Skull-stripping using niworkflows-ants
    anat_skullstrip_ants = init_brain_extraction_wf(
        tpl_target_path=cfg.anatomical_preproc['brain_extraction'][
                                               'niworkflows-ants'][
                                               'template_path'],
        tpl_mask_path=cfg.anatomical_preproc['brain_extraction'][
                                             'niworkflows-ants'][
                                             'mask_path'],
        tpl_regmask_path=cfg.anatomical_preproc['brain_extraction'][
                                                'niworkflows-ants'][
                                                'regmask_path'],
        name='anat_skullstrip_ants',
        atropos_use_random_seed=cfg.pipeline_setup['system_config'][
            'random_seed'] is None)

    if strat_pool.check_rpool('desc-preproc_T1w'): 
        node, out = strat_pool.get_data('desc-preproc_T1w')
        wf.connect(node, out, anat_skullstrip_ants, 'inputnode.in_files')

    elif strat_pool.check_rpool('desc-preproc_T2w'):
        node, out = strat_pool.get_data('desc-preproc_T2w')
        wf.connect(node, out, anat_skullstrip_ants, 'inputnode.in_files')
    
    if strat_pool.check_rpool('desc-preproc_T1w'): 
        outputs = {
            'space-T1w_desc-brain_mask': (anat_skullstrip_ants, 'atropos_wf.copy_xform.out_mask'),
            'desc-preproc_T1w': (anat_skullstrip_ants, 'copy_xform.out_file')
        }

    elif strat_pool.check_rpool('desc-preproc_T2w'):
        outputs = {
            'space-T2w_desc-brain_mask': (anat_skullstrip_ants, 'atropos_wf.copy_xform.out_mask'),
            'desc-preproc_T2w': (anat_skullstrip_ants, 'copy_xform.out_file')
        }

    return (wf, outputs)


def unet_brain_connector(wf, cfg, strat_pool, pipe_num, opt):
    """
    UNet
    options (following numbers are default):
    input_slice: 3
    conv_block: 5
    kernel_root: 16
    rescale_dim: 256
    """
    from CPAC.unet.function import predict_volumes
    unet_mask = pe.Node(util.Function(input_names=['model_path', 'cimg_in'],
                                      output_names=['out_path'],
                                      function=predict_volumes),
                        name=f'unet_mask_{pipe_num}')

    node, out = strat_pool.get_data('unet-model')
    wf.connect(node, out, unet_mask, 'model_path')

    if strat_pool.check_rpool('desc-preproc_T1w'):
        node, out = strat_pool.get_data('desc-preproc_T1w')
        wf.connect(node, out, unet_mask, 'cimg_in')

    elif strat_pool.check_rpool('desc-preproc_T2w'):
        node, out = strat_pool.get_data('desc-preproc_T2w')
        wf.connect(node, out, unet_mask, 'cimg_in')

    """
    Revised mask with ANTs
    """
    # fslmaths <whole head> -mul <mask> brain.nii.gz
    unet_masked_brain = pe.Node(interface=fsl.MultiImageMaths(),
                                name=f'unet_masked_brain_{pipe_num}')
    unet_masked_brain.inputs.op_string = "-mul %s"

    if strat_pool.check_rpool('desc-preproc_T1w'):
        node, out = strat_pool.get_data('desc-preproc_T1w')
        wf.connect(node, out, unet_masked_brain, 'in_file')
        
    elif strat_pool.check_rpool('desc-preproc_T2w'):
        node, out = strat_pool.get_data('desc-preproc_T2w')
        wf.connect(node, out, unet_masked_brain, 'in_file')

    wf.connect(unet_mask, 'out_path', unet_masked_brain, 'operand_files')

    # flirt -v -dof 6 -in brain.nii.gz -ref NMT_SS_0.5mm.nii.gz -o brain_rot2atl -omat brain_rot2atl.mat -interp sinc
    native_brain_to_template_brain = pe.Node(interface=fsl.FLIRT(),
                                             name=f'native_brain_to_template_'
                                                  f'brain_{pipe_num}')
    native_brain_to_template_brain.inputs.dof = 6
    native_brain_to_template_brain.inputs.interp = 'sinc'
    wf.connect(unet_masked_brain, 'out_file',
               native_brain_to_template_brain, 'in_file')

    node, out = strat_pool.get_data('T1w-brain-template')
    wf.connect(node, out, native_brain_to_template_brain, 'reference')

    # flirt -in head.nii.gz -ref NMT_0.5mm.nii.gz -o head_rot2atl -applyxfm -init brain_rot2atl.mat
    native_head_to_template_head = pe.Node(interface=fsl.FLIRT(),
                                           name=f'native_head_to_template_'
                                                f'head_{pipe_num}')
    native_head_to_template_head.inputs.apply_xfm = True

    if strat_pool.check_rpool('desc-preproc_T1w'):
        node, out = strat_pool.get_data('desc-preproc_T1w')
        wf.connect(node, out, native_head_to_template_head, 'in_file')
        
    elif strat_pool.check_rpool('desc-preproc_T2w'):
        node, out = strat_pool.get_data('desc-preproc_T2w')
        wf.connect(node, out, native_head_to_template_head, 'in_file')

    wf.connect(native_brain_to_template_brain, 'out_matrix_file',
               native_head_to_template_head, 'in_matrix_file')

    node, out = strat_pool.get_data('T1w-template')
    wf.connect(node, out, native_head_to_template_head, 'reference')

    # fslmaths NMT_SS_0.5mm.nii.gz -bin templateMask.nii.gz
    template_brain_mask = pe.Node(interface=fsl.maths.MathsCommand(),
                                  name=f'template_brain_mask_{pipe_num}')
    template_brain_mask.inputs.args = '-bin'

    node, out = strat_pool.get_data('T1w-brain-template')
    wf.connect(node, out, template_brain_mask, 'in_file')

    # ANTS 3 -m  CC[head_rot2atl.nii.gz,NMT_0.5mm.nii.gz,1,5] -t SyN[0.25] -r Gauss[3,0] -o atl2T1rot -i 60x50x20 --use-Histogram-Matching  --number-of-affine-iterations 10000x10000x10000x10000x10000 --MI-option 32x16000
    ants_template_head_to_template = pe.Node(interface=ants.Registration(),
                                             name=f'template_head_to_'
                                                  f'template_{pipe_num}')
    ants_template_head_to_template.inputs.metric = ['CC']
    ants_template_head_to_template.inputs.metric_weight = [1, 5]
    ants_template_head_to_template.inputs.transforms = ['SyN']
    ants_template_head_to_template.inputs.transform_parameters = [(0.25,)]
    ants_template_head_to_template.inputs.interpolation = 'NearestNeighbor'
    ants_template_head_to_template.inputs.number_of_iterations = [
        [60, 50, 20]]
    ants_template_head_to_template.inputs.smoothing_sigmas = [[0.6, 0.2, 0.0]]
    ants_template_head_to_template.inputs.shrink_factors = [[4, 2, 1]]
    ants_template_head_to_template.inputs.convergence_threshold = [1.e-8]
    wf.connect(native_head_to_template_head, 'out_file',
               ants_template_head_to_template, 'fixed_image')

    node, out = strat_pool.get_data('T1w-brain-template')
    wf.connect(node, out, ants_template_head_to_template, 'moving_image')

    # antsApplyTransforms -d 3 -i templateMask.nii.gz -t atl2T1rotWarp.nii.gz atl2T1rotAffine.txt -r brain_rot2atl.nii.gz -o brain_rot2atl_mask.nii.gz
    template_head_transform_to_template = pe.Node(
        interface=ants.ApplyTransforms(),
        name=f'template_head_transform_to_template_{pipe_num}')
    template_head_transform_to_template.inputs.dimension = 3

    wf.connect(template_brain_mask, 'out_file',
               template_head_transform_to_template, 'input_image')
    wf.connect(native_brain_to_template_brain, 'out_file',
               template_head_transform_to_template, 'reference_image')
    wf.connect(ants_template_head_to_template, 'forward_transforms',
               template_head_transform_to_template, 'transforms')

    # convert_xfm -omat brain_rot2native.mat -inverse brain_rot2atl.mat 
    invt = pe.Node(interface=fsl.ConvertXFM(), name='convert_xfm')
    invt.inputs.invert_xfm = True
    wf.connect(native_brain_to_template_brain, 'out_matrix_file', invt,
               'in_file')

    # flirt -in brain_rot2atl_mask.nii.gz -ref brain.nii.gz -o brain_mask.nii.gz -applyxfm -init brain_rot2native.mat
    template_brain_to_native_brain = pe.Node(interface=fsl.FLIRT(),
                                             name=f'template_brain_to_native_'
                                                  f'brain_{pipe_num}')
    template_brain_to_native_brain.inputs.apply_xfm = True
    wf.connect(template_head_transform_to_template, 'output_image',
               template_brain_to_native_brain, 'in_file')
    wf.connect(unet_masked_brain, 'out_file', template_brain_to_native_brain,
               'reference')
    wf.connect(invt, 'out_file', template_brain_to_native_brain,
               'in_matrix_file')

    # fslmaths brain_mask.nii.gz -thr .5 -bin brain_mask_thr.nii.gz
    refined_mask = pe.Node(interface=fsl.Threshold(), name=f'refined_mask'
                                                           f'_{pipe_num}')
    refined_mask.inputs.thresh = 0.5
    refined_mask.inputs.args = '-bin'
    wf.connect(template_brain_to_native_brain, 'out_file', refined_mask,
               'in_file')

    outputs = {
        'space-T1w_desc-brain_mask': (refined_mask, 'out_file')
    }

    return (wf, outputs)


def freesurfer_brain_connector(wf, cfg, strat_pool, pipe_num, opt):
    # register FS brain mask to native space
    fs_brain_mask_to_native = pe.Node(
        interface=freesurfer.ApplyVolTransform(),
        name='fs_brain_mask_to_native')
    fs_brain_mask_to_native.inputs.reg_header = True

    node, out = strat_pool.get_data('pipeline-fs_brainmask') 
    wf.connect(node, out, fs_brain_mask_to_native, 'source_file')

    node, out = strat_pool.get_data('pipeline-fs_raw-average')
    wf.connect(node, out, fs_brain_mask_to_native, 'target_file')

    node, out = strat_pool.get_data('freesurfer-subject-dir')
    wf.connect(node, out, fs_brain_mask_to_native, 'subjects_dir')

    # convert brain mask file from .mgz to .nii.gz
    fs_brain_mask_to_nifti = pe.Node(util.Function(input_names=['in_file'],
                                                   output_names=['out_file'],
                                                   function=mri_convert),
                                     name=f'fs_brainmask_to_nifti_{pipe_num}')
    wf.connect(fs_brain_mask_to_native, 'transformed_file',
               fs_brain_mask_to_nifti, 'in_file')

    # binarize the brain mask
    binarize_fs_brain_mask = pe.Node(interface=fsl.maths.MathsCommand(),
                                     name=f'binarize_fs_brainmask_{pipe_num}')
    binarize_fs_brain_mask.inputs.args = '-bin'
    wf.connect(fs_brain_mask_to_nifti, 'out_file',
               binarize_fs_brain_mask, 'in_file')

    # fill holes
    fill_fs_brain_mask = pe.Node(interface=afni.MaskTool(),
                                 name=f'fill_fs_brainmask_{pipe_num}')
    fill_fs_brain_mask.inputs.fill_holes = True
    fill_fs_brain_mask.inputs.outputtype = 'NIFTI_GZ'
    wf.connect(binarize_fs_brain_mask, 'out_file',
               fill_fs_brain_mask, 'in_file')

    outputs = {
        'space-T1w_desc-brain_mask': (fill_fs_brain_mask, 'out_file')
    }

    return (wf, outputs)


def freesurfer_abcd_brain_connector(wf, cfg, strat_pool, pipe_num, opt):
    '''
    ABCD harmonization - anatomical brain mask generation

    Ref: https://github.com/DCAN-Labs/DCAN-HCP/blob/master/PostFreeSurfer/PostFreeSurferPipeline.sh#L151-L156
    '''

    wmparc_to_nifti = pe.Node(util.Function(input_names=['in_file',
                                                         'reslice_like',
                                                         'args'],
                                            output_names=['out_file'],
                                            function=mri_convert),
                              name=f'wmparc_to_nifti_{pipe_num}')
    
    # Register wmparc file if ingressing FreeSurfer data
    if strat_pool.check_rpool('pipeline-fs_xfm'):

        wmparc_to_native = pe.Node(util.Function(input_names=['source_file',
                                                            'target_file',
                                                            'xfm',
                                                            'out_file'],
                                                output_names=['transformed_file'],
                                                function=normalize_wmparc),
                                        name=f'wmparc_to_native_{pipe_num}')
        
        wmparc_to_native.inputs.out_file = 'wmparc_warped.mgz'

        node, out = strat_pool.get_data('pipeline-fs_wmparc')
        wf.connect(node, out, wmparc_to_native, 'source_file')

        node, out = strat_pool.get_data('pipeline-fs_raw-average')
        wf.connect(node, out, wmparc_to_native, 'target_file')

        node, out = strat_pool.get_data('pipeline-fs_xfm')
        wf.connect(node, out, wmparc_to_native, 'xfm')

        wf.connect(wmparc_to_native, 'transformed_file', wmparc_to_nifti, 'in_file')
    
    else:
        
        node, out = strat_pool.get_data('pipeline-fs_wmparc')
        wf.connect(node, out, wmparc_to_nifti, 'in_file')

    wmparc_to_nifti.inputs.args = '-rt nearest'

    node, out = strat_pool.get_data('desc-preproc_T1w')
    wf.connect(node, out, wmparc_to_nifti, 'reslice_like')

    binary_mask = pe.Node(interface=fsl.maths.MathsCommand(), 
                          name=f'binarize_wmparc_{pipe_num}')
    binary_mask.inputs.args = '-bin -dilD -dilD -dilD -ero -ero'

    wf.connect(wmparc_to_nifti, 'out_file', binary_mask, 'in_file')

    wb_command_fill_holes = pe.Node(util.Function(input_names=['in_file'],
                                                  output_names=['out_file'],
                                                  function=wb_command),
                                    name=f'wb_command_fill_holes_{pipe_num}')

    wf.connect(binary_mask, 'out_file', wb_command_fill_holes, 'in_file')

    binary_filled_mask = pe.Node(interface=fsl.maths.MathsCommand(),
                                 name=f'binarize_filled_wmparc_{pipe_num}')
    binary_filled_mask.inputs.args = '-bin'

    wf.connect(wb_command_fill_holes, 'out_file',
               binary_filled_mask, 'in_file')

    brain_mask_to_t1_restore = pe.Node(interface=fsl.ApplyWarp(),
                                       name=f'brain_mask_to_t1_restore_{pipe_num}')
    brain_mask_to_t1_restore.inputs.interp = 'nn'
    brain_mask_to_t1_restore.inputs.premat = cfg.registration_workflows['anatomical_registration']['registration']['FSL-FNIRT']['identity_matrix']

    wf.connect(binary_filled_mask, 'out_file',
               brain_mask_to_t1_restore, 'in_file')

    node, out = strat_pool.get_data('desc-preproc_T1w')
    wf.connect(node, out, brain_mask_to_t1_restore, 'ref_file')

    outputs = {
        'space-T1w_desc-brain_mask': (brain_mask_to_t1_restore, 'out_file')
    }

    return (wf, outputs)


def freesurfer_fsl_brain_connector(wf, cfg, strat_pool, pipe_num, opt):

    node_id = f'{opt.lower()}_{pipe_num}'

    # mri_convert -it mgz ${SUBJECTS_DIR}/${subject}/mri/brainmask.mgz -ot nii brainmask.nii.gz
    convert_fs_brainmask_to_nifti = pe.Node(util.Function(input_names=['in_file'],
                                                   output_names=['out_file'],
                                                   function=mri_convert),
                                            name=f'convert_fs_brainmask_to_nifti_{node_id}')

    node, out = strat_pool.get_data('pipeline-fs_brainmask')
    wf.connect(node, out, convert_fs_brainmask_to_nifti, 'in_file')

    # mri_convert -it mgz ${SUBJECTS_DIR}/${subject}/mri/T1.mgz -ot nii T1.nii.gz
    convert_fs_T1_to_nifti = pe.Node(util.Function(input_names=['in_file'],
                                                   output_names=['out_file'],
                                                   function=mri_convert),
                                     name=f'convert_fs_T1_to_nifti_{node_id}')

    node, out = strat_pool.get_data('pipeline-fs_T1')
    wf.connect(node, out, convert_fs_T1_to_nifti, 'in_file')

    # 3dresample -orient RPI -inset brainmask.nii.gz -prefix brain_fs.nii.gz
    reorient_fs_brainmask = pe.Node(interface=afni.Resample(),
                                    name=f'reorient_fs_brainmask_{node_id}',
                                    mem_gb=0,
                                    mem_x=(0.0115, 'in_file', 't'))
    reorient_fs_brainmask.inputs.orientation = 'RPI'
    reorient_fs_brainmask.inputs.outputtype = 'NIFTI_GZ'

    wf.connect(convert_fs_brainmask_to_nifti, 'out_file', 
        reorient_fs_brainmask, 'in_file')

    # fslmaths brain_fs.nii.gz -abs -bin brain_fs_mask.nii.gz
    binarize_fs_brain = pe.Node(interface=fsl.maths.MathsCommand(),
                                name=f'binarize_fs_brain_{node_id}')
    binarize_fs_brain.inputs.args = '-abs -bin'

    wf.connect(reorient_fs_brainmask, 'out_file',
               binarize_fs_brain, 'in_file')

    # 3dresample -orient RPI -inset T1.nii.gz -prefix head_fs.nii.gz
    reorient_fs_T1 = pe.Node(interface=afni.Resample(),
                             name=f'reorient_fs_T1_{node_id}',
                             mem_gb=0,
                             mem_x=(0.0115, 'in_file', 't'))
    reorient_fs_T1.inputs.orientation = 'RPI'
    reorient_fs_T1.inputs.outputtype = 'NIFTI_GZ'

    wf.connect(convert_fs_T1_to_nifti, 'out_file', 
        reorient_fs_T1, 'in_file')

    # flirt -in head_fs.nii.gz -ref ${FSLDIR}/data/standard/MNI152_T1_1mm.nii.gz \
    # -out tmp_head_fs2standard.nii.gz -omat tmp_head_fs2standard.mat -bins 256 -cost corratio \
    # -searchrx -90 90 -searchry -90 90 -searchrz -90 90 -dof 12  -interp trilinear
    convert_head_to_template = pe.Node(interface=fsl.FLIRT(),
                                       name=f'convert_head_to_template_{node_id}')
    convert_head_to_template.inputs.cost = 'corratio'
    convert_head_to_template.inputs.interp = 'trilinear'
    convert_head_to_template.inputs.bins = 256
    convert_head_to_template.inputs.dof = 12
    convert_head_to_template.inputs.searchr_x = [-90, 90]
    convert_head_to_template.inputs.searchr_y = [-90, 90]
    convert_head_to_template.inputs.searchr_z = [-90, 90]

    wf.connect(reorient_fs_T1, 'out_file',
        convert_head_to_template, 'in_file')

    node, out = strat_pool.get_data('T1w-ACPC-template')
    wf.connect(node, out, convert_head_to_template, 'reference')

    # convert_xfm -omat tmp_standard2head_fs.mat -inverse tmp_head_fs2standard.mat
    convert_xfm = pe.Node(interface=fsl_utils.ConvertXFM(),
                              name=f'convert_xfm_{node_id}')
    convert_xfm.inputs.invert_xfm = True

    wf.connect(convert_head_to_template, 'out_matrix_file',
        convert_xfm, 'in_file')

    # bet tmp_head_fs2standard.nii.gz tmp.nii.gz -f ${bet_thr_tight} -m
    skullstrip = pe.Node(interface=fsl.BET(), 
                         name=f'anat_BET_skullstrip_{node_id}')
    skullstrip.inputs.output_type = 'NIFTI_GZ'
    skullstrip.inputs.mask=True

    if opt == 'FreeSurfer-BET-Tight':
        skullstrip.inputs.frac=0.3
    elif opt == 'FreeSurfer-BET-Loose':
        skullstrip.inputs.frac=0.1

    wf.connect(convert_head_to_template, 'out_file', 
        skullstrip, 'in_file')
    
    # fslmaths tmp_mask.nii.gz -mas ${CCSDIR}/templates/MNI152_T1_1mm_first_brain_mask.nii.gz tmp_mask.nii.gz
    apply_mask = pe.Node(interface=fsl.maths.ApplyMask(),
                         name=f'apply_mask_{node_id}')

    wf.connect(skullstrip, 'out_file',
        apply_mask, 'in_file')

    node, out = strat_pool.get_data('T1w-brain-template-mask-ccs')
    wf.connect(node, out, apply_mask, 'mask_file')

    # flirt -in tmp_mask.nii.gz -applyxfm -init tmp_standard2head_fs.mat -out brain_fsl_mask_tight.nii.gz \
    # -paddingsize 0.0 -interp nearestneighbour -ref head_fs.nii.gz
    convert_template_mask_to_native = pe.Node(interface=fsl.FLIRT(),
                                              name=f'convert_template_mask_to_native_{node_id}')
    convert_template_mask_to_native.inputs.apply_xfm = True
    convert_template_mask_to_native.inputs.padding_size = 0
    convert_template_mask_to_native.inputs.interp = 'nearestneighbour'

    wf.connect(apply_mask, 'out_file',
        convert_template_mask_to_native, 'in_file')

    wf.connect(convert_xfm, 'out_file',
        convert_template_mask_to_native, 'in_matrix_file')

    wf.connect(reorient_fs_T1, 'out_file',
        convert_template_mask_to_native, 'reference')

    # fslmaths brain_fs_mask.nii.gz -add brain_fsl_mask_tight.nii.gz -bin brain_mask_tight.nii.gz
    # BinaryMaths doesn't use -bin! 
    combine_mask = pe.Node(interface=fsl.BinaryMaths(),
                           name=f'combine_mask_{node_id}')

    if opt == 'FreeSurfer-BET-Tight':
        combine_mask.inputs.operation = 'add'
    elif opt == 'FreeSurfer-BET-Loose':
        combine_mask.inputs.operation = 'mul'

    wf.connect(binarize_fs_brain, 'out_file',
        combine_mask, 'in_file')

    wf.connect(convert_template_mask_to_native, 'out_file',
        combine_mask, 'operand_file')

    binarize_combined_mask = pe.Node(interface=fsl.maths.MathsCommand(),
                                     name=f'binarize_combined_mask_{node_id}')
    binarize_combined_mask.inputs.args = '-bin'

    wf.connect(combine_mask, 'out_file',
               binarize_combined_mask, 'in_file')

    # CCS brain mask is in FS space, transfer it back to native T1 space
    fs_fsl_brain_mask_to_native = pe.Node(interface=freesurfer.ApplyVolTransform(),
                                      name=f'fs_fsl_brain_mask_to_native_{node_id}')
    fs_fsl_brain_mask_to_native.inputs.reg_header = True
    fs_fsl_brain_mask_to_native.inputs.interp = 'nearest'

    wf.connect(binarize_combined_mask, 'out_file', 
        fs_fsl_brain_mask_to_native, 'source_file')

    node, out = strat_pool.get_data('pipeline-fs_raw-average')
    wf.connect(node, out, fs_fsl_brain_mask_to_native, 'target_file')

    node, out = strat_pool.get_data('freesurfer-subject-dir')
    wf.connect(node, out, fs_fsl_brain_mask_to_native, 'subjects_dir')

    if opt == 'FreeSurfer-BET-Tight':
        outputs = {
            'space-T1w_desc-tight_brain_mask': (fs_fsl_brain_mask_to_native, 'transformed_file')
        }
    elif opt == 'FreeSurfer-BET-Loose':
        outputs = {
            'space-T1w_desc-loose_brain_mask': (fs_fsl_brain_mask_to_native, 'transformed_file')
        }

    return (wf, outputs)


def mask_T2(wf_name='mask_T2'):
    # create T2 mask based on T1 mask
    # reference https://github.com/DCAN-Labs/dcan-macaque-pipeline/blob/master/PreliminaryMasking/macaque_masking.py
    
    preproc = pe.Workflow(name=wf_name)

    inputnode = pe.Node(util.IdentityInterface(fields=['T1w',
                                                       'T1w_mask',
                                                       'T2w']),
                        name='inputspec')

    outputnode = pe.Node(util.IdentityInterface(fields=['T1w_brain',
                                                        'T2w_mask',
                                                       'T2w_brain']),
                          name='outputspec')

    # mask_t1w = 'fslmaths {t1w} -mas {t1w_mask_edit} {t1w_brain}'.format(**kwargs)
    mask_t1w = pe.Node(interface=fsl.MultiImageMaths(),
                                  name='mask_t1w')
    mask_t1w.inputs.op_string = "-mas %s "

    preproc.connect(inputnode, 'T1w', mask_t1w, 'in_file')
    preproc.connect(inputnode, 'T1w_mask', mask_t1w, 'operand_files')


    # t1w2t2w_rigid = 'flirt -dof 6 -cost mutualinfo -in {t1w} -ref {t2w} ' \
    #                     '-omat {t1w2t2w}'.format(**kwargs)

    t1w2t2w_rigid = pe.Node(interface=fsl.FLIRT(),
                            name='t1w2t2w_rigid')

    t1w2t2w_rigid.inputs.dof = 6
    t1w2t2w_rigid.inputs.cost = 'mutualinfo'
    preproc.connect(inputnode, 'T1w', t1w2t2w_rigid, 'in_file')
    preproc.connect(inputnode, 'T2w', t1w2t2w_rigid, 'reference')

    # t1w2t2w_mask = 'flirt -in {t1w_mask_edit} -interp nearestneighbour -ref {' \
    #                 't2w} -o {t2w_brain_mask} -applyxfm -init {' \
    #                 't1w2t2w}'.format(**kwargs)
    t1w2t2w_mask = pe.Node(interface=fsl.FLIRT(),
                                    name='t1w2t2w_mask')
    t1w2t2w_mask.inputs.apply_xfm = True
    t1w2t2w_mask.inputs.interp = 'nearestneighbour'

    preproc.connect(inputnode, 'T1w_mask', t1w2t2w_mask, 'in_file')
    preproc.connect(inputnode, 'T2w', t1w2t2w_mask, 'reference')
    preproc.connect(t1w2t2w_rigid, 'out_matrix_file', t1w2t2w_mask, 'in_matrix_file')

    # mask_t2w = 'fslmaths {t2w} -mas {t2w_brain_mask} ' \
    #         '{t2w_brain}'.format(**kwargs)
    mask_t2w = pe.Node(interface=fsl.MultiImageMaths(),
                                  name='mask_t2w')
    mask_t2w.inputs.op_string = "-mas %s "

    preproc.connect(inputnode, 'T2w', mask_t2w, 'in_file')
    preproc.connect(t1w2t2w_mask, 'out_file', mask_t2w, 'operand_files')

    preproc.connect(mask_t1w, 'out_file', outputnode, 'T1w_brain')
    preproc.connect(mask_t2w, 'out_file', outputnode, 'T2w_brain')
    preproc.connect(t1w2t2w_mask, 'out_file', outputnode, 'T2w_mask')

    return preproc


@nodeblock(
    name="anatomical_init",
    config=["anatomical_preproc"],
    switch=["run"],
    inputs=["T1w"],
    outputs=["desc-preproc_T1w", "desc-reorient_T1w", "desc-head_T1w"],
)
def anatomical_init(wf, cfg, strat_pool, pipe_num, opt=None):

    anat_deoblique = pe.Node(interface=afni.Refit(),
                             name=f'anat_deoblique_{pipe_num}')
    anat_deoblique.inputs.deoblique = True

    node, out = strat_pool.get_data('T1w')
    wf.connect(node, out, anat_deoblique, 'in_file')

    anat_reorient = pe.Node(interface=afni.Resample(),
                            name=f'anat_reorient_{pipe_num}',
                            mem_gb=0,
                            mem_x=(0.0115, 'in_file', 't'))
    anat_reorient.inputs.orientation = 'RPI'
    anat_reorient.inputs.outputtype = 'NIFTI_GZ'

    wf.connect(anat_deoblique, 'out_file', anat_reorient, 'in_file')

    outputs = {'desc-preproc_T1w': (anat_reorient, 'out_file'),
               'desc-reorient_T1w': (anat_reorient, 'out_file'),
               'desc-head_T1w': (anat_reorient, 'out_file')}

    return (wf, outputs)

@nodeblock(
    name="acpc_alignment_head",
    switch=[
        ["anatomical_preproc", "acpc_alignment", "run"],
        ["anatomical_preproc", "run"],
    ],
    inputs=["desc-head_T1w", "desc-preproc_T1w", "T1w-ACPC-template"],
    outputs=[
        "desc-head_T1w",
        "desc-preproc_T1w",
        "from-T1w_to-ACPC_mode-image_desc-aff2rig_xfm",
    ],
)
def acpc_align_head(wf, cfg, strat_pool, pipe_num, opt=None):

    acpc_align = acpc_alignment(config=cfg,
                                acpc_target=cfg.anatomical_preproc[
                                    'acpc_alignment']['acpc_target'],
                                mask=False,
                                wf_name=f'acpc_align_{pipe_num}')

    node, out = strat_pool.get_data(['desc-preproc_T1w','desc-head_T1w'])
    wf.connect(node, out, acpc_align, 'inputspec.anat_leaf')

    node, out = strat_pool.get_data('T1w-ACPC-template')
    wf.connect(node, out, acpc_align, 'inputspec.template_head_for_acpc')

    outputs = {
        'desc-head_T1w': (acpc_align, 'outputspec.acpc_aligned_head'),
        'desc-preproc_T1w': (acpc_align, 'outputspec.acpc_aligned_head'),
        'from-T1w_to-ACPC_mode-image_desc-aff2rig_xfm': (
            acpc_align,
            'outputspec.from-T1w_to-ACPC_mode-image_desc-aff2rig_xfm')
    }

    return (wf, outputs)


@nodeblock(
    name="acpc_alignment_head_with_mask",
    switch=[
        ["anatomical_preproc", "acpc_alignment", "run"],
        ["anatomical_preproc", "run"],
    ],
    inputs=[
        (
            "desc-head_T1w",
            "desc-preproc_T1w",
            ["space-T1w_desc-brain_mask", "space-T1w_desc-brain_mask"],
        ),
        "T1w-ACPC-template",
        "T1w-brain-ACPC-template",
    ],
    outputs=[
        "desc-head_T1w",
        "desc-preproc_T1w",
        ["space-T1w_desc-brain_mask", "space-T1w_desc-brain_mask"],
        "from-T1w_to-ACPC_mode-image_desc-aff2rig_xfm",
    ],
)
def acpc_align_head_with_mask(wf, cfg, strat_pool, pipe_num, opt=None):

    acpc_align = acpc_alignment(config=cfg,
                                acpc_target=cfg.anatomical_preproc[
                                    'acpc_alignment']['acpc_target'],
                                mask=True,
                                wf_name=f'acpc_align_{pipe_num}')

    node, out = strat_pool.get_data(['desc-head_T1w', 'desc-preproc_T1w'])
    wf.connect(node, out, acpc_align, 'inputspec.anat_leaf')

    node, out = strat_pool.get_data('T1w-ACPC-template')
    wf.connect(node, out, acpc_align, 'inputspec.template_head_for_acpc')

    if strat_pool.check_rpool("space-T1w_desc-brain_mask"):
        node, out = strat_pool.get_data("space-T1w_desc-brain_mask")
        wf.connect(node, out, acpc_align, 'inputspec.brain_mask')

        node, out = strat_pool.get_data('T1w-brain-ACPC-template')
        wf.connect(node, out, acpc_align, 'inputspec.template_brain_for_acpc')

    outputs = {
        'desc-head_T1w': (acpc_align, 'outputspec.acpc_aligned_head'),
        'desc-preproc_T1w': (acpc_align, 'outputspec.acpc_aligned_head'),
        'space-T1w_desc-brain_mask': (
            acpc_align, 'outputspec.acpc_brain_mask'),
        'from-T1w_to-ACPC_mode-image_desc-aff2rig_xfm': (
            acpc_align, 'outputspec.from-T1w_to-ACPC_mode-image_desc-aff2rig_xfm')
    }

    return (wf, outputs)


@nodeblock(
    name="acpc_alignment_brain",
    switch=[
        ["anatomical_preproc", "acpc_alignment", "run"],
        ["anatomical_preproc", "run"],
    ],
    inputs=[
        (
            "desc-preproc_T1w",
            "desc-tempbrain_T1w",
            "T1w-ACPC-template",
            "T1w-brain-ACPC-template",
        )
    ],
    outputs=[
        "desc-preproc_T1w",
        "desc-acpcbrain_T1w",
        "from-T1w_to-ACPC_mode-image_desc-aff2rig_xfm",
    ],
)
def acpc_align_brain(wf, cfg, strat_pool, pipe_num, opt=None):

    acpc_align = acpc_alignment(config=cfg,
                                acpc_target=cfg.anatomical_preproc[
                                    'acpc_alignment']['acpc_target'],
                                mask=False,
                                wf_name=f'acpc_align_{pipe_num}')

    node, out = strat_pool.get_data('desc-preproc_T1w')
    wf.connect(node, out, acpc_align, 'inputspec.anat_leaf')

    node, out = strat_pool.get_data('desc-tempbrain_T1w')
    wf.connect(node, out, acpc_align, 'inputspec.anat_brain')

    node, out = strat_pool.get_data('T1w-ACPC-template') 
    wf.connect(node, out, acpc_align, 'inputspec.template_head_for_acpc')

    node, out = strat_pool.get_data('T1w-brain-ACPC-template')
    wf.connect(node, out, acpc_align, 'inputspec.template_brain_for_acpc')

    outputs = {
        'desc-preproc_T1w': (acpc_align, 'outputspec.acpc_aligned_head'),
        'desc-acpcbrain_T1w': (acpc_align, 'outputspec.acpc_aligned_brain'),
        'from-T1w_to-ACPC_mode-image_desc-aff2rig_xfm': (
            acpc_align, 'outputspec.from-T1w_to-ACPC_mode-image_desc-aff2rig_xfm')
    }

    return (wf, outputs)


@nodeblock(
    name="acpc_alignment_brain_with_mask",
    switch=[
        ["anatomical_preproc", "acpc_alignment", "run"],
        ["anatomical_preproc", "run"],
    ],
    inputs=[
        ("desc-preproc_T1w", "desc-tempbrain_T1w", "space-T1w_desc-brain_mask"),
        "T1w-ACPC-template",
        "T1w-brain-ACPC-template",
    ],
    outputs=[
        "desc-preproc_T1w",
        "desc-acpcbrain_T1w",
        "space-T1w_desc-brain_mask",
        "space-T1w_desc-prebrain_mask",
    ],
)
def acpc_align_brain_with_mask(wf, cfg, strat_pool, pipe_num, opt=None):

    acpc_align = acpc_alignment(config=cfg,
                                acpc_target=cfg.anatomical_preproc[
                                    'acpc_alignment']['acpc_target'],
                                mask=True,
                                wf_name=f'acpc_align_{pipe_num}')

    node, out = strat_pool.get_data('desc-preproc_T1w')
    wf.connect(node, out, acpc_align, 'inputspec.anat_leaf')

    node, out = strat_pool.get_data('desc-tempbrain_T1w')
    wf.connect(node, out, acpc_align, 'inputspec.anat_brain')

    node, out = strat_pool.get_data("space-T1w_desc-brain_mask")
    wf.connect(node, out, acpc_align, 'inputspec.brain_mask')

    node, out = strat_pool.get_data('T1w-ACPC-template') 
    wf.connect(node, out, acpc_align, 'inputspec.template_head_for_acpc')

    node, out = strat_pool.get_data('T1w-brain-ACPC-template')
    wf.connect(node, out, acpc_align, 'inputspec.template_brain_for_acpc')

    outputs = {
        'desc-preproc_T1w': (acpc_align, 'outputspec.acpc_aligned_head'),
        'desc-acpcbrain_T1w': (acpc_align, 'outputspec.acpc_aligned_brain'),
        'space-T1w_desc-brain_mask': (acpc_align, 'outputspec.acpc_brain_mask'),
        'space-T1w_desc-prebrain_mask': (strat_pool.get_data('space-T1_desc-brain_mask'))
    }

    return (wf, outputs)


@nodeblock(
    name="registration_T2w_to_T1w",
    config=["anatomical_preproc"],
    switch=["run_t2"],
    inputs=[
        (
            "desc-preproc_T1w",
            "desc-preproc_T2w",
            "desc-acpcbrain_T1w",
            "desc-acpcbrain_T2w",
        )
    ],
    outputs=["desc-preproc_T2w"],
)
def registration_T2w_to_T1w(wf, cfg, strat_pool, pipe_num, opt=None):

    T2_to_T1_reg = T2wToT1wReg(wf_name=f'T2w_to_T1w_Reg_{pipe_num}')

    node, out = strat_pool.get_data('desc-preproc_T1w')
    wf.connect(node, out, T2_to_T1_reg, 'inputspec.T1w')

    node, out = strat_pool.get_data('desc-preproc_T2w')
    wf.connect(node, out, T2_to_T1_reg, 'inputspec.T2w')

    node, out = strat_pool.get_data(['desc-acpcbrain_T1w'])
    wf.connect(node, out, T2_to_T1_reg, 'inputspec.T1w_brain')

    node, out = strat_pool.get_data(['desc-acpcbrain_T2w'])
    wf.connect(node, out, T2_to_T1_reg, 'inputspec.T2w_brain')

    outputs = {
        'desc-preproc_T2w': (T2_to_T1_reg, 'outputspec.T2w_to_T1w')
    }

    return (wf, outputs)


@nodeblock(
    name="nlm_filtering",
    switch=[
        ["anatomical_preproc", "non_local_means_filtering", "run"],
        ["anatomical_preproc", "run"],
    ],
    inputs=["desc-preproc_T1w"],
    outputs=["desc-preproc_T1w"],
)
def non_local_means(wf, cfg, strat_pool, pipe_num, opt=None):

    denoise = pe.Node(interface=ants.DenoiseImage(),
                      name=f'anat_denoise_{pipe_num}')

    denoise.inputs.noise_model = cfg.anatomical_preproc['non_local_means_filtering']['noise_model']

    node, out = strat_pool.get_data('desc-preproc_T1w')
    wf.connect(node, out, denoise, 'input_image')

    outputs = {
        'desc-preproc_T1w': (denoise, 'output_image')
    }

    return (wf, outputs)


@nodeblock(
    name="n4_bias_correction",
    switch=[
        ["anatomical_preproc", "n4_bias_field_correction", "run"],
        ["anatomical_preproc", "run"],
    ],
    inputs=["desc-preproc_T1w"],
    outputs={
        "desc-preproc_T1w": {
            "Description": "T1w image that has been N4-bias-field corrected using ANTs N4BiasFieldCorrection."
        },
        "desc-n4_T1w": {
            "Description": "T1w image that has been N4-bias-field corrected using ANTs N4BiasFieldCorrection."
        },
    },
)
def n4_bias_correction(wf, cfg, strat_pool, pipe_num, opt=None):

    n4 = pe.Node(interface=ants.N4BiasFieldCorrection(dimension=3,
                                                      copy_header=True),
                 name=f'anat_n4_{pipe_num}')
    n4.inputs.shrink_factor = cfg.anatomical_preproc['n4_bias_field_correction']['shrink_factor']

    node, out = strat_pool.get_data('desc-preproc_T1w')
    wf.connect(node, out, n4, 'input_image')

    outputs = {
        'desc-preproc_T1w': (n4, 'output_image'),
        'desc-n4_T1w': (n4, 'output_image')
    }

    return (wf, outputs)


@nodeblock(
    name="t1t2_bias_correction",
    config=["anatomical_preproc", "t1t2_bias_field_correction"],
    switch=["run"],
    inputs=[("desc-preproc_T1w", "desc-preproc_T2w", "desc-acpcbrain_T1w")],
    outputs=[
        "desc-preproc_T1w",
        "desc-brain_T1w",
        "desc-preproc_T2w",
        "desc-brain_T2w",
        "desc-biasfield_T1wT2w",
    ],
)
def t1t2_bias_correction(wf, cfg, strat_pool, pipe_num, opt=None):

    t1t2_bias_correction = BiasFieldCorrection_sqrtT1wXT1w(config=cfg, wf_name=f't1t2_bias_correction_{pipe_num}')

    node, out = strat_pool.get_data('desc-preproc_T1w')
    wf.connect(node, out, t1t2_bias_correction, 'inputspec.T1w')

    node, out = strat_pool.get_data('desc-preproc_T2w')
    wf.connect(node, out, t1t2_bias_correction, 'inputspec.T2w')

    node, out = strat_pool.get_data("desc-acpcbrain_T1w")
    wf.connect(node, out, t1t2_bias_correction, 'inputspec.T1w_brain')

    outputs = {
        'desc-preproc_T1w': (t1t2_bias_correction, 'outputspec.T1w_biascorrected'),
        'desc-brain_T1w': (t1t2_bias_correction, 'outputspec.T1w_brain_biascorrected'),
        'desc-preproc_T2w': (t1t2_bias_correction, 'outputspec.T2w_biascorrected'),
        'desc-brain_T2w': (t1t2_bias_correction, 'outputspec.T2w_brain_biascorrected'),
        'desc-biasfield_T1wT2w': (t1t2_bias_correction, 'outputspec.biasfield'),
    }

    return (wf, outputs)


@nodeblock(
    name="brain_mask_afni",
    switch=[
        ["anatomical_preproc", "brain_extraction", "run"],
        ["anatomical_preproc", "run"],
    ],
    option_key=["anatomical_preproc", "brain_extraction", "using"],
    option_val="3dSkullStrip",
    inputs=["desc-preproc_T1w"],
    outputs=["space-T1w_desc-brain_mask"],
)
def brain_mask_afni(wf, cfg, strat_pool, pipe_num, opt=None):

    wf, outputs = afni_brain_connector(wf, cfg, strat_pool, pipe_num, opt)

    return (wf, outputs)


@nodeblock(
    name="brain_mask_acpc_afni",
    switch=[
        ["anatomical_preproc", "brain_extraction", "run"],
        ["anatomical_preproc", "run"],
    ],
    option_key=["anatomical_preproc", "brain_extraction", "using"],
    option_val="3dSkullStrip",
    inputs=["desc-preproc_T1w"],
    outputs=["space-T1w_desc-acpcbrain_mask"],
)
def brain_mask_acpc_afni(wf, cfg, strat_pool, pipe_num, opt=None):

    wf, wf_outputs = afni_brain_connector(wf, cfg, strat_pool, pipe_num, opt)

    outputs = {
        'space-T1w_desc-acpcbrain_mask':
            wf_outputs['space-T1w_desc-brain_mask']
    }

    return (wf, outputs)


@nodeblock(
    name="brain_mask_fsl",
    switch=[
        ["anatomical_preproc", "brain_extraction", "run"],
        ["anatomical_preproc", "run"],
    ],
    option_key=["anatomical_preproc", "brain_extraction", "using"],
    option_val="BET",
    inputs=["desc-preproc_T1w"],
    outputs=["space-T1w_desc-brain_mask"],
)
def brain_mask_fsl(wf, cfg, strat_pool, pipe_num, opt=None):

    wf, outputs = fsl_brain_connector(wf, cfg, strat_pool, pipe_num, opt)

    return (wf, outputs)


@nodeblock(
    name="brain_mask_acpc_fsl",
    switch=[
        ["anatomical_preproc", "brain_extraction", "run"],
        ["anatomical_preproc", "run"],
    ],
    option_key=["anatomical_preproc", "brain_extraction", "using"],
    option_val="BET",
    inputs=["desc-preproc_T1w"],
    outputs=["space-T1w_desc-acpcbrain_mask"],
)
def brain_mask_acpc_fsl(wf, cfg, strat_pool, pipe_num, opt=None):

    wf, wf_outputs = fsl_brain_connector(wf, cfg, strat_pool, pipe_num, opt)

    outputs = {
        'space-T1w_desc-acpcbrain_mask':
            wf_outputs['space-T1w_desc-brain_mask']
    }

    return (wf, outputs)


@nodeblock(
    name="brain_mask_niworkflows_ants",
    switch=[
        ["anatomical_preproc", "brain_extraction", "run"],
        ["anatomical_preproc", "run"],
    ],
    option_key=["anatomical_preproc", "brain_extraction", "using"],
    option_val="niworkflows-ants",
    inputs=["desc-preproc_T1w"],
    outputs=["space-T1w_desc-brain_mask", "desc-preproc_T1w"],
)
def brain_mask_niworkflows_ants(wf, cfg, strat_pool, pipe_num, opt=None):

    wf, outputs = niworkflows_ants_brain_connector(wf, cfg, strat_pool,
                                                   pipe_num, opt)

    return (wf, outputs)


@nodeblock(
    name="brain_mask_acpc_niworkflows_ants",
    switch=[
        ["anatomical_preproc", "brain_extraction", "run"],
        ["anatomical_preproc", "run"],
    ],
    option_key=["anatomical_preproc", "brain_extraction", "using"],
    option_val="niworkflows-ants",
    inputs=["desc-preproc_T1w"],
    outputs=["space-T1w_desc-acpcbrain_mask", "desc-preproc_T1w"],
)
def brain_mask_acpc_niworkflows_ants(wf, cfg, strat_pool, pipe_num, opt=None):

    wf, wf_outputs = niworkflows_ants_brain_connector(wf, cfg, strat_pool,
                                                      pipe_num, opt)

    outputs = {
        'space-T1w_desc-acpcbrain_mask':
            wf_outputs['space-T1w_desc-brain_mask'],
        'desc-preproc_T1w':
            wf_outputs['desc-preproc_T1w']
    }

    return (wf, outputs)


@nodeblock(
    name="brain_mask_unet",
    switch=[
        ["anatomical_preproc", "brain_extraction", "run"],
        ["anatomical_preproc", "run"],
    ],
    option_key=["anatomical_preproc", "brain_extraction", "using"],
    option_val="UNet",
    inputs=["desc-preproc_T1w", "T1w-brain-template", "T1w-template", "unet-model"],
    outputs=["space-T1w_desc-brain_mask"],
)
def brain_mask_unet(wf, cfg, strat_pool, pipe_num, opt=None):

    wf, outputs = unet_brain_connector(wf, cfg, strat_pool, pipe_num, opt)

    return (wf, outputs)


@nodeblock(
    name="brain_mask_acpc_unet",
    switch=[
        ["anatomical_preproc", "brain_extraction", "run"],
        ["anatomical_preproc", "run"],
    ],
    option_key=["anatomical_preproc", "brain_extraction", "using"],
    option_val="UNet",
    inputs=["desc-preproc_T1w", "T1w-brain-template", "T1w-template", "unet-model"],
    outputs=["space-T1w_desc-acpcbrain_mask"],
)
def brain_mask_acpc_unet(wf, cfg, strat_pool, pipe_num, opt=None):

    wf, wf_outputs = unet_brain_connector(wf, cfg, strat_pool, pipe_num, opt)

    outputs = {
        'space-T1w_desc-acpcbrain_mask':
            wf_outputs['space-T1w_desc-brain_mask']
    }

    return (wf, outputs)


@nodeblock(
    name="brain_mask_freesurfer",
    switch=[
        ["anatomical_preproc", "brain_extraction", "run"],
        ["anatomical_preproc", "run"],
    ],
    option_key=["anatomical_preproc", "brain_extraction", "using"],
    option_val="FreeSurfer-Brainmask",
    inputs=[
        "pipeline-fs_raw-average",
        "pipeline-fs_brainmask",
        "freesurfer-subject-dir",
    ],
    outputs=["space-T1w_desc-brain_mask"],
)
def brain_mask_freesurfer(wf, cfg, strat_pool, pipe_num, opt=None):

    wf, outputs = freesurfer_brain_connector(wf, cfg, strat_pool, pipe_num,
                                             opt)

    return (wf, outputs)


@nodeblock(
    name="brain_mask_acpc_freesurfer",
    switch=[
        ["anatomical_preproc", "brain_extraction", "run"],
        ["anatomical_preproc", "run"],
    ],
    option_key=["anatomical_preproc", "brain_extraction", "using"],
    option_val="FreeSurfer-Brainmask",
    inputs=[
        "space-T1w_desc-brain_mask",
        "pipeline-fs_raw-average",
        "freesurfer-subject-dir",
    ],
    outputs=["space-T1w_desc-acpcbrain_mask"],
)
def brain_mask_acpc_freesurfer(wf, cfg, strat_pool, pipe_num, opt=None):

    wf, wf_outputs = freesurfer_brain_connector(wf, cfg, strat_pool, pipe_num,
                                                opt)

    outputs = {'space-T1w_desc-acpcbrain_mask':
                   wf_outputs['space-T1w_desc-brain_mask']}

    return (wf, outputs)


@nodeblock(
    name="brain_mask_freesurfer_abcd",
    switch=[
        ["anatomical_preproc", "brain_extraction", "run"],
        ["anatomical_preproc", "run"],
    ],
    option_key=["anatomical_preproc", "brain_extraction", "using"],
    option_val="FreeSurfer-ABCD",
    inputs=[
        "desc-preproc_T1w",
        "pipeline-fs_wmparc",
        "pipeline-fs_raw-average",
        "pipeline-fs_xfm",
        "freesurfer-subject-dir",
    ],
    outputs=["space-T1w_desc-brain_mask"],
)
def brain_mask_freesurfer_abcd(wf, cfg, strat_pool, pipe_num, opt=None):

    wf, outputs = freesurfer_abcd_brain_connector(wf, cfg, strat_pool,
                                                  pipe_num, opt)

    return (wf, outputs)


@nodeblock(
    name="brain_mask_freesurfer_fsl_tight",
    switch=[
        ["anatomical_preproc", "brain_extraction", "run"],
        ["anatomical_preproc", "run"],
    ],
    option_key=["anatomical_preproc", "brain_extraction", "using"],
    option_val="FreeSurfer-BET-Tight",
    inputs=[
        "pipeline-fs_brainmask",
        "pipeline-fs_T1",
        "pipeline-fs_raw-average",
        "freesurfer-subject-dir",
        "T1w-brain-template-mask-ccs",
        "T1w-ACPC-template",
    ],
    outputs=["space-T1w_desc-tight_brain_mask"],
)
def brain_mask_freesurfer_fsl_tight(wf, cfg, strat_pool, pipe_num, opt=None):

    wf, outputs = freesurfer_fsl_brain_connector(wf, cfg, strat_pool, pipe_num, opt)

    return (wf, outputs)


@nodeblock(
    name="brain_mask_acpc_freesurfer_abcd",
    switch=[
        ["anatomical_preproc", "brain_extraction", "run"],
        ["anatomical_preproc", "run"],
    ],
    option_key=["anatomical_preproc", "brain_extraction", "using"],
    option_val="FreeSurfer-ABCD",
    inputs=[
        "desc-preproc_T1w",
        "pipeline-fs_wmparc",
        "pipeline-fs_raw-average",
        "pipeline-fs_xfm",
        "freesurfer-subject-dir",
    ],
    outputs=["space-T1w_desc-acpcbrain_mask"],
)
def brain_mask_acpc_freesurfer_abcd(wf, cfg, strat_pool, pipe_num, opt=None):

    wf, wf_outputs = freesurfer_abcd_brain_connector(wf, cfg, strat_pool, pipe_num, opt)

    outputs = {'space-T1w_desc-acpcbrain_mask':
                wf_outputs['space-T1w_desc-brain_mask']}

    return (wf, outputs)


@nodeblock(
    name="brain_mask_freesurfer_fsl_loose",
    switch=[
        ["anatomical_preproc", "brain_extraction", "run"],
        ["anatomical_preproc", "run"],
    ],
    option_key=["anatomical_preproc", "brain_extraction", "using"],
    option_val="FreeSurfer-BET-Loose",
    inputs=[
        "pipeline-fs_brainmask",
        "pipeline-fs_T1",
        "pipeline-fs_raw-average",
        "freesurfer-subject-dir",
        "T1w-brain-template-mask-ccs",
        "T1w-ACPC-template",
    ],
    outputs=["space-T1w_desc-loose_brain_mask"],
)
def brain_mask_freesurfer_fsl_loose(wf, cfg, strat_pool, pipe_num, opt=None):

    wf, outputs = freesurfer_fsl_brain_connector(wf, cfg, strat_pool, pipe_num, opt)

    return (wf, outputs)


@nodeblock(
    name="brain_mask_acpc_freesurfer_fsl_tight",
    switch=[
        ["anatomical_preproc", "brain_extraction", "run"],
        ["anatomical_preproc", "run"],
    ],
    option_key=["anatomical_preproc", "brain_extraction", "using"],
    option_val="FreeSurfer-BET-Tight",
    inputs=[
        "pipeline-fs_brainmask",
        "pipeline-fs_T1",
        "T1w-brain-template-mask-ccs",
        "T1w-ACPC-template",
    ],
    outputs=["space-T1w_desc-tight_acpcbrain_mask"],
)
def brain_mask_acpc_freesurfer_fsl_tight(wf, cfg, strat_pool, pipe_num, opt=None):

    wf, wf_outputs = freesurfer_fsl_brain_connector(wf, cfg, strat_pool,
                                                    pipe_num, opt)

    outputs = {'space-T1w_desc-tight_acpcbrain_mask':
        wf_outputs['space-T1w_desc-tight_brain_mask']}

    return (wf, outputs)


@nodeblock(
    name="brain_mask_acpc_freesurfer_fsl_loose",
    switch=[
        ["anatomical_preproc", "brain_extraction", "run"],
        ["anatomical_preproc", "run"],
    ],
    option_key=["anatomical_preproc", "brain_extraction", "using"],
    option_val="FreeSurfer-BET-Loose",
    inputs=[
        "pipeline-fs_brainmask",
        "pipeline-fs_T1",
        "T1w-brain-template-mask-ccs",
        "T1w-ACPC-template",
    ],
    outputs=["space-T1w_desc-loose_acpcbrain_mask"],
)
def brain_mask_acpc_freesurfer_fsl_loose(wf, cfg, strat_pool, pipe_num, opt=None):

    wf, wf_outputs = freesurfer_fsl_brain_connector(wf, cfg, strat_pool, pipe_num, opt)

    outputs = {'space-T1w_desc-loose_acpcbrain_mask':
        wf_outputs['space-T1w_desc-loose_brain_mask']}

    return (wf, outputs)


@nodeblock(
    name="brain_extraction",
    switch=[
        ["anatomical_preproc", "brain_extraction", "run"],
        ["anatomical_preproc", "run"],
    ],
    inputs=[
        (
            "desc-head_T1w",
            "desc-preproc_T1w",
            ["space-T1w_desc-brain_mask", "space-T1w_desc-acpcbrain_mask"],
        )
    ],
    outputs={
        "desc-preproc_T1w": {"SkullStripped": "True"},
        "desc-brain_T1w": {"SkullStripped": "True"},
        "desc-head_T1w": {"SkullStripped": "False"},
    },
)
def brain_extraction(wf, cfg, strat_pool, pipe_num, opt=None):

    '''
    brain_mask_deoblique = pe.Node(interface=afni.Refit(),
                                   name='brain_mask_deoblique')
    brain_mask_deoblique.inputs.deoblique = True
    wf.connect(inputnode, 'brain_mask',
                    brain_mask_deoblique, 'in_file')

    brain_mask_reorient = pe.Node(interface=afni.Resample(),
                                  name='brain_mask_reorient',
                                  mem_gb=0,
                                  mem_x=(0.0115, 'in_file', 't'))
    brain_mask_reorient.inputs.orientation = 'RPI'
    brain_mask_reorient.inputs.outputtype = 'NIFTI_GZ'
    wf.connect(brain_mask_deoblique, 'out_file',
                    brain_mask_reorient, 'in_file')
    '''

    anat_skullstrip_orig_vol = pe.Node(interface=afni.Calc(),
                                       name=f'brain_extraction_{pipe_num}')

    anat_skullstrip_orig_vol.inputs.expr = 'a*step(b)'
    anat_skullstrip_orig_vol.inputs.outputtype = 'NIFTI_GZ'

    node_T1w, out_T1w = strat_pool.get_data('desc-head_T1w')
    wf.connect(node_T1w, out_T1w, anat_skullstrip_orig_vol, 'in_file_a')

    node, out = strat_pool.get_data(['space-T1w_desc-brain_mask',
                                     'space-T1w_desc-acpcbrain_mask'])
    wf.connect(node, out, anat_skullstrip_orig_vol, 'in_file_b')

    outputs = {
        'desc-preproc_T1w': (anat_skullstrip_orig_vol, 'out_file'),
        'desc-brain_T1w': (anat_skullstrip_orig_vol, 'out_file'),
        'desc-head_T1w': (node_T1w, out_T1w)
    }

    return (wf, outputs)


@nodeblock(
    name="brain_extraction_temp",
    inputs=[
        (
            "desc-preproc_T1w",
            ["space-T1w_desc-brain_mask", "space-T1w_desc-acpcbrain_mask"],
        )
    ],
    outputs={
        "desc-preproc_T1w": {"SkullStripped": "True"},
        "desc-tempbrain_T1w": {"SkullStripped": "True"},
    },
)
def brain_extraction_temp(wf, cfg, strat_pool, pipe_num, opt=None):

    anat_skullstrip_orig_vol = pe.Node(interface=afni.Calc(),
                                       name=f'brain_extraction_temp_{pipe_num}')

    anat_skullstrip_orig_vol.inputs.expr = 'a*step(b)'
    anat_skullstrip_orig_vol.inputs.outputtype = 'NIFTI_GZ'

    node, out = strat_pool.get_data('desc-preproc_T1w')
    wf.connect(node, out, anat_skullstrip_orig_vol, 'in_file_a')

    node, out = strat_pool.get_data(['space-T1w_desc-brain_mask',
                                     'space-T1w_desc-acpcbrain_mask'])
    wf.connect(node, out, anat_skullstrip_orig_vol, 'in_file_b')

    outputs = {
        'desc-preproc_T1w': (anat_skullstrip_orig_vol, 'out_file'),
        'desc-tempbrain_T1w': (anat_skullstrip_orig_vol, 'out_file')
    }

    return (wf, outputs)


@nodeblock(
    name="anatomical_init_T2",
    config=["anatomical_preproc"],
    switch=["run_t2"],
    inputs=["T2w"],
    outputs=["desc-preproc_T2w", "desc-reorient_T2w", "desc-head_T2w"],
)
def anatomical_init_T2(wf, cfg, strat_pool, pipe_num, opt=None):

    T2_deoblique = pe.Node(interface=afni.Refit(),
                             name=f'T2_deoblique_{pipe_num}')
    T2_deoblique.inputs.deoblique = True

    node, out = strat_pool.get_data('T2w')
    wf.connect(node, out, T2_deoblique, 'in_file')

    T2_reorient = pe.Node(interface=afni.Resample(),
                          name=f'T2_reorient_{pipe_num}',
                          mem_gb=0,
                          mem_x=(0.0115, 'in_file', 't'))
    T2_reorient.inputs.orientation = 'RPI'
    T2_reorient.inputs.outputtype = 'NIFTI_GZ'

    wf.connect(T2_deoblique, 'out_file', T2_reorient, 'in_file')

    outputs = {'desc-preproc_T2w': (T2_reorient, 'out_file'),
               'desc-reorient_T2w': (T2_reorient, 'out_file'),
               'desc-head_T2w': (T2_reorient, 'out_file')}

    return (wf, outputs)


@nodeblock(
    name="acpc_alignment_head_T2",
    switch=[
        ["anatomical_preproc", "acpc_alignment", "run"],
        ["anatomical_preproc", "run_t2"],
    ],
    inputs=["desc-preproc_T2w", "T2w-ACPC-template"],
    outputs=["desc-preproc_T2w"],
)
def acpc_align_head_T2(wf, cfg, strat_pool, pipe_num, opt=None):

    acpc_align = acpc_alignment(config=cfg,
                                acpc_target=cfg.anatomical_preproc[
                                    'acpc_alignment']['acpc_target'],
                                mask=False,
                                wf_name=f'acpc_align_T2_{pipe_num}')

    node, out = strat_pool.get_data('desc-preproc_T2w')
    wf.connect(node, out, acpc_align, 'inputspec.anat_leaf')

    node, out = strat_pool.get_data('T2w-ACPC-template') 
    wf.connect(node, out, acpc_align, 'inputspec.template_head_for_acpc')

    outputs = {
        'desc-preproc_T2w': (acpc_align, 'outputspec.acpc_aligned_head')
    }

    return (wf, outputs)


@nodeblock(
    name="acpc_alignment_head_with_mask_T2",
    switch=[
        ["anatomical_preproc", "acpc_alignment", "run"],
        ["anatomical_preproc", "run_t2"],
    ],
    inputs=[("desc-preproc_T2w", "space-T2w_desc-brain_mask"), "T2w-ACPC-template"],
    outputs=["desc-preproc_T2w", "space-T2w_desc-brain_mask"],
)
def acpc_align_head_with_mask_T2(wf, cfg, strat_pool, pipe_num, opt=None):

    acpc_align = acpc_alignment(config=cfg,
                                acpc_target=cfg.anatomical_preproc[
                                    'acpc_alignment']['acpc_target'],
                                mask=True,
                                wf_name=f'acpc_align_T2_{pipe_num}')

    node, out = strat_pool.get_data('desc-preproc_T2w')
    wf.connect(node, out, acpc_align, 'inputspec.anat_leaf')

    node, out = strat_pool.get_data('T2w-ACPC-template') 
    wf.connect(node, out, acpc_align, 'inputspec.template_head_for_acpc')

    outputs = {
        'desc-preproc_T2w': (acpc_align, 'outputspec.acpc_aligned_head'),
        'space-T2w_desc-brain_mask': (
        acpc_align, 'outputspec.acpc_brain_mask')
    }

    return (wf, outputs)


@nodeblock(
    name="acpc_alignment_brain_T2",
    switch=[
        ["anatomical_preproc", "acpc_alignment", "run"],
        ["anatomical_preproc", "run_t2"],
    ],
    inputs=[
        (
            "desc-preproc_T2w",
            "desc-tempbrain_T2w",
            "T2w-ACPC-template",
            "T2w-brain-ACPC-template",
        )
    ],
    outputs=["desc-preproc_T2w", "desc-acpcbrain_T2w"],
)
def acpc_align_brain_T2(wf, cfg, strat_pool, pipe_num, opt=None):

    acpc_align = acpc_alignment(config=cfg,
                                acpc_target=cfg.anatomical_preproc[
                                    'acpc_alignment']['acpc_target'],
                                mask=False,
                                wf_name=f'acpc_align_T2_{pipe_num}')

    node, out = strat_pool.get_data('desc-preproc_T2w')
    wf.connect(node, out, acpc_align, 'inputspec.anat_leaf')

    node, out = strat_pool.get_data('desc-tempbrain_T2w')
    wf.connect(node, out, acpc_align, 'inputspec.anat_brain')

    node, out = strat_pool.get_data('T2w-ACPC-template') 
    wf.connect(node, out, acpc_align, 'inputspec.template_head_for_acpc')

    node, out = strat_pool.get_data('T2w-brain-ACPC-template') 
    wf.connect(node, out, acpc_align, 'inputspec.template_brain_for_acpc')

    outputs = {
        'desc-preproc_T2w': (acpc_align, 'outputspec.acpc_aligned_head'),
        'desc-acpcbrain_T2w': (acpc_align, 'outputspec.acpc_aligned_brain')
    }

    return (wf, outputs)


@nodeblock(
    name="acpc_alignment_T2_brain_with_mask",
    switch=[
        ["anatomical_preproc", "acpc_alignment", "run"],
        ["anatomical_preproc", "run_t2"],
    ],
    inputs=[
        ("desc-preproc_T2w", "desc-tempbrain_T2w", "space-T2w_desc-brain_mask"),
        "T2w-ACPC-template",
        "T2w-brain-ACPC-template",
    ],
    outputs=["desc-preproc_T2w", "desc-acpcbrain_T2w", "space-T2w_desc-brain_mask"],
)
def acpc_align_brain_with_mask_T2(wf, cfg, strat_pool, pipe_num, opt=None):

    acpc_align = acpc_alignment(config=cfg,
                                acpc_target=cfg.anatomical_preproc[
                                    'acpc_alignment']['acpc_target'],
                                mask=True,
                                wf_name=f'acpc_align_T2_{pipe_num}')

    node, out = strat_pool.get_data('desc-preproc_T2w')
    wf.connect(node, out, acpc_align, 'inputspec.anat_leaf')

    node, out = strat_pool.get_data('desc-tempbrain_T2w')
    wf.connect(node, out, acpc_align, 'inputspec.anat_brain')

    node, out = strat_pool.get_data('space-T2w_desc-brain_mask')
    wf.connect(node, out, acpc_align, 'inputspec.brain_mask')

    node, out = strat_pool.get_data('T2w-ACPC-template') 
    wf.connect(node, out, acpc_align, 'inputspec.template_head_for_acpc')

    node, out = strat_pool.get_data('T2w-brain-ACPC-template')  
    wf.connect(node, out, acpc_align, 'inputspec.template_brain_for_acpc')

    outputs = {
        'desc-preproc_T2w': (acpc_align, 'outputspec.acpc_aligned_head'),
        'desc-acpcbrain_T2w': (acpc_align, 'outputspec.acpc_aligned_brain'),
        'space-T2w_desc-brain_mask': (
        acpc_align, 'outputspec.acpc_brain_mask')
    }

    return (wf, outputs)


@nodeblock(
    name="nlm_filtering_T2",
    switch=[
        ["anatomical_preproc", "non_local_means_filtering", "run"],
        ["anatomical_preproc", "run_t2"],
    ],
    inputs=["desc-preproc_T2w"],
    outputs=["desc-preproc_T2w"],
)
def non_local_means_T2(wf, cfg, strat_pool, pipe_num, opt=None):

    denoise = pe.Node(interface=ants.DenoiseImage(),
                      name=f'anat_denoise_T2_{pipe_num}')

    node, out = strat_pool.get_data('desc-preproc_T2w')
    wf.connect(node, out, denoise, 'input_image')

    outputs = {
        'desc-preproc_T2w': (denoise, 'output_image')
    }

    return (wf, outputs)


@nodeblock(
    name="n4_bias_correction_T2",
    switch=[
        ["anatomical_preproc", "n4_bias_field_correction", "run"],
        ["anatomical_preproc", "run_t2"],
    ],
    inputs=["desc-preproc_T2w"],
    outputs=["desc-preproc_T2w"],
)
def n4_bias_correction_T2(wf, cfg, strat_pool, pipe_num, opt=None):

    n4 = pe.Node(interface=ants.N4BiasFieldCorrection(dimension=3,
                                                      shrink_factor=2,
                                                      copy_header=True),
                 name=f'anat_n4_T2_{pipe_num}')

    node, out = strat_pool.get_data('desc-preproc_T2w')
    wf.connect(node, out, n4, 'input_image')

    outputs = {
        'desc-preproc_T2w': (n4, 'output_image')
    }

    return (wf, outputs)


@nodeblock(
    name="brain_mask_afni_T2",
    config=["anatomical_preproc", "brain_extraction"],
    option_key="using",
    option_val="3dSkullStrip",
    inputs=["desc-preproc_T2w"],
    outputs=["space-T2w_desc-brain_mask"],
)
def brain_mask_afni_T2(wf, cfg, strat_pool, pipe_num, opt=None):
    wf, outputs = afni_brain_connector(wf, cfg, strat_pool, pipe_num, opt)

    return (wf, outputs)


@nodeblock(
    name="brain_mask_acpc_afni_T2",
    config=["anatomical_preproc", "brain_extraction"],
    option_key="using",
    option_val="3dSkullStrip",
    inputs=["desc-preproc_T2w"],
    outputs=["space-T2w_desc-acpcbrain_mask"],
)
def brain_mask_acpc_afni_T2(wf, cfg, strat_pool, pipe_num, opt=None):

    wf, wf_outputs = afni_brain_connector(wf, cfg, strat_pool, pipe_num, opt)

    outputs = {
        'space-T2w_desc-acpcbrain_mask':
            wf_outputs['space-T2w_desc-brain_mask']
    }

    return (wf, outputs)


@nodeblock(
    name="brain_mask_fsl_T2",
    config=["anatomical_preproc", "brain_extraction"],
    option_key="using",
    option_val="BET",
    inputs=["desc-preproc_T2w"],
    outputs=["space-T2w_desc-brain_mask"],
)
def brain_mask_fsl_T2(wf, cfg, strat_pool, pipe_num, opt=None):

    wf, outputs = fsl_brain_connector(wf, cfg, strat_pool, pipe_num, opt)

    return (wf, outputs)


@nodeblock(
    name="brain_mask_acpc_fsl_T2",
    config=["anatomical_preproc", "brain_extraction"],
    option_key="using",
    option_val="BET",
    inputs=["desc-preproc_T2w"],
    outputs=["space-T2w_desc-acpcbrain_mask"],
)
def brain_mask_acpc_fsl_T2(wf, cfg, strat_pool, pipe_num, opt=None):

    wf, wf_outputs = fsl_brain_connector(wf, cfg, strat_pool, pipe_num, opt)

    outputs = {
        'space-T2w_desc-acpcbrain_mask':
            wf_outputs['space-T2w_desc-brain_mask']
    }

    return (wf, outputs)


@nodeblock(
    name="brain_mask_niworkflows_ants_T2",
    config=["anatomical_preproc", "brain_extraction"],
    option_key="using",
    option_val="niworkflows-ants",
    inputs=["desc-preproc_T2w"],
    outputs=["space-T2w_desc-brain_mask"],
)
def brain_mask_niworkflows_ants_T2(wf, cfg, strat_pool, pipe_num, opt=None):

    wf, outputs = niworkflows_ants_brain_connector(wf, cfg, strat_pool,
                                                   pipe_num, opt)

    return (wf, outputs)


@nodeblock(
    name="brain_mask_acpc_niworkflows_ants_T2",
    config=["anatomical_preproc", "brain_extraction"],
    option_key="using",
    option_val="niworkflows-ants",
    inputs=["desc-preproc_T2w"],
    outputs=["space-T2w_desc-acpcbrain_mask"],
)
def brain_mask_acpc_niworkflows_ants_T2(wf, cfg, strat_pool, pipe_num, opt=None):

    wf, wf_outputs = niworkflows_ants_brain_connector(wf, cfg, strat_pool,
                                                      pipe_num, opt)

    outputs = {
        'space-T2w_desc-acpcbrain_mask':
            wf_outputs['space-T2w_desc-brain_mask']
    }

    return (wf, outputs)


@nodeblock(
    name="brain_mask_unet_T2",
    config=["anatomical_preproc", "brain_extraction"],
    option_key="using",
    option_val="UNet",
    inputs=["desc-preproc_T2w", "T1w-brain-template", "T1w-template", "unet_model"],
    outputs=["space-T2w_desc-brain_mask"],
)
def brain_mask_unet_T2(wf, cfg, strat_pool, pipe_num, opt=None):

    wf, outputs = unet_brain_connector(wf, cfg, strat_pool, pipe_num, opt)

    return (wf, outputs)


@nodeblock(
    name="brain_mask_acpc_unet_T2",
    config=["anatomical_preproc", "brain_extraction"],
    option_key="using",
    option_val="UNet",
    inputs=["desc-preproc_T2w", "T1w-brain-template", "T1w-template", "unet_model"],
    outputs=["space-T2w_desc-acpcbrain_mask"],
)
def brain_mask_acpc_unet_T2(wf, cfg, strat_pool, pipe_num, opt=None):

    wf, wf_outputs = unet_brain_connector(wf, cfg, strat_pool, pipe_num, opt)

    outputs = {
        'space-T2w_desc-acpcbrain_mask':
            wf_outputs['space-T2w_desc-brain_mask']
    }

    return (wf, outputs)


@nodeblock(
    name="brain_mask_T2",
    config=["anatomical_preproc"],
    switch=["run_t2"],
    inputs=[
        (
            ["desc-reorient_T1w", "T1w", "desc-preproc_T1w"],
            ["desc-reorient_T2w", "T2w", "desc-preproc_T2w"],
            ["space-T1w_desc-brain_mask", "space-T1w_desc-acpcbrain_mask"],
            "space-T2w_desc-acpcbrain_mask",
        )
    ],
    outputs=["space-T2w_desc-brain_mask"],
)
def brain_mask_T2(wf, cfg, strat_pool, pipe_num, opt=None):

    brain_mask_T2 = mask_T2(wf_name=f'brain_mask_T2_{pipe_num}')

    if not cfg.anatomical_preproc['acpc_alignment']['run']:
        node, out = strat_pool.get_data(['desc-reorient_T1w','T1w','desc-preproc_T1w'])
        wf.connect(node, out, brain_mask_T2, 'inputspec.T1w')

        node, out = strat_pool.get_data(['desc-reorient_T2w', 'T2w', 'desc-preproc_T2w'])
        wf.connect(node, out, brain_mask_T2, 'inputspec.T2w')

    else:
        node, out = strat_pool.get_data(['desc-preproc_T1w','desc-reorient_T1w','T1w'])
        wf.connect(node, out, brain_mask_T2, 'inputspec.T1w')

        node, out = strat_pool.get_data(['desc-preproc_T2w','desc-reorient_T2w', 'T2w'])
        wf.connect(node, out, brain_mask_T2, 'inputspec.T2w')

    node, out = strat_pool.get_data(["space-T1w_desc-brain_mask",
                                     "space-T1w_desc-acpcbrain_mask"])
    wf.connect(node, out, brain_mask_T2, 'inputspec.T1w_mask')
    
    outputs = {
        'space-T2w_desc-brain_mask': (brain_mask_T2, 'outputspec.T2w_mask')
    }

    return (wf, outputs)


@nodeblock(
    name="brain_mask_acpc_T2",
    config=["anatomical_preproc"],
    switch=["run_t2"],
    inputs=[
        "desc-reorient_T1w",
        "desc-reorient_T2w",
        ["space-T1w_desc-acpcbrain_mask", "space-T1w_desc-prebrain_mask"],
    ],
    outputs=["space-T2w_desc-acpcbrain_mask"],
)
def brain_mask_acpc_T2(wf, cfg, strat_pool, pipe_num, opt=None):

    brain_mask_T2 = mask_T2(wf_name=f'brain_mask_acpc_T2_{pipe_num}')

    node, out = strat_pool.get_data('desc-reorient_T1w')
    wf.connect(node, out, brain_mask_T2, 'inputspec.T1w')

    node, out = strat_pool.get_data('desc-reorient_T2w')
    wf.connect(node, out, brain_mask_T2, 'inputspec.T2w')

    node, out = strat_pool.get_data(["space-T1w_desc-acpcbrain_mask", "space-T1w_desc-prebrain_mask"])
    wf.connect(node, out, brain_mask_T2, 'inputspec.T1w_mask')

    outputs = {
        'space-T2w_desc-acpcbrain_mask': (brain_mask_T2, 'outputspec.T2w_mask')
    }

    return (wf, outputs)


@nodeblock(
    name="brain_extraction_T2",
    config=["anatomical_preproc"],
    switch=["run_t2"],
    inputs=[
        (
            "desc-acpcbrain_T2w",
            "desc-preproc_T2w",
            ["space-T2w_desc-brain_mask", "space-T2w_desc-acpcbrain_mask"],
        )
    ],
    outputs=["desc-brain_T2w"],
)
def brain_extraction_T2(wf, cfg, strat_pool, pipe_num, opt=None):

    if cfg.anatomical_preproc['acpc_alignment']['run'] and cfg.anatomical_preproc['acpc_alignment']['acpc_target'] == 'brain':
        outputs = {
            'desc-brain_T2w': (strat_pool.get_data(["desc-acpcbrain_T2w"]))
        }
    else:
        anat_skullstrip_orig_vol = pe.Node(interface=afni.Calc(),
                                        name=f'brain_extraction_T2_{pipe_num}')

        anat_skullstrip_orig_vol.inputs.expr = 'a*step(b)'
        anat_skullstrip_orig_vol.inputs.outputtype = 'NIFTI_GZ'

        node, out = strat_pool.get_data('desc-preproc_T2w')
        wf.connect(node, out, anat_skullstrip_orig_vol, 'in_file_a')

        node, out = strat_pool.get_data(['space-T2w_desc-brain_mask'])
        wf.connect(node, out, anat_skullstrip_orig_vol, 'in_file_b')

        outputs = {
            'desc-brain_T2w': (anat_skullstrip_orig_vol, 'out_file')
        }

    return (wf, outputs)


@nodeblock(
    name="brain_extraction_temp_T2",
    config=["anatomical_preproc"],
    switch=["run_t2"],
    inputs=[
        (
            "desc-preproc_T2w",
            ["space-T2w_desc-brain_mask", "space-T2w_desc-acpcbrain_mask"],
        )
    ],
    outputs=["desc-tempbrain_T2w"],
)
def brain_extraction_temp_T2(wf, cfg, strat_pool, pipe_num, opt=None):

    anat_skullstrip_orig_vol = pe.Node(interface=afni.Calc(),
                                       name=f'brain_extraction_temp_T2_{pipe_num}')

    anat_skullstrip_orig_vol.inputs.expr = 'a*step(b)'
    anat_skullstrip_orig_vol.inputs.outputtype = 'NIFTI_GZ'

    node, out = strat_pool.get_data('desc-preproc_T2w')
    wf.connect(node, out, anat_skullstrip_orig_vol, 'in_file_a')

    node, out = strat_pool.get_data(['space-T2w_desc-brain_mask',
                                     'space-T2w_desc-acpcbrain_mask'])
    wf.connect(node, out, anat_skullstrip_orig_vol, 'in_file_b')

    outputs = {
        'desc-tempbrain_T2w': (anat_skullstrip_orig_vol, 'out_file')
    }

    return (wf, outputs)

@nodeblock(
    name="freesurfer_abcd_preproc",
    config=["surface_analysis", "abcd_prefreesurfer_prep"],
    switch=["run"],
    inputs=[
        "desc-preproc_T1w",
        "T1w-template",
        "T1w-brain-template-mask",
        "template-ref-mask-res-2",
        "T1w-template-res-2",
        "freesurfer-subject-dir",
    ],
    outputs=[
        "desc-restore_T1w",
        "desc-restore-brain_T1w",
        "desc-ABCDpreproc_T1w",
        "pipeline-fs_desc-fast_biasfield",
        "pipeline-fs_hemi-L_desc-surface_curv",
        "pipeline-fs_hemi-R_desc-surface_curv",
        "pipeline-fs_hemi-L_desc-surfaceMesh_pial",
        "pipeline-fs_hemi-R_desc-surfaceMesh_pial",
        "pipeline-fs_hemi-L_desc-surfaceMesh_smoothwm",
        "pipeline-fs_hemi-R_desc-surfaceMesh_smoothwm",
        "pipeline-fs_hemi-L_desc-surfaceMesh_sphere",
        "pipeline-fs_hemi-R_desc-surfaceMesh_sphere",
        "pipeline-fs_hemi-L_desc-surfaceMap_sulc",
        "pipeline-fs_hemi-R_desc-surfaceMap_sulc",
        "pipeline-fs_hemi-L_desc-surfaceMap_thickness",
        "pipeline-fs_hemi-R_desc-surfaceMap_thickness",
        "pipeline-fs_hemi-L_desc-surfaceMap_volume",
        "pipeline-fs_hemi-R_desc-surfaceMap_volume",
        "pipeline-fs_hemi-L_desc-surfaceMesh_white",
        "pipeline-fs_hemi-R_desc-surfaceMesh_white",
        "pipeline-fs_wmparc",
        "freesurfer-subject-dir",
    ],
)
def freesurfer_abcd_preproc(wf, cfg, strat_pool, pipe_num, opt=None):
    # fnirt-based brain extraction
    brain_extraction = fnirt_based_brain_extraction(config=cfg,
                                                    wf_name=f'fnirt_based_brain_extraction_{pipe_num}')

    node, out = strat_pool.get_data('desc-preproc_T1w')
    wf.connect(node, out, brain_extraction, 'inputspec.anat_data')

    node, out = strat_pool.get_data('template-ref-mask-res-2')
    wf.connect(node, out, brain_extraction, 'inputspec.template-ref-mask-res-2')

    node, out = strat_pool.get_data('T1w-template')
    wf.connect(node, out, brain_extraction, 'inputspec.template_skull_for_anat')

    node, out = strat_pool.get_data('T1w-template-res-2')
    wf.connect(node, out, brain_extraction, 'inputspec.template_skull_for_anat_2mm')

    node, out = strat_pool.get_data('T1w-brain-template-mask')
    wf.connect(node, out, brain_extraction, 'inputspec.template_brain_mask_for_anat')

    # fast bias field correction
    fast_correction = fast_bias_field_correction(config=cfg,
                                                 wf_name=f'fast_bias_field_correction_{pipe_num}')

    node, out = strat_pool.get_data('desc-preproc_T1w')
    wf.connect(node, out, fast_correction, 'inputspec.anat_data')

    wf.connect(brain_extraction, 'outputspec.anat_brain', fast_correction, 'inputspec.anat_brain')

    wf.connect(brain_extraction, 'outputspec.anat_brain_mask', fast_correction, 'inputspec.anat_brain_mask')

    ### ABCD Harmonization ###
    # Ref: https://github.com/DCAN-Labs/DCAN-HCP/blob/master/FreeSurfer/FreeSurferPipeline.sh#L140-L144

    # flirt -interp spline -in "$T1wImage" -ref "$T1wImage" -applyisoxfm 1 -out "$T1wImageFile"_1mm.nii.gz
    resample_head_1mm = pe.Node(interface=fsl.FLIRT(),
                                name=f'resample_anat_head_1mm_{pipe_num}')
    resample_head_1mm.inputs.interp = 'spline'
    resample_head_1mm.inputs.apply_isoxfm = 1

    node, out = strat_pool.get_data('desc-preproc_T1w')
    wf.connect(node, out, resample_head_1mm, 'in_file')

    wf.connect(node, out, resample_head_1mm, 'reference')

    # applywarp --rel --interp=spline -i "$T1wImage" -r "$T1wImageFile"_1mm.nii.gz --premat=$FSLDIR/etc/flirtsch/ident.mat -o "$T1wImageFile"_1mm.nii.gz
    applywarp_head_to_head_1mm = pe.Node(interface=fsl.ApplyWarp(),
                                         name=f'applywarp_head_to_head_1mm_{pipe_num}')
    applywarp_head_to_head_1mm.inputs.relwarp = True
    applywarp_head_to_head_1mm.inputs.interp = 'spline'
    applywarp_head_to_head_1mm.inputs.premat = cfg.registration_workflows['anatomical_registration']['registration']['FSL-FNIRT']['identity_matrix']

    wf.connect(node, out, applywarp_head_to_head_1mm, 'in_file')

    wf.connect(resample_head_1mm, 'out_file',
               applywarp_head_to_head_1mm, 'ref_file')

    # applywarp --rel --interp=nn -i "$T1wImageBrain" -r "$T1wImageFile"_1mm.nii.gz --premat=$FSLDIR/etc/flirtsch/ident.mat -o "$T1wImageBrainFile"_1mm.nii.gz
    applywarp_brain_to_head_1mm = pe.Node(interface=fsl.ApplyWarp(),
                name=f'applywarp_brain_to_head_1mm_{pipe_num}')
    applywarp_brain_to_head_1mm.inputs.relwarp = True
    applywarp_brain_to_head_1mm.inputs.interp = 'nn'
    applywarp_brain_to_head_1mm.inputs.premat = cfg.registration_workflows['anatomical_registration']['registration']['FSL-FNIRT']['identity_matrix']

    wf.connect(fast_correction, 'outputspec.anat_brain_restore',
                    applywarp_brain_to_head_1mm, 'in_file')

    wf.connect(resample_head_1mm, 'out_file',
                    applywarp_brain_to_head_1mm, 'ref_file')

    # fslstats $T1wImageBrain -M
    average_brain = pe.Node(interface=fsl.ImageStats(),
                name=f'average_brain_{pipe_num}')
    average_brain.inputs.op_string = '-M'
    average_brain.inputs.output_type = 'NIFTI_GZ'

    wf.connect(fast_correction, 'outputspec.anat_brain_restore',
               average_brain, 'in_file')

    # fslmaths "$T1wImageFile"_1mm.nii.gz -div $Mean -mul 150 -abs "$T1wImageFile"_1mm.nii.gz
    normalize_head = pe.Node(util.Function(input_names=['in_file', 'number', 'out_file_suffix'],
                                           output_names=['out_file'],
                                           function=fslmaths_command),
                             name=f'normalize_head_{pipe_num}')
    normalize_head.inputs.out_file_suffix = '_norm'

    wf.connect(applywarp_head_to_head_1mm, 'out_file', 
               normalize_head, 'in_file')

    wf.connect(average_brain, 'out_stat',
               normalize_head, 'number')

    outputs = {
            'desc-restore_T1w': (fast_correction, 'outputspec.anat_restore'),
            'desc-restore-brain_T1w': (fast_correction,
                                       'outputspec.anat_brain_restore'),
            'pipeline-fs_desc-fast_biasfield': (fast_correction, 'outputspec.bias_field'),
            'desc-ABCDpreproc_T1w': (normalize_head, 'out_file')
            }
    return (wf, outputs)

@nodeblock(
    name="freesurfer_reconall",
    config=["surface_analysis", "freesurfer"],
    switch=["run_reconall"],
    inputs=[["desc-ABCDpreproc_T1w", "desc-preproc_T1w"]],
    outputs=[
        "freesurfer-subject-dir",
        "pipeline-fs_raw-average",
        "pipeline-fs_subcortical-seg",
        "pipeline-fs_brainmask",
        "pipeline-fs_wmparc",
        "pipeline-fs_T1",
        *freesurfer_abcd_preproc.outputs
        # we're grabbing the postproc outputs and appending them to
        # the reconall outputs
    ],
)
def freesurfer_reconall(wf, cfg, strat_pool, pipe_num, opt=None):

    reconall = pe.Node(interface=freesurfer.ReconAll(),
                       name=f'anat_freesurfer_{pipe_num}',
                       mem_gb=2.7)
    reconall.skip_timeout = True  # this Node could take > 24 hours

    freesurfer_subject_dir = os.path.join(
        cfg.pipeline_setup['working_directory']['path'],
        'cpac_'+cfg['subject_id'],
        f'anat_preproc_freesurfer_{pipe_num}',
        'anat_freesurfer')

    if not os.path.exists(freesurfer_subject_dir):
        os.makedirs(freesurfer_subject_dir)

    reconall.inputs.directive = 'all'
    reconall.inputs.subjects_dir = freesurfer_subject_dir
    reconall.inputs.openmp = cfg.pipeline_setup['system_config'][
        'num_OMP_threads']

    if cfg.surface_analysis['freesurfer']['reconall_args'] is not None:
        reconall.inputs.args = cfg.surface_analysis['freesurfer'][
            'reconall_args']

    node, out = strat_pool.get_data(["desc-ABCDpreproc_T1w","desc-preproc_T1w"])
    wf.connect(node, out, reconall, 'T1_files')

    wf, hemisphere_outputs = freesurfer_hemispheres(wf, reconall, pipe_num)

    outputs = {
        'freesurfer-subject-dir': (reconall, 'subjects_dir'),
        **hemisphere_outputs,
        'pipeline-fs_raw-average': (reconall, 'rawavg'),
        'pipeline-fs_subcortical-seg': (reconall, 'aseg'),
        'pipeline-fs_brainmask': (reconall, 'brainmask'),
        'pipeline-fs_wmparc': (reconall, 'wmparc'),
        'pipeline-fs_T1': (reconall, 'T1')
    }

    # for label, connection in outputs.items():
    #     strat_pool.set_data(label, connection[0], connection[1],
    #                         deepcopy(strat_pool.get('json')),
    #                         pipe_num, 'freesurfer_reconall', fork=False)
    # Run postproc if we ran reconall
    # wf, post_outputs = freesurfer_postproc(wf, cfg, strat_pool, pipe_num, opt)
    # Update the outputs to include the postproc outputs
    # outputs.update(post_outputs)

    return wf, outputs


def fnirt_based_brain_extraction(config=None,
                                 wf_name='fnirt_based_brain_extraction'):

    ### ABCD Harmonization - FNIRT-based brain extraction ###
    # Ref: https://github.com/DCAN-Labs/DCAN-HCP/blob/master/PreFreeSurfer/scripts/BrainExtraction_FNIRTbased.sh

    preproc = pe.Workflow(name=wf_name)

    inputnode = pe.Node(util.IdentityInterface(fields=['anat_data',
                                                       'template-ref-mask-res-2',
                                                       'template_skull_for_anat',
                                                       'template_skull_for_anat_2mm',
                                                       'template_brain_mask_for_anat']), 
                        name='inputspec')
    
    outputnode = pe.Node(util.IdentityInterface(fields=['anat_brain',
                                                        'anat_brain_mask']),
                         name='outputspec')

    # Register to 2mm reference image (linear then non-linear)
    # linear registration to 2mm reference
    # flirt -interp spline -dof 12 -in "$Input" -ref "$Reference2mm" -omat "$WD"/roughlin.mat -out "$WD"/"$BaseName"_to_MNI_roughlin.nii.gz -nosearch
    linear_reg = pe.Node(interface=fsl.FLIRT(),
                         name='linear_reg')
    linear_reg.inputs.dof = 12
    linear_reg.inputs.interp = 'spline'
    linear_reg.inputs.no_search = True

    preproc.connect(inputnode, 'anat_data',
                    linear_reg, 'in_file')

    preproc.connect(inputnode, 'template_skull_for_anat_2mm',
                    linear_reg, 'reference')

    # non-linear registration to 2mm reference
    # fnirt --in="$Input" --ref="$Reference2mm" --aff="$WD"/roughlin.mat --refmask="$Reference2mmMask" \
    # --fout="$WD"/str2standard.nii.gz --jout="$WD"/NonlinearRegJacobians.nii.gz \
    # --refout="$WD"/IntensityModulatedT1.nii.gz --iout="$WD"/"$BaseName"_to_MNI_nonlin.nii.gz \
    # --logout="$WD"/NonlinearReg.txt --intout="$WD"/NonlinearIntensities.nii.gz \
    # --cout="$WD"/NonlinearReg.nii.gz --config="$FNIRTConfig"
    non_linear_reg = pe.Node(interface=fsl.FNIRT(),
                         name='non_linear_reg')

    non_linear_reg.inputs.field_file = True # --fout
    non_linear_reg.inputs.jacobian_file = True # --jout
    non_linear_reg.inputs.modulatedref_file = True # --refout
    # non_linear_reg.inputs.warped_file = 'T1w_acpc_to_MNI_nonlin.nii.gz' # --iout
    # non_linear_reg.inputs.log_file = 'NonlinearReg.txt' # --logout
    non_linear_reg.inputs.out_intensitymap_file = True # --intout
    non_linear_reg.inputs.fieldcoeff_file = True # --cout
    non_linear_reg.inputs.config_file = config.registration_workflows[
        'anatomical_registration']['registration']['FSL-FNIRT']['fnirt_config']

    preproc.connect(inputnode, 'anat_data',
                    non_linear_reg, 'in_file')

    preproc.connect(inputnode, 'template_skull_for_anat_2mm',
                    non_linear_reg, 'ref_file')

    preproc.connect(linear_reg, 'out_matrix_file',
                    non_linear_reg, 'affine_file')

    preproc.connect(inputnode, 'template-ref-mask-res-2',
                    non_linear_reg, 'refmask_file')

    # Overwrite the image output from FNIRT with a spline interpolated highres version
    # creating spline interpolated hires version
    # applywarp --rel --interp=spline --in="$Input" --ref="$Reference" -w "$WD"/str2standard.nii.gz --out="$WD"/"$BaseName"_to_MNI_nonlin.nii.gz
    apply_warp = pe.Node(interface=fsl.ApplyWarp(),
                        name='apply_warp')

    apply_warp.inputs.interp = 'spline'
    apply_warp.inputs.relwarp = True

    preproc.connect(inputnode, 'anat_data',
                    apply_warp, 'in_file')

    preproc.connect(inputnode, 'template_skull_for_anat',
                    apply_warp, 'ref_file')

    preproc.connect(non_linear_reg, 'field_file',
                    apply_warp, 'field_file')

    # Invert warp and transform dilated brain mask back into native space, and use it to mask input image
    # Input and reference spaces are the same, using 2mm reference to save time
    # invwarp --ref="$Reference2mm" -w "$WD"/str2standard.nii.gz -o "$WD"/standard2str.nii.gz
    inverse_warp = pe.Node(interface=fsl.InvWarp(), name='inverse_warp')
    inverse_warp.inputs.output_type = 'NIFTI_GZ'

    preproc.connect(inputnode, 'template_skull_for_anat_2mm',
                    inverse_warp, 'reference')

    preproc.connect(non_linear_reg, 'field_file',
                    inverse_warp, 'warp')

    # Apply inverse warp
    # applywarp --rel --interp=nn --in="$ReferenceMask" --ref="$Input" -w "$WD"/standard2str.nii.gz -o "$OutputBrainMask"
    apply_inv_warp = pe.Node(interface=fsl.ApplyWarp(),
                        name='apply_inv_warp')
    apply_inv_warp.inputs.interp = 'nn'
    apply_inv_warp.inputs.relwarp = True

    preproc.connect(inputnode, 'template_brain_mask_for_anat',
                    apply_inv_warp, 'in_file')

    preproc.connect(inputnode, 'anat_data',
                    apply_inv_warp, 'ref_file')

    preproc.connect(inverse_warp, 'inverse_warp',
                    apply_inv_warp, 'field_file')

    preproc.connect(apply_inv_warp, 'out_file',
                    outputnode, 'anat_brain_mask')
    
    # Apply mask to create brain
    # fslmaths "$Input" -mas "$OutputBrainMask" "$OutputBrainExtractedImage"
    apply_mask = pe.Node(interface=fsl.MultiImageMaths(),
                            name='apply_mask')
    apply_mask.inputs.op_string = '-mas %s'

    preproc.connect(inputnode, 'anat_data', 
                    apply_mask, 'in_file')

    preproc.connect(apply_inv_warp, 'out_file',
                    apply_mask, 'operand_files')

    preproc.connect(apply_mask, 'out_file',
                    outputnode, 'anat_brain')
    
    return preproc


def fast_bias_field_correction(config=None, wf_name='fast_bias_field_correction'):

    ### ABCD Harmonization - FAST bias field correction ###
    # Ref: https://github.com/DCAN-Labs/DCAN-HCP/blob/master/PreFreeSurfer/PreFreeSurferPipeline.sh#L688-L694

    preproc = pe.Workflow(name=wf_name)

    inputnode = pe.Node(util.IdentityInterface(fields=['anat_data',
                                                       'anat_brain',
                                                       'anat_brain_mask']), 
                        name='inputspec')

    outputnode = pe.Node(util.IdentityInterface(fields=['anat_restore',
                                                        'anat_brain_restore',
                                                        'bias_field']),
                        name='outputspec')

    # fast -b -B -o ${T1wFolder}/T1w_fast -t 1 ${T1wFolder}/T1w_acpc_dc_brain.nii.gz
    fast_bias_field_correction = pe.Node(interface=fsl.FAST(),
                            name='fast_bias_field_correction')
    fast_bias_field_correction.inputs.img_type = 1
    fast_bias_field_correction.inputs.output_biasfield = True
    fast_bias_field_correction.inputs.output_biascorrected = True

    preproc.connect(inputnode, 'anat_brain',
                    fast_bias_field_correction, 'in_files')

    preproc.connect(fast_bias_field_correction, 'restored_image',
                    outputnode, 'anat_brain_restore')

    preproc.connect(fast_bias_field_correction, 'bias_field',
                    outputnode, 'bias_field')

    # FAST does not output a non-brain extracted image so create an inverse mask, 
    # apply it to T1w_acpc_dc.nii.gz, insert the T1w_fast_restore to the skull of 
    # the T1w_acpc_dc.nii.gz and use that for the T1w_acpc_dc_restore head

    # fslmaths ${T1wFolder}/T1w_acpc_brain_mask.nii.gz -mul -1 -add 1 ${T1wFolder}/T1w_acpc_inverse_brain_mask.nii.gz
    inverse_brain_mask = pe.Node(interface=fsl.ImageMaths(),
                                    name='inverse_brain_mask')
    inverse_brain_mask.inputs.op_string = '-mul -1 -add 1'

    preproc.connect(inputnode, 'anat_brain_mask',
                    inverse_brain_mask, 'in_file')

    # fslmaths ${T1wFolder}/T1w_acpc_dc.nii.gz -mul ${T1wFolder}/T1w_acpc_inverse_brain_mask.nii.gz ${T1wFolder}/T1w_acpc_dc_skull.nii.gz
    apply_mask = pe.Node(interface=fsl.MultiImageMaths(),
                            name='apply_mask')
    apply_mask.inputs.op_string = '-mul %s'

    preproc.connect(inputnode, 'anat_data',
                    apply_mask, 'in_file')

    preproc.connect(inverse_brain_mask, 'out_file',
                    apply_mask, 'operand_files')

    # fslmaths ${T1wFolder}/T1w_fast_restore.nii.gz -add ${T1wFolder}/T1w_acpc_dc_skull.nii.gz ${T1wFolder}/${T1wImage}_acpc_dc_restore
    anat_restore = pe.Node(interface=fsl.MultiImageMaths(),
                            name='get_anat_restore')
    anat_restore.inputs.op_string = '-add %s'

    preproc.connect(fast_bias_field_correction, 'restored_image',
                    anat_restore, 'in_file')

    preproc.connect(apply_mask, 'out_file',
                    anat_restore, 'operand_files')

    preproc.connect(anat_restore, 'out_file',
                    outputnode, 'anat_restore')

    return preproc



@nodeblock(
    name="correct_restore_brain_intensity_abcd",
    config=["anatomical_preproc", "brain_extraction"],
    option_key="using",
    option_val="FreeSurfer-ABCD",
    inputs=[
        (
            "desc-preproc_T1w",
            "desc-n4_T1w",
            "space-T1w_desc-brain_mask",
            "pipeline-fs_desc-fast_biasfield",
            "from-T1w_to-ACPC_mode-image_desc-aff2rig_xfm",
            "from-T1w_to-template_mode-image_xfm",
            "desc-restore-brain_T1w",
        )
    ],
    outputs=["desc-restore-brain_T1w"],
)
def correct_restore_brain_intensity_abcd(wf, cfg, strat_pool, pipe_num,
                                         opt=None):

    ### ABCD Harmonization - Myelin Map ###
    # Ref: https://github.com/DCAN-Labs/DCAN-HCP/blob/master/PreFreeSurfer/PreFreeSurferPipeline.sh#L655-L656
    # fslmerge -t ${T1wFolder}/xfms/${T1wImage}_dc ${T1wFolder}/${T1wImage}_acpc ${T1wFolder}/${T1wImage}_acpc ${T1wFolder}/${T1wImage}_acpc
    merge_t1_acpc_to_list = pe.Node(util.Merge(3),
                                    name=f'merge_t1_acpc_to_list_{pipe_num}')

    node, out = strat_pool.get_data('desc-preproc_T1w')
    wf.connect(node, out, merge_t1_acpc_to_list, 'in1')
    wf.connect(node, out, merge_t1_acpc_to_list, 'in2')
    wf.connect(node, out, merge_t1_acpc_to_list, 'in3')

    merge_t1_acpc = pe.Node(interface=fslMerge(),
                            name=f'merge_t1_acpc_{pipe_num}')

    merge_t1_acpc.inputs.dimension = 't'

    wf.connect(merge_t1_acpc_to_list, 'out',
        merge_t1_acpc, 'in_files')

    # fslmaths ${T1wFolder}/xfms/${T1wImage}_dc -mul 0 ${T1wFolder}/xfms/${T1wImage}_dc
    multiply_t1_acpc_by_zero = pe.Node(interface=fsl.ImageMaths(),
                                       name=f'multiply_t1_acpc_by_zero_{pipe_num}')
    
    multiply_t1_acpc_by_zero.inputs.op_string = '-mul 0'

    wf.connect(merge_t1_acpc, 'merged_file', 
        multiply_t1_acpc_by_zero, 'in_file')

    # Ref: https://github.com/DCAN-Labs/DCAN-HCP/blob/master/PostFreeSurfer/PostFreeSurferPipeline.sh#L157
    # convertwarp --relout --rel --ref="$T1wFolder"/"$T1wImageBrainMask" --premat="$T1wFolder"/xfms/"$InitialT1wTransform" \
    # --warp1="$T1wFolder"/xfms/"$dcT1wTransform" --out="$T1wFolder"/xfms/"$OutputOrigT1wToT1w"
    convertwarp_orig_t1_to_t1 = pe.Node(interface=fsl.ConvertWarp(), 
                                        name=f'convertwarp_orig_t1_to_t1_{pipe_num}')

    convertwarp_orig_t1_to_t1.inputs.out_relwarp = True
    convertwarp_orig_t1_to_t1.inputs.relwarp = True
    
    node, out = strat_pool.get_data("space-T1w_desc-brain_mask")
    wf.connect(node, out, convertwarp_orig_t1_to_t1, 'reference')

    node, out = strat_pool.get_data('from-T1w_to-ACPC_mode-image_desc-aff2rig_xfm')
    wf.connect(node, out, convertwarp_orig_t1_to_t1, 'premat')
    wf.connect(multiply_t1_acpc_by_zero, 'out_file',
        convertwarp_orig_t1_to_t1, 'warp1')

    # Ref: https://github.com/DCAN-Labs/DCAN-HCP/blob/master/PostFreeSurfer/scripts/CreateMyelinMaps.sh#L72-L73
    # applywarp --rel --interp=spline -i "$BiasField" -r "$T1wImageBrain" -w "$AtlasTransform" -o "$BiasFieldOutput"
    applywarp_biasfield = pe.Node(interface=fsl.ApplyWarp(), 
                                  name=f'applywarp_biasfield_{pipe_num}')

    applywarp_biasfield.inputs.relwarp = True
    applywarp_biasfield.inputs.interp = 'spline'

    node, out = strat_pool.get_data('pipeline-fs_desc-fast_biasfield')
    wf.connect(node, out, applywarp_biasfield, 'in_file')

    node, out = strat_pool.get_data("space-T1w_desc-brain_mask")
    wf.connect(node, out, applywarp_biasfield, 'ref_file')

    node, out = strat_pool.get_data('from-T1w_to-template_mode-image_xfm')
    wf.connect(node, out, applywarp_biasfield, 'field_file')

    # fslmaths "$BiasFieldOutput" -thr 0.1 "$BiasFieldOutput"
    threshold_biasfield = pe.Node(interface=fsl.ImageMaths(),
                                  name=f'threshold_biasfield_{pipe_num}')

    threshold_biasfield.inputs.op_string = '-thr 0.1'
    wf.connect(applywarp_biasfield, 'out_file', 
        threshold_biasfield, 'in_file')

    # Ref: https://github.com/DCAN-Labs/DCAN-HCP/blob/master/PostFreeSurfer/scripts/CreateMyelinMaps.sh#L67-L70
    # applywarp --rel --interp=spline -i "$OrginalT1wImage" -r "$T1wImageBrain" -w "$OutputOrigT1wToT1w" -o "$OutputT1wImage"
    applywarp_t1 = pe.Node(interface=fsl.ApplyWarp(), 
                           name=f'applywarp_t1_{pipe_num}')
    
    applywarp_t1.inputs.relwarp = True
    applywarp_t1.inputs.interp = 'spline'
    
    node, out = strat_pool.get_data('desc-n4_T1w')
    wf.connect(node, out, applywarp_t1, 'in_file')
    
    node, out = strat_pool.get_data("space-T1w_desc-brain_mask")
    wf.connect(node, out, applywarp_t1, 'ref_file')
    
    wf.connect(convertwarp_orig_t1_to_t1, 'out_file',
        applywarp_t1, 'field_file')

    # fslmaths "$OutputT1wImage" -abs "$OutputT1wImage" -odt float
    abs_t1 = pe.Node(interface=fsl.ImageMaths(),
                     name=f'abs_t1_{pipe_num}')

    abs_t1.inputs.op_string = '-abs'
    wf.connect(applywarp_t1, 'out_file', abs_t1, 'in_file')

    # fslmaths "$OutputT1wImage" -div "$BiasField" "$OutputT1wImageRestore"
    div_t1_by_biasfield = pe.Node(interface=fsl.ImageMaths(),
                                  name=f'div_t1_by_biasfield_{pipe_num}')

    div_t1_by_biasfield.inputs.op_string = '-div'

    wf.connect(abs_t1, 'out_file', div_t1_by_biasfield, 'in_file')

    node, out = strat_pool.get_data('pipeline-fs_desc-fast_biasfield')
    wf.connect(node, out, div_t1_by_biasfield, 'in_file2')

    # fslmaths "$OutputT1wImageRestore" -mas "$T1wImageBrain" "$OutputT1wImageRestoreBrain"
    apply_mask = pe.Node(interface=fsl.maths.ApplyMask(),
                         name=f'get_restored_corrected_brain_{pipe_num}')

    wf.connect(div_t1_by_biasfield, 'out_file',
        apply_mask, 'in_file')

    node, out = strat_pool.get_data("space-T1w_desc-brain_mask")
    wf.connect(node, out, apply_mask, 'mask_file')

    outputs = {
        'desc-restore-brain_T1w': (apply_mask, 'out_file')
    }

    return (wf, outputs)
<|MERGE_RESOLUTION|>--- conflicted
+++ resolved
@@ -609,7 +609,6 @@
                                        'vertical_gradient']),
         name=f'BET_options_{pipe_num}')
 
-    
     anat_skullstrip = pe.Node(
         interface=fsl.BET(), name=f'anat_BET_skullstrip_{pipe_num}')
     anat_skullstrip.inputs.output_type = 'NIFTI_GZ'
@@ -650,7 +649,6 @@
     
     anat_robustfov = pe.Node(
         interface=fsl.RobustFOV(), name=f'anat_RobustFOV_{pipe_num}')
-<<<<<<< HEAD
 
     anat_robustfov.inputs.output_type = 'NIFTI_GZ'
 
@@ -667,16 +665,6 @@
            wf.connect(node, out, anat_pad_RobustFOV_cropped, 'target_image_path')
            wf.connect(anat_robustfov, 'out_roi', anat_pad_RobustFOV_cropped, 'cropped_image_path')
            wf.connect(anat_pad_RobustFOV_cropped, 'padded_image_path', anat_skullstrip,'in_file')
-=======
-    anat_robustfov.inputs.output_type = 'NIFTI_GZ'
-
-    if strat_pool.check_rpool('desc-preproc_T1w'): 
-        node, out = strat_pool.get_data('desc-preproc_T1w')
-        
-        if cfg.anatomical_preproc['brain_extraction']['FSL-BET']['Robustfov']:
-           wf.connect(node, out, anat_robustfov, 'in_file')
-           wf.connect(anat_robustfov, 'out_roi', anat_skullstrip,'in_file')
->>>>>>> fd92f25f
         else :
            wf.connect(node, out, anat_skullstrip, 'in_file')
 
@@ -684,19 +672,12 @@
         node, out = strat_pool.get_data('desc-preproc_T2w')
         if cfg.anatomical_preproc['brain_extraction']['FSL-BET']['Robustfov']:
            wf.connect(node, out, anat_robustfov, 'in_file')
-<<<<<<< HEAD
            wf.connect(node, out, anat_pad_RobustFOV_cropped, 'target_image_path')
            wf.connect(anat_robustfov, 'out_roi', anat_pad_RobustFOV_cropped, 'cropped_image_path')
            wf.connect(anat_pad_RobustFOV_cropped, 'padded_image_path', anat_skullstrip,'in_file')
         else :
            wf.connect(node, out, anat_skullstrip, 'in_file')
-    
-=======
-           wf.connect(anat_robustfov, 'out_roi', anat_skullstrip,'in_file')
-        else :
-           wf.connect(node, out, anat_skullstrip, 'in_file')
-
->>>>>>> fd92f25f
+
     wf.connect([
         (inputnode_bet, anat_skullstrip, [
             ('frac', 'frac'),
@@ -724,6 +705,7 @@
         outputs = {
             'space-T2w_desc-brain_mask': (anat_skullstrip, 'mask_file')
         }
+
     return (wf, outputs)
 
 
