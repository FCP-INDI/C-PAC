--- conflicted
+++ resolved
@@ -1,6 +1,4 @@
 # -*- coding: utf-8 -*-
-<<<<<<< HEAD
-=======
 # Copyright (C) 2012-2023  C-PAC Developers
 
 # This file is part of C-PAC.
@@ -17,7 +15,6 @@
 
 # You should have received a copy of the GNU Lesser General Public
 # License along with C-PAC. If not, see <https://www.gnu.org/licenses/>.
->>>>>>> 95271e2c
 # from copy import deepcopy
 import os
 from CPAC.pipeline.nodeblock import nodeblock
