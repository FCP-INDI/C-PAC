--- conflicted
+++ resolved
@@ -1381,9 +1381,6 @@
         preproc.connect(anat_skullstrip, 'outputspec.brain', 
                         outputnode, 'brain')
 
-<<<<<<< HEAD
     preproc.connect(anat_leaf2, 'anat_data', outputnode, 'anat_skull_leaf')
 
-=======
->>>>>>> 1f2d508f
-    return preproc+    return preproc
