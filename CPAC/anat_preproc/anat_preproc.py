from nipype.interfaces.afni import preprocess
import nipype.pipeline.engine as pe
import nipype.interfaces.utility as util



def create_3dskullstrip_arg_string(shrink_fac, var_shrink_fac,
                                   shrink_fac_bot_lim, avoid_vent, niter):

    if var_shrink_fac:
        var_shrink_str = '-var_shrink_fac'
    else:
        var_shrink_str = '-no_var_shrink_fac'

    if avoid_vent:
        avoid_vent_str = '-avoid_vent'
    else:
        avoid_vent_str = '-no_avoid_vent'

    expr = '-shrink_fac {0} ' \
           '{1} ' \
           '-shrink_fac_bot_lim {2} ' \
           '{3} ' \
           '-max_inter_iter {4}'.format(shrink_fac,
                                        var_shrink_str,
                                        shrink_fac_bot_lim,
                                        avoid_vent_str,
                                        niter)

    return expr


def create_anat_preproc(use_AFNI, already_skullstripped=False,
                        wf_name='anat_preproc'):
    """ 
    The main purpose of this workflow is to process T1 scans. Raw mprage file is deobliqued, reoriented
    into RPI and skullstripped. Also, a whole brain only mask is generated from the skull stripped image
    for later use in registration.
    Returns
    -------
    anat_preproc : workflow
        Anatomical Preprocessing Workflow
    Notes
    -----
    `Source <https://github.com/FCP-INDI/C-PAC/blob/master/CPAC/anat_preproc/anat_preproc.py>`_
    Workflow Inputs::
        inputspec.anat : mprage file or a list of mprage nifti file
            User input anatomical(T1) Image, in any of the 8 orientations
    Workflow Outputs::
        outputspec.refit : nifti file
            Deobliqued anatomical data
        outputspec.reorient : nifti file
            RPI oriented anatomical data
        outputspec.skullstrip : nifti file
            Skull Stripped RPI oriented mprage file with normalized intensities.
        outputspec.brain : nifti file
            Skull Stripped RPI Brain Image with original intensity values and not normalized or scaled.
    Order of commands:
    - Deobliqing the scans.  For details see `3drefit <http://afni.nimh.nih.gov/pub/dist/doc/program_help/3drefit.html>`_::
        3drefit -deoblique mprage.nii.gz
    - Re-orienting the Image into Right-to-Left Posterior-to-Anterior Inferior-to-Superior  (RPI) orientation.  For details see `3dresample <http://afni.nimh.nih.gov/pub/dist/doc/program_help/3dresample.html>`_::
        3dresample -orient RPI -prefix mprage_RPI.nii.gz -inset mprage.nii.gz
    - SkullStripping the image.  For details see `3dSkullStrip <http://afni.nimh.nih.gov/pub/dist/doc/program_help/3dSkullStrip.html>`_::
        3dSkullStrip -input mprage_RPI.nii.gz -o_ply mprage_RPI_3dT.nii.gz
    - The skull stripping step modifies the intensity values. To get back the original intensity values, we do an element wise product of RPI data with step function of skull Stripped data.  For details see `3dcalc <http://afni.nimh.nih.gov/pub/dist/doc/program_help/3dcalc.html>`_::
        3dcalc -a mprage_RPI.nii.gz -b mprage_RPI_3dT.nii.gz -expr 'a*step(b)' -prefix mprage_RPI_3dc.nii.gz
    High Level Workflow Graph:
    .. image:: ../images/anatpreproc_graph.dot.png
       :width: 500
    Detailed Workflow Graph:
    .. image:: ../images/anatpreproc_graph_detailed.dot.png
       :width: 500
    Examples
    --------
    >>> import anat
    >>> preproc = create_anat_preproc()
    >>> preproc.inputs.inputspec.anat='sub1/anat/mprage.nii.gz'
    >>> preproc.run() #doctest: +SKIP
    """

    preproc = pe.Workflow(name='anat_preproc')

    inputNode = pe.Node(util.IdentityInterface(fields=['anat']),name='inputspec')
    inputNode_AFNI = pe.Node(util.IdentityInterface(fields =['shrink_factor','var_shrink_fac','shrink_factor_bot_lim','avoid_vent','niter','pushout','touchup','fill_hole','avoid_eyes','use_edges','exp_frac','smooth_final','push_to_edge','use_skull','perc_init','max_inter_init','blur_fwhm','fac']),name ='AFNI_options')
    inputNode_BET = pe.Node(util.IdentityInterface(fields=['frac','center','mask_boolean','mesh_boolean','outline','padding','radius','reduce_bias','remove_eyes','robust','skull','surfaces','threshold','vertical_gradient']),name = 'BET_options')
    outputNode = pe.Node(util.IdentityInterface(fields=['refit',
                                                        'reorient',
                                                        'skullstrip',
                                                        'brain']),name='outputspec')
    try:
        from nipype.interfaces.afni import utils as afni_utils
        anat_deoblique = pe.Node(interface=afni_utils.Refit(),
                                 name='anat_deoblique')
    except ImportError:
        anat_deoblique = pe.Node(interface=preprocess.Refit(),
                                 name='anat_deoblique')

    anat_deoblique.inputs.deoblique = True
    preproc.connect(inputNode, 'anat',anat_deoblique, 'in_file')
    preproc.connect(anat_deoblique, 'out_file',outputNode, 'refit')

    try:
        anat_reorient = pe.Node(interface=afni_utils.Resample(),
                                name='anat_reorient')
    except UnboundLocalError:
        anat_reorient = pe.Node(interface=preprocess.Resample(),
                                name='anat_reorient')

    anat_reorient.inputs.orientation = 'RPI'
    anat_reorient.inputs.outputtype = 'NIFTI_GZ'
    preproc.connect(anat_deoblique, 'out_file',anat_reorient, 'in_file')
    preproc.connect(anat_reorient, 'out_file',outputNode, 'reorient')

    if not already_skullstripped:
<<<<<<< HEAD
        if use_AFNI == True:

            skullstrip_args = pe.Node(util.Function(input_names=['shrink_fac',
                                                                 'var_shrink_fac',
                                                                 'shrink_fac_bot_lim',
                                                                 'avoid_vent',
                                                                 'niter'],
                                                    output_names=['expr'],
                                                    function=create_3dskullstrip_arg_string),
                                      name='anat_skullstrip_args')

            preproc.connect(inputNode_AFNI, 'shrink_factor',
                            skullstrip_args, 'shrink_fac')
            preproc.connect(inputNode_AFNI, 'var_shrink_fac',
                            skullstrip_args, 'var_shrink_fac')
            preproc.connect(inputNode_AFNI, 'shrink_fac_bottom_lim',
                            skullstrip_args, 'shrink_fac_bot_lim')
            preproc.connect(inputNode_AFNI, 'avoid_vent',
                            skullstrip_args, 'avoid_vent')
            preproc.connect(inputNode_AFNI, 'niter',
                            skullstrip_args, 'niter')

            anat_skullstrip = pe.Node(interface=preprocess.SkullStrip(),
                                      name='anat_skullstrip')
=======

        if (use_AFNI == True):
            anat_skullstrip = pe.Node(interface=preprocess.SkullStrip(),name='anat_skullstrip')
>>>>>>> 1358dfba
            anat_skullstrip.inputs.outputtype = 'NIFTI_GZ'

            preproc.connect(skullstrip_args, 'expr', anat_skullstrip, 'args')

            '''
            anat_skullstrip.inputs.args.shrink_fac= 'shrink_factor'
            anat_skullstrip.inputs.args.var_shrink_fac= 'var_shrink_fac'
            anat_skullstrip.inputs.args.shrink_factor_bot_lim='shrink_fac_bot_lim'
            anat_skullstrip.inputs.args.avoid_vent='avoid_vent'
            anat_skullstrip.inputs.args.niter='niter'
            anat_skullstrip.inputs.args.pushout='pushout'
            anat_skullstrip.inputs.args.touchup='touchup'
            anat_skullstrip.inputs.args.fill_hole = 'fill_hole'
            anat_skullstrip.inputs.args.avoid_eyes='avoid_eyes'
            anat_skullstrip.inputs.args.use_edge = 'use_edges'
            anat_skullstrip.inputs.args.exp_frac='exp_frac'
            anat_skullstrip.inputs.args.smooth_final = 'smooth_final'
            anat_skullstrip.inputs.args.push_to_edge = 'push_to_edge'
            anat_skullstrip.inputs.args.use_skull='use_skull'
            anat_skullstrip.inputs.args.perc_init='perc_init'
            anat_skullstrip.inputs.args.max_inter_init = 'max_inter_iter'
            anat_skullstrip.inputs.args.blur_fwhm = 'blur_fwhm'
            anat_skullstrip.inputs.args.fac = 'fac'
<<<<<<< HEAD
            '''

        else:
            anat_skullstrip = pe.Node(interface=fsl.BET(),
                                      name='anat_skullstrip')

    try:
        anat_skullstrip_orig_vol = pe.Node(interface=afni_utils.Calc(),
                                           name='anat_skullstrip_orig_vol')
    except UnboundLocalError:
        anat_skullstrip_orig_vol = pe.Node(interface=preprocess.Calc(),
                                           name='anat_skullstrip_orig_vol')

    anat_skullstrip_orig_vol.inputs.expr = 'a*step(b)'
    anat_skullstrip_orig_vol.inputs.outputtype = 'NIFTI_GZ'

    preproc.connect(inputNode, 'anat', anat_deoblique, 'in_file')
    preproc.connect(anat_deoblique, 'out_file', anat_reorient, 'in_file')

    if not already_skullstripped:
        if use_AFNI == True:
            preproc.connect(anat_reorient, 'out_file',
                            anat_skullstrip, 'in_file')
            preproc.connect(anat_skullstrip, 'out_file',
                            anat_skullstrip_orig_vol, 'in_file_b')
            
        else:
           # def mergexyz(x,y,z):
           #     center = []
           #     center.append(x)
           #     center.append(y)
           #     center.append(z)
           #     return center
=======
        
            preproc.connect(anat_reorient, 'out_file', anat_skullstrip, 'in_file')
            preproc.connect(anat_skullstrip, 'out_file',outputNode, 'skullstrip')
        
        elif (use_AFNI == False):
            anat_skullstrip = pe.Node(interface=fsl.BET(),name = 'anat_skullstrip')

>>>>>>> 1358dfba
            preproc.connect(anat_reorient,'out_file',anat_skullstrip,'in_file')
            preproc.connect(inputNode_BET,'center',anat_skullstrip,'center')
            preproc.connect(inputNode_BET,'frac', anat_skullstrip, 'frac')
            preproc.connect(inputNode_BET, 'mask_boolean',anat_skullstrip,'mask')
            preproc.connect(inputNode_BET,'mesh_boolean',anat_skullstrip,'mesh')
            preproc.connect(inputNode_BET,'outline',anat_skullstrip,'outline')
            preproc.connect(inputNode_BET,'padding',anat_skullstrip,'padding')
            preproc.connect(inputNode_BET,'radius',anat_skullstrip,'radius')
            preproc.connect(inputNode_BET,'reduce_bias',anat_skullstrip,'reduce_bias')
            preproc.connect(inputNode_BET,'remove_eyes',anat_skullstrip,'remove_eyes')
            preproc.connect(inputNode_BET,'robust',anat_skullstrip,'robust')
            preproc.connect(inputNode_BET,'skull',anat_skullstrip,'skull')
            preproc.connect(inputNode_BET,'surfaces',anat_skullstrip,'surfaces')
            preproc.connect(inputNode_BET,'threshold',anat_skullstrip,'threshold')
            preproc.connect(inputNode_BET,'vertical_gradient',anat_skullstrip,'vertical_gradient')
            preproc.connect(anat_skullstrip, 'out_file',outputNode, 'skullstrip')
        
        try:
            anat_skullstrip_orig_vol = pe.Node(interface=afni_utils.Calc(),name='anat_skullstrip_orig_vol')
        except UnboundLocalError:
            anat_skullstrip_orig_vol = pe.Node(interface=preprocess.Calc(),name='anat_skullstrip_orig_vol')
        
        anat_skullstrip_orig_vol.inputs.expr = 'a*step(b)'
        anat_skullstrip_orig_vol.inputs.outputtype = 'NIFTI_GZ' 
        preproc.connect(anat_reorient, 'out_file',anat_skullstrip_orig_vol, 'in_file_a')
        preproc.connect(anat_skullstrip, 'out_file',anat_skullstrip_orig_vol, 'in_file_b')
        preproc.connect(anat_skullstrip_orig_vol, 'out_file',outputNode, 'brain')
    
<<<<<<< HEAD
    preproc.connect(anat_reorient, 'out_file',
                    anat_skullstrip_orig_vol, 'in_file_a')

    preproc.connect(anat_deoblique, 'out_file',
                    outputNode, 'refit')
    preproc.connect(anat_reorient, 'out_file',
                    outputNode, 'reorient')

    if not already_skullstripped:
        preproc.connect(anat_skullstrip, 'out_file',
                        outputNode, 'skullstrip')

    preproc.connect(anat_skullstrip_orig_vol, 'out_file',
                    outputNode, 'brain')
=======
    else:     
        try:
            anat_skullstrip_orig_vol = pe.Node(interface=afni_utils.Calc(),name='anat_skullstrip_orig_vol')
        except UnboundLocalError:
            anat_skullstrip_orig_vol = pe.Node(interface=preprocess.Calc(),name='anat_skullstrip_orig_vol')
        anat_skullstrip_orig_vol.inputs.expr = 'a*step(b)'
        anat_skullstrip_orig_vol.inputs.outputtype = 'NIFTI_GZ'
        preproc.connect(anat_reorient, 'out_file',anat_skullstrip_orig_vol, 'in_file_a')
        preproc.connect(anat_reorient, 'out_file',anat_skullstrip_orig_vol, 'in_file_b')
        preproc.connect(anat_skullstrip_orig_vol, 'out_file',outputNode, 'brain')   
>>>>>>> 1358dfba

    return preproc<|MERGE_RESOLUTION|>--- conflicted
+++ resolved
@@ -83,10 +83,14 @@
     inputNode = pe.Node(util.IdentityInterface(fields=['anat']),name='inputspec')
     inputNode_AFNI = pe.Node(util.IdentityInterface(fields =['shrink_factor','var_shrink_fac','shrink_factor_bot_lim','avoid_vent','niter','pushout','touchup','fill_hole','avoid_eyes','use_edges','exp_frac','smooth_final','push_to_edge','use_skull','perc_init','max_inter_init','blur_fwhm','fac']),name ='AFNI_options')
     inputNode_BET = pe.Node(util.IdentityInterface(fields=['frac','center','mask_boolean','mesh_boolean','outline','padding','radius','reduce_bias','remove_eyes','robust','skull','surfaces','threshold','vertical_gradient']),name = 'BET_options')
+
     outputNode = pe.Node(util.IdentityInterface(fields=['refit',
                                                         'reorient',
                                                         'skullstrip',
-                                                        'brain']),name='outputspec')
+                                                        'brain']),
+                         name='outputspec')
+
+    # anat deoblique
     try:
         from nipype.interfaces.afni import utils as afni_utils
         anat_deoblique = pe.Node(interface=afni_utils.Refit(),
@@ -96,9 +100,10 @@
                                  name='anat_deoblique')
 
     anat_deoblique.inputs.deoblique = True
-    preproc.connect(inputNode, 'anat',anat_deoblique, 'in_file')
-    preproc.connect(anat_deoblique, 'out_file',outputNode, 'refit')
-
+    preproc.connect(inputNode, 'anat', anat_deoblique, 'in_file')
+    preproc.connect(anat_deoblique, 'out_file', outputNode, 'refit')
+
+    # anat reorient
     try:
         anat_reorient = pe.Node(interface=afni_utils.Resample(),
                                 name='anat_reorient')
@@ -108,11 +113,11 @@
 
     anat_reorient.inputs.orientation = 'RPI'
     anat_reorient.inputs.outputtype = 'NIFTI_GZ'
-    preproc.connect(anat_deoblique, 'out_file',anat_reorient, 'in_file')
-    preproc.connect(anat_reorient, 'out_file',outputNode, 'reorient')
-
+    preproc.connect(anat_deoblique, 'out_file', anat_reorient, 'in_file')
+    preproc.connect(anat_reorient, 'out_file', outputNode, 'reorient')
+
+    # skull-stripping
     if not already_skullstripped:
-<<<<<<< HEAD
         if use_AFNI == True:
 
             skullstrip_args = pe.Node(util.Function(input_names=['shrink_fac',
@@ -137,11 +142,6 @@
 
             anat_skullstrip = pe.Node(interface=preprocess.SkullStrip(),
                                       name='anat_skullstrip')
-=======
-
-        if (use_AFNI == True):
-            anat_skullstrip = pe.Node(interface=preprocess.SkullStrip(),name='anat_skullstrip')
->>>>>>> 1358dfba
             anat_skullstrip.inputs.outputtype = 'NIFTI_GZ'
 
             preproc.connect(skullstrip_args, 'expr', anat_skullstrip, 'args')
@@ -165,103 +165,64 @@
             anat_skullstrip.inputs.args.max_inter_init = 'max_inter_iter'
             anat_skullstrip.inputs.args.blur_fwhm = 'blur_fwhm'
             anat_skullstrip.inputs.args.fac = 'fac'
-<<<<<<< HEAD
             '''
 
         else:
             anat_skullstrip = pe.Node(interface=fsl.BET(),
                                       name='anat_skullstrip')
 
+            # def mergexyz(x,y,z):
+            #     center = []
+            #     center.append(x)
+            #     center.append(y)
+            #     center.append(z)
+            #     return center
+            preproc.connect(anat_reorient, 'out_file', anat_skullstrip, 'in_file')
+            preproc.connect(inputNode_BET, 'center', anat_skullstrip, 'center')
+            preproc.connect(inputNode_BET, 'frac', anat_skullstrip, 'frac')
+            preproc.connect(inputNode_BET, 'mask_boolean', anat_skullstrip,
+                            'mask')
+            preproc.connect(inputNode_BET, 'mesh_boolean', anat_skullstrip,
+                            'mesh')
+            preproc.connect(inputNode_BET, 'outline', anat_skullstrip, 'outline')
+            preproc.connect(inputNode_BET, 'padding', anat_skullstrip, 'padding')
+            preproc.connect(inputNode_BET, 'radius', anat_skullstrip, 'radius')
+            preproc.connect(inputNode_BET, 'reduce_bias', anat_skullstrip,
+                            'reduce_bias')
+            preproc.connect(inputNode_BET, 'remove_eyes', anat_skullstrip,
+                            'remove_eyes')
+            preproc.connect(inputNode_BET, 'robust', anat_skullstrip, 'robust')
+            preproc.connect(inputNode_BET, 'skull', anat_skullstrip, 'skull')
+            preproc.connect(inputNode_BET, 'surfaces', anat_skullstrip,
+                            'surfaces')
+            preproc.connect(inputNode_BET, 'threshold', anat_skullstrip,
+                            'threshold')
+            preproc.connect(inputNode_BET, 'vertical_gradient', anat_skullstrip,
+                            'vertical_gradient')
+            preproc.connect(anat_skullstrip, 'out_file', outputNode, 'skullstrip')
+
+    # 3dCalc for skull-stripping
     try:
         anat_skullstrip_orig_vol = pe.Node(interface=afni_utils.Calc(),
                                            name='anat_skullstrip_orig_vol')
     except UnboundLocalError:
         anat_skullstrip_orig_vol = pe.Node(interface=preprocess.Calc(),
                                            name='anat_skullstrip_orig_vol')
-
     anat_skullstrip_orig_vol.inputs.expr = 'a*step(b)'
     anat_skullstrip_orig_vol.inputs.outputtype = 'NIFTI_GZ'
 
-    preproc.connect(inputNode, 'anat', anat_deoblique, 'in_file')
-    preproc.connect(anat_deoblique, 'out_file', anat_reorient, 'in_file')
-
     if not already_skullstripped:
-        if use_AFNI == True:
-            preproc.connect(anat_reorient, 'out_file',
-                            anat_skullstrip, 'in_file')
-            preproc.connect(anat_skullstrip, 'out_file',
-                            anat_skullstrip_orig_vol, 'in_file_b')
-            
-        else:
-           # def mergexyz(x,y,z):
-           #     center = []
-           #     center.append(x)
-           #     center.append(y)
-           #     center.append(z)
-           #     return center
-=======
-        
-            preproc.connect(anat_reorient, 'out_file', anat_skullstrip, 'in_file')
-            preproc.connect(anat_skullstrip, 'out_file',outputNode, 'skullstrip')
-        
-        elif (use_AFNI == False):
-            anat_skullstrip = pe.Node(interface=fsl.BET(),name = 'anat_skullstrip')
-
->>>>>>> 1358dfba
-            preproc.connect(anat_reorient,'out_file',anat_skullstrip,'in_file')
-            preproc.connect(inputNode_BET,'center',anat_skullstrip,'center')
-            preproc.connect(inputNode_BET,'frac', anat_skullstrip, 'frac')
-            preproc.connect(inputNode_BET, 'mask_boolean',anat_skullstrip,'mask')
-            preproc.connect(inputNode_BET,'mesh_boolean',anat_skullstrip,'mesh')
-            preproc.connect(inputNode_BET,'outline',anat_skullstrip,'outline')
-            preproc.connect(inputNode_BET,'padding',anat_skullstrip,'padding')
-            preproc.connect(inputNode_BET,'radius',anat_skullstrip,'radius')
-            preproc.connect(inputNode_BET,'reduce_bias',anat_skullstrip,'reduce_bias')
-            preproc.connect(inputNode_BET,'remove_eyes',anat_skullstrip,'remove_eyes')
-            preproc.connect(inputNode_BET,'robust',anat_skullstrip,'robust')
-            preproc.connect(inputNode_BET,'skull',anat_skullstrip,'skull')
-            preproc.connect(inputNode_BET,'surfaces',anat_skullstrip,'surfaces')
-            preproc.connect(inputNode_BET,'threshold',anat_skullstrip,'threshold')
-            preproc.connect(inputNode_BET,'vertical_gradient',anat_skullstrip,'vertical_gradient')
-            preproc.connect(anat_skullstrip, 'out_file',outputNode, 'skullstrip')
-        
-        try:
-            anat_skullstrip_orig_vol = pe.Node(interface=afni_utils.Calc(),name='anat_skullstrip_orig_vol')
-        except UnboundLocalError:
-            anat_skullstrip_orig_vol = pe.Node(interface=preprocess.Calc(),name='anat_skullstrip_orig_vol')
-        
-        anat_skullstrip_orig_vol.inputs.expr = 'a*step(b)'
-        anat_skullstrip_orig_vol.inputs.outputtype = 'NIFTI_GZ' 
-        preproc.connect(anat_reorient, 'out_file',anat_skullstrip_orig_vol, 'in_file_a')
-        preproc.connect(anat_skullstrip, 'out_file',anat_skullstrip_orig_vol, 'in_file_b')
-        preproc.connect(anat_skullstrip_orig_vol, 'out_file',outputNode, 'brain')
-    
-<<<<<<< HEAD
-    preproc.connect(anat_reorient, 'out_file',
-                    anat_skullstrip_orig_vol, 'in_file_a')
-
-    preproc.connect(anat_deoblique, 'out_file',
-                    outputNode, 'refit')
-    preproc.connect(anat_reorient, 'out_file',
-                    outputNode, 'reorient')
+        preproc.connect(anat_reorient, 'out_file',
+                        anat_skullstrip, 'in_file')
+        preproc.connect(anat_reorient, 'out_file',
+                        anat_skullstrip_orig_vol, 'in_file_a')
+        preproc.connect(anat_skullstrip, 'out_file',
+                        anat_skullstrip_orig_vol, 'in_file_b')
 
     if not already_skullstripped:
         preproc.connect(anat_skullstrip, 'out_file',
                         outputNode, 'skullstrip')
-
-    preproc.connect(anat_skullstrip_orig_vol, 'out_file',
-                    outputNode, 'brain')
-=======
-    else:     
-        try:
-            anat_skullstrip_orig_vol = pe.Node(interface=afni_utils.Calc(),name='anat_skullstrip_orig_vol')
-        except UnboundLocalError:
-            anat_skullstrip_orig_vol = pe.Node(interface=preprocess.Calc(),name='anat_skullstrip_orig_vol')
-        anat_skullstrip_orig_vol.inputs.expr = 'a*step(b)'
-        anat_skullstrip_orig_vol.inputs.outputtype = 'NIFTI_GZ'
-        preproc.connect(anat_reorient, 'out_file',anat_skullstrip_orig_vol, 'in_file_a')
-        preproc.connect(anat_reorient, 'out_file',anat_skullstrip_orig_vol, 'in_file_b')
-        preproc.connect(anat_skullstrip_orig_vol, 'out_file',outputNode, 'brain')   
->>>>>>> 1358dfba
+        preproc.connect(anat_skullstrip_orig_vol, 'out_file',
+                        outputNode, 'brain')
 
     return preproc