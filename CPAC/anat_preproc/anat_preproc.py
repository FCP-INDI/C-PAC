--- conflicted
+++ resolved
@@ -35,20 +35,12 @@
     return lst[index]
 
 
-<<<<<<< HEAD
-def acpc_alignment(skullstrip_tool='afni', config=None, acpc_target='whole-head', wf_name='acpc_align'):
-
-    preproc = pe.Workflow(name=wf_name)
-
-    inputnode = pe.Node(util.IdentityInterface(fields=['anat_leaf',
-=======
 def acpc_alignment(config=None, acpc_target='whole-head', mask=False,
                    wf_name='acpc_align'):
     preproc = pe.Workflow(name=wf_name)
 
     inputnode = pe.Node(util.IdentityInterface(fields=['anat_leaf',
                                                        'anat_brain',
->>>>>>> 30326ceb
                                                        'brain_mask',
                                                        'template_brain_only_for_anat',
                                                        'template_skull_for_anat',
@@ -72,24 +64,7 @@
 
     # align brain-to-brain to get acpc.mat (for monkey)
     if acpc_target == 'brain':
-<<<<<<< HEAD
-        initial_skullstrip =  skullstrip_anatomical(method=skullstrip_tool, config=config,
-                                                    wf_name="anat_acpc_0_pre")
-        preproc.connect(inputnode, 'anat_leaf',
-                        initial_skullstrip, 'inputspec.anat_data')
-        if skullstrip_tool == 'mask':
-            preproc.connect(inputnode, 'brain_mask',
-                            initial_skullstrip, 'inputspec.brain_mask')
-        elif skullstrip_tool == 'unet':
-            preproc.connect(inputnode, 'template_brain_only_for_anat',
-                            initial_skullstrip, 'inputspec.template_brain_only_for_anat')
-            preproc.connect(inputnode, 'template_skull_for_anat',
-                            initial_skullstrip, 'inputspec.template_skull_for_anat')
-        preproc.connect(initial_skullstrip, 'outputspec.brain',
-                        robust_fov, 'in_file')
-=======
         preproc.connect(inputnode, 'anat_brain', robust_fov, 'in_file')
->>>>>>> 30326ceb
 
     convert_fov_xfm = pe.Node(interface=fsl_utils.ConvertXFM(),
                               name='anat_acpc_2_fov_convertxfm')
@@ -109,12 +84,8 @@
 
     # align head-to-head to get acpc.mat (for human)
     if acpc_target == 'whole-head':
-<<<<<<< HEAD
-        preproc.connect(inputnode, 'template_head_for_acpc', align, 'reference')
-=======
         preproc.connect(inputnode, 'template_head_for_acpc', align,
                         'reference')
->>>>>>> 30326ceb
 
     # align brain-to-brain to get acpc.mat (for monkey)
     if acpc_target == 'brain':
@@ -159,237 +130,12 @@
         preproc.connect(inputnode, 'template_brain_for_acpc', apply_xfm_mask,
                         'ref_file')
         preproc.connect(aff_to_rig, 'out_mat', apply_xfm_mask, 'premat')
-<<<<<<< HEAD
-        preproc.connect(apply_xfm_mask, 'out_file', output_node, 'acpc_brain_mask')
-=======
         preproc.connect(apply_xfm_mask, 'out_file', output_node,
                         'acpc_brain_mask')
->>>>>>> 30326ceb
 
     return preproc
 
 
-<<<<<<< HEAD
-def skullstrip_anatomical(method='afni', config=None, wf_name='skullstrip_anatomical'):
-
-    method = method.lower()
-
-    preproc = pe.Workflow(name=wf_name)
-
-    inputnode = pe.Node(util.IdentityInterface(fields=['anat_data',
-                                                       'brain_mask',
-                                                       'rawavg',
-                                                       'template_brain_only_for_anat',
-                                                       'template_skull_for_anat',
-                                                       'freesurfer_subject_dir',
-                                                       'wmparc']),
-                         name='inputspec')
-    outputnode = pe.Node(util.IdentityInterface(fields=['skullstrip',
-                                                        'brain',
-                                                        'brain_mask']),
-                        name='outputspec')
-
-    if method == 'afni':
-        # Skull-stripping using AFNI 3dSkullStrip
-        inputnode_afni = pe.Node(
-            util.IdentityInterface(fields=['mask_vol',
-                                            'shrink_factor',
-                                            'var_shrink_fac',
-                                            'shrink_fac_bot_lim',
-                                            'avoid_vent',
-                                            'niter',
-                                            'pushout',
-                                            'touchup',
-                                            'fill_hole',
-                                            'NN_smooth',
-                                            'smooth_final',
-                                            'avoid_eyes',
-                                            'use_edge',
-                                            'exp_frac',
-                                            'push_to_edge',
-                                            'use_skull',
-                                            'perc_int',
-                                            'max_inter_iter',
-                                            'blur_fwhm',
-                                            'fac',
-                                            'monkey']),
-            name='AFNI_options')
-
-        skullstrip_args = pe.Node(util.Function(input_names=['spat_norm',
-                                                                'spat_norm_dxyz',
-                                                                'mask_vol',
-                                                                'shrink_fac',
-                                                                'var_shrink_fac',
-                                                                'shrink_fac_bot_lim',
-                                                                'avoid_vent',
-                                                                'niter',
-                                                                'pushout',
-                                                                'touchup',
-                                                                'fill_hole',
-                                                                'NN_smooth',
-                                                                'smooth_final',
-                                                                'avoid_eyes',
-                                                                'use_edge',
-                                                                'exp_frac',
-                                                                'push_to_edge',
-                                                                'use_skull',
-                                                                'perc_int',
-                                                                'max_inter_iter',
-                                                                'blur_fwhm',
-                                                                'fac',
-                                                                'monkey'],
-                                                output_names=['expr'],
-                                                function=create_3dskullstrip_arg_string),
-                                    name='anat_skullstrip_args')
-
-        inputnode_afni.inputs.set(
-                mask_vol=config.anatomical_preproc['brain_extraction']['extraction']['AFNI-3dSkullStrip']['mask_vol'],
-                shrink_factor=config.anatomical_preproc['brain_extraction']['extraction']['AFNI-3dSkullStrip']['shrink_factor'],
-                var_shrink_fac=config.anatomical_preproc['brain_extraction']['extraction']['AFNI-3dSkullStrip']['var_shrink_fac'],
-                shrink_fac_bot_lim=config.anatomical_preproc['brain_extraction']['extraction']['AFNI-3dSkullStrip']['shrink_factor_bot_lim'],
-                avoid_vent=config.anatomical_preproc['brain_extraction']['extraction']['AFNI-3dSkullStrip']['avoid_vent'],
-                niter=config.anatomical_preproc['brain_extraction']['extraction']['AFNI-3dSkullStrip']['n_iterations'],
-                pushout=config.anatomical_preproc['brain_extraction']['extraction']['AFNI-3dSkullStrip']['pushout'],
-                touchup=config.anatomical_preproc['brain_extraction']['extraction']['AFNI-3dSkullStrip']['touchup'],
-                fill_hole=config.anatomical_preproc['brain_extraction']['extraction']['AFNI-3dSkullStrip']['fill_hole'],
-                NN_smooth=config.anatomical_preproc['brain_extraction']['extraction']['AFNI-3dSkullStrip']['NN_smooth'],
-                smooth_final=config.anatomical_preproc['brain_extraction']['extraction']['AFNI-3dSkullStrip']['smooth_final'],
-                avoid_eyes=config.anatomical_preproc['brain_extraction']['extraction']['AFNI-3dSkullStrip']['avoid_eyes'],
-                use_edge=config.anatomical_preproc['brain_extraction']['extraction']['AFNI-3dSkullStrip']['use_edge'],
-                exp_frac=config.anatomical_preproc['brain_extraction']['extraction']['AFNI-3dSkullStrip']['exp_frac'],
-                push_to_edge=config.anatomical_preproc['brain_extraction']['extraction']['AFNI-3dSkullStrip']['push_to_edge'],
-                use_skull=config.anatomical_preproc['brain_extraction']['extraction']['AFNI-3dSkullStrip']['use_skull'],
-                perc_int=config.anatomical_preproc['brain_extraction']['extraction']['AFNI-3dSkullStrip']['perc_int'],
-                max_inter_iter=config.anatomical_preproc['brain_extraction']['extraction']['AFNI-3dSkullStrip']['max_inter_iter'],
-                fac=config.anatomical_preproc['brain_extraction']['extraction']['AFNI-3dSkullStrip']['fac'],
-                blur_fwhm=config.anatomical_preproc['brain_extraction']['extraction']['AFNI-3dSkullStrip']['blur_fwhm'],
-                monkey=config.anatomical_preproc['brain_extraction']['extraction']['AFNI-3dSkullStrip']['monkey'],
-            )
-
-        preproc.connect([
-            (inputnode_afni, skullstrip_args, [
-                ('mask_vol', 'mask_vol'),
-                ('shrink_factor', 'shrink_fac'),
-                ('var_shrink_fac', 'var_shrink_fac'),
-                ('shrink_fac_bot_lim', 'shrink_fac_bot_lim'),
-                ('avoid_vent', 'avoid_vent'),
-                ('niter', 'niter'),
-                ('pushout', 'pushout'),
-                ('touchup', 'touchup'),
-                ('fill_hole', 'fill_hole'),
-                ('avoid_eyes', 'avoid_eyes'),
-                ('use_edge', 'use_edge'),
-                ('exp_frac', 'exp_frac'),
-                ('NN_smooth', 'NN_smooth'),
-                ('smooth_final', 'smooth_final'),
-                ('push_to_edge', 'push_to_edge'),
-                ('use_skull', 'use_skull'),
-                ('perc_int', 'perc_int'),
-                ('max_inter_iter', 'max_inter_iter'),
-                ('blur_fwhm', 'blur_fwhm'),
-                ('fac', 'fac'),
-                ('monkey','monkey')
-            ])
-        ])
-
-        anat_skullstrip = pe.Node(interface=afni.SkullStrip(),
-                                    name='anat_skullstrip')
-
-        anat_skullstrip.inputs.outputtype = 'NIFTI_GZ'
-
-        preproc.connect(inputnode, 'anat_data',
-                        anat_skullstrip, 'in_file')
-
-        preproc.connect(skullstrip_args, 'expr',
-                        anat_skullstrip, 'args')
-
-        # Generate anatomical brain mask
-        anat_brain_mask = pe.Node(interface=afni.Calc(),
-                                        name='anat_brain_mask')
-
-        anat_brain_mask.inputs.expr = 'step(a)'
-        anat_brain_mask.inputs.outputtype = 'NIFTI_GZ'
-
-        preproc.connect(anat_skullstrip, 'out_file',
-                        anat_brain_mask, 'in_file_a')
-
-        # Apply skull-stripping step mask to original volume
-        anat_skullstrip_orig_vol = pe.Node(interface=afni.Calc(),
-                                        name='anat_skullstrip_orig_vol')
-
-        anat_skullstrip_orig_vol.inputs.expr = 'a*step(b)'
-        anat_skullstrip_orig_vol.inputs.outputtype = 'NIFTI_GZ'
-
-        preproc.connect(inputnode, 'anat_data',
-                        anat_skullstrip_orig_vol, 'in_file_a')
-
-        preproc.connect(anat_brain_mask, 'out_file',
-                        anat_skullstrip_orig_vol, 'in_file_b')
-
-        preproc.connect(anat_brain_mask, 'out_file',
-                        outputnode, 'brain_mask')
-
-        preproc.connect(anat_skullstrip_orig_vol, 'out_file',
-                        outputnode, 'brain')
-
-    elif method == 'fsl':
-        # Skull-stripping using FSL BET
-        inputnode_bet = pe.Node(
-            util.IdentityInterface(fields=['frac',
-                                            'mask_boolean',
-                                            'mesh_boolean',
-                                            'outline',
-                                            'padding',
-                                            'radius',
-                                            'reduce_bias',
-                                            'remove_eyes',
-                                            'robust',
-                                            'skull',
-                                            'surfaces',
-                                            'threshold',
-                                            'vertical_gradient']),
-            name='BET_options')
-
-        anat_skullstrip = pe.Node(
-            interface=fsl.BET(), name='anat_skullstrip')
-        anat_skullstrip.inputs.output_type = 'NIFTI_GZ'
-
-        inputnode_bet.inputs.set(
-                frac=config.anatomical_preproc['brain_extraction']['extraction']['FSL-BET']['frac'],
-                mask_boolean=config.anatomical_preproc['brain_extraction']['extraction']['FSL-BET']['mask_boolean'],
-                mesh_boolean=config.anatomical_preproc['brain_extraction']['extraction']['FSL-BET']['mesh_boolean'],
-                outline=config.anatomical_preproc['brain_extraction']['extraction']['FSL-BET']['outline'],
-                padding=config.anatomical_preproc['brain_extraction']['extraction']['FSL-BET']['padding'],
-                radius=config.anatomical_preproc['brain_extraction']['extraction']['FSL-BET']['radius'],
-                reduce_bias=config.anatomical_preproc['brain_extraction']['extraction']['FSL-BET']['reduce_bias'],
-                remove_eyes=config.anatomical_preproc['brain_extraction']['extraction']['FSL-BET']['remove_eyes'],
-                robust=config.anatomical_preproc['brain_extraction']['extraction']['FSL-BET']['robust'],
-                skull=config.anatomical_preproc['brain_extraction']['extraction']['FSL-BET']['skull'],
-                surfaces=config.anatomical_preproc['brain_extraction']['extraction']['FSL-BET']['surfaces'],
-                threshold=config.anatomical_preproc['brain_extraction']['extraction']['FSL-BET']['threshold'],
-                vertical_gradient=config.anatomical_preproc['brain_extraction']['extraction']['FSL-BET']['vertical_gradient'],
-            )
-
-        preproc.connect(inputnode, 'anat_data',
-                        anat_skullstrip, 'in_file')
-
-        preproc.connect([
-            (inputnode_bet, anat_skullstrip, [
-                ('frac', 'frac'),
-                ('mask_boolean', 'mask'),
-                ('mesh_boolean', 'mesh'),
-                ('outline', 'outline'),
-                ('padding', 'padding'),
-                ('radius', 'radius'),
-                ('reduce_bias', 'reduce_bias'),
-                ('remove_eyes', 'remove_eyes'),
-                ('robust', 'robust'),
-                ('skull', 'skull'),
-                ('surfaces', 'surfaces'),
-                ('threshold', 'threshold'),
-                ('vertical_gradient', 'vertical_gradient'),
-            ])
-=======
 def afni_brain_connector(wf, cfg, strat_pool, pipe_num, opt):
     # Skull-stripping using AFNI 3dSkullStrip
     inputnode_afni = pe.Node(
@@ -622,7 +368,6 @@
             ('surfaces', 'surfaces'),
             ('threshold', 'threshold'),
             ('vertical_gradient', 'vertical_gradient'),
->>>>>>> 30326ceb
         ])
     ])
 
@@ -677,513 +422,10 @@
     rescale_dim: 256
     """
 
-<<<<<<< HEAD
-        preproc.connect(anat_skullstrip, 'out_file',
-                        outputnode, 'skullstrip')
-
-        # Apply skull-stripping step mask to original volume
-        anat_skullstrip_orig_vol = pe.Node(interface=afni.Calc(),
-                                        name='anat_skullstrip_orig_vol')
-
-        anat_skullstrip_orig_vol.inputs.expr = 'a*step(b)'
-        anat_skullstrip_orig_vol.inputs.outputtype = 'NIFTI_GZ'
-
-        preproc.connect(inputnode, 'anat_data',
-                        anat_skullstrip_orig_vol, 'in_file_a')
-
-        preproc.connect(anat_skullstrip, 'out_file',
-                        anat_skullstrip_orig_vol, 'in_file_b')
-
-        preproc.connect(anat_skullstrip, 'mask_file',
-                        outputnode, 'brain_mask')
-
-        preproc.connect(anat_skullstrip_orig_vol, 'out_file',
-                        outputnode, 'brain')
-
-    elif method == 'niworkflows-ants':
-        # Skull-stripping using niworkflows-ants
-        anat_skullstrip_ants = init_brain_extraction_wf(tpl_target_path=config.anatomical_preproc['brain_extraction']['extraction']['niworkflows-ants']['template_path'],
-                                                        tpl_mask_path=config.anatomical_preproc['brain_extraction']['extraction']['niworkflows-ants']['mask_path'],
-                                                        tpl_regmask_path=config.anatomical_preproc['brain_extraction']['extraction']['niworkflows-ants']['regmask_path'],
-                                                        name='anat_skullstrip_ants')
-
-        preproc.connect(inputnode, 'anat_data',
-                        anat_skullstrip_ants, 'inputnode.in_files')
-
-        preproc.connect(anat_skullstrip_ants, 'copy_xform.out_file',
-                        outputnode, 'skullstrip')
-
-        preproc.connect(anat_skullstrip_ants, 'copy_xform.out_file',
-                        outputnode, 'brain')
-
-        preproc.connect(anat_skullstrip_ants, 'atropos_wf.copy_xform.out_mask',
-                        outputnode, 'brain_mask')
-
-    elif method == 'freesurfer':
-
-        # register FS brain mask to native space
-        fs_brain_mask_to_native = pe.Node(interface=freesurfer.ApplyVolTransform(),
-                        name='fs_brain_mask_to_native')
-        fs_brain_mask_to_native.inputs.reg_header = True
-        preproc.connect(inputnode, 'brain_mask',
-                        fs_brain_mask_to_native, 'source_file')
-        preproc.connect(inputnode, 'rawavg',
-                        fs_brain_mask_to_native, 'target_file')
-        preproc.connect(inputnode, 'freesurfer_subject_dir',
-                        fs_brain_mask_to_native, 'subjects_dir')
-
-        # convert brain mask file from .mgz to .nii.gz
-        fs_brain_mask_to_nifti = pe.Node(util.Function(input_names=['in_file'],
-                                            output_names=['out_file'],
-                                            function=mri_convert),
-                                name='fs_brainmask_to_nifti')
-        preproc.connect(fs_brain_mask_to_native, 'transformed_file',
-                        fs_brain_mask_to_nifti, 'in_file')
-
-        # binarize the brain mask
-        binarize_fs_brain_mask = pe.Node(interface=fsl.maths.MathsCommand(),
-                        name='binarize_fs_brainmask')
-        binarize_fs_brain_mask.inputs.args = '-bin'
-        preproc.connect(fs_brain_mask_to_nifti, 'out_file',
-                        binarize_fs_brain_mask, 'in_file')
-
-        # fill holes
-        fill_fs_brain_mask = pe.Node(interface=afni.MaskTool(),
-                            name='fill_fs_brainmask')
-        fill_fs_brain_mask.inputs.fill_holes = True
-        fill_fs_brain_mask.inputs.outputtype = 'NIFTI_GZ'
-        preproc.connect(binarize_fs_brain_mask, 'out_file',
-                    fill_fs_brain_mask, 'in_file')
-        preproc.connect(fill_fs_brain_mask, 'out_file',
-                    outputnode, 'brain_mask')
-
-        # apply mask
-        fs_brain = pe.Node(interface=fsl.ApplyMask(),
-                        name='anat_skullstrip')
-        preproc.connect(inputnode, 'anat_data',
-                        fs_brain, 'in_file')
-        preproc.connect(fill_fs_brain_mask, 'out_file',
-                        fs_brain, 'mask_file')
-        preproc.connect(fs_brain, 'out_file',
-                        outputnode, 'brain')
-
-    elif method == 'freesurfer-abcd':
-        ### ABCD harmonization - anatomical brain mask generation ###
-        # Ref: https://github.com/DCAN-Labs/DCAN-HCP/blob/master/PostFreeSurfer/PostFreeSurferPipeline.sh#L151-L159
-
-        wmparc_to_nifti = pe.Node(util.Function(input_names=['in_file','reslice_like','args'],
-                                            output_names=['out_file'],
-                                            function=mri_convert),
-                                name='wmparc_to_nifti')
-        wmparc_to_nifti.inputs.args = '-rt nearest'
-
-        preproc.connect(inputnode, 'wmparc',
-                        wmparc_to_nifti, 'in_file')
-        preproc.connect(inputnode, 'anat_data',
-                        wmparc_to_nifti, 'reslice_like')
-
-        binary_mask = pe.Node(interface=fsl.maths.MathsCommand(),
-                                name='binarize_wmparc')
-        binary_mask.inputs.args = '-bin -dilD -dilD -dilD -ero -ero'
-
-        preproc.connect(wmparc_to_nifti, 'out_file',
-                        binary_mask, 'in_file')
-
-        wb_command_fill_holes = pe.Node(util.Function(input_names=['in_file'],
-                                            output_names=['out_file'],
-                                            function=wb_command),
-                                name='wb_command_fill_holes')
-
-        preproc.connect(binary_mask, 'out_file',
-                        wb_command_fill_holes, 'in_file')
-
-        binary_mask2 = pe.Node(interface=fsl.maths.MathsCommand(),
-                                name='binarize_wmparc2')
-        binary_mask2.inputs.args = '-bin'
-
-        preproc.connect(wb_command_fill_holes, 'out_file',
-                        binary_mask2, 'in_file')
-
-        brain_mask_to_t1_restore = pe.Node(interface=fsl.ApplyWarp(),
-                    name='brain_mask_to_t1_restore')
-        brain_mask_to_t1_restore.inputs.interp = 'nn'
-        brain_mask_to_t1_restore.inputs.premat = config.identityMatrix
-
-        preproc.connect(binary_mask2, 'out_file',
-                        brain_mask_to_t1_restore, 'in_file')
-
-        preproc.connect(inputnode, 'anat_data',
-                        brain_mask_to_t1_restore, 'ref_file')
-
-        preproc.connect(brain_mask_to_t1_restore, 'out_file',
-                        outputnode, 'brain_mask')
-
-        fs_brain = pe.Node(interface=fsl.MultiImageMaths(), name='fs_brain')
-        fs_brain.inputs.op_string = "-mul %s"
-
-        preproc.connect(brain_mask_to_t1_restore, 'out_file',
-                        fs_brain, 'in_file')
-
-        preproc.connect(inputnode, 'anat_data',
-                        fs_brain, 'operand_files')
-
-        preproc.connect(fs_brain, 'out_file',
-                        outputnode, 'brain')
-
-    elif method == 'mask':
-
-        brain_mask_deoblique = pe.Node(interface=afni.Refit(),
-                                name='brain_mask_deoblique')
-        brain_mask_deoblique.inputs.deoblique = True
-        preproc.connect(inputnode, 'brain_mask',
-                        brain_mask_deoblique, 'in_file')
-
-        brain_mask_reorient = pe.Node(interface=afni.Resample(),
-                                name='brain_mask_reorient')
-        brain_mask_reorient.inputs.orientation = 'RPI'
-        brain_mask_reorient.inputs.outputtype = 'NIFTI_GZ'
-        preproc.connect(brain_mask_deoblique, 'out_file',
-                        brain_mask_reorient, 'in_file')
-
-        anat_skullstrip_orig_vol = pe.Node(interface=afni.Calc(),
-                                        name='anat_skullstrip_orig_vol')
-        anat_skullstrip_orig_vol.inputs.expr = 'a*step(b)'
-        anat_skullstrip_orig_vol.inputs.outputtype = 'NIFTI_GZ'
-
-        preproc.connect(inputnode, 'anat_data',
-                        anat_skullstrip_orig_vol, 'in_file_a')
-
-        preproc.connect(brain_mask_reorient, 'out_file',
-                        anat_skullstrip_orig_vol, 'in_file_b')
-
-        preproc.connect(brain_mask_reorient, 'out_file',
-                        outputnode, 'brain_mask')
-
-        preproc.connect(anat_skullstrip_orig_vol, 'out_file',
-                        outputnode, 'brain')
-
-    elif method == 'unet':
-        """
-        UNet
-        options (following numbers are default):
-        input_slice: 3
-        conv_block: 5
-        kernel_root: 16
-        rescale_dim: 256
-        """
-        # TODO: add options to pipeline_config
-        unet_check_for_s3 = create_check_for_s3_node('unet', config.anatomical_preproc['brain_extraction']['extraction']['UNet']['unet_model'])
-        unet_mask = pe.Node(util.Function(input_names=['model_path', 'cimg_in'],
-                                            output_names=['out_path'],
-                                            function=predict_volumes),
-                            name='unet_mask')
-
-        preproc.connect(unet_check_for_s3, 'local_path', unet_mask, 'model_path')
-        preproc.connect(inputnode, 'anat_data', unet_mask, 'cimg_in')
-
-        """
-        Revised mask with ANTs
-        """
-        # fslmaths <whole head> -mul <mask> brain.nii.gz
-        unet_masked_brain = pe.Node(interface=fsl.MultiImageMaths(), name='unet_masked_brain')
-        unet_masked_brain.inputs.op_string = "-mul %s"
-        preproc.connect(inputnode, 'anat_data', unet_masked_brain, 'in_file')
-        preproc.connect(unet_mask, 'out_path', unet_masked_brain, 'operand_files')
-
-        # flirt -v -dof 6 -in brain.nii.gz -ref NMT_SS_0.5mm.nii.gz -o brain_rot2atl -omat brain_rot2atl.mat -interp sinc
-        # TODO: antsRegistration -z 0 -d 3 -r [NMT_SS_0.5mm.nii.gz,brain.nii.gz,0] -o [transform,brain_rot2atl.nii.gz,brain_inv_rot2atl.nii.gz] -t Rigid[0.1] -m MI[NMT_SS_0.5mm.nii.gz,brain.nii.gz,1,32,Regular,0.25] -c [1000x500x250x100,1e-08,10] -s 3.0x2.0x1.0x0.0 -f 8x4x2x1 -u 1 -t Affine[0.1] -m MI[NMT_SS_0.5mm.nii.gz,brain.nii.gz,1,32,Regular,0.25] -c [1000x500x250x100,1e-08,10] -s 3.0x2.0x1.0x0.0 -f 8x4x2x1 -u 1
-        native_brain_to_template_brain = pe.Node(interface=fsl.FLIRT(), name='native_brain_to_template_brain')
-        native_brain_to_template_brain.inputs.dof = 6
-        native_brain_to_template_brain.inputs.interp = 'sinc'
-        preproc.connect(unet_masked_brain, 'out_file', native_brain_to_template_brain, 'in_file')
-        preproc.connect(inputnode, 'template_brain_only_for_anat', native_brain_to_template_brain, 'reference')
-
-        # flirt -in head.nii.gz -ref NMT_0.5mm.nii.gz -o head_rot2atl -applyxfm -init brain_rot2atl.mat
-        # TODO: antsApplyTransforms -d 3 -i head.nii.gz -r NMT_0.5mm.nii.gz -n Linear -o head_rot2atl.nii.gz -v -t transform1Rigid.mat -t transform2Affine.mat -t transform0DerivedInitialMovingTranslation.mat
-        native_head_to_template_head = pe.Node(interface=fsl.FLIRT(), name='native_head_to_template_head')
-        native_head_to_template_head.inputs.apply_xfm = True
-        preproc.connect(inputnode, 'anat_data', native_head_to_template_head, 'in_file')
-        preproc.connect(native_brain_to_template_brain, 'out_matrix_file', native_head_to_template_head, 'in_matrix_file')
-        preproc.connect(inputnode, 'template_skull_for_anat', native_head_to_template_head, 'reference')
-
-        # fslmaths NMT_SS_0.5mm.nii.gz -bin templateMask.nii.gz
-        template_brain_mask = pe.Node(interface=fsl.maths.MathsCommand(), name='template_brain_mask')
-        template_brain_mask.inputs.args = '-bin'
-        preproc.connect(inputnode, 'template_brain_only_for_anat', template_brain_mask, 'in_file')
-
-        # ANTS 3 -m  CC[head_rot2atl.nii.gz,NMT_0.5mm.nii.gz,1,5] -t SyN[0.25] -r Gauss[3,0] -o atl2T1rot -i 60x50x20 --use-Histogram-Matching  --number-of-affine-iterations 10000x10000x10000x10000x10000 --MI-option 32x16000
-        ants_template_head_to_template = pe.Node(interface=ants.Registration(), name='template_head_to_template')
-        ants_template_head_to_template.inputs.metric = ['CC']
-        ants_template_head_to_template.inputs.metric_weight = [1,5]
-        ants_template_head_to_template.inputs.transforms = ['SyN']
-        ants_template_head_to_template.inputs.transform_parameters = [(0.25,)]
-        ants_template_head_to_template.inputs.interpolation = 'NearestNeighbor'
-        ants_template_head_to_template.inputs.number_of_iterations = [[60,50,20]]
-        ants_template_head_to_template.inputs.smoothing_sigmas = [[0.6,0.2,0.0]]
-        ants_template_head_to_template.inputs.shrink_factors = [[4,2,1]]
-        ants_template_head_to_template.inputs.convergence_threshold = [1.e-8]
-        preproc.connect(native_head_to_template_head, 'out_file', ants_template_head_to_template, 'fixed_image')
-        preproc.connect(inputnode, 'template_skull_for_anat', ants_template_head_to_template, 'moving_image')
-        # antsApplyTransforms -d 3 -i templateMask.nii.gz -t atl2T1rotWarp.nii.gz atl2T1rotAffine.txt -r brain_rot2atl.nii.gz -o brain_rot2atl_mask.nii.gz
-        template_head_transform_to_template = pe.Node(interface=ants.ApplyTransforms(), name='template_head_transform_to_template')
-        template_head_transform_to_template.inputs.dimension = 3
-        preproc.connect(template_brain_mask, 'out_file', template_head_transform_to_template, 'input_image')
-        preproc.connect(native_brain_to_template_brain, 'out_file', template_head_transform_to_template, 'reference_image')
-        preproc.connect(ants_template_head_to_template, 'forward_transforms', template_head_transform_to_template, 'transforms')
-
-        # TODO: replace convert_xfm and flirt with:
-        # antsApplyTransforms -d 3 -i brain_rot2atl_mask.nii.gz -r brain.nii.gz -n linear -o brain_mask.nii.gz -t [transform0DerivedInitialMovingTranslation.mat,1] -t [transform2Affine.mat,1] -t [transform1Rigid.mat,1]
-        # convert_xfm -omat brain_rot2native.mat -inverse brain_rot2atl.mat 
-        invt = pe.Node(interface=fsl.ConvertXFM(), name='convert_xfm')
-        invt.inputs.invert_xfm = True
-        preproc.connect(native_brain_to_template_brain, 'out_matrix_file', invt, 'in_file')
-
-        # flirt -in brain_rot2atl_mask.nii.gz -ref brain.nii.gz -o brain_mask.nii.gz -applyxfm -init brain_rot2native.mat
-        template_brain_to_native_brain = pe.Node(interface=fsl.FLIRT(), name='template_brain_to_native_brain')
-        template_brain_to_native_brain.inputs.apply_xfm = True
-        preproc.connect(template_head_transform_to_template, 'output_image', template_brain_to_native_brain, 'in_file')
-        preproc.connect(unet_masked_brain, 'out_file', template_brain_to_native_brain, 'reference')
-        preproc.connect(invt, 'out_file', template_brain_to_native_brain, 'in_matrix_file')
-
-        # fslmaths brain_mask.nii.gz -thr .5 -bin brain_mask_thr.nii.gz
-        refined_mask = pe.Node(interface=fsl.Threshold(), name='refined_mask')
-        refined_mask.inputs.thresh = 0.5
-        refined_mask.inputs.args = '-bin'
-        preproc.connect(template_brain_to_native_brain, 'out_file', refined_mask, 'in_file')
-
-        # get a new brain with mask
-        refined_brain = pe.Node(interface=fsl.MultiImageMaths(), name='refined_brain')
-        refined_brain.inputs.op_string = "-mul %s"
-        preproc.connect(inputnode, 'anat_data', refined_brain, 'in_file')
-        preproc.connect(refined_mask, 'out_file', refined_brain, 'operand_files')
-
-        preproc.connect(refined_mask, 'out_file', outputnode, 'brain_mask')
-        preproc.connect(refined_brain, 'out_file', outputnode, 'brain')
-
-    return preproc
-
-
-# TODO function node for fnirt-based brain extraction
-def fnirt_based_brain_extraction(wf_name='fnirt_based_brain_extraction', config=None):
-
-    ### ABCD Harmonization - FNIRT-based brain extraction ###
-    # Ref: https://github.com/Washington-University/HCPpipelines/blob/master/PreFreeSurfer/scripts/BrainExtraction_FNIRTbased.sh
-
-    preproc = pe.Workflow(name=wf_name)
-
-    inputnode = pe.Node(util.IdentityInterface(fields=['anat_data',
-                                                       'ref_mask_2mm',
-                                                       'template_skull_for_anat_2mm',
-                                                       'template_brain_mask_for_anat']),
-                         name='inputspec')
-    outputnode = pe.Node(util.IdentityInterface(fields=['anat_brain',
-                                                        'anat_brain_mask']),
-                        name='outputspec')
-
-    # Register to 2mm reference image (linear then non-linear)
-    # linear registration to 2mm reference
-    # flirt -interp spline -dof 12 -in "$Input" -ref "$Reference2mm" -omat "$WD"/roughlin.mat -out "$WD"/"$BaseName"_to_MNI_roughlin.nii.gz -nosearch
-    linear_reg = pe.Node(interface=fsl.FLIRT(),
-                         name='linear_reg')
-    linear_reg.inputs.dof = 12
-    linear_reg.inputs.interp = 'spline'
-    linear_reg.inputs.no_search = True
-
-    preproc.connect(inputnode, 'anat_data',
-                    linear_reg, 'in_file')
-
-    preproc.connect(inputnode, 'template_skull_for_anat_2mm',
-                    linear_reg, 'reference')
-
-    # non-linear registration to 2mm reference
-    # fnirt --in="$Input" --ref="$Reference2mm" --aff="$WD"/roughlin.mat --refmask="$Reference2mmMask" \
-    # --fout="$WD"/str2standard.nii.gz --jout="$WD"/NonlinearRegJacobians.nii.gz \
-    # --refout="$WD"/IntensityModulatedT1.nii.gz --iout="$WD"/"$BaseName"_to_MNI_nonlin.nii.gz \
-    # --logout="$WD"/NonlinearReg.txt --intout="$WD"/NonlinearIntensities.nii.gz \
-    # --cout="$WD"/NonlinearReg.nii.gz --config="$FNIRTConfig"
-    non_linear_reg = pe.Node(interface=fsl.FNIRT(),
-                         name='non_linear_reg')
-    non_linear_reg.inputs.field_file = True # --fout
-    non_linear_reg.inputs.jacobian_file = True # --jout
-    non_linear_reg.inputs.modulatedref_file = True # --refout
-    # non_linear_reg.inputs.warped_file = True # --iout
-    # non_linear_reg.inputs.log_file = True # --logout
-    non_linear_reg.inputs.out_intensitymap_file = True # --intout
-    non_linear_reg.inputs.fieldcoeff_file = True # --cout
-
-    preproc.connect(inputnode, 'anat_data',
-                    non_linear_reg, 'in_file')
-
-    preproc.connect(inputnode, 'template_skull_for_anat_2mm',
-                    non_linear_reg, 'ref_file')
-
-    preproc.connect(linear_reg, 'out_matrix_file',
-                    non_linear_reg, 'affine_file')
-
-    preproc.connect(inputnode, 'ref_mask_2mm',
-                    non_linear_reg, 'refmask_file')
-
-    # # Overwrite the image output from FNIRT with a spline interpolated highres version
-    # creating spline interpolated hires version
-    # applywarp --rel --interp=spline --in="$Input" --ref="$Reference" -w "$WD"/str2standard.nii.gz --out="$WD"/"$BaseName"_to_MNI_nonlin.nii.gz
-    apply_warp = pe.Node(interface=fsl.ApplyWarp(),
-                        name='apply_warp')
-    apply_warp.inputs.interp = 'spline'
-    apply_warp.inputs.premat = config.identityMatrix
-
-    preproc.connect(inputnode, 'anat_data',
-                    apply_warp, 'in_file')
-
-    preproc.connect(inputnode, 'template_skull_for_anat_2mm',
-                    apply_warp, 'ref_file')
-
-    preproc.connect(non_linear_reg, 'field_file',
-                    apply_warp, 'field_file')
-
-    # # Invert warp and transform dilated brain mask back into native space, and use it to mask input image
-    # # Input and reference spaces are the same, using 2mm reference to save time
-    # computing inverse warp
-    # invwarp --ref="$Reference2mm" -w "$WD"/str2standard.nii.gz -o "$WD"/standard2str.nii.gz
-    inverse_warp = pe.Node(interface=fsl.InvWarp(), name='inverse_warp')
-    inverse_warp.inputs.output_type = 'NIFTI_GZ'
-
-    preproc.connect(inputnode, 'template_skull_for_anat_2mm',
-                    inverse_warp, 'reference')
-
-    preproc.connect(non_linear_reg, 'field_file',
-                    inverse_warp, 'warp')
-
-    # applying inverse warp
-    # applywarp --rel --interp=nn --in="$ReferenceMask" --ref="$Input" -w "$WD"/standard2str.nii.gz -o "$OutputBrainMask"
-    apply_inv_warp = pe.Node(interface=fsl.ApplyWarp(),
-                        name='apply_inv_warp')
-    apply_inv_warp.inputs.interp = 'nn'
-    apply_inv_warp.inputs.relwarp = True
-
-    preproc.connect(inputnode, 'template_brain_mask_for_anat',
-                    apply_inv_warp, 'in_file')
-
-    preproc.connect(inputnode, 'anat_data',
-                    apply_inv_warp, 'ref_file')
-
-    preproc.connect(inverse_warp, 'inverse_warp',
-                    apply_inv_warp, 'field_file')
-
-    preproc.connect(apply_inv_warp, 'out_file',
-                    outputnode, 'anat_brain_mask')
-
-    # creating mask
-    # fslmaths "$Input" -mas "$OutputBrainMask" "$OutputBrainExtractedImage"
-    apply_mask = pe.Node(interface=fsl.MultiImageMaths(),
-                            name='apply_mask')
-    apply_mask.inputs.op_string = '-mas %s'
-
-    preproc.connect(inputnode, 'anat_data',
-                    apply_mask, 'in_file')
-
-    preproc.connect(apply_inv_warp, 'out_file',
-                    apply_mask, 'operand_files')
-
-    preproc.connect(apply_mask, 'out_file',
-                    outputnode, 'anat_brain')
-
-    return preproc
-
-
-# TODO function node for FAST bias field correction
-def fast_bias_field_correction(wf_name='fast_bias_field_correction', config=None):
-
-    ### ABCD Harmonization - FAST bias field correction ###
-    # Ref: https://github.com/DCAN-Labs/DCAN-HCP/blob/92913242419d492aee733a45d454ea319fbaac35/PreFreeSurfer/PreFreeSurferPipeline.sh#L688-L694
-
-    preproc = pe.Workflow(name=wf_name)
-
-    inputnode = pe.Node(util.IdentityInterface(fields=['anat_data',
-                                                       'anat_brain',
-                                                       'anat_brain_mask']),
-                         name='inputspec')
-
-    outputnode = pe.Node(util.IdentityInterface(fields=['anat_restore',
-                                                        'anat_brain_restore']),
-                        name='outputspec')
-
-    # fast -b -B -o ${T1wFolder}/T1w_fast -t 1 ${T1wFolder}/T1w_acpc_dc_brain.nii.gz
-    fast_bias_field_correction = pe.Node(interface=fsl.FAST(),
-                            name='fast_bias_field_correction')
-    fast_bias_field_correction.inputs.img_type = 1
-    fast_bias_field_correction.inputs.output_biasfield = True
-    fast_bias_field_correction.inputs.output_biascorrected = True
-
-    preproc.connect(inputnode, 'anat_brain',
-                    fast_bias_field_correction, 'in_files')
-
-    preproc.connect(fast_bias_field_correction, 'restored_image',
-                    outputnode, 'anat_brain_restore')
-
-    # FAST does not output a non-brain extracted image so create an inverse mask,
-    # apply it to T1w_acpc_dc.nii.gz, insert the T1w_fast_restore to the skull of
-    # the T1w_acpc_dc.nii.gz and use that for the T1w_acpc_dc_restore head
-
-    # fslmaths ${T1wFolder}/T1w_acpc_brain_mask.nii.gz -mul -1 -add 1 ${T1wFolder}/T1w_acpc_inverse_brain_mask.nii.gz
-    inverse_brain_mask = pe.Node(interface=fsl.ImageMaths(),
-                                    name='inverse_brain_mask')
-    inverse_brain_mask.inputs.op_string = '-mul -1 -add 1'
-
-    preproc.connect(inputnode, 'anat_brain_mask',
-                    inverse_brain_mask, 'in_file')
-
-    # fslmaths ${T1wFolder}/T1w_acpc_dc.nii.gz -mul ${T1wFolder}/T1w_acpc_inverse_brain_mask.nii.gz ${T1wFolder}/T1w_acpc_dc_skull.nii.gz
-    # TODO what's this step doing?
-    apply_mask = pe.Node(interface=fsl.MultiImageMaths(),
-                            name='apply_mask')
-    apply_mask.inputs.op_string = '-mul %s'
-
-    preproc.connect(inputnode, 'anat_data',
-                    apply_mask, 'in_file')
-
-    preproc.connect(inverse_brain_mask, 'out_file',
-                    apply_mask, 'operand_files')
-
-    # fslmaths ${T1wFolder}/T1w_fast_restore.nii.gz -add ${T1wFolder}/T1w_acpc_dc_skull.nii.gz ${T1wFolder}/${T1wImage}_acpc_dc_restore
-    # TODO what's this step doing?
-    anat_restore = pe.Node(interface=fsl.MultiImageMaths(),
-                            name='anat_restore')
-    anat_restore.inputs.op_string = '-add %s'
-
-    preproc.connect(fast_bias_field_correction, 'restored_image',
-                    anat_restore, 'in_file')
-
-    preproc.connect(apply_mask, 'out_file',
-                    anat_restore, 'operand_files')
-
-    preproc.connect(anat_restore, 'out_file',
-                    outputnode, 'anat_restore')
-
-    return preproc
-
-
-def create_anat_preproc(method='afni', already_skullstripped=False,
-                        config=None, acpc_target='whole-head', wf_name='anat_preproc', sub_dir=None):
-    """The main purpose of this workflow is to process T1 scans. Raw mprage
-    file is deobliqued, reoriented into RPI and skullstripped. Also, a whole
-    brain only mask is generated from the skull stripped image for later use
-    in registration.
-
-    Parameters
-    ----------
-    method : string or None
-        Skull-stripping method, None if no skullstripping required
-    
-    already_skullstripped : boolean
-
-    config : configuration
-        Pipeline configuration object
-=======
     unet_mask = pe.Node(util.Function(input_names=['model_path', 'cimg_in'],
                                       output_names=['out_path'],
                                       function=predict_volumes),
                         name='unet_mask')
->>>>>>> 30326ceb
 
     node, out = strat_pool.get_data('unet_model')
     wf.connect(node, out, unet_mask, 'model_path')
@@ -1193,43 +435,6 @@
     wf.connect(node, out, unet_mask, 'cimg_in')
 
     """
-<<<<<<< HEAD
-
-    preproc = pe.Workflow(name=wf_name)
-
-    inputnode = pe.Node(util.IdentityInterface(fields=['anat',
-                                                       'brain_mask',
-                                                       'template_brain_only_for_anat',
-                                                       'template_skull_for_anat',
-                                                       'template_brain_only_for_acpc',
-                                                       'template_skull_for_acpc',
-                                                       'ref_mask_2mm',
-                                                       'template_skull_for_anat_2mm',
-                                                       'template_brain_mask_for_anat',
-                                                       'template_cmass']),
-                        name='inputspec')
-
-    outputnode = pe.Node(util.IdentityInterface(fields=['refit',
-                                                        'reorient',
-                                                        'skullstrip',
-                                                        'brain',
-                                                        'brain_mask',
-                                                        'anat_skull_leaf',
-                                                        'freesurfer_subject_dir',
-                                                        'center_of_mass',
-                                                        'wm_mask',
-                                                        'gm_mask',
-                                                        'csf_mask',
-                                                        'curv',
-                                                        'pial',
-                                                        'smoothwm',
-                                                        'sphere',
-                                                        'sulc',
-                                                        'thickness',
-                                                        'volume',
-                                                        'white']),
-                        name='outputspec')
-=======
     Revised mask with ANTs
     """
     # fslmaths <whole head> -mul <mask> brain.nii.gz
@@ -1400,7 +605,6 @@
      "inputs": ["T1w"],
      "outputs": ["desc-reorient_T1w"]}
     '''
->>>>>>> 30326ceb
 
     anat_deoblique = pe.Node(interface=afni.Refit(),
                              name=f'anat_deoblique_{pipe_num}')
@@ -1414,385 +618,6 @@
     anat_reorient.inputs.orientation = 'RPI'
     anat_reorient.inputs.outputtype = 'NIFTI_GZ'
 
-<<<<<<< HEAD
-    preproc.connect(anat_deoblique, 'out_file', anat_reorient, 'in_file')
-    preproc.connect(anat_reorient, 'out_file', outputnode, 'reorient')
-
-    anat_leaf = pe.Node(util.IdentityInterface(fields=['anat_data']),
-                        name='anat_leaf')
-
-    if config.anatomical_preproc['non_local_means_filtering'] and \
-            config.anatomical_preproc['n4_bias_field_correction'] and \
-                config.anatomical_preproc['acpc_alignment']['run'] and \
-                    config.anatomical_preproc['acpc_alignment'][
-                        'run_before_preproc']:
-        denoise_before_acpc = pe.Node(interface = ants.DenoiseImage(), name = 'anat_denoise_before_acpc')
-        # align ABCD pipeline
-        denoise_before_acpc.inputs.dimension = 3
-        denoise_before_acpc.inputs.noise_model = 'Rician'
-        preproc.connect(anat_reorient, 'out_file', denoise_before_acpc, 'input_image')
-
-        n4_before_acpc = pe.Node(interface = ants.N4BiasFieldCorrection(), name='anat_n4_before_acpc')
-        n4_before_acpc.inputs.dimension = 3
-        preproc.connect(denoise_before_acpc, 'output_image', n4_before_acpc, 'input_image')
-
-    if not config.anatomical_preproc['acpc_alignment']['run']:
-        preproc.connect(anat_reorient, 'out_file', anat_leaf, 'anat_data')
-
-    # ACPC alignment
-    if config.anatomical_preproc['acpc_alignment']['run']:
-        acpc_align = acpc_alignment(skullstrip_tool=method, config=config, acpc_target=acpc_target, wf_name='acpc_align')
-
-        if config.anatomical_preproc['acpc_alignment']['run_before_preproc']:
-            preproc.connect(n4_before_acpc, 'output_image', acpc_align, 'inputspec.anat_leaf')
-        else:
-            preproc.connect(anat_reorient, 'out_file', acpc_align, 'inputspec.anat_leaf')
-
-        preproc.connect(inputnode, 'brain_mask', acpc_align, 'inputspec.brain_mask')
-        preproc.connect(inputnode, 'template_brain_only_for_acpc', acpc_align, 'inputspec.template_brain_for_acpc')
-        preproc.connect(inputnode, 'template_skull_for_acpc', acpc_align, 'inputspec.template_head_for_acpc')
-        preproc.connect(acpc_align, 'outputspec.acpc_aligned_head', anat_leaf, 'anat_data')
-        if method == 'unet':
-            preproc.connect(inputnode, 'template_brain_only_for_anat', acpc_align, 'inputspec.template_brain_only_for_anat')
-            preproc.connect(inputnode, 'template_skull_for_anat', acpc_align, 'inputspec.template_skull_for_anat')
-
-    # Disable non_local_means_filtering and n4_bias_field_correction when run niworkflows-ants
-    if method == 'niworkflows-ants':
-        config.anatomical_preproc['non_local_means_filtering'] = False
-        config.anatomical_preproc['n4_bias_field_correction'] = False
-
-    if config.anatomical_preproc['non_local_means_filtering'] and config.anatomical_preproc['n4_bias_field_correction']:
-        denoise = pe.Node(interface = ants.DenoiseImage(), name = 'anat_denoise')
-        preproc.connect(anat_leaf, 'anat_data', denoise, 'input_image')
-
-    if not config.anatomical_preproc['acpc_alignment']['run_before_preproc']:
-
-        if config.non_local_means_filtering and config.n4_bias_field_correction:
-            denoise = pe.Node(interface = ants.DenoiseImage(), name = 'anat_denoise')
-            preproc.connect(anat_leaf, 'anat_data', denoise, 'input_image')
-
-            n4 = pe.Node(interface = ants.N4BiasFieldCorrection(dimension=3, shrink_factor=2, copy_header=True),
-                name='anat_n4')
-            preproc.connect(denoise, 'output_image', n4, 'input_image')
-
-    elif config.anatomical_preproc['non_local_means_filtering'] and not config.anatomical_preproc['n4_bias_field_correction']:
-        denoise = pe.Node(interface = ants.DenoiseImage(), name = 'anat_denoise')
-        preproc.connect(anat_leaf, 'anat_data', denoise, 'input_image')
-
-    elif not config.anatomical_preproc['non_local_means_filtering'] and config.anatomical_preproc['n4_bias_field_correction']:
-        n4 = pe.Node(interface = ants.N4BiasFieldCorrection(dimension=3, shrink_factor=2, copy_header=True),
-            name='anat_n4')
-        preproc.connect(anat_leaf, 'anat_data', n4, 'input_image')
-
-    anat_leaf2 = pe.Node(util.IdentityInterface(fields=['anat_data']),
-                         name='anat_leaf2')
-
-    if config.anatomical_preproc['n4_bias_field_correction']:
-        preproc.connect(n4, 'output_image', anat_leaf2, 'anat_data')
-    elif config.anatomical_preproc['non_local_means_filtering'] and not config.anatomical_preproc['n4_bias_field_correction']:
-        preproc.connect(denoise, 'output_image', anat_leaf2, 'anat_data')
-    else:
-        preproc.connect(anat_leaf, 'anat_data', anat_leaf2, 'anat_data')
-
-    if already_skullstripped:
-        anat_skullstrip = pe.Node(interface=util.IdentityInterface(fields=['out_file']),
-                                    name='anat_skullstrip')
-
-        preproc.connect(anat_leaf2, 'anat_data',
-                        anat_skullstrip, 'out_file')
-
-        preproc.connect(anat_skullstrip, 'out_file',
-                        outputnode, 'skullstrip')
-
-        # binarize skullstripped brain to get brain mask
-        brain_mask = pe.Node(interface=fsl.maths.MathsCommand(), name='brain_mask')
-        brain_mask.inputs.args = '-bin'
-
-        preproc.connect(anat_skullstrip, 'out_file',
-                        brain_mask, 'in_file')
-
-        preproc.connect(brain_mask, 'out_file',
-                        outputnode, 'brain_mask')
-
-        preproc.connect(anat_skullstrip, 'out_file',
-                        outputnode, 'brain')
-
-    else:
-
-        if method == 'freesurfer':
-            ### recon-all -all ###
-            reconall = pe.Node(interface=freesurfer.ReconAll(),
-                name='anat_freesurfer')
-
-            num_strat = len(config.skullstrip_option)-1 # the number of strategy that FreeSurfer will be
-
-            freesurfer_subject_dir = os.path.join(sub_dir, f'anat_preproc_freesurfer_{num_strat}', 'anat_freesurfer')
-
-            # create the node dir
-            if not os.path.exists(sub_dir):
-                os.mkdir(sub_dir)
-            if not os.path.exists(os.path.join(sub_dir, f'anat_preproc_freesurfer_{num_strat}')):
-                os.mkdir(os.path.join(sub_dir, f'anat_preproc_freesurfer_{num_strat}'))
-            if not os.path.exists(freesurfer_subject_dir):
-                os.mkdir(freesurfer_subject_dir)
-
-            reconall.inputs.directive = 'all'
-            reconall.inputs.subjects_dir = freesurfer_subject_dir
-            reconall.inputs.openmp = config.num_omp_threads
-
-            preproc.connect(anat_leaf2, 'anat_data',
-                            reconall, 'T1_files')
-
-            preproc.connect(reconall, 'subjects_dir',
-                            outputnode, 'freesurfer_subject_dir')
-
-            ### segmentation output ###
-            # register FS segmentations (aseg.mgz) to native space
-            fs_aseg_to_native = pe.Node(interface=freesurfer.ApplyVolTransform(),
-                            name='fs_aseg_to_native')
-            fs_aseg_to_native.inputs.reg_header = True
-            fs_aseg_to_native.inputs.interp = 'nearest'
-            fs_aseg_to_native.inputs.subjects_dir = freesurfer_subject_dir
-
-            preproc.connect(reconall, 'aseg',
-                            fs_aseg_to_native, 'source_file')
-            preproc.connect(reconall, 'rawavg',
-                            fs_aseg_to_native, 'target_file')
-
-            # convert registered FS segmentations from .mgz to .nii.gz
-            fs_aseg_to_nifti = pe.Node(util.Function(input_names=['in_file'],
-                                                output_names=['out_file'],
-                                                function=mri_convert),
-                                                name='fs_aseg_to_nifti')
-            fs_aseg_to_nifti.inputs.args = '-rt nearest'
-
-            preproc.connect(fs_aseg_to_native, 'transformed_file',
-                            fs_aseg_to_nifti, 'in_file')
-
-            pick_tissue = pe.Node(util.Function(input_names=['multiatlas_Labels'],
-                                                output_names=['csf_mask', 'gm_mask', 'wm_mask'],
-                                                function=pick_tissue_from_labels_file),
-                                                name=f'anat_preproc_freesurfer_tissue_mask')
-
-            pick_tissue.inputs.include_ventricles = True
-
-            preproc.connect(fs_aseg_to_nifti, 'out_file',
-                            pick_tissue, 'multiatlas_Labels')
-
-            preproc.connect(pick_tissue, 'wm_mask',
-                            outputnode, 'wm_mask')
-
-            preproc.connect(pick_tissue, 'gm_mask',
-                            outputnode, 'gm_mask')
-
-            preproc.connect(pick_tissue, 'csf_mask',
-                            outputnode, 'csf_mask')
-
-            preproc.connect(reconall, 'curv',
-                            outputnode, 'curv')
-
-            preproc.connect(reconall, 'pial',
-                            outputnode, 'pial')
-
-            preproc.connect(reconall, 'smoothwm',
-                            outputnode, 'smoothwm')
-
-            preproc.connect(reconall, 'sphere',
-                            outputnode, 'sphere')
-
-            preproc.connect(reconall, 'sulc',
-                            outputnode, 'sulc')
-
-            preproc.connect(reconall, 'thickness',
-                            outputnode, 'thickness')
-
-            preproc.connect(reconall, 'volume',
-                            outputnode, 'volume')
-
-            preproc.connect(reconall, 'white',
-                            outputnode, 'white')
-
-        elif method == 'freesurfer-abcd':
-
-            brain_extraction = fnirt_based_brain_extraction(config=config)
-
-            preproc.connect(anat_leaf2, 'anat_data',
-                            brain_extraction, 'inputspec.anat_data')
-
-            preproc.connect(inputnode, 'ref_mask_2mm',
-                            brain_extraction, 'inputspec.ref_mask_2mm')
-
-            preproc.connect(inputnode, 'template_skull_for_anat_2mm',
-                            brain_extraction, 'inputspec.template_skull_for_anat_2mm')
-
-            preproc.connect(inputnode, 'template_brain_mask_for_anat',
-                            brain_extraction, 'inputspec.template_brain_mask_for_anat')
-
-            fast_correction = fast_bias_field_correction(config=config)
-
-            preproc.connect(anat_leaf2, 'anat_data',
-                            fast_correction, 'inputspec.anat_data')
-
-            preproc.connect(brain_extraction, 'outputspec.anat_brain',
-                            fast_correction, 'inputspec.anat_brain')
-
-            preproc.connect(brain_extraction, 'outputspec.anat_brain_mask',
-                            fast_correction, 'inputspec.anat_brain_mask')
-
-            ### ABCD Harmonization ###
-            # Ref: https://github.com/DCAN-Labs/DCAN-HCP/blob/92913242419d492aee733a45d454ea319fbaac35/FreeSurfer/FreeSurferPipeline.sh#L140-L144
-
-            # flirt -interp spline -in "$T1wImage" -ref "$T1wImage" -applyisoxfm 1 -out "$T1wImageFile"_1mm.nii.gz
-            resample_head_1mm = pe.Node(interface=fsl.FLIRT(),
-                            name='resample_anat_head_1mm')
-            resample_head_1mm.inputs.apply_isoxfm = 1
-
-            preproc.connect(anat_leaf2, 'anat_data',
-                            resample_head_1mm, 'in_file')
-
-            preproc.connect(anat_leaf2, 'anat_data',
-                            resample_head_1mm, 'reference')
-
-            # applywarp --rel --interp=spline -i "$T1wImage" -r "$T1wImageFile"_1mm.nii.gz --premat=$FSLDIR/etc/flirtsch/ident.mat -o "$T1wImageFile"_1mm.nii.gz
-            applywarp_head_to_head_1mm = pe.Node(interface=fsl.ApplyWarp(),
-                        name='applywarp_head_to_head_1mm')
-            applywarp_head_to_head_1mm.inputs.interp = 'spline'
-            applywarp_head_to_head_1mm.inputs.premat = config.identityMatrix
-
-            preproc.connect(anat_leaf2, 'anat_data',
-                            applywarp_head_to_head_1mm, 'in_file')
-
-            preproc.connect(resample_head_1mm, 'out_file',
-                            applywarp_head_to_head_1mm, 'ref_file')
-
-            # applywarp --rel --interp=nn -i "$T1wImageBrain" -r "$T1wImageFile"_1mm.nii.gz --premat=$FSLDIR/etc/flirtsch/ident.mat -o "$T1wImageBrainFile"_1mm.nii.gz
-            applywarp_brain_to_head_1mm = pe.Node(interface=fsl.ApplyWarp(),
-                        name='applywarp_brain_to_head_1mm')
-            applywarp_brain_to_head_1mm.inputs.interp = 'nn'
-            applywarp_brain_to_head_1mm.inputs.premat = config.identityMatrix
-
-            preproc.connect(fast_correction, 'outputspec.anat_brain_restore',
-                            applywarp_brain_to_head_1mm, 'in_file')
-
-            preproc.connect(resample_head_1mm, 'out_file',
-                            applywarp_brain_to_head_1mm, 'ref_file')
-
-            # fslstats $T1wImageBrain -M
-            average_brain = pe.Node(interface=fsl.ImageStats(),
-                        name='average_brain')
-            average_brain.inputs.op_string = '-M'
-            average_brain.inputs.output_type = 'NIFTI_GZ'
-
-            preproc.connect(fast_correction, 'outputspec.anat_brain_restore',
-                            average_brain, 'in_file')
-
-            # fslmaths "$T1wImageFile"_1mm.nii.gz -div $Mean -mul 150 -abs "$T1wImageFile"_1mm.nii.gz
-            normalize_head = pe.Node(util.Function(input_names=['in_file', 'number', 'out_file_suffix'],
-                                                    output_names=['out_file'],
-                                                    function=fslmaths_command),
-                                    name='normalize_head')
-            normalize_head.inputs.out_file_suffix = '_norm'
-
-            preproc.connect(applywarp_head_to_head_1mm, 'out_file',
-                            normalize_head, 'in_file')
-
-            preproc.connect(average_brain, 'out_stat',
-                            normalize_head, 'number')
-
-            ### recon-all -all step ###
-            reconall = pe.Node(interface=freesurfer.ReconAll(),
-                name='anat_freesurfer')
-
-            # TODO split recon-all -all into 4 steps as ABCD does
-            # ABCD performs autorecon1 without brain extraction
-            num_strat = len(config.skullstrip_option)-1 # the number of strategy that FreeSurfer will be
-
-            freesurfer_subject_dir = os.path.join(sub_dir, f'anat_preproc_freesurfer_abcd_{num_strat}', 'anat_freesurfer')
-
-            # create the node dir
-            if not os.path.exists(sub_dir):
-                os.mkdir(sub_dir)
-            if not os.path.exists(os.path.join(sub_dir, f'anat_preproc_freesurfer_abcd_{num_strat}')):
-                os.mkdir(os.path.join(sub_dir, f'anat_preproc_freesurfer_abcd_{num_strat}'))
-            if not os.path.exists(freesurfer_subject_dir):
-                os.mkdir(freesurfer_subject_dir)
-
-            reconall.inputs.directive = 'all'
-            reconall.inputs.subjects_dir = freesurfer_subject_dir
-            reconall.inputs.openmp = config.num_omp_threads
-
-            # preproc.connect(anat_leaf2, 'anat_data',
-            #                 reconall, 'T1_files')
-
-            preproc.connect(normalize_head, 'out_file',
-                            reconall, 'T1_files')
-
-            preproc.connect(reconall, 'subjects_dir',
-                            outputnode, 'freesurfer_subject_dir')
-
-            '''
-            ### ABCD Harmonization - FreeSurfer brain mask refinement ###
-            # Ref: https://github.com/DCAN-Labs/DCAN-HCP/blob/92913242419d492aee733a45d454ea319fbaac35/FreeSurfer/FreeSurferPipeline.sh#L169-L172
-
-            # mri_convert "$T1wImageBrainFile"_1mm.nii.gz "$SubjectDIR"/"$SubjectID"/mri/brainmask.mgz --conform
-            t1_brain_to_mgz = pe.Node(util.Function(input_names=['in_file'],
-                                                    output_names=['out_file'],
-                                                    function=mri_convert),
-                                        name='t1_brain_to_mgz')
-
-            preproc.connect(applywarp_brain_to_head_1mm, 'out_file',
-                            t1_brain_to_mgz, 'in_file')
-
-            # mri_em_register -mask "$SubjectDIR"/"$SubjectID"/mri/brainmask.mgz "$SubjectDIR"/"$SubjectID"/mri/nu.mgz $FREESURFER_HOME/average/RB_all_2008-03-26.gca "$SubjectDIR"/"$SubjectID"/mri/transforms/talairach_with_skull.lta
-            # TODO write a function node
-
-            # preproc.connect(t1_brain_to_mgz, 'out_file',
-            #                 mri_em_register, 'brain_mask')
-
-            # mri_watershed -T1 -brain_atlas $FREESURFER_HOME/average/RB_all_withskull_2008-03-26.gca "$SubjectDIR"/"$SubjectID"/mri/transforms/talairach_with_skull.lta "$SubjectDIR"/"$SubjectID"/mri/T1.mgz "$SubjectDIR"/"$SubjectID"/mri/brainmask.auto.mgz 
-            '''
-
-        anat_skullstrip = skullstrip_anatomical(method=method, config=config,
-                                                wf_name="{0}_skullstrip".format(wf_name))
-
-        preproc.connect(anat_leaf2, 'anat_data',
-                        anat_skullstrip, 'inputspec.anat_data')
-        preproc.connect(inputnode, 'template_brain_only_for_anat',
-                        anat_skullstrip, 'inputspec.template_brain_only_for_anat')
-        preproc.connect(inputnode, 'template_skull_for_anat',
-                        anat_skullstrip, 'inputspec.template_skull_for_anat')
-
-        if method == 'mask' and config.anatomical_preproc['acpc_alignment']['run']:
-            preproc.connect(acpc_align, 'outputspec.acpc_brain_mask',
-                            anat_skullstrip, 'inputspec.brain_mask')
-        elif method == 'freesurfer':
-            preproc.connect(reconall, 'brainmask',
-                            anat_skullstrip, 'inputspec.brain_mask')
-
-            preproc.connect(reconall, 'rawavg',
-                            anat_skullstrip, 'inputspec.rawavg')
-
-            preproc.connect(reconall, 'subjects_dir',
-                            anat_skullstrip, 'inputspec.freesurfer_subject_dir')
-        elif method == 'freesurfer-abcd':
-            preproc.connect(reconall, 'wmparc',
-                            anat_skullstrip, 'inputspec.wmparc')
-
-            preproc.connect(reconall, 'subjects_dir',
-                            anat_skullstrip, 'inputspec.freesurfer_subject_dir')
-        else:
-            preproc.connect(inputnode, 'brain_mask',
-                            anat_skullstrip, 'inputspec.brain_mask')
-
-        preproc.connect(anat_skullstrip, 'outputspec.brain_mask',
-                        outputnode, 'brain_mask')
-        preproc.connect(anat_skullstrip, 'outputspec.brain',
-                        outputnode, 'brain')
-
-    preproc.connect(anat_leaf2, 'anat_data', outputnode, 'anat_skull_leaf')
-
-    return preproc
-=======
     wf.connect(anat_deoblique, 'out_file', anat_reorient, 'in_file')
 
     outputs = {'desc-reorient_T1w': (anat_reorient, 'out_file')}
@@ -2325,5 +1150,4 @@
         'raw_average': (reconall, 'rawavg')
     }
 
-    return (wf, outputs)
->>>>>>> 30326ceb
+    return (wf, outputs)