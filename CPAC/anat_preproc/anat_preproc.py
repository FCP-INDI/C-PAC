# -*- coding: utf-8 -*-
from copy import deepcopy
import os
from nipype import logging
from nipype.interfaces import afni
from nipype.interfaces import ants
from nipype.interfaces import fsl
from nipype.interfaces import freesurfer
import nipype.interfaces.utility as util
from nipype.interfaces.fsl import utils as fsl_utils
from CPAC.pipeline import nipype_pipeline_engine as pe
from CPAC.anat_preproc.ants import init_brain_extraction_wf
from CPAC.anat_preproc.utils import create_3dskullstrip_arg_string, \
    freesurfer_hemispheres, \
    fsl_aff_to_rigid, \
    mri_convert, \
    wb_command, \
    fslmaths_command, \
    VolumeRemoveIslands, \
    normalize_wmparc
from CPAC.pipeline.engine import flatten_list
from CPAC.utils.docs import docstring_parameter
from CPAC.utils.interfaces.fsl import Merge as fslMerge
from CPAC.utils.interfaces.function.seg_preproc import \
    pick_tissue_from_labels_file_interface
from CPAC.utils.monitoring import WARNING_FREESURFER_OFF_WITH_DATA
from CPAC.unet.function import predict_volumes


def acpc_alignment(config=None, acpc_target='whole-head', mask=False,
                   wf_name='acpc_align'):
    preproc = pe.Workflow(name=wf_name)

    inputnode = pe.Node(util.IdentityInterface(fields=['anat_leaf',
                                                       'anat_brain',
                                                       'brain_mask',
                                                       'template_brain_only_for_anat',
                                                       'template_brain_for_acpc',
                                                       'template_head_for_acpc']),
                        name='inputspec')

    output_node = pe.Node(util.IdentityInterface(fields=['acpc_aligned_head',
                                                         'acpc_brain_mask',
                                                         'from-T1w_to-ACPC_mode-image_desc-aff2rig_xfm',
                                                         'acpc_aligned_brain',
                                                         'acpc_brain_mask']),
                          name='outputspec')
    if config.anatomical_preproc['acpc_alignment']['FOV_crop'] == 'robustfov':
        robust_fov = pe.Node(interface=fsl_utils.RobustFOV(),
                            name='anat_acpc_1_robustfov')
        robust_fov.inputs.brainsize = config.anatomical_preproc['acpc_alignment']['brain_size']
        robust_fov.inputs.out_transform = 'fov_xfm.mat'

        fov, in_file = (robust_fov, 'in_file')
        fov, fov_mtx = (robust_fov, 'out_transform')
        fov, fov_outfile = (robust_fov, 'out_roi')
    
    elif config.anatomical_preproc['acpc_alignment']['FOV_crop'] == 'flirt':
        # robustfov doesn't work on some monkey data. prefer using flirt.
        # ${FSLDIR}/bin/flirt -in "${Input}" -applyxfm -ref "${Input}" -omat "$WD"/roi2full.mat -out "$WD"/robustroi.nii.gz
        # adopted from DCAN NHP https://github.com/DCAN-Labs/dcan-macaque-pipeline/blob/master/PreFreeSurfer/scripts/ACPCAlignment.sh#L80-L81
        flirt_fov = pe.Node(interface=fsl.FLIRT(),
                                name='anat_acpc_1_fov')
        flirt_fov.inputs.args = '-applyxfm'

        fov, in_file = (flirt_fov, 'in_file')
        fov, ref_file = (flirt_fov, 'reference')
        fov, fov_mtx = (flirt_fov, 'out_matrix_file')
        fov, fov_outfile = (flirt_fov, 'out_file')

    # align head-to-head to get acpc.mat (for human)
    if acpc_target == 'whole-head':
        preproc.connect(inputnode, 'anat_leaf', fov, in_file)
        if config.anatomical_preproc['acpc_alignment']['FOV_crop'] == 'flirt':
            preproc.connect(inputnode, 'anat_leaf', fov, ref_file)

    # align brain-to-brain to get acpc.mat (for monkey)
    if acpc_target == 'brain':
        preproc.connect(inputnode, 'anat_brain', fov, in_file)
        if config.anatomical_preproc['acpc_alignment']['FOV_crop'] == 'flirt':
            preproc.connect(inputnode, 'anat_brain', fov, ref_file)

    convert_fov_xfm = pe.Node(interface=fsl_utils.ConvertXFM(),
                              name='anat_acpc_2_fov_convertxfm')
    convert_fov_xfm.inputs.invert_xfm = True

    preproc.connect(fov, fov_mtx,
                    convert_fov_xfm, 'in_file')

    align = pe.Node(interface=fsl.FLIRT(),
                    name='anat_acpc_3_flirt')
    align.inputs.interp = 'spline'
    align.inputs.searchr_x = [30, 30]
    align.inputs.searchr_y = [30, 30]
    align.inputs.searchr_z = [30, 30]

    preproc.connect(fov, fov_outfile, align, 'in_file')

    # align head-to-head to get acpc.mat (for human)
    if acpc_target == 'whole-head':
        preproc.connect(inputnode, 'template_head_for_acpc', align,
                        'reference')

    # align brain-to-brain to get acpc.mat (for monkey)
    if acpc_target == 'brain':
        preproc.connect(inputnode, 'template_brain_for_acpc', align,
                        'reference')

    concat_xfm = pe.Node(interface=fsl_utils.ConvertXFM(),
                         name='anat_acpc_4_concatxfm')
    concat_xfm.inputs.concat_xfm = True

    preproc.connect(convert_fov_xfm, 'out_file', concat_xfm, 'in_file')
    preproc.connect(align, 'out_matrix_file', concat_xfm, 'in_file2')

    aff_to_rig_imports = ['import os', 'from numpy import *']
    aff_to_rig = pe.Node(util.Function(input_names=['in_xfm', 'out_name'],
                                       output_names=['out_mat'],
                                       function=fsl_aff_to_rigid,
                                       imports=aff_to_rig_imports),
                         name='anat_acpc_5_aff2rigid')
    aff_to_rig.inputs.out_name = 'acpc.mat'

    preproc.connect(concat_xfm, 'out_file', aff_to_rig, 'in_xfm')
    preproc.connect(aff_to_rig, 'out_mat', output_node, 'from-T1w_to-ACPC_mode-image_desc-aff2rig_xfm')

    apply_xfm = pe.Node(interface=fsl.ApplyWarp(),
                        name='anat_acpc_6_applywarp')
    apply_xfm.inputs.interp = 'spline'
    apply_xfm.inputs.relwarp = True

    preproc.connect(inputnode, 'anat_leaf', apply_xfm, 'in_file')
    preproc.connect(inputnode, 'template_head_for_acpc', apply_xfm,
                    'ref_file')
    preproc.connect(aff_to_rig, 'out_mat', apply_xfm, 'premat')
    preproc.connect(apply_xfm, 'out_file', output_node, 'acpc_aligned_head')

    if acpc_target == 'brain':
        apply_xfm_brain = pe.Node(interface=fsl.ApplyWarp(),
                        name='anat_acpc_brain_6_applywarp')
        apply_xfm_brain.inputs.interp = 'spline'
        apply_xfm_brain.inputs.relwarp = True

        preproc.connect(inputnode, 'anat_brain', apply_xfm_brain, 'in_file')
        preproc.connect(inputnode, 'template_brain_for_acpc', apply_xfm_brain,
                        'ref_file')
        preproc.connect(aff_to_rig, 'out_mat', apply_xfm_brain, 'premat')
        preproc.connect(apply_xfm_brain, 'out_file', output_node, 'acpc_aligned_brain')

    if mask:
        apply_xfm_mask = pe.Node(interface=fsl.ApplyWarp(),
                                 name='anat_mask_acpc_7_applywarp')
        apply_xfm_mask.inputs.interp = 'nn'
        apply_xfm_mask.inputs.relwarp = True

        preproc.connect(inputnode, 'brain_mask', apply_xfm_mask, 'in_file')
        preproc.connect(inputnode, 'template_brain_for_acpc', apply_xfm_mask,
                        'ref_file')
        preproc.connect(aff_to_rig, 'out_mat', apply_xfm_mask, 'premat')
        preproc.connect(apply_xfm_mask, 'out_file', output_node,
                        'acpc_brain_mask')

    return preproc


def T2wToT1wReg(wf_name='T2w_to_T1w_reg'):
   
    # Adapted from DCAN lab
    # https://github.com/DCAN-Labs/dcan-macaque-pipeline/blob/master/PreFreeSurfer/scripts/T2wToT1wReg.sh

    preproc = pe.Workflow(name=wf_name)

    inputnode = pe.Node(util.IdentityInterface(fields=['T1w',
                                                       'T1w_brain',
                                                       'T2w',
                                                       'T2w_brain']),
                        name='inputspec')

    outputnode = pe.Node(util.IdentityInterface(fields=['T2w_to_T1w']),
                          name='outputspec')

    # ${FSLDIR}/bin/epi_reg --epi="$T2wImageBrain" --t1="$T1wImage" --t1brain="$WD"/"$T1wImageBrainFile" --out="$WD"/T2w2T1w
    T2w2T1w_reg = pe.Node(interface=fsl.EpiReg(),
                                  name='T2w2T1w_reg')
    T2w2T1w_reg.inputs.out_base = 'T2w2T1w'

    preproc.connect(inputnode, 'T2w_brain', T2w2T1w_reg ,'epi')
    preproc.connect(inputnode, 'T1w', T2w2T1w_reg ,'t1_head')
    preproc.connect(inputnode, 'T1w_brain', T2w2T1w_reg ,'t1_brain')

    # ${FSLDIR}/bin/applywarp --rel --interp=spline --in="$T2wImage" --ref="$T1wImage" --premat="$WD"/T2w2T1w.mat --out="$WD"/T2w2T1w
    T2w2T1w = pe.Node(interface=fsl.ApplyWarp(),
                        name='T2w2T1w_applywarp')
    T2w2T1w.inputs.interp = 'spline'
    T2w2T1w.inputs.relwarp = True

    preproc.connect(inputnode, 'T2w', T2w2T1w, 'in_file')
    preproc.connect(inputnode, 'T1w', T2w2T1w, 'ref_file')
    preproc.connect(T2w2T1w_reg, 'epi2str_mat', T2w2T1w, 'premat')

    # ${FSLDIR}/bin/fslmaths "$WD"/T2w2T1w -add 1 "$WD"/T2w2T1w -odt float
    T2w2T1w_final = pe.Node(interface=fsl.ImageMaths(),
                                  name='T2w2T1w_final')
    T2w2T1w_final.inputs.op_string = "-add 1" 

    preproc.connect(T2w2T1w, 'out_file', T2w2T1w_final, 'in_file')
    preproc.connect(T2w2T1w_final, 'out_file', outputnode, 'T2w_to_T1w')

    return preproc


def BiasFieldCorrection_sqrtT1wXT1w(config=None, wf_name='biasfield_correction_t1t2'):
   
    # Adapted from DCAN lab
    # https://github.com/DCAN-Labs/dcan-macaque-pipeline/blob/master/PreFreeSurfer/scripts/BiasFieldCorrection_sqrtT1wXT1w.sh

    preproc = pe.Workflow(name=wf_name)

    inputnode = pe.Node(util.IdentityInterface(fields=['T1w',
                                                       'T1w_brain',
                                                       'T2w']),
                        name='inputspec')

    outputnode = pe.Node(util.IdentityInterface(fields=['T1w_biascorrected',
                                                       'T1w_brain_biascorrected',
                                                       'T2w_biascorrected',
                                                       'T2w_brain_biascorrected',
                                                        'biasfield']),
                          name='outputspec')

    # 1. Form sqrt(T1w*T2w), mask this and normalise by the mean
    # ${FSLDIR}/bin/fslmaths $T1wImage -mul $T2wImage -abs -sqrt $WD/T1wmulT2w.nii.gz -odt float
    T1wmulT2w = pe.Node(interface=fsl.MultiImageMaths(),
                                  name='T1wmulT2w')
    T1wmulT2w.inputs.op_string = "-mul %s -abs -sqrt"
    
    preproc.connect(inputnode, 'T1w', T1wmulT2w, 'in_file')
    preproc.connect(inputnode, 'T2w', T1wmulT2w, 'operand_files')

    # ${FSLDIR}/bin/fslmaths $WD/T1wmulT2w.nii.gz -mas $T1wImageBrain $WD/T1wmulT2w_brain.nii.gz
    T1wmulT2w_brain = pe.Node(interface=fsl.MultiImageMaths(),
                                  name='T1wmulT2w_brain')
    T1wmulT2w_brain.inputs.op_string = "-mas %s "

    preproc.connect(T1wmulT2w, 'out_file', T1wmulT2w_brain, 'in_file')
    preproc.connect(inputnode, 'T1w_brain', T1wmulT2w_brain, 'operand_files')

    # meanbrainval=`${FSLDIR}/bin/fslstats $WD/T1wmulT2w_brain.nii.gz -M`
    meanbrainval = pe.Node(interface=fsl.ImageStats(),
                             name='image_stats',
                             iterfield=['in_file'])
    meanbrainval.inputs.op_string = '-M'

    preproc.connect(T1wmulT2w_brain, 'out_file', meanbrainval, 'in_file')

    # ${FSLDIR}/bin/fslmaths $WD/T1wmulT2w_brain.nii.gz -div $meanbrainval $WD/T1wmulT2w_brain_norm.nii.gz
    T1wmulT2w_brain_norm = pe.Node(interface=fsl.ImageMaths(),
                                  name='T1wmulT2w_brain_norm')
    
    def form_meanbrainval_string(meanbrainval):
        return '-div %f' % (meanbrainval)

    preproc.connect(T1wmulT2w_brain, 'out_file', T1wmulT2w_brain_norm, 'in_file')
    preproc.connect(meanbrainval, ('out_stat', form_meanbrainval_string), 
                    T1wmulT2w_brain_norm, 'op_string')

    # 2. Smooth the normalised sqrt image, using within-mask smoothing : s(Mask*X)/s(Mask)
    # ${FSLDIR}/bin/fslmaths $WD/T1wmulT2w_brain_norm.nii.gz -bin -s $BiasFieldSmoothingSigma $WD/SmoothNorm_s${BiasFieldSmoothingSigma}.nii.gz
    SmoothNorm = pe.Node(interface=fsl.ImageMaths(),
                                  name='SmoothNorm')
    SmoothNorm.inputs.op_string = "-bin -s %f" % (config.anatomical_preproc['t1t2_bias_field_correction']['BiasFieldSmoothingSigma'])

    preproc.connect(T1wmulT2w_brain_norm, 'out_file', SmoothNorm, 'in_file')

    # ${FSLDIR}/bin/fslmaths $WD/T1wmulT2w_brain_norm.nii.gz -s $BiasFieldSmoothingSigma -div $WD/SmoothNorm_s${BiasFieldSmoothingSigma}.nii.gz $WD/T1wmulT2w_brain_norm_s${BiasFieldSmoothingSigma}.nii.gz
    def T1wmulT2w_brain_norm_s_string(sigma, in_file):
        return "-s %f -div %s" %(sigma, in_file)

    T1wmulT2w_brain_norm_s_string = pe.Node(util.Function(input_names=['sigma', 'in_file'],
                                      output_names=['out_str'],
                                      function=T1wmulT2w_brain_norm_s_string),
                                      name='T1wmulT2w_brain_norm_s_string')
    T1wmulT2w_brain_norm_s_string.inputs.sigma = config.anatomical_preproc['t1t2_bias_field_correction']['BiasFieldSmoothingSigma']

    preproc.connect(SmoothNorm, 'out_file', T1wmulT2w_brain_norm_s_string, 'in_file')
    
    T1wmulT2w_brain_norm_s = pe.Node(interface=fsl.ImageMaths(),
                                  name='T1wmulT2w_brain_norm_s')
    
    preproc.connect(T1wmulT2w_brain_norm, 'out_file', T1wmulT2w_brain_norm_s, 'in_file')
    preproc.connect(T1wmulT2w_brain_norm_s_string, 'out_str', T1wmulT2w_brain_norm_s, 'op_string')

    # 3. Divide normalised sqrt image by smoothed version (to do simple bias correction)
    # ${FSLDIR}/bin/fslmaths $WD/T1wmulT2w_brain_norm.nii.gz -div $WD/T1wmulT2w_brain_norm_s$BiasFieldSmoothingSigma.nii.gz $WD/T1wmulT2w_brain_norm_modulate.nii.gz
    T1wmulT2w_brain_norm_modulate = pe.Node(interface=fsl.MultiImageMaths(),
                                  name='T1wmulT2w_brain_norm_modulate')
    T1wmulT2w_brain_norm_modulate.inputs.op_string = "-div %s" 

    preproc.connect(T1wmulT2w_brain_norm, 'out_file', T1wmulT2w_brain_norm_modulate, 'in_file')
    preproc.connect(T1wmulT2w_brain_norm_s, 'out_file', T1wmulT2w_brain_norm_modulate, 'operand_files')

    # 4. Create a mask using a threshold at Mean - 0.5*Stddev, with filling of holes to remove any non-grey/white tissue.
    # STD=`${FSLDIR}/bin/fslstats $WD/T1wmulT2w_brain_norm_modulate.nii.gz -S`
    STD = pe.Node(interface=fsl.ImageStats(),
                             name='STD',
                             iterfield=['in_file'])
    STD.inputs.op_string = '-S'

    preproc.connect(T1wmulT2w_brain_norm_modulate, 'out_file', STD, 'in_file')

    # MEAN=`${FSLDIR}/bin/fslstats $WD/T1wmulT2w_brain_norm_modulate.nii.gz -M`
    MEAN = pe.Node(interface=fsl.ImageStats(),
                             name='MEAN',
                             iterfield=['in_file'])
    MEAN.inputs.op_string = '-M'

    preproc.connect(T1wmulT2w_brain_norm_modulate, 'out_file', MEAN, 'in_file')
    
    # Lower=`echo "$MEAN - ($STD * $Factor)" | bc -l`
    def form_lower_string(mean, std):
        Factor = 0.5 #Leave this at 0.5 for now it is the number of standard deviations below the mean to threshold the non-brain tissues at
        lower = str(float(mean)-(float(std)*float(Factor)))
        return '-thr %s -bin -ero -mul 255' % (lower)

    form_lower_string = pe.Node(util.Function(input_names=['mean', 'std'],
                                      output_names=['out_str'],
                                      function=form_lower_string),
                                      name='form_lower_string')

    preproc.connect(MEAN, 'out_stat', form_lower_string, 'mean')
    preproc.connect(STD, 'out_stat', form_lower_string, 'std')

    # ${FSLDIR}/bin/fslmaths $WD/T1wmulT2w_brain_norm_modulate -thr $Lower -bin -ero -mul 255 $WD/T1wmulT2w_brain_norm_modulate_mask
    T1wmulT2w_brain_norm_modulate_mask = pe.Node(interface=fsl.ImageMaths(),
                                                name='T1wmulT2w_brain_norm_modulate_mask')

    preproc.connect(T1wmulT2w_brain_norm_modulate, 'out_file', T1wmulT2w_brain_norm_modulate_mask, 'in_file')
    preproc.connect(form_lower_string, 'out_str', T1wmulT2w_brain_norm_modulate_mask, 'op_string')

    # ${CARET7DIR}/wb_command -volume-remove-islands $WD/T1wmulT2w_brain_norm_modulate_mask.nii.gz $WD/T1wmulT2w_brain_norm_modulate_mask.nii.gz
    T1wmulT2w_brain_norm_modulate_mask_roi = pe.Node(interface=VolumeRemoveIslands(),
                                                    name='remove_islands')

    preproc.connect(T1wmulT2w_brain_norm_modulate_mask, 'out_file', T1wmulT2w_brain_norm_modulate_mask_roi, 'in_file')

    # 5. Extrapolate normalised sqrt image from mask region out to whole FOV
    # ${FSLDIR}/bin/fslmaths $WD/T1wmulT2w_brain_norm.nii.gz -mas $WD/T1wmulT2w_brain_norm_modulate_mask.nii.gz -dilall $WD/bias_raw.nii.gz -odt float
    bias_raw = pe.Node(interface=fsl.MultiImageMaths(),
                        name='bias_raw')
    bias_raw.inputs.op_string = "-mas %s -dilall "

    preproc.connect(T1wmulT2w_brain_norm, 'out_file', bias_raw, 'in_file')
    preproc.connect(T1wmulT2w_brain_norm_modulate_mask_roi, 'out_file', bias_raw, 'operand_files')

    # ${FSLDIR}/bin/fslmaths $WD/bias_raw.nii.gz -s $BiasFieldSmoothingSigma $OutputBiasField
    OutputBiasField = pe.Node(interface=fsl.ImageMaths(),
                                  name='OutputBiasField')
    OutputBiasField.inputs.op_string = "-s %f " % (config.anatomical_preproc['t1t2_bias_field_correction']['BiasFieldSmoothingSigma'])

    preproc.connect(bias_raw, 'out_file', OutputBiasField, 'in_file')

    # 6. Use bias field output to create corrected images
    def file_to_a_list(infile_1, infile_2):
        return list([infile_1,infile_2])
    
    file_to_a_list = pe.Node(util.Function(input_names=['infile_1', 'infile_2'],
                                      output_names=['out_list'],
                                      function=file_to_a_list),
                                      name='file_to_a_list')

    preproc.connect(OutputBiasField, 'out_file', file_to_a_list, 'infile_1')
    preproc.connect(inputnode, 'T1w_brain', file_to_a_list, 'infile_2')

    # ${FSLDIR}/bin/fslmaths $T1wImage -div $OutputBiasField -mas $T1wImageBrain $OutputT1wRestoredBrainImage -odt float
    OutputT1wRestoredBrainImage = pe.Node(interface=fsl.MultiImageMaths(),
                                  name='OutputT1wRestoredBrainImage')
    OutputT1wRestoredBrainImage.inputs.op_string = "-div %s -mas %s " 

    preproc.connect(inputnode, 'T1w', OutputT1wRestoredBrainImage, 'in_file')
    preproc.connect(file_to_a_list,'out_list',OutputT1wRestoredBrainImage, 'operand_files')
    
    # ${FSLDIR}/bin/fslmaths $T1wImage -div $OutputBiasField $OutputT1wRestoredImage -odt float
    OutputT1wRestoredImage = pe.Node(interface=fsl.MultiImageMaths(),
                                  name='OutputT1wRestoredImage')
    OutputT1wRestoredImage.inputs.op_string = "-div %s "

    preproc.connect(inputnode, 'T1w', OutputT1wRestoredImage, 'in_file')
    preproc.connect(OutputBiasField, 'out_file', OutputT1wRestoredImage, 'operand_files')

    # ${FSLDIR}/bin/fslmaths $T2wImage -div $OutputBiasField -mas $T1wImageBrain $OutputT2wRestoredBrainImage -odt float
    OutputT2wRestoredBrainImage = pe.Node(interface=fsl.MultiImageMaths(),
                                  name='OutputT2wRestoredBrainImage')
    OutputT2wRestoredBrainImage.inputs.op_string = "-div %s -mas %s " 
    
    preproc.connect(inputnode, 'T2w', OutputT2wRestoredBrainImage, 'in_file')
    preproc.connect(file_to_a_list,'out_list',OutputT2wRestoredBrainImage, 'operand_files')

    # ${FSLDIR}/bin/fslmaths $T2wImage -div $OutputBiasField $OutputT2wRestoredImage -odt float
    OutputT2wRestoredImage = pe.Node(interface=fsl.MultiImageMaths(),
                                  name='OutputT2wRestoredImage')
    OutputT2wRestoredImage.inputs.op_string = "-div %s "

    preproc.connect(inputnode, 'T2w', OutputT2wRestoredImage, 'in_file')
    preproc.connect(OutputBiasField, 'out_file', OutputT2wRestoredImage, 'operand_files')

    preproc.connect(OutputT1wRestoredImage, 'out_file', outputnode, 'T1w_biascorrected')
    preproc.connect(OutputT1wRestoredBrainImage, 'out_file', outputnode, 'T1w_brain_biascorrected')
    preproc.connect(OutputT2wRestoredImage, 'out_file', outputnode, 'T2w_biascorrected')
    preproc.connect(OutputT2wRestoredBrainImage, 'out_file', outputnode, 'T2w_brain_biascorrected')
    preproc.connect(OutputBiasField, 'out_file', outputnode, 'biasfield')

    return preproc


def afni_brain_connector(wf, cfg, strat_pool, pipe_num, opt):
    # Skull-stripping using AFNI 3dSkullStrip
    inputnode_afni = pe.Node(
        util.IdentityInterface(fields=['mask_vol',
                                       'shrink_factor',
                                       'var_shrink_fac',
                                       'shrink_fac_bot_lim',
                                       'avoid_vent',
                                       'niter',
                                       'pushout',
                                       'touchup',
                                       'fill_hole',
                                       'NN_smooth',
                                       'smooth_final',
                                       'avoid_eyes',
                                       'use_edge',
                                       'exp_frac',
                                       'push_to_edge',
                                       'use_skull',
                                       'perc_int',
                                       'max_inter_iter',
                                       'blur_fwhm',
                                       'fac',
                                       'monkey']),
        name=f'AFNI_options_{pipe_num}')

    skullstrip_args = pe.Node(util.Function(input_names=['spat_norm',
                                                         'spat_norm_dxyz',
                                                         'mask_vol',
                                                         'shrink_fac',
                                                         'var_shrink_fac',
                                                         'shrink_fac_bot_lim',
                                                         'avoid_vent',
                                                         'niter',
                                                         'pushout',
                                                         'touchup',
                                                         'fill_hole',
                                                         'NN_smooth',
                                                         'smooth_final',
                                                         'avoid_eyes',
                                                         'use_edge',
                                                         'exp_frac',
                                                         'push_to_edge',
                                                         'use_skull',
                                                         'perc_int',
                                                         'max_inter_iter',
                                                         'blur_fwhm',
                                                         'fac',
                                                         'monkey'],
                                            output_names=['expr'],
                                            function=create_3dskullstrip_arg_string),
                              name=f'anat_skullstrip_args_{pipe_num}')

    inputnode_afni.inputs.set(
        mask_vol=cfg.anatomical_preproc['brain_extraction'][
            'AFNI-3dSkullStrip']['mask_vol'],
        shrink_factor=
        cfg.anatomical_preproc['brain_extraction'][
            'AFNI-3dSkullStrip']['shrink_factor'],
        var_shrink_fac=
        cfg.anatomical_preproc['brain_extraction'][
            'AFNI-3dSkullStrip']['var_shrink_fac'],
        shrink_fac_bot_lim=
        cfg.anatomical_preproc['brain_extraction'][
            'AFNI-3dSkullStrip']['shrink_factor_bot_lim'],
        avoid_vent=
        cfg.anatomical_preproc['brain_extraction'][
            'AFNI-3dSkullStrip']['avoid_vent'],
        niter=cfg.anatomical_preproc['brain_extraction'][
            'AFNI-3dSkullStrip']['n_iterations'],
        pushout=cfg.anatomical_preproc['brain_extraction'][
            'AFNI-3dSkullStrip']['pushout'],
        touchup=cfg.anatomical_preproc['brain_extraction'][
            'AFNI-3dSkullStrip']['touchup'],
        fill_hole=cfg.anatomical_preproc['brain_extraction'][
            'AFNI-3dSkullStrip']['fill_hole'],
        NN_smooth=cfg.anatomical_preproc['brain_extraction'][
            'AFNI-3dSkullStrip']['NN_smooth'],
        smooth_final=
        cfg.anatomical_preproc['brain_extraction'][
            'AFNI-3dSkullStrip']['smooth_final'],
        avoid_eyes=
        cfg.anatomical_preproc['brain_extraction'][
            'AFNI-3dSkullStrip']['avoid_eyes'],
        use_edge=cfg.anatomical_preproc['brain_extraction'][
            'AFNI-3dSkullStrip']['use_edge'],
        exp_frac=cfg.anatomical_preproc['brain_extraction'][
            'AFNI-3dSkullStrip']['exp_frac'],
        push_to_edge=
        cfg.anatomical_preproc['brain_extraction'][
            'AFNI-3dSkullStrip']['push_to_edge'],
        use_skull=cfg.anatomical_preproc['brain_extraction'][
            'AFNI-3dSkullStrip']['use_skull'],
        perc_int=cfg.anatomical_preproc['brain_extraction'][
            'AFNI-3dSkullStrip']['perc_int'],
        max_inter_iter=
        cfg.anatomical_preproc['brain_extraction'][
            'AFNI-3dSkullStrip']['max_inter_iter'],
        fac=cfg.anatomical_preproc['brain_extraction'][
            'AFNI-3dSkullStrip']['fac'],
        blur_fwhm=cfg.anatomical_preproc['brain_extraction'][
            'AFNI-3dSkullStrip']['blur_fwhm'],
        monkey=cfg.anatomical_preproc['brain_extraction'][
            'AFNI-3dSkullStrip']['monkey'],
    )

    wf.connect([
        (inputnode_afni, skullstrip_args, [
            ('mask_vol', 'mask_vol'),
            ('shrink_factor', 'shrink_fac'),
            ('var_shrink_fac', 'var_shrink_fac'),
            ('shrink_fac_bot_lim', 'shrink_fac_bot_lim'),
            ('avoid_vent', 'avoid_vent'),
            ('niter', 'niter'),
            ('pushout', 'pushout'),
            ('touchup', 'touchup'),
            ('fill_hole', 'fill_hole'),
            ('avoid_eyes', 'avoid_eyes'),
            ('use_edge', 'use_edge'),
            ('exp_frac', 'exp_frac'),
            ('NN_smooth', 'NN_smooth'),
            ('smooth_final', 'smooth_final'),
            ('push_to_edge', 'push_to_edge'),
            ('use_skull', 'use_skull'),
            ('perc_int', 'perc_int'),
            ('max_inter_iter', 'max_inter_iter'),
            ('blur_fwhm', 'blur_fwhm'),
            ('fac', 'fac'),
            ('monkey', 'monkey')
        ])
    ])

    anat_skullstrip = pe.Node(interface=afni.SkullStrip(),
                              name=f'anat_skullstrip_{pipe_num}')
    anat_skullstrip.inputs.outputtype = 'NIFTI_GZ'
    
    if strat_pool.check_rpool('desc-preproc_T1w'): 
        node, out = strat_pool.get_data('desc-preproc_T1w')
        wf.connect(node, out, anat_skullstrip, 'in_file')

    elif strat_pool.check_rpool('desc-preproc_T2w'): 
        node, out = strat_pool.get_data('desc-preproc_T2w')
        wf.connect(node, out, anat_skullstrip, 'in_file')

    wf.connect(skullstrip_args, 'expr', anat_skullstrip, 'args')

    # Generate anatomical brain mask
    anat_brain_mask = pe.Node(interface=afni.Calc(),
                              name=f'anat_brain_mask_{pipe_num}')

    anat_brain_mask.inputs.expr = 'step(a)'
    anat_brain_mask.inputs.outputtype = 'NIFTI_GZ'

    wf.connect(anat_skullstrip, 'out_file',
               anat_brain_mask, 'in_file_a')

    if strat_pool.check_rpool('desc-preproc_T1w'): 
        outputs = {
            'space-T1w_desc-brain_mask': (anat_brain_mask, 'out_file')
        }

    elif strat_pool.check_rpool('desc-preproc_T2w'):
        outputs = {
            'space-T2w_desc-brain_mask': (anat_brain_mask, 'out_file')
        }

    return (wf, outputs)


def fsl_brain_connector(wf, cfg, strat_pool, pipe_num, opt):
    inputnode_bet = pe.Node(
        util.IdentityInterface(fields=['frac',
                                       'mask_boolean',
                                       'mesh_boolean',
                                       'outline',
                                       'padding',
                                       'radius',
                                       'reduce_bias',
                                       'remove_eyes',
                                       'robust',
                                       'skull',
                                       'surfaces',
                                       'threshold',
                                       'vertical_gradient']),
        name=f'BET_options_{pipe_num}')

    anat_skullstrip = pe.Node(
        interface=fsl.BET(), name=f'anat_BET_skullstrip_{pipe_num}')
    anat_skullstrip.inputs.output_type = 'NIFTI_GZ'

    inputnode_bet.inputs.set(
        frac=cfg.anatomical_preproc['brain_extraction'][
            'FSL-BET']['frac'],
        mask_boolean=
        cfg.anatomical_preproc['brain_extraction'][
            'FSL-BET']['mask_boolean'],
        mesh_boolean=
        cfg.anatomical_preproc['brain_extraction'][
            'FSL-BET']['mesh_boolean'],
        outline=cfg.anatomical_preproc['brain_extraction'][
            'FSL-BET']['outline'],
        padding=cfg.anatomical_preproc['brain_extraction'][
            'FSL-BET']['padding'],
        radius=cfg.anatomical_preproc['brain_extraction'][
            'FSL-BET']['radius'],
        reduce_bias=
        cfg.anatomical_preproc['brain_extraction'][
            'FSL-BET']['reduce_bias'],
        remove_eyes=
        cfg.anatomical_preproc['brain_extraction'][
            'FSL-BET']['remove_eyes'],
        robust=cfg.anatomical_preproc['brain_extraction'][
            'FSL-BET']['robust'],
        skull=cfg.anatomical_preproc['brain_extraction'][
            'FSL-BET']['skull'],
        surfaces=cfg.anatomical_preproc['brain_extraction'][
            'FSL-BET']['surfaces'],
        threshold=cfg.anatomical_preproc['brain_extraction'][
            'FSL-BET']['threshold'],
        vertical_gradient=
        cfg.anatomical_preproc['brain_extraction'][
            'FSL-BET']['vertical_gradient'],
    )

    if strat_pool.check_rpool('desc-preproc_T1w'): 
        node, out = strat_pool.get_data('desc-preproc_T1w')
        wf.connect(node, out, anat_skullstrip, 'in_file')

    elif strat_pool.check_rpool('desc-preproc_T2w'):
        node, out = strat_pool.get_data('desc-preproc_T2w')
        wf.connect(node, out, anat_skullstrip, 'in_file')

    wf.connect([
        (inputnode_bet, anat_skullstrip, [
            ('frac', 'frac'),
            ('mask_boolean', 'mask'),
            ('mesh_boolean', 'mesh'),
            ('outline', 'outline'),
            ('padding', 'padding'),
            ('radius', 'radius'),
            ('reduce_bias', 'reduce_bias'),
            ('remove_eyes', 'remove_eyes'),
            ('robust', 'robust'),
            ('skull', 'skull'),
            ('surfaces', 'surfaces'),
            ('threshold', 'threshold'),
            ('vertical_gradient', 'vertical_gradient'),
        ])
    ])

    if strat_pool.check_rpool('desc-preproc_T1w'): 
        outputs = {
            'space-T1w_desc-brain_mask': (anat_skullstrip, 'mask_file')
        }

    elif strat_pool.check_rpool('desc-preproc_T2w'):
        outputs = {
            'space-T2w_desc-brain_mask': (anat_skullstrip, 'mask_file')
        }

    return (wf, outputs)


def niworkflows_ants_brain_connector(wf, cfg, strat_pool, pipe_num, opt):
    # Skull-stripping using niworkflows-ants
    anat_skullstrip_ants = init_brain_extraction_wf(
        tpl_target_path=cfg.anatomical_preproc['brain_extraction'][
                                               'niworkflows-ants'][
                                               'template_path'],
        tpl_mask_path=cfg.anatomical_preproc['brain_extraction'][
                                             'niworkflows-ants'][
                                             'mask_path'],
        tpl_regmask_path=cfg.anatomical_preproc['brain_extraction'][
                                                'niworkflows-ants'][
                                                'regmask_path'],
        name='anat_skullstrip_ants',
        atropos_use_random_seed=cfg.pipeline_setup['system_config'][
            'random_seed'] is None)

    if strat_pool.check_rpool('desc-preproc_T1w'): 
        node, out = strat_pool.get_data('desc-preproc_T1w')
        wf.connect(node, out, anat_skullstrip_ants, 'inputnode.in_files')

    elif strat_pool.check_rpool('desc-preproc_T2w'):
        node, out = strat_pool.get_data('desc-preproc_T2w')
        wf.connect(node, out, anat_skullstrip_ants, 'inputnode.in_files')
    
    if strat_pool.check_rpool('desc-preproc_T1w'): 
        outputs = {
            'space-T1w_desc-brain_mask': (anat_skullstrip_ants, 'atropos_wf.copy_xform.out_mask'),
            'desc-preproc_T1w': (anat_skullstrip_ants, 'copy_xform.out_file')
        }

    elif strat_pool.check_rpool('desc-preproc_T2w'):
        outputs = {
            'space-T2w_desc-brain_mask': (anat_skullstrip_ants, 'atropos_wf.copy_xform.out_mask'),
            'desc-preproc_T2w': (anat_skullstrip_ants, 'copy_xform.out_file')
        }

    return (wf, outputs)


def unet_brain_connector(wf, cfg, strat_pool, pipe_num, opt):
    """
    UNet
    options (following numbers are default):
    input_slice: 3
    conv_block: 5
    kernel_root: 16
    rescale_dim: 256
    """

    unet_mask = pe.Node(util.Function(input_names=['model_path', 'cimg_in'],
                                      output_names=['out_path'],
                                      function=predict_volumes),
                        name=f'unet_mask_{pipe_num}')

    node, out = strat_pool.get_data('unet-model')
    wf.connect(node, out, unet_mask, 'model_path')

    if strat_pool.check_rpool('desc-preproc_T1w'):
        node, out = strat_pool.get_data('desc-preproc_T1w')
        wf.connect(node, out, unet_mask, 'cimg_in')

    elif strat_pool.check_rpool('desc-preproc_T2w'):
        node, out = strat_pool.get_data('desc-preproc_T2w')
        wf.connect(node, out, unet_mask, 'cimg_in')

    """
    Revised mask with ANTs
    """
    # fslmaths <whole head> -mul <mask> brain.nii.gz
    unet_masked_brain = pe.Node(interface=fsl.MultiImageMaths(),
                                name=f'unet_masked_brain_{pipe_num}')
    unet_masked_brain.inputs.op_string = "-mul %s"

    if strat_pool.check_rpool('desc-preproc_T1w'):
        node, out = strat_pool.get_data('desc-preproc_T1w')
        wf.connect(node, out, unet_masked_brain, 'in_file')
        
    elif strat_pool.check_rpool('desc-preproc_T2w'):
        node, out = strat_pool.get_data('desc-preproc_T2w')
        wf.connect(node, out, unet_masked_brain, 'in_file')

    wf.connect(unet_mask, 'out_path', unet_masked_brain, 'operand_files')

    # flirt -v -dof 6 -in brain.nii.gz -ref NMT_SS_0.5mm.nii.gz -o brain_rot2atl -omat brain_rot2atl.mat -interp sinc
    native_brain_to_template_brain = pe.Node(interface=fsl.FLIRT(),
                                             name=f'native_brain_to_template_'
                                                  f'brain_{pipe_num}')
    native_brain_to_template_brain.inputs.dof = 6
    native_brain_to_template_brain.inputs.interp = 'sinc'
    wf.connect(unet_masked_brain, 'out_file',
               native_brain_to_template_brain, 'in_file')

    node, out = strat_pool.get_data('T1w-brain-template')
    wf.connect(node, out, native_brain_to_template_brain, 'reference')

    # flirt -in head.nii.gz -ref NMT_0.5mm.nii.gz -o head_rot2atl -applyxfm -init brain_rot2atl.mat
    native_head_to_template_head = pe.Node(interface=fsl.FLIRT(),
                                           name=f'native_head_to_template_'
                                                f'head_{pipe_num}')
    native_head_to_template_head.inputs.apply_xfm = True

    if strat_pool.check_rpool('desc-preproc_T1w'):
        node, out = strat_pool.get_data('desc-preproc_T1w')
        wf.connect(node, out, native_head_to_template_head, 'in_file')
        
    elif strat_pool.check_rpool('desc-preproc_T2w'):
        node, out = strat_pool.get_data('desc-preproc_T2w')
        wf.connect(node, out, native_head_to_template_head, 'in_file')

    wf.connect(native_brain_to_template_brain, 'out_matrix_file',
               native_head_to_template_head, 'in_matrix_file')

    node, out = strat_pool.get_data('T1w-template')
    wf.connect(node, out, native_head_to_template_head, 'reference')

    # fslmaths NMT_SS_0.5mm.nii.gz -bin templateMask.nii.gz
    template_brain_mask = pe.Node(interface=fsl.maths.MathsCommand(),
                                  name=f'template_brain_mask_{pipe_num}')
    template_brain_mask.inputs.args = '-bin'

    node, out = strat_pool.get_data('T1w-brain-template')
    wf.connect(node, out, template_brain_mask, 'in_file')

    # ANTS 3 -m  CC[head_rot2atl.nii.gz,NMT_0.5mm.nii.gz,1,5] -t SyN[0.25] -r Gauss[3,0] -o atl2T1rot -i 60x50x20 --use-Histogram-Matching  --number-of-affine-iterations 10000x10000x10000x10000x10000 --MI-option 32x16000
    ants_template_head_to_template = pe.Node(interface=ants.Registration(),
                                             name=f'template_head_to_'
                                                  f'template_{pipe_num}')
    ants_template_head_to_template.inputs.metric = ['CC']
    ants_template_head_to_template.inputs.metric_weight = [1, 5]
    ants_template_head_to_template.inputs.transforms = ['SyN']
    ants_template_head_to_template.inputs.transform_parameters = [(0.25,)]
    ants_template_head_to_template.inputs.interpolation = 'NearestNeighbor'
    ants_template_head_to_template.inputs.number_of_iterations = [
        [60, 50, 20]]
    ants_template_head_to_template.inputs.smoothing_sigmas = [[0.6, 0.2, 0.0]]
    ants_template_head_to_template.inputs.shrink_factors = [[4, 2, 1]]
    ants_template_head_to_template.inputs.convergence_threshold = [1.e-8]
    wf.connect(native_head_to_template_head, 'out_file',
               ants_template_head_to_template, 'fixed_image')

    node, out = strat_pool.get_data('T1w-brain-template')
    wf.connect(node, out, ants_template_head_to_template, 'moving_image')

    # antsApplyTransforms -d 3 -i templateMask.nii.gz -t atl2T1rotWarp.nii.gz atl2T1rotAffine.txt -r brain_rot2atl.nii.gz -o brain_rot2atl_mask.nii.gz
    template_head_transform_to_template = pe.Node(
        interface=ants.ApplyTransforms(),
        name=f'template_head_transform_to_template_{pipe_num}')
    template_head_transform_to_template.inputs.dimension = 3

    wf.connect(template_brain_mask, 'out_file',
               template_head_transform_to_template, 'input_image')
    wf.connect(native_brain_to_template_brain, 'out_file',
               template_head_transform_to_template, 'reference_image')
    wf.connect(ants_template_head_to_template, 'forward_transforms',
               template_head_transform_to_template, 'transforms')

    # convert_xfm -omat brain_rot2native.mat -inverse brain_rot2atl.mat 
    invt = pe.Node(interface=fsl.ConvertXFM(), name='convert_xfm')
    invt.inputs.invert_xfm = True
    wf.connect(native_brain_to_template_brain, 'out_matrix_file', invt,
               'in_file')

    # flirt -in brain_rot2atl_mask.nii.gz -ref brain.nii.gz -o brain_mask.nii.gz -applyxfm -init brain_rot2native.mat
    template_brain_to_native_brain = pe.Node(interface=fsl.FLIRT(),
                                             name=f'template_brain_to_native_'
                                                  f'brain_{pipe_num}')
    template_brain_to_native_brain.inputs.apply_xfm = True
    wf.connect(template_head_transform_to_template, 'output_image',
               template_brain_to_native_brain, 'in_file')
    wf.connect(unet_masked_brain, 'out_file', template_brain_to_native_brain,
               'reference')
    wf.connect(invt, 'out_file', template_brain_to_native_brain,
               'in_matrix_file')

    # fslmaths brain_mask.nii.gz -thr .5 -bin brain_mask_thr.nii.gz
    refined_mask = pe.Node(interface=fsl.Threshold(), name=f'refined_mask'
                                                           f'_{pipe_num}')
    refined_mask.inputs.thresh = 0.5
    refined_mask.inputs.args = '-bin'
    wf.connect(template_brain_to_native_brain, 'out_file', refined_mask,
               'in_file')

    outputs = {
        'space-T1w_desc-brain_mask': (refined_mask, 'out_file')
    }

    return (wf, outputs)


def freesurfer_brain_connector(wf, cfg, strat_pool, pipe_num, opt):
    # register FS brain mask to native space
    fs_brain_mask_to_native = pe.Node(
        interface=freesurfer.ApplyVolTransform(),
        name='fs_brain_mask_to_native')
    fs_brain_mask_to_native.inputs.reg_header = True

    node, out = strat_pool.get_data('pipeline-fs_brainmask') 
    wf.connect(node, out, fs_brain_mask_to_native, 'source_file')

    node, out = strat_pool.get_data('pipeline-fs_raw-average')
    wf.connect(node, out, fs_brain_mask_to_native, 'target_file')

    node, out = strat_pool.get_data('freesurfer-subject-dir')
    wf.connect(node, out, fs_brain_mask_to_native, 'subjects_dir')

    # convert brain mask file from .mgz to .nii.gz
    fs_brain_mask_to_nifti = pe.Node(util.Function(input_names=['in_file'],
                                                   output_names=['out_file'],
                                                   function=mri_convert),
                                     name=f'fs_brainmask_to_nifti_{pipe_num}')
    wf.connect(fs_brain_mask_to_native, 'transformed_file',
               fs_brain_mask_to_nifti, 'in_file')

    # binarize the brain mask
    binarize_fs_brain_mask = pe.Node(interface=fsl.maths.MathsCommand(),
                                     name=f'binarize_fs_brainmask_{pipe_num}')
    binarize_fs_brain_mask.inputs.args = '-bin'
    wf.connect(fs_brain_mask_to_nifti, 'out_file',
               binarize_fs_brain_mask, 'in_file')

    # fill holes
    fill_fs_brain_mask = pe.Node(interface=afni.MaskTool(),
                                 name=f'fill_fs_brainmask_{pipe_num}')
    fill_fs_brain_mask.inputs.fill_holes = True
    fill_fs_brain_mask.inputs.outputtype = 'NIFTI_GZ'
    wf.connect(binarize_fs_brain_mask, 'out_file',
               fill_fs_brain_mask, 'in_file')

    outputs = {
        'space-T1w_desc-brain_mask': (fill_fs_brain_mask, 'out_file')
    }

    return (wf, outputs)


def freesurfer_abcd_brain_connector(wf, cfg, strat_pool, pipe_num, opt):

    ### ABCD harmonization - anatomical brain mask generation ###
    # Ref: https://github.com/DCAN-Labs/DCAN-HCP/blob/master/PostFreeSurfer/PostFreeSurferPipeline.sh#L151-L156

<<<<<<< HEAD
    wmparc_to_native = pe.Node(
        interface=freesurfer.ApplyVolTransform(),
        name='wmparc_to_native')
    wmparc_to_native.inputs.reg_header = True

    node, out = strat_pool.get_data('pipeline-fs_wmparc') 
    wf.connect(node, out, wmparc_to_native, 'source_file')

    node, out = strat_pool.get_data('pipeline-fs_raw-average')
    wf.connect(node, out, wmparc_to_native, 'target_file')

    node, out = strat_pool.get_data('freesurfer-subject-dir')
    wf.connect(node, out, wmparc_to_native, 'subjects_dir')
=======
    
>>>>>>> 060312c5
    wmparc_to_nifti = pe.Node(util.Function(input_names=['in_file',
                                                         'reslice_like',
                                                         'args'],
                                            output_names=['out_file'],
                                            function=mri_convert),
                              name=f'wmparc_to_nifti_{pipe_num}')
    
    # Register wmparc file if ingressing FreeSurfer data
    if strat_pool.check_rpool('pipeline-fs_xfm'):

        wmparc_to_native = pe.Node(util.Function(input_names=['source_file',
                                                            'target_file',
                                                            'xfm',
                                                            'out_file'],
                                                output_names=['transformed_file'],
                                                function=normalize_wmparc),
                                        name=f'wmparc_to_native_{pipe_num}')
        
        wmparc_to_native.inputs.out_file = 'wmparc_warped.mgz'

        node, out = strat_pool.get_data('pipeline-fs_wmparc')
        wf.connect(node, out, wmparc_to_native, 'source_file')

        node, out = strat_pool.get_data('pipeline-fs_raw-average')
        wf.connect(node, out, wmparc_to_native, 'target_file')

        node, out = strat_pool.get_data('pipeline-fs_xfm')
        wf.connect(node, out, wmparc_to_native, 'xfm')

        wf.connect(wmparc_to_native, 'transformed_file', wmparc_to_nifti, 'in_file')
    
    else:
        
        node, out = strat_pool.get_data('pipeline-fs_wmparc')
        wf.connect(node, out, wmparc_to_nifti, 'in_file')

    wmparc_to_nifti.inputs.args = '-rt nearest'

    node, out = strat_pool.get_data('desc-preproc_T1w')
    wf.connect(node, out, wmparc_to_nifti, 'reslice_like')

    binary_mask = pe.Node(interface=fsl.maths.MathsCommand(), 
                          name=f'binarize_wmparc_{pipe_num}')
    binary_mask.inputs.args = '-bin -dilD -dilD -dilD -ero -ero'

    wf.connect(wmparc_to_nifti, 'out_file', binary_mask, 'in_file')

    wb_command_fill_holes = pe.Node(util.Function(input_names=['in_file'],
                                                  output_names=['out_file'],
                                                  function=wb_command),
                                    name=f'wb_command_fill_holes_{pipe_num}')

    wf.connect(binary_mask, 'out_file', wb_command_fill_holes, 'in_file')

    binary_filled_mask = pe.Node(interface=fsl.maths.MathsCommand(),
                                 name=f'binarize_filled_wmparc_{pipe_num}')
    binary_filled_mask.inputs.args = '-bin'

    wf.connect(wb_command_fill_holes, 'out_file',
               binary_filled_mask, 'in_file')

    brain_mask_to_t1_restore = pe.Node(interface=fsl.ApplyWarp(),
                                       name=f'brain_mask_to_t1_restore_{pipe_num}')
    brain_mask_to_t1_restore.inputs.interp = 'nn'
    brain_mask_to_t1_restore.inputs.premat = cfg.registration_workflows['anatomical_registration']['registration']['FSL-FNIRT']['identity_matrix']

    wf.connect(binary_filled_mask, 'out_file',
               brain_mask_to_t1_restore, 'in_file')

    node, out = strat_pool.get_data('desc-preproc_T1w')
    wf.connect(node, out, brain_mask_to_t1_restore, 'ref_file')

    outputs = {
        'space-T1w_desc-brain_mask': (brain_mask_to_t1_restore, 'out_file')
    }

    return (wf, outputs)


def freesurfer_fsl_brain_connector(wf, cfg, strat_pool, pipe_num, opt):

    node_id = f'{opt.lower()}_{pipe_num}'

    # mri_convert -it mgz ${SUBJECTS_DIR}/${subject}/mri/brainmask.mgz -ot nii brainmask.nii.gz
    convert_fs_brainmask_to_nifti = pe.Node(util.Function(input_names=['in_file'],
                                                   output_names=['out_file'],
                                                   function=mri_convert),
                                            name=f'convert_fs_brainmask_to_nifti_{node_id}')

    node, out = strat_pool.get_data('pipeline-fs_brainmask')
    wf.connect(node, out, convert_fs_brainmask_to_nifti, 'in_file')

    # mri_convert -it mgz ${SUBJECTS_DIR}/${subject}/mri/T1.mgz -ot nii T1.nii.gz
    convert_fs_T1_to_nifti = pe.Node(util.Function(input_names=['in_file'],
                                                   output_names=['out_file'],
                                                   function=mri_convert),
                                     name=f'convert_fs_T1_to_nifti_{node_id}')

    node, out = strat_pool.get_data('pipeline-fs_T1')
    wf.connect(node, out, convert_fs_T1_to_nifti, 'in_file')

    # 3dresample -orient RPI -inset brainmask.nii.gz -prefix brain_fs.nii.gz
    reorient_fs_brainmask = pe.Node(interface=afni.Resample(),
                                    name=f'reorient_fs_brainmask_{node_id}',
                                    mem_gb=0,
                                    mem_x=(0.0115, 'in_file', 't'))
    reorient_fs_brainmask.inputs.orientation = 'RPI'
    reorient_fs_brainmask.inputs.outputtype = 'NIFTI_GZ'

    wf.connect(convert_fs_brainmask_to_nifti, 'out_file', 
        reorient_fs_brainmask, 'in_file')

    # fslmaths brain_fs.nii.gz -abs -bin brain_fs_mask.nii.gz
    binarize_fs_brain = pe.Node(interface=fsl.maths.MathsCommand(),
                                name=f'binarize_fs_brain_{node_id}')
    binarize_fs_brain.inputs.args = '-abs -bin'

    wf.connect(reorient_fs_brainmask, 'out_file',
               binarize_fs_brain, 'in_file')

    # 3dresample -orient RPI -inset T1.nii.gz -prefix head_fs.nii.gz
    reorient_fs_T1 = pe.Node(interface=afni.Resample(),
                             name=f'reorient_fs_T1_{node_id}',
                             mem_gb=0,
                             mem_x=(0.0115, 'in_file', 't'))
    reorient_fs_T1.inputs.orientation = 'RPI'
    reorient_fs_T1.inputs.outputtype = 'NIFTI_GZ'

    wf.connect(convert_fs_T1_to_nifti, 'out_file', 
        reorient_fs_T1, 'in_file')

    # flirt -in head_fs.nii.gz -ref ${FSLDIR}/data/standard/MNI152_T1_1mm.nii.gz \
    # -out tmp_head_fs2standard.nii.gz -omat tmp_head_fs2standard.mat -bins 256 -cost corratio \
    # -searchrx -90 90 -searchry -90 90 -searchrz -90 90 -dof 12  -interp trilinear
    convert_head_to_template = pe.Node(interface=fsl.FLIRT(),
                                       name=f'convert_head_to_template_{node_id}')
    convert_head_to_template.inputs.cost = 'corratio'
    convert_head_to_template.inputs.interp = 'trilinear'
    convert_head_to_template.inputs.bins = 256
    convert_head_to_template.inputs.dof = 12
    convert_head_to_template.inputs.searchr_x = [-90, 90]
    convert_head_to_template.inputs.searchr_y = [-90, 90]
    convert_head_to_template.inputs.searchr_z = [-90, 90]

    wf.connect(reorient_fs_T1, 'out_file',
        convert_head_to_template, 'in_file')

    node, out = strat_pool.get_data('T1w-ACPC-template')
    wf.connect(node, out, convert_head_to_template, 'reference')

    # convert_xfm -omat tmp_standard2head_fs.mat -inverse tmp_head_fs2standard.mat
    convert_xfm = pe.Node(interface=fsl_utils.ConvertXFM(),
                              name=f'convert_xfm_{node_id}')
    convert_xfm.inputs.invert_xfm = True

    wf.connect(convert_head_to_template, 'out_matrix_file',
        convert_xfm, 'in_file')

    # bet tmp_head_fs2standard.nii.gz tmp.nii.gz -f ${bet_thr_tight} -m
    skullstrip = pe.Node(interface=fsl.BET(), 
                         name=f'anat_BET_skullstrip_{node_id}')
    skullstrip.inputs.output_type = 'NIFTI_GZ'
    skullstrip.inputs.mask=True

    if opt == 'FreeSurfer-BET-Tight':
        skullstrip.inputs.frac=0.3
    elif opt == 'FreeSurfer-BET-Loose':
        skullstrip.inputs.frac=0.1

    wf.connect(convert_head_to_template, 'out_file', 
        skullstrip, 'in_file')
    
    # fslmaths tmp_mask.nii.gz -mas ${CCSDIR}/templates/MNI152_T1_1mm_first_brain_mask.nii.gz tmp_mask.nii.gz
    apply_mask = pe.Node(interface=fsl.maths.ApplyMask(),
                         name=f'apply_mask_{node_id}')

    wf.connect(skullstrip, 'out_file',
        apply_mask, 'in_file')

    node, out = strat_pool.get_data('T1w-brain-template-mask-ccs')
    wf.connect(node, out, apply_mask, 'mask_file')

    # flirt -in tmp_mask.nii.gz -applyxfm -init tmp_standard2head_fs.mat -out brain_fsl_mask_tight.nii.gz \
    # -paddingsize 0.0 -interp nearestneighbour -ref head_fs.nii.gz
    convert_template_mask_to_native = pe.Node(interface=fsl.FLIRT(),
                                              name=f'convert_template_mask_to_native_{node_id}')
    convert_template_mask_to_native.inputs.apply_xfm = True
    convert_template_mask_to_native.inputs.padding_size = 0
    convert_template_mask_to_native.inputs.interp = 'nearestneighbour'

    wf.connect(apply_mask, 'out_file',
        convert_template_mask_to_native, 'in_file')

    wf.connect(convert_xfm, 'out_file',
        convert_template_mask_to_native, 'in_matrix_file')

    wf.connect(reorient_fs_T1, 'out_file',
        convert_template_mask_to_native, 'reference')

    # fslmaths brain_fs_mask.nii.gz -add brain_fsl_mask_tight.nii.gz -bin brain_mask_tight.nii.gz
    # BinaryMaths doesn't use -bin! 
    combine_mask = pe.Node(interface=fsl.BinaryMaths(),
                           name=f'combine_mask_{node_id}')

    if opt == 'FreeSurfer-BET-Tight':
        combine_mask.inputs.operation = 'add'
    elif opt == 'FreeSurfer-BET-Loose':
        combine_mask.inputs.operation = 'mul'

    wf.connect(binarize_fs_brain, 'out_file',
        combine_mask, 'in_file')

    wf.connect(convert_template_mask_to_native, 'out_file',
        combine_mask, 'operand_file')

    binarize_combined_mask = pe.Node(interface=fsl.maths.MathsCommand(),
                                     name=f'binarize_combined_mask_{node_id}')
    binarize_combined_mask.inputs.args = '-bin'

    wf.connect(combine_mask, 'out_file',
               binarize_combined_mask, 'in_file')

    # CCS brain mask is in FS space, transfer it back to native T1 space
    fs_fsl_brain_mask_to_native = pe.Node(interface=freesurfer.ApplyVolTransform(),
                                      name=f'fs_fsl_brain_mask_to_native_{node_id}')
    fs_fsl_brain_mask_to_native.inputs.reg_header = True
    fs_fsl_brain_mask_to_native.inputs.interp = 'nearest'

    wf.connect(binarize_combined_mask, 'out_file', 
        fs_fsl_brain_mask_to_native, 'source_file')

    node, out = strat_pool.get_data('pipeline-fs_raw-average')
    wf.connect(node, out, fs_fsl_brain_mask_to_native, 'target_file')

    node, out = strat_pool.get_data('freesurfer-subject-dir')
    wf.connect(node, out, fs_fsl_brain_mask_to_native, 'subjects_dir')

    if opt == 'FreeSurfer-BET-Tight':
        outputs = {
            'space-T1w_desc-tight_brain_mask': (fs_fsl_brain_mask_to_native, 'transformed_file')
        }
    elif opt == 'FreeSurfer-BET-Loose':
        outputs = {
            'space-T1w_desc-loose_brain_mask': (fs_fsl_brain_mask_to_native, 'transformed_file')
        }

    return (wf, outputs)


def mask_T2(wf_name='mask_T2'):
    # create T2 mask based on T1 mask
    # reference https://github.com/DCAN-Labs/dcan-macaque-pipeline/blob/master/PreliminaryMasking/macaque_masking.py
    
    preproc = pe.Workflow(name=wf_name)

    inputnode = pe.Node(util.IdentityInterface(fields=['T1w',
                                                       'T1w_mask',
                                                       'T2w']),
                        name='inputspec')

    outputnode = pe.Node(util.IdentityInterface(fields=['T1w_brain',
                                                        'T2w_mask',
                                                       'T2w_brain']),
                          name='outputspec')

    # mask_t1w = 'fslmaths {t1w} -mas {t1w_mask_edit} {t1w_brain}'.format(**kwargs)
    mask_t1w = pe.Node(interface=fsl.MultiImageMaths(),
                                  name='mask_t1w')
    mask_t1w.inputs.op_string = "-mas %s "

    preproc.connect(inputnode, 'T1w', mask_t1w, 'in_file')
    preproc.connect(inputnode, 'T1w_mask', mask_t1w, 'operand_files')


    # t1w2t2w_rigid = 'flirt -dof 6 -cost mutualinfo -in {t1w} -ref {t2w} ' \
    #                     '-omat {t1w2t2w}'.format(**kwargs)

    t1w2t2w_rigid = pe.Node(interface=fsl.FLIRT(),
                            name='t1w2t2w_rigid')

    t1w2t2w_rigid.inputs.dof = 6
    t1w2t2w_rigid.inputs.cost = 'mutualinfo'
    preproc.connect(inputnode, 'T1w', t1w2t2w_rigid, 'in_file')
    preproc.connect(inputnode, 'T2w', t1w2t2w_rigid, 'reference')

    # t1w2t2w_mask = 'flirt -in {t1w_mask_edit} -interp nearestneighbour -ref {' \
    #                 't2w} -o {t2w_brain_mask} -applyxfm -init {' \
    #                 't1w2t2w}'.format(**kwargs)
    t1w2t2w_mask = pe.Node(interface=fsl.FLIRT(),
                                    name='t1w2t2w_mask')
    t1w2t2w_mask.inputs.apply_xfm = True
    t1w2t2w_mask.inputs.interp = 'nearestneighbour'

    preproc.connect(inputnode, 'T1w_mask', t1w2t2w_mask, 'in_file')
    preproc.connect(inputnode, 'T2w', t1w2t2w_mask, 'reference')
    preproc.connect(t1w2t2w_rigid, 'out_matrix_file', t1w2t2w_mask, 'in_matrix_file')

    # mask_t2w = 'fslmaths {t2w} -mas {t2w_brain_mask} ' \
    #         '{t2w_brain}'.format(**kwargs)
    mask_t2w = pe.Node(interface=fsl.MultiImageMaths(),
                                  name='mask_t2w')
    mask_t2w.inputs.op_string = "-mas %s "

    preproc.connect(inputnode, 'T2w', mask_t2w, 'in_file')
    preproc.connect(t1w2t2w_mask, 'out_file', mask_t2w, 'operand_files')

    preproc.connect(mask_t1w, 'out_file', outputnode, 'T1w_brain')
    preproc.connect(mask_t2w, 'out_file', outputnode, 'T2w_brain')
    preproc.connect(t1w2t2w_mask, 'out_file', outputnode, 'T2w_mask')

    return preproc


def anatomical_init(wf, cfg, strat_pool, pipe_num, opt=None):
    '''
    {"name": "anatomical_init",
     "config": ["anatomical_preproc"],
     "switch": ["run"],
     "option_key": "None",
     "option_val": "None",
     "inputs": ["T1w"],
     "outputs": ["desc-preproc_T1w",
                 "desc-reorient_T1w",
                 "desc-head_T1w"]}
    '''

    anat_deoblique = pe.Node(interface=afni.Refit(),
                             name=f'anat_deoblique_{pipe_num}')
    anat_deoblique.inputs.deoblique = True

    node, out = strat_pool.get_data('T1w')
    wf.connect(node, out, anat_deoblique, 'in_file')

    anat_reorient = pe.Node(interface=afni.Resample(),
                            name=f'anat_reorient_{pipe_num}',
                            mem_gb=0,
                            mem_x=(0.0115, 'in_file', 't'))
    anat_reorient.inputs.orientation = 'RPI'
    anat_reorient.inputs.outputtype = 'NIFTI_GZ'

    wf.connect(anat_deoblique, 'out_file', anat_reorient, 'in_file')

    outputs = {'desc-preproc_T1w': (anat_reorient, 'out_file'),
               'desc-reorient_T1w': (anat_reorient, 'out_file'),
               'desc-head_T1w': (anat_reorient, 'out_file')}

    return (wf, outputs)


def acpc_align_head(wf, cfg, strat_pool, pipe_num, opt=None):
    '''
    {"name": "acpc_alignment_head",
     "config": "None",
     "switch": [["anatomical_preproc", "acpc_alignment", "run"],
                ["anatomical_preproc", "run"]],
     "option_key": "None",
     "option_val": "None",
     "inputs": ["desc-preproc_T1w",
                "desc-head_T1w",
                "T1w-ACPC-template"],
     "outputs": ["desc-head_T1w",
                 "desc-preproc_T1w",
                 "from-T1w_to-ACPC_mode-image_desc-aff2rig_xfm"]}
    '''
    
    # NOTE: desc-preproc_T1w and desc-head_T1w are both needed in this 
    # nodeblock despite the list called in get_data() below
    
    acpc_align = acpc_alignment(config=cfg,
                                acpc_target=cfg.anatomical_preproc[
                                    'acpc_alignment']['acpc_target'],
                                mask=False,
                                wf_name=f'acpc_align_{pipe_num}')

    node, out = strat_pool.get_data(['desc-preproc_T1w','desc-head_T1w'])
    wf.connect(node, out, acpc_align, 'inputspec.anat_leaf')

    node, out = strat_pool.get_data('T1w-ACPC-template')
    wf.connect(node, out, acpc_align, 'inputspec.template_head_for_acpc')

    outputs = {
        'desc-head_T1w': (acpc_align, 'outputspec.acpc_aligned_head'),
        'desc-preproc_T1w': (acpc_align, 'outputspec.acpc_aligned_head'),
        'from-T1w_to-ACPC_mode-image_desc-aff2rig_xfm': (
            acpc_align,
            'outputspec.from-T1w_to-ACPC_mode-image_desc-aff2rig_xfm')
    }

    return (wf, outputs)


def acpc_align_head_with_mask(wf, cfg, strat_pool, pipe_num, opt=None):
    '''
    {"name": "acpc_alignment_head_with_mask",
     "config": "None",
     "switch": [["anatomical_preproc", "acpc_alignment", "run"],
                ["anatomical_preproc", "run"]],
     "option_key": "None",
     "option_val": "None",
     "inputs": [("desc-head_T1w", "desc-preproc_T1w", 
                "space-T1w_desc-brain_mask"),
                "T1w-ACPC-template",
                "T1w-brain-ACPC-template"],
     "outputs": ["desc-head_T1w",
                 "desc-preproc_T1w",
                 "space-T1w_desc-brain_mask",
                 "from-T1w_to-ACPC_mode-image_desc-aff2rig_xfm"]}
    '''

    acpc_align = acpc_alignment(config=cfg,
                                acpc_target=cfg.anatomical_preproc[
                                    'acpc_alignment']['acpc_target'],
                                mask=True,
                                wf_name=f'acpc_align_{pipe_num}')

    node, out = strat_pool.get_data(['desc-head_T1w', 'desc-preproc_T1w'])
    wf.connect(node, out, acpc_align, 'inputspec.anat_leaf')

    node, out = strat_pool.get_data('T1w-ACPC-template')
    wf.connect(node, out, acpc_align, 'inputspec.template_head_for_acpc')

    if strat_pool.check_rpool("space-T1w_desc-brain_mask"):
        node, out = strat_pool.get_data("space-T1w_desc-brain_mask")
        wf.connect(node, out, acpc_align, 'inputspec.brain_mask')

        node, out = strat_pool.get_data('T1w-brain-ACPC-template')
        wf.connect(node, out, acpc_align, 'inputspec.template_brain_for_acpc')

    outputs = {
        'desc-head_T1w': (acpc_align, 'outputspec.acpc_aligned_head'),
        'desc-preproc_T1w': (acpc_align, 'outputspec.acpc_aligned_head'),
        'space-T1w_desc-brain_mask': (
            acpc_align, 'outputspec.acpc_brain_mask'),
        'from-T1w_to-ACPC_mode-image_desc-aff2rig_xfm': (
            acpc_align, 'outputspec.from-T1w_to-ACPC_mode-image_desc-aff2rig_xfm')
    }

    return (wf, outputs)


def acpc_align_brain(wf, cfg, strat_pool, pipe_num, opt=None):
    '''
    {"name": "acpc_alignment_brain",
     "config": "None",
     "switch": [["anatomical_preproc", "acpc_alignment", "run"],
                ["anatomical_preproc", "run"]],
     "option_key": "None",
     "option_val": "None",
     "inputs": [("desc-preproc_T1w",
                 "desc-tempbrain_T1w",
                 "T1w-ACPC-template",
                 "T1w-brain-ACPC-template")],
     "outputs": ["desc-preproc_T1w",
                 "desc-acpcbrain_T1w",
                 "from-T1w_to-ACPC_mode-image_desc-aff2rig_xfm"]}
    '''

    acpc_align = acpc_alignment(config=cfg,
                                acpc_target=cfg.anatomical_preproc[
                                    'acpc_alignment']['acpc_target'],
                                mask=False,
                                wf_name=f'acpc_align_{pipe_num}')

    node, out = strat_pool.get_data('desc-preproc_T1w')
    wf.connect(node, out, acpc_align, 'inputspec.anat_leaf')

    node, out = strat_pool.get_data('desc-tempbrain_T1w')
    wf.connect(node, out, acpc_align, 'inputspec.anat_brain')

    node, out = strat_pool.get_data('T1w-ACPC-template') 
    wf.connect(node, out, acpc_align, 'inputspec.template_head_for_acpc')

    node, out = strat_pool.get_data('T1w-brain-ACPC-template')
    wf.connect(node, out, acpc_align, 'inputspec.template_brain_for_acpc')

    outputs = {
        'desc-preproc_T1w': (acpc_align, 'outputspec.acpc_aligned_head'),
        'desc-acpcbrain_T1w': (acpc_align, 'outputspec.acpc_aligned_brain'),
        'from-T1w_to-ACPC_mode-image_desc-aff2rig_xfm': (
            acpc_align, 'outputspec.from-T1w_to-ACPC_mode-image_desc-aff2rig_xfm')
    }

    return (wf, outputs)


def acpc_align_brain_with_mask(wf, cfg, strat_pool, pipe_num, opt=None):
    '''
    {"name": "acpc_alignment_brain_with_mask",
     "config": "None",
     "switch": [["anatomical_preproc", "acpc_alignment", "run"],
                ["anatomical_preproc", "run"]],
     "option_key": "None",
     "option_val": "None",
     "inputs": [("desc-preproc_T1w",
                 "desc-tempbrain_T1w", 
                 "space-T1w_desc-brain_mask"),
                 "T1w-ACPC-template",
                 "T1w-brain-ACPC-template"],
     "outputs": ["desc-preproc_T1w",
                 "desc-acpcbrain_T1w",
                 "space-T1w_desc-brain_mask",
                 "space-T1w_desc-prebrain_mask"]}
    '''

    acpc_align = acpc_alignment(config=cfg,
                                acpc_target=cfg.anatomical_preproc[
                                    'acpc_alignment']['acpc_target'],
                                mask=True,
                                wf_name=f'acpc_align_{pipe_num}')

    node, out = strat_pool.get_data('desc-preproc_T1w')
    wf.connect(node, out, acpc_align, 'inputspec.anat_leaf')

    node, out = strat_pool.get_data('desc-tempbrain_T1w')
    wf.connect(node, out, acpc_align, 'inputspec.anat_brain')

    node, out = strat_pool.get_data("space-T1w_desc-brain_mask")
    wf.connect(node, out, acpc_align, 'inputspec.brain_mask')

    node, out = strat_pool.get_data('T1w-ACPC-template') 
    wf.connect(node, out, acpc_align, 'inputspec.template_head_for_acpc')

    node, out = strat_pool.get_data('T1w-brain-ACPC-template')
    wf.connect(node, out, acpc_align, 'inputspec.template_brain_for_acpc')

    outputs = {
        'desc-preproc_T1w': (acpc_align, 'outputspec.acpc_aligned_head'),
        'desc-acpcbrain_T1w': (acpc_align, 'outputspec.acpc_aligned_brain'),
        'space-T1w_desc-brain_mask': (acpc_align, 'outputspec.acpc_brain_mask'),
        'space-T1w_desc-prebrain_mask': (strat_pool.get_data(desc_brain_mask))
    }

    return (wf, outputs)


def registration_T2w_to_T1w(wf, cfg, strat_pool, pipe_num, opt=None):
    '''
    {"name": "registration_T2w_to_T1w",
     "config": ["anatomical_preproc"],
     "switch": ["run_t2"],
     "option_key": "None",
     "option_val": "None",
     "inputs": [("desc-preproc_T1w",
                 "desc-preproc_T2w",
                 'desc-acpcbrain_T1w',
                 'desc-acpcbrain_T2w')],
     "outputs": ["desc-preproc_T2w"]}
    '''

    T2_to_T1_reg = T2wToT1wReg(wf_name=f'T2w_to_T1w_Reg_{pipe_num}')

    node, out = strat_pool.get_data('desc-preproc_T1w')
    wf.connect(node, out, T2_to_T1_reg, 'inputspec.T1w')

    node, out = strat_pool.get_data('desc-preproc_T2w')
    wf.connect(node, out, T2_to_T1_reg, 'inputspec.T2w')

    node, out = strat_pool.get_data(['desc-acpcbrain_T1w'])
    wf.connect(node, out, T2_to_T1_reg, 'inputspec.T1w_brain')

    node, out = strat_pool.get_data(['desc-acpcbrain_T2w'])
    wf.connect(node, out, T2_to_T1_reg, 'inputspec.T2w_brain')

    outputs = {
        'desc-preproc_T2w': (T2_to_T1_reg, 'outputspec.T2w_to_T1w')
    }

    return (wf, outputs)


def non_local_means(wf, cfg, strat_pool, pipe_num, opt=None):
    '''
    {"name": "nlm_filtering",
     "config": "None",
     "switch": [["anatomical_preproc", "non_local_means_filtering", "run"],
                ["anatomical_preproc", "run"]],
     "option_key": "None",
     "option_val": "None",
     "inputs": ["desc-preproc_T1w"],
     "outputs": ["desc-preproc_T1w"]}
    '''

    denoise = pe.Node(interface=ants.DenoiseImage(),
                      name=f'anat_denoise_{pipe_num}')

    denoise.inputs.noise_model = cfg.anatomical_preproc['non_local_means_filtering']['noise_model']

    node, out = strat_pool.get_data('desc-preproc_T1w')
    wf.connect(node, out, denoise, 'input_image')

    outputs = {
        'desc-preproc_T1w': (denoise, 'output_image')
    }

    return (wf, outputs)


def n4_bias_correction(wf, cfg, strat_pool, pipe_num, opt=None):
    '''
    {"name": "n4_bias_correction",
     "config": "None",
     "switch": [["anatomical_preproc", "n4_bias_field_correction", "run"],
                ["anatomical_preproc", "run"]],
     "option_key": "None",
     "option_val": "None",
     "inputs": ["desc-preproc_T1w"],
     "outputs": {
         "desc-preproc_T1w": {
             "Description": "T1w image that has been N4-bias-field corrected 
                             using ANTs N4BiasFieldCorrection."},
         "desc-n4_T1w": {
             "Description": "T1w image that has been N4-bias-field corrected 
                             using ANTs N4BiasFieldCorrection."}}
    }
    '''

    n4 = pe.Node(interface=ants.N4BiasFieldCorrection(dimension=3,
                                                      copy_header=True),
                 name=f'anat_n4_{pipe_num}')
    n4.inputs.shrink_factor = cfg.anatomical_preproc['n4_bias_field_correction']['shrink_factor']

    node, out = strat_pool.get_data('desc-preproc_T1w')
    wf.connect(node, out, n4, 'input_image')

    outputs = {
        'desc-preproc_T1w': (n4, 'output_image'),
        'desc-n4_T1w': (n4, 'output_image')
    }

    return (wf, outputs)


def t1t2_bias_correction(wf, cfg, strat_pool, pipe_num, opt=None):
    '''
    {"name": "t1t2_bias_correction",
     "config": ["anatomical_preproc", "t1t2_bias_field_correction"],
     "switch": ["run"],
     "option_key": "None",
     "option_val": "None",
     "inputs": [("desc-preproc_T1w", 
                 "desc-preproc_T2w",
                 "desc-acpcbrain_T1w")],
     "outputs": ["desc-preproc_T1w",
                 "desc-brain_T1w",
                 "desc-preproc_T2w",
                 "desc-brain_T2w",
                 "desc-biasfield_T1wT2w"]}
    '''

    t1t2_bias_correction = BiasFieldCorrection_sqrtT1wXT1w(config=cfg, wf_name=f't1t2_bias_correction_{pipe_num}')

    node, out = strat_pool.get_data('desc-preproc_T1w')
    wf.connect(node, out, t1t2_bias_correction, 'inputspec.T1w')

    node, out = strat_pool.get_data('desc-preproc_T2w')
    wf.connect(node, out, t1t2_bias_correction, 'inputspec.T2w')

    node, out = strat_pool.get_data("desc-acpcbrain_T1w")
    wf.connect(node, out, t1t2_bias_correction, 'inputspec.T1w_brain')

    outputs = {
        'desc-preproc_T1w': (t1t2_bias_correction, 'outputspec.T1w_biascorrected'),
        'desc-brain_T1w': (t1t2_bias_correction, 'outputspec.T1w_brain_biascorrected'),
        'desc-preproc_T2w': (t1t2_bias_correction, 'outputspec.T2w_biascorrected'),
        'desc-brain_T2w': (t1t2_bias_correction, 'outputspec.T2w_brain_biascorrected'),
        'desc-biasfield_T1wT2w': (t1t2_bias_correction, 'outputspec.biasfield'),
    }

    return (wf, outputs)

def brain_mask_afni(wf, cfg, strat_pool, pipe_num, opt=None):
    '''
    {"name": "brain_mask_afni",
     "config": "None",
     "switch": [["anatomical_preproc", "brain_extraction", "run"],
                ["anatomical_preproc", "run"]],
     "option_key": ["anatomical_preproc", "brain_extraction", "using"],
     "option_val": "3dSkullStrip",
     "inputs": ["desc-preproc_T1w"],
     "outputs": ["space-T1w_desc-brain_mask"]}
    '''

    wf, outputs = afni_brain_connector(wf, cfg, strat_pool, pipe_num, opt)

    return (wf, outputs)

def brain_mask_acpc_afni(wf, cfg, strat_pool, pipe_num, opt=None):
    '''
    {"name": "brain_mask_acpc_afni",
     "config": "None",
     "switch": [["anatomical_preproc", "brain_extraction", "run"],
                ["anatomical_preproc", "run"]],
     "option_key": ["anatomical_preproc", "brain_extraction", "using"],
     "option_val": "3dSkullStrip",
     "inputs": ["desc-preproc_T1w"],
     "outputs": ["space-T1w_desc-acpcbrain_mask"]}
    '''

    wf, wf_outputs = afni_brain_connector(wf, cfg, strat_pool, pipe_num, opt)

    outputs = {
        'space-T1w_desc-acpcbrain_mask':
            wf_outputs['space-T1w_desc-brain_mask']
    }

    return (wf, outputs)

def brain_mask_fsl(wf, cfg, strat_pool, pipe_num, opt=None):
    '''
    {"name": "brain_mask_fsl",
     "config": "None",
     "switch": [["anatomical_preproc", "brain_extraction", "run"],
                ["anatomical_preproc", "run"]],
     "option_key": ["anatomical_preproc", "brain_extraction", "using"],
     "option_val": "BET",
     "inputs": ["desc-preproc_T1w"],
     "outputs": ["space-T1w_desc-brain_mask"]}
    '''

    wf, outputs = fsl_brain_connector(wf, cfg, strat_pool, pipe_num, opt)

    return (wf, outputs)


def brain_mask_acpc_fsl(wf, cfg, strat_pool, pipe_num, opt=None):
    '''
    {"name": "brain_mask_acpc_fsl",
     "config": "None",
     "switch": [["anatomical_preproc", "brain_extraction", "run"],
                ["anatomical_preproc", "run"]],
     "option_key": ["anatomical_preproc", "brain_extraction", "using"],
     "option_val": "BET",
     "inputs": ["desc-preproc_T1w"],
     "outputs": ["space-T1w_desc-acpcbrain_mask"]}
    '''

    wf, wf_outputs = fsl_brain_connector(wf, cfg, strat_pool, pipe_num, opt)

    outputs = {
        'space-T1w_desc-acpcbrain_mask':
            wf_outputs['space-T1w_desc-brain_mask']
    }

    return (wf, outputs)

def brain_mask_niworkflows_ants(wf, cfg, strat_pool, pipe_num, opt=None):
    '''
    {"name": "brain_mask_niworkflows_ants",
     "config": "None",
     "switch": [["anatomical_preproc", "brain_extraction", "run"],
                ["anatomical_preproc", "run"]],
     "option_key": ["anatomical_preproc", "brain_extraction", "using"],
     "option_val": "niworkflows-ants",
     "inputs": ["desc-preproc_T1w"],
     "outputs": ["space-T1w_desc-brain_mask",
                 "desc-preproc_T1w"]}
    '''

    wf, outputs = niworkflows_ants_brain_connector(wf, cfg, strat_pool,
                                                   pipe_num, opt)

    return (wf, outputs)


def brain_mask_acpc_niworkflows_ants(wf, cfg, strat_pool, pipe_num, opt=None):
    '''
    {"name": "brain_mask_acpc_niworkflows_ants",
     "config": "None",
     "switch": [["anatomical_preproc", "brain_extraction", "run"],
                ["anatomical_preproc", "run"]],
     "option_key": ["anatomical_preproc", "brain_extraction", "using"],
     "option_val": "niworkflows-ants",
     "inputs": ["desc-preproc_T1w"],
     "outputs": ["space-T1w_desc-acpcbrain_mask",
                 "desc-preproc_T1w"]}
    '''

    wf, wf_outputs = niworkflows_ants_brain_connector(wf, cfg, strat_pool,
                                                      pipe_num, opt)

    outputs = {
        'space-T1w_desc-acpcbrain_mask':
            wf_outputs['space-T1w_desc-brain_mask'],
        'desc-preproc_T1w':
            wf_outputs['desc-preproc_T1w']
    }

    return (wf, outputs)


def brain_mask_unet(wf, cfg, strat_pool, pipe_num, opt=None):
    '''
    {"name": "brain_mask_unet",
     "config": "None",
     "switch": [["anatomical_preproc", "brain_extraction", "run"],
                ["anatomical_preproc", "run"]],
     "option_key": ["anatomical_preproc", "brain_extraction", "using"],
     "option_val": "UNet",
     "inputs": ["desc-preproc_T1w",
                "T1w-brain-template",
                "T1w-template",
                "unet-model"],
     "outputs": ["space-T1w_desc-brain_mask"]}
    '''

    wf, outputs = unet_brain_connector(wf, cfg, strat_pool, pipe_num, opt)

    return (wf, outputs)


def brain_mask_acpc_unet(wf, cfg, strat_pool, pipe_num, opt=None):
    '''
    {"name": "brain_mask_acpc_unet",
     "config": "None",
     "switch": [["anatomical_preproc", "brain_extraction", "run"],
                ["anatomical_preproc", "run"]],
     "option_key": ["anatomical_preproc", "brain_extraction", "using"],
     "option_val": "UNet",
     "inputs": ["desc-preproc_T1w",
                "T1w-brain-template",
                "T1w-template",
                "unet-model"],
     "outputs": ["space-T1w_desc-acpcbrain_mask"]}
    '''

    wf, wf_outputs = unet_brain_connector(wf, cfg, strat_pool, pipe_num, opt)

    outputs = {
        'space-T1w_desc-acpcbrain_mask':
            wf_outputs['space-T1w_desc-brain_mask']
    }

    return (wf, outputs)


def brain_mask_freesurfer(wf, cfg, strat_pool, pipe_num, opt=None):
    '''
    {"name": "brain_mask_freesurfer",
     "config": "None",
     "switch": [["anatomical_preproc", "brain_extraction", "run"],
                ["anatomical_preproc", "run"]],
     "option_key": ["anatomical_preproc", "brain_extraction", "using"],
     "option_val": "FreeSurfer-Brainmask",
     "inputs": ["pipeline-fs_raw-average",
                "pipeline-fs_brainmask",
                "freesurfer-subject-dir"],
     "outputs": ["space-T1w_desc-brain_mask"]}
    '''

    wf, outputs = freesurfer_brain_connector(wf, cfg, strat_pool, pipe_num,
                                             opt)

    return (wf, outputs)


def brain_mask_acpc_freesurfer(wf, cfg, strat_pool, pipe_num, opt=None):
    '''
    {"name": "brain_mask_acpc_freesurfer",
     "config": "None",
     "switch": [["anatomical_preproc", "brain_extraction", "run"],
                ["anatomical_preproc", "run"]],
     "option_key": ["anatomical_preproc", "brain_extraction", "using"],
     "option_val": "FreeSurfer-Brainmask", 
     "inputs": ["space-T1w_desc-brain_mask",
                "pipeline-fs_raw-average",
                "freesurfer-subject-dir"],
     "outputs": ["space-T1w_desc-acpcbrain_mask"]}
    '''

    wf, wf_outputs = freesurfer_brain_connector(wf, cfg, strat_pool, pipe_num,
                                                opt)

    outputs = {'space-T1w_desc-acpcbrain_mask':
                   wf_outputs['space-T1w_desc-brain_mask']}

    return (wf, outputs)


def brain_mask_freesurfer_abcd(wf, cfg, strat_pool, pipe_num, opt=None):
    '''
    {"name": "brain_mask_freesurfer_abcd",
     "config": "None",
     "switch": [["anatomical_preproc", "brain_extraction", "run"],
                ["anatomical_preproc", "run"]],
     "option_key": ["anatomical_preproc", "brain_extraction", "using"],
     "option_val": "FreeSurfer-ABCD",
     "inputs": ["desc-preproc_T1w",
                "pipeline-fs_wmparc",
                "pipeline-fs_raw-average",
                "pipeline-fs_xfm",
                "freesurfer-subject-dir"],
     "outputs": ["space-T1w_desc-brain_mask"]}
    '''

    wf, outputs = freesurfer_abcd_brain_connector(wf, cfg, strat_pool, pipe_num, opt)
    
    return (wf, outputs)


def brain_mask_freesurfer_fsl_tight(wf, cfg, strat_pool, pipe_num, opt=None):
    '''
    {"name": "brain_mask_freesurfer_fsl_tight",
     "config": "None",
     "switch": [["anatomical_preproc", "brain_extraction", "run"],
                ["anatomical_preproc", "run"]],
     "option_key": ["anatomical_preproc", "brain_extraction", "using"],
     "option_val": "FreeSurfer-BET-Tight",
     "inputs": ["pipeline-fs_brainmask",
                "pipeline-fs_T1",
                "pipeline-fs_raw-average",
                "freesurfer-subject-dir",
                "T1w-brain-template-mask-ccs",
                "T1w-ACPC-template"],
     "outputs": ["space-T1w_desc-tight_brain_mask"]}
    '''

    wf, outputs = freesurfer_fsl_brain_connector(wf, cfg, strat_pool, pipe_num, opt)

    return (wf, outputs)


def brain_mask_acpc_freesurfer_abcd(wf, cfg, strat_pool, pipe_num, opt=None):
    '''
    {"name": "brain_mask_acpc_freesurfer_abcd",
     "config": "None",
     "switch": [["anatomical_preproc", "brain_extraction", "run"],
                ["anatomical_preproc", "run"]],
     "option_key": ["anatomical_preproc", "brain_extraction", "using"],
     "option_val": "FreeSurfer-ABCD",
     "inputs": ["desc-preproc_T1w",
                "pipeline-fs_wmparc",
                "pipeline-fs_raw-average",
                "pipeline-fs_xfm",
                "freesurfer-subject-dir"],
     "outputs": ["space-T1w_desc-acpcbrain_mask"]}
    '''

    wf, wf_outputs = freesurfer_abcd_brain_connector(wf, cfg, strat_pool, pipe_num, opt)

    outputs = {'space-T1w_desc-acpcbrain_mask':
                wf_outputs['space-T1w_desc-brain_mask']}

    return (wf, outputs)


def brain_mask_freesurfer_fsl_loose(wf, cfg, strat_pool, pipe_num, opt=None):
    '''
    {"name": "brain_mask_freesurfer_fsl_loose",
     "config": "None",
     "switch": [["anatomical_preproc", "brain_extraction", "run"],
                ["anatomical_preproc", "run"]],
     "option_key": ["anatomical_preproc", "brain_extraction", "using"],
     "option_val": "FreeSurfer-BET-Loose",
     "inputs": ["pipeline-fs_brainmask",
                "pipeline-fs_T1",
                "pipeline-fs_raw-average",
                "freesurfer-subject-dir",
                "T1w-brain-template-mask-ccs",
                "T1w-ACPC-template"],
     "outputs": ["space-T1w_desc-loose_brain_mask"]}
    '''

    wf, outputs = freesurfer_fsl_brain_connector(wf, cfg, strat_pool, pipe_num, opt)

    return (wf, outputs)


def brain_mask_acpc_freesurfer_fsl_tight(wf, cfg, strat_pool, pipe_num, opt=None):
    '''
    {"name": "brain_mask_acpc_freesurfer_fsl_tight",
     "config": "None",
     "switch": [["anatomical_preproc", "brain_extraction", "run"],
                ["anatomical_preproc", "run"]],
     "option_key": ["anatomical_preproc", "brain_extraction", "using"],
     "option_val": "FreeSurfer-BET-Tight",
     "inputs": ["pipeline-fs_brainmask",
                "pipeline-fs_T1",
                "T1w-brain-template-mask-ccs",
                "T1w-ACPC-template"],
     "outputs": ["space-T1w_desc-tight_acpcbrain_mask"]}
    '''

    wf, wf_outputs = freesurfer_fsl_brain_connector(wf, cfg, strat_pool, pipe_num, opt)
    
    outputs = {'space-T1w_desc-tight_acpcbrain_mask':
        wf_outputs['space-T1w_desc-tight_brain_mask']}
        
    return (wf, outputs)


def brain_mask_acpc_freesurfer_fsl_loose(wf, cfg, strat_pool, pipe_num, opt=None):
    '''
    {"name": "brain_mask_acpc_freesurfer_fsl_loose",
     "config": "None",
     "switch": [["anatomical_preproc", "brain_extraction", "run"],
                ["anatomical_preproc", "run"]],
     "option_key": ["anatomical_preproc", "brain_extraction", "using"],
     "option_val": "FreeSurfer-BET-Loose",
     "inputs": ["pipeline-fs_brainmask",
                "pipeline-fs_T1",
                "T1w-brain-template-mask-ccs",
                "T1w-ACPC-template"],
     "outputs": ["space-T1w_desc-loose_acpcbrain_mask"]}
    '''

    wf, wf_outputs = freesurfer_fsl_brain_connector(wf, cfg, strat_pool, pipe_num, opt)

    outputs = {'space-T1w_desc-loose_acpcbrain_mask':
        wf_outputs['space-T1w_desc-loose_brain_mask']}

    return (wf, outputs)


def brain_extraction(wf, cfg, strat_pool, pipe_num, opt=None):
    '''
    {"name": "brain_extraction",
     "config": "None",
     "switch": [["anatomical_preproc", "brain_extraction", "run"],
                ["anatomical_preproc", "run"]],
     "option_key": "None",
     "option_val": "None",
     "inputs": [("desc-head_T1w", "desc-preproc_T1w",
                 ["space-T1w_desc-brain_mask", "space-T1w_desc-acpcbrain_mask"]
                )],
     "outputs": {
         "desc-preproc_T1w": {
             "SkullStripped": "True"},
         "desc-brain_T1w": {
             "SkullStripped": "True"},
         "desc-head_T1w": {
             "SkullStripped": "False"}}}
    '''

    '''
    brain_mask_deoblique = pe.Node(interface=afni.Refit(),
                                   name='brain_mask_deoblique')
    brain_mask_deoblique.inputs.deoblique = True
    wf.connect(inputnode, 'brain_mask',
                    brain_mask_deoblique, 'in_file')

    brain_mask_reorient = pe.Node(interface=afni.Resample(),
                                  name='brain_mask_reorient',
                                  mem_gb=0,
                                  mem_x=(0.0115, 'in_file', 't'))
    brain_mask_reorient.inputs.orientation = 'RPI'
    brain_mask_reorient.inputs.outputtype = 'NIFTI_GZ'
    wf.connect(brain_mask_deoblique, 'out_file',
                    brain_mask_reorient, 'in_file')
    '''

    anat_skullstrip_orig_vol = pe.Node(interface=afni.Calc(),
                                       name=f'brain_extraction_{pipe_num}')

    anat_skullstrip_orig_vol.inputs.expr = 'a*step(b)'
    anat_skullstrip_orig_vol.inputs.outputtype = 'NIFTI_GZ'

    node_T1w, out_T1w = strat_pool.get_data('desc-head_T1w')
    wf.connect(node_T1w, out_T1w, anat_skullstrip_orig_vol, 'in_file_a')

    node, out = strat_pool.get_data(['space-T1w_desc-brain_mask',
                                     'space-T1w_desc-acpcbrain_mask'])
    wf.connect(node, out, anat_skullstrip_orig_vol, 'in_file_b')

    outputs = {
        'desc-preproc_T1w': (anat_skullstrip_orig_vol, 'out_file'),
        'desc-brain_T1w': (anat_skullstrip_orig_vol, 'out_file'),
        'desc-head_T1w': (node_T1w, out_T1w)
    }

    return (wf, outputs)


def brain_extraction_temp(wf, cfg, strat_pool, pipe_num, opt=None):
    '''
    {"name": "brain_extraction_temp",
     "config": "None",
     "switch": "None",
     "option_key": "None",
     "option_val": "None",
     "inputs": [("desc-preproc_T1w",
                 ["space-T1w_desc-brain_mask", "space-T1w_desc-acpcbrain_mask"])],
     "outputs": {
         "desc-preproc_T1w": {
             "SkullStripped": "True"},
         "desc-tempbrain_T1w": {
             "SkullStripped": "True"}}}
    '''

    anat_skullstrip_orig_vol = pe.Node(interface=afni.Calc(),
                                       name=f'brain_extraction_temp_{pipe_num}')

    anat_skullstrip_orig_vol.inputs.expr = 'a*step(b)'
    anat_skullstrip_orig_vol.inputs.outputtype = 'NIFTI_GZ'

    node, out = strat_pool.get_data('desc-preproc_T1w')
    wf.connect(node, out, anat_skullstrip_orig_vol, 'in_file_a')

    node, out = strat_pool.get_data(['space-T1w_desc-brain_mask',
                                     'space-T1w_desc-acpcbrain_mask'])
    wf.connect(node, out, anat_skullstrip_orig_vol, 'in_file_b')

    outputs = {
        'desc-preproc_T1w': (anat_skullstrip_orig_vol, 'out_file'),
        'desc-tempbrain_T1w': (anat_skullstrip_orig_vol, 'out_file')
    }

    return (wf, outputs)


def anatomical_init_T2(wf, cfg, strat_pool, pipe_num, opt=None):
    '''
    {"name": "anatomical_init_T2",
     "config": ["anatomical_preproc"],
     "switch": ["run_t2"],
     "option_key": "None",
     "option_val": "None",
     "inputs": ["T2w"],
     "outputs": ["desc-preproc_T2w",
                 "desc-reorient_T2w",
                 "desc-head_T2w"]}
    '''

    T2_deoblique = pe.Node(interface=afni.Refit(),
                             name=f'T2_deoblique_{pipe_num}')
    T2_deoblique.inputs.deoblique = True

    node, out = strat_pool.get_data('T2w')
    wf.connect(node, out, T2_deoblique, 'in_file')

    T2_reorient = pe.Node(interface=afni.Resample(),
                          name=f'T2_reorient_{pipe_num}',
                          mem_gb=0,
                          mem_x=(0.0115, 'in_file', 't'))
    T2_reorient.inputs.orientation = 'RPI'
    T2_reorient.inputs.outputtype = 'NIFTI_GZ'

    wf.connect(T2_deoblique, 'out_file', T2_reorient, 'in_file')

    outputs = {'desc-preproc_T2w': (T2_reorient, 'out_file'),
               'desc-reorient_T2w': (T2_reorient, 'out_file'),
               'desc-head_T2w': (T2_reorient, 'out_file')}

    return (wf, outputs)


def acpc_align_head_T2(wf, cfg, strat_pool, pipe_num, opt=None):
    '''
    {"name": "acpc_alignment_head_T2",
     "config": "None",
     "switch": [["anatomical_preproc", "acpc_alignment", "run"], 
                ["anatomical_preproc", "run_t2"]],
     "option_key": "None",
     "option_val": "None",
     "inputs": ["desc-preproc_T2w",
                "T2w-ACPC-template"], 
     "outputs": ["desc-preproc_T2w"]}
    '''

    acpc_align = acpc_alignment(config=cfg,
                                acpc_target=cfg.anatomical_preproc[
                                    'acpc_alignment']['acpc_target'],
                                mask=False,
                                wf_name=f'acpc_align_T2_{pipe_num}')

    node, out = strat_pool.get_data('desc-preproc_T2w')
    wf.connect(node, out, acpc_align, 'inputspec.anat_leaf')

    node, out = strat_pool.get_data('T2w-ACPC-template') 
    wf.connect(node, out, acpc_align, 'inputspec.template_head_for_acpc')

    outputs = {
        'desc-preproc_T2w': (acpc_align, 'outputspec.acpc_aligned_head')
    }

    return (wf, outputs)


def acpc_align_head_with_mask_T2(wf, cfg, strat_pool, pipe_num, opt=None):
    '''
    {"name": "acpc_alignment_head_with_mask_T2",
     "config": "None",
     "switch": [["anatomical_preproc", "acpc_alignment", "run"], 
                ["anatomical_preproc", "run_t2"]],
     "option_key": "None",
     "option_val": "None",
     "inputs": [("desc-preproc_T2w",
                 "space-T2w_desc-brain_mask"),
                "T2w-ACPC-template"],
     "outputs": ["desc-preproc_T2w",
                 "space-T2w_desc-brain_mask"]}
    '''

    acpc_align = acpc_alignment(config=cfg,
                                acpc_target=cfg.anatomical_preproc[
                                    'acpc_alignment']['acpc_target'],
                                mask=True,
                                wf_name=f'acpc_align_T2_{pipe_num}')

    node, out = strat_pool.get_data('desc-preproc_T2w')
    wf.connect(node, out, acpc_align, 'inputspec.anat_leaf')

    node, out = strat_pool.get_data('T2w-ACPC-template') 
    wf.connect(node, out, acpc_align, 'inputspec.template_head_for_acpc')

    outputs = {
        'desc-preproc_T2w': (acpc_align, 'outputspec.acpc_aligned_head'),
        'space-T2w_desc-brain_mask': (
        acpc_align, 'outputspec.acpc_brain_mask')
    }

    return (wf, outputs)


def acpc_align_brain_T2(wf, cfg, strat_pool, pipe_num, opt=None):
    '''
    {"name": "acpc_alignment_brain_T2",
     "config": "None",
     "switch": [["anatomical_preproc", "acpc_alignment", "run"], 
                ["anatomical_preproc", "run_t2"]],
     "option_key": "None",
     "option_val": "None",
     "inputs": [("desc-preproc_T2w",
                 "desc-tempbrain_T2w",
                 "T2w-ACPC-template",
                 "T2w-brain-ACPC-template")],
     "outputs": ["desc-preproc_T2w", 
                 "desc-acpcbrain_T2w"]}
    '''

    acpc_align = acpc_alignment(config=cfg,
                                acpc_target=cfg.anatomical_preproc[
                                    'acpc_alignment']['acpc_target'],
                                mask=False,
                                wf_name=f'acpc_align_T2_{pipe_num}')

    node, out = strat_pool.get_data('desc-preproc_T2w')
    wf.connect(node, out, acpc_align, 'inputspec.anat_leaf')

    node, out = strat_pool.get_data('desc-tempbrain_T2w')
    wf.connect(node, out, acpc_align, 'inputspec.anat_brain')

    node, out = strat_pool.get_data('T2w-ACPC-template') 
    wf.connect(node, out, acpc_align, 'inputspec.template_head_for_acpc')

    node, out = strat_pool.get_data('T2w-brain-ACPC-template') 
    wf.connect(node, out, acpc_align, 'inputspec.template_brain_for_acpc')

    outputs = {
        'desc-preproc_T2w': (acpc_align, 'outputspec.acpc_aligned_head'),
        'desc-acpcbrain_T2w': (acpc_align, 'outputspec.acpc_aligned_brain')
    }

    return (wf, outputs)


def acpc_align_brain_with_mask_T2(wf, cfg, strat_pool, pipe_num, opt=None):
    '''
    {"name": "acpc_alignment_T2_brain_with_mask",
     "config": "None",
     "switch": [["anatomical_preproc", "acpc_alignment", "run"], 
                ["anatomical_preproc", "run_t2"]],
     "option_key": "None",
     "option_val": "None",
     "inputs": [("desc-preproc_T2w",
                 "desc-tempbrain_T2w", "space-T2w_desc-brain_mask"),
                 "T2w-ACPC-template",
                 "T2w-brain-ACPC-template"],
     "outputs": ["desc-preproc_T2w", "desc-acpcbrain_T2w",
                 "space-T2w_desc-brain_mask"]}
    '''

    acpc_align = acpc_alignment(config=cfg,
                                acpc_target=cfg.anatomical_preproc[
                                    'acpc_alignment']['acpc_target'],
                                mask=True,
                                wf_name=f'acpc_align_T2_{pipe_num}')

    node, out = strat_pool.get_data('desc-preproc_T2w')
    wf.connect(node, out, acpc_align, 'inputspec.anat_leaf')

    node, out = strat_pool.get_data('desc-tempbrain_T2w')
    wf.connect(node, out, acpc_align, 'inputspec.anat_brain')

    node, out = strat_pool.get_data('space-T2w_desc-brain_mask')
    wf.connect(node, out, acpc_align, 'inputspec.brain_mask')

    node, out = strat_pool.get_data('T2w-ACPC-template') 
    wf.connect(node, out, acpc_align, 'inputspec.template_head_for_acpc')

    node, out = strat_pool.get_data('T2w-brain-ACPC-template')  
    wf.connect(node, out, acpc_align, 'inputspec.template_brain_for_acpc')

    outputs = {
        'desc-preproc_T2w': (acpc_align, 'outputspec.acpc_aligned_head'),
        'desc-acpcbrain_T2w': (acpc_align, 'outputspec.acpc_aligned_brain'),
        'space-T2w_desc-brain_mask': (
        acpc_align, 'outputspec.acpc_brain_mask')
    }

    return (wf, outputs)


def non_local_means_T2(wf, cfg, strat_pool, pipe_num, opt=None):
    '''
    {"name": "nlm_filtering_T2",
     "config": "None",
     "switch": [["anatomical_preproc", "non_local_means_filtering", "run"], 
                ["anatomical_preproc", "run_t2"]],
     "option_key": "None",
     "option_val": "None",
     "inputs": ["desc-preproc_T2w"],
     "outputs": ["desc-preproc_T2w"]}
    '''

    denoise = pe.Node(interface=ants.DenoiseImage(),
                      name=f'anat_denoise_T2_{pipe_num}')

    node, out = strat_pool.get_data('desc-preproc_T2w')
    wf.connect(node, out, denoise, 'input_image')

    outputs = {
        'desc-preproc_T2w': (denoise, 'output_image')
    }

    return (wf, outputs)


def n4_bias_correction_T2(wf, cfg, strat_pool, pipe_num, opt=None):
    '''
    {"name": "n4_bias_correction_T2",
     "config": "None",
     "switch": [["anatomical_preproc", "n4_bias_field_correction", "run"], 
                ["anatomical_preproc", "run_t2"]],
     "option_key": "None",
     "option_val": "None",
     "inputs": ["desc-preproc_T2w"],
     "outputs": ["desc-preproc_T2w"]}
    '''

    n4 = pe.Node(interface=ants.N4BiasFieldCorrection(dimension=3,
                                                      shrink_factor=2,
                                                      copy_header=True),
                 name=f'anat_n4_T2_{pipe_num}')

    node, out = strat_pool.get_data('desc-preproc_T2w')
    wf.connect(node, out, n4, 'input_image')

    outputs = {
        'desc-preproc_T2w': (n4, 'output_image')
    }

    return (wf, outputs)


def brain_mask_afni_T2(wf, cfg, strat_pool, pipe_num, opt=None):
    '''
    {"name": "brain_mask_afni_T2",
     "config": ["anatomical_preproc", "brain_extraction"],
     "switch": "None",
     "option_key": "using",
     "option_val": "3dSkullStrip",
     "inputs": ["desc-preproc_T2w"],
     "outputs": ["space-T2w_desc-brain_mask"]}
    '''
    
    wf, outputs = afni_brain_connector(wf, cfg, strat_pool, pipe_num, opt)

    return (wf, outputs)


def brain_mask_acpc_afni_T2(wf, cfg, strat_pool, pipe_num, opt=None):
    '''
    {"name": "brain_mask_acpc_afni_T2",
     "config": ["anatomical_preproc", "brain_extraction"],
     "switch": "None",
     "option_key": "using",
     "option_val": "3dSkullStrip",
     "inputs": ["desc-preproc_T2w"],
     "outputs": ["space-T2w_desc-acpcbrain_mask"]}
    '''

    wf, wf_outputs = afni_brain_connector(wf, cfg, strat_pool, pipe_num, opt)

    outputs = {
        'space-T2w_desc-acpcbrain_mask':
            wf_outputs['space-T2w_desc-brain_mask']
    }

    return (wf, outputs)


def brain_mask_fsl_T2(wf, cfg, strat_pool, pipe_num, opt=None):
    '''
    {"name": "brain_mask_fsl_T2",
     "config": ["anatomical_preproc", "brain_extraction"],
     "switch": "None",
     "option_key": "using",
     "option_val": "BET",
     "inputs": ["desc-preproc_T2w"],
     "outputs": ["space-T2w_desc-brain_mask"]}
    '''

    wf, outputs = fsl_brain_connector(wf, cfg, strat_pool, pipe_num, opt)

    return (wf, outputs)


def brain_mask_acpc_fsl_T2(wf, cfg, strat_pool, pipe_num, opt=None):
    '''
    {"name": "brain_mask_acpc_fsl_T2",
     "config": ["anatomical_preproc", "brain_extraction"],
     "switch": "None",
     "option_key": "using",
     "option_val": "BET",
     "inputs": ["desc-preproc_T2w"],
     "outputs": ["space-T2w_desc-acpcbrain_mask"]}
    '''

    wf, wf_outputs = fsl_brain_connector(wf, cfg, strat_pool, pipe_num, opt)

    outputs = {
        'space-T2w_desc-acpcbrain_mask':
            wf_outputs['space-T2w_desc-brain_mask']
    }

    return (wf, outputs)


def brain_mask_niworkflows_ants_T2(wf, cfg, strat_pool, pipe_num, opt=None):
    '''
    {"name": "brain_mask_niworkflows_ants_T2",
     "config": ["anatomical_preproc", "brain_extraction"],
     "switch": "None",
     "option_key": "using",
     "option_val": "niworkflows-ants",
     "inputs": ["desc-preproc_T2w"],
     "outputs": ["space-T2w_desc-brain_mask"]}
    '''

    wf, outputs = niworkflows_ants_brain_connector(wf, cfg, strat_pool,
                                                   pipe_num, opt)

    return (wf, outputs)


def brain_mask_acpc_niworkflows_ants_T2(wf, cfg, strat_pool, pipe_num, opt=None):
    '''
    {"name": "brain_mask_acpc_niworkflows_ants_T2",
     "config": ["anatomical_preproc", "brain_extraction"],
     "switch": "None",
     "option_key": "using",
     "option_val": "niworkflows-ants",
     "inputs": ["desc-preproc_T2w"],
     "outputs": ["space-T2w_desc-acpcbrain_mask"]}
    '''


    wf, wf_outputs = niworkflows_ants_brain_connector(wf, cfg, strat_pool,
                                                      pipe_num, opt)

    outputs = {
        'space-T2w_desc-acpcbrain_mask':
            wf_outputs['space-T2w_desc-brain_mask']
    }

    return (wf, outputs)


def brain_mask_unet_T2(wf, cfg, strat_pool, pipe_num, opt=None):
    '''
    {"name": "brain_mask_unet_T2",
     "config": ["anatomical_preproc", "brain_extraction"],
     "switch": "None",
     "option_key": "using",
     "option_val": "UNet",
     "inputs": ["desc-preproc_T2w",
                "T1w-brain-template",
                "T1w-template",
                "unet_model"],
     "outputs": ["space-T2w_desc-brain_mask"]}
    '''

    wf, outputs = unet_brain_connector(wf, cfg, strat_pool, pipe_num, opt)

    return (wf, outputs)


def brain_mask_acpc_unet_T2(wf, cfg, strat_pool, pipe_num, opt=None):
    '''
    {"name": "brain_mask_acpc_unet_T2",
     "config": ["anatomical_preproc", "brain_extraction"],
     "switch": "None",
     "option_key": "using",
     "option_val": "UNet",
     "inputs": ["desc-preproc_T2w",
                "T1w-brain-template",
                "T1w-template",
                "unet_model"],
     "outputs": ["space-T2w_desc-acpcbrain_mask"]}
    '''

    wf, wf_outputs = unet_brain_connector(wf, cfg, strat_pool, pipe_num, opt)

    outputs = {
        'space-T2w_desc-acpcbrain_mask':
            wf_outputs['space-T2w_desc-brain_mask']
    }

    return (wf, outputs)


def brain_mask_T2(wf, cfg, strat_pool, pipe_num, opt=None):
    '''
    {"name": "brain_mask_T2",
     "config": ["anatomical_preproc"],
     "switch": ["run_t2"],
     "option_key": "None",
     "option_val": "None",
     "inputs": [(["desc-reorient_T1w", "T1w", "desc-preproc_T1w"], 
                 ["desc-reorient_T2w", "T2w", "desc-preproc_T2w"],
                 ["space-T1w_desc-brain_mask", "space-T1w_desc-acpcbrain_mask"],
                 "space-T2w_desc-acpcbrain_mask")],
     "outputs": ["space-T2w_desc-brain_mask"]}
    '''

    brain_mask_T2 = mask_T2(wf_name=f'brain_mask_T2_{pipe_num}')

    if not cfg.anatomical_preproc['acpc_alignment']['run']:
        node, out = strat_pool.get_data(['desc-reorient_T1w','T1w','desc-preproc_T1w'])
        wf.connect(node, out, brain_mask_T2, 'inputspec.T1w')

        node, out = strat_pool.get_data(['desc-reorient_T2w', 'T2w', 'desc-preproc_T2w'])
        wf.connect(node, out, brain_mask_T2, 'inputspec.T2w')

    else:
        node, out = strat_pool.get_data(['desc-preproc_T1w','desc-reorient_T1w','T1w'])
        wf.connect(node, out, brain_mask_T2, 'inputspec.T1w')

        node, out = strat_pool.get_data(['desc-preproc_T2w','desc-reorient_T2w', 'T2w'])
        wf.connect(node, out, brain_mask_T2, 'inputspec.T2w')

    node, out = strat_pool.get_data(["space-T1w_desc-brain_mask",
                                     "space-T1w_desc-acpcbrain_mask"])
    wf.connect(node, out, brain_mask_T2, 'inputspec.T1w_mask')
    
    outputs = {
        'space-T2w_desc-brain_mask': (brain_mask_T2, 'outputspec.T2w_mask')
    }
    
    return (wf, outputs)
 

def brain_mask_acpc_T2(wf, cfg, strat_pool, pipe_num, opt=None):
    '''
    {"name": "brain_mask_acpc_T2",
     "config": ["anatomical_preproc"],
     "switch": ["run_t2"],
     "option_key": "None",
     "option_val": "None",
     "inputs": ["desc-reorient_T1w", 
                "desc-reorient_T2w",
                ["space-T1w_desc-acpcbrain_mask", "space-T1w_desc-prebrain_mask"]],
     "outputs": ["space-T2w_desc-acpcbrain_mask"]}
    '''

    brain_mask_T2 = mask_T2(wf_name=f'brain_mask_acpc_T2_{pipe_num}')

    node, out = strat_pool.get_data('desc-reorient_T1w')
    wf.connect(node, out, brain_mask_T2, 'inputspec.T1w')

    node, out = strat_pool.get_data('desc-reorient_T2w')
    wf.connect(node, out, brain_mask_T2, 'inputspec.T2w')

    node, out = strat_pool.get_data(["space-T1w_desc-acpcbrain_mask", "space-T1w_desc-prebrain_mask"])
    wf.connect(node, out, brain_mask_T2, 'inputspec.T1w_mask')

    outputs = {
        'space-T2w_desc-acpcbrain_mask': (brain_mask_T2, 'outputspec.T2w_mask')
    }

    return (wf, outputs)


def brain_extraction_T2(wf, cfg, strat_pool, pipe_num, opt=None):
    '''
    {"name": "brain_extraction_T2",
     "config": ["anatomical_preproc"],
     "switch": ["run_t2"],
     "option_key": "None",
     "option_val": "None",
     "inputs": [("desc-acpcbrain_T2w",
                 "desc-preproc_T2w",
                 ["space-T2w_desc-brain_mask", "space-T2w_desc-acpcbrain_mask"])],
     "outputs": ["desc-brain_T2w"]}
    '''
    if cfg.anatomical_preproc['acpc_alignment']['run'] and cfg.anatomical_preproc['acpc_alignment']['acpc_target'] == 'brain':
        outputs = {
            'desc-brain_T2w': (strat_pool.get_data(["desc-acpcbrain_T2w"]))
        }
    else:
        anat_skullstrip_orig_vol = pe.Node(interface=afni.Calc(),
                                        name=f'brain_extraction_T2_{pipe_num}')

        anat_skullstrip_orig_vol.inputs.expr = 'a*step(b)'
        anat_skullstrip_orig_vol.inputs.outputtype = 'NIFTI_GZ'

        node, out = strat_pool.get_data('desc-preproc_T2w')
        wf.connect(node, out, anat_skullstrip_orig_vol, 'in_file_a')

        node, out = strat_pool.get_data(['space-T2w_desc-brain_mask'])
        wf.connect(node, out, anat_skullstrip_orig_vol, 'in_file_b')

        outputs = {
            'desc-brain_T2w': (anat_skullstrip_orig_vol, 'out_file')
        }

    return (wf, outputs)


def brain_extraction_temp_T2(wf, cfg, strat_pool, pipe_num, opt=None):
    '''
    {"name": "brain_extraction_temp_T2",
     "config": ["anatomical_preproc"],
     "switch": ["run_t2"],
     "option_key": "None",
     "option_val": "None",
     "inputs": [("desc-preproc_T2w",
                 ["space-T2w_desc-brain_mask", "space-T2w_desc-acpcbrain_mask"])],
     "outputs": ["desc-tempbrain_T2w"]}
    '''

    anat_skullstrip_orig_vol = pe.Node(interface=afni.Calc(),
                                       name=f'brain_extraction_temp_T2_{pipe_num}')

    anat_skullstrip_orig_vol.inputs.expr = 'a*step(b)'
    anat_skullstrip_orig_vol.inputs.outputtype = 'NIFTI_GZ'

    node, out = strat_pool.get_data('desc-preproc_T2w')
    wf.connect(node, out, anat_skullstrip_orig_vol, 'in_file_a')

    node, out = strat_pool.get_data(['space-T2w_desc-brain_mask',
                                     'space-T2w_desc-acpcbrain_mask'])
    wf.connect(node, out, anat_skullstrip_orig_vol, 'in_file_b')

    outputs = {
        'desc-tempbrain_T2w': (anat_skullstrip_orig_vol, 'out_file')
    }

    return (wf, outputs)

def freesurfer_abcd_preproc(wf, cfg, strat_pool, pipe_num, opt=None):
    '''
    {"name": "freesurfer_abcd_preproc",
     "config": ["surface_analysis", "abcd_prefreesurfer_prep"],
     "switch": ["run"],
     "option_key": "None",
     "option_val": "None",
     "inputs": ["desc-preproc_T1w",
                "T1w-template",
                "T1w-brain-template-mask",
                "template-ref-mask-res-2",
                "T1w-template-res-2",
                "freesurfer-subject-dir"],
     "outputs": ["desc-restore_T1w",
                 "desc-restore-brain_T1w",
                 "desc-ABCDpreproc_T1w",
                 "pipeline-fs_desc-fast_biasfield",
                 "pipeline-fs_hemi-L_desc-surface_curv",
                 "pipeline-fs_hemi-R_desc-surface_curv",
                 "pipeline-fs_hemi-L_desc-surfaceMesh_pial",
                 "pipeline-fs_hemi-R_desc-surfaceMesh_pial",
                 "pipeline-fs_hemi-L_desc-surfaceMesh_smoothwm",
                 "pipeline-fs_hemi-R_desc-surfaceMesh_smoothwm",
                 "pipeline-fs_hemi-L_desc-surfaceMesh_sphere",
                 "pipeline-fs_hemi-R_desc-surfaceMesh_sphere",
                 "pipeline-fs_hemi-L_desc-surfaceMap_sulc",
                 "pipeline-fs_hemi-R_desc-surfaceMap_sulc",
                 "pipeline-fs_hemi-L_desc-surfaceMap_thickness",
                 "pipeline-fs_hemi-R_desc-surfaceMap_thickness",
                 "pipeline-fs_hemi-L_desc-surfaceMap_volume",
                 "pipeline-fs_hemi-R_desc-surfaceMap_volume",
                 "pipeline-fs_hemi-L_desc-surfaceMesh_white",
                 "pipeline-fs_hemi-R_desc-surfaceMesh_white",
                 "pipeline-fs_wmparc",
                 "freesurfer-subject-dir"]}
    '''
    # fnirt-based brain extraction
    brain_extraction = fnirt_based_brain_extraction(config=cfg,
                                                    wf_name=f'fnirt_based_brain_extraction_{pipe_num}')

    node, out = strat_pool.get_data('desc-preproc_T1w')
    wf.connect(node, out, brain_extraction, 'inputspec.anat_data')

    node, out = strat_pool.get_data('template-ref-mask-res-2')
    wf.connect(node, out, brain_extraction, 'inputspec.template-ref-mask-res-2')

    node, out = strat_pool.get_data('T1w-template')
    wf.connect(node, out, brain_extraction, 'inputspec.template_skull_for_anat')

    node, out = strat_pool.get_data('T1w-template-res-2')
    wf.connect(node, out, brain_extraction, 'inputspec.template_skull_for_anat_2mm')

    node, out = strat_pool.get_data('T1w-brain-template-mask')
    wf.connect(node, out, brain_extraction, 'inputspec.template_brain_mask_for_anat')

    # fast bias field correction
    fast_correction = fast_bias_field_correction(config=cfg,
                                                 wf_name=f'fast_bias_field_correction_{pipe_num}')

    node, out = strat_pool.get_data('desc-preproc_T1w')
    wf.connect(node, out, fast_correction, 'inputspec.anat_data')

    wf.connect(brain_extraction, 'outputspec.anat_brain', fast_correction, 'inputspec.anat_brain')

    wf.connect(brain_extraction, 'outputspec.anat_brain_mask', fast_correction, 'inputspec.anat_brain_mask')

    ### ABCD Harmonization ###
    # Ref: https://github.com/DCAN-Labs/DCAN-HCP/blob/master/FreeSurfer/FreeSurferPipeline.sh#L140-L144

    # flirt -interp spline -in "$T1wImage" -ref "$T1wImage" -applyisoxfm 1 -out "$T1wImageFile"_1mm.nii.gz
    resample_head_1mm = pe.Node(interface=fsl.FLIRT(),
                                name=f'resample_anat_head_1mm_{pipe_num}')
    resample_head_1mm.inputs.interp = 'spline'
    resample_head_1mm.inputs.apply_isoxfm = 1

    node, out = strat_pool.get_data('desc-preproc_T1w')
    wf.connect(node, out, resample_head_1mm, 'in_file')

    wf.connect(node, out, resample_head_1mm, 'reference')

    # applywarp --rel --interp=spline -i "$T1wImage" -r "$T1wImageFile"_1mm.nii.gz --premat=$FSLDIR/etc/flirtsch/ident.mat -o "$T1wImageFile"_1mm.nii.gz
    applywarp_head_to_head_1mm = pe.Node(interface=fsl.ApplyWarp(),
                                         name=f'applywarp_head_to_head_1mm_{pipe_num}')
    applywarp_head_to_head_1mm.inputs.relwarp = True
    applywarp_head_to_head_1mm.inputs.interp = 'spline'
    applywarp_head_to_head_1mm.inputs.premat = cfg.registration_workflows['anatomical_registration']['registration']['FSL-FNIRT']['identity_matrix']

    wf.connect(node, out, applywarp_head_to_head_1mm, 'in_file')

    wf.connect(resample_head_1mm, 'out_file',
               applywarp_head_to_head_1mm, 'ref_file')

    # applywarp --rel --interp=nn -i "$T1wImageBrain" -r "$T1wImageFile"_1mm.nii.gz --premat=$FSLDIR/etc/flirtsch/ident.mat -o "$T1wImageBrainFile"_1mm.nii.gz
    applywarp_brain_to_head_1mm = pe.Node(interface=fsl.ApplyWarp(),
                name=f'applywarp_brain_to_head_1mm_{pipe_num}')
    applywarp_brain_to_head_1mm.inputs.relwarp = True
    applywarp_brain_to_head_1mm.inputs.interp = 'nn'
    applywarp_brain_to_head_1mm.inputs.premat = cfg.registration_workflows['anatomical_registration']['registration']['FSL-FNIRT']['identity_matrix']

    wf.connect(fast_correction, 'outputspec.anat_brain_restore',
                    applywarp_brain_to_head_1mm, 'in_file')

    wf.connect(resample_head_1mm, 'out_file',
                    applywarp_brain_to_head_1mm, 'ref_file')

    # fslstats $T1wImageBrain -M
    average_brain = pe.Node(interface=fsl.ImageStats(),
                name=f'average_brain_{pipe_num}')
    average_brain.inputs.op_string = '-M'
    average_brain.inputs.output_type = 'NIFTI_GZ'

    wf.connect(fast_correction, 'outputspec.anat_brain_restore',
               average_brain, 'in_file')

    # fslmaths "$T1wImageFile"_1mm.nii.gz -div $Mean -mul 150 -abs "$T1wImageFile"_1mm.nii.gz
    normalize_head = pe.Node(util.Function(input_names=['in_file', 'number', 'out_file_suffix'],
                                           output_names=['out_file'],
                                           function=fslmaths_command),
                             name=f'normalize_head_{pipe_num}')
    normalize_head.inputs.out_file_suffix = '_norm'

    wf.connect(applywarp_head_to_head_1mm, 'out_file', 
               normalize_head, 'in_file')

    wf.connect(average_brain, 'out_stat',
               normalize_head, 'number')

    outputs = {
            'desc-restore_T1w': (fast_correction, 'outputspec.anat_restore'),
            'desc-restore-brain_T1w': (fast_correction,
                                       'outputspec.anat_brain_restore'),
            'pipeline-fs_desc-fast_biasfield': (fast_correction, 'outputspec.bias_field'),
            'desc-ABCDpreproc_T1w': (normalize_head, 'out_file')
            }
    return (wf, outputs)

# we're grabbing the postproc outputs and appending them to
# the reconall outputs
@docstring_parameter(postproc_outputs=str(flatten_list(freesurfer_abcd_preproc, 'outputs')
                                           ).lstrip('[').replace("'", '"'))

def freesurfer_reconall(wf, cfg, strat_pool, pipe_num, opt=None):
    '''
    {{"name": "freesurfer_reconall",
      "config": ["surface_analysis", "freesurfer"],
      "switch": ["run_reconall"],
      "option_key": "None",
      "option_val": "None",
      "inputs": [["desc-ABCDpreproc_T1w",
                 "desc-preproc_T1w"]],
      "outputs": ["freesurfer-subject-dir",
                  "pipeline-fs_raw-average",
                  "pipeline-fs_subcortical-seg",
                  "pipeline-fs_brainmask",
                  "pipeline-fs_wmparc",
                  "pipeline-fs_T1",
                  {postproc_outputs}}}
    '''

    reconall = pe.Node(interface=freesurfer.ReconAll(),
                       name=f'anat_freesurfer_{pipe_num}',
                       mem_gb=2.7)
    reconall.skip_timeout = True  # this Node could take > 24 hours

    freesurfer_subject_dir = os.path.join(
        cfg.pipeline_setup['working_directory']['path'],
        'cpac_'+cfg['subject_id'],
        f'anat_preproc_freesurfer_{pipe_num}',
        'anat_freesurfer')

    if not os.path.exists(freesurfer_subject_dir):
        os.makedirs(freesurfer_subject_dir)

    reconall.inputs.directive = 'all'
    reconall.inputs.subjects_dir = freesurfer_subject_dir
    reconall.inputs.openmp = cfg.pipeline_setup['system_config'][
        'num_OMP_threads']

    if cfg.surface_analysis['freesurfer']['reconall_args'] is not None:
        reconall.inputs.args = cfg.surface_analysis['freesurfer'][
            'reconall_args']

    node, out = strat_pool.get_data(["desc-ABCDpreproc_T1w","desc-preproc_T1w"])
    wf.connect(node, out, reconall, 'T1_files')

    wf, hemisphere_outputs = freesurfer_hemispheres(wf, reconall, pipe_num)

    outputs = {
        'freesurfer-subject-dir': (reconall, 'subjects_dir'),
        **hemisphere_outputs,
        'pipeline-fs_raw-average': (reconall, 'rawavg'),
        'pipeline-fs_subcortical-seg': (reconall, 'aseg'),
        'pipeline-fs_brainmask': (reconall, 'brainmask'),
        'pipeline-fs_wmparc': (reconall, 'wmparc'),
        'pipeline-fs_T1': (reconall, 'T1')
    }

    # for label, connection in outputs.items():
    #     strat_pool.set_data(label, connection[0], connection[1],
    #                         deepcopy(strat_pool.get('json')),
    #                         pipe_num, 'freesurfer_reconall', fork=False)
    # Run postproc if we ran reconall
    # wf, post_outputs = freesurfer_postproc(wf, cfg, strat_pool, pipe_num, opt)
    # Update the outputs to include the postproc outputs
    # outputs.update(post_outputs)

    return wf, outputs


def fnirt_based_brain_extraction(config=None,
                                 wf_name='fnirt_based_brain_extraction'):

    ### ABCD Harmonization - FNIRT-based brain extraction ###
    # Ref: https://github.com/DCAN-Labs/DCAN-HCP/blob/master/PreFreeSurfer/scripts/BrainExtraction_FNIRTbased.sh

    preproc = pe.Workflow(name=wf_name)

    inputnode = pe.Node(util.IdentityInterface(fields=['anat_data',
                                                       'template-ref-mask-res-2',
                                                       'template_skull_for_anat',
                                                       'template_skull_for_anat_2mm',
                                                       'template_brain_mask_for_anat']), 
                        name='inputspec')
    
    outputnode = pe.Node(util.IdentityInterface(fields=['anat_brain',
                                                        'anat_brain_mask']),
                         name='outputspec')

    # Register to 2mm reference image (linear then non-linear)
    # linear registration to 2mm reference
    # flirt -interp spline -dof 12 -in "$Input" -ref "$Reference2mm" -omat "$WD"/roughlin.mat -out "$WD"/"$BaseName"_to_MNI_roughlin.nii.gz -nosearch
    linear_reg = pe.Node(interface=fsl.FLIRT(),
                         name='linear_reg')
    linear_reg.inputs.dof = 12
    linear_reg.inputs.interp = 'spline'
    linear_reg.inputs.no_search = True

    preproc.connect(inputnode, 'anat_data',
                    linear_reg, 'in_file')

    preproc.connect(inputnode, 'template_skull_for_anat_2mm',
                    linear_reg, 'reference')

    # non-linear registration to 2mm reference
    # fnirt --in="$Input" --ref="$Reference2mm" --aff="$WD"/roughlin.mat --refmask="$Reference2mmMask" \
    # --fout="$WD"/str2standard.nii.gz --jout="$WD"/NonlinearRegJacobians.nii.gz \
    # --refout="$WD"/IntensityModulatedT1.nii.gz --iout="$WD"/"$BaseName"_to_MNI_nonlin.nii.gz \
    # --logout="$WD"/NonlinearReg.txt --intout="$WD"/NonlinearIntensities.nii.gz \
    # --cout="$WD"/NonlinearReg.nii.gz --config="$FNIRTConfig"
    non_linear_reg = pe.Node(interface=fsl.FNIRT(),
                         name='non_linear_reg')

    non_linear_reg.inputs.field_file = True # --fout
    non_linear_reg.inputs.jacobian_file = True # --jout
    non_linear_reg.inputs.modulatedref_file = True # --refout
    # non_linear_reg.inputs.warped_file = 'T1w_acpc_to_MNI_nonlin.nii.gz' # --iout
    # non_linear_reg.inputs.log_file = 'NonlinearReg.txt' # --logout
    non_linear_reg.inputs.out_intensitymap_file = True # --intout
    non_linear_reg.inputs.fieldcoeff_file = True # --cout
    non_linear_reg.inputs.config_file = config.registration_workflows[
        'anatomical_registration']['registration']['FSL-FNIRT']['fnirt_config']

    preproc.connect(inputnode, 'anat_data',
                    non_linear_reg, 'in_file')

    preproc.connect(inputnode, 'template_skull_for_anat_2mm',
                    non_linear_reg, 'ref_file')

    preproc.connect(linear_reg, 'out_matrix_file',
                    non_linear_reg, 'affine_file')

    preproc.connect(inputnode, 'template-ref-mask-res-2',
                    non_linear_reg, 'refmask_file')

    # Overwrite the image output from FNIRT with a spline interpolated highres version
    # creating spline interpolated hires version
    # applywarp --rel --interp=spline --in="$Input" --ref="$Reference" -w "$WD"/str2standard.nii.gz --out="$WD"/"$BaseName"_to_MNI_nonlin.nii.gz
    apply_warp = pe.Node(interface=fsl.ApplyWarp(),
                        name='apply_warp')

    apply_warp.inputs.interp = 'spline'
    apply_warp.inputs.relwarp = True

    preproc.connect(inputnode, 'anat_data',
                    apply_warp, 'in_file')

    preproc.connect(inputnode, 'template_skull_for_anat',
                    apply_warp, 'ref_file')

    preproc.connect(non_linear_reg, 'field_file',
                    apply_warp, 'field_file')

    # Invert warp and transform dilated brain mask back into native space, and use it to mask input image
    # Input and reference spaces are the same, using 2mm reference to save time
    # invwarp --ref="$Reference2mm" -w "$WD"/str2standard.nii.gz -o "$WD"/standard2str.nii.gz
    inverse_warp = pe.Node(interface=fsl.InvWarp(), name='inverse_warp')
    inverse_warp.inputs.output_type = 'NIFTI_GZ'

    preproc.connect(inputnode, 'template_skull_for_anat_2mm',
                    inverse_warp, 'reference')

    preproc.connect(non_linear_reg, 'field_file',
                    inverse_warp, 'warp')

    # Apply inverse warp
    # applywarp --rel --interp=nn --in="$ReferenceMask" --ref="$Input" -w "$WD"/standard2str.nii.gz -o "$OutputBrainMask"
    apply_inv_warp = pe.Node(interface=fsl.ApplyWarp(),
                        name='apply_inv_warp')
    apply_inv_warp.inputs.interp = 'nn'
    apply_inv_warp.inputs.relwarp = True

    preproc.connect(inputnode, 'template_brain_mask_for_anat',
                    apply_inv_warp, 'in_file')

    preproc.connect(inputnode, 'anat_data',
                    apply_inv_warp, 'ref_file')

    preproc.connect(inverse_warp, 'inverse_warp',
                    apply_inv_warp, 'field_file')

    preproc.connect(apply_inv_warp, 'out_file',
                    outputnode, 'anat_brain_mask')
    
    # Apply mask to create brain
    # fslmaths "$Input" -mas "$OutputBrainMask" "$OutputBrainExtractedImage"
    apply_mask = pe.Node(interface=fsl.MultiImageMaths(),
                            name='apply_mask')
    apply_mask.inputs.op_string = '-mas %s'

    preproc.connect(inputnode, 'anat_data', 
                    apply_mask, 'in_file')

    preproc.connect(apply_inv_warp, 'out_file',
                    apply_mask, 'operand_files')

    preproc.connect(apply_mask, 'out_file',
                    outputnode, 'anat_brain')
    
    return preproc


def fast_bias_field_correction(config=None, wf_name='fast_bias_field_correction'):

    ### ABCD Harmonization - FAST bias field correction ###
    # Ref: https://github.com/DCAN-Labs/DCAN-HCP/blob/master/PreFreeSurfer/PreFreeSurferPipeline.sh#L688-L694

    preproc = pe.Workflow(name=wf_name)

    inputnode = pe.Node(util.IdentityInterface(fields=['anat_data',
                                                       'anat_brain',
                                                       'anat_brain_mask']), 
                        name='inputspec')

    outputnode = pe.Node(util.IdentityInterface(fields=['anat_restore',
                                                        'anat_brain_restore',
                                                        'bias_field']),
                        name='outputspec')

    # fast -b -B -o ${T1wFolder}/T1w_fast -t 1 ${T1wFolder}/T1w_acpc_dc_brain.nii.gz
    fast_bias_field_correction = pe.Node(interface=fsl.FAST(),
                            name='fast_bias_field_correction')
    fast_bias_field_correction.inputs.img_type = 1
    fast_bias_field_correction.inputs.output_biasfield = True
    fast_bias_field_correction.inputs.output_biascorrected = True

    preproc.connect(inputnode, 'anat_brain',
                    fast_bias_field_correction, 'in_files')

    preproc.connect(fast_bias_field_correction, 'restored_image',
                    outputnode, 'anat_brain_restore')

    preproc.connect(fast_bias_field_correction, 'bias_field',
                    outputnode, 'bias_field')

    # FAST does not output a non-brain extracted image so create an inverse mask, 
    # apply it to T1w_acpc_dc.nii.gz, insert the T1w_fast_restore to the skull of 
    # the T1w_acpc_dc.nii.gz and use that for the T1w_acpc_dc_restore head

    # fslmaths ${T1wFolder}/T1w_acpc_brain_mask.nii.gz -mul -1 -add 1 ${T1wFolder}/T1w_acpc_inverse_brain_mask.nii.gz
    inverse_brain_mask = pe.Node(interface=fsl.ImageMaths(),
                                    name='inverse_brain_mask')
    inverse_brain_mask.inputs.op_string = '-mul -1 -add 1'

    preproc.connect(inputnode, 'anat_brain_mask',
                    inverse_brain_mask, 'in_file')

    # fslmaths ${T1wFolder}/T1w_acpc_dc.nii.gz -mul ${T1wFolder}/T1w_acpc_inverse_brain_mask.nii.gz ${T1wFolder}/T1w_acpc_dc_skull.nii.gz
    apply_mask = pe.Node(interface=fsl.MultiImageMaths(),
                            name='apply_mask')
    apply_mask.inputs.op_string = '-mul %s'

    preproc.connect(inputnode, 'anat_data',
                    apply_mask, 'in_file')

    preproc.connect(inverse_brain_mask, 'out_file',
                    apply_mask, 'operand_files')

    # fslmaths ${T1wFolder}/T1w_fast_restore.nii.gz -add ${T1wFolder}/T1w_acpc_dc_skull.nii.gz ${T1wFolder}/${T1wImage}_acpc_dc_restore
    anat_restore = pe.Node(interface=fsl.MultiImageMaths(),
                            name='get_anat_restore')
    anat_restore.inputs.op_string = '-add %s'

    preproc.connect(fast_bias_field_correction, 'restored_image',
                    anat_restore, 'in_file')

    preproc.connect(apply_mask, 'out_file',
                    anat_restore, 'operand_files')

    preproc.connect(anat_restore, 'out_file',
                    outputnode, 'anat_restore')

    return preproc


def correct_restore_brain_intensity_abcd(wf, cfg, strat_pool, pipe_num, opt=None):
    '''
    {"name": "correct_restore_brain_intensity_abcd",
     "config": "None",
     "switch": ["anatomical_preproc", "brain_extraction", "run"],
     "option_key": ["anatomical_preproc", "brain_extraction", "using"],
     "option_val": "FreeSurfer-ABCD",
     "inputs": [("desc-preproc_T1w",
                 "desc-n4_T1w",
                 "space-T1w_desc-brain_mask",
                 "pipeline-fs_desc-fast_biasfield",
                 "from-T1w_to-ACPC_mode-image_desc-aff2rig_xfm",
                 "from-T1w_to-template_mode-image_xfm",
                 "desc-restore-brain_T1w")],
     "outputs": ["desc-restore-brain_T1w"]}
    '''

    ### ABCD Harmonization - Myelin Map ###
    # Ref: https://github.com/DCAN-Labs/DCAN-HCP/blob/master/PreFreeSurfer/PreFreeSurferPipeline.sh#L655-L656
    # fslmerge -t ${T1wFolder}/xfms/${T1wImage}_dc ${T1wFolder}/${T1wImage}_acpc ${T1wFolder}/${T1wImage}_acpc ${T1wFolder}/${T1wImage}_acpc
    merge_t1_acpc_to_list = pe.Node(util.Merge(3),
                                    name=f'merge_t1_acpc_to_list_{pipe_num}')

    node, out = strat_pool.get_data('desc-preproc_T1w')
    wf.connect(node, out, merge_t1_acpc_to_list, 'in1')
    wf.connect(node, out, merge_t1_acpc_to_list, 'in2')
    wf.connect(node, out, merge_t1_acpc_to_list, 'in3')

    merge_t1_acpc = pe.Node(interface=fslMerge(),
                            name=f'merge_t1_acpc_{pipe_num}')

    merge_t1_acpc.inputs.dimension = 't'

    wf.connect(merge_t1_acpc_to_list, 'out',
        merge_t1_acpc, 'in_files')

    # fslmaths ${T1wFolder}/xfms/${T1wImage}_dc -mul 0 ${T1wFolder}/xfms/${T1wImage}_dc
    multiply_t1_acpc_by_zero = pe.Node(interface=fsl.ImageMaths(),
                                       name=f'multiply_t1_acpc_by_zero_{pipe_num}')
    
    multiply_t1_acpc_by_zero.inputs.op_string = '-mul 0'

    wf.connect(merge_t1_acpc, 'merged_file', 
        multiply_t1_acpc_by_zero, 'in_file')

    # Ref: https://github.com/DCAN-Labs/DCAN-HCP/blob/master/PostFreeSurfer/PostFreeSurferPipeline.sh#L157
    # convertwarp --relout --rel --ref="$T1wFolder"/"$T1wImageBrainMask" --premat="$T1wFolder"/xfms/"$InitialT1wTransform" \
    # --warp1="$T1wFolder"/xfms/"$dcT1wTransform" --out="$T1wFolder"/xfms/"$OutputOrigT1wToT1w"
    convertwarp_orig_t1_to_t1 = pe.Node(interface=fsl.ConvertWarp(), 
                                        name=f'convertwarp_orig_t1_to_t1_{pipe_num}')

    convertwarp_orig_t1_to_t1.inputs.out_relwarp = True
    convertwarp_orig_t1_to_t1.inputs.relwarp = True
    
    node, out = strat_pool.get_data("space-T1w_desc-brain_mask")
    wf.connect(node, out, convertwarp_orig_t1_to_t1, 'reference')

    node, out = strat_pool.get_data('from-T1w_to-ACPC_mode-image_desc-aff2rig_xfm')
    wf.connect(node, out, convertwarp_orig_t1_to_t1, 'premat')
    wf.connect(multiply_t1_acpc_by_zero, 'out_file',
        convertwarp_orig_t1_to_t1, 'warp1')

    # Ref: https://github.com/DCAN-Labs/DCAN-HCP/blob/master/PostFreeSurfer/scripts/CreateMyelinMaps.sh#L72-L73
    # applywarp --rel --interp=spline -i "$BiasField" -r "$T1wImageBrain" -w "$AtlasTransform" -o "$BiasFieldOutput"
    applywarp_biasfield = pe.Node(interface=fsl.ApplyWarp(), 
                                  name=f'applywarp_biasfield_{pipe_num}')

    applywarp_biasfield.inputs.relwarp = True
    applywarp_biasfield.inputs.interp = 'spline'

    node, out = strat_pool.get_data('pipeline-fs_desc-fast_biasfield')
    wf.connect(node, out, applywarp_biasfield, 'in_file')

    node, out = strat_pool.get_data("space-T1w_desc-brain_mask")
    wf.connect(node, out, applywarp_biasfield, 'ref_file')

    node, out = strat_pool.get_data('from-T1w_to-template_mode-image_xfm')
    wf.connect(node, out, applywarp_biasfield, 'field_file')

    # fslmaths "$BiasFieldOutput" -thr 0.1 "$BiasFieldOutput"
    threshold_biasfield = pe.Node(interface=fsl.ImageMaths(),
                                  name=f'threshold_biasfield_{pipe_num}')

    threshold_biasfield.inputs.op_string = '-thr 0.1'
    wf.connect(applywarp_biasfield, 'out_file', 
        threshold_biasfield, 'in_file')

    # Ref: https://github.com/DCAN-Labs/DCAN-HCP/blob/master/PostFreeSurfer/scripts/CreateMyelinMaps.sh#L67-L70
    # applywarp --rel --interp=spline -i "$OrginalT1wImage" -r "$T1wImageBrain" -w "$OutputOrigT1wToT1w" -o "$OutputT1wImage"
    applywarp_t1 = pe.Node(interface=fsl.ApplyWarp(), 
                           name=f'applywarp_t1_{pipe_num}')
    
    applywarp_t1.inputs.relwarp = True
    applywarp_t1.inputs.interp = 'spline'
    
    node, out = strat_pool.get_data('desc-n4_T1w')
    wf.connect(node, out, applywarp_t1, 'in_file')
    
    node, out = strat_pool.get_data("space-T1w_desc-brain_mask")
    wf.connect(node, out, applywarp_t1, 'ref_file')
    
    wf.connect(convertwarp_orig_t1_to_t1, 'out_file',
        applywarp_t1, 'field_file')

    # fslmaths "$OutputT1wImage" -abs "$OutputT1wImage" -odt float
    abs_t1 = pe.Node(interface=fsl.ImageMaths(),
                     name=f'abs_t1_{pipe_num}')

    abs_t1.inputs.op_string = '-abs'
    wf.connect(applywarp_t1, 'out_file', abs_t1, 'in_file')

    # fslmaths "$OutputT1wImage" -div "$BiasField" "$OutputT1wImageRestore"
    div_t1_by_biasfield = pe.Node(interface=fsl.ImageMaths(),
                                  name=f'div_t1_by_biasfield_{pipe_num}')

    div_t1_by_biasfield.inputs.op_string = '-div'

    wf.connect(abs_t1, 'out_file', div_t1_by_biasfield, 'in_file')

    node, out = strat_pool.get_data('pipeline-fs_desc-fast_biasfield')
    wf.connect(node, out, div_t1_by_biasfield, 'in_file2')

    # fslmaths "$OutputT1wImageRestore" -mas "$T1wImageBrain" "$OutputT1wImageRestoreBrain"
    apply_mask = pe.Node(interface=fsl.maths.ApplyMask(),
                         name=f'get_restored_corrected_brain_{pipe_num}')

    wf.connect(div_t1_by_biasfield, 'out_file',
        apply_mask, 'in_file')

    node, out = strat_pool.get_data("space-T1w_desc-brain_mask")
    wf.connect(node, out, apply_mask, 'mask_file')

    outputs = {
        'desc-restore-brain_T1w': (apply_mask, 'out_file')
    }

    return (wf, outputs)
<|MERGE_RESOLUTION|>--- conflicted
+++ resolved
@@ -915,7 +915,6 @@
     ### ABCD harmonization - anatomical brain mask generation ###
     # Ref: https://github.com/DCAN-Labs/DCAN-HCP/blob/master/PostFreeSurfer/PostFreeSurferPipeline.sh#L151-L156
 
-<<<<<<< HEAD
     wmparc_to_native = pe.Node(
         interface=freesurfer.ApplyVolTransform(),
         name='wmparc_to_native')
@@ -929,9 +928,6 @@
 
     node, out = strat_pool.get_data('freesurfer-subject-dir')
     wf.connect(node, out, wmparc_to_native, 'subjects_dir')
-=======
-    
->>>>>>> 060312c5
     wmparc_to_nifti = pe.Node(util.Function(input_names=['in_file',
                                                          'reslice_like',
                                                          'args'],
