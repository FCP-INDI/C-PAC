--- conflicted
+++ resolved
@@ -2054,11 +2054,7 @@
      "option_key": "None",
      "option_val": "None",
      "inputs": [["desc-preproc_T2w", "desc-reorient_T2w", "T2w"],
-<<<<<<< HEAD
-                "T2w_ACPC_template"], 
-=======
                 "T2w-ACPC-template"], 
->>>>>>> 13ba70d5
      "outputs": ["desc-preproc_T2w"]}
     '''
 
