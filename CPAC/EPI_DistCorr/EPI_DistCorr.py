#!/usr/bin/env python2
# -*- coding: utf-8 -*-
"""
Created on Thu Nov  9 10:44:47 2017

@author: nrajamani
"""

import nipype.pipeline.engine as pe
from nipype.interfaces import afni,fsl
import nipype.interfaces.utility as util


def create_EPI_DistCorr(use_BET,wf_name = 'epi_distcorr'):
    """
    Fieldmap correction takes in an input magnitude image which is Skull Stripped (Tight).
    The magnitude images are obtained from each echo series. It also requires a phase image
    as an input, the phase image is a subtraction of the two phase images from each echo.

    Order of commands and inputs:

    -- SkullStrip:   3d-SkullStrip (or FSL-BET) is used to strip the non-brain (tissue) regions
                     from the fMRI
                     Parameters: -f, default: 0.5
                     in_file: fmap_mag
    -- fslmath_mag:  Magnitude image is eroded using the -ero option in fslmath, in order to remove
                     the non-zero voxels
                     Parameters: -ero
                     in_file:fmap_mag
    -- bet_anat   :  Brain extraction of the anat file to provide as an input for the epi-registration interface
                     Parameters: -f, default: 0.5
                     in_file: anat_file
    -- fast_anat  :  Fast segmentation to provide partial volume files of the anat file, which is further processed
                     to provide the white mater segmentation input for the epi-registration interface.
                     The most important output required from this is the second segment, (e.g.,'T1_brain_pve_2.nii.gz')
                     Parameters: -img_type = 1
                               -bias_iters = 10 (-I)
                               -bias_lowpass = 10 (-l)
                     in_file: brain_extracted anat_file
    -- fslmath_anat: The output of the FAST interface is then analyzed to select all the voxels with more than 50%
                     partial volume into the binary mask
                     Parameters: -thr = 0.5
                     in_file : T1_brain_pve_2
    -- fslmath_wmseg:The selected voxels are now used to create a binary mask which would can then be sent as the
                     white matter segmentation (wm_seg)
                     Parameters: -bin
                     in_file: T1_brain_pve_2
    -- Prepare      :Preparing the fieldmap.
                     Parameters: -deltaTE = default, 2.46 ms
                                 -Scanner = SIEMENS
                     in_files: fmap_phase
                               fmap_magnitude
                     For more details, check:https://fsl.fmrib.ox.ac.uk/fsl/fslwiki/FUGUE/Guide
    -- FUGUE        :One of the steps in EPI-DistCorrection toolbox, it unwarps the fieldmaps
                     Parameters: dwell_to_asymm ratio = (0.77e-3 * 3)/(2.46e-3)
                                 dwell time = 0.0005 ms
                                 in_file = field map which is a 4D image (containing 2 unwarpped image)
    """

    preproc = pe.Workflow(name=wf_name)
                          
    inputNode = pe.Node(util.IdentityInterface(fields=['anat_file',
                                                       'func_file',
                                                       'fmap_pha',
                                                       'fmap_mag']),
                        name='inputspec')
    
    inputNode_delTE = pe.Node(util.IdentityInterface(fields=['deltaTE']),
                              name='deltaTE_input')
    
<<<<<<< HEAD
    inputNode_dwellT = pe.Node(util.IdentityInterface(fields=['dwellT']),name='dwellT_input')
=======
    inputNode_dwellT = pe.Node(util.IdentityInterface(fields=['dwellT']),
                               name='dwellT_input')
>>>>>>> 4e248ce2
    
    inputNode_dwell_asym_ratio = pe.Node(util.IdentityInterface(fields=['dwell_asym_ratio']),
                                         name='dwell_asym_ratio_input')
    
    inputNode_bet_frac = pe.Node(util.IdentityInterface(fields=['bet_frac']),
                                 name='bet_frac_input')
    
    outputNode = pe.Node(util.IdentityInterface(fields=['fieldmap',
<<<<<<< HEAD
                                                        'fmapmagbrain',
                                                        'fieldmapmask','fmap_despiked','T1_wm_seg']),name ='outputspec')
=======
                                                        'fmap_despiked',
                                                        'fmapmagbrain',
                                                        'fieldmapmask']),
                         name='outputspec')
>>>>>>> 4e248ce2

    # Skull-strip
    if use_BET == False:
        bet = pe.Node(interface=afni.SkullStrip(),name='bet')
        bet.inputs.outputtype = 'NIFTI_GZ'
        bet.inputs.args = '-shrink_fac SF'
        preproc.connect(inputNode_bet_frac, str('bet_frac'), bet, 'args')
        preproc.connect(inputNode, 'fmap_mag', bet, 'in_file')
        preproc.connect(bet, 'out_file', outputNode, 'magnitude_image')
    else:
        bet = pe.Node(interface=fsl.BET(),name='bet')
        bet.inputs.output_type='NIFTI_GZ'
        preproc.connect(inputNode_bet_frac, 'bet_frac', bet, 'frac')
        preproc.connect(inputNode, 'fmap_mag', bet, 'in_file')
        preproc.connect(bet, 'out_file', outputNode, 'magnitude_image')
<<<<<<< HEAD
    ##generating fmapmagbrain for further processing#

    bet_anat = pe.Node(interface=fsl.BET(),name='bet_anat')
    bet_anat.inputs.output_type = 'NIFTI_GZ'
    bet_anat.inputs.frac = 0.5
    preproc.connect(inputNode,'anat_file',bet_anat,'in_file')
    preproc.connect(bet_anat,'out_file',outputNode,'stripped_anat')
=======

    #    bet_anat = pe.Node(interface=fsl.BET(),name='bet_anat')
    #    bet_anat.inputs.output_type = 'NIFTI_GZ'
    #    bet_anat.inputs.frac = 0.5
    #    preproc.connect(inputNode,'anat_file',bet_anat,'in_file')
    #    preproc.connect(bet_anat,'out_file',outputNode,'stripped_anat')
>>>>>>> 4e248ce2
    


    prepare = pe.Node(interface=fsl.epi.PrepareFieldmap(), name='prepare')
    prepare.inputs.output_type = "NIFTI_GZ"
    preproc.connect(inputNode_deltaTE, 'deltaTE', prepare, 'delta_TE')
    preproc.connect(inputNode, 'fmap_pha', prepare, 'in_phase')
    preproc.connect(bet, 'out_file', prepare, 'in_magnitude')
    preproc.connect(prepare, 'out_fieldmap', outputNode, 'fieldmap')



    fast_anat = pe.Node(interface=fsl.FAST(),name='fast_anat')
    fast_anat.inputs.output_biascorrected=True
    fast_anat.inputs.img_type=1
    fast_anat.inputs.bias_iters=10
    fast_anat.inputs.bias_lowpass=10
    fast_anat.inputs.segments=True
    fast_anat.outputs_basename='T1_'
    fast_anat.outputs.partial_volume_files = ['T1_brain_pve_0','T1_brain_pve_1','T1_brain_pve_2']
    preproc.connect(bet_anat,'out_file',fast_anat,'in_files')
    preproc.connect(fast_anat,'partial_volume_files',outputNode,'pve')

<<<<<<< HEAD
    def picksecond(files):
        return files[2]
                               
    fslmath_anat = pe.Node(interface=fsl.Threshold(),name='fsl_anat')
    fslmath_anat.inputs.thresh = 0.5
    preproc.connect(fast_anat,('partial_volume_files',picksecond),fslmath_anat,'in_file')
    preproc.connect(fslmath_anat,'out_file',outputNode,'threshold_image')
                               
    fslmath_wmseg = pe.Node(interface=fsl.UnaryMaths(),name='fslmath_wmseg')
    fslmath_wmseg.inputs.operation = 'bin'
    preproc.connect(fslmath_anat,'out_file',fslmath_wmseg,'in_file')
    preproc.connect(fslmath_wmseg,'out_file',outputNode,'T1_wm_seg')
                               
                               
    fslmath_mag = pe.Node(interface=fsl.ErodeImage(),name='fslmath_mag')
    preproc.connect(bet,'out_file',fslmath_mag,'in_file')
    preproc.connect(fslmath_mag,'out_file',outputNode,'fmapmagbrain')

    ##generating mask-step 1#
    fslmath_abs = pe.Node(interface=fsl.UnaryMaths(),name = 'fslmath_abs')
    fslmath_abs.inputs.operation = 'abs'
    preproc.connect(fslmath_mag,'out_file',fslmath_abs,'in_file')
    preproc.connect(fslmath_abs,'out_file',outputNode,'fmapmag_abs')

    #generating mask-step 2#
    fslmath_bin = pe.Node(interface=fsl.UnaryMaths(),name='fslmath_bin')
    fslmath_bin.inputs.operation = 'bin'
    preproc.connect(fslmath_abs,'out_file',fslmath_bin,'in_file')
    preproc.connect(fslmath_bin,'out_file',outputNode,'fmapmag_bin')

    #generating mask-step 3#
    fslmath_mask_1 = pe.Node(interface=fsl.UnaryMaths(),name = 'fslmath_mask_1')
    fslmath_mask_1.inputs.operation = 'abs'
    preproc.connect(prepare,'out_fieldmap',fslmath_mask_1,'in_file')
    preproc.connect(fslmath_mask_1,'out_file',outputNode,'fieldmapmask_abs')

    #generating mask-step 4#
    fslmath_mask_2 = pe.Node(interface=fsl.UnaryMaths(),name = 'fslmath_mask_2')
    fslmath_mask_2.inputs.operation = 'bin'
    preproc.connect(fslmath_mask_1,'out_file',fslmath_mask_2,'in_file')
    preproc.connect(fslmath_mask_2,'out_file',outputNode,'fieldmapmask_bin')

    #generating mask-step 5#
    fslmath_mask = pe.Node(interface=fsl.BinaryMaths(),name='fslmath_mask')
    fslmath_mask.inputs.operation = 'mul'
    preproc.connect(fslmath_mask_2,'out_file',fslmath_mask,'in_file')
    preproc.connect(fslmath_bin,'out_file',fslmath_mask,'operand_file')
    preproc.connect(fslmath_mask,'out_file',outputNode,'fieldmapmask')
=======
>>>>>>> 4e248ce2
    # Note for the user. Ensure the phase image is within 0-4096 (upper
    # threshold is 90% of 4096), fsl_prepare_fieldmap will only work in the
    # case of the SIEMENS format. #Maybe we could use deltaTE also as an
    # option in the GUI.

    # Prepare Fieldmap
<<<<<<< HEAD
=======
    prepare = pe.Node(interface=fsl.epi.PrepareFieldmap(), name='prepare')
    prepare.inputs.output_type = "NIFTI_GZ"
    #prepare.inputs.delta_TE = 2.46
    preproc.connect(inputNode_delTE, 'deltaTE', prepare, 'delta_TE')
    preproc.connect(inputNode, 'fmap_pha', prepare, 'in_phase')
    preproc.connect(bet, 'out_file', prepare, 'in_magnitude')
    preproc.connect(prepare, 'out_fieldmap', outputNode, 'fieldmap')

    # generating the automask
    automask = pe.Node(interface=afni.Automask(), name='automask')
    automask.inputs.output_type= "NIFTI_GZ"
    preproc.connect(prepare, 'out_fieldmap', automask, 'in_file')
    preproc.connect(automask, 'out_file', outputNode, 'fieldmapmask')
>>>>>>> 4e248ce2

    # fugue
    fugue1 = pe.Node(interface=fsl.FUGUE(), name='fugue1')
    fugue1.inputs.save_fmap = True
<<<<<<< HEAD
    fugue1.outputs.fmap_out_file = 'fmap_rads'
    preproc.connect(fslmath_mask,'out_file', fugue1, 'mask_file')
=======
    fugue1.inputs.despike_2dfilter = True
    fugue1.outputs.fmap_out_file = 'fmap_despiked'
    #fugue1.inputs.dwell_time = 0.0005
    #fugue1.inputs.dwell_to_asym_ratio= 0.9390243902
>>>>>>> 4e248ce2
    preproc.connect(inputNode_dwellT, 'dwellT', fugue1, 'dwell_time')
    preproc.connect(inputNode_dwell_asym_ratio, 'dwell_asym_ratio',
                    fugue1, 'dwell_to_asym_ratio')
    preproc.connect(prepare, 'out_fieldmap', fugue1, 'fmap_in_file')
    preproc.connect(fugue1, 'fmap_out_file', outputNode, 'fmap_despiked')

<<<<<<< HEAD
=======
    # Co-Register EPI and Correct field inhomogeniety distortions
    # echospacing can also be in the GUI

    #epireg = pe.Node(interface=fsl.epi.EpiReg(), name='epireg')
    #epireg.inputs.echospacing=0.0005
    #epireg.inputs.pedir='-y'
    #epireg.inputs.output_type='NIFTI_GZ'
    #preproc.connect(inputNode_dwellT,'dwellT',epireg,'echospacing')
    #preproc.connect(fslmath_wmseg,'out_file',epireg,'wmseg')
    #preproc.connect(inputNode,'func_file',epireg,'epi')
    #preproc.connect(bet_anat,'out_file', epireg,'t1_brain')
    #preproc.connect(inputNode, 'anat_file', epireg, 't1_head')
    #preproc.connect(inputNode, 'fmap_mag',epireg, 'fmapmag')
    #preproc.connect(fslmath_mag,'out_file',epireg,'fmapmagbrain')
    #preproc.connect(fugue1, 'fmap_out_file', epireg, 'fmap')
    #preproc.connect(epireg,'out_file',outputNode,'epireg')
>>>>>>> 4e248ce2


    return preproc<|MERGE_RESOLUTION|>--- conflicted
+++ resolved
@@ -68,12 +68,8 @@
     inputNode_delTE = pe.Node(util.IdentityInterface(fields=['deltaTE']),
                               name='deltaTE_input')
     
-<<<<<<< HEAD
-    inputNode_dwellT = pe.Node(util.IdentityInterface(fields=['dwellT']),name='dwellT_input')
-=======
     inputNode_dwellT = pe.Node(util.IdentityInterface(fields=['dwellT']),
                                name='dwellT_input')
->>>>>>> 4e248ce2
     
     inputNode_dwell_asym_ratio = pe.Node(util.IdentityInterface(fields=['dwell_asym_ratio']),
                                          name='dwell_asym_ratio_input')
@@ -82,16 +78,11 @@
                                  name='bet_frac_input')
     
     outputNode = pe.Node(util.IdentityInterface(fields=['fieldmap',
-<<<<<<< HEAD
-                                                        'fmapmagbrain',
-                                                        'fieldmapmask','fmap_despiked','T1_wm_seg']),name ='outputspec')
-=======
                                                         'fmap_despiked',
                                                         'fmapmagbrain',
                                                         'fieldmapmask']),
                          name='outputspec')
->>>>>>> 4e248ce2
-
+    
     # Skull-strip
     if use_BET == False:
         bet = pe.Node(interface=afni.SkullStrip(),name='bet')
@@ -105,25 +96,7 @@
         bet.inputs.output_type='NIFTI_GZ'
         preproc.connect(inputNode_bet_frac, 'bet_frac', bet, 'frac')
         preproc.connect(inputNode, 'fmap_mag', bet, 'in_file')
-        preproc.connect(bet, 'out_file', outputNode, 'magnitude_image')
-<<<<<<< HEAD
-    ##generating fmapmagbrain for further processing#
-
-    bet_anat = pe.Node(interface=fsl.BET(),name='bet_anat')
-    bet_anat.inputs.output_type = 'NIFTI_GZ'
-    bet_anat.inputs.frac = 0.5
-    preproc.connect(inputNode,'anat_file',bet_anat,'in_file')
-    preproc.connect(bet_anat,'out_file',outputNode,'stripped_anat')
-=======
-
-    #    bet_anat = pe.Node(interface=fsl.BET(),name='bet_anat')
-    #    bet_anat.inputs.output_type = 'NIFTI_GZ'
-    #    bet_anat.inputs.frac = 0.5
-    #    preproc.connect(inputNode,'anat_file',bet_anat,'in_file')
-    #    preproc.connect(bet_anat,'out_file',outputNode,'stripped_anat')
->>>>>>> 4e248ce2
-    
-
+        preproc.connect(bet, 'out_file', outputNode, 'magnitude_image') 
 
     prepare = pe.Node(interface=fsl.epi.PrepareFieldmap(), name='prepare')
     prepare.inputs.output_type = "NIFTI_GZ"
@@ -131,35 +104,7 @@
     preproc.connect(inputNode, 'fmap_pha', prepare, 'in_phase')
     preproc.connect(bet, 'out_file', prepare, 'in_magnitude')
     preproc.connect(prepare, 'out_fieldmap', outputNode, 'fieldmap')
-
-
-
-    fast_anat = pe.Node(interface=fsl.FAST(),name='fast_anat')
-    fast_anat.inputs.output_biascorrected=True
-    fast_anat.inputs.img_type=1
-    fast_anat.inputs.bias_iters=10
-    fast_anat.inputs.bias_lowpass=10
-    fast_anat.inputs.segments=True
-    fast_anat.outputs_basename='T1_'
-    fast_anat.outputs.partial_volume_files = ['T1_brain_pve_0','T1_brain_pve_1','T1_brain_pve_2']
-    preproc.connect(bet_anat,'out_file',fast_anat,'in_files')
-    preproc.connect(fast_anat,'partial_volume_files',outputNode,'pve')
-
-<<<<<<< HEAD
-    def picksecond(files):
-        return files[2]
-                               
-    fslmath_anat = pe.Node(interface=fsl.Threshold(),name='fsl_anat')
-    fslmath_anat.inputs.thresh = 0.5
-    preproc.connect(fast_anat,('partial_volume_files',picksecond),fslmath_anat,'in_file')
-    preproc.connect(fslmath_anat,'out_file',outputNode,'threshold_image')
-                               
-    fslmath_wmseg = pe.Node(interface=fsl.UnaryMaths(),name='fslmath_wmseg')
-    fslmath_wmseg.inputs.operation = 'bin'
-    preproc.connect(fslmath_anat,'out_file',fslmath_wmseg,'in_file')
-    preproc.connect(fslmath_wmseg,'out_file',outputNode,'T1_wm_seg')
-                               
-                               
+                  
     fslmath_mag = pe.Node(interface=fsl.ErodeImage(),name='fslmath_mag')
     preproc.connect(bet,'out_file',fslmath_mag,'in_file')
     preproc.connect(fslmath_mag,'out_file',outputNode,'fmapmagbrain')
@@ -194,16 +139,13 @@
     preproc.connect(fslmath_mask_2,'out_file',fslmath_mask,'in_file')
     preproc.connect(fslmath_bin,'out_file',fslmath_mask,'operand_file')
     preproc.connect(fslmath_mask,'out_file',outputNode,'fieldmapmask')
-=======
->>>>>>> 4e248ce2
+
     # Note for the user. Ensure the phase image is within 0-4096 (upper
     # threshold is 90% of 4096), fsl_prepare_fieldmap will only work in the
     # case of the SIEMENS format. #Maybe we could use deltaTE also as an
     # option in the GUI.
 
     # Prepare Fieldmap
-<<<<<<< HEAD
-=======
     prepare = pe.Node(interface=fsl.epi.PrepareFieldmap(), name='prepare')
     prepare.inputs.output_type = "NIFTI_GZ"
     #prepare.inputs.delta_TE = 2.46
@@ -212,50 +154,15 @@
     preproc.connect(bet, 'out_file', prepare, 'in_magnitude')
     preproc.connect(prepare, 'out_fieldmap', outputNode, 'fieldmap')
 
-    # generating the automask
-    automask = pe.Node(interface=afni.Automask(), name='automask')
-    automask.inputs.output_type= "NIFTI_GZ"
-    preproc.connect(prepare, 'out_fieldmap', automask, 'in_file')
-    preproc.connect(automask, 'out_file', outputNode, 'fieldmapmask')
->>>>>>> 4e248ce2
-
     # fugue
     fugue1 = pe.Node(interface=fsl.FUGUE(), name='fugue1')
     fugue1.inputs.save_fmap = True
-<<<<<<< HEAD
     fugue1.outputs.fmap_out_file = 'fmap_rads'
     preproc.connect(fslmath_mask,'out_file', fugue1, 'mask_file')
-=======
-    fugue1.inputs.despike_2dfilter = True
-    fugue1.outputs.fmap_out_file = 'fmap_despiked'
-    #fugue1.inputs.dwell_time = 0.0005
-    #fugue1.inputs.dwell_to_asym_ratio= 0.9390243902
->>>>>>> 4e248ce2
     preproc.connect(inputNode_dwellT, 'dwellT', fugue1, 'dwell_time')
     preproc.connect(inputNode_dwell_asym_ratio, 'dwell_asym_ratio',
                     fugue1, 'dwell_to_asym_ratio')
     preproc.connect(prepare, 'out_fieldmap', fugue1, 'fmap_in_file')
     preproc.connect(fugue1, 'fmap_out_file', outputNode, 'fmap_despiked')
 
-<<<<<<< HEAD
-=======
-    # Co-Register EPI and Correct field inhomogeniety distortions
-    # echospacing can also be in the GUI
-
-    #epireg = pe.Node(interface=fsl.epi.EpiReg(), name='epireg')
-    #epireg.inputs.echospacing=0.0005
-    #epireg.inputs.pedir='-y'
-    #epireg.inputs.output_type='NIFTI_GZ'
-    #preproc.connect(inputNode_dwellT,'dwellT',epireg,'echospacing')
-    #preproc.connect(fslmath_wmseg,'out_file',epireg,'wmseg')
-    #preproc.connect(inputNode,'func_file',epireg,'epi')
-    #preproc.connect(bet_anat,'out_file', epireg,'t1_brain')
-    #preproc.connect(inputNode, 'anat_file', epireg, 't1_head')
-    #preproc.connect(inputNode, 'fmap_mag',epireg, 'fmapmag')
-    #preproc.connect(fslmath_mag,'out_file',epireg,'fmapmagbrain')
-    #preproc.connect(fugue1, 'fmap_out_file', epireg, 'fmap')
-    #preproc.connect(epireg,'out_file',outputNode,'epireg')
->>>>>>> 4e248ce2
-
-
     return preproc