import os
import re
import numpy as np
import nibabel as nb

import nipype.pipeline.engine as pe
import nipype.interfaces.utility as util
import nipype.interfaces.fsl as fsl
import nipype.interfaces.ants as ants
from nipype.interfaces import afni

from CPAC.utils.interfaces.function import Function
from CPAC.utils.interfaces.masktool import MaskTool
from CPAC.utils.interfaces.brickstat import BrickStat

from CPAC.nuisance.utils.crc import encode as crc_encode
from CPAC.nuisance.utils.compcor import calc_compcor_components

import scipy.signal as signal


def find_offending_time_points(fd_j_file_path=None, fd_p_file_path=None, dvars_file_path=None,
                               fd_j_threshold=None, fd_p_threshold=None, dvars_threshold=None,
                               number_of_previous_trs_to_censor=0,
                               number_of_subsequent_trs_to_censor=0):
    """
    Applies criterion in method to find time points whose FD or DVARS (or both)
    are above threshold. 

    :param fd_j_file_path: path to TSV containing framewise displacement as a
        single column. If not specified, it will not be used.
    :param fd_p_file_path: path to TSV containing framewise displacement as a
        single column. If not specified, it will not be used.
    :param dvars_file_path: path to TSV containing DVARS as a single column.
        If not specified, it will not be used.
    :param fd_j_threshold: threshold to apply to framewise displacement (Jenkinson),
        it can be a value such as 0.2 or a floating point multiple of the
        standard deviation specified as, e.g. '1.5SD'.
    :param fd_p_threshold: threshold to apply to framewise displacement (Power),
        it can be a value such as 0.2 or a floating point multiple of the
        standard deviation specified as, e.g. '1.5SD'.
    :param dvars_threshold: threshold to apply to DVARS, can be a value such
        as 0.5 or a floating point multiple of the standard deviation specified
        as, e.g. '1.5SD'.
    :param number_of_previous_trs_to_censor: extent of censorship window before
        the censor.
    :param number_of_subsequent_trs_to_censor: extent of censorship window after
        the censor.

    :return: File path to TSV file containing the volumes to be censored.
    """
    import numpy as np
    import os
    import re

    offending_time_points = set()
    time_course_len = 0

    types = ['FDJ', 'FDP', 'DVARS']
    file_paths = [fd_j_file_path, fd_p_file_path, dvars_file_path]
    thresholds = [fd_j_threshold, fd_p_threshold, dvars_threshold]

    for type, file_path, threshold in zip(types, file_paths, thresholds):

        if not file_path:
            continue

        if not os.path.isfile(file_path):
            raise ValueError(
                "File {0} could not be found."
                .format(file_path)
            )

        if not threshold:
            raise ValueError("Method requires the specification of a threshold, none received")

        metric = np.loadtxt(file_path)
        if type == 'DVARS':
            metric = np.array([0.0] + metric.tolist())

        if not time_course_len:
            time_course_len = metric.shape[0]
        else:
            assert time_course_len == metric.shape[0], "Threshold metric files does not have same size."

        try:
            threshold_sd = \
                re.match(r"([0-9]*\.*[0-9]*)\s*SD", str(threshold))

            if threshold_sd:
                threshold_sd = float(threshold_sd.groups()[0])
                threshold = metric.mean() + \
                    threshold_sd * metric.std()
            else:
                threshold = float(threshold)
        except:
            raise ValueError("Could not translate threshold {0} into a "
                             "meaningful value".format(threshold))

        offending_time_points |= \
            set(np.where(metric > threshold)[0].tolist())

    extended_censors = []
    for censor in offending_time_points:
        extended_censors += range(
            (censor - number_of_previous_trs_to_censor),
            (censor + number_of_subsequent_trs_to_censor + 1)
        )

    extended_censors = [
        censor
        for censor in np.unique(extended_censors)
        if 0 <= censor < time_course_len
    ]

    censor_vector = np.ones((time_course_len, 1))
    censor_vector[extended_censors] = 0

    out_file_path = os.path.join(os.getcwd(), "censors.tsv")
    np.savetxt(out_file_path, censor_vector, fmt='%d')

    return out_file_path


def compute_threshold(in_file, mask, threshold):
    return threshold


def compute_pct_threshold(in_file, mask, threshold_pct):
    import nibabel as nb
    import numpy as np
    m = nb.load(mask).get_data().astype(bool)
    if not np.any(m):
        return 0.0
    d = nb.load(in_file).get_data()[m]
    return np.percentile(
        d,
        100.0 - threshold_pct
    )


def compute_sd_threshold(in_file, mask, threshold_sd):
    import nibabel as nb
    import numpy as np
    m = nb.load(mask).get_data().astype(bool)
    if not np.any(m):
        return 0.0
    d = nb.load(in_file).get_data()[m]
    return d.mean() + threshold_sd * d.std()


def temporal_variance_mask(threshold, by_slice=False):

    threshold_method = "VAR"

    if isinstance(threshold, str):
        regex_match = {
            "SD": r"([0-9]+(\.[0-9]+)?)\s*SD",
            "PCT": r"([0-9]+(\.[0-9]+)?)\s*PCT",
        }

        for method, regex in regex_match.items():
            matched = re.match(regex, threshold)
            if matched:
                threshold_method = method
                threshold_value = matched.groups()[0]

    try:
        threshold_value = float(threshold_value)
    except:
        raise ValueError("Error converting threshold value {0} from {1} to a "
                        "floating point number. The threshold value can "
                        "contain SD or PCT for selecting a threshold based on "
                        "the variance distribution, otherwise it should be a "
                        "floating point number.".format(threshold_value,
                                                        threshold))

    if threshold_value < 0:
        raise ValueError("Threshold value should be positive, instead of {0}."
                        .format(threshold_value))

    if threshold_method is "PCT" and threshold_value >= 100.0:
        raise ValueError("Percentile should be less than 100, received {0}."
                        .format(threshold_value))

    threshold = threshold_value

    wf = pe.Workflow(name='tcompcor')

    input_node = pe.Node(util.IdentityInterface(fields=['functional_file_path', 'mask_file_path']), name='inputspec')
    output_node = pe.Node(util.IdentityInterface(fields=['mask']), name='outputspec')

    detrend = pe.Node(afni.Detrend(args='-polort 1', outputtype='NIFTI'), name='detrend')
    wf.connect(input_node, 'functional_file_path', detrend, 'in_file')

    std = pe.Node(afni.TStat(args='-nzstdev', outputtype='NIFTI'), name='std')
    wf.connect(input_node, 'mask_file_path', std, 'mask')
    wf.connect(detrend, 'out_file', std, 'in_file')

    var = pe.Node(afni.Calc(expr='a*a', outputtype='NIFTI'), name='var')
    wf.connect(std, 'out_file', var, 'in_file_a')

    if by_slice:
        slices = pe.Node(fsl.Slice(), name='slicer')
        wf.connect(var, 'out_file', slices, 'in_file')

        mask_slices = pe.Node(fsl.Slice(), name='mask_slicer')
        wf.connect(input_node, 'mask_file_path', mask_slices, 'in_file')

        mapper = pe.MapNode(util.IdentityInterface(fields=['out_file', 'mask_file']), name='slice_mapper', iterfield=['out_file', 'mask_file'])
        wf.connect(slices, 'out_files', mapper, 'out_file')
        wf.connect(mask_slices, 'out_files', mapper, 'mask_file')

    else:
        mapper_list = pe.Node(util.Merge(1), name='slice_mapper_list')
        wf.connect(var, 'out_file', mapper_list, 'in1')

        mask_mapper_list = pe.Node(util.Merge(1), name='slice_mask_mapper_list')
        wf.connect(input_node, 'mask_file_path', mask_mapper_list, 'in1')

        mapper = pe.Node(util.IdentityInterface(fields=['out_file', 'mask_file']), name='slice_mapper')
        wf.connect(mapper_list, 'out', mapper, 'out_file')
        wf.connect(mask_mapper_list, 'out', mapper, 'mask_file')


    if threshold_method is "PCT":
        threshold_node = pe.MapNode(Function(input_names=['in_file', 'mask', 'threshold_pct'],
                                             output_names=['threshold'],
                                             function=compute_pct_threshold, as_module=True),
                                    name='threshold_value', iterfield=['in_file', 'mask'])
        threshold_node.inputs.threshold_pct = threshold_value
        wf.connect(mapper, 'out_file', threshold_node, 'in_file')
        wf.connect(mapper, 'mask_file', threshold_node, 'mask')

    elif threshold_method is "SD":
        threshold_node = pe.MapNode(Function(input_names=['in_file', 'mask', 'threshold_sd'],
                                             output_names=['threshold'],
                                             function=compute_sd_threshold, as_module=True),
                                    name='threshold_value', iterfield=['in_file', 'mask'])
        threshold_node.inputs.threshold_sd = threshold_value
        wf.connect(mapper, 'out_file', threshold_node, 'in_file')
        wf.connect(mapper, 'mask_file', threshold_node, 'mask')

    else:
        threshold_node = pe.MapNode(Function(input_names=['in_file', 'mask', 'threshold'],
                                             output_names=['threshold'],
                                             function=compute_threshold, as_module=True),
                                    name='threshold_value', iterfield=['in_file', 'mask'])
        threshold_node.inputs.threshold = threshold_value
        wf.connect(mapper, 'out_file', threshold_node, 'in_file')
        wf.connect(mapper, 'mask_file', threshold_node, 'mask')

    threshold_mask = pe.MapNode(interface=fsl.maths.Threshold(), name='threshold', iterfield=['in_file', 'thresh'])
    threshold_mask.inputs.args = '-bin'
    wf.connect(mapper, 'out_file', threshold_mask, 'in_file')
    wf.connect(threshold_node, 'threshold', threshold_mask, 'thresh')

    merge_slice_masks = pe.Node(interface=fsl.Merge(), name='merge_slice_masks')
    merge_slice_masks.inputs.dimension = 'z'
    wf.connect(
        threshold_mask, 'out_file',
        merge_slice_masks, 'in_files'
    )

    wf.connect(merge_slice_masks, 'merged_file', output_node, 'mask')

    return wf


def generate_summarize_tissue_mask(nuisance_wf,
                                   pipeline_resource_pool,
                                   regressor_descriptor,
                                   regressor_selector,
                                   use_ants=True,
                                   ventricle_mask_exist=True):
    """
    Add tissue mask generation into pipeline according to the selector.

    :param nuisance_wf: Nuisance regressor workflow.
    :param pipeline_resource_pool: dictionary of available resources.
    :param regressor_descriptor: dictionary of steps to build, including keys:
        'tissue', 'resolution', 'erosion'
    :param regressor_selector: dictionary with the original selector

    :return: the full path of the 3D nifti file containing the mask created by
        this operation.
    """

    steps = [
        key
        for key in ['tissue', 'resolution', 'erosion']
        if key in regressor_descriptor
    ]

    full_mask_key = "_".join(
        regressor_descriptor[s]
        for s in steps
    )

    for step_i, step in enumerate(steps):

        mask_key = "_".join(
            regressor_descriptor[s]
            for s in steps[:step_i+1]
        )

        if mask_key in pipeline_resource_pool:
            continue

        node_mask_key = re.sub(r"[^\w]", "_", mask_key)

        prev_mask_key = "_".join(
            regressor_descriptor[s]
            for s in steps[:step_i]
        )

        if step == 'tissue':
            pass
                
        elif step == 'resolution':

            mask_to_epi = pe.Node(interface=fsl.FLIRT(),
                                  name='{}_flirt'
                                       .format(node_mask_key))

            mask_to_epi.inputs.interp = 'nearestneighbour'

            if regressor_selector['extraction_resolution'] == "Functional":
                nuisance_wf.connect(*(
                    pipeline_resource_pool['Functional'] +
                    (mask_to_epi, 'reference')
                ))
            else:
                resolution = regressor_selector['extraction_resolution']
                mask_to_epi.inputs.apply_isoxfm = resolution

                nuisance_wf.connect(*(
                    pipeline_resource_pool['Anatomical_{}mm'
                                           .format(resolution)] +
                    (mask_to_epi, 'reference')
                ))

            nuisance_wf.connect(*(
                pipeline_resource_pool[prev_mask_key] +
                (mask_to_epi, 'in_file')
            ))

            pipeline_resource_pool[mask_key] = \
                (mask_to_epi, 'out_file')

            if full_mask_key.startswith('CerebrospinalFluid'):
                pipeline_resource_pool = generate_summarize_tissue_mask_ventricles_masking(
                    nuisance_wf,
                    pipeline_resource_pool,
                    regressor_descriptor,
                    regressor_selector,
                    node_mask_key,
                    use_ants,
                    ventricle_mask_exist
                )

        elif step == 'erosion':

            erode_mask_node = pe.Node(
                afni.Calc(args='-b a+i -c a-i -d a+j -e a-j -f a+k -g a-k', expr='a*(1-amongst(0,b,c,d,e,f,g))', outputtype='NIFTI_GZ'),
                name='{}'.format(node_mask_key)
            )

            nuisance_wf.connect(*(
                pipeline_resource_pool[prev_mask_key] +
                (erode_mask_node, 'in_file_a')
            ))

            pipeline_resource_pool[mask_key] = \
                (erode_mask_node, 'out_file')


    return pipeline_resource_pool, full_mask_key


def generate_summarize_tissue_mask_ventricles_masking(nuisance_wf,
                                                      pipeline_resource_pool,
                                                      regressor_descriptor,
                                                      regressor_selector,
                                                      mask_key,
                                                      use_ants=True,
                                                      ventricle_mask_exist=True):

    # Mask CSF with Ventricles
    if '{}_Unmasked'.format(mask_key) not in pipeline_resource_pool:

        # reduce CSF mask to the lateral ventricles
        mask_csf_with_lat_ven = pe.Node(interface=afni.Calc(outputtype='NIFTI_GZ'), name='{}_Ventricles'.format(mask_key))
        mask_csf_with_lat_ven.inputs.expr = 'a*b'
        mask_csf_with_lat_ven.inputs.out_file = 'csf_lat_ven_mask.nii.gz'

<<<<<<< HEAD
        if ventricle_mask_exist : 
            ventricles_key = 'VentriclesToAnat'
            if 'resolution' in regressor_descriptor:
                ventricles_key += '_{}'.format(regressor_descriptor['resolution'])

            if ventricles_key not in pipeline_resource_pool:
=======
        ventricles_key = 'VentriclesToAnat'
        if 'resolution' in regressor_descriptor:
            ventricles_key += '_{}'.format(regressor_descriptor['resolution'])
    
        if ventricles_key not in pipeline_resource_pool:
>>>>>>> a6203445

                transforms = pipeline_resource_pool['Transformations']
                
                if use_ants is True:

                    # perform the transform using ANTS
                    collect_linear_transforms = pe.Node(util.Merge(3), name='{}_ants_transforms'.format(ventricles_key))

                    nuisance_wf.connect(*(transforms['anat_to_mni_initial_xfm'] + (collect_linear_transforms, 'in1')))
                    nuisance_wf.connect(*(transforms['anat_to_mni_rigid_xfm'] + (collect_linear_transforms, 'in2')))
                    nuisance_wf.connect(*(transforms['anat_to_mni_affine_xfm'] + (collect_linear_transforms, 'in3')))

                    lat_ven_mni_to_anat = pe.Node(interface=ants.ApplyTransforms(), name='{}_ants'.format(ventricles_key))
                    lat_ven_mni_to_anat.inputs.invert_transform_flags = [True, True, True]
                    lat_ven_mni_to_anat.inputs.interpolation = 'NearestNeighbor'
                    lat_ven_mni_to_anat.inputs.dimension = 3

                    nuisance_wf.connect(collect_linear_transforms, 'out', lat_ven_mni_to_anat, 'transforms')

                    nuisance_wf.connect(*(pipeline_resource_pool['Ventricles'] + (lat_ven_mni_to_anat, 'input_image')))
                    nuisance_wf.connect(*(pipeline_resource_pool[mask_key] + (lat_ven_mni_to_anat, 'reference_image')))

                    pipeline_resource_pool[ventricles_key] = (lat_ven_mni_to_anat, 'output_image')

<<<<<<< HEAD
                else:

                    # perform the transform using FLIRT
                    lat_ven_mni_to_anat = pe.Node(interface=fsl.FLIRT(), name='{}_flirt'.format(ventricles_key))
                    lat_ven_mni_to_anat.inputs.interp = 'nearestneighbour'

                    resolution = regressor_selector['extraction_resolution']
                    lat_ven_mni_to_anat.inputs.apply_isoxfm = \
                        resolution

                    nuisance_wf.connect(*(transforms['mni_to_anat_linear_xfm'] + (lat_ven_mni_to_anat, 'in_matrix_file')))
                    nuisance_wf.connect(*(pipeline_resource_pool['Ventricles'] + (lat_ven_mni_to_anat, 'in_file')))
                    nuisance_wf.connect(*(pipeline_resource_pool[mask_key] + (lat_ven_mni_to_anat, 'reference')))
=======
            else:
                # perform the transform using FLIRT
                lat_ven_mni_to_anat = pe.Node(interface=fsl.FLIRT(), name='{}_flirt'.format(ventricles_key))
                lat_ven_mni_to_anat.inputs.interp = 'nearestneighbour'

                nuisance_wf.connect(*(transforms['mni_to_anat_linear_xfm'] + (lat_ven_mni_to_anat, 'in_matrix_file')))
                nuisance_wf.connect(*(pipeline_resource_pool['Ventricles'] + (lat_ven_mni_to_anat, 'in_file')))
                nuisance_wf.connect(*(pipeline_resource_pool[mask_key] + (lat_ven_mni_to_anat, 'reference')))
>>>>>>> a6203445

                    pipeline_resource_pool[ventricles_key] = (lat_ven_mni_to_anat, 'out_file')

            nuisance_wf.connect(*(pipeline_resource_pool[ventricles_key] + (mask_csf_with_lat_ven, 'in_file_a')))
            nuisance_wf.connect(*(pipeline_resource_pool[mask_key] + (mask_csf_with_lat_ven, 'in_file_b')))

            pipeline_resource_pool['{}_Unmasked'.format(mask_key)] = pipeline_resource_pool[mask_key]
            pipeline_resource_pool[mask_key] = (mask_csf_with_lat_ven, 'out_file')
        else :
            pipeline_resource_pool['{}_Unmasked'.format(mask_key)] = pipeline_resource_pool[mask_key]

        return pipeline_resource_pool


class NuisanceRegressor(object):

    def __init__(self, selector, selectors=None):
        self.selector = selector
        self.selectors = selectors

        if 'Bandpass' in self.selector:
            s = self.selector['Bandpass']
            if type(s) is not dict or \
               (not s.get('bottom_frequency') and \
                not s.get('top_frequency')):
                
                del self.selector['Bandpass']

    def get(self, key, default=None):
        return self.selector.get(key, default)

    def __contains__(self, key):
        return key in self.selector

    def __getitem__(self, key):
        return self.selector[key]

    @staticmethod
    def _derivative_params(selector):
        nr_repr = ''
        if not selector:
            return nr_repr
        if selector.get('include_squared'):
            nr_repr += 'S'
        if selector.get('include_delayed'):
            nr_repr += 'D'
        if selector.get('include_delayed_squared'):
            nr_repr += 'B'
        if selector.get('include_backdiff'):
            nr_repr += 'V'
        if selector.get('include_backdiff_squared'):
            nr_repr += 'C'
        return nr_repr

    @staticmethod
    def _summary_params(selector):
        summ = selector['summary']

        methods = {
            'PC': 'PC',
            'DetrendPC': 'DPC',
            'Mean': 'M',
            'NormMean': 'NM',
            'DetrendMean': 'DM',
            'DetrendNormMean': 'DNM',
        }

        if type(summ) == dict:
            method = summ['method']
            rep = methods[method]
            if method in ['DetrendPC', 'PC']:
                rep += "%d" % summ['components']
        else:
            rep = methods[summ]

        return rep

    @staticmethod
    def encode(selector, selectors=None):
        regs = {
            'GreyMatter': 'GM',
            'WhiteMatter': 'WM',
            'CerebrospinalFluid': 'CSF',
            'tCompCor': 'tC',
            'aCompCor': 'aC',
            'GlobalSignal': 'G',
            'Motion': 'M',
            'Custom': 'T',
            'PolyOrt': 'P',
            'Bandpass': 'BP',
            'Censor': 'C',
        }

        regs_order = [
            'GreyMatter',
            'WhiteMatter',
            'CerebrospinalFluid',
            'tCompCor',
            'aCompCor',
            'GlobalSignal',
            'Motion',
            'Custom',
            'PolyOrt',
            'Bandpass',
            'Censor',
        ]

        tissues = ['GreyMatter', 'WhiteMatter', 'CerebrospinalFluid']

        selectors_representations = []

        # tC-1.5PT-PC5S-SDB
        # aC-WC-2mmE-PC5-SDB

        # WM-2mmE-PC5-SDB
        # CSF-2mmE-M-SDB
        # GM-2mmE-DNM-SDB
 
        # G-PC5-SDB
        # M-SDB
        # C-S-FD1.5SD-D1.5SD
        # P-2
        # B-T0.01-B0.1

        for r in regs_order:
            if r not in selector:
                continue

            s = selector[r]

            pieces = [regs[r]]

            if r in tissues:
                if s.get('extraction_resolution') and s['extraction_resolution'] != 'Functional':
                    res = "%.2gmm" % s['extraction_resolution']
                    if s.get('erode_mask'):
                        res += 'E'
                    pieces += [res]

                pieces += [NuisanceRegressor._summary_params(s)]
                pieces += [NuisanceRegressor._derivative_params(s)]

            elif r == 'tCompCor':

                threshold = ""
                if s.get('by_slice'):
                    threshold += 'S'
                t = s.get('threshold')
                if t:
                    if type(t) != str:
                        t = "%.2f" % t
                    threshold += t

                pieces += [threshold]
                pieces += [NuisanceRegressor._summary_params(s)]
                pieces += [NuisanceRegressor._derivative_params(s)]

            elif r == 'aCompCor':
                if s.get('tissues'):
                    pieces += ["+".join([regs[t] for t in sorted(s['tissues'])])]

                if s.get('extraction_resolution'):
                    res = "%.2gmm" % s['extraction_resolution']
                    if s.get('erode_mask'):
                        res += 'E'
                    pieces += [res]

                pieces += [NuisanceRegressor._summary_params(s)]
                pieces += [NuisanceRegressor._derivative_params(s)]

            elif r == 'Custom':
                for ss in s:
                    pieces += [
                        os.path.basename(ss['file'])[0:5] +
                        crc_encode(ss['file'])
                    ]

            elif r == 'GlobalSignal':
                pieces += [NuisanceRegressor._summary_params(s)]
                pieces += [NuisanceRegressor._derivative_params(s)]

            elif r == 'Motion':
                pieces += [NuisanceRegressor._derivative_params(s)]

            elif r == 'PolyOrt':
                pieces += ['%d' % s['degree']]

            elif r == 'Bandpass':
                if s.get('bottom_frequency'):
                    pieces += ['B%.2g' % s['bottom_frequency']]
                if s.get('top_frequency'):
                    pieces += ['T%.2g' % s['top_frequency']]

            elif r == 'Censor':
                censoring = {
                    'Kill': 'K',
                    'Zero': 'Z',
                    'Interpolate': 'I',
                    'SpikeRegression': 'S',
                }

                thresholds = {
                    'FD_J': 'FD-J',
                    'FD_P': 'FD-P',
                    'DVARS': 'DV',
                }

                pieces += [censoring[s['method']]]

                trs_range = ['0', '0']
                if s.get('number_of_previous_trs_to_censor'):
                    trs_range[0] = '%d' % s['number_of_previous_trs_to_censor']
                if s.get('number_of_subsequent_trs_to_censor'):
                    trs_range[1] = '%d' % s['number_of_subsequent_trs_to_censor']

                pieces += ['+'.join(trs_range)]

                threshs = sorted(s['thresholds'], reverse=True, key=lambda d: d['type'])
                for st in threshs:
                    thresh = thresholds[st['type']]
                    if type(st['value']) == str:
                        thresh += st['value']
                    else:
                        thresh += "%.2g" % st['value']

                    pieces += [thresh]

            selectors_representations += ['-'.join(filter(None, pieces))]

        return "_".join(selectors_representations)

    def __repr__(self):
        return NuisanceRegressor.encode(
            self.selector,
            self.selectors,
        )<|MERGE_RESOLUTION|>--- conflicted
+++ resolved
@@ -394,20 +394,12 @@
         mask_csf_with_lat_ven.inputs.expr = 'a*b'
         mask_csf_with_lat_ven.inputs.out_file = 'csf_lat_ven_mask.nii.gz'
 
-<<<<<<< HEAD
         if ventricle_mask_exist : 
             ventricles_key = 'VentriclesToAnat'
             if 'resolution' in regressor_descriptor:
                 ventricles_key += '_{}'.format(regressor_descriptor['resolution'])
 
             if ventricles_key not in pipeline_resource_pool:
-=======
-        ventricles_key = 'VentriclesToAnat'
-        if 'resolution' in regressor_descriptor:
-            ventricles_key += '_{}'.format(regressor_descriptor['resolution'])
-    
-        if ventricles_key not in pipeline_resource_pool:
->>>>>>> a6203445
 
                 transforms = pipeline_resource_pool['Transformations']
                 
@@ -432,21 +424,6 @@
 
                     pipeline_resource_pool[ventricles_key] = (lat_ven_mni_to_anat, 'output_image')
 
-<<<<<<< HEAD
-                else:
-
-                    # perform the transform using FLIRT
-                    lat_ven_mni_to_anat = pe.Node(interface=fsl.FLIRT(), name='{}_flirt'.format(ventricles_key))
-                    lat_ven_mni_to_anat.inputs.interp = 'nearestneighbour'
-
-                    resolution = regressor_selector['extraction_resolution']
-                    lat_ven_mni_to_anat.inputs.apply_isoxfm = \
-                        resolution
-
-                    nuisance_wf.connect(*(transforms['mni_to_anat_linear_xfm'] + (lat_ven_mni_to_anat, 'in_matrix_file')))
-                    nuisance_wf.connect(*(pipeline_resource_pool['Ventricles'] + (lat_ven_mni_to_anat, 'in_file')))
-                    nuisance_wf.connect(*(pipeline_resource_pool[mask_key] + (lat_ven_mni_to_anat, 'reference')))
-=======
             else:
                 # perform the transform using FLIRT
                 lat_ven_mni_to_anat = pe.Node(interface=fsl.FLIRT(), name='{}_flirt'.format(ventricles_key))
@@ -455,7 +432,6 @@
                 nuisance_wf.connect(*(transforms['mni_to_anat_linear_xfm'] + (lat_ven_mni_to_anat, 'in_matrix_file')))
                 nuisance_wf.connect(*(pipeline_resource_pool['Ventricles'] + (lat_ven_mni_to_anat, 'in_file')))
                 nuisance_wf.connect(*(pipeline_resource_pool[mask_key] + (lat_ven_mni_to_anat, 'reference')))
->>>>>>> a6203445
 
                     pipeline_resource_pool[ventricles_key] = (lat_ven_mni_to_anat, 'out_file')
 
