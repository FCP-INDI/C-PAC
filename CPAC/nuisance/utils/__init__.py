import os
import re
from collections import OrderedDict

import nipype.interfaces.ants as ants
import nipype.interfaces.fsl as fsl
import nipype.interfaces.utility as util
import nipype.pipeline.engine as pe
from nipype.interfaces import afni

from CPAC.nuisance.utils.compcor import calc_compcor_components
from CPAC.nuisance.utils.crc import encode as crc_encode
from CPAC.utils.interfaces.function import Function
from CPAC.registration.utils import check_transforms, generate_inverse_transform_flags

def find_offending_time_points(fd_j_file_path=None, fd_p_file_path=None, dvars_file_path=None,
                               fd_j_threshold=None, fd_p_threshold=None, dvars_threshold=None,
                               number_of_previous_trs_to_censor=0,
                               number_of_subsequent_trs_to_censor=0):
    """
    Applies criterion in method to find time points whose FD or DVARS (or both)
    are above threshold.

    :param fd_j_file_path: path to TSV containing framewise displacement as a
        single column. If not specified, it will not be used.
    :param fd_p_file_path: path to TSV containing framewise displacement as a
        single column. If not specified, it will not be used.
    :param dvars_file_path: path to TSV containing DVARS as a single column.
        If not specified, it will not be used.
    :param fd_j_threshold: threshold to apply to framewise displacement (Jenkinson),
        it can be a value such as 0.2 or a floating point multiple of the
        standard deviation specified as, e.g. '1.5SD'.
    :param fd_p_threshold: threshold to apply to framewise displacement (Power),
        it can be a value such as 0.2 or a floating point multiple of the
        standard deviation specified as, e.g. '1.5SD'.
    :param dvars_threshold: threshold to apply to DVARS, can be a value such
        as 0.5 or a floating point multiple of the standard deviation specified
        as, e.g. '1.5SD'.
    :param number_of_previous_trs_to_censor: extent of censorship window before
        the censor.
    :param number_of_subsequent_trs_to_censor: extent of censorship window after
        the censor.

    :return: File path to TSV file containing the volumes to be censored.
    """
    import numpy as np
    import os
    import re

    offending_time_points = set()
    time_course_len = 0

    types = ['FDJ', 'FDP', 'DVARS']
    file_paths = [fd_j_file_path, fd_p_file_path, dvars_file_path]
    thresholds = [fd_j_threshold, fd_p_threshold, dvars_threshold]
    #types = ['FDP', 'DVARS']
    #file_paths = [fd_p_file_path, dvars_file_path]
    #thresholds = [fd_p_threshold, dvars_threshold]

    for type, file_path, threshold in zip(types, file_paths, thresholds):

        if not file_path:
            continue

        if not os.path.isfile(file_path):
            raise ValueError(
                "File {0} could not be found."
                .format(file_path)
            )

        if not threshold:
            raise ValueError("Method requires the specification of a threshold, none received")

        metric = np.loadtxt(file_path)
        if type == 'DVARS':
            metric = np.array([0.0] + metric.tolist())

        if not time_course_len:
            time_course_len = metric.shape[0]
        else:
            assert time_course_len == metric.shape[0], "Threshold metric files does not have same size."

        try:
            threshold_sd = \
                re.match(r"([0-9]*\.*[0-9]*)\s*SD", str(threshold))

            if threshold_sd:
                threshold_sd = float(threshold_sd.groups()[0])
                threshold = metric.mean() + \
                    threshold_sd * metric.std()
            else:
                threshold = float(threshold)
        except:
            raise ValueError("Could not translate threshold {0} into a "
                             "meaningful value".format(threshold))

        offending_time_points |= \
            set(np.where(metric > threshold)[0].tolist())

    extended_censors = []
    for censor in offending_time_points:
        extended_censors += list(range(
            (censor - number_of_previous_trs_to_censor),
            (censor + number_of_subsequent_trs_to_censor + 1)))

    extended_censors = [
        censor
        for censor in np.unique(extended_censors)
        if 0 <= censor < time_course_len
    ]

    censor_vector = np.ones((time_course_len, 1))
    censor_vector[extended_censors] = 0

    out_file_path = os.path.join(os.getcwd(), "censors.tsv")
<<<<<<< HEAD
    np.savetxt(
        out_file_path, censor_vector, fmt='%d', header='censor', comments=''
    )
=======
    np.savetxt(out_file_path, censor_vector, fmt='%d', header='censor')
>>>>>>> 9de4769e

    return out_file_path


def compute_threshold(in_file, mask, threshold):
    return threshold


def compute_pct_threshold(in_file, mask, threshold_pct):
    import nibabel as nb
    import numpy as np
    m = nb.load(mask).get_data().astype(bool)
    if not np.any(m):
        return 0.0
    d = nb.load(in_file).get_data()[m]
    return np.percentile(
        d,
        100.0 - threshold_pct
    )


def compute_sd_threshold(in_file, mask, threshold_sd):
    import nibabel as nb
    import numpy as np
    m = nb.load(mask).get_data().astype(bool)
    if not np.any(m):
        return 0.0
    d = nb.load(in_file).get_data()[m]
    return d.mean() + threshold_sd * d.std()


def temporal_variance_mask(threshold, by_slice=False, erosion=False, degree=1):

    threshold_method = "VAR"

    if isinstance(threshold, str):
        regex_match = {
            "SD": r"([0-9]+(\.[0-9]+)?)\s*SD",
            "PCT": r"([0-9]+(\.[0-9]+)?)\s*PCT",
        }

        for method, regex in regex_match.items():
            matched = re.match(regex, threshold)
            if matched:
                threshold_method = method
                threshold_value = matched.groups()[0]

    try:
        threshold_value = float(threshold_value)
    except:
        raise ValueError("Error converting threshold value {0} from {1} to a "
                        "floating point number. The threshold value can "
                        "contain SD or PCT for selecting a threshold based on "
                        "the variance distribution, otherwise it should be a "
                        "floating point number.".format(threshold_value,
                                                        threshold))

    if threshold_value < 0:
        raise ValueError("Threshold value should be positive, instead of {0}."
                        .format(threshold_value))

    if threshold_method is "PCT" and threshold_value >= 100.0:
        raise ValueError("Percentile should be less than 100, received {0}."
                        .format(threshold_value))

    threshold = threshold_value

    wf = pe.Workflow(name='tcompcor')

    input_node = pe.Node(util.IdentityInterface(fields=['functional_file_path', 'mask_file_path']), name='inputspec')
    output_node = pe.Node(util.IdentityInterface(fields=['mask']), name='outputspec')

    # C-PAC default performs linear regression while nipype performs quadratic regression
    detrend = pe.Node(afni.Detrend(args='-polort {0}'.format(degree), outputtype='NIFTI'), name='detrend')
    wf.connect(input_node, 'functional_file_path', detrend, 'in_file')

    std = pe.Node(afni.TStat(args='-nzstdev', outputtype='NIFTI'), name='std')
    wf.connect(input_node, 'mask_file_path', std, 'mask')
    wf.connect(detrend, 'out_file', std, 'in_file')

    var = pe.Node(afni.Calc(expr='a*a', outputtype='NIFTI'), name='var')
    wf.connect(std, 'out_file', var, 'in_file_a')

    if by_slice:
        slices = pe.Node(fsl.Slice(), name='slicer')
        wf.connect(var, 'out_file', slices, 'in_file')

        mask_slices = pe.Node(fsl.Slice(), name='mask_slicer')
        wf.connect(input_node, 'mask_file_path', mask_slices, 'in_file')

        mapper = pe.MapNode(util.IdentityInterface(fields=['out_file', 'mask_file']), name='slice_mapper', iterfield=['out_file', 'mask_file'])
        wf.connect(slices, 'out_files', mapper, 'out_file')
        wf.connect(mask_slices, 'out_files', mapper, 'mask_file')

    else:
        mapper_list = pe.Node(util.Merge(1), name='slice_mapper_list')
        wf.connect(var, 'out_file', mapper_list, 'in1')

        mask_mapper_list = pe.Node(util.Merge(1), name='slice_mask_mapper_list')
        wf.connect(input_node, 'mask_file_path', mask_mapper_list, 'in1')

        mapper = pe.Node(util.IdentityInterface(fields=['out_file', 'mask_file']), name='slice_mapper')
        wf.connect(mapper_list, 'out', mapper, 'out_file')
        wf.connect(mask_mapper_list, 'out', mapper, 'mask_file')


    if threshold_method is "PCT":
        threshold_node = pe.MapNode(Function(input_names=['in_file', 'mask', 'threshold_pct'],
                                             output_names=['threshold'],
                                             function=compute_pct_threshold, as_module=True),
                                    name='threshold_value', iterfield=['in_file', 'mask'])
        threshold_node.inputs.threshold_pct = threshold_value
        wf.connect(mapper, 'out_file', threshold_node, 'in_file')
        wf.connect(mapper, 'mask_file', threshold_node, 'mask')

    elif threshold_method is "SD":
        threshold_node = pe.MapNode(Function(input_names=['in_file', 'mask', 'threshold_sd'],
                                             output_names=['threshold'],
                                             function=compute_sd_threshold, as_module=True),
                                    name='threshold_value', iterfield=['in_file', 'mask'])
        threshold_node.inputs.threshold_sd = threshold_value
        wf.connect(mapper, 'out_file', threshold_node, 'in_file')
        wf.connect(mapper, 'mask_file', threshold_node, 'mask')

    else:
        threshold_node = pe.MapNode(Function(input_names=['in_file', 'mask', 'threshold'],
                                             output_names=['threshold'],
                                             function=compute_threshold, as_module=True),
                                    name='threshold_value', iterfield=['in_file', 'mask'])
        threshold_node.inputs.threshold = threshold_value
        wf.connect(mapper, 'out_file', threshold_node, 'in_file')
        wf.connect(mapper, 'mask_file', threshold_node, 'mask')

    threshold_mask = pe.MapNode(interface=fsl.maths.Threshold(), name='threshold', iterfield=['in_file', 'thresh'])
    threshold_mask.inputs.args = '-bin'
    wf.connect(mapper, 'out_file', threshold_mask, 'in_file')
    wf.connect(threshold_node, 'threshold', threshold_mask, 'thresh')

    merge_slice_masks = pe.Node(interface=fsl.Merge(), name='merge_slice_masks')
    merge_slice_masks.inputs.dimension = 'z'
    wf.connect(
        threshold_mask, 'out_file',
        merge_slice_masks, 'in_files'
    )

    wf.connect(merge_slice_masks, 'merged_file', output_node, 'mask')

    return wf


def generate_summarize_tissue_mask(nuisance_wf,
                                   pipeline_resource_pool,
                                   regressor_descriptor,
                                   regressor_selector,
                                   use_ants=True,
                                   ventricle_mask_exist=True):
    """
    Add tissue mask generation into pipeline according to the selector.

    :param nuisance_wf: Nuisance regressor workflow.
    :param pipeline_resource_pool: dictionary of available resources.
    :param regressor_descriptor: dictionary of steps to build, including keys:
        'tissue', 'resolution', 'erosion'
    :param regressor_selector: dictionary with the original selector

    :return: the full path of the 3D nifti file containing the mask created by
        this operation.
    """

    steps = [
        key
        for key in ['tissue', 'resolution', 'erosion']
        if key in regressor_descriptor
    ]

    full_mask_key = "_".join(
        regressor_descriptor[s]
        for s in steps
    )

    for step_i, step in enumerate(steps):

        mask_key = "_".join(
            regressor_descriptor[s]
            for s in steps[:step_i+1]
        )

        if mask_key in pipeline_resource_pool:
            continue

        node_mask_key = re.sub(r"[^\w]", "_", mask_key)

        prev_mask_key = "_".join(
            regressor_descriptor[s]
            for s in steps[:step_i]
        )

        if step == 'tissue':
            pass

        elif step == 'resolution':

            mask_to_epi = pe.Node(interface=fsl.FLIRT(),
                                  name='{}_flirt'
                                       .format(node_mask_key))

            mask_to_epi.inputs.interp = 'nearestneighbour'

            if regressor_selector['extraction_resolution'] == "Functional":
                nuisance_wf.connect(*(
                    pipeline_resource_pool['Functional_mean'] +
                    (mask_to_epi, 'reference')
                ))
            else:
                resolution = regressor_selector['extraction_resolution']
                mask_to_epi.inputs.apply_isoxfm = resolution

                nuisance_wf.connect(*(
                    pipeline_resource_pool['Anatomical_{}mm'
                                           .format(resolution)] +
                    (mask_to_epi, 'reference')
                ))

            nuisance_wf.connect(*(
                pipeline_resource_pool[prev_mask_key] +
                (mask_to_epi, 'in_file')
            ))

            pipeline_resource_pool[mask_key] = \
                (mask_to_epi, 'out_file')

            if full_mask_key.startswith('CerebrospinalFluid'):
                pipeline_resource_pool = generate_summarize_tissue_mask_ventricles_masking(
                    nuisance_wf,
                    pipeline_resource_pool,
                    regressor_descriptor,
                    regressor_selector,
                    node_mask_key,
                    use_ants,
                    ventricle_mask_exist
                )

        elif step == 'erosion':

            erode_mask_node = pe.Node(
                afni.Calc(args='-b a+i -c a-i -d a+j -e a-j -f a+k -g a-k', expr='a*(1-amongst(0,b,c,d,e,f,g))', outputtype='NIFTI_GZ'),
                name='{}'.format(node_mask_key)
            )

            nuisance_wf.connect(*(
                pipeline_resource_pool[prev_mask_key] +
                (erode_mask_node, 'in_file_a')
            ))

            pipeline_resource_pool[mask_key] = \
                (erode_mask_node, 'out_file')


    return pipeline_resource_pool, full_mask_key


def generate_summarize_tissue_mask_ventricles_masking(nuisance_wf,
                                                      pipeline_resource_pool,
                                                      regressor_descriptor,
                                                      regressor_selector,
                                                      mask_key,
                                                      use_ants=True,
                                                      ventricle_mask_exist=True):

    # Mask CSF with Ventricles
    if '{}_Unmasked'.format(mask_key) not in pipeline_resource_pool:

        # reduce CSF mask to the lateral ventricles
        mask_csf_with_lat_ven = pe.Node(interface=afni.Calc(outputtype='NIFTI_GZ'), name='{}_Ventricles'.format(mask_key))
        mask_csf_with_lat_ven.inputs.expr = 'a*b'
        mask_csf_with_lat_ven.inputs.out_file = 'csf_lat_ven_mask.nii.gz'

        if ventricle_mask_exist :
            ventricles_key = 'VentriclesToAnat'
            if 'resolution' in regressor_descriptor:
                ventricles_key += '_{}'.format(regressor_descriptor['resolution'])

            if ventricles_key not in pipeline_resource_pool:

                transforms = pipeline_resource_pool['Transformations']

                if use_ants is True:

                    # perform the transform using ANTS
                    collect_linear_transforms = pe.Node(util.Merge(3), name='{}_ants_transforms'.format(ventricles_key))

                    nuisance_wf.connect(*(transforms['anat_to_mni_initial_xfm'] + (collect_linear_transforms, 'in1')))
                    nuisance_wf.connect(*(transforms['anat_to_mni_rigid_xfm'] + (collect_linear_transforms, 'in2')))
                    nuisance_wf.connect(*(transforms['anat_to_mni_affine_xfm'] + (collect_linear_transforms, 'in3')))

                    # check transform list to exclude Nonetype (missing) init/rig/affine
                    check_transform = pe.Node(util.Function(input_names=['transform_list'],
                                                            output_names=['checked_transform_list', 'list_length'],
                                                            function=check_transforms), name='{0}_check_transforms'.format(ventricles_key))

                    nuisance_wf.connect(collect_linear_transforms, 'out', check_transform, 'transform_list')

                    # generate inverse transform flags, which depends on the number of transforms
                    inverse_transform_flags = pe.Node(util.Function(input_names=['transform_list'],
                                                                    output_names=['inverse_transform_flags'],
                                                                    function=generate_inverse_transform_flags),
                                                                    name='{0}_inverse_transform_flags'.format(ventricles_key))
                    nuisance_wf.connect(check_transform, 'checked_transform_list', inverse_transform_flags, 'transform_list')

                    lat_ven_mni_to_anat = pe.Node(interface=ants.ApplyTransforms(), name='{}_ants'.format(ventricles_key))
                    lat_ven_mni_to_anat.inputs.interpolation = 'NearestNeighbor'
                    lat_ven_mni_to_anat.inputs.dimension = 3

                    nuisance_wf.connect(inverse_transform_flags, 'inverse_transform_flags', lat_ven_mni_to_anat, 'invert_transform_flags')
                    nuisance_wf.connect(check_transform, 'checked_transform_list', lat_ven_mni_to_anat, 'transforms')

                    nuisance_wf.connect(*(pipeline_resource_pool['Ventricles'] + (lat_ven_mni_to_anat, 'input_image')))
                    nuisance_wf.connect(*(pipeline_resource_pool[mask_key] + (lat_ven_mni_to_anat, 'reference_image')))

                    pipeline_resource_pool[ventricles_key] = (lat_ven_mni_to_anat, 'output_image')

                else:
                    # perform the transform using FLIRT
                    lat_ven_mni_to_anat = pe.Node(interface=fsl.FLIRT(), name='{}_flirt'.format(ventricles_key))
                    lat_ven_mni_to_anat.inputs.interp = 'nearestneighbour'

                    nuisance_wf.connect(*(transforms['mni_to_anat_linear_xfm'] + (lat_ven_mni_to_anat, 'in_matrix_file')))
                    nuisance_wf.connect(*(pipeline_resource_pool['Ventricles'] + (lat_ven_mni_to_anat, 'in_file')))
                    nuisance_wf.connect(*(pipeline_resource_pool[mask_key] + (lat_ven_mni_to_anat, 'reference')))

                    pipeline_resource_pool[ventricles_key] = (lat_ven_mni_to_anat, 'out_file')

            nuisance_wf.connect(*(pipeline_resource_pool[ventricles_key] + (mask_csf_with_lat_ven, 'in_file_a')))
            nuisance_wf.connect(*(pipeline_resource_pool[mask_key] + (mask_csf_with_lat_ven, 'in_file_b')))

            pipeline_resource_pool['{}_Unmasked'.format(mask_key)] = pipeline_resource_pool[mask_key]
            pipeline_resource_pool[mask_key] = (mask_csf_with_lat_ven, 'out_file')
        else :
            pipeline_resource_pool['{}_Unmasked'.format(mask_key)] = pipeline_resource_pool[mask_key]

        return pipeline_resource_pool


class NuisanceRegressor(object):

    def __init__(self, selector):
        self.selector = selector

        if 'Bandpass' in self.selector:
            s = self.selector['Bandpass']
            if type(s) is not dict or \
               (not s.get('bottom_frequency') and \
                not s.get('top_frequency')):

                del self.selector['Bandpass']

    def get(self, key, default=None):
        return self.selector.get(key, default)

    def __contains__(self, key):
        return key in self.selector

    def __getitem__(self, key):
        return self.selector[key]

    @staticmethod
    def _derivative_params(selector):
        nr_repr = ''
        if not selector:
            return nr_repr
        if selector.get('include_squared'):
            nr_repr += 'S'
        if selector.get('include_delayed'):
            nr_repr += 'D'
        if selector.get('include_delayed_squared'):
            nr_repr += 'B'
        if selector.get('include_backdiff'):
            nr_repr += 'V'
        if selector.get('include_backdiff_squared'):
            nr_repr += 'C'
        return nr_repr

    @staticmethod
    def _summary_params(selector):
        summ = selector['summary']

        methods = {
            'PC': 'PC',
            'DetrendPC': 'DPC',
            'Mean': 'M',
            'NormMean': 'NM',
            'DetrendMean': 'DM',
            'DetrendNormMean': 'DNM',
        }

        if type(summ) == dict:
            method = summ['method']
            rep = methods[method]
            if method in ['DetrendPC', 'PC']:
                rep += "%d" % summ['components']
        else:
            rep = methods[summ]

        return rep

    @staticmethod
    def encode(selector):
        regs = OrderedDict([
            ('GreyMatter', 'GM'),
            ('WhiteMatter', 'WM'),
            ('CerebrospinalFluid', 'CSF'),
            ('tCompCor', 'tC'),
            ('aCompCor', 'aC'),
            ('GlobalSignal', 'G'),
            ('Motion', 'M'),
            ('Custom', 'T'),
            ('PolyOrt', 'P'),
            ('Bandpass', 'BP'),
            ('Censor', 'C')
        ])

        tissues = ['GreyMatter', 'WhiteMatter', 'CerebrospinalFluid']

        selectors_representations = []

        # tC-1.5PT-PC5S-SDB
        # aC-WC-2mmE-PC5-SDB

        # WM-2mmE-PC5-SDB
        # CSF-2mmE-M-SDB
        # GM-2mmE-DNM-SDB

        # G-PC5-SDB
        # M-SDB
        # C-S-FD1.5SD-D1.5SD
        # P-2
        # B-T0.01-B0.1

        for r in regs.keys():
            if r not in selector:
                continue

            s = selector[r]

            pieces = [regs[r]]

            if r in tissues:
                if s.get('extraction_resolution') and s['extraction_resolution'] != 'Functional':
                    res = "%.2gmm" % s['extraction_resolution']
                    if s.get('erode_mask'):
                        res += 'E'
                    pieces += [res]

                pieces += [NuisanceRegressor._summary_params(s)]
                pieces += [NuisanceRegressor._derivative_params(s)]

            elif r == 'tCompCor':

                threshold = ""
                if s.get('by_slice'):
                    threshold += 'S'
                t = s.get('threshold')
                if t:
                    if type(t) != str:
                        t = "%.2f" % t
                    threshold += t
                if s.get('erode_mask'):
                    threshold += 'E'
                if s.get('degree'):
                    d = s.get('degree')
                    threshold += str(d)

                pieces += [threshold]
                pieces += [NuisanceRegressor._summary_params(s)]
                pieces += [NuisanceRegressor._derivative_params(s)]

            elif r == 'aCompCor':
                if s.get('tissues'):
                    pieces += ["+".join([regs[t] for t in sorted(s['tissues'])])]

                if s.get('extraction_resolution'):
                    res = "%.2gmm" % s['extraction_resolution']
                    if s.get('erode_mask'):
                        res += 'E'
                    pieces += [res]

                pieces += [NuisanceRegressor._summary_params(s)]
                pieces += [NuisanceRegressor._derivative_params(s)]

            elif r == 'Custom':
                for ss in s:
                    pieces += [
                        os.path.basename(ss['file'])[0:5] +
                        crc_encode(ss['file'])
                    ]

            elif r == 'GlobalSignal':
                pieces += [NuisanceRegressor._summary_params(s)]
                pieces += [NuisanceRegressor._derivative_params(s)]

            elif r == 'Motion':
                pieces += [NuisanceRegressor._derivative_params(s)]

            elif r == 'PolyOrt':
                pieces += ['%d' % s['degree']]

            elif r == 'Bandpass':
                if s.get('bottom_frequency'):
                    pieces += ['B%.2g' % s['bottom_frequency']]
                if s.get('top_frequency'):
                    pieces += ['T%.2g' % s['top_frequency']]

            elif r == 'Censor':
                censoring = {
                    'Kill': 'K',
                    'Zero': 'Z',
                    'Interpolate': 'I',
                    'SpikeRegression': 'S',
                }

                thresholds = {
                    'FD_J': 'FD-J',
                    'FD_P': 'FD-P',
                    'DVARS': 'DV',
                }

                pieces += [censoring[s['method']]]

                trs_range = ['0', '0']
                if s.get('number_of_previous_trs_to_censor'):
                    trs_range[0] = '%d' % s['number_of_previous_trs_to_censor']
                if s.get('number_of_subsequent_trs_to_censor'):
                    trs_range[1] = '%d' % s['number_of_subsequent_trs_to_censor']

                pieces += ['+'.join(trs_range)]

                threshs = sorted(s['thresholds'], reverse=True, key=lambda d: d['type'])
                for st in threshs:
                    thresh = thresholds[st['type']]
                    if type(st['value']) == str:
                        thresh += st['value']
                    else:
                        thresh += "%.2g" % st['value']

                    pieces += [thresh]

            selectors_representations += ['-'.join([_f for _f in pieces if _f])]

        return "_".join(selectors_representations)

    def __repr__(self):
        return NuisanceRegressor.encode(self.selector)<|MERGE_RESOLUTION|>--- conflicted
+++ resolved
@@ -113,13 +113,7 @@
     censor_vector[extended_censors] = 0
 
     out_file_path = os.path.join(os.getcwd(), "censors.tsv")
-<<<<<<< HEAD
-    np.savetxt(
-        out_file_path, censor_vector, fmt='%d', header='censor', comments=''
-    )
-=======
     np.savetxt(out_file_path, censor_vector, fmt='%d', header='censor')
->>>>>>> 9de4769e
 
     return out_file_path
 
