import nipype.pipeline.engine as pe
import nipype.interfaces.utility as util
import nipype.interfaces.fsl as fsl
import nipype.interfaces.ants as ants
from nipype.interfaces import afni
import nuisance_afni_interfaces
from CPAC.nuisance import find_offending_time_points, create_temporal_variance_mask


<<<<<<< HEAD

def bandpass_voxels(realigned_file, bandpass_freqs, sample_period=None):
=======
def mask_summarize_time_course(functional_file_path, mask_file_path, output_file_path, method="DetrendNormMean",
                               mask_vol_index=None, mask_label=None, num_pcs=1):
>>>>>>> 11231090
    """
    Calculates summary time course for voxels specified by a mask. Methods for summarizing the the time courses include
    mean and principle component analysis. 
                               
    :param functional_file_path: path to nifti file corresponding to the functional data that will be used in the mean 
            calculation.
    :param mask_file_path: a nifti file indicating the voxels that should be included in the summary. The mask may 
            include multiple regions and multiple volumes, which can be specified using the 'mask_vol_index' and 
            'mask_label' parameters. Default is to calculate a separate summary for each volume of the mask file 
            and to combine all non-zero regions of each volume into the same summary. The orientation, voxel sizes, and
            'space' of the mask should match those of the functional data.
    :param output_file_path: full path and name of the output TSV
    :param method: the method used for calculating the summary. suitable values are: 
            'Mean' - the average of voxel indices
            'NormMean' - z-score normalize voxels prior to calculating summary
            'DetrendNormMean' - detrend (degree=2) and normalize voxels prior to calculating summary
            'PCA' - summarize data as top num_pcs from a principle components analysis (i.e. compcor)
            default is 'DetrendNormMean'
    :param mask_vol_index: (int) if the mask contains multiple volumes, index of the volume to use. default behavior is 
            to calculate a separate summary for each volume, which are output to separate columns of the output TSV
    :param mask_label: (list of tuples) if a mask contains multiple labelled regions, the desired regions can be 
            selected by providing a list containing a tuple for each volume to be considered, if more than one label is
            provided, the union of the specified regions will be used 
    :param num_pcs: If PCA is chosen, the number of the largest PCs that should be returned. Default is the first.
    :return: name of the TSV file containing the output.
    """
<<<<<<< HEAD

    def ideal_bandpass(data, sample_period, bandpass_freqs):
        # Derived from YAN Chao-Gan 120504 based on REST.
        sample_freq = 1. / sample_period
        sample_length = data.shape[0]

        data_p = np.zeros(int(2 ** np.ceil(np.log2(sample_length))))
        data_p[:sample_length] = data

        LowCutoff, HighCutoff = bandpass_freqs

        if (LowCutoff is None):  # No lower cutoff (low-pass filter)
            low_cutoff_i = 0
        elif (LowCutoff > sample_freq / 2.):
            # Cutoff beyond fs/2 (all-stop filter)
            low_cutoff_i = int(data_p.shape[0] / 2)
        else:
            low_cutoff_i = np.ceil(
                LowCutoff * data_p.shape[0] * sample_period).astype('int')

        if (HighCutoff > sample_freq / 2. or HighCutoff is None):
            # Cutoff beyond fs/2 or unspecified (become a highpass filter)
            high_cutoff_i = int(data_p.shape[0] / 2)
        else:
            high_cutoff_i = np.fix(
                HighCutoff * data_p.shape[0] * sample_period).astype('int')

        freq_mask = np.zeros_like(data_p, dtype='bool')
        freq_mask[low_cutoff_i:high_cutoff_i + 1] = True
        freq_mask[
        data_p.shape[0] - high_cutoff_i:data_p.shape[
                                            0] + 1 - low_cutoff_i] = True

        f_data = fft(data_p)
        f_data[freq_mask != True] = 0.
        data_bp = np.real_if_close(ifft(f_data)[:sample_length])

        return data_bp

    nii = nb.load(realigned_file)
    data = nii.get_data().astype('float64')
    mask = (data != 0).sum(-1) != 0
    Y = data[mask].T
    Yc = Y - np.tile(Y.mean(0), (Y.shape[0], 1))
    
    if not sample_period:
        hdr = nii.get_header()
        sample_period = float(hdr.get_zooms()[3])
        # Sketchy check to convert TRs in millisecond units
        if sample_period > 20.0:
            sample_period /= 1000.0

    Y_bp = np.zeros_like(Y)
    for j in range(Y.shape[1]):
        Y_bp[:, j] = ideal_bandpass(Yc[:, j], sample_period, bandpass_freqs)
        
    data[mask] = Y_bp.T
    img = nb.Nifti1Image(data, header=nii.get_header(),
                         affine=nii.get_affine())
    bandpassed_file = os.path.join(os.getcwd(),
                                   'bandpassed_demeaned_filtered.nii.gz')
    img.to_filename(bandpassed_file)
    
    return bandpassed_file


def calc_residuals(subject,
                   selector,
                   wm_sig_file = None,
                   csf_sig_file = None,
                   gm_sig_file = None,
                   motion_file = None,
                   compcor_ncomponents = 0):
    """
    Calculates residuals of nuisance regressors for every voxel for a subject.
    
    Parameters
    ----------
    subject : string
        Path of a subject's realigned nifti file.
    selector : dictionary
        Dictionary of selected regressors.  Keys are  represented as a string of the regressor name and keys 
        are True/False.  See notes for an example.
    wm_sig_file : string, optional
        Path to subject's white matter mask (in the same space as the subject's functional file)
    csf_sig_file : string, optional
        Path to subject's cerebral spinal fluid mask (in the same space as the subject's functional file)
    gm_sig_file : string, optional
        Path to subject's grey matter mask (in the same space as the subject's functional file)
    compcor_ncomponents : integer, optional
        The first `n` principal of CompCor components to use as regressors.  Default is 0.
        
    Returns
    -------
    residual_file : string
        Path of residual file in nifti format
    regressors_file : string
        Path of csv file of regressors used.  Filename corresponds to the name of each
        regressor in each column.
        
    Notes
    -----
    
    Example of selector parameter:
    
    >>> selector = {'compcor' : True,
    >>> 'wm' : True,
    >>> 'csf' : True,
    >>> 'gm' : True,
    >>> 'global' : True,
    >>> 'pc1' : True,
    >>> 'motion' : True,
    >>> 'linear' : True,
    >>> 'quadratic' : True}
    """
    
    nii = nb.load(subject)
    data = nii.get_data().astype(np.float64)
    global_mask = (data != 0).sum(-1) != 0
    
    # Check and define regressors which are provided from files
    if wm_sig_file is not None:
        wm_sigs = np.load(wm_sig_file)
        if wm_sigs.shape[1] != data.shape[3]:
            raise ValueError('White matter signals length {0} do not match '
                             'data timepoints {1}'.format(wm_sigs.shape[1], 
                                                          data.shape[3]))
        if wm_sigs.size == 0:
            raise ValueError('White matter signal file {0} is '
                             'empty'.format(wm_sig_file))
        
    if csf_sig_file is not None:
        csf_sigs = np.load(csf_sig_file)
        if csf_sigs.shape[1] != data.shape[3]:
            raise ValueError('CSF signals length {0} do not match data '
                             'timepoints {1}'.format(csf_sigs.shape[1], 
                                                     data.shape[3]))
        if csf_sigs.size == 0:
            raise ValueError('CSF signal file {0} is '
                             'empty'.format(csf_sig_file))
        
    if gm_sig_file is not None:
        gm_sigs = np.load(gm_sig_file)
        if gm_sigs.shape[1] != data.shape[3]:
            raise ValueError('Grey matter signals length {0} do not match '
                             'data timepoints {1}'.format(gm_sigs.shape[1], 
                                                          data.shape[3]))
        if gm_sigs.size == 0:
            raise ValueError('Grey matter signal file {0} is '
                             'empty'.format(gm_sig_file))
        
    if motion_file is not None:
        motion = np.genfromtxt(motion_file)
        if motion.shape[0] != data.shape[3]:
            raise ValueError('Motion parameters {0} do not match data '
                             'timepoints {1}'.format(motion.shape[0], 
                                                     data.shape[3]))
        if motion.size == 0:
            raise ValueError('Motion signal file {0} is '
                             'empty'.format(motion_file))

    # Calculate regressors
    regressor_map = {'constant' : np.ones((data.shape[3],1))}
    if selector['compcor']:
        regressor_map['compcor'] = \
            calc_compcor_components(data, compcor_ncomponents, wm_sigs,
                                    csf_sigs)
    
    if selector['wm']:
        regressor_map['wm'] = wm_sigs.mean(0)
        
    if selector['csf']:
        regressor_map['csf'] = csf_sigs.mean(0)
        
    if selector['gm']:
        regressor_map['gm'] = gm_sigs.mean(0)
        
    if selector['global']:
        regressor_map['global'] = data[global_mask].mean(0)
        
    if selector['pc1']:
        bdata = data[global_mask].T
        bdatac = bdata - np.tile(bdata.mean(0), (bdata.shape[0], 1))
        U, S, Vh = np.linalg.svd(bdatac, full_matrices=False)
        regressor_map['pc1'] = U[:,0]
        
    if selector['motion']:
        regressor_map['motion'] = motion
        
    if selector['linear']:
        regressor_map['linear'] = np.arange(0, data.shape[3])
    
    if selector['quadratic']:
        regressor_map['quadratic'] = np.arange(0, data.shape[3])**2
    
    X = np.zeros((data.shape[3], 1))
    csv_filename = ''
    for rname, rval in regressor_map.items():
        X = np.hstack((X, rval.reshape(rval.shape[0],-1)))
        csv_filename += '_' + rname
    X = X[:,1:]
    
    csv_filename = csv_filename[1:]
    csv_filename += '.csv'
    csv_filename = os.path.join(os.getcwd(), csv_filename)
    np.savetxt(csv_filename, X, delimiter='\t')
    
    if np.isnan(X).any() or np.isnan(X).any():
        raise ValueError('Regressor file contains NaN')

    Y = data[global_mask].T
    B = np.linalg.inv(X.T.dot(X)).dot(X.T).dot(Y)
    Y_res = Y - X.dot(B)
    
    data[global_mask] = Y_res.T
    
    img = nb.Nifti1Image(data, header=nii.get_header(),
                         affine=nii.get_affine())
    residual_file = os.path.join(os.getcwd(), 'residual.nii.gz')
    img.to_filename(residual_file)
    
    # Easier to read for debugging purposes
    regressors_file = os.path.join(os.getcwd(), 'nuisance_regressors.mat')

    if scipy.__version__ == '0.7.0':
        # for scipy v0.7.0
        scipy.io.savemat(regressors_file, regressor_map)
    else:
        # for scipy v0.12: OK
        scipy.io.savemat(regressors_file, regressor_map, oned_as='column')
    
    return residual_file, regressors_file
=======

    import os
    import nibabel as nb
    import numpy as np

    # first check inputs to make sure that they are OK
    if not functional_file_path or \
            (not functional_file_path.endswith(".nii.gz") and not functional_file_path.endswith(".nii")) \
            or not os.path.isfile(functional_file_path):
        raise ValueError("Invalid value for functional_data ({}). Should be the filename to an input nifti "
                         "file".format(functional_file_path))

    if not mask_file_path or (not mask_file_path.endswith(".nii.gz") and not mask_file_path.endswith(".nii")) or \
            not os.path.isfile(mask_file_path):
        raise ValueError("Invalid value for mask ({}). Should be the path to an existing nifti "
                         "file".format(mask_file_path))

    if not output_file_path:
        raise ValueError("Invalid value for output_file_path ({}).".format(output_file_path))

    if method and method not in ['Mean', 'NormMean', 'DetrendNormMean', 'PCA']:
        raise ValueError("Invalid value for method ({}). Should be one of ['Mean', 'NormMean', 'DetrendNormMean',"
                         " 'PCA']".format(method))

    if mask_vol_index and not (isinstance(mask_vol_index, (int, long)) and mask_vol_index > 0):
        raise ValueError("Invalid value for mask_vol_index ({}). Should be an integer > 0".format(mask_vol_index))

    if mask_label:
        if not (isinstance(mask_label, list)):
            raise ValueError("Invalid type for mask_label ({}). Should be a list.".format(type(mask_label), mask_label))

        for mask_label_index, mask_label_val in enumerate(mask_label):
            if not isinstance(mask_label_val, (int, long)) and not isinstance(mask_label_val, tuple) \
                    and not isinstance(mask_label_val, list):
                raise ValueError("Invalid type ({0}) for mask label #{1}: {2}, should be integer, "
                                 "list, or tuple".format(type(mask_label_val), mask_label_index, mask_label_val))

    if num_pcs and not (isinstance(num_pcs, (int, long)) and num_pcs > 0):
        raise ValueError("Invalid value for num_pcs ({0}). Should be an integer > 0".format(num_pcs))

    functional_image = nb.load(functional_file_path)

    if len(functional_image.shape) < 4 or functional_image.shape[3] == 1:
        raise ValueError("Expecting 4D file nifti file, but {0} has shape {1}.".format(functional_file_path,
                                                                                       functional_image.shape))

    functional_image_data = (functional_image.get_data()).reshape((np.prod(functional_image.shape[0:3]),
                                                                   functional_image.shape[3]))

    time_course_length = functional_image.shape[3]

    print("Mask image data comes from {0}".format(mask_file_path))

    # read in the mask data
    mask_image = nb.load(mask_file_path)

    if mask_image.shape[0:3] != functional_image.shape[0:3] or \
            not np.allclose(mask_image.affine, functional_image.affine):
        raise ValueError("Mask ({0}) and functional image ({1}) must be in the same space. Please check the header "
                         "and verify that the shape and transform are the same.".format(mask_file_path,
                                                                                        functional_file_path))

    if len(mask_image.shape) > 3:

        mask_image_data = mask_image.get_data().reshape((np.prod(mask_image.shape[0:3]), mask_image.shape[3]))

        if mask_vol_index and mask_vol_index >= mask_image.shape[3]:
            raise ValueError("Requested mask volume {0}, from file that only contains "
                             "volumes 0 ... {1}".format(mask_vol_index, mask_vol_index-1))

        mask_image_data = mask_image_data[:, [mask_vol_index]]

    else:
>>>>>>> 11231090

        mask_image_data = mask_image.get_data().reshape((np.prod(mask_image.shape[0:3]), 1))

        if mask_vol_index and mask_vol_index != 0:
            print("Requested mask volume {0}, from file that only contains a single volume (0), "
                  "ignoring.".format(mask_vol_index))

    if mask_label and len(mask_label) > 1 and len(mask_label) != mask_image_data.shape[1]:
        raise ValueError("Length of mask labels {0} should either match the number of mask volumes {1}, "
                         "or should be 1".format(len(mask_label), mask_image_data.shape[1]))

    number_of_mask_volumes = mask_image_data.shape[1]

    # the calculated roi summaries will be held in a list of lists
    time_course_summaries = []

    for mask_index in range(0, mask_image_data.shape[1]):

        # extract the time series for the intended voxels
        if not mask_label:
            voxel_indices = np.where(mask_image_data[:, mask_index] > 0)[0].tolist()

            print("{0} nonzero positive voxels in mask {1}".format(len(voxel_indices), mask_file_path))

        else:
            # if we only have one set of mask labels, but many mask volumes, we apply the same labels to each volume,
            # otherwise we use a different set of mask labels for each volume
            mask_label_this_mask_vol = []
            if len(mask_label) == 1:
                mask_label_this_mask_vol = mask_label[0]
            else:
                mask_label_this_mask_vol = mask_label[mask_index]

            if isinstance(mask_label_this_mask_vol, int):
                mask_label_this_mask_vol = [mask_label_this_mask_vol]

            # calculate the union between the different masks
            voxel_indices = []
            for mask_label_val in mask_label_this_mask_vol:
                voxel_indices += np.where(mask_image_data[:, mask_index] == mask_label_val)[0].tolist()

            print("{0} voxels in mask {1} with labels {2}".format(len(voxel_indices), mask_file_path,
                                                                  mask_label_this_mask_vol))

        # make sure that the voxel indices are unique
        voxel_indices = np.unique(voxel_indices)

        if len(voxel_indices) == 0:
            raise ValueError("Time series extraction failed, no voxels in mask {0} match label(s) {1}".format(
                mask_file_path, mask_label))

        time_courses = functional_image_data[voxel_indices, :]

        # exclude time courses with zero variance to avoid wasting our time on meaningless data, and to avoid
        # NaNs
        time_courses = time_courses[np.isclose(time_courses.var(1), 0.0) == False, :]

        if time_courses.shape[0] == 0:
            raise ValueError("None of the {0} in-mask voxels have non-zero variance time"
                             " courses.".format(len(voxel_indices)))

        print("{0} voxels survived variance filter".format(time_courses.shape[0]))

        # Make sure we have a 2D array, even if it only contains a single time course
        if len(time_courses.shape) == 1:
            time_courses = time_courses.reshape((time_courses.shape[0], 1))

        if method in ["PCA"]:

            # compcor begins with linearly detrending the columns of the matrix
            def linear_detrend_columns(image_array_2d):
                """
                perform quadratic detrending on each row of a 2D numpy array representing a functional image

                :param image_array_2d: 2D numpy array containing functional data to be processed
                :return: 2D numpy array of residuals
                """
                column_len = image_array_2d.shape[0]
                polynomial_design_matrix = np.array([range(0, column_len), [1] * column_len])
                polynomial_coefficients = np.polyfit(range(0, column_len), image_array_2d, deg=1)
                return image_array_2d - polynomial_coefficients.transpose().dot(polynomial_design_matrix).transpose()

            time_courses = linear_detrend_columns(time_courses)

        # normalize data as requested
        if method in ["PCA", "DetrendNormMean"]:

            def quadratic_detrend_rows(image_array_2d):
                """
                perform quadratic detrending on each row of a 2D numpy array representing a functional image
                
                :param image_array_2d: 2D numpy array containing functional data to be processed
                :return: 2D numpy array of residuals
                """

                print("2D image shape {0} {1}".format(image_array_2d.shape, len(image_array_2d.shape)))

                row_len = image_array_2d.shape[1]
                polynomial_design_matrix = np.array([[x * x for x in range(0, row_len)], range(0, row_len),
                                                     [1]*row_len])
                polynomial_coefficients = np.polyfit(range(0, row_len), image_array_2d.transpose(), deg=2)
                return image_array_2d - polynomial_coefficients.transpose().dot(polynomial_design_matrix)

            time_courses = quadratic_detrend_rows(time_courses)

        if method in ["PCA", "DetrendNormMean", "NormMean"]:

            time_courses = time_courses - np.tile(time_courses.mean(1).reshape(time_courses.shape[0], 1),
                                                  (1, time_courses.shape[1]))
            time_courses = time_courses / np.tile(time_courses.std(1).reshape(time_courses.shape[0], 1),
                                                  (1, time_courses.shape[1]))

        # now summarise
        if method in ["DetrendNormMean", "NormMean", "Mean"]:

            time_course_summaries.append(time_courses.mean(0))

        elif method in ["PCA"]:

            [u, s, v] = np.linalg.svd(time_courses, full_matrices=False)
            time_course_summaries.append(v[0:num_pcs, :])

    if len(time_course_summaries) != number_of_mask_volumes:
        raise ValueError("Expected {0} summaries, one for mask volume, "
                         "but received {1}".format(number_of_mask_volumes, len(time_course_summaries)))

    output_file_path = os.path.join(os.getcwd(), output_file_path)
    with open(output_file_path, "w") as ofd:

        for time_point in range(0, time_course_length):

            row_values = []

            if time_point == 0:

                # write out the header information
                ofd.write("# CPAC version {0}\n".format("1.010"))
                ofd.write("# Time courses extracted from {0} using mask {1} and "
                          "method {2}\n".format(functional_file_path, mask_file_path, method))

                for time_course_summary_index, time_course_summary in enumerate(time_course_summaries):
                    if method in ["PCA"]:
                        if time_course_summary.shape[0] != num_pcs:
                            raise ValueError("Time course summary {0} expected {1} pcs, but received {2}".format(
                                time_course_summary_index, num_pcs, time_course_summary.shape[0]))
                        row_values += ["mask#{0}_{1}#{2}".format(time_course_summary_index, method, pc)
                                       for pc in range(0, num_pcs)]
                    else:
                        row_values += ["mask#{0}_{1}".format(time_course_summary_index, method)]

                ofd.write("#"+"\t".join(row_values)+"\n")

                row_values = []

            for time_course_summary_index, time_course_summary in enumerate(time_course_summaries):
                if method in ["PCA"]:
                    row_values += ["{0}".format(time_course_summary[pc, time_point]) for pc in range(0, num_pcs)]
                else:
                    row_values += ["{0}".format(time_course_summary[time_point])]

            ofd.write("\t".join(row_values) + "\n")

    return output_file_path


def gather_nuisance(functional_file_path, selector, output_file_path, grey_matter_summary_file_path=None,
                    white_matter_summary_file_path=None, csf_summary_file_path=None, acompcorr_file_path=None,
                    tcompcorr_file_path=None, global_summary_file_path=None, motion_parameters_file_path=None,
                    dvars_file_path=None, framewise_displacement_file_path=None, censor_file_path=None):
    """
    Gathers the various nuisance regressors together into a single tab separated values file that is an appropriate for
    input into 3dTproject
    
    :param selector: Dictionary that indicates which nuisance regressors should be included in the model, along with
        parameters that indicate how the regressors should be constructed from the inputs. Example selector:
            selector = {'aCompCorr' : None | {num_pcs = <number of components to retain>, 
                                            tissues = 'WM' | 'CSF' | 'WM+CSF',
                                            include_delayed = True | False, 
                                            include_squared = True | False,
                                            include_delayed_squared = True | False},
                        'WhiteMatter' : None | {summary_method = 'PC', 'Mean', 'NormMean' or 'DetrendNormMean',
                                       num_pcs = <number of components to retain>,
                                       include_delayed = True | False, 
                                       include_squared = True | False,
                                       include_delayed_squared = True | False},
                        'Ventricles' : None | {summary_method = 'PC', 'Mean', 'NormMean' or 'DetrendNormMean',
                                       num_pcs = <number of components to retain>,
                                       include_delayed = True | False, 
                                       include_squared = True | False,
                                       include_delayed_squared = True | False},
                        'GreyMatter' : None | {summary_method = 'PC', 'Mean', 'NormMean' or 'DetrendNormMean',
                                       num_pcs = <number of components to retain>,
                                       include_delayed = True | False, 
                                       include_squared = True | False,
                                       include_delayed_squared = True | False},
                        'GlobalSignal' : None | {summary_method = 'PC', 'Mean', 'NormMean' or 'DetrendNormMean',
                                           num_pcs = <number of components to retain>,
                                           include_delayed = True | False, 
                                           include_squared = True | False,
                                           include_delayed_squared = True | False},
                        'Motion' : None | {include_delayed = True | False, 
                                           include_squared = True | False,
                                           include_delayed_squared = True | False},
                        'DVARS' : None | {include_delayed = True | False,
                                          include_squared = True | False,
                                          include_delayed_squared = True | False},
                        'FD' : None | {include_delayed = True | False,
                                       include_squared = True | False,
                                       include_delayed_squared = True | False},
                        'SpikeRegression' : None | {number_of_previous_trs_to_remove = True | False,
                                                     number_of_subsequent_trs_to_remove = True | False}
                        }
                        
    :param functional_file_path: path to file that the regressors are being calculated for, is used to calculate
           the length of the regressors for error checking and in particular for calculating spike regressors
    :param output_file_path: path to output TSV that will contain the various nuisance regressors as columns
    :param grey_matter_summary_file_path: path to TSV that includes summary of grey matter time courses, e.g. output of 
        mask_summarize_time_course
    :param white_matter_summary_file_path: path to TSV that includes summary of white matter time courses, e.g. output 
        of mask_summarize_time_course
    :param csf_summary_file_path: path to TSV that includes summary of csf time courses, e.g. output 
        of mask_summarize_time_course
    :param acompcorr_file_path: path to TSV that includes acompcorr time courses, e.g. output
        of mask_summarize_time_course
    :param tcompcorr_file_path: path to TSV that includes tcompcorr time courses, e.g. output
        of mask_summarize_time_course
    :param global_summary_file_path: path to TSV that includes summary of global time courses, e.g. output 
        of mask_summarize_time_course 
    :param motion_parameters_file_path: path to TSV that includes motion parameters
    :param dvars_file_path: path to TSV that includes DVARS as a single column
    :param framewise_displacement_file_path: path to TSV that includes framewise displacement as a single column
    :param censor_file_path: path to TSV with a single column with 1's for indices that should be retained and 0's
              for indices that should be censored
    :return: 
    """

    import os
    import numpy as np
    import nibabel as nb

    # make a mapping for the input files to make things easier loop over
    input_files_dict = {'aCompCorr': acompcorr_file_path,
                        'tCompCorr': tcompcorr_file_path,
                        'Ventricles': csf_summary_file_path,
                        'GlobalSignal': global_summary_file_path,
                        'GreyMatter': grey_matter_summary_file_path,
                        'WhiteMatter': white_matter_summary_file_path,
                        'Motion': motion_parameters_file_path,
                        'DVARS': dvars_file_path,
                        'FD': framewise_displacement_file_path,
                        'Censor': censor_file_path}

    # some very basic error checking on the primary arguments

    if not functional_file_path or not os.path.isfile(functional_file_path) or \
            (not functional_file_path.endswith(".nii") and not functional_file_path.endswith(".nii.gz")):
        raise ValueError("Invalid value for input_file ({}). Should be a nifti file "
                         "and should exist".format(functional_file_path))

    if not isinstance(selector, dict):
        raise ValueError("Invalid type for selector {0}, expecting dict".format(type(selector)))

    # now go through and put'er together
    column_names = []
    nuisance_regressors = []

    functional_image = nb.load(functional_file_path)

    if len(functional_image.shape) < 4 or functional_image.shape[3] < 2:
        raise ValueError("Invalid input_file ({}). Expected 4D file.".format(functional_file_path))

    regressor_length = functional_image.shape[3]

    for regressor_type in ['aCompCorr', 'tCompCorr', 'Ventricles', 'GlobalSignal', 'GreyMatter', 'WhiteMatter',
                           'Motion', 'DVARS', 'FD']:
        if regressor_type in selector and selector[regressor_type]:
            if not input_files_dict[regressor_type]:
                raise ValueError('Regressor type {0} specified in selector but the corresponding '
                                 'file was not found!'.format(regressor_type))

            try:
                regressors = np.loadtxt(input_files_dict[regressor_type])
            except:
                print("Could not read regressor {0} from {1}.".format(regressor_type, input_files_dict[regressor_type]))
                raise

            if regressors.shape[0] != regressor_length:
                raise ValueError("Number of time points in {0} ({1}) is inconsistent with "
                                 "length of functional file {2} ({3})".format(input_files_dict[regressor_type],
                                                                              regressors.shape[0], functional_file_path,
                                                                              regressor_length))

            if regressor_type is "Motion":
                num_regressors = 6
            elif not selector[regressor_type]['num_pcs']:
                num_regressors = 1
            else:
                num_regressors = selector[regressor_type]['num_pcs']

            if len(regressors.shape) == 1:
                regressors = regressors.reshape((regressors.shape[0], 1))

            if regressors.shape[1] != num_regressors:
                raise ValueError('Expecting {0} regressors for {1}, but only found {2} in '
                                 'file {3}.'.format(selector[regressor_type]['num_pcs'],
                                                    regressor_type,
                                                    regressors.shape[1],
                                                    input_files_dict[regressor_type]))

            summary_method = ''
            if regressor_type in ['aCompCorr', 'tCompCorr', 'Ventricles', 'GlobalSignal', 'GreyMatter', 'WhiteMatter']:
                # sanity check on method
                if 'summary_method' not in selector[regressor_type] or \
                        not selector[regressor_type]['summary_method']:
                    raise ValueError('Summarization method for {0} not specified. Should be one of: "PCA", "Mean", '
                                     '"NormMean" or "DetrendNormMean".'.format(regressor_type))

                if selector[regressor_type]['summary_method'] not in ["PCA", "Mean", "NormMean", "DetrendNormMean"]:
                    raise ValueError('Invalid summarization method for {0}. {1} should be one of: "PCA", "Mean", '
                                     '"NormMean" or "DetrendNormMean".'.format(regressor_type,
                                                                               selector[regressor_type][
                                                                                   'summary_method']))
                summary_method = selector[regressor_type]['summary_method']

            # if other parameters are missing, assume they are False by default
            for regressor_derivative in ['include_delayed', 'include_squared', 'include_delayed_squared']:
                if regressor_derivative not in selector[regressor_type] or \
                        not selector[regressor_type][regressor_derivative]:

                    selector[regressor_type][regressor_derivative] = False

            motion_labels = ["RotY", "RotX", "RotZ", "Y", "X", "Z"]

            # add in the regressors, making sure to also add in the column name
            for regressor_index in range(0, regressors.shape[1]):
                if regressor_type is "Motion":
                    regressor_name = motion_labels[regressor_index]
                else:
                    regressor_name = "{0}{1}{2}".format(regressor_type, summary_method, regressor_index)

                column_names.append(regressor_name)
                nuisance_regressors.append(regressors[:, regressor_index])

                if selector[regressor_type]['include_delayed']:
                    column_names.append("{0}Back".format(regressor_name))
                    nuisance_regressors.append(np.append(regressors[1:, regressor_index], [0.0]))

                if selector[regressor_type]['include_squared']:
                    column_names.append("{0}Sq".format(regressor_name))
                    nuisance_regressors.append(np.square(regressors[:, regressor_index]))

                if selector[regressor_type]['include_delayed_squared']:
                    column_names.append("{0}BackSq".format(regressor_name))
                    nuisance_regressors.append(np.square(np.append(regressors[1:, regressor_index], [0.0])))

    print("Finished tissue and motion regressors, moving on to Censor")

    # now we add in the spike regressors
    regressor_type = 'Censor'

    if regressor_type in selector and 'censor_method' in selector[regressor_type] and \
            selector[regressor_type]['censor_method'] is 'SpikeRegression':

        if not input_files_dict[regressor_type]:
            raise ValueError('Regressor type {0} specified in selector but the corresponding '
                             'file was not found!'.format(regressor_type))

        try:
            censor_vector = np.loadtxt(input_files_dict[regressor_type])

        except:
            print("Could not read regressor {0} from {1}.".format(regressor_type, input_files_dict[regressor_type]))
            raise

        if len(censor_vector.shape) > 1 and censor_vector.shape[1] > 1:
            raise ValueError("Invalid format for censor file {0}, should be a single column containing "
                             "1s for volumes to keep and 0s for volumes to censor. {0} has {1} columns.")

        # get the indices
        censor_indices = np.where(censor_vector == 0)[0]

        # first check to make sure that we have some indices
        if len(censor_indices) > 0:

            # if number_of_previous_trs_to_remove and number_of_subsequent_trs_to_remove are not set, assume they should
            # be zero
            if not ('number_of_previous_trs_to_remove' in selector[regressor_type] and
                        selector[regressor_type]['number_of_previous_trs_to_remove']):
                selector[regressor_type]['number_of_previous_trs_to_remove'] = 0

            if not ('number_of_subsequent_trs_to_remove' in selector[regressor_type] and
                    selector[regressor_type]['number_of_subsequent_trs_to_remove']):
                selector[regressor_type]['number_of_subsequent_trs_to_remove'] = 0

            for censor_list_index, censor_index in enumerate(censor_indices):
                if censor_index >= regressor_length:
                    raise ValueError("Censor #{0}: {1} from {2} is out of range, calculated"
                                     " regressor length is {3}".format(censor_list_index, censor_index,
                                                                       input_files_dict[regressor_type],
                                                                       regressor_length))
                censor_begin_index = censor_index - selector[regressor_type]['number_of_previous_trs_to_remove']
                censor_end_index = censor_index + selector[regressor_type]['number_of_subsequent_trs_to_remove']

                # enforce boundary conditions
                if censor_begin_index < 0:
                    censor_begin_index = 0

                if censor_end_index >= regressor_length:
                    censor_end_index = regressor_length - 1

                spike_regressor = np.zeros((regressor_length, 1))
                spike_regressor[censor_begin_index:censor_end_index+1, 0] = 1

                column_names.append("SpikeRegression{0}".format(censor_index))
                nuisance_regressors.append(spike_regressor.flatten())

<<<<<<< HEAD
def create_nuisance(use_ants, name='nuisance'):
=======
        else:
            print("Censor file {0} was empty, spike regressors will not be included in"
                  " nuisance model.".format(input_files_dict[regressor_type]))

    # finally write out regressor file
    output_file_path = os.path.join(os.getcwd(), output_file_path)
    with open(output_file_path, "w") as ofd:

        for time_point in range(0, regressor_length):

            row_values = []

            if time_point == 0:
                # write out the header information
                ofd.write("# CPAC version {0}\n".format("1.010"))
                ofd.write("# Nuisance regressors\n")
                ofd.write("#"+"\t".join(column_names)+"\n")

            for regressor_index, regressor in enumerate(nuisance_regressors):
                row_values += ["{0}".format(regressor[time_point])]

            ofd.write("\t".join(row_values) + "\n")

    return output_file_path


def create_nuisance_workflow(use_ants, selector, name='nuisance'):
>>>>>>> 11231090
    """
    Workflow for the removal of various signals considered to be noise from resting state
    fMRI data.  The residual signals for linear regression denoising is performed in a single
    model.  Therefore the residual time-series will be orthogonal to all signals.

    Parameters
    ---------- 
    :param use_ants: flag indicating whether FNIRT or ANTS is used
    :param selector: Dictionary containing configuration parameters for nuisance regression
            selector = {'Anaticor' : None | {radius = <radius in mm>},
                        'aCompCor' : None | {num_pcs = <number of components to retain>,
                                            tissues = 'WM' | 'CSF' | 'WM+CSF',
                                            include_delayed = True | False,
                                            include_squared = True | False,
                                            include_delayed_squared = True | False},
                        'tCompCor' : None | {num_pcs = <number of components to retain>,
                                            threshold = <floating point number = cutoff as raw variance value,
                                                         floating point number followed by SD (ex. 1.5SD) = mean + a
                                                             multiple of the SD,
                                                         floating point number followed by PCT (ex. 2PCT) = percentile
                                                             from the top (ex is top 2%),
                                            by_slice = boolean, whether or not the threshold criterion should be applied
                                                       by slice or across the entire volume, makes most sense for SD or
                                                       PCT
                                            tissues = 'WM' | 'CSF' | 'WM+CSF',
                                            include_delayed = True | False,
                                            include_squared = True | False,
                                            include_delayed_squared = True | False},
                        'WhiteMatter' : None | {summary_method = 'PCA', 'Mean', 'NormMean' or 'DetrendNormMean',
                                       num_pcs = <number of components to retain>,
                                       include_delayed = True | False, 
                                       include_squared = True | False,
                                       include_delayed_squared = True | False},
                        'Ventricles' : None | {summary_method = 'PCA', 'Mean', 'NormMean' or 'DetrendNormMean',
                                       num_pcs = <number of components to retain>,
                                       include_delayed = True | False, 
                                       include_squared = True | False,
                                       include_delayed_squared = True | False},
                        'GreyMatter' : None | {summary_method = 'PCA', 'Mean', 'NormMean' or 'DetrendNormMean',
                                       num_pcs = <number of components to retain>,
                                       include_delayed = True | False, 
                                       include_squared = True | False,
                                       include_delayed_squared = True | False},
                        'GlobalSignal' : None | {summary_method = 'PCA', 'Mean', 'NormMean' or 'DetrendNormMean',
                                           num_pcs = <number of components to retain>,
                                           include_delayed = True | False, 
                                           include_squared = True | False,
                                           include_delayed_squared = True | False},
                        'Motion' : None | {include_delayed = True | False, 
                                           include_squared = True | False,
                                           include_delayed_squared = True | False},
                        'Censor' : None | { thresh_metric = 'RMSD','DVARS', or 'RMSD+DVARS',
                                            threshold = <threshold to be applied to metric, if using 
                                              RMSD+DVARS, this should be a tuple (RMSD thresh, DVARS thresh)>,
                                            number_of_previous_trs_to_remove = True | False,
                                            number_of_subsequent_trs_to_remove = True | False,
                                            method = 'Kill', 'Zero', 'Interpolate', 'SpikeRegression'},
                        'PolyOrt' : None | { degree = <polynomial degree up to which will be removed, e.g. 2 means 
                                                       constant + linear + quadratic, practically that is probably,
                                                       the most that will be need esp. if band pass filtering>},
                        'Bandpass' : None | { bottom_frequency = <frequency in hertz of the highpass part of the pass 
                                                                  band, frequencies below this will be removed>,
                                              top_frequency = <frequency in hertz of the lowpass part of the pass 
                                                               band, frequencies above this will be removed>},
                        }
    :param name: Name of the workflow, defaults to 'nuisance'
    :return: nuisance : nipype.pipeline.engine.Workflow
        Nuisance workflow.
        
    Notes
    -----

    Workflow Inputs::

        inputspec.functional_file_path : string (nifti file)
            Path to realigned and motion corrected functional image (nifti) file.
        inputspec.wm_mask_file_path : string (nifti file)
            Corresponding white matter mask.
        inputspec.csf_mask_file_path : string (nifti file)
            Corresponding cerebral spinal fluid mask.
        inputspec.gm_mask_file_path : string (nifti file)
            Corresponding grey matter mask.
        inputspec.functional_brain_mask_file_path : string (nifti file)
            Whole brain mask corresponding to the functional data.
        inputspec.mni_to_anat_linear_xfm_file_path: string (nifti file)
            FLIRT Linear MNI to Anat transform
        inputspec.anat_to_mni_initial_xfm_file_path: string (nifti file)
            ANTS initial transform from anat to MNI
        inputspec.anat_to_mni_rigid_xfm_file_path: string (nifti file)
            ANTS rigid (6 parameter, no scaling) transform from anat to MNI
        inputspec.anat_to_mni_affine_xfm_file_path: string (nifti file)
            ANTS affine (13 parameter, scales and shears) transform from anat to MNI
        inputspec.func_to_anat_linear_xfm_file_path: string (nifti file)
            FLIRT Linear Transform between functional and anatomical spaces 
        inputspec.brain_template_file_path: string (nifti file)
            Template used to define MNI space
        inputspec.mni_to_anat_linear_xfm_file_path : string (nifti file)
            Corresponding MNI to anatomical linear transformation 
        inputspec.func_to_anat_linear_xfm_file_path : string (nifti file)
            Corresponding EPI to anatomical linear transformation
        inputspec.lat_ventricles_mask_file_path : string (nifti file)
            Mask of lateral ventricles calculated from the Harvard Oxford Atlas.
        inputspec.motion_parameter_file_path : string (text file)
            Corresponding rigid-body motion parameters.  Matrix in the file should be of shape 
            (`T`, `R`), `T` time points and `R` motion parameters.
        inputspec.fd_file_path : string (text file)
            Framewise displacement calculated from the motion parameters.
        inputspec.dvars_file_path : string (text file)
            DVARS calculated from the functional data.
        inputspec.selector : dictionary

    Workflow Outputs::

        outputspec.residual_file_path : string (nifti file)
            Path of residual file in nifti format
        outputspec.regressors_file_path : string (TSV file)
            Path of TSV file of regressors used. Column name indicates the regressors included .

    Nuisance Procedure:

    1. Compute nuisance regressors based on input selections.
    2. Calculate residuals with respect to these nuisance regressors in a
       single model for every voxel.

    Workflow Graph:

    .. image:: ../images/nuisance.dot.png
        :width: 500

    Detailed Workflow Graph:

    .. image:: ../images/nuisance_detailed.dot.png
        :width: 500    

    """

    nuisance = pe.Workflow(name=name)

    # should these be created with traits for stricter typing?
    inputspec = pe.Node(util.IdentityInterface(fields=['functional_file_path',
                                                       'wm_mask_file_path',
                                                       'csf_mask_file_path',
                                                       'gm_mask_file_path',
                                                       'functional_brain_mask_file_path',
                                                       'mni_to_anat_linear_xfm_file_path',
                                                       'anat_to_mni_initial_xfm_file_path',
                                                       'anat_to_mni_rigid_xfm_file_path',
                                                       'anat_to_mni_affine_xfm_file_path',
                                                       'func_to_anat_linear_xfm_file_path',
                                                       'lat_ventricles_mask_file_path',
                                                       'motion_parameters_file_path',
                                                       'fd_file_path',
                                                       'dvars_file_path',
                                                       'brain_template_file_path',
                                                       'selector']),
                        name='inputspec')

<<<<<<< HEAD
    # Resampling the masks from 1mm to 2mm, but remaining in subject space
=======
    outputspec = pe.Node(util.IdentityInterface(fields=['residual_file_path',
                                                        'regressors_file_path']),
                         name='outputspec')

    # Resample the white matter mask to 2mm space in subject space
>>>>>>> 11231090
    wm_anat_to_2mm = pe.Node(interface=fsl.FLIRT(), name='wm_anat_to_2mm_flirt_applyxfm')
    wm_anat_to_2mm.inputs.args = '-applyisoxfm 2'
    wm_anat_to_2mm.inputs.interp = 'nearestneighbour'

    nuisance.connect(inputspec, 'wm_mask_file_path', wm_anat_to_2mm, 'in_file')
    nuisance.connect(inputspec, 'wm_mask_file_path', wm_anat_to_2mm, 'reference')

    # erode the white matter mask by 1 voxel to avoid overlap with grey matter
    wm_anat_2mm_erode = pe.Node(interface=afni.Calc(), name='wm_anat_2mm_erode')
    wm_anat_2mm_erode.inputs.args = '-b a+i -c a-i -d a+j -e a-j -f a+k -g a-k'
    wm_anat_2mm_erode.inputs.expr = 'a*(1-amongst(0,b,c,d,e,f,g))'
    wm_anat_2mm_erode.inputs.outputtype = 'NIFTI_GZ'
    wm_anat_2mm_erode.inputs.out_file = 'wm_mask_2mm_eroded.nii.gz'

    nuisance.connect(wm_anat_to_2mm, 'out_file', wm_anat_2mm_erode, 'in_file_a')

    # Resample grey matter masks from 1mm to 2mm, but remaining in subject space
    gm_anat_to_2mm = pe.Node(interface=fsl.FLIRT(), name='gm_anat_to_2mm_flirt_applyxfm')
    gm_anat_to_2mm.inputs.args = '-applyisoxfm 2'
    gm_anat_to_2mm.inputs.interp = 'nearestneighbour'

<<<<<<< HEAD
    nuisance.connect(inputspec, 'gm_mask', gm_anat_to_2mm, 'in_file')
    nuisance.connect(inputspec, 'gm_mask', gm_anat_to_2mm, 'reference')

    func_to_2mm = pe.Node(interface=fsl.FLIRT(), name='func_to_2mm_flirt_applyxfm')
    func_to_2mm.inputs.args = '-applyisoxfm 2'
    func_to_2mm.interface.estimated_memory_gb = 2.0
=======
    nuisance.connect(inputspec, 'gm_mask_file_path', gm_anat_to_2mm, 'in_file')
    nuisance.connect(inputspec, 'gm_mask_file_path', gm_anat_to_2mm, 'reference')

    # erode the grey matter mask by 1 voxel to avoid overlap with other tissues
    gm_anat_2mm_erode = pe.Node(interface=afni.Calc(), name='gm_anat_2mm_erode')
    gm_anat_2mm_erode.inputs.args = '-b a+i -c a-i -d a+j -e a-j -f a+k -g a-k'
    gm_anat_2mm_erode.inputs.expr = 'a*(1-amongst(0,b,c,d,e,f,g))'
    gm_anat_2mm_erode.inputs.outputtype = 'NIFTI_GZ'
    gm_anat_2mm_erode.inputs.out_file = 'gm_mask_2mm_eroded.nii.gz'
>>>>>>> 11231090

    nuisance.connect(gm_anat_to_2mm, 'out_file', gm_anat_2mm_erode, 'in_file_a')

<<<<<<< HEAD
    if use_ants:
=======
    # multiply the CSF mask by a lateral ventricles to reduce it to the CSF in the lateral ventricles

    # first transform the lat ventricles to match the CSF
    if use_ants is True:

        # perform the transform using ANTS
>>>>>>> 11231090
        collect_linear_transforms = pe.Node(util.Merge(3), name='ho_mni_to_2mm_ants_collect_linear_transforms')

        nuisance.connect(inputspec, 'anat_to_mni_initial_xfm_file_path', collect_linear_transforms, 'in1')
        nuisance.connect(inputspec, 'anat_to_mni_rigid_xfm_file_path', collect_linear_transforms, 'in2')
        nuisance.connect(inputspec, 'anat_to_mni_affine_xfm_file_path', collect_linear_transforms, 'in3')

<<<<<<< HEAD
        nuisance.connect(collect_linear_transforms, 'out', ho_mni_to_2mm, 'transforms')

        nuisance.connect(inputspec, 'lat_ventricles_mask', ho_mni_to_2mm, 'input_image')
        nuisance.connect(csf_anat_to_2mm, 'out_file', ho_mni_to_2mm, 'reference_image')

        #resample_to_2mm = pe.Node(interface=afni.Resample(), name='resample_to_2mm_ants_output'
        
    else:
        ho_mni_to_2mm = pe.Node(interface=fsl.FLIRT(), name='ho_mni_to_2mm_flirt_applyxfm')
        ho_mni_to_2mm.inputs.args = '-applyisoxfm 2'
        ho_mni_to_2mm.inputs.interp = 'nearestneighbour'
=======
        lat_ven_mni_to_anat = pe.Node(interface=ants.ApplyTransforms(), name='lat_ven_mni_to_anat_ants')
        lat_ven_mni_to_anat.inputs.invert_transform_flags = [True, True, True]
        lat_ven_mni_to_anat.inputs.interpolation = 'NearestNeighbor'
        lat_ven_mni_to_anat.inputs.dimension = 3

        nuisance.connect(collect_linear_transforms, 'out', lat_ven_mni_to_anat, 'transforms')
        nuisance.connect(inputspec, 'lat_ventricles_mask_file_path', lat_ven_mni_to_anat, 'input_image')
        nuisance.connect(inputspec, 'csf_mask_file_path', lat_ven_mni_to_anat, 'reference_image')

    else:

        # perform the transform using FLIRT
        lat_ven_mni_to_anat = pe.Node(interface=fsl.FLIRT(), name='lat_ven_mni_to_anat_flirt')
        lat_ven_mni_to_anat.inputs.args = '-applyisoxfm 2'
        lat_ven_mni_to_anat.inputs.interp = 'nearestneighbour'

        nuisance.connect(inputspec, 'mni_to_anat_linear_xfm', lat_ven_mni_to_anat, 'in_matrix_file')
        nuisance.connect(inputspec, 'lat_ventricles_mask_file_path', lat_ven_mni_to_anat, 'in_file')
        nuisance.connect(inputspec, 'csf_mask_file_path', lat_ven_mni_to_anat, 'reference')

    # reduce CSF mask to the lateral ventricles
    mask_cfs_with_lat_ven = pe.Node(interface=afni.Calc(), name='mask_cfs_with_lat_ven')
    mask_cfs_with_lat_ven.inputs.expr = 'step(a)*step(b)'
    mask_cfs_with_lat_ven.inputs.outputtype = 'NIFTI_GZ'
    mask_cfs_with_lat_ven.inputs.out_file = 'cfs_lat_ven_mask.nii.gz'

    nuisance.connect(inputspec, 'csf_mask_file_path', mask_cfs_with_lat_ven, 'in_file_a')
    nuisance.connect(lat_ven_mni_to_anat, 'output_image', mask_cfs_with_lat_ven, 'in_file_b')

    # Resample the csf restricted lateral ventricle masks from 1mm to 2mm, but remaining in subject space
    lat_ven_anat_to_2mm = pe.Node(interface=fsl.FLIRT(), name='lat_ven_anat_to_2mm_flirt_applyxfm')
    lat_ven_anat_to_2mm.inputs.args = '-applyisoxfm 2'
    lat_ven_anat_to_2mm.inputs.interp = 'nearestneighbour'

    nuisance.connect(mask_cfs_with_lat_ven, 'out_file', lat_ven_anat_to_2mm, 'in_file')
    nuisance.connect(mask_cfs_with_lat_ven, 'out_file', lat_ven_anat_to_2mm, 'reference')

    # erode the lateral ventricle mask by 1 voxel to avoid overlap with other tissues
    lat_ven_2mm_erode = pe.Node(interface=afni.Calc(), name='lat_ven_2mm_erode')
    lat_ven_2mm_erode.inputs.args = '-b a+i -c a-i -d a+j -e a-j -f a+k -g a-k'
    lat_ven_2mm_erode.inputs.expr = 'a*(1-amongst(0,b,c,d,e,f,g))'
    lat_ven_2mm_erode.inputs.outputtype = 'NIFTI_GZ'
    lat_ven_2mm_erode.inputs.out_file = 'lat_ven_2mm_eroded.nii.gz'

    nuisance.connect(lat_ven_anat_to_2mm, 'out_file', lat_ven_2mm_erode, 'in_file_a')

    # combine the three tissue files, GM, WM, and lat ven into a single file to make them easier to use in the future
    # the BIDS spec says that GM = 1, WM = 2 and LV = 3
    combine_masks = pe.Node(interface=afni.Calc(), name='combine_masks')
    combine_masks.inputs.expr = '1*step(a) + 2*step(b) + 3*step(c)'
    combine_masks.inputs.outputtype = 'NIFTI_GZ'
    combine_masks.inputs.out_file = 'combined_masks_2mm.nii.gz'

    nuisance.connect(gm_anat_2mm_erode, 'out_file', combine_masks, 'in_file_a')
    nuisance.connect(wm_anat_2mm_erode, 'out_file', combine_masks, 'in_file_b')
    nuisance.connect(lat_ven_2mm_erode, 'out_file', combine_masks, 'in_file_c')

    # now upsample the functional data to 2mm, this is a compromise to try and avoid partial voluming between tissues
    # but not going to 1mm space which would use more memory than we have available.
    func_to_2mm = pe.Node(interface=fsl.FLIRT(), name='func_to_2mm_flirt_applyxfm')
    func_to_2mm.inputs.args = '-applyisoxfm 2'
    func_to_2mm.interface.estimated_memory_gb = 2.0
>>>>>>> 11231090

    nuisance.connect(inputspec, 'functional_file_path', func_to_2mm, 'in_file')
    nuisance.connect(combine_masks, 'out_file', func_to_2mm, 'reference')
    nuisance.connect(inputspec, 'func_to_anat_linear_xfm_file_path', func_to_2mm, 'in_matrix_file')

    if 'tCompCor' in selector and selector['tCompCor']:

        # for tCompCor calculate a temporal variance mask using the input parameters
        create_tcompcor_mask = pe.Node(util.Function(input_names=['functional_data_file_path',
                                                                  'mask_file_path',
                                                                  'threshold',
                                                                  'output_file_name',
                                                                  'by_slice'],
                                                     output_names=['tCompCor_mask_file_path'],
                                                     function=create_temporal_variance_mask),
                                       name='create_tCompCor_mask')

        if not ('threshold' in selector['tCompCor'] and selector['tCompCor']['threshold']):
            raise ValueError("tCompCor requires a threshold value, but none received.")

        create_tcompcor_mask.inputs.threshold = selector['tCompCor']['threshold']

        if not ('by_slice' in selector['tCompCor'] and selector['tCompCor']['by_slice'] is not None):
            raise ValueError("tCompCor requires a value for by_slice, but none received.")

        create_tcompcor_mask.inputs.by_slice = selector['tCompCor']['by_slice']

        nuisance.connect(inputspec, 'functional_file_path', create_tcompcor_mask, 'functional_data_file_path')
        nuisance.connect(inputspec, 'functional_brain_mask_file_path', create_tcompcor_mask, 'mask_file_path')

        create_tcompcor_mask.inputs.output_file_name = 'variance_mask.nii.gz'

    # lets build up a resource pool to make it easier to find what we need when we are putting everything together
    tissue_mask_resource_pool = {
        'tCompCor': {
            'functional_file_path': (inputspec, 'functional_file_path'),
            'mask_file_path': (create_temporal_variance_mask, 'out_file'),
            'mask_label': 1
        },
        'aCompCor_WM': {
            'functional_file_path': (func_to_2mm, 'out_file'),
            'mask_file_path': (combine_masks, 'out_file'),
            'mask_label': 2
        },
        'aCompCor_CSF': {
            'functional_file_path': (func_to_2mm, 'out_file'),
            'mask_file_path': (combine_masks, 'out_file'),
            'mask_label': 3
        },
        'aCompCor_WM+CSF': {
            'functional_file_path': (func_to_2mm, 'out_file'),
            'mask_file_path': (combine_masks, 'out_file'),
            'mask_label': (2, 3)
        },
        'GlobalSignal': {
            'functional_file_path': (inputspec, 'functional_file_path'),
            'mask_file_path': (inputspec, 'functional_brain_mask_file_path'),
            'mask_label': 1
        },
        'GreyMatter': {
            'functional_file_path': (func_to_2mm, 'out_file'),
            'mask_file_path': (combine_masks, 'out_file'),
            'mask_label': 1
        },
        'WhiteMatter': {
            'functional_file_path': (func_to_2mm, 'out_file'),
            'mask_file_path': (combine_masks, 'out_file'),
            'mask_label': 2
        },
        'Ventricles': {
            'functional_file_path': (func_to_2mm, 'out_file'),
            'mask_file_path': (combine_masks, 'out_file'),
            'mask_label': 3
        }
    }

    tissue_regressor_nodes = {}

    # now that we have the tissue masks, we can extract the various tissue regressors
    for tissue_regressor in ['aCompCor', 'GreyMatter', 'WhiteMatter', 'Ventricles', 'GlobalSignal']:

        if tissue_regressor in selector and selector[tissue_regressor]:

            if tissue_regressor is 'aCompCor':
                if 'tissues' not in selector[tissue_regressor]:
                    selector[tissue_regressor]['tissues'] = "WM+CSF"
                tissue_mask_resource_pool_key = "_".join([tissue_regressor, selector[tissue_regressor]['tissues']])
            else:
                tissue_mask_resource_pool_key = tissue_regressor

            tissue_regressor_nodes[tissue_regressor] = pe.Node(util.Function(input_names=['functional_file_path',
                                                                                          'mask_file_path',
                                                                                          'output_file_path',
                                                                                          'summary_method',
                                                                                          'mask_vol_index',
                                                                                          'mask_label',
                                                                                          'num_pcs'],
                                                                             output_names=['regressor_file_path'],
                                                                             function=mask_summarize_time_course),
                                                               name='summarise_regressor_{}'.format(tissue_regressor))

            tissue_regressor_nodes[tissue_regressor].interface.estimated_memory_gb = 1.0

            # probably seems redundant to the user to specify CompCor and PCA summarization, since it is redundant
            # lets just set here to keep the logic the same as for other tissue without a bunch of branching
            if tissue_regressor in ['aCompCor', 'tCompCor']:
                selector[tissue_regressor]['summary_method'] = "PCA"

            if 'summary_method' not in selector[tissue_regressor]:
                raise ValueError("Missing method for summarizing {0} tissue voxels into a nuisance"
                                 " regressor".format(tissue_regressor))
            tissue_regressor_nodes[tissue_regressor].inputs.method = selector[tissue_regressor]['summary_method']

            if selector[tissue_regressor]['summary_method'] is 'PCA':
                if 'num_pcs' not in selector[tissue_regressor]:
                    raise ValueError("Summarization method for {0} is PCA, but num_pcs is not specified in "
                                     "selector".format(tissue_regressor))
                tissue_regressor_nodes[tissue_regressor].inputs.num_pcs = selector[tissue_regressor]['num_pcs']

            tissue_regressor_nodes[tissue_regressor].inputs.mask_vol_index = 0
            tissue_regressor_nodes[tissue_regressor].inputs.mask_label = \
                [tissue_mask_resource_pool[tissue_mask_resource_pool_key]['mask_label']]

            tissue_regressor_nodes[tissue_regressor].inputs.output_file_path = \
                '{}_regressor.tsv'.format(tissue_regressor)

            nuisance.connect(tissue_mask_resource_pool[tissue_mask_resource_pool_key]['functional_file_path'][0],
                             tissue_mask_resource_pool[tissue_mask_resource_pool_key]['functional_file_path'][1],
                             tissue_regressor_nodes[tissue_regressor], 'functional_file_path')

            nuisance.connect(tissue_mask_resource_pool[tissue_mask_resource_pool_key]['mask_file_path'][0],
                             tissue_mask_resource_pool[tissue_mask_resource_pool_key]['mask_file_path'][1],
                             tissue_regressor_nodes[tissue_regressor], 'mask_file_path')

    # now add in anaticor if its requested
    anaticor_regressor_to_functional_space = None
    if 'Anaticor' in selector and selector['Anaticor']:

        # make sure we have a radius
        if 'radius' not in selector['Anaticor']:
            raise ValueError('Anaticor specified in selector, but not radius. Radius is a required parameter.')

        # construct the regressors for anaticor
        # '3dLocalstat -prefix __WMeLOCAL_r${r} -nbhd 'SPHERE('${r}')' \
        #    -stat mean -mask  __mask_WMe${view} \
        #    -use_nonmask ${fn_epi}'
        construct_anaticor_regressor = pe.Node(interface=nuisance_afni_interfaces.Localstat(),
                                               name="construct_anaticor_regressor")

        construct_anaticor_regressor.interface.num_threads = 4
        construct_anaticor_regressor.inputs.neighborhood = 'SPHERE({0})'.format(selector['Anaticor']['radius'])
        construct_anaticor_regressor.inputs.statistic = 'mean'
        construct_anaticor_regressor.inputs.use_nonmask = True
        construct_anaticor_regressor.inputs.output = 'anaticor_regressor_2mm.nii.gz'
        construct_anaticor_regressor.inputs.output_type = 'NIFTI_GZ'

        nuisance.connect(wm_anat_2mm_erode, 'out_file', construct_anaticor_regressor, 'mask')
        nuisance.connect(func_to_2mm, 'out_file', construct_anaticor_regressor, 'mask')

        # down sample the data to match functional image space
        anaticor_regressor_to_functional_space = pe.Node(interface=fsl.FLIRT(),
                                                         name='anaticor_regressor_to_functional_space')
        anaticor_regressor_to_functional_space.inputs.args = '-applyxfm'

        nuisance.connect(construct_anaticor_regressor, 'out_file', anaticor_regressor_to_functional_space, 'in_file')
        nuisance.connect(inputspec, 'functional_file_path', anaticor_regressor_to_functional_space, 'reference')

    # deal with censoring
    find_censors = None
    if 'Censor' in selector and selector['Censor']:

        if 'censor_method' not in selector['Censor'] or not selector['Censor']['censor_method']:
            raise ValueError('Censoring requested, but method not provided.')

        if selector['Censor']['censor_method'] not in ['Kill', 'Zero', 'Interpolate', 'SpikeRegression']:
            raise ValueError("Improper censoring method specified ({0}), should be one of ['Kill', 'Zero', "
                             "'Interpolate', 'SpikeRegression'].".format(selector['Censor']['censor_method']))

        find_censors = pe.Node(util.Function(input_names=['thresh_metric',
                                                          'out_file_path',
                                                          'fd_file_path',
                                                          'dvars_file_path',
                                                          'fd_threshold',
                                                          'dvars_threshold',
                                                          'number_of_previous_trs_to_remove',
                                                          'number_of_subsequent_trs_to_remove'],
                                             output_names=['out_file'],
                                             function=find_offending_time_points),
                               name="find_censors_fd_dvars_extend")

        if 'thresh_metric' not in selector['Censor'] or not selector['Censor']['thresh_metric']:
            raise ValueError('Censoring requested, but thresh_metric not provided.')
        find_censors.inputs.thresh_metric = selector['Censor']['thresh_metric']

        find_censors.inputs.out_file_path = "censors.1D"

        if selector['Censor']['thresh_metric'] in ['FD', 'FD+DVARS']:
            if 'fd_threshold' not in selector['Censor'] or not selector['Censor']['fd_threshold']:
                raise ValueError('Censoring thresh_metric {} requires fd_threshold but it was not '
                                 'provided.'.format(selector['Censor']['thresh_metric']))
            find_censors.inputs.fd_threshold = selector['Censor']['fd_threshold']

        if selector['Censor']['thresh_metric'] in ['DVARS', 'FD+DVARS']:
            if 'dvars_threshold' not in selector['Censor'] or not selector['Censor']['dvars_threshold']:
                raise ValueError('Censoring thresh_metric {} requires dvars_threshold but it was not '
                                 'provided.'.format(selector['Censor']['thresh_metric']))
            find_censors.inputs.dvars_threshold = selector['Censor']['dvars_threshold']

        if 'number_of_previous_trs_to_remove' in selector['Censor'] and \
                selector['Censor']['number_of_previous_trs_to_remove'] and \
                selector['Censor']['censor_method'] is not 'SpikeRegression':
            find_censors.inputs.number_of_previous_trs_to_remove = \
                selector['Censor']['number_of_previous_trs_to_remove']
        else:
            find_censors.inputs.number_of_previous_trs_to_remove = 0

<<<<<<< HEAD
    tissue_masks = pe.Node(util.Function(input_names=['data_file',
                                                      'ventricles_mask_file',
                                                      'wm_seg_file', 'csf_seg_file', 'gm_seg_file'],
                                         output_names=['file_wm', 'file_csf', 'file_gm'],
                                         function=extract_tissue_data),
                           name='tissue_masks')
    tissue_masks._interface.estimated_memory_gb = 3.0

    nuisance.connect(func_to_2mm, 'out_file', tissue_masks, 'data_file')
    nuisance.connect(wm_anat_to_2mm, 'out_file', tissue_masks, 'wm_seg_file')
    nuisance.connect(csf_anat_to_2mm, 'out_file', tissue_masks, 'csf_seg_file')
    nuisance.connect(gm_anat_to_2mm, 'out_file', tissue_masks, 'gm_seg_file')

    if use_ants:
        nuisance.connect(ho_mni_to_2mm, 'output_image', tissue_masks, 'ventricles_mask_file')
    else:
        nuisance.connect(ho_mni_to_2mm, 'out_file', tissue_masks, 'ventricles_mask_file')

    calc_imports = ['import os', 'import scipy', 'import numpy as np',
                    'import nibabel as nb', 
                    'from CPAC.nuisance import calc_compcor_components']
    calc_r = pe.Node(util.Function(input_names=['subject',
                                                'selector',
                                                'wm_sig_file',
                                                'csf_sig_file',
                                                'gm_sig_file',
                                                'motion_file',
                                                'compcor_ncomponents'],
                                   output_names=['residual_file',
                                                'regressors_file'],
                                   function=calc_residuals,
                                   imports=calc_imports),
                     name='residuals')
    
    nuisance.connect(inputspec, 'subject', calc_r, 'subject')
    nuisance.connect(tissue_masks, 'file_wm', calc_r, 'wm_sig_file')
    nuisance.connect(tissue_masks, 'file_csf', calc_r, 'csf_sig_file')
    nuisance.connect(tissue_masks, 'file_gm', calc_r, 'gm_sig_file')
    nuisance.connect(inputspec, 'motion_components', calc_r, 'motion_file')
    nuisance.connect(inputspec, 'selector', calc_r, 'selector')
    nuisance.connect(inputspec, 'compcor_ncomponents', 
                     calc_r, 'compcor_ncomponents')
    nuisance.connect(calc_r, 'residual_file', outputspec, 'subject')
    nuisance.connect(calc_r, 'regressors_file', outputspec, 'regressors')
    
=======
        if 'number_of_subsequent_trs_to_remove' in selector['Censor'] and \
                selector['Censor']['number_of_subsequent_trs_to_remove'] and \
                selector['Censor']['censor_method'] is not 'SpikeRegression':
            find_censors.inputs.number_of_subsequent_trs_to_remove = \
                selector['Censor']['number_of_subsequent_trs_to_remove']
        else:
            find_censors.inputs.number_of_subsequent_trs_to_remove = 0

        nuisance.connect(inputspec, "fd_file_path", find_censors, "fd_file_path")
        nuisance.connect(inputspec, "dvars_file_path", find_censors, "dvars_file_path")

    gather_nuisance_input_map = {'DVARS': ('dvars_file_path', inputspec, 'dvars_file_path'),
                                 'FD': ('framewise_displacement_file_path', inputspec,
                                        'framewise_displacement_file_path'),
                                 'Motion': ('motion_parameters_file_path', inputspec, 'motion_parameters_file_path'),
                                 }

    for tissue_regressor in [('aCompCor', 'acompcorr_file_path'),
                             ('tCompCor', 'tcompcorr_file_path'),
                             ('GlobalSignal', 'global_summary_file_path'),
                             ('GreyMatter', 'grey_matter_summary_file_path'),
                             ('Ventricles', 'csf_summary_file_path'),
                             ('WhiteMatter', 'white_matter_summary_file_path')]:
        if tissue_regressor[0] in tissue_regressor_nodes:
            gather_nuisance_input_map[tissue_regressor[0]] = (tissue_regressor[1],
                                                              tissue_regressor_nodes[tissue_regressor[0]],
                                                              'regressor_file_path')

    if 'Censor' in selector and selector['Censor']:
        gather_nuisance_input_map['Censor'] = ('censor_file_path', find_censors, 'out_file')

    build_nuisance_regressors = None

    # first check to see if we have any regressors, if so we need to combine them into a single file
    build_nuisance_regressors_flag = False
    for regressor_key in gather_nuisance_input_map:
        if regressor_key in selector and selector[regressor_key]:
            build_nuisance_regressors_flag = True
            break

    if build_nuisance_regressors_flag is True:

        # make spike regressors if requested and combine all of the regressors into a single file
        build_nuisance_regressors = pe.Node(util.Function(input_names=['functional_file_path',
                                                                       'selector',
                                                                       'output_file_path',
                                                                       'grey_matter_summary_file_path',
                                                                       'white_matter_summary_file_path',
                                                                       'csf_summary_file_path',
                                                                       'acompcorr_file_path',
                                                                       'tcompcorr_file_path',
                                                                       'global_summary_file_path',
                                                                       'motion_parameters_file_path',
                                                                       'framewise_displacement_file_path',
                                                                       'dvars_file_path',
                                                                       'censor_file_path'],
                                                          output_names=['out_file'],
                                                          function=gather_nuisance),
                                            name="build_nuisance_regressors")

        build_nuisance_regressors.inputs.selector = selector
        build_nuisance_regressors.inputs.output_file_path = "nuisance_regressors.1D"

        nuisance.connect(inputspec, 'functional_file_path', build_nuisance_regressors, 'functional_file_path')

        for regressor_key, regressor_val in gather_nuisance_input_map.iteritems():

            if regressor_key in selector and selector[regressor_key]:

                if regressor_key is 'Censor' and selector[regressor_key]['censor_method'] is not 'SpikeRegression':
                    continue

                try:
                    nuisance.connect(regressor_val[1], regressor_val[2], build_nuisance_regressors, regressor_val[0])
                except:
                    print("Error trying to connect {0} to build_nuisance_regressors".format(regressor_key))
                    raise

    # the finale, invoke 3dTproject to perform nuisance variable regression

    nuisance_regression = pe.Node(interface=nuisance_afni_interfaces.Tproject(), name='nuisance_regression')

    nuisance_regression.inputs.out_file = 'residuals.nii.gz'
    nuisance_regression.inputs.outputtype = 'NIFTI_GZ'
    nuisance_regression.inputs.normalize = True

    nuisance.connect(inputspec, 'functional_file_path', nuisance_regression,
                     'in_file')

    nuisance.connect(inputspec, 'functional_brain_mask_file_path', nuisance_regression,
                     'mask')

    if build_nuisance_regressors_flag is True:
        nuisance.connect(build_nuisance_regressors, 'out_file', nuisance_regression, 'orthogonalize_file')

    if 'Censor' in selector and 'censor_method' in selector['Censor']:
        if 'censor_method' not in selector['Censor'] or not selector['Censor']['censor_method']:
            raise ValueError('Censoring requested, but method not provided.')

        if selector['Censor']['censor_method'] in ['Kill', 'Zero', 'Interpolate']:
            if selector['Censor']['censor_method'] is 'Interpolate':
                nuisance_regression.inputs.censor_mode = 'NTRP'
            else:
                nuisance_regression.inputs.censor_mode = selector['Censor']['censor_method'].upper()

            nuisance.connect(find_censors, 'out_file', nuisance_regression, 'censor_file')

    if 'PolyOrt' in selector or selector['PolyOrt']:
        if 'degree' not in selector['PolyOrt'] or not selector['PolyOrt']['degree']:
            raise ValueError('Polynomial orthogonalization requested, but degree not provided.')

        nuisance_regression.inputs.orthogonalize_polynomial = selector['PolyOrt']['degree']

    if 'Anaticor' in selector and selector['Anaticor']:
        nuisance.connect(anaticor_regressor_to_functional_space, 'out_file', nuisance_regression,
                         'orthogonalize_dataset')

    if 'Bandpass' in selector and selector['Bandpass']:
        if 'bottom_frequency' in selector['Bandpass'] and selector['Bandpass']['bottom_frequency']:
            raise ValueError('Bandpass filtering requested, but bottom_frequency not provided. Set to 0 if you would '
                             'like a lowpass only filter')
        if 'top_frequency' in selector['Bandpass'] and selector['Bandpass']['top_frequency']:
            raise ValueError('Bandpass filtering requested, but top_frequency not provided. Set to 9999 if you would '
                             'like a lowpass only filter')

        nuisance_regression.inputs.bandpass = [float(selector['Bandpass']['bottom_frequency']),
                                               float(selector['Bandpass']['top_frequency'])]

    nuisance.connect(nuisance_regression, 'out_file', outputspec, 'residual_file_path')
    nuisance.connect(build_nuisance_regressors, 'out_file', outputspec, 'regressors_file_path')

>>>>>>> 11231090
    return nuisance<|MERGE_RESOLUTION|>--- conflicted
+++ resolved
@@ -7,13 +7,8 @@
 from CPAC.nuisance import find_offending_time_points, create_temporal_variance_mask
 
 
-<<<<<<< HEAD
-
-def bandpass_voxels(realigned_file, bandpass_freqs, sample_period=None):
-=======
 def mask_summarize_time_course(functional_file_path, mask_file_path, output_file_path, method="DetrendNormMean",
                                mask_vol_index=None, mask_label=None, num_pcs=1):
->>>>>>> 11231090
     """
     Calculates summary time course for voxels specified by a mask. Methods for summarizing the the time courses include
     mean and principle component analysis. 
@@ -40,240 +35,6 @@
     :param num_pcs: If PCA is chosen, the number of the largest PCs that should be returned. Default is the first.
     :return: name of the TSV file containing the output.
     """
-<<<<<<< HEAD
-
-    def ideal_bandpass(data, sample_period, bandpass_freqs):
-        # Derived from YAN Chao-Gan 120504 based on REST.
-        sample_freq = 1. / sample_period
-        sample_length = data.shape[0]
-
-        data_p = np.zeros(int(2 ** np.ceil(np.log2(sample_length))))
-        data_p[:sample_length] = data
-
-        LowCutoff, HighCutoff = bandpass_freqs
-
-        if (LowCutoff is None):  # No lower cutoff (low-pass filter)
-            low_cutoff_i = 0
-        elif (LowCutoff > sample_freq / 2.):
-            # Cutoff beyond fs/2 (all-stop filter)
-            low_cutoff_i = int(data_p.shape[0] / 2)
-        else:
-            low_cutoff_i = np.ceil(
-                LowCutoff * data_p.shape[0] * sample_period).astype('int')
-
-        if (HighCutoff > sample_freq / 2. or HighCutoff is None):
-            # Cutoff beyond fs/2 or unspecified (become a highpass filter)
-            high_cutoff_i = int(data_p.shape[0] / 2)
-        else:
-            high_cutoff_i = np.fix(
-                HighCutoff * data_p.shape[0] * sample_period).astype('int')
-
-        freq_mask = np.zeros_like(data_p, dtype='bool')
-        freq_mask[low_cutoff_i:high_cutoff_i + 1] = True
-        freq_mask[
-        data_p.shape[0] - high_cutoff_i:data_p.shape[
-                                            0] + 1 - low_cutoff_i] = True
-
-        f_data = fft(data_p)
-        f_data[freq_mask != True] = 0.
-        data_bp = np.real_if_close(ifft(f_data)[:sample_length])
-
-        return data_bp
-
-    nii = nb.load(realigned_file)
-    data = nii.get_data().astype('float64')
-    mask = (data != 0).sum(-1) != 0
-    Y = data[mask].T
-    Yc = Y - np.tile(Y.mean(0), (Y.shape[0], 1))
-    
-    if not sample_period:
-        hdr = nii.get_header()
-        sample_period = float(hdr.get_zooms()[3])
-        # Sketchy check to convert TRs in millisecond units
-        if sample_period > 20.0:
-            sample_period /= 1000.0
-
-    Y_bp = np.zeros_like(Y)
-    for j in range(Y.shape[1]):
-        Y_bp[:, j] = ideal_bandpass(Yc[:, j], sample_period, bandpass_freqs)
-        
-    data[mask] = Y_bp.T
-    img = nb.Nifti1Image(data, header=nii.get_header(),
-                         affine=nii.get_affine())
-    bandpassed_file = os.path.join(os.getcwd(),
-                                   'bandpassed_demeaned_filtered.nii.gz')
-    img.to_filename(bandpassed_file)
-    
-    return bandpassed_file
-
-
-def calc_residuals(subject,
-                   selector,
-                   wm_sig_file = None,
-                   csf_sig_file = None,
-                   gm_sig_file = None,
-                   motion_file = None,
-                   compcor_ncomponents = 0):
-    """
-    Calculates residuals of nuisance regressors for every voxel for a subject.
-    
-    Parameters
-    ----------
-    subject : string
-        Path of a subject's realigned nifti file.
-    selector : dictionary
-        Dictionary of selected regressors.  Keys are  represented as a string of the regressor name and keys 
-        are True/False.  See notes for an example.
-    wm_sig_file : string, optional
-        Path to subject's white matter mask (in the same space as the subject's functional file)
-    csf_sig_file : string, optional
-        Path to subject's cerebral spinal fluid mask (in the same space as the subject's functional file)
-    gm_sig_file : string, optional
-        Path to subject's grey matter mask (in the same space as the subject's functional file)
-    compcor_ncomponents : integer, optional
-        The first `n` principal of CompCor components to use as regressors.  Default is 0.
-        
-    Returns
-    -------
-    residual_file : string
-        Path of residual file in nifti format
-    regressors_file : string
-        Path of csv file of regressors used.  Filename corresponds to the name of each
-        regressor in each column.
-        
-    Notes
-    -----
-    
-    Example of selector parameter:
-    
-    >>> selector = {'compcor' : True,
-    >>> 'wm' : True,
-    >>> 'csf' : True,
-    >>> 'gm' : True,
-    >>> 'global' : True,
-    >>> 'pc1' : True,
-    >>> 'motion' : True,
-    >>> 'linear' : True,
-    >>> 'quadratic' : True}
-    """
-    
-    nii = nb.load(subject)
-    data = nii.get_data().astype(np.float64)
-    global_mask = (data != 0).sum(-1) != 0
-    
-    # Check and define regressors which are provided from files
-    if wm_sig_file is not None:
-        wm_sigs = np.load(wm_sig_file)
-        if wm_sigs.shape[1] != data.shape[3]:
-            raise ValueError('White matter signals length {0} do not match '
-                             'data timepoints {1}'.format(wm_sigs.shape[1], 
-                                                          data.shape[3]))
-        if wm_sigs.size == 0:
-            raise ValueError('White matter signal file {0} is '
-                             'empty'.format(wm_sig_file))
-        
-    if csf_sig_file is not None:
-        csf_sigs = np.load(csf_sig_file)
-        if csf_sigs.shape[1] != data.shape[3]:
-            raise ValueError('CSF signals length {0} do not match data '
-                             'timepoints {1}'.format(csf_sigs.shape[1], 
-                                                     data.shape[3]))
-        if csf_sigs.size == 0:
-            raise ValueError('CSF signal file {0} is '
-                             'empty'.format(csf_sig_file))
-        
-    if gm_sig_file is not None:
-        gm_sigs = np.load(gm_sig_file)
-        if gm_sigs.shape[1] != data.shape[3]:
-            raise ValueError('Grey matter signals length {0} do not match '
-                             'data timepoints {1}'.format(gm_sigs.shape[1], 
-                                                          data.shape[3]))
-        if gm_sigs.size == 0:
-            raise ValueError('Grey matter signal file {0} is '
-                             'empty'.format(gm_sig_file))
-        
-    if motion_file is not None:
-        motion = np.genfromtxt(motion_file)
-        if motion.shape[0] != data.shape[3]:
-            raise ValueError('Motion parameters {0} do not match data '
-                             'timepoints {1}'.format(motion.shape[0], 
-                                                     data.shape[3]))
-        if motion.size == 0:
-            raise ValueError('Motion signal file {0} is '
-                             'empty'.format(motion_file))
-
-    # Calculate regressors
-    regressor_map = {'constant' : np.ones((data.shape[3],1))}
-    if selector['compcor']:
-        regressor_map['compcor'] = \
-            calc_compcor_components(data, compcor_ncomponents, wm_sigs,
-                                    csf_sigs)
-    
-    if selector['wm']:
-        regressor_map['wm'] = wm_sigs.mean(0)
-        
-    if selector['csf']:
-        regressor_map['csf'] = csf_sigs.mean(0)
-        
-    if selector['gm']:
-        regressor_map['gm'] = gm_sigs.mean(0)
-        
-    if selector['global']:
-        regressor_map['global'] = data[global_mask].mean(0)
-        
-    if selector['pc1']:
-        bdata = data[global_mask].T
-        bdatac = bdata - np.tile(bdata.mean(0), (bdata.shape[0], 1))
-        U, S, Vh = np.linalg.svd(bdatac, full_matrices=False)
-        regressor_map['pc1'] = U[:,0]
-        
-    if selector['motion']:
-        regressor_map['motion'] = motion
-        
-    if selector['linear']:
-        regressor_map['linear'] = np.arange(0, data.shape[3])
-    
-    if selector['quadratic']:
-        regressor_map['quadratic'] = np.arange(0, data.shape[3])**2
-    
-    X = np.zeros((data.shape[3], 1))
-    csv_filename = ''
-    for rname, rval in regressor_map.items():
-        X = np.hstack((X, rval.reshape(rval.shape[0],-1)))
-        csv_filename += '_' + rname
-    X = X[:,1:]
-    
-    csv_filename = csv_filename[1:]
-    csv_filename += '.csv'
-    csv_filename = os.path.join(os.getcwd(), csv_filename)
-    np.savetxt(csv_filename, X, delimiter='\t')
-    
-    if np.isnan(X).any() or np.isnan(X).any():
-        raise ValueError('Regressor file contains NaN')
-
-    Y = data[global_mask].T
-    B = np.linalg.inv(X.T.dot(X)).dot(X.T).dot(Y)
-    Y_res = Y - X.dot(B)
-    
-    data[global_mask] = Y_res.T
-    
-    img = nb.Nifti1Image(data, header=nii.get_header(),
-                         affine=nii.get_affine())
-    residual_file = os.path.join(os.getcwd(), 'residual.nii.gz')
-    img.to_filename(residual_file)
-    
-    # Easier to read for debugging purposes
-    regressors_file = os.path.join(os.getcwd(), 'nuisance_regressors.mat')
-
-    if scipy.__version__ == '0.7.0':
-        # for scipy v0.7.0
-        scipy.io.savemat(regressors_file, regressor_map)
-    else:
-        # for scipy v0.12: OK
-        scipy.io.savemat(regressors_file, regressor_map, oned_as='column')
-    
-    return residual_file, regressors_file
-=======
 
     import os
     import nibabel as nb
@@ -347,8 +108,6 @@
         mask_image_data = mask_image_data[:, [mask_vol_index]]
 
     else:
->>>>>>> 11231090
-
         mask_image_data = mask_image.get_data().reshape((np.prod(mask_image.shape[0:3]), 1))
 
         if mask_vol_index and mask_vol_index != 0:
@@ -518,8 +277,8 @@
                     tcompcorr_file_path=None, global_summary_file_path=None, motion_parameters_file_path=None,
                     dvars_file_path=None, framewise_displacement_file_path=None, censor_file_path=None):
     """
-    Gathers the various nuisance regressors together into a single tab separated values file that is an appropriate for
-    input into 3dTproject
+    Gathers the various nuisance regressors together into a single tab
+    separated values file that is an appropriate input into 3dTproject
     
     :param selector: Dictionary that indicates which nuisance regressors should be included in the model, along with
         parameters that indicate how the regressors should be constructed from the inputs. Example selector:
@@ -764,9 +523,6 @@
                 column_names.append("SpikeRegression{0}".format(censor_index))
                 nuisance_regressors.append(spike_regressor.flatten())
 
-<<<<<<< HEAD
-def create_nuisance(use_ants, name='nuisance'):
-=======
         else:
             print("Censor file {0} was empty, spike regressors will not be included in"
                   " nuisance model.".format(input_files_dict[regressor_type]))
@@ -794,11 +550,11 @@
 
 
 def create_nuisance_workflow(use_ants, selector, name='nuisance'):
->>>>>>> 11231090
     """
-    Workflow for the removal of various signals considered to be noise from resting state
-    fMRI data.  The residual signals for linear regression denoising is performed in a single
-    model.  Therefore the residual time-series will be orthogonal to all signals.
+    Workflow for the removal of various signals considered to be noise from
+    resting state fMRI data.  The residual signals for linear regression
+    denoising is performed in a single model.  Therefore the residual
+    time-series will be orthogonal to all signals.
 
     Parameters
     ---------- 
@@ -952,15 +708,11 @@
                                                        'selector']),
                         name='inputspec')
 
-<<<<<<< HEAD
-    # Resampling the masks from 1mm to 2mm, but remaining in subject space
-=======
     outputspec = pe.Node(util.IdentityInterface(fields=['residual_file_path',
                                                         'regressors_file_path']),
                          name='outputspec')
 
     # Resample the white matter mask to 2mm space in subject space
->>>>>>> 11231090
     wm_anat_to_2mm = pe.Node(interface=fsl.FLIRT(), name='wm_anat_to_2mm_flirt_applyxfm')
     wm_anat_to_2mm.inputs.args = '-applyisoxfm 2'
     wm_anat_to_2mm.inputs.interp = 'nearestneighbour'
@@ -977,61 +729,37 @@
 
     nuisance.connect(wm_anat_to_2mm, 'out_file', wm_anat_2mm_erode, 'in_file_a')
 
-    # Resample grey matter masks from 1mm to 2mm, but remaining in subject space
+    # Resample grey matter masks from 1mm to 2mm, but remaining in subject
+    # space
     gm_anat_to_2mm = pe.Node(interface=fsl.FLIRT(), name='gm_anat_to_2mm_flirt_applyxfm')
     gm_anat_to_2mm.inputs.args = '-applyisoxfm 2'
     gm_anat_to_2mm.inputs.interp = 'nearestneighbour'
 
-<<<<<<< HEAD
-    nuisance.connect(inputspec, 'gm_mask', gm_anat_to_2mm, 'in_file')
-    nuisance.connect(inputspec, 'gm_mask', gm_anat_to_2mm, 'reference')
-
-    func_to_2mm = pe.Node(interface=fsl.FLIRT(), name='func_to_2mm_flirt_applyxfm')
-    func_to_2mm.inputs.args = '-applyisoxfm 2'
-    func_to_2mm.interface.estimated_memory_gb = 2.0
-=======
     nuisance.connect(inputspec, 'gm_mask_file_path', gm_anat_to_2mm, 'in_file')
     nuisance.connect(inputspec, 'gm_mask_file_path', gm_anat_to_2mm, 'reference')
 
-    # erode the grey matter mask by 1 voxel to avoid overlap with other tissues
+    # erode the grey matter mask by 1 voxel to avoid overlap with other
+    # tissues
     gm_anat_2mm_erode = pe.Node(interface=afni.Calc(), name='gm_anat_2mm_erode')
     gm_anat_2mm_erode.inputs.args = '-b a+i -c a-i -d a+j -e a-j -f a+k -g a-k'
     gm_anat_2mm_erode.inputs.expr = 'a*(1-amongst(0,b,c,d,e,f,g))'
     gm_anat_2mm_erode.inputs.outputtype = 'NIFTI_GZ'
     gm_anat_2mm_erode.inputs.out_file = 'gm_mask_2mm_eroded.nii.gz'
->>>>>>> 11231090
 
     nuisance.connect(gm_anat_to_2mm, 'out_file', gm_anat_2mm_erode, 'in_file_a')
 
-<<<<<<< HEAD
-    if use_ants:
-=======
-    # multiply the CSF mask by a lateral ventricles to reduce it to the CSF in the lateral ventricles
+    # multiply the CSF mask by a lateral ventricles to reduce it to the CSF in
+    # the lateral ventricles
 
     # first transform the lat ventricles to match the CSF
     if use_ants is True:
-
         # perform the transform using ANTS
->>>>>>> 11231090
         collect_linear_transforms = pe.Node(util.Merge(3), name='ho_mni_to_2mm_ants_collect_linear_transforms')
 
         nuisance.connect(inputspec, 'anat_to_mni_initial_xfm_file_path', collect_linear_transforms, 'in1')
         nuisance.connect(inputspec, 'anat_to_mni_rigid_xfm_file_path', collect_linear_transforms, 'in2')
         nuisance.connect(inputspec, 'anat_to_mni_affine_xfm_file_path', collect_linear_transforms, 'in3')
 
-<<<<<<< HEAD
-        nuisance.connect(collect_linear_transforms, 'out', ho_mni_to_2mm, 'transforms')
-
-        nuisance.connect(inputspec, 'lat_ventricles_mask', ho_mni_to_2mm, 'input_image')
-        nuisance.connect(csf_anat_to_2mm, 'out_file', ho_mni_to_2mm, 'reference_image')
-
-        #resample_to_2mm = pe.Node(interface=afni.Resample(), name='resample_to_2mm_ants_output'
-        
-    else:
-        ho_mni_to_2mm = pe.Node(interface=fsl.FLIRT(), name='ho_mni_to_2mm_flirt_applyxfm')
-        ho_mni_to_2mm.inputs.args = '-applyisoxfm 2'
-        ho_mni_to_2mm.inputs.interp = 'nearestneighbour'
-=======
         lat_ven_mni_to_anat = pe.Node(interface=ants.ApplyTransforms(), name='lat_ven_mni_to_anat_ants')
         lat_ven_mni_to_anat.inputs.invert_transform_flags = [True, True, True]
         lat_ven_mni_to_anat.inputs.interpolation = 'NearestNeighbor'
@@ -1042,7 +770,6 @@
         nuisance.connect(inputspec, 'csf_mask_file_path', lat_ven_mni_to_anat, 'reference_image')
 
     else:
-
         # perform the transform using FLIRT
         lat_ven_mni_to_anat = pe.Node(interface=fsl.FLIRT(), name='lat_ven_mni_to_anat_flirt')
         lat_ven_mni_to_anat.inputs.args = '-applyisoxfm 2'
@@ -1061,7 +788,8 @@
     nuisance.connect(inputspec, 'csf_mask_file_path', mask_cfs_with_lat_ven, 'in_file_a')
     nuisance.connect(lat_ven_mni_to_anat, 'output_image', mask_cfs_with_lat_ven, 'in_file_b')
 
-    # Resample the csf restricted lateral ventricle masks from 1mm to 2mm, but remaining in subject space
+    # Resample the csf restricted lateral ventricle masks from 1mm to 2mm, but
+    # remaining in subject space
     lat_ven_anat_to_2mm = pe.Node(interface=fsl.FLIRT(), name='lat_ven_anat_to_2mm_flirt_applyxfm')
     lat_ven_anat_to_2mm.inputs.args = '-applyisoxfm 2'
     lat_ven_anat_to_2mm.inputs.interp = 'nearestneighbour'
@@ -1069,7 +797,8 @@
     nuisance.connect(mask_cfs_with_lat_ven, 'out_file', lat_ven_anat_to_2mm, 'in_file')
     nuisance.connect(mask_cfs_with_lat_ven, 'out_file', lat_ven_anat_to_2mm, 'reference')
 
-    # erode the lateral ventricle mask by 1 voxel to avoid overlap with other tissues
+    # erode the lateral ventricle mask by 1 voxel to avoid overlap with other
+    # tissues
     lat_ven_2mm_erode = pe.Node(interface=afni.Calc(), name='lat_ven_2mm_erode')
     lat_ven_2mm_erode.inputs.args = '-b a+i -c a-i -d a+j -e a-j -f a+k -g a-k'
     lat_ven_2mm_erode.inputs.expr = 'a*(1-amongst(0,b,c,d,e,f,g))'
@@ -1078,7 +807,8 @@
 
     nuisance.connect(lat_ven_anat_to_2mm, 'out_file', lat_ven_2mm_erode, 'in_file_a')
 
-    # combine the three tissue files, GM, WM, and lat ven into a single file to make them easier to use in the future
+    # combine the three tissue files, GM, WM, and lat ven into a single file
+    # to make them easier to use in the future
     # the BIDS spec says that GM = 1, WM = 2 and LV = 3
     combine_masks = pe.Node(interface=afni.Calc(), name='combine_masks')
     combine_masks.inputs.expr = '1*step(a) + 2*step(b) + 3*step(c)'
@@ -1089,12 +819,12 @@
     nuisance.connect(wm_anat_2mm_erode, 'out_file', combine_masks, 'in_file_b')
     nuisance.connect(lat_ven_2mm_erode, 'out_file', combine_masks, 'in_file_c')
 
-    # now upsample the functional data to 2mm, this is a compromise to try and avoid partial voluming between tissues
-    # but not going to 1mm space which would use more memory than we have available.
+    # now upsample the functional data to 2mm, this is a compromise to try and
+    # avoid partial voluming between tissues but not going to 1mm space which
+    # would use more memory than we have available.
     func_to_2mm = pe.Node(interface=fsl.FLIRT(), name='func_to_2mm_flirt_applyxfm')
     func_to_2mm.inputs.args = '-applyisoxfm 2'
     func_to_2mm.interface.estimated_memory_gb = 2.0
->>>>>>> 11231090
 
     nuisance.connect(inputspec, 'functional_file_path', func_to_2mm, 'in_file')
     nuisance.connect(combine_masks, 'out_file', func_to_2mm, 'reference')
@@ -1102,7 +832,8 @@
 
     if 'tCompCor' in selector and selector['tCompCor']:
 
-        # for tCompCor calculate a temporal variance mask using the input parameters
+        # for tCompCor calculate a temporal variance mask using the input
+        # parameters
         create_tcompcor_mask = pe.Node(util.Function(input_names=['functional_data_file_path',
                                                                   'mask_file_path',
                                                                   'threshold',
@@ -1127,7 +858,8 @@
 
         create_tcompcor_mask.inputs.output_file_name = 'variance_mask.nii.gz'
 
-    # lets build up a resource pool to make it easier to find what we need when we are putting everything together
+    # lets build up a resource pool to make it easier to find what we need
+    # when we are putting everything together
     tissue_mask_resource_pool = {
         'tCompCor': {
             'functional_file_path': (inputspec, 'functional_file_path'),
@@ -1173,7 +905,8 @@
 
     tissue_regressor_nodes = {}
 
-    # now that we have the tissue masks, we can extract the various tissue regressors
+    # now that we have the tissue masks, we can extract the various tissue
+    # regressors
     for tissue_regressor in ['aCompCor', 'GreyMatter', 'WhiteMatter', 'Ventricles', 'GlobalSignal']:
 
         if tissue_regressor in selector and selector[tissue_regressor]:
@@ -1311,53 +1044,6 @@
         else:
             find_censors.inputs.number_of_previous_trs_to_remove = 0
 
-<<<<<<< HEAD
-    tissue_masks = pe.Node(util.Function(input_names=['data_file',
-                                                      'ventricles_mask_file',
-                                                      'wm_seg_file', 'csf_seg_file', 'gm_seg_file'],
-                                         output_names=['file_wm', 'file_csf', 'file_gm'],
-                                         function=extract_tissue_data),
-                           name='tissue_masks')
-    tissue_masks._interface.estimated_memory_gb = 3.0
-
-    nuisance.connect(func_to_2mm, 'out_file', tissue_masks, 'data_file')
-    nuisance.connect(wm_anat_to_2mm, 'out_file', tissue_masks, 'wm_seg_file')
-    nuisance.connect(csf_anat_to_2mm, 'out_file', tissue_masks, 'csf_seg_file')
-    nuisance.connect(gm_anat_to_2mm, 'out_file', tissue_masks, 'gm_seg_file')
-
-    if use_ants:
-        nuisance.connect(ho_mni_to_2mm, 'output_image', tissue_masks, 'ventricles_mask_file')
-    else:
-        nuisance.connect(ho_mni_to_2mm, 'out_file', tissue_masks, 'ventricles_mask_file')
-
-    calc_imports = ['import os', 'import scipy', 'import numpy as np',
-                    'import nibabel as nb', 
-                    'from CPAC.nuisance import calc_compcor_components']
-    calc_r = pe.Node(util.Function(input_names=['subject',
-                                                'selector',
-                                                'wm_sig_file',
-                                                'csf_sig_file',
-                                                'gm_sig_file',
-                                                'motion_file',
-                                                'compcor_ncomponents'],
-                                   output_names=['residual_file',
-                                                'regressors_file'],
-                                   function=calc_residuals,
-                                   imports=calc_imports),
-                     name='residuals')
-    
-    nuisance.connect(inputspec, 'subject', calc_r, 'subject')
-    nuisance.connect(tissue_masks, 'file_wm', calc_r, 'wm_sig_file')
-    nuisance.connect(tissue_masks, 'file_csf', calc_r, 'csf_sig_file')
-    nuisance.connect(tissue_masks, 'file_gm', calc_r, 'gm_sig_file')
-    nuisance.connect(inputspec, 'motion_components', calc_r, 'motion_file')
-    nuisance.connect(inputspec, 'selector', calc_r, 'selector')
-    nuisance.connect(inputspec, 'compcor_ncomponents', 
-                     calc_r, 'compcor_ncomponents')
-    nuisance.connect(calc_r, 'residual_file', outputspec, 'subject')
-    nuisance.connect(calc_r, 'regressors_file', outputspec, 'regressors')
-    
-=======
         if 'number_of_subsequent_trs_to_remove' in selector['Censor'] and \
                 selector['Censor']['number_of_subsequent_trs_to_remove'] and \
                 selector['Censor']['censor_method'] is not 'SpikeRegression':
@@ -1400,7 +1086,8 @@
 
     if build_nuisance_regressors_flag is True:
 
-        # make spike regressors if requested and combine all of the regressors into a single file
+        # make spike regressors if requested and combine all of the regressors
+        # into a single file
         build_nuisance_regressors = pe.Node(util.Function(input_names=['functional_file_path',
                                                                        'selector',
                                                                        'output_file_path',
@@ -1437,8 +1124,8 @@
                     raise
 
     # the finale, invoke 3dTproject to perform nuisance variable regression
-
-    nuisance_regression = pe.Node(interface=nuisance_afni_interfaces.Tproject(), name='nuisance_regression')
+    nuisance_regression = pe.Node(interface=nuisance_afni_interfaces.Tproject(),
+                                  name='nuisance_regression')
 
     nuisance_regression.inputs.out_file = 'residuals.nii.gz'
     nuisance_regression.inputs.outputtype = 'NIFTI_GZ'
@@ -1447,11 +1134,12 @@
     nuisance.connect(inputspec, 'functional_file_path', nuisance_regression,
                      'in_file')
 
-    nuisance.connect(inputspec, 'functional_brain_mask_file_path', nuisance_regression,
-                     'mask')
+    nuisance.connect(inputspec, 'functional_brain_mask_file_path',
+                     nuisance_regression, 'mask')
 
     if build_nuisance_regressors_flag is True:
-        nuisance.connect(build_nuisance_regressors, 'out_file', nuisance_regression, 'orthogonalize_file')
+        nuisance.connect(build_nuisance_regressors, 'out_file',
+                         nuisance_regression, 'orthogonalize_file')
 
     if 'Censor' in selector and 'censor_method' in selector['Censor']:
         if 'censor_method' not in selector['Censor'] or not selector['Censor']['censor_method']:
@@ -1489,5 +1177,4 @@
     nuisance.connect(nuisance_regression, 'out_file', outputspec, 'residual_file_path')
     nuisance.connect(build_nuisance_regressors, 'out_file', outputspec, 'regressors_file_path')
 
->>>>>>> 11231090
     return nuisance