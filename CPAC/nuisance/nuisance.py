# Copyright (C) 2012-2023  C-PAC Developers

# This file is part of C-PAC.

# C-PAC is free software: you can redistribute it and/or modify it under
# the terms of the GNU Lesser General Public License as published by the
# Free Software Foundation, either version 3 of the License, or (at your
# option) any later version.

# C-PAC is distributed in the hope that it will be useful, but WITHOUT
# ANY WARRANTY; without even the implied warranty of MERCHANTABILITY or
# FITNESS FOR A PARTICULAR PURPOSE. See the GNU Lesser General Public
# License for more details.

# You should have received a copy of the GNU Lesser General Public
# License along with C-PAC. If not, see <https://www.gnu.org/licenses/>.
import re
import os
import numpy as np
import nibabel as nb
# pylint: disable=wrong-import-order
from CPAC.pipeline import nipype_pipeline_engine as pe
import nipype.interfaces.utility as util
import CPAC

from nipype import logging
from nipype.interfaces import fsl
from nipype.interfaces import ants
from nipype.interfaces import c3
from nipype.interfaces import afni
from nipype.interfaces.afni import utils as afni_utils
from scipy.fftpack import fft, ifft
from CPAC.utils.interfaces.function import Function
from CPAC.utils.interfaces.masktool import MaskTool
from CPAC.utils.interfaces.pc import PC

from CPAC.registration.registration import warp_timeseries_to_T1template, \
    warp_timeseries_to_EPItemplate, apply_transform
from CPAC.aroma.aroma import create_aroma

from CPAC.nuisance.utils import (
    find_offending_time_points,
    generate_summarize_tissue_mask,
    temporal_variance_mask)
from CPAC.nuisance.utils.compcor import (
    calc_compcor_components,
    cosine_filter,
    TR_string_to_float)

from CPAC.seg_preproc.utils import erosion, mask_erosion

from CPAC.utils.datasource import check_for_s3
from CPAC.utils.utils import check_prov_for_regtool
from .bandpass import (bandpass_voxels, afni_1dBandpass)
logger = logging.getLogger('nipype.workflow')


def choose_nuisance_blocks(cfg, generate_only=False):
    '''
    Function to handle selecting appropriate blocks based on
    existing config and resource pool

    Parameters
    ----------
    cfg : CPAC.utils.configuration.Configuration

    generate_only : boolean
        generate but don't run

    Returns
    -------
    nuisance : list
    '''
    nuisance = []
    to_template_cfg = cfg.registration_workflows['functional_registration'][
        'func_registration_to_template']
    apply_transform_using = to_template_cfg['apply_transform']['using']
    input_interface = {
        'default': ('desc-preproc_bold', ['desc-preproc_bold', 'bold']),
        'abcd': ('desc-preproc_bold', 'bold'),
        'single_step_resampling_from_stc': ("desc-preproc_bold",
                                            "desc-stc_bold")
    }.get(apply_transform_using)
    if input_interface is not None:
        if 'T1_template' in to_template_cfg['target_template']['using']:
            nuisance.append((nuisance_regressors_generation_T1w,
                             input_interface))
        if 'EPI_template' in to_template_cfg['target_template']['using']:
            nuisance.append((nuisance_regressors_generation_EPItemplate,
                             input_interface))

        if not generate_only and 'native' in cfg['nuisance_corrections',
                                                 '2-nuisance_regression',
                                                 'space']:
            nuisance.append((nuisance_regression_native, input_interface))

    return nuisance


def erode_mask(name, segmentmap=True):

    wf = pe.Workflow(name=name)

    inputspec = pe.Node(util.IdentityInterface(fields=['mask',
                                                       'erode_mm',
                                                       'erode_prop',
                                                       'brain_mask',
                                                       'mask_erode_mm']),
                        name='inputspec')

    outputspec = pe.Node(util.IdentityInterface(fields=['eroded_mask']),
                         name='outputspec')

    def form_mask_erosion_prop(erosion_prop):
        if not isinstance(erosion_prop, (int, float)):
            erosion_prop = 0
        return erosion_prop ** 3

    ero_imports = ['import scipy.ndimage as nd', 'import numpy as np',
                   'import nibabel as nb', 'import os',
                   'from CPAC.seg_preproc.utils import _erode']

    eroded_mask = pe.Node(util.Function(
        input_names=['roi_mask', 'skullstrip_mask', 'mask_erosion_mm',
                     'mask_erosion_prop'],
        output_names=['output_roi_mask', 'eroded_skullstrip_mask'],
        function=mask_erosion,
        imports=ero_imports),
                          name='erode_skullstrip_mask',
                          mem_gb=2.3,
                          mem_x=(4664065662093477 / 2417851639229258349412352,
                                 'roi_mask'))

    wf.connect(inputspec, 'brain_mask', eroded_mask, 'skullstrip_mask')
    wf.connect(inputspec, 'mask', eroded_mask, 'roi_mask')

    wf.connect(inputspec, ('erode_prop', form_mask_erosion_prop), eroded_mask,
               'mask_erosion_prop')
    wf.connect(inputspec, 'mask_erode_mm', eroded_mask, 'mask_erosion_mm')

    if not segmentmap:
        wf.connect(eroded_mask, 'output_roi_mask', outputspec, 'eroded_mask')
    if segmentmap:
        erosion_segmentmap = pe.Node(util.Function(input_names=['roi_mask',
                                                                'erosion_mm',
                                                                'erosion_prop'
                                                                ],
                                                   output_names=[
                                                       'eroded_roi_mask'],
                                                   function=erosion,
                                                   imports=ero_imports),
                                     name='erode_mask')

        wf.connect(eroded_mask, 'output_roi_mask', erosion_segmentmap, 'roi_mask')

        wf.connect(inputspec, 'erode_prop', erosion_segmentmap, 'erosion_prop')
        wf.connect(inputspec, 'erode_mm', erosion_segmentmap, 'erosion_mm')

        wf.connect(erosion_segmentmap, 'eroded_roi_mask',
                   outputspec, 'eroded_mask')

    return wf


def gather_nuisance(functional_file_path,
                    selector,
                    grey_matter_summary_file_path=None,
                    white_matter_summary_file_path=None,
                    csf_summary_file_path=None,
                    acompcor_file_path=None,
                    tcompcor_file_path=None,
                    global_summary_file_path=None,
                    motion_parameters_file_path=None,
                    custom_file_paths=None,
                    censor_file_path=None):
    """
    Gathers the various nuisance regressors together into a single tab-
    separated values file that is an appropriate for input into
    3dTproject

    :param functional_file_path: path to file that the regressors are
        being calculated for, is used to calculate the length of the
        regressors for error checking and in particular for calculating
        spike regressors
    :param output_file_path: path to output TSV that will contain the
        various nuisance regressors as columns
    :param grey_matter_summary_file_path: path to TSV that includes
        summary of grey matter time courses, e.g. output of
        mask_summarize_time_course
    :param white_matter_summary_file_path: path to TSV that includes
        summary of white matter time courses, e.g. output of
        mask_summarize_time_course
    :param csf_summary_file_path: path to TSV that includes summary of
        csf time courses, e.g. output of mask_summarize_time_course
    :param acompcor_file_path: path to TSV that includes acompcor time
        courses, e.g. output of mask_summarize_time_course
    :param tcompcor_file_path: path to TSV that includes tcompcor time
        courses, e.g. output of mask_summarize_time_course
    :param global_summary_file_path: path to TSV that includes summary
        of global time courses, e.g. output of mask_summarize_time_course
    :param motion_parameters_file_path: path to TSV that includes
        motion parameters
    :param custom_file_paths: path to CSV/TSV files to use as regressors
    :param censor_file_path: path to TSV with a single column with '1's
        for indices that should be retained and '0's for indices that
        should be censored
    :return: out_file (str), censor_indices (list)
    """

    # Basic checks for the functional image
    if not functional_file_path or \
        (not functional_file_path.endswith(".nii") and
         not functional_file_path.endswith(".nii.gz")):

        raise ValueError("Invalid value for input_file ({}). Should be a nifti "
                         "file and should exist".format(functional_file_path))

    try:
        functional_image = nb.load(functional_file_path)
    except:
        raise ValueError("Invalid value for input_file ({}). Should be a nifti "
                         "file and should exist".format(functional_file_path))

    if len(functional_image.shape) < 4 or functional_image.shape[3] < 2:
        raise ValueError("Invalid input_file ({}). Expected 4D file."
                         .format(functional_file_path))

    regressor_length = functional_image.shape[3]

    #selector = selector.selector

    if not isinstance(selector, dict):
        raise ValueError("Invalid type for selectors {0}, expecting dict"
                         .format(type(selector)))

    regressor_files = {
        'aCompCor': acompcor_file_path,
        'tCompCor': tcompcor_file_path,
        'GlobalSignal': global_summary_file_path,
        'GreyMatter': grey_matter_summary_file_path,
        'WhiteMatter': white_matter_summary_file_path,
        'CerebrospinalFluid': csf_summary_file_path,
        'Motion': motion_parameters_file_path,
    }

    regressors_order = [
        'Motion',
        'GlobalSignal',
        'aCompCor',
        'tCompCor',
        'CerebrospinalFluid',
        'WhiteMatter',
        'GreyMatter',
    ]

    motion_labels = ['RotY', 'RotX', 'RotZ', 'Y', 'X', 'Z']

    # Compile regressors into a matrix
    column_names = []
    nuisance_regressors = []

    for regressor_type in regressors_order:

        if regressor_type not in selector:
            continue

        regressor_file = regressor_files[regressor_type]

        regressor_selector = selector.get(regressor_type) or {}

        if 'summary' in regressor_selector:
            if type(regressor_selector['summary']) is str:
                regressor_selector['summary'] = {
                    'method': regressor_selector['summary'],
                }

        if not regressor_file or not os.path.isfile(regressor_file):
            raise ValueError("Regressor type {0} specified in selectors "
                             "but the corresponding file was not found!"
                             .format(regressor_type))

        try:
            regressors = np.loadtxt(regressor_file)
        except:
            print("Could not read regressor {0} from {1}."
                  .format(regressor_type, regressor_file))
            raise

        if regressors.shape[0] != regressor_length:
            raise ValueError("Number of time points in {0} ({1}) is "
                             "inconsistent with length of functional "
                             "file {2} ({3})"
                             .format(regressor_file,
                                     regressors.shape[0],
                                     functional_file_path,
                                     regressor_length))

        if regressor_type == "Motion":
            num_regressors = 6
        elif not regressor_selector.get('summary', {}).get('components'):
            num_regressors = 1
        else:
            num_regressors = regressor_selector['summary']['components']

        if len(regressors.shape) == 1:
            regressors = np.expand_dims(regressors, axis=1)

        regressors = regressors[:, 0:num_regressors]

        if regressors.shape[1] != num_regressors:
            raise ValueError("Expecting {0} regressors for {1}, but "
                             "found {2} in file {3}."
                             .format(num_regressors,
                                     regressor_type,
                                     regressors.shape[1],
                                     regressor_file))

        # Add in the regressors, making sure to also add in the column name
        for regressor_index in range(regressors.shape[1]):
            if regressor_type == "Motion":
                regressor_name = motion_labels[regressor_index]
            else:
                summary_method = regressor_selector['summary']
                if type(summary_method) is dict:
                    summary_method = summary_method['method']

                regressor_name = "{0}{1}{2}".format(regressor_type,
                                                    summary_method,
                                                    regressor_index)

            column_names.append(regressor_name)
            nuisance_regressors.append(regressors[:, regressor_index])

            if regressor_selector.get('include_delayed', False):
                column_names.append("{0}Delay".format(regressor_name))
                nuisance_regressors.append(
                    np.append([0.0], regressors[0:-1, regressor_index])
                )

            if regressor_selector.get('include_backdiff', False):
                column_names.append("{0}BackDiff".format(regressor_name))
                nuisance_regressors.append(
                    np.append([0.0], np.diff(regressors[:, regressor_index], n=1))
                )

            if regressor_selector.get('include_squared', False):
                column_names.append("{0}Sq".format(regressor_name))
                nuisance_regressors.append(
                    np.square(regressors[:, regressor_index])
                )

            if regressor_selector.get('include_delayed_squared', False):
                column_names.append("{0}DelaySq".format(regressor_name))
                nuisance_regressors.append(
                    np.square(
                        np.append([0.0], regressors[0:-1, regressor_index])
                    )
                )

            if regressor_selector.get('include_backdiff_squared', False):
                column_names.append("{0}BackDiffSq".format(regressor_name))
                nuisance_regressors.append(
                    np.square(
                        np.append([0.0], np.diff(regressors[:, regressor_index], n=1))
                    )
                )

    # Add custom regressors
    if custom_file_paths:
        for custom_file_path in custom_file_paths:

            try:
                custom_regressor = np.loadtxt(custom_file_path)
            except:
                raise ValueError("Could not read regressor {0} from {1}."
                                .format('Custom', custom_file_path))

            if (len(custom_regressor.shape) > 1 and custom_regressor.shape[1] > 1):
                raise ValueError(
                    "Invalid format for censor file {0}, should be a single "
                    "column containing 1s for volumes to keep and 0s for volumes "
                    "to censor.".format(custom_file_path)
                )

            column_names.append(custom_file_path)
            nuisance_regressors.append(custom_regressor)

    censor_indices = []
    # Add spike regressors
    if selector.get('Censor', {}).get('method') == 'SpikeRegression':

        selector = selector['Censor']

        regressor_file = censor_file_path

        if not regressor_file:
            # ↓ This section is gross and temporary ↓
            num_thresh = len(selector['thresholds'])
            plural_s = '' if num_thresh == 1 else 's'
            thresh_list = [
                thresh.get('value') for thresh in selector['thresholds']
            ]
            print(f"{selector['method']} Censor "
                  "specified with "
                  f"{'no ' if num_thresh == 0 else ''}threshold"
                  f"{plural_s} {str(thresh_list)} in selectors but "
                  f" threshold was not reached.")
            # ↑ This section is gross and temporary ↑
            # All good to pass through if nothing to censor
            censor_volumes = np.ones((regressor_length,), dtype=int)
        else:
            try:
                censor_volumes = np.loadtxt(regressor_file)
            except:
                raise ValueError("Could not read regressor {0} from {1}."
                                 .format(regressor_type, regressor_file))

        if (len(censor_volumes.shape) > 1 and censor_volumes.shape[1] > 1) or \
           not np.all(np.isin(censor_volumes, [0, 1])):

            raise ValueError(
                "Invalid format for censor file {0}, should be a single "
                "column containing 1s for volumes to keep and 0s for volumes "
                "to censor.".format(regressor_file)
            )

        censor_volumes = censor_volumes.flatten()
        censor_indices = np.where(censor_volumes == 0)[0]

        out_of_range_censors = censor_indices >= regressor_length
        if np.any(out_of_range_censors):
            raise ValueError(
                "Censor volumes {0} are out of range"
                "on censor file {1}, calculated "
                "regressor length is {2}".format(
                    censor_indices[out_of_range_censors],
                    regressor_file,
                    regressor_length
                )
            )

        if len(censor_indices) > 0:

            # if number_of_previous_trs_to_censor and number_of_subsequent_trs_to_censor
            # are not set, assume they should be zero
            previous_trs_to_censor = \
                selector.get('number_of_previous_trs_to_censor', 0)

            subsequent_trs_to_censor = \
                selector.get('number_of_subsequent_trs_to_censor', 0)

            spike_regressors = np.zeros(regressor_length)

            for censor_index in censor_indices:

                censor_begin_index = censor_index - previous_trs_to_censor
                if censor_begin_index < 0:
                    censor_begin_index = 0

                censor_end_index = censor_index + subsequent_trs_to_censor
                if censor_end_index >= regressor_length:
                    censor_end_index = regressor_length - 1

                spike_regressors[censor_begin_index:censor_end_index + 1] = 1

            for censor_index in np.where(spike_regressors == 1)[0]:

                column_names.append("SpikeRegression{0}".format(censor_index))
                spike_regressor_index = np.zeros(regressor_length)
                spike_regressor_index[censor_index] = 1
                nuisance_regressors.append(spike_regressor_index.flatten())

    if len(nuisance_regressors) == 0:
        return None

    # Compile columns into regressor file
    output_file_path = os.path.join(os.getcwd(), "nuisance_regressors.1D")

    with open(output_file_path, "w") as ofd:

        # write out the header information
        ofd.write("# C-PAC {0}\n".format(CPAC.__version__))
        ofd.write("# Nuisance regressors:\n")
        ofd.write("# " + "\t".join(column_names) + "\n")

        nuisance_regressors = np.array(nuisance_regressors)
        np.savetxt(ofd, nuisance_regressors.T, fmt='%.18f', delimiter='\t')

    return output_file_path, censor_indices


def create_regressor_workflow(nuisance_selectors,
                              use_ants,
                              ventricle_mask_exist,
                              csf_mask_exist,
                              all_bold=False,
                              name='nuisance_regressors'):
    """
    Workflow for the removal of various signals considered to be noise from resting state
    fMRI data.  The residual signals for linear regression denoising is performed in a single
    model.  Therefore the residual time-series will be orthogonal to all signals.

    Parameters
    ----------
    :param nuisance_selectors: dictionary describing nuisance regression to be performed
    :param use_ants: flag indicating whether FNIRT or ANTS is used
    :param name: Name of the workflow, defaults to 'nuisance'
    :return: nuisance : nipype.pipeline.engine.Workflow
        Nuisance workflow.

    Notes
    -----

    Workflow Inputs
    ---------------
    Workflow Inputs::

        inputspec.functional_file_path : string (nifti file)
            Path to realigned and motion corrected functional image (nifti) file.

        inputspec.functional_brain_mask_file_path : string (nifti file)
            Whole brain mask corresponding to the functional data.

        inputspec.anatomical_file_path : string (nifti file)
            Corresponding preprocessed anatomical.
        inputspec.wm_mask_file_path : string (nifti file)
            Corresponding white matter mask.
        inputspec.csf_mask_file_path : string (nifti file)
            Corresponding cerebral spinal fluid mask.
        inputspec.gm_mask_file_path : string (nifti file)
            Corresponding grey matter mask.
        inputspec.lat_ventricles_mask_file_path : string (nifti file)
            Mask of lateral ventricles calculated from the Harvard Oxford Atlas.

        inputspec.mni_to_anat_linear_xfm_file_path: string (nifti file)
            FLIRT Linear MNI to Anat transform
        inputspec.anat_to_mni_initial_xfm_file_path: string (nifti file)
            ANTS initial transform from anat to MNI
        inputspec.anat_to_mni_rigid_xfm_file_path: string (nifti file)
            ANTS rigid (6 parameter, no scaling) transform from anat to MNI
        inputspec.anat_to_mni_affine_xfm_file_path: string (nifti file)
            ANTS affine (13 parameter, scales and shears) transform from anat to MNI

        inputspec.func_to_anat_linear_xfm_file_path: string (nifti file)
            FLIRT Linear Transform between functional and anatomical spaces

        inputspec.motion_parameter_file_path : string (text file)
            Corresponding rigid-body motion parameters. Matrix in the file should be of shape
            (`T`, `R`), `T` time points and `R` motion parameters.
        inputspec.fd_j_file_path : string (text file)
            Framewise displacement calculated from the volume alignment.
        inputspec.fd_p_file_path : string (text file)
            Framewise displacement calculated from the motion parameters.
        inputspec.dvars_file_path : string (text file)
            DVARS calculated from the functional data.

        inputspec.selector : Dictionary containing configuration parameters for nuisance regression.
            To not run a type of nuisance regression, it may be ommited from the dictionary.

            selector = {
                aCompCor: {
                    summary: {
                        filter: 'cosine', Principal components are estimated after using a discrete cosine filter with 128s cut-off,
                            Leave filter field blank, if selected aCompcor method is 'DetrendPC'
                        method: 'DetrendPC', aCompCor will extract the principal components from
                            detrended tissues signal,
                        components: number of components to retain,
                    },
                    tissues: list of tissues to extract regressors.
                        Valid values are: 'WhiteMatter', 'CerebrospinalFluid',
                    extraction_resolution: None | floating point value indicating isotropic
                        resolution (ex. 2 for 2mm x 2mm x 2mm that data should be extracted at,
                        the corresponding tissue mask will be resampled to this resolution. The
                        functional data will also be resampled to this resolution, and the
                        extraction will occur at this new resolution. The goal is to avoid
                        contamination from undesired tissue components when extracting nuisance
                        regressors,
                    erode_mask: True | False, whether or not the mask should be eroded to
                        further avoid a mask overlapping with a different tissue class,
                    include_delayed: True | False, whether or not to include a one-frame delay regressor,
                        default to False,
                    include_squared: True | False, whether or not to include a squared regressor,
                        default to False,
                    include_delayed_squared: True | False, whether or not to include a squared one-frame
                        delay regressor, default to False,
                    include_backdiff: True | False, whether or not to include a one-lag difference,
                        default to False,
                    include_backdiff_squared: True | False, whether or not to include a squared one-frame
                        delay regressor, default to False,
                },
                tCompCor: {
                    summary: {
                        filter: 'cosine', Principal components are estimated after using a discrete cosine filter with 128s cut-off,
                            Leave filter field blank, if selected tCompcor method is 'DetrendPC'
                        method: 'DetrendPC', tCompCor will extract the principal components from
                            detrended tissues signal,
                        components: number of components to retain,
                    },
                    threshold:
                        floating point number = cutoff as raw variance value,
                        floating point number followed by SD (ex. 1.5SD) = mean + a multiple of the SD,
                        floating point number followed by PCT (ex. 2PCT) = percentile from the top (ex is top 2%),
                    by_slice: True | False, whether or not the threshold criterion should be applied
                        by slice or across the entire volume, makes most sense for thresholds
                        using SD or PCT,
                    include_delayed: True | False (same as for aCompCor),
                    include_squared: True | False (same as for aCompCor),
                    include_delayed_squared: True | False (same as for aCompCor),
                    include_backdiff: True | False (same as for aCompCor),
                    include_backdiff_squared: True | False (same as for aCompCor),
                },
                WhiteMatter: {
                    summary: {
                        method: 'PC', 'DetrendPC', 'Mean', 'NormMean' or 'DetrendNormMean',
                        components: number of components to retain, if PC,
                    },
                    extraction_resolution: None | floating point value (same as for aCompCor),
                    erode_mask: True | False (same as for aCompCor),
                    include_delayed: True | False (same as for aCompCor),
                    include_squared: True | False (same as for aCompCor),
                    include_delayed_squared: True | False (same as for aCompCor),
                    include_backdiff: True | False (same as for aCompCor),
                    include_backdiff_squared: True | False (same as for aCompCor),
                },
                CerebrospinalFluid: {
                    summary: {
                        method: 'PC', 'DetrendPC', 'Mean', 'NormMean' or 'DetrendNormMean',
                        components: number of components to retain, if PC,
                    },
                    extraction_resolution: None | floating point value (same as for aCompCor),
                    erode_mask: True | False (same as for aCompCor),
                    include_delayed: True | False (same as for aCompCor),
                    include_squared: True | False (same as for aCompCor),
                    include_delayed_squared: True | False (same as for aCompCor),
                    include_backdiff: True | False (same as for aCompCor),
                    include_backdiff_squared: True | False (same as for aCompCor),
                },
                GreyMatter: {
                    summary: {
                        method: 'PC', 'DetrendPC', 'Mean', 'NormMean' or 'DetrendNormMean',
                        components: number of components to retain, if PC,
                    },
                    extraction_resolution: None | floating point value (same as for aCompCor),
                    erode_mask: True | False (same as for aCompCor),
                    include_delayed: True | False (same as for aCompCor),
                    include_squared: True | False (same as for aCompCor),
                    include_delayed_squared: True | False (same as for aCompCor),
                    include_backdiff: True | False (same as for aCompCor),
                    include_backdiff_squared: True | False (same as for aCompCor),
                },
                GlobalSignal: {
                    summary: {
                        method: 'PC', 'DetrendPC', 'Mean', 'NormMean' or 'DetrendNormMean',
                        components: number of components to retain, if PC,
                    },
                    include_delayed: True | False (same as for aCompCor),
                    include_squared: True | False (same as for aCompCor),
                    include_delayed_squared: True | False (same as for aCompCor),
                    include_backdiff: True | False (same as for aCompCor),
                    include_backdiff_squared: True | False (same as for aCompCor),
                },
                Motion: None | {
                    include_delayed: True | False (same as for aCompCor),
                    include_squared: True | False (same as for aCompCor),
                    include_delayed_squared: True | False (same as for aCompCor),
                    include_backdiff: True | False (same as for aCompCor),
                    include_backdiff_squared: True | False (same as for aCompCor),
                },
                Censor: {
                    method: 'Kill', 'Zero', 'Interpolate', 'SpikeRegression',
                    thresholds: list of dictionary, {
                        type: 'FD_J', 'FD_P', 'DVARS',
                        value: threshold value to be applied to metric
                    },
                    number_of_previous_trs_to_censor: integer, number of previous
                        TRs to censor (remove or regress, if spike regression)
                    number_of_subsequent_trs_to_censor: integer, number of
                        subsequent TRs to censor (remove or regress, if spike
                        regression)
                },
                PolyOrt: {
                    degree: integer, polynomial degree up to which will be removed,
                        e.g. 2 means constant + linear + quadratic, practically
                        that is probably, the most that will be need especially
                        if band pass filtering
                },
                Bandpass: {
                    bottom_frequency: floating point value, frequency in hertz of
                        the highpass part of the pass band, frequencies below this
                        will be removed,
                    top_frequency: floating point value, frequency in hertz of the
                        lowpass part of the pass band, frequencies above this
                        will be removed
                },
                Custom: [
                    {
                        file: file containing the regressors. It can be a CSV file,
                            with one regressor per column, or a Nifti image, with
                            one regressor per voxel.
                        convolve: perform the convolution operation of the given
                            regressor with the timeseries.
                    }
                ]
            }

    Workflow Outputs::

        outputspec.residual_file_path : string (nifti file)
            Path of residual file in nifti format
        outputspec.regressors_file_path : string (TSV file)
            Path of TSV file of regressors used. Column name indicates the regressors included .
        outputspec.censor_indices : list
            Indices of censored volumes

    Nuisance Procedure:

    1. Compute nuisance regressors based on input selections.
    2. Calculate residuals with respect to these nuisance regressors in a
       single model for every voxel.

    High Level Workflow Graph:

    .. exec::
        from CPAC.nuisance import create_regressor_workflow
        wf = create_regressor_workflow({
            'PolyOrt': {'degree': 2},
            'tCompCor': {'summary': {'method': 'PC', 'components': 5}, 'threshold': '1.5SD', 'by_slice': True},
            'aCompCor': {'summary': {'method': 'PC', 'components': 5}, 'tissues': ['WhiteMatter', 'CerebrospinalFluid'], 'extraction_resolution': 2},
            'WhiteMatter': {'summary': {'method': 'PC', 'components': 5}, 'extraction_resolution': 2},
            'CerebrospinalFluid': {'summary': {'method': 'PC', 'components': 5}, 'extraction_resolution': 2, 'erode_mask': True},
            'GreyMatter': {'summary': {'method': 'PC', 'components': 5}, 'extraction_resolution': 2, 'erode_mask': True},
            'GlobalSignal': {'summary': 'Mean', 'include_delayed': True, 'include_squared': True, 'include_delayed_squared': True},
            'Motion': {'include_delayed': True, 'include_squared': True, 'include_delayed_squared': True},
            'Censor': {'method': 'Interpolate', 'thresholds': [{'type': 'FD_J', 'value': 0.5}, {'type': 'DVARS', 'value': 0.7}]}
        }, use_ants=False)

        wf.write_graph(
            graph2use='orig',
            dotfilename='./images/generated/nuisance.dot'
        )

    .. image:: ../../images/generated/nuisance.png
       :width: 1000

    Detailed Workflow Graph:

    .. image:: ../../images/generated/nuisance_detailed.png
       :width: 1000

    """

    nuisance_wf = pe.Workflow(name=name)

    inputspec = pe.Node(util.IdentityInterface(fields=[
        'selector',
        'functional_file_path',
        'anatomical_file_path',
        'anatomical_eroded_brain_mask_file_path',
        'gm_mask_file_path',
        'wm_mask_file_path',
        'csf_mask_file_path',
        'lat_ventricles_mask_file_path',
        'functional_brain_mask_file_path',
        'func_to_anat_linear_xfm_file_path',
        'anat_to_func_linear_xfm_file_path',
        'mni_to_anat_linear_xfm_file_path',
        'anat_to_mni_linear_xfm_file_path',
        'motion_parameters_file_path',
        'fd_j_file_path',
        'fd_p_file_path',
        'dvars_file_path',
        'creds_path',
        'dl_dir',
        'tr',
    ]), name='inputspec')

    outputspec = pe.Node(util.IdentityInterface(
        fields=['regressors_file_path', 'censor_indices']), name='outputspec')

    functional_mean = pe.Node(interface=afni_utils.TStat(),
                              name='functional_mean')

    functional_mean.inputs.options = '-mean'
    functional_mean.inputs.outputtype = 'NIFTI_GZ'

    nuisance_wf.connect(inputspec, 'functional_file_path',
                        functional_mean, 'in_file')

    # Resources to create regressors
    pipeline_resource_pool = {
        "Anatomical": (inputspec, 'anatomical_file_path'),
        "AnatomicalErodedMask": (inputspec, 'anatomical_eroded_brain_mask_file_path'),
        "Functional": (inputspec, 'functional_file_path'),
        "Functional_mean" : (functional_mean, 'out_file'),
        "GlobalSignal": (inputspec, 'functional_brain_mask_file_path'),
        "WhiteMatter": (inputspec, 'wm_mask_file_path'),
        "CerebrospinalFluid": (inputspec, 'csf_mask_file_path'),
        "GreyMatter": (inputspec, 'gm_mask_file_path'),
        "Ventricles": (inputspec, 'lat_ventricles_mask_file_path'),

        "Transformations": {
            "func_to_anat_linear_xfm": (inputspec, "func_to_anat_linear_xfm_file_path"),
            "anat_to_func_linear_xfm": (inputspec, "anat_to_func_linear_xfm_file_path"),
            "mni_to_anat_linear_xfm": (inputspec, "mni_to_anat_linear_xfm_file_path"),
            "anat_to_mni_linear_xfm": (inputspec, "anat_to_mni_linear_xfm_file_path")
        },

        "DVARS": (inputspec, 'dvars_file_path'),
        "FD_J": (inputspec, 'framewise_displacement_j_file_path'),
        "FD_P": (inputspec, 'framewise_displacement_p_file_path'),
        "Motion": (inputspec, 'motion_parameters_file_path'),
    }

    # Regressor map to simplify construction of the needed regressors
    regressors = {
        'GreyMatter': ['grey_matter_summary_file_path', (), 'ort'],
        'WhiteMatter': ['white_matter_summary_file_path', (), 'ort'],
        'CerebrospinalFluid': ['csf_summary_file_path', (), 'ort'],
        'aCompCor': ['acompcor_file_path', (), 'ort'],
        'tCompCor': ['tcompcor_file_path', (), 'ort'],
        'GlobalSignal': ['global_summary_file_path', (), 'ort'],
        'Custom': ['custom_file_paths', (), 'ort'],
        'VoxelCustom': ['custom_file_paths', (), 'dsort'],
        'DVARS': ['dvars_file_path', (), 'ort'],
        'FD_J': ['framewise_displacement_j_file_path', (), 'ort'],
        'FD_P': ['framewise_displacement_p_file_path', (), 'ort'],
        'Motion': ['motion_parameters_file_path', (), 'ort']
    }

    motion = ['DVARS', 'FD_J', 'FD_P', 'Motion']
    derived = ['tCompCor', 'aCompCor']
    tissues = ['GreyMatter', 'WhiteMatter', 'CerebrospinalFluid']

    for regressor_type, regressor_resource in regressors.items():

        if regressor_type not in nuisance_selectors:
            continue

        regressor_selector = nuisance_selectors[regressor_type]

        if regressor_type == 'Custom':

            custom_ort_check_s3_nodes = []
            custom_dsort_check_s3_nodes = []
            custom_dsort_convolve_nodes = []

            for file_num, custom_regressor in enumerate(sorted(
                regressor_selector, key=lambda c: c['file']
            )):
                custom_regressor_file = custom_regressor['file']

                custom_check_s3_node = pe.Node(Function(
                    input_names=[
                        'file_path',
                        'creds_path',
                        'dl_dir',
                        'img_type'
                    ],
                    output_names=[
                        'local_path'
                    ],
                    function=check_for_s3,
                    as_module=True),
                    name=f'custom_check_for_s3_{name}_{file_num}')

                custom_check_s3_node.inputs.set(
                    file_path=custom_regressor_file,
                    img_type='func'
                )

                if (
                    custom_regressor_file.endswith('.nii.gz') or
                    custom_regressor_file.endswith('.nii')
                ):

                    if custom_regressor.get('convolve'):
                        custom_dsort_convolve_nodes += [custom_check_s3_node]
                    else:
                        custom_dsort_check_s3_nodes += [custom_check_s3_node]

                else:
                    custom_ort_check_s3_nodes += [custom_check_s3_node]

            if len(custom_ort_check_s3_nodes) > 0:
                custom_ort_merge = pe.Node(
                    util.Merge(len(custom_ort_check_s3_nodes)),
                    name='custom_ort_merge'
                )

                for i, custom_check_s3_node in enumerate(custom_ort_check_s3_nodes):
                    nuisance_wf.connect(
                        custom_check_s3_node, 'local_path',
                        custom_ort_merge, "in{}".format(i + 1)
                    )

                pipeline_resource_pool['custom_ort_file_paths'] = \
                    (custom_ort_merge, 'out')

                regressors['Custom'][1] = \
                    pipeline_resource_pool['custom_ort_file_paths']

            if len(custom_dsort_convolve_nodes) > 0:
                custom_dsort_convolve_merge = pe.Node(
                    util.Merge(len(custom_dsort_convolve_nodes)),
                    name='custom_dsort_convolve_merge'
                )

                for i, custom_check_s3_node in enumerate(custom_dsort_convolve_nodes):
                    nuisance_wf.connect(
                        custom_check_s3_node, 'local_path',
                        custom_dsort_convolve_merge, "in{}".format(i + 1)
                    )

            if len(custom_dsort_check_s3_nodes) > 0:

                images_to_merge = len(custom_dsort_check_s3_nodes)
                if len(custom_dsort_convolve_nodes) > 0:
                    images_to_merge += 1

                custom_dsort_merge = pe.Node(
                    util.Merge(images_to_merge),
                    name='custom_dsort_merge'
                )

                for i, custom_check_s3_node in enumerate(custom_dsort_check_s3_nodes):
                    nuisance_wf.connect(
                        custom_check_s3_node, 'local_path',
                        custom_dsort_merge, "in{}".format(i + 1)
                    )

                if len(custom_dsort_convolve_nodes) > 0:
                    nuisance_wf.connect(
                        custom_dsort_convolve_merge, 'out',
                        custom_dsort_merge, "in{}".format(i + 1)
                    )

                pipeline_resource_pool['custom_dsort_file_paths'] = \
                    (custom_dsort_merge, 'out')

                regressors['VoxelCustom'][1] = \
                    pipeline_resource_pool['custom_dsort_file_paths']

            continue

        if regressor_type in motion:
            regressor_resource[1] = \
                pipeline_resource_pool[regressor_type]
            continue

        # Set summary method for tCompCor and aCompCor
        if regressor_type in derived:

            if 'summary' not in regressor_selector:
                regressor_selector['summary'] = {}

            if type(regressor_selector['summary']) is not dict:
                raise ValueError("Regressor {0} requires PC summary method, "
                                 "but {1} specified"
                                 .format(regressor_type,
                                         regressor_selector['summary']))

            if not regressor_selector['summary'].get('components'):
                regressor_selector['summary']['components'] = 1

        # If regressor is not present, build up the regressor
        if not regressor_resource[1]:

            # We don't have the regressor, look for it in the resource pool,
            # build a corresponding key, this is seperated in to a mask key
            # and an extraction key, which when concatenated provide the
            # resource key for the regressor
            regressor_descriptor = {'tissue': regressor_type}

            if regressor_type == 'aCompCor':
                if not regressor_selector.get('tissues'):
                    raise ValueError("Tissue type required for aCompCor, "
                                     "but none specified")

                regressor_descriptor = {
                    'tissue': regressor_selector['tissues']
                }

            if regressor_type == 'tCompCor':
                if not regressor_selector.get('threshold'):
                    raise ValueError("Threshold required for tCompCor, "
                                     "but none specified.")

                regressor_descriptor = {
                    'tissue': 'FunctionalVariance-{}'
                              .format(regressor_selector['threshold'])
                }

                if regressor_selector.get('by_slice'):
                    regressor_descriptor['tissue'] += '-BySlice'
                else:
                    regressor_selector['by_slice'] = False

                if regressor_selector.get('erode_mask_mm'):
                    erosion_mm = regressor_selector['erode_mask_mm']
                else:
                    erosion_mm = False

                if regressor_selector.get('degree'):
                    degree = regressor_selector['degree']
                else:
                    degree = 1

                temporal_wf = temporal_variance_mask(regressor_selector['threshold'],
                                                     by_slice=regressor_selector['by_slice'],
                                                     erosion=erosion_mm,
                                                     degree=degree)

                nuisance_wf.connect(*(pipeline_resource_pool['Functional'] + (temporal_wf, 'inputspec.functional_file_path')))

                if erosion_mm: # TODO: in func/anat space
                    # transform eroded anat brain mask to functional space
                    # convert_xfm
                    anat_to_func_linear_xfm = pe.Node(interface=fsl.ConvertXFM(), name='anat_to_func_linear_xfm')
                    anat_to_func_linear_xfm.inputs.invert_xfm = True
                    nuisance_wf.connect(*(pipeline_resource_pool['Transformations']['func_to_anat_linear_xfm'] + (anat_to_func_linear_xfm, 'in_file')))

                    # flirt
                    anat_to_func_mask = pe.Node(interface=fsl.FLIRT(), name='Functional_eroded_mask')
                    anat_to_func_mask.inputs.output_type = 'NIFTI_GZ'
                    anat_to_func_mask.inputs.apply_xfm = True
                    anat_to_func_mask.inputs.interp = 'nearestneighbour'
                    nuisance_wf.connect(anat_to_func_linear_xfm, 'out_file', anat_to_func_mask, 'in_matrix_file')
                    nuisance_wf.connect(*(pipeline_resource_pool['AnatomicalErodedMask'] + (anat_to_func_mask, 'in_file')))
                    nuisance_wf.connect(*(pipeline_resource_pool['GlobalSignal'] + (anat_to_func_mask, 'reference')))

                    # connect workflow
                    nuisance_wf.connect(anat_to_func_mask, 'out_file', temporal_wf, 'inputspec.mask_file_path')
                else:
                    nuisance_wf.connect(*(pipeline_resource_pool['GlobalSignal'] + (temporal_wf, 'inputspec.mask_file_path')))

                pipeline_resource_pool[regressor_descriptor['tissue']] = \
                    (temporal_wf, 'outputspec.mask')

            if type(regressor_selector['summary']) is not dict:
                regressor_selector['summary'] = {
                    "filter": regressor_selector['summary'],
                    "method": regressor_selector['summary']
                }

            # Add selector into regressor description

            if regressor_selector.get('extraction_resolution'):
                regressor_descriptor['resolution'] = \
                    str(regressor_selector['extraction_resolution']) + "mm"

            elif regressor_type in tissues:
                regressor_selector['extraction_resolution'] = "Functional"
                regressor_descriptor['resolution'] = "Functional"

            if regressor_selector.get('erode_mask'):
                regressor_descriptor['erosion'] = 'Eroded'

            if not regressor_selector.get('summary'):
                raise ValueError("Summary method required for {0}, "
                                 "but none specified".format(regressor_type))

            regressor_descriptor['extraction'] = \
                regressor_selector['summary']['method']

            if regressor_descriptor['extraction'] in ['DetrendPC', 'PC']:
                if not regressor_selector['summary'].get('components'):
                    raise ValueError("Summary method PC requires components, "
                                     "but received none.")

                regressor_descriptor['extraction'] += \
                    '_{0}'.format(regressor_selector['summary']['components'])

            if type(regressor_descriptor['tissue']) is not list:
                regressor_descriptor['tissue'] = \
                    [regressor_descriptor['tissue']]

            if regressor_selector.get('extraction_resolution') and \
                    regressor_selector["extraction_resolution"] != "Functional":

                functional_at_resolution_key = "Functional_{0}mm".format(
                    regressor_selector["extraction_resolution"]
                )

                anatomical_at_resolution_key = "Anatomical_{0}mm".format(
                    regressor_selector["extraction_resolution"]
                )

                if anatomical_at_resolution_key not in pipeline_resource_pool:

                    anat_resample = pe.Node(
                        interface=fsl.FLIRT(),
                        name='{}_flirt'
                             .format(anatomical_at_resolution_key),
                        mem_gb=3.63,
                        mem_x=(3767129957844731 / 1208925819614629174706176,
                               'in_file')
                    )
                    anat_resample.inputs.apply_isoxfm = regressor_selector["extraction_resolution"]

                    nuisance_wf.connect(*(
                        pipeline_resource_pool['Anatomical'] +
                        (anat_resample, 'in_file')
                    ))

                    nuisance_wf.connect(*(
                        pipeline_resource_pool['Anatomical'] +
                        (anat_resample, 'reference')
                    ))

                    pipeline_resource_pool[anatomical_at_resolution_key] = \
                        (anat_resample, 'out_file')

                if functional_at_resolution_key not in pipeline_resource_pool:

                    func_resample = pe.Node(
                        interface=fsl.FLIRT(),
                        name='{}_flirt'
                             .format(functional_at_resolution_key),
                        mem_gb=0.521,
                        mem_x=(4394984950818853 / 302231454903657293676544,
                               'in_file')
                    )
                    func_resample.inputs.apply_xfm = True

                    nuisance_wf.connect(*(
                        pipeline_resource_pool['Transformations']['func_to_anat_linear_xfm'] +
                        (func_resample, 'in_matrix_file')
                    ))

                    nuisance_wf.connect(*(
                        pipeline_resource_pool['Functional'] +
                        (func_resample, 'in_file')
                    ))

                    nuisance_wf.connect(*(
                        pipeline_resource_pool[anatomical_at_resolution_key] +
                        (func_resample, 'reference')
                    ))

                    pipeline_resource_pool[functional_at_resolution_key] = \
                        (func_resample, 'out_file')

            # Create merger to summarize the functional timeseries
            regressor_mask_file_resource_keys = []
            for tissue in regressor_descriptor['tissue']:

                # Ignore non tissue masks
                if tissue not in tissues and \
                    not tissue.startswith('FunctionalVariance'):
                    regressor_mask_file_resource_keys += [tissue]
                    continue

                tissue_regressor_descriptor = regressor_descriptor.copy()
                tissue_regressor_descriptor['tissue'] = tissue

                # Generate resource masks
                (pipeline_resource_pool,
                 regressor_mask_file_resource_key) = \
                    generate_summarize_tissue_mask(
                        nuisance_wf,
                        pipeline_resource_pool,
                        tissue_regressor_descriptor,
                        regressor_selector,
                        csf_mask_exist,
                        use_ants=use_ants,
                        ventricle_mask_exist=ventricle_mask_exist,
                        all_bold=all_bold
                    )

                regressor_mask_file_resource_keys += \
                    [regressor_mask_file_resource_key]

            # Keep tissues ordered, to avoid duplicates
            regressor_mask_file_resource_keys = \
                list(sorted(regressor_mask_file_resource_keys))

            # Create key for the final regressors
            regressor_file_resource_key = "_".join([
                "-".join(regressor_descriptor[key])
                if type(regressor_descriptor[key]) == list
                else regressor_descriptor[key]

                for key in ['tissue', 'resolution', 'erosion', 'extraction']
                if key in regressor_descriptor
            ])

            if regressor_file_resource_key not in pipeline_resource_pool:

                # Merge mask paths to extract voxel timeseries
                merge_masks_paths = pe.Node(
                    util.Merge(len(regressor_mask_file_resource_keys)),
                    name='{}_merge_masks'.format(regressor_type)
                )
                for i, regressor_mask_file_resource_key in \
                        enumerate(regressor_mask_file_resource_keys):

                    node, node_output = \
                        pipeline_resource_pool[regressor_mask_file_resource_key]

                    nuisance_wf.connect(
                        node, node_output,
                        merge_masks_paths, "in{}".format(i + 1)
                    )

                union_masks_paths = pe.Node(
                    MaskTool(outputtype='NIFTI_GZ'),
                    name='{}_union_masks'.format(regressor_type),
                    mem_gb=2.1,
                    mem_x=(1708448960473801 / 1208925819614629174706176,
                           'in_files')
                )

                nuisance_wf.connect(
                    merge_masks_paths, 'out',
                    union_masks_paths, 'in_files'
                )

                functional_key = 'Functional'
                if regressor_selector.get('extraction_resolution') and \
                        regressor_selector["extraction_resolution"] != "Functional":

                    functional_key = 'Functional_{}mm'.format(
                        regressor_selector['extraction_resolution']
                    )

                summary_filter = regressor_selector['summary'].get('filter', '')
                summary_filter_input = pipeline_resource_pool[functional_key]

                summary_method = regressor_selector['summary']['method']
                summary_method_input = pipeline_resource_pool[functional_key]

                if 'DetrendPC' in summary_method:

                    compcor_imports = ['import os',
                                       'import scipy.signal as signal',
                                       'import nibabel as nb',
                                       'import numpy as np',
                                       'from CPAC.utils import safe_shape']

                    compcor_node = pe.Node(Function(input_names=['data_filename',
                                                                 'num_components',
                                                                 'mask_filename'],
                                                    output_names=[
                                                        'compcor_file'],
                                                    function=calc_compcor_components,
                                                    imports=compcor_imports),
                                           name='{}_DetrendPC'.format(regressor_type),
                                           mem_gb=0.4,
                                           mem_x=(3811976743057169 /
                                                  151115727451828646838272,
                                                  'data_filename'))

                    compcor_node.inputs.num_components = regressor_selector['summary']['components']

                    nuisance_wf.connect(
                        summary_method_input[0], summary_method_input[1],
                        compcor_node, 'data_filename'
                    )

                    nuisance_wf.connect(
                        union_masks_paths, 'out_file',
                        compcor_node, 'mask_filename'
                    )

                    summary_method_input = (compcor_node, 'compcor_file')

                else:
                    if 'cosine' in summary_filter:
                        cosfilter_imports = ['import os',
                                             'import numpy as np',
                                             'import nibabel as nb',
                                             'from nipype import logging']

                        cosfilter_node = pe.Node(
                            util.Function(input_names=['input_image_path',
                                                       'timestep'],
                                          output_names=['cosfiltered_img'],
                                          function=cosine_filter,
                                          imports=cosfilter_imports),
                            name='{}_cosine_filter'.format(regressor_type),
                            mem_gb=8.0)
                        nuisance_wf.connect(
                            summary_filter_input[0], summary_filter_input[1],
                            cosfilter_node, 'input_image_path'
                        )
                        tr_string2float_node = pe.Node(util.Function(input_names=['tr'],
                                                                     output_names=[
                                                                         'tr_float'],
                                                                     function=TR_string_to_float),
                                                       name='{}_tr_string2float'.format(regressor_type))

                        nuisance_wf.connect(
                            inputspec, 'tr',
                            tr_string2float_node, 'tr'
                        )

                        nuisance_wf.connect(
                            tr_string2float_node, 'tr_float',
                            cosfilter_node, 'timestep'
                        )

                        summary_method_input = (
                            cosfilter_node, 'cosfiltered_img')

                    if 'Detrend' in summary_method:

                        detrend_node = pe.Node(
                            afni.Detrend(args='-polort 1', outputtype='NIFTI'),
                            name='{}_detrend'.format(regressor_type)
                        )

                        nuisance_wf.connect(
                            summary_method_input[0], summary_method_input[1],
                            detrend_node, 'in_file'
                        )

                        summary_method_input = (detrend_node, 'out_file')

                    if 'Norm' in summary_method:

                        l2norm_node = pe.Node(
                            afni.TStat(args='-l2norm', outputtype='NIFTI'),
                            name='{}_l2norm'.format(regressor_type)
                        )
                        nuisance_wf.connect(
                            summary_method_input[0], summary_method_input[1],
                            l2norm_node, 'in_file'
                        )
                        nuisance_wf.connect(
                            union_masks_paths, 'out_file',
                            l2norm_node, 'mask'
                        )

                        norm_node = pe.Node(
                            afni.Calc(expr='a/b', outputtype='NIFTI'),
                            name='{}_norm'.format(regressor_type),
                            mem_gb=1.7,
                            mem_x=(1233286593342025 /
                                   151115727451828646838272,
                                   'in_file_a')
                        )
                        nuisance_wf.connect(
                            summary_method_input[0], summary_method_input[1],
                            norm_node, 'in_file_a'
                        )
                        nuisance_wf.connect(
                            l2norm_node, 'out_file',
                            norm_node, 'in_file_b'
                        )

                        summary_method_input = (norm_node, 'out_file')

                    if 'Mean' in summary_method:

                        mean_node = pe.Node(
                            afni.ROIStats(quiet=False, args='-1Dformat'),
                            name='{}_mean'.format(regressor_type),
                            mem_gb=5.0
                        )

                        nuisance_wf.connect(
                            summary_method_input[0], summary_method_input[1],
                            mean_node, 'in_file'
                        )

                        nuisance_wf.connect(
                            union_masks_paths, 'out_file',
                            mean_node, 'mask_file'
                        )

                        summary_method_input = (mean_node, 'out_file')

                    if 'PC' in summary_method:

                        std_node = pe.Node(
                            afni.TStat(args='-nzstdev', outputtype='NIFTI'),
                            name='{}_std'.format(regressor_type)
                        )
                        nuisance_wf.connect(
                            summary_method_input[0], summary_method_input[1],
                            std_node, 'in_file'
                        )
                        nuisance_wf.connect(
                            union_masks_paths, 'out_file',
                            std_node, 'mask'
                        )

                        standardized_node = pe.Node(
                            afni.Calc(expr='a/b', outputtype='NIFTI'),
                            name='{}_standardized'.format(regressor_type)
                        )
                        nuisance_wf.connect(
                            summary_method_input[0], summary_method_input[1],
                            standardized_node, 'in_file_a'
                        )
                        nuisance_wf.connect(
                            std_node, 'out_file',
                            standardized_node, 'in_file_b'
                        )

                        pc_node = pe.Node(
                            PC(args='-vmean -nscale', pcs=regressor_selector['summary']['components'], outputtype='NIFTI_GZ'),
                            name='{}_pc'.format(regressor_type)
                        )

                        nuisance_wf.connect(
                            standardized_node, 'out_file',
                            pc_node, 'in_file'
                        )
                        nuisance_wf.connect(
                            union_masks_paths, 'out_file',
                            pc_node, 'mask'
                        )

                        summary_method_input = (pc_node, 'pcs_file')

                pipeline_resource_pool[regressor_file_resource_key] = \
                    summary_method_input

                # Add it to internal resource pool
                regressor_resource[1] = \
                    pipeline_resource_pool[regressor_file_resource_key]

    # Build regressors and combine them into a single file
    build_nuisance_regressors = pe.Node(Function(
        input_names=['functional_file_path',
                     'selector',
                     'grey_matter_summary_file_path',
                     'white_matter_summary_file_path',
                     'csf_summary_file_path',
                     'acompcor_file_path',
                     'tcompcor_file_path',
                     'global_summary_file_path',
                     'motion_parameters_file_path',
                     'custom_file_paths',
                     'censor_file_path'],
        output_names=['out_file', 'censor_indices'],
        function=gather_nuisance,
        as_module=True
    ), name="build_nuisance_regressors")

    nuisance_wf.connect(
        inputspec, 'functional_file_path',
        build_nuisance_regressors, 'functional_file_path'
    )

    build_nuisance_regressors.inputs.selector = nuisance_selectors

    # Check for any regressors to combine into files
    has_nuisance_regressors = any(
        regressor_node
        for regressor_key, (regressor_arg, regressor_node, regressor_target)
        in regressors.items()
        if regressor_target == 'ort'
    )

    if has_nuisance_regressors:
        for regressor_key, (
            regressor_arg, regressor_node, regressor_target
        ) in regressors.items():
            if regressor_target != 'ort':
                continue

            if regressor_key in nuisance_selectors:
                nuisance_wf.connect(
                    regressor_node[0], regressor_node[1],
                    build_nuisance_regressors, regressor_arg
                )

    # Check for any regressors to combine into files
    has_voxel_nuisance_regressors = any(
        regressor_node
        for regressor_key, (
            regressor_arg, regressor_node, regressor_target
        ) in regressors.items()
        if regressor_target == 'dsort'
    )

    if has_voxel_nuisance_regressors:

        voxel_nuisance_regressors = [
            (regressor_key, (regressor_arg, regressor_node, regressor_target))
            for regressor_key, (
                regressor_arg, regressor_node, regressor_target
            ) in regressors.items()
            if regressor_target == 'dsort'
        ]

        voxel_nuisance_regressors_merge = pe.Node(
            util.Merge(len(voxel_nuisance_regressors)),
            name='voxel_nuisance_regressors_merge'
        )

        for i, (regressor_key, (
            regressor_arg, regressor_node, regressor_target)
        ) in enumerate(voxel_nuisance_regressors):

            if regressor_target != 'dsort':
                continue

            node, node_output = regressor_node

            nuisance_wf.connect(
                node, node_output,
                voxel_nuisance_regressors_merge, "in{}".format(i + 1)
            )

    nuisance_wf.connect([(build_nuisance_regressors, outputspec, [
        ('out_file', 'regressors_file_path'),
        ('censor_indices', 'censor_indices')])])

    return nuisance_wf


def create_nuisance_regression_workflow(nuisance_selectors,
                                        name='nuisance_regression'):

    inputspec = pe.Node(util.IdentityInterface(fields=[
        'selector',
        'functional_file_path',
        'functional_brain_mask_file_path',
        'regressor_file',
        'fd_j_file_path',
        'fd_p_file_path',
        'dvars_file_path'
    ]), name='inputspec')

    outputspec = pe.Node(util.IdentityInterface(fields=['residual_file_path']),
                         name='outputspec')

    nuisance_wf = pe.Workflow(name=name)

    if nuisance_selectors.get('Censor'):

        censor_methods = ['Kill', 'Zero', 'Interpolate', 'SpikeRegression']

        censor_selector = nuisance_selectors.get('Censor')
        if censor_selector.get('method') not in censor_methods:
            raise ValueError("Improper censoring method specified ({0}), "
                             "should be one of {1}."
                             .format(censor_selector.get('method'),
                                     censor_methods))

        find_censors = pe.Node(Function(
            input_names=['fd_j_file_path',
                         'fd_j_threshold',
                         'fd_p_file_path',
                         'fd_p_threshold',
                         'dvars_file_path',
                         'dvars_threshold',
                         'number_of_previous_trs_to_censor',
                         'number_of_subsequent_trs_to_censor'],
            output_names=['out_file'],
            function=find_offending_time_points,
            as_module=True
        ), name="find_offending_time_points")

        if not censor_selector.get('thresholds'):
            raise ValueError(
                'Censoring requested, but thresh_metric not provided.'
            )

        for threshold in censor_selector['thresholds']:

            if 'type' not in threshold or threshold['type'] not in ['DVARS', 'FD_J', 'FD_P']:
                raise ValueError(
                    'Censoring requested, but with invalid threshold type.'
                )

            if 'value' not in threshold:
                raise ValueError(
                    'Censoring requested, but threshold not provided.'
                )

            if threshold['type'] == 'FD_J':
                find_censors.inputs.fd_j_threshold = threshold['value']
                nuisance_wf.connect(inputspec, "fd_j_file_path",
                                    find_censors, "fd_j_file_path")

            if threshold['type'] == 'FD_P':
                find_censors.inputs.fd_p_threshold = threshold['value']
                nuisance_wf.connect(inputspec, "fd_p_file_path",
                                    find_censors, "fd_p_file_path")

            if threshold['type'] == 'DVARS':
                find_censors.inputs.dvars_threshold = threshold['value']
                nuisance_wf.connect(inputspec, "dvars_file_path",
                                    find_censors, "dvars_file_path")

        if censor_selector.get('number_of_previous_trs_to_censor') and \
                censor_selector['method'] != 'SpikeRegression':

            find_censors.inputs.number_of_previous_trs_to_censor = \
                censor_selector['number_of_previous_trs_to_censor']

        else:
            find_censors.inputs.number_of_previous_trs_to_censor = 0

        if censor_selector.get('number_of_subsequent_trs_to_censor') and \
                censor_selector['method'] != 'SpikeRegression':

            find_censors.inputs.number_of_subsequent_trs_to_censor = \
                censor_selector['number_of_subsequent_trs_to_censor']

        else:
            find_censors.inputs.number_of_subsequent_trs_to_censor = 0

    # Use 3dTproject to perform nuisance variable regression
    nuisance_regression = pe.Node(interface=afni.TProject(),
                                  name='nuisance_regression',
                                  mem_gb=1.716,
                                  mem_x=(6278549929741219 /
                                         604462909807314587353088, 'in_file'))

    nuisance_regression.inputs.out_file = 'residuals.nii.gz'
    nuisance_regression.inputs.outputtype = 'NIFTI_GZ'
    nuisance_regression.inputs.norm = False

    if nuisance_selectors.get('Censor'):
        if nuisance_selectors['Censor']['method'] == 'SpikeRegression':
            nuisance_wf.connect(find_censors, 'out_file',
                                nuisance_regression, 'censor')
        else:
            if nuisance_selectors['Censor']['method'] == 'Interpolate':
                nuisance_regression.inputs.cenmode = 'NTRP'
            else:
                nuisance_regression.inputs.cenmode = \
                    nuisance_selectors['Censor']['method'].upper()

            nuisance_wf.connect(find_censors, 'out_file',
                                nuisance_regression, 'censor')

    if nuisance_selectors.get('PolyOrt'):
        if not nuisance_selectors['PolyOrt'].get('degree'):
            raise ValueError("Polynomial orthogonalization requested, "
                             "but degree not provided.")

        nuisance_regression.inputs.polort = \
            nuisance_selectors['PolyOrt']['degree']

    else:
        nuisance_regression.inputs.polort = 0

    nuisance_wf.connect(inputspec, 'functional_file_path',
                        nuisance_regression, 'in_file')

    nuisance_wf.connect(inputspec, 'functional_brain_mask_file_path',
                        nuisance_regression, 'mask')

    if nuisance_selectors.get('Custom'):
        if nuisance_selectors['Custom'][0].get('file'):
            if nuisance_selectors['Custom'][0]['file'].endswith('.nii') or \
                    nuisance_selectors['Custom'][0]['file'].endswith('.nii.gz'):
                nuisance_wf.connect(inputspec, 'regressor_file',
                                    nuisance_regression, 'dsort')
            else:
                nuisance_wf.connect(inputspec, 'regressor_file',
                                    nuisance_regression, 'ort')
        else:
            nuisance_wf.connect(inputspec, 'regressor_file',
                                nuisance_regression, 'ort')
    else:
        # there's no regressor file generated if only Bandpass in nuisance_selectors
        if not ('Bandpass' in nuisance_selectors and len(nuisance_selectors.keys()) == 1):
            nuisance_wf.connect(inputspec, 'regressor_file',
                                nuisance_regression, 'ort')

    nuisance_wf.connect(nuisance_regression, 'out_file',
                        outputspec, 'residual_file_path')

    return nuisance_wf


def filtering_bold_and_regressors(nuisance_selectors,
                                  name='filtering_bold_and_regressors'):

    inputspec = pe.Node(util.IdentityInterface(fields=[
        'functional_file_path',
        'regressors_file_path',
        'functional_brain_mask_file_path',
        'nuisance_selectors',
        'tr'
    ]), name='inputspec')

    outputspec = pe.Node(util.IdentityInterface(fields=['residual_file_path',
                                                        'residual_regressor']),
                         name='outputspec')

    filtering_wf = pe.Workflow(name=name)
    bandpass_selector = nuisance_selectors.get('Bandpass')

    if bandpass_selector.get('method'):
        bandpass_method = bandpass_selector.get('method')
    else:
        bandpass_method = 'default'

    if bandpass_method == 'default':

        frequency_filter = pe.Node(
                    Function(input_names=['realigned_file',
                                        'regressor_file',
                                        'bandpass_freqs',
                                        'sample_period'],
                            output_names=['bandpassed_file',
                                        'regressor_file'],
                            function=bandpass_voxels,
                            as_module=True),
                    name='frequency_filter',
                    mem_gb=0.5,
                    mem_x=(3811976743057169 / 151115727451828646838272,
                           'realigned_file')
                )

        frequency_filter.inputs.bandpass_freqs = [
                    bandpass_selector.get('bottom_frequency'),
                    bandpass_selector.get('top_frequency')
                ]

        filtering_wf.connect(inputspec, 'functional_file_path',
                            frequency_filter, 'realigned_file')

        filtering_wf.connect(inputspec, 'regressors_file_path',
                            frequency_filter, 'regressor_file')

        filtering_wf.connect(frequency_filter, 'bandpassed_file',
                            outputspec, 'residual_file_path')

        filtering_wf.connect(frequency_filter, 'regressor_file',
                            outputspec, 'residual_regressor')

    elif bandpass_method == 'AFNI':

        bandpass_ts = pe.Node(interface=afni.Bandpass(),
                                    name='bandpass_ts')

        bandpass_ts.inputs.highpass = bandpass_selector.get('bottom_frequency')
        bandpass_ts.inputs.lowpass = bandpass_selector.get('top_frequency')
        bandpass_ts.inputs.outputtype = 'NIFTI_GZ'

        tr_string2float_node = pe.Node(util.Function(input_names=['tr'],
                                                     output_names=['tr_float'],
                                                     function=TR_string_to_float),
                                        name='tr_string2float')

        filtering_wf.connect(inputspec, 'tr',
                            tr_string2float_node, 'tr')

        filtering_wf.connect(tr_string2float_node, 'tr_float',
                            bandpass_ts, 'tr')

        filtering_wf.connect(inputspec, 'functional_file_path',
                            bandpass_ts, 'in_file')

        filtering_wf.connect(inputspec, 'functional_brain_mask_file_path',
                            bandpass_ts, 'mask')

        filtering_wf.connect(bandpass_ts, 'out_file',
                            outputspec, 'residual_file_path')

        bandpass_regressor = pe.Node(Function(input_names=['in_file',
                                                           'highpass',
                                                           'lowpass',
                                                           'tr'],
                                              output_names=['out_file'],
                                              function=afni_1dBandpass),
                                     name='bandpass_regressor')

        bandpass_regressor.inputs.highpass = bandpass_selector.get('bottom_frequency')
        bandpass_regressor.inputs.lowpass = bandpass_selector.get('top_frequency')

        filtering_wf.connect(inputspec, 'regressors_file_path',
                            bandpass_regressor, 'in_file')

        filtering_wf.connect(tr_string2float_node, 'tr_float',
                            bandpass_regressor, 'tr')

        filtering_wf.connect(bandpass_regressor, 'out_file',
                            outputspec, 'residual_regressor')

    return filtering_wf


def ICA_AROMA_FSLreg(wf, cfg, strat_pool, pipe_num, opt=None):
    '''
    Node Block:
    {"name": "ICA_AROMA_FSLreg",
     "config": ["nuisance_corrections", "1-ICA-AROMA"],
     "switch": ["run"],
     "option_key": "None",
     "option_val": "None",
     "inputs": ["desc-preproc_bold",
                "from-bold_to-T1w_mode-image_desc-linear_xfm",
                "from-T1w_to-template_mode-image_xfm"],
     "outputs": ["desc-preproc_bold",
                 "desc-cleaned_bold"]}
    '''

    xfm_prov = strat_pool.get_cpac_provenance('from-T1w_to-template_mode-image_xfm')
    reg_tool = check_prov_for_regtool(xfm_prov)

    if reg_tool != 'fsl':
        return (wf, None)

    aroma_preproc = create_aroma(tr=None, wf_name=f'create_aroma_{pipe_num}')

    aroma_preproc.inputs.params.denoise_type = \
        cfg.nuisance_corrections['1-ICA-AROMA']['denoising_type']

    node, out = strat_pool.get_data("desc-preproc_bold")
    wf.connect(node, out, aroma_preproc, 'inputspec.denoise_file')

    node, out = strat_pool.get_data(
        "from-bold_to-T1w_mode-image_desc-linear_xfm")
    wf.connect(node, out, aroma_preproc, 'inputspec.mat_file')

    node, out = strat_pool.get_data("from-T1w_to-template_mode-image_xfm")
    wf.connect(node, out, aroma_preproc, 'inputspec.fnirt_warp_file')

    if cfg.nuisance_corrections['1-ICA-AROMA']['denoising_type'] == 'nonaggr':
        node, out = (aroma_preproc, 'outputspec.nonaggr_denoised_file')
    elif cfg.nuisance_corrections['1-ICA-AROMA']['denoising_type'] == 'aggr':
        node, out = (aroma_preproc, 'outputspec.aggr_denoised_file')

    outputs = {
        'desc-preproc_bold': (node, out),
        'desc-cleaned_bold': (node, out)
    }

    return (wf, outputs)


def ICA_AROMA_ANTsreg(wf, cfg, strat_pool, pipe_num, opt=None):
    '''
    Node Block:
    {"name": "ICA_AROMA_ANTsreg",
     "config": ["nuisance_corrections", "1-ICA-AROMA"],
     "switch": ["run"],
     "option_key": "None",
     "option_val": "None",
     "inputs": [("desc-preproc_bold",
                 "sbref",
                 "from-bold_to-template_mode-image_xfm",
                 "from-template_to-bold_mode-image_xfm"),
                "T1w-brain-template-funcreg"],
     "outputs": ["desc-preproc_bold",
                 "desc-cleaned_bold"]}
    '''

    xfm_prov = strat_pool.get_cpac_provenance(
        'from-bold_to-template_mode-image_xfm')
    reg_tool = check_prov_for_regtool(xfm_prov)

    if reg_tool != 'ants':
        return (wf, None)

    num_cpus = cfg.pipeline_setup['system_config'][
        'max_cores_per_participant']

    num_ants_cores = cfg.pipeline_setup['system_config']['num_ants_threads']

    aroma_preproc = create_aroma(tr=None, wf_name=f'create_aroma_{pipe_num}')
    aroma_preproc.inputs.params.denoise_type = \
        cfg.nuisance_corrections['1-ICA-AROMA']['denoising_type']

    wf, outputs = warp_timeseries_to_T1template(wf, cfg, strat_pool, pipe_num)
    for key, val in outputs.items():
        node, out = val

    wf.connect(node, out, aroma_preproc, 'inputspec.denoise_file')

    apply_xfm = apply_transform(f'ICA-AROMA_ANTs_template_to_bold_{pipe_num}',
                                reg_tool=reg_tool, time_series=True,
                                num_cpus=num_cpus,
                                num_ants_cores=num_ants_cores)
    apply_xfm.inputs.inputspec.interpolation = cfg.registration_workflows[
            'functional_registration']['func_registration_to_template'][
            'ANTs_pipelines']['interpolation']

    if cfg.nuisance_corrections['1-ICA-AROMA']['denoising_type'] == 'nonaggr':
        node, out = (aroma_preproc, 'outputspec.nonaggr_denoised_file')
    elif cfg.nuisance_corrections['1-ICA-AROMA']['denoising_type'] == 'aggr':
        node, out = (aroma_preproc, 'outputspec.aggr_denoised_file')

    wf.connect(node, out, apply_xfm, 'inputspec.input_image')

    node, out = strat_pool.get_data("sbref")
    wf.connect(node, out, apply_xfm, 'inputspec.reference')

    node, out = strat_pool.get_data('from-template_to-bold_mode-image_xfm')
    wf.connect(node, out, apply_xfm, 'inputspec.transform')

    outputs = {
        'desc-preproc_bold': (apply_xfm, 'outputspec.output_image'),
        'desc-cleaned_bold': (apply_xfm, 'outputspec.output_image')
    }

    return (wf, outputs)


def ICA_AROMA_FSLEPIreg(wf, cfg, strat_pool, pipe_num, opt=None):
    '''
    Node Block:
    {"name": "ICA_AROMA_FSLEPIreg",
     "config": "None",
     "switch": [["nuisance_corrections", "1-ICA-AROMA", "run"],
                ["registration_workflows", "functional_registration",
                 "EPI_registration", "run"]],
     "option_key": "None",
     "option_val": "None",
     "inputs": [["desc-brain_bold", "desc-motion_bold",
                 "desc-preproc_bold", "bold"],
                "from-bold_to-EPItemplate_mode-image_xfm"],
     "outputs": ["desc-preproc_bold",
                 "desc-cleaned_bold"]}
    '''

    xfm_prov = strat_pool.get_cpac_provenance('from-bold_to-EPItemplate_mode-image_xfm')
    reg_tool = check_prov_for_regtool(xfm_prov)

    if reg_tool != 'fsl':
        return (wf, None)

    aroma_preproc = create_aroma(tr=None, wf_name=f'create_aroma_{pipe_num}')

    aroma_preproc.inputs.params.denoise_type = \
        cfg.nuisance_corrections['1-ICA-AROMA']['denoising_type']

    node, out = strat_pool.get_data(["desc-brain_bold", "desc-motion_bold",
                                     "desc-preproc_bold", "bold"])
    wf.connect(node, out, aroma_preproc, 'inputspec.denoise_file')

    node, out = strat_pool.get_data("from-bold_to-EPItemplate_mode-image_xfm")
    wf.connect(node, out, aroma_preproc, 'inputspec.fnirt_warp_file')

    if cfg.nuisance_corrections['1-ICA-AROMA']['denoising_type'] == 'nonaggr':
        node, out = (aroma_preproc, 'outputspec.nonaggr_denoised_file')
    elif cfg.nuisance_corrections['1-ICA-AROMA']['denoising_type'] == 'aggr':
        node, out = (aroma_preproc, 'outputspec.aggr_denoised_file')

    outputs = {
        'desc-preproc_bold': (node, out),
        'desc-cleaned_bold': (node, out)
    }

    return (wf, outputs)


def ICA_AROMA_ANTsEPIreg(wf, cfg, strat_pool, pipe_num, opt=None):
    '''
    Node Block:
    {"name": "ICA_AROMA_ANTsEPIreg",
     "config": "None",
     "switch": [["nuisance_corrections", "1-ICA-AROMA", "run"],
                ["registration_workflows", "functional_registration",
                 "EPI_registration", "run"]],
     "option_key": "None",
     "option_val": "None",
     "inputs": [("desc-preproc_bold",
                 "sbref",
                 "from-bold_to-EPItemplate_mode-image_xfm",
                 "from-EPItemplate_to-bold_mode-image_xfm"),
                "EPI-template"],
     "outputs": ["desc-preproc_bold",
                 "desc-cleaned_bold"]}
    '''

    xfm_prov = strat_pool.get_cpac_provenance(
        'from-bold_to-EPItemplate_mode-image_xfm')
    reg_tool = check_prov_for_regtool(xfm_prov)

    if reg_tool != 'ants':
        return (wf, None)

    num_cpus = cfg.pipeline_setup['system_config'][
        'max_cores_per_participant']

    num_ants_cores = cfg.pipeline_setup['system_config']['num_ants_threads']

    aroma_preproc = create_aroma(tr=None, wf_name=f'create_aroma_{pipe_num}')
    aroma_preproc.inputs.params.denoise_type = \
        cfg.nuisance_corrections['1-ICA-AROMA']['denoising_type']

    wf, outputs = warp_timeseries_to_EPItemplate(wf, cfg, strat_pool,
                                                 pipe_num)
    for key, val in outputs.items():
        node, out = val

    wf.connect(node, out, aroma_preproc, 'inputspec.denoise_file')

    apply_xfm = apply_transform(f'ICA-AROMA_ANTs_EPItemplate_to_bold_{pipe_num}',
                                reg_tool=reg_tool, time_series=True,
                                num_cpus=num_cpus,
                                num_ants_cores=num_ants_cores)
    apply_xfm.inputs.inputspec.interpolation = cfg.registration_workflows[
            'functional_registration']['func_registration_to_template'][
            'ANTs_pipelines']['interpolation']

    if cfg.nuisance_corrections['1-ICA-AROMA']['denoising_type'] == 'nonaggr':
        node, out = (aroma_preproc, 'outputspec.nonaggr_denoised_file')
    elif cfg.nuisance_corrections['1-ICA-AROMA']['denoising_type'] == 'aggr':
        node, out = (aroma_preproc, 'outputspec.aggr_denoised_file')

    wf.connect(node, out, apply_xfm, 'inputspec.input_image')

    node, out = strat_pool.get_data("sbref")
    wf.connect(node, out, apply_xfm, 'inputspec.reference')

    node, out = strat_pool.get_data('from-EPItemplate_to-bold_mode-image_xfm')
    wf.connect(node, out, apply_xfm, 'inputspec.transform')

    outputs = {
        'desc-preproc_bold': (apply_xfm, 'outputspec.output_image'),
        'desc-cleaned_bold': (apply_xfm, 'outputspec.output_image')
    }

    return (wf, outputs)


def erode_mask_T1w(wf, cfg, strat_pool, pipe_num, opt=None):
    '''
    {"name": "erode_mask_T1w",
     "config": "None",
     "switch": [["nuisance_corrections", "2-nuisance_regression",
                 "create_regressors"],
                ["nuisance_corrections", "2-nuisance_regression",
                "regressor_masks", "erode_anatomical_brain_mask",
                "run"]],
     "option_key": "None",
     "option_val": "None",
     "inputs": [("space-T1w_desc-brain_mask",
                 ["label-CSF_desc-preproc_mask",
                  "label-CSF_mask"])],
     "outputs": ["space-T1w_desc-eroded_mask"]}
    '''

    erode = erode_mask(f'erode_T1w_mask_{pipe_num}', segmentmap=False)
    erode.inputs.inputspec.mask_erode_mm = cfg.nuisance_corrections[
        '2-nuisance_regression']['regressor_masks'][
        'erode_anatomical_brain_mask']['brain_mask_erosion_mm']
    erode.inputs.inputspec.erode_prop = cfg.nuisance_corrections[
        '2-nuisance_regression']['regressor_masks'][
        'erode_anatomical_brain_mask']['brain_mask_erosion_prop']

    node, out = strat_pool.get_data('space-T1w_desc-brain_mask')
    wf.connect(node, out, erode, 'inputspec.brain_mask')

    node, out = strat_pool.get_data(['label-CSF_desc-preproc_mask',
                                     'label-CSF_mask'])
    wf.connect(node, out, erode, 'inputspec.mask')

    outputs = {
        'space-T1w_desc-eroded_mask': (erode, 'outputspec.eroded_mask')
    }

    return (wf, outputs)


def erode_mask_CSF(wf, cfg, strat_pool, pipe_num, opt=None):
    '''
    {"name": "erode_mask_CSF",
     "config": "None",
     "switch": [["nuisance_corrections", "2-nuisance_regression",
                 "create_regressors"],
                ["nuisance_corrections", "2-nuisance_regression",
                "regressor_masks", "erode_csf", "run"]],
     "option_key": "None",
     "option_val": "None",
     "inputs": [(["label-CSF_desc-preproc_mask",
                  "label-CSF_mask"],
                 "space-T1w_desc-brain_mask")],
     "outputs": ["label-CSF_desc-eroded_mask"]}
    '''

    erode = erode_mask(f'erode_CSF_mask_{pipe_num}')
    erode.inputs.inputspec.erode_mm = cfg.nuisance_corrections[
        '2-nuisance_regression']['regressor_masks']['erode_csf'][
        'csf_erosion_mm']
    erode.inputs.inputspec.erode_prop = cfg.nuisance_corrections[
        '2-nuisance_regression']['regressor_masks']['erode_csf'][
        'csf_erosion_prop']

    erode.inputs.inputspec.mask_erode_mm = cfg.nuisance_corrections[
        '2-nuisance_regression']['regressor_masks']['erode_csf'][
        'csf_mask_erosion_mm']

    node, out = strat_pool.get_data(['label-CSF_desc-preproc_mask',
                                     'label-CSF_mask'])
    wf.connect(node, out, erode, 'inputspec.mask')

    node, out = strat_pool.get_data('space-T1w_desc-brain_mask')
    wf.connect(node, out, erode, 'inputspec.brain_mask')

    outputs = {
        'label-CSF_desc-eroded_mask': (erode, 'outputspec.eroded_mask')
    }

    return (wf, outputs)


def erode_mask_GM(wf, cfg, strat_pool, pipe_num, opt=None):
    '''
    {"name": "erode_mask_GM",
     "config": "None",
     "switch": [["nuisance_corrections", "2-nuisance_regression",
                 "create_regressors"],
                ["nuisance_corrections", "2-nuisance_regression",
                "regressor_masks", "erode_gm", "run"]],
     "option_key": "None",
     "option_val": "None",
     "inputs": [["label-GM_desc-preproc",
                 "label-GM_mask"]],
     "outputs": ["label-GM_desc-eroded_mask"]}
    '''

    erode = erode_mask(f'erode_GM_mask_{pipe_num}')
    erode.inputs.inputspec.erode_mm = cfg.nuisance_corrections[
        '2-nuisance_regression']['regressor_masks']['erode_gm'][
        'gm_erosion_mm']
    erode.inputs.inputspec.erode_prop = cfg.nuisance_corrections[
        '2-nuisance_regression']['regressor_masks']['erode_gm'][
        'gm_erosion_prop']

    erode.inputs.inputspec.mask_erode_mm = cfg.nuisance_corrections[
        '2-nuisance_regression']['regressor_masks']['erode_gm'][
        'gm_mask_erosion_mm']

    node, out = strat_pool.get_data(['label-GM_desc-preproc_mask',
                                     'label-GM_mask'])
    wf.connect(node, out, erode, 'inputspec.mask')

    outputs = {
        'label-GM_desc-eroded_mask': (erode, 'outputspec.eroded_mask')
    }

    return (wf, outputs)


def erode_mask_WM(wf, cfg, strat_pool, pipe_num, opt=None):
    '''
    {"name": "erode_mask_WM",
     "config": "None",
     "switch": [["nuisance_corrections", "2-nuisance_regression",
                 "create_regressors"],
                ["nuisance_corrections", "2-nuisance_regression",
                "regressor_masks", "erode_wm", "run"]],
     "option_key": "None",
     "option_val": "None",
     "inputs": [(["label-WM_desc-preproc_mask",
                  "label-WM_mask"],
                 "space-T1w_desc-brain_mask")],
     "outputs": ["label-WM_desc-eroded_mask"]}
    '''

    erode = erode_mask(f'erode_WM_mask_{pipe_num}')
    erode.inputs.inputspec.erode_mm = cfg.nuisance_corrections[
        '2-nuisance_regression']['regressor_masks']['erode_wm'][
        'wm_erosion_mm']
    erode.inputs.inputspec.erode_prop = cfg.nuisance_corrections[
        '2-nuisance_regression']['regressor_masks']['erode_wm'][
        'wm_erosion_prop']

    erode.inputs.inputspec.mask_erode_mm = cfg.nuisance_corrections[
        '2-nuisance_regression']['regressor_masks']['erode_wm'][
        'wm_mask_erosion_mm']

    node, out = strat_pool.get_data(['label-WM_desc-preproc_mask',
                                     'label-WM_mask'])
    wf.connect(node, out, erode, 'inputspec.mask')

    node, out = strat_pool.get_data('space-T1w_desc-brain_mask')
    wf.connect(node, out, erode, 'inputspec.brain_mask')

    outputs = {
        'label-WM_desc-eroded_mask': (erode, 'outputspec.eroded_mask')
    }

    return (wf, outputs)



def nuisance_regressors_generation_EPItemplate(wf, cfg, strat_pool, pipe_num,
                                               opt=None):
    '''
    Node Block:
    {"name": "nuisance_regressors_generation_EPItemplate",
     "config": ["nuisance_corrections", "2-nuisance_regression"],
     "switch": ["create_regressors"],
     "option_key": "Regressors",
     "option_val": "USER-DEFINED",
     "inputs": [("desc-preproc_bold",
                 "desc-brain_bold",
                 "space-bold_desc-brain_mask",
                 "movement-parameters",
                 "framewise-displacement-jenkinson",
                 "framewise-displacement-power",
                 "dvars",
                 ["space-bold_desc-eroded_mask", "space-bold_desc-brain_mask"],
                 ["space-bold_label-CSF_desc-eroded_mask",
                  "space-bold_label-CSF_desc-preproc_mask",
                  "space-bold_label-CSF_mask"],
                 ["space-bold_label-WM_desc-eroded_mask",
                  "space-bold_label-WM_desc-preproc_mask",
                  "space-bold_label-WM_mask"],
                 ["space-bold_label-GM_desc-eroded_mask",
                  "space-bold_label-GM_desc-preproc_mask",
                  "space-bold_label-GM_mask"],
                 "from-EPItemplate_to-bold_mode-image_desc-linear_xfm",
                 "from-bold_to-EPItemplate_mode-image_desc-linear_xfm"),
                "lateral-ventricles-mask",
                "TR"],
     "outputs": ["regressors", "censor-indices"]}
    '''
    return nuisance_regressors_generation(wf, cfg, strat_pool, pipe_num, opt,
                                          'bold')


def nuisance_regressors_generation_T1w(wf, cfg, strat_pool, pipe_num, opt=None
                                       ):
    '''
    Node Block:
    {"name": "nuisance_regressors_generation",
     "config": ["nuisance_corrections", "2-nuisance_regression"],
     "switch": ["create_regressors"],
     "option_key": "Regressors",
     "option_val": "USER-DEFINED",
     "inputs": [("desc-preproc_bold",
                 "space-bold_desc-brain_mask",
                 "from-bold_to-T1w_mode-image_desc-linear_xfm",
                 "movement-parameters",
                 "framewise-displacement-jenkinson",
                 "framewise-displacement-power",
                 "dvars",
                 "desc-brain_T1w",
                 ["space-T1w_desc-eroded_mask", "space-T1w_desc-brain_mask"],
                 ["label-CSF_desc-eroded_mask", "label-CSF_desc-preproc_mask", "label-CSF_mask"],
                 ["label-WM_desc-eroded_mask", "label-WM_desc-preproc_mask", "label-WM_mask"],
                 ["label-GM_desc-eroded_mask", "label-GM_desc-preproc_mask", "label-GM_mask"],
                 "from-template_to-T1w_mode-image_desc-linear_xfm",
                 "from-T1w_to-template_mode-image_desc-linear_xfm"),
                "lateral-ventricles-mask",
                "TR"],
     "outputs": ["regressors", "censor-indices"]}
    '''
    return nuisance_regressors_generation(wf, cfg, strat_pool, pipe_num, opt,
                                          'T1w')


def nuisance_regressors_generation(wf, cfg, strat_pool, pipe_num, opt, space):
    '''
    Parameters
    ----------
    wf, cfg, strat_pool, pipe_num, opt
        pass through from Node Block

    space : str
        T1w or bold

    Returns
    -------
    wf : nipype.pipeline.engine.workflows.Workflow

    outputs : dict
    '''

    prefixes = [f'space-{space}_'] * 2
    reg_tool = None
    if space == 'T1w':
        prefixes[0] = ''
        if strat_pool.check_rpool(
            'from-template_to-T1w_mode-image_desc-linear_xfm'):
            xfm_prov = strat_pool.get_cpac_provenance(
                'from-template_to-T1w_mode-image_desc-linear_xfm')
            reg_tool = check_prov_for_regtool(xfm_prov)
    elif space == 'bold':
        xfm_prov = strat_pool.get_cpac_provenance(
            'from-EPItemplate_to-bold_mode-image_desc-linear_xfm')
        reg_tool = check_prov_for_regtool(xfm_prov)
    if reg_tool is not None:
        use_ants = reg_tool == 'ants'

    ventricle = strat_pool.check_rpool('lateral-ventricles-mask')
    csf_mask = strat_pool.check_rpool([f'{prefixes[0]}label-CSF_'
                                       'desc-eroded_mask',
                                       f'{prefixes[0]}label-CSF_'
                                       'desc-preproc_mask',
                                       f'{prefixes[0]}label-CSF_mask'])

    regressors = create_regressor_workflow(opt, use_ants,
                                           ventricle_mask_exist=ventricle,
                                           all_bold=space=='bold',
                                           csf_mask_exist = csf_mask,
                                           name='nuisance_regressors_'
                                                f'{opt["Name"]}_{pipe_num}')

    node, out = strat_pool.get_data("desc-preproc_bold")
    wf.connect(node, out, regressors, 'inputspec.functional_file_path')

    node, out = strat_pool.get_data('space-bold_desc-brain_mask')
    wf.connect(node, out,
               regressors, 'inputspec.functional_brain_mask_file_path')

    if strat_pool.check_rpool(f'desc-brain_{space}'):
        node, out = strat_pool.get_data(f'desc-brain_{space}')
        wf.connect(node, out, regressors, 'inputspec.anatomical_file_path')

    if strat_pool.check_rpool([f'{prefixes[1]}desc-eroded_mask',
                               f'{prefixes[1]}desc-brain_mask']):
        node, out = strat_pool.get_data([f'{prefixes[1]}desc-eroded_mask',
                                         f'{prefixes[1]}desc-brain_mask'])
        wf.connect(node, out, regressors,
                   'inputspec.anatomical_eroded_brain_mask_file_path')
    else:
        logger.warning('No %s-space brain mask found in resource pool.', space)

    if strat_pool.check_rpool([f'{prefixes[0]}label-CSF_desc-eroded_mask',
                               f'{prefixes[0]}label-CSF_desc-preproc_mask',
                               f'{prefixes[0]}label-CSF_mask']):
        node, out = strat_pool.get_data([f'{prefixes[0]}label-CSF_'
                                         'desc-eroded_mask',
                                         f'{prefixes[0]}label-CSF_'
                                         'desc-preproc_mask',
                                         f'{prefixes[0]}label-CSF_mask'])
        wf.connect(node, out, regressors, 'inputspec.csf_mask_file_path')
    else:
        logger.warning('No %s-space CSF mask found in resource pool.', space)

    if strat_pool.check_rpool([f'{prefixes[0]}label-WM_desc-eroded_mask',
                               f'{prefixes[0]}label-WM_desc-preproc_mask',
                               f'{prefixes[0]}label-WM_mask']):
        node, out = strat_pool.get_data([f'{prefixes[0]}label-WM_'
                                         'desc-eroded_mask',
                                         f'{prefixes[0]}label-WM_'
                                         'desc-preproc_mask',
                                         f'{prefixes[0]}label-WM_mask'])
        wf.connect(node, out, regressors, 'inputspec.wm_mask_file_path')
    else:
        logger.warning('No %s-space WM mask found in resource pool.', space)

    if strat_pool.check_rpool([f'{prefixes[0]}label-GM_desc-eroded_mask',
                               f'{prefixes[0]}label-GM_desc-preproc_mask',
                               f'{prefixes[0]}label-GM_mask']):
        node, out = strat_pool.get_data([f'{prefixes[0]}label-GM_'
                                         'desc-eroded_mask',
                                         f'{prefixes[0]}label-GM_'
                                         'desc-preproc_mask',
                                         f'{prefixes[0]}label-GM_mask'])
        wf.connect(node, out, regressors, 'inputspec.gm_mask_file_path')
    else:
        logger.warning('No %s-space GM mask found in resource pool.', space)

    if ventricle:
        node, out = strat_pool.get_data('lateral-ventricles-mask')
        wf.connect(node, out,
                   regressors, 'inputspec.lat_ventricles_mask_file_path')

    if space == 'T1w':
        if strat_pool.check_rpool(
                'from-bold_to-T1w_mode-image_desc-linear_xfm'):
            node, out = strat_pool.get_data(
                'from-bold_to-T1w_mode-image_desc-linear_xfm')
            wf.connect(node, out,
                       regressors,
                       'inputspec.func_to_anat_linear_xfm_file_path')

            # invert func2anat matrix to get anat2func_linear_xfm
            anat2func_linear_xfm = pe.Node(interface=fsl.ConvertXFM(),
                                           name=f'anat_to_func_linear_xfm_'
                                                f'{opt["Name"]}_{pipe_num}')
            anat2func_linear_xfm.inputs.invert_xfm = True
            wf.connect(node, out, anat2func_linear_xfm, 'in_file')

            wf.connect(anat2func_linear_xfm, 'out_file',
                       regressors,
                       'inputspec.anat_to_func_linear_xfm_file_path')

        if strat_pool.check_rpool(
                'from-template_to-T1w_mode-image_desc-linear_xfm'):
            node, out = strat_pool.get_data(
                'from-template_to-T1w_mode-image_desc-linear_xfm')
            wf.connect(node, out,
                       regressors,
                       'inputspec.mni_to_anat_linear_xfm_file_path')

        if strat_pool.check_rpool(
            'from-T1w_to-template_mode-image_desc-linear_xfm'):
            node, out = strat_pool.get_data(
                'from-T1w_to-template_mode-image_desc-linear_xfm')
            wf.connect(node, out,
                       regressors,
                       'inputspec.anat_to_mni_linear_xfm_file_path')

    elif space == 'bold':
        if strat_pool.check_rpool(
                'from-EPItemplate_to-bold_mode-image_desc-linear_xfm'):
            node, out = strat_pool.get_data(
                'from-EPItemplate_to-bold_mode-image_desc-linear_xfm')
            wf.connect(node, out,
                       regressors,
                       'inputspec.mni_to_anat_linear_xfm_file_path')
            wf.connect(node, out,
                       regressors,
                       'inputspec.anat_to_func_linear_xfm_file_path')

        if strat_pool.check_rpool(
                'from-bold_to-EPItemplate_mode-image_desc-linear_xfm'):
            node, out = strat_pool.get_data(
                'from-bold_to-EPItemplate_mode-image_desc-linear_xfm')
            wf.connect(node, out,
                       regressors,
                       'inputspec.anat_to_mni_linear_xfm_file_path')
            wf.connect(node, out,
                       regressors,
                       'inputspec.func_to_anat_linear_xfm_file_path')

    if strat_pool.check_rpool('movement-parameters'):
        node, out = strat_pool.get_data('movement-parameters')
        wf.connect(node, out,
                   regressors, 'inputspec.motion_parameters_file_path')

    if strat_pool.check_rpool('framewise-displacement-jenkinson'):
        node, out = strat_pool.get_data('framewise-displacement-jenkinson')
        wf.connect(node, out, regressors, 'inputspec.fd_j_file_path')

    if strat_pool.check_rpool('framewise-displacement-power'):
        node, out = strat_pool.get_data('framewise-displacement-power')
        wf.connect(node, out, regressors, 'inputspec.fd_p_file_path')

    if strat_pool.check_rpool('dvars'):
        node, out = strat_pool.get_data('dvars')
        wf.connect(node, out, regressors, 'inputspec.dvars_file_path')

    node, out = strat_pool.get_data('TR')
    wf.connect(node, out, regressors, 'inputspec.tr')

    outputs = {
        'regressors': (regressors, 'outputspec.regressors_file_path'),
        'censor-indices': (regressors, 'outputspec.censor_indices')
    }

    return (wf, outputs)


def nuisance_regression(wf, cfg, strat_pool, pipe_num, opt, space, res=None):
    '''Nuisance regression in native (BOLD) or template space

    Parameters
    ----------
    wf, cfg, strat_pool, pipe_num, opt
        pass through from Node Block

    space : str
        native or template

    Returns
    -------
    wf : nipype.pipeline.engine.workflows.Workflow

    outputs : dict
    '''
    regressor_prov = strat_pool.get_cpac_provenance('regressors')
    regressor_strat_name = regressor_prov[-1].split('_')[-1]

    for regressor_dct in cfg['nuisance_corrections']['2-nuisance_regression'][
            'Regressors']:
        if regressor_dct['Name'] == regressor_strat_name:
            opt = regressor_dct
            break

    bandpass = 'Bandpass' in opt
    bandpass_before = bandpass and cfg['nuisance_corrections',
                                       '2-nuisance_regression',
                                       'bandpass_filtering_order'] == 'Before'

    name_suff = (f'space-{space}_reg-{opt["Name"]}_{pipe_num}'
                 if res is None else
                 f'space-{space}_res-{res}_reg-{opt["Name"]}_{pipe_num}')
    nuis_name = f'nuisance_regression_{name_suff}'

    nuis = create_nuisance_regression_workflow(opt, name=nuis_name)
    if bandpass_before:
        nofilter_nuis = nuis.clone(name=f'{nuis.name}-noFilter')

    desc_keys = ('desc-preproc_bold', 'desc-cleaned_bold',
                 'desc-denoisedNofilt_bold')
    if space != 'native':
        new_label = f'space-{space}'
        if res:
            new_label = f'{new_label}_res-{res}'
        desc_keys = tuple(f'{new_label}_{key}' for key in desc_keys)

    if space == 'template':
        # sometimes mm dimensions match but the voxel dimensions don't
        # so here we align the mask to the resampled data before applying
        match_grid = pe.Node(afni.Resample(),
<<<<<<< HEAD
                             name='align_template_mask_to_template_'
                                  f'data_{name_suff}')
=======
                             name='align_template_mask_to_template_data_'
                                  f'{name_suff}')
>>>>>>> bb24fa21
        match_grid.inputs.outputtype = 'NIFTI_GZ'
        match_grid.inputs.resample_mode = 'Cu'
        node, out = strat_pool.get_data('FSL-AFNI-brain-mask')
        wf.connect(node, out, match_grid, 'in_file')
        node, out = strat_pool.get_data(desc_keys[0])
        wf.connect(node, out, match_grid, 'master')
        wf.connect(match_grid, 'out_file',
                   nuis, 'inputspec.functional_brain_mask_file_path')
        if bandpass_before:
            wf.connect(match_grid, 'out_file',
                       nofilter_nuis,
                       'inputspec.functional_brain_mask_file_path')
    else:
        node, out = strat_pool.get_data('space-bold_desc-brain_mask')
        wf.connect(node, out,
                   nuis, 'inputspec.functional_brain_mask_file_path')
        if bandpass_before:
            wf.connect(node, out,
                       nofilter_nuis,
                       'inputspec.functional_brain_mask_file_path')

    node, out = strat_pool.get_data('regressors')
    wf.connect(node, out, nuis, 'inputspec.regressor_file')
    if bandpass_before:
        wf.connect(node, out, nofilter_nuis, 'inputspec.regressor_file')

    if strat_pool.check_rpool('framewise-displacement-jenkinson'):
        node, out = strat_pool.get_data('framewise-displacement-jenkinson')
        wf.connect(node, out, nuis, 'inputspec.fd_j_file_path')
        if bandpass_before:
            wf.connect(node, out, nofilter_nuis, 'inputspec.fd_j_file_path')

    if strat_pool.check_rpool('framewise-displacement-power'):
        node, out = strat_pool.get_data('framewise-displacement-power')
        wf.connect(node, out, nuis, 'inputspec.fd_p_file_path')
        if bandpass_before:
            wf.connect(node, out, nofilter_nuis, 'inputspec.fd_p_file_path')

    if strat_pool.check_rpool('dvars'):
        node, out = strat_pool.get_data('dvars')
        wf.connect(node, out, nuis, 'inputspec.dvars_file_path')
        if bandpass_before:
            wf.connect(node, out, nofilter_nuis, 'inputspec.dvars_file_path')

    if bandpass:
        filt = filtering_bold_and_regressors(opt, name=f'filtering_bold_and_'
                                             f'regressors_{name_suff}')
        filt.inputs.inputspec.nuisance_selectors = opt

        node, out = strat_pool.get_data('regressors')
        wf.connect(node, out, filt, 'inputspec.regressors_file_path')

        if space == 'template':
            wf.connect(match_grid, 'out_file',
                       filt, 'inputspec.functional_brain_mask_file_path')
        else:
            node, out = strat_pool.get_data('space-bold_desc-brain_mask')
            wf.connect(node, out,
                       filt, 'inputspec.functional_brain_mask_file_path')

        node, out = strat_pool.get_data('TR')
        wf.connect(node, out, filt, 'inputspec.tr')

        if cfg['nuisance_corrections', '2-nuisance_regression',
               'bandpass_filtering_order'] == 'After':

            node, out = strat_pool.get_data(desc_keys[0])
            wf.connect(node, out, nuis, 'inputspec.functional_file_path')

            wf.connect(nuis, 'outputspec.residual_file_path',
                       filt, 'inputspec.functional_file_path')

            outputs = {
                desc_keys[0]: (filt, 'outputspec.residual_file_path'),
                desc_keys[1]: (filt, 'outputspec.residual_file_path'),
                desc_keys[2]: (nuis, 'outputspec.residual_file_path'),
                'regressors': (filt, 'outputspec.residual_regressor')
            }

        elif bandpass_before:

            node, out = strat_pool.get_data(desc_keys[0])
            wf.connect(node, out, filt, 'inputspec.functional_file_path')
            wf.connect(node, out,
                       nofilter_nuis, 'inputspec.functional_file_path')

            wf.connect(filt, 'outputspec.residual_file_path',
                       nuis, 'inputspec.functional_file_path')


            outputs = {
                desc_keys[0]: (nuis, 'outputspec.residual_file_path'),
                desc_keys[1]: (nuis, 'outputspec.residual_file_path'),
                desc_keys[2]: (nofilter_nuis, 'outputspec.residual_file_path'),
                'regressors': (filt, 'outputspec.residual_regressor')}

    else:
        node, out = strat_pool.get_data(desc_keys[0])
        wf.connect(node, out, nuis, 'inputspec.functional_file_path')

        outputs = {desc_key: (nuis, 'outputspec.residual_file_path') for
                   desc_key in desc_keys}

    return (wf, outputs)


def nuisance_regression_native(wf, cfg, strat_pool, pipe_num, opt=None):
    '''Apply nuisance regression to native-space image

    Node Block:
    {"name": "nuisance_regression_native",
     "config": ["nuisance_corrections", "2-nuisance_regression"],
     "switch": ["run"],
     "option_key": "space",
     "option_val": "native",
     "inputs": [("desc-preproc_bold",
                 "regressors",
                 "space-bold_desc-brain_mask",
                 "framewise-displacement-jenkinson",
                 "framewise-displacement-power",
                 "dvars"),
                "TR"],
     "outputs": {"desc-preproc_bold": {
        "Description": "Preprocessed BOLD image that was nuisance-"
                       "regressed in native space"},
                 "desc-cleaned_bold": {
        "Description": "Preprocessed BOLD image that was nuisance-"
                       "regressed in native space"},
                 "desc-denoisedNofilt_bold": {
        "Description": "Preprocessed BOLD image that was nuisance-"
                       "regressed in native space, but without "
                       "frequency filtering."},
                 "regressors": {
        "Description": "Regressors that were applied in native space"}}}
    '''
    return nuisance_regression(wf, cfg, strat_pool, pipe_num, opt, 'native')


def nuisance_regression_template(wf, cfg, strat_pool, pipe_num, opt=None):
    '''Apply nuisance regression to template-space image

    Node Block:
    {"name": "nuisance_regression_template",
     "config": ["nuisance_corrections", "2-nuisance_regression"],
     "switch": ["run"],
     "option_key": "space",
     "option_val": "template",
     "inputs": [("desc-stc_bold",
                 "space-template_desc-preproc_bold",
                 "space-template_res-derivative_desc-preproc_bold",
                 "movement-parameters",
                 "regressors",
                 "FSL-AFNI-brain-mask",
                 "framewise-displacement-jenkinson",
                 "framewise-displacement-power",
                 "dvars"),
                "TR"],
     "outputs": {"space-template_desc-preproc_bold": {
        "Description": "Preprocessed BOLD image that was nuisance-"
                       "regressed in template space"},
                 "space-template_res-derivative_desc-preproc_bold": {
        "Description": "Preprocessed BOLD image that was nuisance-"
                       "regressed in template space"},
                 "space-template_desc-cleaned_bold": {
        "Description": "Preprocessed BOLD image that was nuisance-"
                       "regressed in template space"},
                 "space-template_res-derivative_desc-cleaned_bold": {
        "Description": "Preprocessed BOLD image that was nuisance-"
                       "regressed in template space"},
                "space-template_desc-denoisedNofilt_bold": {
        "Description": "Preprocessed BOLD image that was nuisance-"
                       "regressed in template space, but without "
                       "frequency filtering."},
                 "space-template_res-derivative_desc-denoisedNofilt_bold": {
        "Description": "Preprocessed BOLD image that was nuisance-"
                       "regressed in template space, but without "
                       "frequency filtering."},
                 "regressors": {
        "Description": "Regressors that were applied in template space"}}}
    '''
    wf, outputs = nuisance_regression(wf, cfg, strat_pool, pipe_num, opt, 
                                      'template')
    if strat_pool.check_rpool('space-template_res-derivative_desc-preproc_bold'):
        wf, res_outputs = nuisance_regression(wf, cfg, strat_pool, pipe_num, 
                                              opt, 'template', 'derivative')
        outputs.update(res_outputs)
    return (wf, outputs)


def erode_mask_bold(wf, cfg, strat_pool, pipe_num, opt=None):
    '''
    {"name": "erode_mask_bold",
     "config": "None",
     "switch": [["nuisance_corrections", "2-nuisance_regression",
                 "regressor_masks", "erode_anatomical_brain_mask",
                 "run"],
                ["registration_workflows", "functional_registration",
                 "EPI_registration", "run"]],
     "option_key": "None",
     "option_val": "None",
     "inputs": [("space-bold_desc-brain_mask",
                 ["space-bold_label-CSF_desc-preproc_mask",
                  "space-bold_label-CSF_mask"])],
     "outputs": ["space-bold_desc-eroded_mask"]}
    '''

    erode = erode_mask(f'erode_T1w_mask_{pipe_num}', segmentmap=False)
    erode.inputs.inputspec.mask_erode_mm = cfg.nuisance_corrections[
        '2-nuisance_regression']['regressor_masks'][
        'erode_anatomical_brain_mask']['brain_mask_erosion_mm']
    erode.inputs.inputspec.erode_prop = cfg.nuisance_corrections[
        '2-nuisance_regression']['regressor_masks'][
        'erode_anatomical_brain_mask']['brain_mask_erosion_prop']

    node, out = strat_pool.get_data('space-bold_desc-brain_mask')
    wf.connect(node, out, erode, 'inputspec.brain_mask')

    node, out = strat_pool.get_data(['space-bold_label-CSF_desc-preproc_mask',
                                     'space-bold_label-CSF_mask'])
    wf.connect(node, out, erode, 'inputspec.mask')

    outputs = {
        'space-bold_desc-eroded_mask': (erode, 'outputspec.eroded_mask')
    }

    return (wf, outputs)


def erode_mask_boldCSF(wf, cfg, strat_pool, pipe_num, opt=None):
    '''
    {"name": "erode_mask_boldCSF",
     "config": "None",
     "switch": [["nuisance_corrections", "2-nuisance_regression",
                 "regressor_masks", "erode_csf", "run"],
                ["registration_workflows", "functional_registration",
                 "EPI_registration", "run"]],
     "option_key": "None",
     "option_val": "None",
     "inputs": [(["space-bold_label-CSF_desc-preproc_mask",
                  "space-bold_label-CSF_mask"],
                 "space-bold_desc-brain_mask")],
     "outputs": ["space-bold_label-CSF_desc-eroded_mask"]}
    '''

    erode = erode_mask(f'erode_CSF_mask_{pipe_num}')
    erode.inputs.inputspec.erode_mm = cfg.nuisance_corrections[
        '2-nuisance_regression']['regressor_masks']['erode_csf'][
        'csf_erosion_mm']
    erode.inputs.inputspec.erode_prop = cfg.nuisance_corrections[
        '2-nuisance_regression']['regressor_masks']['erode_csf'][
        'csf_erosion_prop']

    erode.inputs.inputspec.mask_erode_mm = cfg.nuisance_corrections[
        '2-nuisance_regression']['regressor_masks']['erode_csf'][
        'csf_mask_erosion_mm']

    node, out = strat_pool.get_data(['space-bold_label-CSF_desc-preproc_mask',
                                     'space-bold_label-CSF_mask'])
    wf.connect(node, out, erode, 'inputspec.mask')

    node, out = strat_pool.get_data('space-bold_desc-brain_mask')
    wf.connect(node, out, erode, 'inputspec.brain_mask')

    outputs = {
        'space-bold_label-CSF_desc-eroded_mask': (erode, 'outputspec.eroded_mask')
    }

    return (wf, outputs)


def erode_mask_boldGM(wf, cfg, strat_pool, pipe_num, opt=None):
    '''
    {"name": "erode_mask_boldGM",
     "config": "None",
     "switch": [["nuisance_corrections", "2-nuisance_regression",
                 "regressor_masks", "erode_gm", "run"],
                ["registration_workflows", "functional_registration",
                 "EPI_registration", "run"]],
     "option_key": "None",
     "option_val": "None",
     "inputs": [["space-bold_label-GM_desc-preproc",
                 "space-bold_label-GM_mask"]],
     "outputs": ["space-bold_label-GM_desc-eroded_mask"]}
    '''

    erode = erode_mask(f'erode_GM_mask_{pipe_num}')
    erode.inputs.inputspec.erode_mm = cfg.nuisance_corrections[
        '2-nuisance_regression']['regressor_masks']['erode_gm'][
        'gm_erosion_mm']
    erode.inputs.inputspec.erode_prop = cfg.nuisance_corrections[
        '2-nuisance_regression']['regressor_masks']['erode_gm'][
        'gm_erosion_prop']

    erode.inputs.inputspec.mask_erode_mm = cfg.nuisance_corrections[
        '2-nuisance_regression']['regressor_masks']['erode_gm'][
        'gm_mask_erosion_mm']

    node, out = strat_pool.get_data(['space-bold_label-GM_desc-preproc_mask',
                                     'space-bold_label-GM_mask'])
    wf.connect(node, out, erode, 'inputspec.mask')

    outputs = {
        'space-bold_label-GM_desc-eroded_mask': (erode, 'outputspec.eroded_mask')
    }

    return (wf, outputs)


def erode_mask_boldWM(wf, cfg, strat_pool, pipe_num, opt=None):
    '''
    {"name": "erode_mask_boldWM",
     "config": "None",
     "switch": [["nuisance_corrections", "2-nuisance_regression",
                 "regressor_masks", "erode_wm", "run"],
                ["registration_workflows", "functional_registration",
                 "EPI_registration", "run"]],
     "option_key": "None",
     "option_val": "None",
     "inputs": [(["space-bold_label-WM_desc-preproc_mask",
                  "space-bold_label-WM_mask"],
                 "space-bold_desc-brain_mask")],
     "outputs": ["space-bold_label-WM_desc-eroded_mask"]}
    '''

    erode = erode_mask(f'erode_WM_mask_{pipe_num}')
    erode.inputs.inputspec.erode_mm = cfg.nuisance_corrections[
        '2-nuisance_regression']['regressor_masks']['erode_wm'][
        'wm_erosion_mm']
    erode.inputs.inputspec.erode_prop = cfg.nuisance_corrections[
        '2-nuisance_regression']['regressor_masks']['erode_wm'][
        'wm_erosion_prop']

    erode.inputs.inputspec.mask_erode_mm = cfg.nuisance_corrections[
        '2-nuisance_regression']['regressor_masks']['erode_wm'][
        'wm_mask_erosion_mm']

    node, out = strat_pool.get_data(['space-bold_label-WM_desc-preproc_mask',
                                     'space-bold_label-WM_mask'])
    wf.connect(node, out, erode, 'inputspec.mask')

    node, out = strat_pool.get_data('space-bold_desc-brain_mask')
    wf.connect(node, out, erode, 'inputspec.brain_mask')

    outputs = {
        'space-bold_label-WM_desc-eroded_mask': (erode,
                                                 'outputspec.eroded_mask')
    }

    return (wf, outputs)<|MERGE_RESOLUTION|>--- conflicted
+++ resolved
@@ -2492,13 +2492,8 @@
         # sometimes mm dimensions match but the voxel dimensions don't
         # so here we align the mask to the resampled data before applying
         match_grid = pe.Node(afni.Resample(),
-<<<<<<< HEAD
                              name='align_template_mask_to_template_'
                                   f'data_{name_suff}')
-=======
-                             name='align_template_mask_to_template_data_'
-                                  f'{name_suff}')
->>>>>>> bb24fa21
         match_grid.inputs.outputtype = 'NIFTI_GZ'
         match_grid.inputs.resample_mode = 'Cu'
         node, out = strat_pool.get_data('FSL-AFNI-brain-mask')
