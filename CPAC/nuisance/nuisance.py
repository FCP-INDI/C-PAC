import re
import os
import numpy as np
import nibabel as nb

import nipype.pipeline.engine as pe
import nipype.interfaces.utility as util
import nipype.interfaces.fsl as fsl
import nipype.interfaces.ants as ants
from nipype.interfaces import afni

import CPAC
import CPAC.utils as utils
from CPAC.utils.interfaces.function import Function
from CPAC.utils.interfaces.masktool import MaskTool
from CPAC.utils.interfaces.pc import PC

from CPAC.nuisance.utils import (
    find_offending_time_points,
    generate_summarize_tissue_mask,
    temporal_variance_mask
)


from CPAC.utils.datasource import check_for_s3

from scipy.fftpack import fft, ifft

import nipype.pipeline.engine as pe
import nipype.interfaces.utility as util
import nipype.interfaces.fsl as fsl
import nipype.interfaces.ants as ants


def gather_nuisance(functional_file_path,
                    selector,
                    grey_matter_summary_file_path=None,
                    white_matter_summary_file_path=None,
                    csf_summary_file_path=None,
                    acompcor_file_path=None,
                    tcompcor_file_path=None,
                    global_summary_file_path=None,
                    motion_parameters_file_path=None,
                    custom_file_paths=None,
                    censor_file_path=None):
    """
    Gathers the various nuisance regressors together into a single tab separated values file that is an appropriate for
    input into 3dTproject
                        
    :param functional_file_path: path to file that the regressors are being calculated for, is used to calculate
           the length of the regressors for error checking and in particular for calculating spike regressors
    :param output_file_path: path to output TSV that will contain the various nuisance regressors as columns
    :param grey_matter_summary_file_path: path to TSV that includes summary of grey matter time courses, e.g. output of 
        mask_summarize_time_course
    :param white_matter_summary_file_path: path to TSV that includes summary of white matter time courses, e.g. output 
        of mask_summarize_time_course
    :param csf_summary_file_path: path to TSV that includes summary of csf time courses, e.g. output 
        of mask_summarize_time_course
    :param acompcor_file_path: path to TSV that includes acompcor time courses, e.g. output
        of mask_summarize_time_course
    :param tcompcor_file_path: path to TSV that includes tcompcor time courses, e.g. output
        of mask_summarize_time_course
    :param global_summary_file_path: path to TSV that includes summary of global time courses, e.g. output 
        of mask_summarize_time_course 
    :param motion_parameters_file_path: path to TSV that includes motion parameters
    :param custom_file_paths: path to CSV/TSV files to use as regressors
    :param censor_file_path: path to TSV with a single column with 1's for indices that should be retained and 0's
              for indices that should be censored
    :return: 
    """

    # Basic checks for the functional image
    if not functional_file_path or \
        (not functional_file_path.endswith(".nii") and
         not functional_file_path.endswith(".nii.gz")):

        raise ValueError("Invalid value for input_file ({}). Should be a nifti "
                         "file and should exist".format(functional_file_path))

    try:
        functional_image = nb.load(functional_file_path)
    except:
        raise ValueError("Invalid value for input_file ({}). Should be a nifti "
                         "file and should exist".format(functional_file_path))

    if len(functional_image.shape) < 4 or functional_image.shape[3] < 2:
        raise ValueError("Invalid input_file ({}). Expected 4D file."
                         .format(functional_file_path))

    regressor_length = functional_image.shape[3]

    selector = selector.selector

    if not isinstance(selector, dict):
        raise ValueError("Invalid type for selectors {0}, expecting dict"
                         .format(type(selector)))

    regressor_files = {
        'aCompCor': acompcor_file_path,
        'tCompCor': tcompcor_file_path,
        'GlobalSignal': global_summary_file_path,
        'GreyMatter': grey_matter_summary_file_path,
        'WhiteMatter': white_matter_summary_file_path,
        'CerebrospinalFluid': csf_summary_file_path,
        'Motion': motion_parameters_file_path,
    }

    regressors_order = [
        'Motion',
        'GlobalSignal',
        'aCompCor',
        'tCompCor',
        'CerebrospinalFluid',
        'WhiteMatter',
        'GreyMatter',
    ]

    motion_labels = ['RotY', 'RotX', 'RotZ', 'Y', 'X', 'Z']

    # Compile regressors into a matrix
    column_names = []
    nuisance_regressors = []

    for regressor_type in regressors_order:

        if regressor_type not in selector:
            continue

        regressor_file = regressor_files[regressor_type]

        regressor_selector = selector.get(regressor_type) or {}

        if 'summary' in regressor_selector:
            if type(regressor_selector['summary']) is str:
                regressor_selector['summary'] = {
                    'method': regressor_selector['summary']
                }

        if not regressor_file or not os.path.isfile(regressor_file):
            raise ValueError("Regressor type {0} specified in selectors "
                             "but the corresponding file was not found!"
                             .format(regressor_type))

        try:
            regressors = np.loadtxt(regressor_file)
        except:
            print("Could not read regressor {0} from {1}."
                  .format(regressor_type, regressor_file))
            raise

        if regressors.shape[0] != regressor_length:
            raise ValueError("Number of time points in {0} ({1}) is "
                             "inconsistent with length of functional "
                             "file {2} ({3})"
                             .format(regressor_file,
                                     regressors.shape[0],
                                     functional_file_path,
                                     regressor_length))

        if regressor_type == "Motion":
            num_regressors = 6
        elif not regressor_selector.get('summary', {}).get('components'):
            num_regressors = 1
        else:
            num_regressors = regressor_selector['summary']['components']

        if len(regressors.shape) == 1:
            regressors = np.expand_dims(regressors, axis=1)

        regressors = regressors[:, 0:num_regressors]

        if regressors.shape[1] != num_regressors:
            raise ValueError("Expecting {0} regressors for {1}, but "
                             "found {2} in file {3}."
                             .format(num_regressors,
                                     regressor_type,
                                     regressors.shape[1],
                                     regressor_file))

        # Add in the regressors, making sure to also add in the column name
        for regressor_index in range(regressors.shape[1]):
            if regressor_type == "Motion":
                regressor_name = motion_labels[regressor_index]
            else:
                summary_method = regressor_selector['summary']
                if type(summary_method) is dict:
                    summary_method = summary_method['method']

                regressor_name = "{0}{1}{2}".format(regressor_type,
                                                    summary_method,
                                                    regressor_index)

            column_names.append(regressor_name)
            nuisance_regressors.append(regressors[:, regressor_index])

            if regressor_selector.get('include_delayed', False):
                column_names.append("{0}Delay".format(regressor_name))
                nuisance_regressors.append(
                    np.append([0.0], regressors[0:-1, regressor_index])
                )

            if regressor_selector.get('include_backdiff', False):
                column_names.append("{0}BackDiff".format(regressor_name))
                nuisance_regressors.append(
                    np.append([0.0], np.diff(regressors[:, regressor_index], n=1))
                )

            if regressor_selector.get('include_squared', False):
                column_names.append("{0}Sq".format(regressor_name))
                nuisance_regressors.append(
                    np.square(regressors[:, regressor_index])
                )

            if regressor_selector.get('include_delayed_squared', False):
                column_names.append("{0}DelaySq".format(regressor_name))
                nuisance_regressors.append(
                    np.square(
                        np.append([0.0], regressors[0:-1, regressor_index])
                    )
                )

            if regressor_selector.get('include_backdiff_squared', False):
                column_names.append("{0}BackDiffSq".format(regressor_name))
                nuisance_regressors.append(
                    np.square(
                        np.append([0.0], np.diff(regressors[:, regressor_index], n=1))
                    )
                )

    # Add custom regressors
    if custom_file_paths:
        for custom_file_path in custom_file_paths:

            try:
                custom_regressor = np.loadtxt(custom_file_path)
            except:
                raise ValueError("Could not read regressor {0} from {1}."
                                .format('Custom', custom_file_path))

            if (len(custom_regressor.shape) > 1 and custom_regressor.shape[1] > 1):
                raise ValueError(
                    "Invalid format for censor file {0}, should be a single "
                    "column containing 1s for volumes to keep and 0s for volumes "
                    "to censor.".format(custom_file_path)
                )

            column_names.append(custom_file_path)
            nuisance_regressors.append(custom_regressor)

    # Add spike regressors
    if selector.get('Censor', {}).get('method') == 'SpikeRegression':

        selector = selector['Censor']

        regressor_file = censor_file_path

        if not regressor_file:
            raise ValueError("Regressor type Censor specified in selectors but "
                             "the corresponding file was not found!")

        try:
            censor_volumes = np.loadtxt(regressor_file)
        except:
            raise ValueError("Could not read regressor {0} from {1}."
                             .format(regressor_type, regressor_file))

        if (len(censor_volumes.shape) > 1 and censor_volumes.shape[1] > 1) or \
           not np.all(np.isin(censor_volumes, [0, 1])):

            raise ValueError(
                "Invalid format for censor file {0}, should be a single "
                "column containing 1s for volumes to keep and 0s for volumes "
                "to censor.".format(regressor_file)
            )

        censor_volumes = censor_volumes.flatten()
        censor_indices = np.where(censor_volumes == 0)[0]

        out_of_range_censors = censor_indices >= regressor_length
        if np.any(out_of_range_censors):
            raise ValueError(
                "Censor volumes {0} are out of range"
                "on censor file {1}, calculated "
                "regressor length is {2}".format(
                    censor_indices[out_of_range_censors],
                    regressor_file,
                    regressor_length
                )
            )

        if len(censor_indices) > 0:

            # if number_of_previous_trs_to_censor and number_of_subsequent_trs_to_censor
            # are not set, assume they should be zero
            previous_trs_to_censor = \
                selector.get('number_of_previous_trs_to_censor', 0)

            subsequent_trs_to_censor = \
                selector.get('number_of_subsequent_trs_to_censor', 0)

            spike_regressors = np.zeros(regressor_length)

            for censor_index in censor_indices:

                censor_begin_index = censor_index - previous_trs_to_censor
                if censor_begin_index < 0:
                    censor_begin_index = 0

                censor_end_index = censor_index + subsequent_trs_to_censor
                if censor_end_index >= regressor_length:
                    censor_end_index = regressor_length - 1

                spike_regressors[censor_begin_index:censor_end_index + 1] = 1

            for censor_index in np.where(spike_regressors == 1)[0]:

                column_names.append("SpikeRegression{0}".format(censor_index))
                spike_regressor_index = np.zeros(regressor_length)
                spike_regressor_index[censor_index] = 1
                nuisance_regressors.append(spike_regressor_index.flatten())

    if len(nuisance_regressors) == 0:
        return None

    # Compile columns into regressor file
    output_file_path = os.path.join(os.getcwd(), "nuisance_regressors.1D")

    with open(output_file_path, "w") as ofd:

        # write out the header information
        ofd.write("# CPAC {0}\n".format(CPAC.__version__))
        ofd.write("# Nuisance regressors:\n")
        ofd.write("# " + "\t".join(column_names) + "\n")

        nuisance_regressors = np.array(nuisance_regressors)
        np.savetxt(ofd, nuisance_regressors.T, fmt='%.18f', delimiter='\t')

    return output_file_path


def create_nuisance_workflow(nuisance_selectors,
                             use_ants,
                             name='nuisance'):
    """
    Workflow for the removal of various signals considered to be noise from resting state
    fMRI data.  The residual signals for linear regression denoising is performed in a single
    model.  Therefore the residual time-series will be orthogonal to all signals.

    Parameters
    ----------
    :param nuisance_selectors: dictionary describing nuisance regression to be performed
    :param use_ants: flag indicating whether FNIRT or ANTS is used
    :param name: Name of the workflow, defaults to 'nuisance'
    :return: nuisance : nipype.pipeline.engine.Workflow
        Nuisance workflow.
        
    Notes
    -----

    Workflow Inputs
    ---------------
    Workflow Inputs::
    
        inputspec.functional_file_path : string (nifti file)
            Path to realigned and motion corrected functional image (nifti) file.

        inputspec.functional_brain_mask_file_path : string (nifti file)
            Whole brain mask corresponding to the functional data.

        inputspec.anatomical_file_path : string (nifti file)
            Corresponding preprocessed anatomical.
        inputspec.wm_mask_file_path : string (nifti file)
            Corresponding white matter mask.
        inputspec.csf_mask_file_path : string (nifti file)
            Corresponding cerebral spinal fluid mask.
        inputspec.gm_mask_file_path : string (nifti file)
            Corresponding grey matter mask.
        inputspec.lat_ventricles_mask_file_path : string (nifti file)
            Mask of lateral ventricles calculated from the Harvard Oxford Atlas.

        inputspec.mni_to_anat_linear_xfm_file_path: string (nifti file)
            FLIRT Linear MNI to Anat transform
        inputspec.anat_to_mni_initial_xfm_file_path: string (nifti file)
            ANTS initial transform from anat to MNI
        inputspec.anat_to_mni_rigid_xfm_file_path: string (nifti file)
            ANTS rigid (6 parameter, no scaling) transform from anat to MNI
        inputspec.anat_to_mni_affine_xfm_file_path: string (nifti file)
            ANTS affine (13 parameter, scales and shears) transform from anat to MNI

        inputspec.func_to_anat_linear_xfm_file_path: string (nifti file)
            FLIRT Linear Transform between functional and anatomical spaces 

        inputspec.motion_parameter_file_path : string (text file)
            Corresponding rigid-body motion parameters. Matrix in the file should be of shape 
            (`T`, `R`), `T` time points and `R` motion parameters.
        inputspec.fd_j_file_path : string (text file)
            Framewise displacement calculated from the volume alignment.
        inputspec.fd_p_file_path : string (text file)
            Framewise displacement calculated from the motion parameters.
        inputspec.dvars_file_path : string (text file)
            DVARS calculated from the functional data.

        inputspec.selector : Dictionary containing configuration parameters for nuisance regression.
            To not run a type of nuisance regression, it may be ommited from the dictionary.
            selector = {
                aCompCor: {
                    summary: {
                        method: 'DetrendPC', aCompCor will always extract the principal components from
                            detrended tissues signal,
                        components: number of components to retain,
                    },
                    tissues: list of tissues to extract regressors.
                        Valid values are: 'WhiteMatter', 'CerebrospinalFluid',
                    extraction_resolution: None | floating point value indicating isotropic
                        resolution (ex. 2 for 2mm x 2mm x 2mm that data should be extracted at,
                        the corresponding tissue mask will be resampled to this resolution. The
                        functional data will also be resampled to this resolution, and the
                        extraction will occur at this new resolution. The goal is to avoid
                        contamination from undesired tissue components when extracting nuisance
                        regressors,
                    erode_mask: True | False, whether or not the mask should be eroded to
                        further avoid a mask overlapping with a different tissue class,
                    include_delayed: True | False, whether or not to include a one-frame delay regressor,
                        default to False,
                    include_squared: True | False, whether or not to include a squared regressor,
                        default to False,
                    include_delayed_squared: True | False, whether or not to include a squared one-frame
                        delay regressor, default to False,
                    include_backdiff: True | False, whether or not to include a one-lag difference,
                        default to False,
                    include_backdiff_squared: True | False, whether or not to include a squared one-frame
                        delay regressor, default to False,
                },
                tCompCor: {
                    summary: {
                        method: 'PC', tCompCor will always extract the principal components from
                            BOLD signal,
                        components: number of components to retain,
                    },
                    threshold:
                        floating point number = cutoff as raw variance value,
                        floating point number followed by SD (ex. 1.5SD) = mean + a multiple of the SD,
                        floating point number followed by PCT (ex. 2PCT) = percentile from the top (ex is top 2%),
                    by_slice: True | False, whether or not the threshold criterion should be applied
                        by slice or across the entire volume, makes most sense for thresholds
                        using SD or PCT,
                    include_delayed: True | False (same as for aCompCor),
                    include_squared: True | False (same as for aCompCor),
                    include_delayed_squared: True | False (same as for aCompCor),
                    include_backdiff: True | False (same as for aCompCor),
                    include_backdiff_squared: True | False (same as for aCompCor),
                },
                WhiteMatter: {
                    summary: {
                        method: 'PC', 'DetrendPC', 'Mean', 'NormMean' or 'DetrendNormMean',
                        components: number of components to retain, if PC,
                    },
                    extraction_resolution: None | floating point value (same as for aCompCor),
                    erode_mask: True | False (same as for aCompCor),
                    include_delayed: True | False (same as for aCompCor),
                    include_squared: True | False (same as for aCompCor),
                    include_delayed_squared: True | False (same as for aCompCor),
                    include_backdiff: True | False (same as for aCompCor),
                    include_backdiff_squared: True | False (same as for aCompCor),
                },
                CerebrospinalFluid: {
                    summary: {
                        method: 'PC', 'DetrendPC', 'Mean', 'NormMean' or 'DetrendNormMean',
                        components: number of components to retain, if PC,
                    },
                    extraction_resolution: None | floating point value (same as for aCompCor),
                    erode_mask: True | False (same as for aCompCor),
                    include_delayed: True | False (same as for aCompCor),
                    include_squared: True | False (same as for aCompCor),
                    include_delayed_squared: True | False (same as for aCompCor),
                    include_backdiff: True | False (same as for aCompCor),
                    include_backdiff_squared: True | False (same as for aCompCor),
                },
                GreyMatter: {
                    summary: {
                        method: 'PC', 'DetrendPC', 'Mean', 'NormMean' or 'DetrendNormMean',
                        components: number of components to retain, if PC,
                    },
                    extraction_resolution: None | floating point value (same as for aCompCor),
                    erode_mask: True | False (same as for aCompCor),
                    include_delayed: True | False (same as for aCompCor),
                    include_squared: True | False (same as for aCompCor),
                    include_delayed_squared: True | False (same as for aCompCor),
                    include_backdiff: True | False (same as for aCompCor),
                    include_backdiff_squared: True | False (same as for aCompCor),
                },
                GlobalSignal: {
                    summary: {
                        method: 'PC', 'DetrendPC', 'Mean', 'NormMean' or 'DetrendNormMean',
                        components: number of components to retain, if PC,
                    },
                    include_delayed: True | False (same as for aCompCor),
                    include_squared: True | False (same as for aCompCor),
                    include_delayed_squared: True | False (same as for aCompCor),
                    include_backdiff: True | False (same as for aCompCor),
                    include_backdiff_squared: True | False (same as for aCompCor),
                },
                Motion: None | { 
                    include_delayed: True | False (same as for aCompCor),
                    include_squared: True | False (same as for aCompCor),
                    include_delayed_squared: True | False (same as for aCompCor),
                    include_backdiff: True | False (same as for aCompCor),
                    include_backdiff_squared: True | False (same as for aCompCor),
                },
                Censor: {
                    method: 'Kill', 'Zero', 'Interpolate', 'SpikeRegression',
                    thresholds: list of dictionary, {
                        type: 'FD_J', 'FD_P', 'DVARS',
                        value: threshold value to be applied to metric
                    },
                    number_of_previous_trs_to_censor: integer, number of previous
                        TRs to censor (remove or regress, if spike regression)
                    number_of_subsequent_trs_to_censor: integer, number of
                        subsequent TRs to censor (remove or regress, if spike
                        regression)
                },
                PolyOrt: {
                    degree: integer, polynomial degree up to which will be removed,
                        e.g. 2 means constant + linear + quadratic, practically
                        that is probably, the most that will be need especially
                        if band pass filtering
                },
                Bandpass: {
                    bottom_frequency: floating point value, frequency in hertz of
                        the highpass part of the pass band, frequencies below this
                        will be removed,
                    top_frequency: floating point value, frequency in hertz of the
                        lowpass part of the pass band, frequencies above this
                        will be removed
                },
                Custom: [
                    {
                        file: file containing the regressors. It can be a CSV file,
                            with one regressor per column, or a Nifti image, with
                            one regressor per voxel.
                        convolve: perform the convolution operation of the given
                            regressor with the timeseries.
                    }
                ]
            }

    Workflow Outputs::

        outputspec.residual_file_path : string (nifti file)
            Path of residual file in nifti format
        outputspec.regressors_file_path : string (TSV file)
            Path of TSV file of regressors used. Column name indicates the regressors included .

    Nuisance Procedure:

    1. Compute nuisance regressors based on input selections.
    2. Calculate residuals with respect to these nuisance regressors in a
       single model for every voxel.

    High Level Workflow Graph:

    .. exec::
        from CPAC.nuisance import create_nuisance_workflow
        wf = create_nuisance_workflow({
            'PolyOrt': {'degree': 2},
            'tCompCor': {'summary': {'method': 'PC', 'components': 5}, 'threshold': '1.5SD', 'by_slice': True},
            'aCompCor': {'summary': {'method': 'PC', 'components': 5}, 'tissues': ['WhiteMatter', 'CerebrospinalFluid'], 'extraction_resolution': 2},
            'WhiteMatter': {'summary': {'method': 'PC', 'components': 5}, 'extraction_resolution': 2},
            'CerebrospinalFluid': {'summary': {'method': 'PC', 'components': 5}, 'extraction_resolution': 2, 'erode_mask': True},
            'GreyMatter': {'summary': {'method': 'PC', 'components': 5}, 'extraction_resolution': 2, 'erode_mask': True},
            'GlobalSignal': {'summary': 'Mean', 'include_delayed': True, 'include_squared': True, 'include_delayed_squared': True},
            'Motion': {'include_delayed': True, 'include_squared': True, 'include_delayed_squared': True},
            'Censor': {'method': 'Interpolate', 'thresholds': [{'type': 'FD_J', 'value': 0.5}, {'type': 'DVARS', 'value': 0.7}]}
        }, use_ants=False)

        wf.write_graph(
            graph2use='orig',
            dotfilename='./images/generated/nuisance.dot'
        )

    .. image:: ../images/generated/nuisance.png
       :width: 1000

    Detailed Workflow Graph:

    .. image:: ../images/generated/nuisance_detailed.png
       :width: 1000

    """

    nuisance_wf = pe.Workflow(name=name)

    inputspec = pe.Node(util.IdentityInterface(fields=[
        'selector',
        'functional_file_path',

        'anatomical_file_path',
        'gm_mask_file_path',
        'wm_mask_file_path',
        'csf_mask_file_path',
        'lat_ventricles_mask_file_path',

        'functional_brain_mask_file_path',

        'func_to_anat_linear_xfm_file_path',
        'mni_to_anat_linear_xfm_file_path',
        'anat_to_mni_initial_xfm_file_path',
        'anat_to_mni_rigid_xfm_file_path',
        'anat_to_mni_affine_xfm_file_path',

        'motion_parameters_file_path',
        'fd_j_file_path',
        'fd_p_file_path',
        'dvars_file_path',

        'creds_path',
        'dl_dir',
    ]), name='inputspec')

    outputspec = pe.Node(util.IdentityInterface(fields=['residual_file_path',
                                                        'regressors_file_path']),
                         name='outputspec')

    # Resources to create regressors
    pipeline_resource_pool = {
        "Anatomical": (inputspec, 'anatomical_file_path'),
        "Functional": (inputspec, 'functional_file_path'),
        "GlobalSignal": (inputspec, 'functional_brain_mask_file_path'),
        "WhiteMatter": (inputspec, 'wm_mask_file_path'),
        "CerebrospinalFluid": (inputspec, 'csf_mask_file_path'),
        "GreyMatter": (inputspec, 'gm_mask_file_path'),
        "Ventricles": (inputspec, 'lat_ventricles_mask_file_path'),

        "Transformations": {
            "func_to_anat_linear_xfm": (inputspec, "func_to_anat_linear_xfm_file_path"),
            "mni_to_anat_linear_xfm": (inputspec, "mni_to_anat_linear_xfm_file_path"),
            "anat_to_mni_initial_xfm": (inputspec, "anat_to_mni_initial_xfm_file_path"),
            "anat_to_mni_rigid_xfm": (inputspec, "anat_to_mni_rigid_xfm_file_path"),
            "anat_to_mni_affine_xfm": (inputspec, "anat_to_mni_affine_xfm_file_path"),
        },

        "DVARS": (inputspec, 'dvars_file_path'),
        "FD_J": (inputspec, 'framewise_displacement_j_file_path'),
        "FD_P": (inputspec, 'framewise_displacement_p_file_path'),
        "Motion": (inputspec, 'motion_parameters_file_path'),
    }

    # Regressor map to simplify construction of the needed regressors
    regressors = {
        'GreyMatter': ['grey_matter_summary_file_path', (), 'ort'],
        'WhiteMatter': ['white_matter_summary_file_path', (), 'ort'],
        'CerebrospinalFluid': ['csf_summary_file_path', (), 'ort'],
        'aCompCor': ['acompcor_file_path', (), 'ort'],
        'tCompCor': ['tcompcor_file_path', (), 'ort'],
        'GlobalSignal': ['global_summary_file_path', (), 'ort'],
        'Custom': ['custom_file_paths', (), 'ort'],
        'VoxelCustom': ['custom_file_paths', (), 'dsort'],
        'DVARS': ['dvars_file_path', (), 'ort'],
        'FD_J': ['framewise_displacement_j_file_path', (), 'ort'],
        'FD_P': ['framewise_displacement_p_file_path', (), 'ort'],
        'Motion': ['motion_parameters_file_path', (), 'ort']
    }

    motion = ['DVARS', 'FD_J', 'FD_P', 'Motion']
    derived = ['tCompCor', 'aCompCor']
    tissues = ['GreyMatter', 'WhiteMatter', 'CerebrospinalFluid']

    for regressor_type, regressor_resource in regressors.items():

        if regressor_type not in nuisance_selectors:
            continue

        regressor_selector = nuisance_selectors[regressor_type]

        if regressor_type == 'Custom':

            custom_ort_check_s3_nodes = []
            custom_dsort_check_s3_nodes = []
            custom_dsort_convolve_nodes = []

            for custom_regressor in sorted(regressor_selector, key=lambda c: c['file']):
                custom_regressor_file = custom_regressor['file']

                custom_check_s3_node = pe.Node(Function(
                    input_names=[
                        'file_path',
                        'creds_path',
                        'dl_dir',
                        'img_type'
                    ],
                    output_names=[
                        'local_path'
                    ],
                    function=check_for_s3,
                    as_module=True),
                    name='custom_check_for_s3_%s' % name)

                custom_check_s3_node.inputs.set(
                    file_path=custom_regressor_file,
                    img_type='func'
                )

                if custom_regressor_file.endswith('.nii.gz') or \
                    custom_regressor_file.endswith('.nii'):

                    if custom_regressor.get('convolve'):
                        custom_dsort_convolve_nodes += [custom_check_s3_node]
                    else:
                        custom_dsort_check_s3_nodes += [custom_check_s3_node]

                else:
                    custom_ort_check_s3_nodes += [custom_check_s3_node]

            if len(custom_ort_check_s3_nodes) > 0:
                custom_ort_merge = pe.Node(
                    util.Merge(len(custom_ort_check_s3_nodes)),
                    name='custom_ort_merge'
                )

                for i, custom_check_s3_node in enumerate(custom_ort_check_s3_nodes):
                    nuisance_wf.connect(
                        custom_check_s3_node, 'local_path',
                        custom_ort_merge, "in{}".format(i + 1)
                    )

                pipeline_resource_pool['custom_ort_file_paths'] = \
                    (custom_ort_merge, 'out')
            
                regressors['Custom'][1] = \
                    pipeline_resource_pool['custom_ort_file_paths']

            if len(custom_dsort_convolve_nodes) > 0:
                custom_dsort_convolve_merge = pe.Node(
                    util.Merge(len(custom_dsort_convolve_nodes)),
                    name='custom_dsort_convolve_merge'
                )

                for i, custom_check_s3_node in enumerate(custom_dsort_convolve_nodes):
                    nuisance_wf.connect(
                        custom_check_s3_node, 'local_path',
                        custom_dsort_convolve_merge, "in{}".format(i + 1)
                    )

            if len(custom_dsort_check_s3_nodes) > 0:

                images_to_merge = len(custom_dsort_check_s3_nodes)
                if len(custom_dsort_convolve_nodes) > 0:
                    images_to_merge += 1

                custom_dsort_merge = pe.Node(
                    util.Merge(images_to_merge),
                    name='custom_dsort_merge'
                )

                for i, custom_check_s3_node in enumerate(custom_dsort_check_s3_nodes):
                    nuisance_wf.connect(
                        custom_check_s3_node, 'local_path',
                        custom_dsort_merge, "in{}".format(i + 1)
                    )

                if len(custom_dsort_convolve_nodes) > 0:
                    nuisance_wf.connect(
                        custom_dsort_convolve_merge, 'out',
                        custom_dsort_merge, "in{}".format(i + 1)
                    )

                pipeline_resource_pool['custom_dsort_file_paths'] = \
                    (custom_dsort_merge, 'out')
            
                regressors['VoxelCustom'][1] = \
                    pipeline_resource_pool['custom_dsort_file_paths']

            continue

        if regressor_type in motion:
            regressor_resource[1] = \
                pipeline_resource_pool[regressor_type]
            continue

        # Set summary method for tCompCor and aCompCor
        if regressor_type in derived:

            if 'summary' not in regressor_selector:
                regressor_selector['summary'] = {}

            if type(regressor_selector['summary']) is not dict:
                raise ValueError("Regressor {0} requires PC summary method, "
                                 "but {1} specified"
                                 .format(regressor_type,
                                         regressor_selector['summary']))

            regressor_selector['summary']['method'] = \
                'DetrendPC' if regressor_type == 'aCompCor' else 'PC'

            if not regressor_selector['summary'].get('components'):
                regressor_selector['summary']['components'] = 1


        # If regressor is not present, build up the regressor
        if not regressor_resource[1]:

            # We don't have the regressor, look for it in the resource pool,
            # build a corresponding key, this is seperated in to a mask key
            # and an extraction key, which when concatenated provide the
            # resource key for the regressor
            regressor_descriptor = {'tissue': regressor_type}

            if regressor_type == 'aCompCor':
                if not regressor_selector.get('tissues'):
                    raise ValueError("Tissue type required for aCompCor, "
                                     "but none specified")

                regressor_descriptor = {
                    'tissue': regressor_selector['tissues']
                }


            if regressor_type == 'tCompCor':
                if not regressor_selector.get('threshold'):
                    raise ValueError("Threshold required for tCompCor, "
                                     "but none specified.")

                regressor_descriptor = {
                    'tissue': 'FunctionalVariance-{}'
                              .format(regressor_selector['threshold'])
                }

                if regressor_selector.get('by_slice'):
                    regressor_descriptor['tissue'] += '-BySlice'
                else:
                    regressor_selector['by_slice'] = False

                temporal_wf = temporal_variance_mask(regressor_selector['threshold'],
                                                     by_slice=regressor_selector['by_slice'])

                nuisance_wf.connect(*(pipeline_resource_pool['Functional'] + (temporal_wf, 'inputspec.functional_file_path')))
                nuisance_wf.connect(*(pipeline_resource_pool['GlobalSignal'] + (temporal_wf, 'inputspec.mask_file_path')))

                pipeline_resource_pool[regressor_descriptor['tissue']] = \
                    (temporal_wf, 'outputspec.mask')

            if type(regressor_selector['summary']) is not dict:
                regressor_selector['summary'] = {
                    "method": regressor_selector['summary']
                }

            # Add selector into regressor description

            if regressor_selector.get('extraction_resolution'):
                regressor_descriptor['resolution'] = \
                    str(regressor_selector['extraction_resolution']) + "mm"

            elif regressor_type in tissues:
                regressor_selector['extraction_resolution'] = "Functional"
                regressor_descriptor['resolution'] = "Functional"

            if regressor_selector.get('erode_mask'):
                regressor_descriptor['erosion'] = 'Eroded'

            if not regressor_selector.get('summary'):
                raise ValueError("Summary method required for {0}, "
                                 "but none specified".format(regressor_type))

            regressor_descriptor['extraction'] = \
                regressor_selector['summary']['method']

            if regressor_descriptor['extraction'] in ['DetrendPC', 'PC']:
                if not regressor_selector['summary'].get('components'):
                    raise ValueError("Summary method PC requires components, "
                                     "but received none.")

                regressor_descriptor['extraction'] += \
                    '_{0}'.format(regressor_selector['summary']['components'])

            if type(regressor_descriptor['tissue']) is not list:
                regressor_descriptor['tissue'] = \
                    [regressor_descriptor['tissue']]


            if regressor_selector.get('extraction_resolution') and \
                    regressor_selector["extraction_resolution"] != "Functional":

                functional_at_resolution_key = "Functional_{0}mm".format(
                    regressor_selector["extraction_resolution"]
                )

                anatomical_at_resolution_key = "Anatomical_{0}mm".format(
                    regressor_selector["extraction_resolution"]
                )

                if anatomical_at_resolution_key not in pipeline_resource_pool:

                    anat_resample = pe.Node(
                        interface=fsl.FLIRT(),
                        name='{}_flirt'
                             .format(anatomical_at_resolution_key)
                    )
                    anat_resample.inputs.apply_isoxfm = regressor_selector["extraction_resolution"]

                    nuisance_wf.connect(*(
                        pipeline_resource_pool['Anatomical'] +
                        (anat_resample, 'in_file')
                    ))

                    nuisance_wf.connect(*(
                        pipeline_resource_pool['Anatomical'] +
                        (anat_resample, 'reference')
                    ))

                    pipeline_resource_pool[anatomical_at_resolution_key] = \
                        (anat_resample, 'out_file')

                if functional_at_resolution_key not in pipeline_resource_pool:

                    func_resample = pe.Node(
                        interface=fsl.FLIRT(),
                        name='{}_flirt'
                             .format(functional_at_resolution_key)
                    )
                    func_resample.inputs.apply_xfm = True

                    nuisance_wf.connect(*(
                        pipeline_resource_pool['Transformations']['func_to_anat_linear_xfm'] +
                        (func_resample, 'in_matrix_file')
                    ))

                    nuisance_wf.connect(*(
                        pipeline_resource_pool['Functional'] +
                        (func_resample, 'in_file')
                    ))

                    nuisance_wf.connect(*(
                        pipeline_resource_pool[anatomical_at_resolution_key] +
                        (func_resample, 'reference')
                    ))

                    pipeline_resource_pool[functional_at_resolution_key] = \
                        (func_resample, 'out_file')

            # Create merger to summarize the functional timeseries
            regressor_mask_file_resource_keys = []
            for tissue in regressor_descriptor['tissue']:

                # Ignore non tissue masks
                if tissue not in tissues and \
                    not tissue.startswith('FunctionalVariance'):
                    regressor_mask_file_resource_keys += [tissue]
                    continue

                tissue_regressor_descriptor = regressor_descriptor.copy()
                tissue_regressor_descriptor['tissue'] = tissue

                # Generate resource masks
                (pipeline_resource_pool,
                 regressor_mask_file_resource_key) = \
                    generate_summarize_tissue_mask(
                        nuisance_wf,
                        pipeline_resource_pool,
                        tissue_regressor_descriptor,
                        regressor_selector,
                        use_ants=use_ants
                    )

                regressor_mask_file_resource_keys += \
                    [regressor_mask_file_resource_key]

            # Keep tissus ordered, to avoid duplicates
            regressor_mask_file_resource_keys = \
                list(sorted(regressor_mask_file_resource_keys))

            # Create key for the final regressors
            regressor_file_resource_key = "_".join([
                "-".join(regressor_descriptor[key])
                if type(regressor_descriptor[key]) == list
                else regressor_descriptor[key]

                for key in ['tissue', 'resolution', 'erosion', 'extraction']
                if key in regressor_descriptor
            ])

            if regressor_file_resource_key not in pipeline_resource_pool:

                # Merge mask paths to extract voxel timeseries
                merge_masks_paths = pe.Node(
                    util.Merge(len(regressor_mask_file_resource_keys)),
                    name='{}_merge_masks'.format(regressor_type)
                )
                for i, regressor_mask_file_resource_key in \
                        enumerate(regressor_mask_file_resource_keys):

                    node, node_output = \
                        pipeline_resource_pool[regressor_mask_file_resource_key]

                    nuisance_wf.connect(
                        node, node_output,
                        merge_masks_paths, "in{}".format(i + 1)
                    )

                union_masks_paths = pe.Node(
                    MaskTool(outputtype='NIFTI_GZ'),
                    name='{}_union_masks'.format(regressor_type)
                )

                nuisance_wf.connect(
                    merge_masks_paths, 'out',
                    union_masks_paths, 'in_files'
                )

                functional_key = 'Functional'
                if regressor_selector.get('extraction_resolution') and \
                        regressor_selector["extraction_resolution"] != "Functional":

                    functional_key = 'Functional_{}mm'.format(
                        regressor_selector['extraction_resolution']
                    )

                summary_method = regressor_selector['summary']['method']

                summary_method_input = pipeline_resource_pool[functional_key]
                if 'Detrend' in summary_method:

                    detrend_node = pe.Node(
                        afni.Detrend(args='-polort 1', outputtype='NIFTI'),
                        name='{}_detrend'.format(regressor_type)
                    )

                    nuisance_wf.connect(
                        summary_method_input[0], summary_method_input[1],
                        detrend_node, 'in_file'
                    )

                    summary_method_input = (detrend_node, 'out_file')

                if 'Norm' in summary_method:

                    l2norm_node = pe.Node(
                        afni.TStat(args='-l2norm', outputtype='NIFTI'),
                        name='{}_l2norm'.format(regressor_type)
                    )
                    nuisance_wf.connect(
                        summary_method_input[0], summary_method_input[1],
                        l2norm_node, 'in_file'
                    )
                    nuisance_wf.connect(
                        union_masks_paths, 'out_file',
                        l2norm_node, 'mask'
                    )

                    norm_node = pe.Node(
                        afni.Calc(expr='a/b', outputtype='NIFTI'),
                        name='{}_norm'.format(regressor_type)
                    )
                    nuisance_wf.connect(
                        summary_method_input[0], summary_method_input[1],
                        norm_node, 'in_file_a'
                    )
                    nuisance_wf.connect(
                        l2norm_node, 'out_file',
                        norm_node, 'in_file_b'
                    )

                    summary_method_input = (norm_node, 'out_file')

                if 'Mean' in summary_method:

                    mean_node = pe.Node(
                        afni.ROIStats(quiet=False, args='-1Dformat'),
                        name='{}_mean'.format(regressor_type)
                    )
                    nuisance_wf.connect(
                        summary_method_input[0], summary_method_input[1],
                        mean_node, 'in_file'
                    )

                    nuisance_wf.connect(
                        union_masks_paths, 'out_file',
                        mean_node, 'mask'
                    )

                    summary_method_input = (mean_node, 'stats')

                if 'PC' in summary_method:

                    std_node = pe.Node(
                        afni.TStat(args='-nzstdev', outputtype='NIFTI'),
                        name='{}_std'.format(regressor_type)
                    )
                    nuisance_wf.connect(
                        summary_method_input[0], summary_method_input[1],
                        std_node, 'in_file'
                    )
                    nuisance_wf.connect(
                        union_masks_paths, 'out_file',
                        std_node, 'mask'
                    )

                    standarized_node = pe.Node(
                        afni.Calc(expr='a/b', outputtype='NIFTI'),
                        name='{}_standarized'.format(regressor_type)
                    )
                    nuisance_wf.connect(
                        summary_method_input[0], summary_method_input[1],
                        standarized_node, 'in_file_a'
                    )
                    nuisance_wf.connect(
                        std_node, 'out_file',
                        standarized_node, 'in_file_b'
                    )
                    
                    pc_node = pe.Node(
<<<<<<< HEAD
                        PC(args='-vmean -nscale', pcs=regressor_selector['summary']['components'], outputtype='NIFTI_GZ'),
=======
                        PC(args='-vmean -nscale', pcs=regressor_selector['summary']['components'], outputtype='NIFTI'),
>>>>>>> 2cf1e17a
                        name='{}_pc'.format(regressor_type)
                    )

                    nuisance_wf.connect(
                        standarized_node, 'out_file',
                        pc_node, 'in_file'
                    )
                    nuisance_wf.connect(
                        union_masks_paths, 'out_file',
                        pc_node, 'mask'
                    )

                    summary_method_input = (pc_node, 'pcs_file')

                pipeline_resource_pool[regressor_file_resource_key] = \
                    summary_method_input
                        
                # Add it to internal resource pool
                regressor_resource[1] = \
                    pipeline_resource_pool[regressor_file_resource_key]

    # Build regressors and combine them into a single file
    build_nuisance_regressors = pe.Node(Function(
        input_names=['functional_file_path',
                     'selector',
                     'grey_matter_summary_file_path',
                     'white_matter_summary_file_path',
                     'csf_summary_file_path',
                     'acompcor_file_path',
                     'tcompcor_file_path',
                     'global_summary_file_path',
                     'motion_parameters_file_path',
                     'custom_file_paths',
                     'censor_file_path'],
        output_names=['out_file'],
        function=gather_nuisance,
        as_module=True
    ), name="build_nuisance_regressors")

    nuisance_wf.connect(
        inputspec, 'functional_file_path',
        build_nuisance_regressors, 'functional_file_path'
    )

    nuisance_wf.connect(
        inputspec, 'selector',
        build_nuisance_regressors, 'selector'
    )

    # Check for any regressors to combine into files
    has_nuisance_regressors = any(
        regressor_node
        for regressor_key, (regressor_arg, regressor_node, regressor_target)
        in regressors.items()
        if regressor_target == 'ort'
    )

    if has_nuisance_regressors:
        for regressor_key, (regressor_arg, regressor_node, regressor_target) in regressors.items():
            if regressor_target != 'ort':
                continue
                
            if regressor_key in nuisance_selectors:
                nuisance_wf.connect(
                    regressor_node[0], regressor_node[1],
                    build_nuisance_regressors, regressor_arg
                )

    # Check for any regressors to combine into files
    has_voxel_nuisance_regressors = any(
        regressor_node
        for regressor_key, (regressor_arg, regressor_node, regressor_target)
        in regressors.items()
        if regressor_target == 'dsort'
    )

    if has_voxel_nuisance_regressors:

        voxel_nuisance_regressors = [
            (regressor_key, (regressor_arg, regressor_node, regressor_target))
            for regressor_key, (regressor_arg, regressor_node, regressor_target)
            in regressors.items()
            if regressor_target == 'dsort'
        ]

        voxel_nuisance_regressors_merge = pe.Node(
            util.Merge(len(voxel_nuisance_regressors)),
            name='voxel_nuisance_regressors_merge'
        )

        for i, (regressor_key, (regressor_arg, regressor_node, regressor_target)) \
            in enumerate(voxel_nuisance_regressors):

            if regressor_target != 'dsort':
                continue

            node, node_output = regressor_node

            nuisance_wf.connect(
                node, node_output,
                voxel_nuisance_regressors_merge, "in{}".format(i + 1)
            )

    if nuisance_selectors.get('Censor'):

        censor_methods = ['Kill', 'Zero', 'Interpolate', 'SpikeRegression']

        censor_selector = nuisance_selectors.get('Censor')
        if censor_selector.get('method') not in censor_methods:
            raise ValueError("Improper censoring method specified ({0}), "
                             "should be one of {1}."
                             .format(censor_selector.get('method'),
                                     censor_methods))

        find_censors = pe.Node(Function(
            input_names=['fd_j_file_path',
                         'fd_j_threshold',
                         'fd_p_file_path',
                         'fd_p_threshold',
                         'dvars_file_path',
                         'dvars_threshold',
                         'number_of_previous_trs_to_censor',
                         'number_of_subsequent_trs_to_censor'],
            output_names=['out_file'],
            function=find_offending_time_points,
            as_module=True
        ), name="find_offending_time_points")

        if not censor_selector.get('thresholds'):
            raise ValueError(
                'Censoring requested, but thresh_metric not provided.'
            )

        for threshold in censor_selector['thresholds']:

            if 'type' not in threshold or threshold['type'] not in ['DVARS', 'FD_J', 'FD_P']:
                raise ValueError(
                    'Censoring requested, but with invalid threshold type.'
                )

            if 'value' not in threshold:
                raise ValueError(
                    'Censoring requested, but threshold not provided.'
                )

            if threshold['type'] == 'FD_J':
                find_censors.inputs.fd_j_threshold = threshold['value']
                nuisance_wf.connect(inputspec, "fd_j_file_path",
                                    find_censors, "fd_j_file_path")

            if threshold['type'] == 'FD_P':
                find_censors.inputs.fd_p_threshold = threshold['value']
                nuisance_wf.connect(inputspec, "fd_p_file_path",
                                    find_censors, "fd_p_file_path")

            if threshold['type'] == 'DVARS':
                find_censors.inputs.dvars_threshold = threshold['value']
                nuisance_wf.connect(inputspec, "dvars_file_path",
                                    find_censors, "dvars_file_path")

        if censor_selector.get('number_of_previous_trs_to_censor') and \
                censor_selector['method'] != 'SpikeRegression':

            find_censors.inputs.number_of_previous_trs_to_censor = \
                censor_selector['number_of_previous_trs_to_censor']

        else:
            find_censors.inputs.number_of_previous_trs_to_censor = 0

        if censor_selector.get('number_of_subsequent_trs_to_censor') and \
                censor_selector['method'] != 'SpikeRegression':

            find_censors.inputs.number_of_subsequent_trs_to_censor = \
                censor_selector['number_of_subsequent_trs_to_censor']

        else:
            find_censors.inputs.number_of_subsequent_trs_to_censor = 0

    # Use 3dTproject to perform nuisance variable regression
    nuisance_regression = pe.Node(interface=afni.TProject(),
                                  name='nuisance_regression')

    nuisance_regression.inputs.out_file = 'residuals.nii.gz'
    nuisance_regression.inputs.outputtype = 'NIFTI_GZ'
    nuisance_regression.inputs.norm = False

    if nuisance_selectors.get('Censor'):
        if nuisance_selectors['Censor']['method'] == 'SpikeRegression':
            nuisance_wf.connect(find_censors, 'out_file',
                                build_nuisance_regressors, 'censor_file_path')
        else:
            if nuisance_selectors['Censor']['method'] == 'Interpolate':
                nuisance_regression.inputs.cenmode = 'NTRP'
            else:
                nuisance_regression.inputs.cenmode = \
                    nuisance_selectors['Censor']['method'].upper()

            nuisance_wf.connect(find_censors, 'out_file',
                                nuisance_regression, 'censor')

    if nuisance_selectors.get('PolyOrt'):
        if not nuisance_selectors['PolyOrt'].get('degree'):
            raise ValueError("Polynomial orthogonalization requested, "
                             "but degree not provided.")

        nuisance_regression.inputs.polort = \
            nuisance_selectors['PolyOrt']['degree']

    else:
        nuisance_regression.inputs.polort = 0

    nuisance_wf.connect([
        (inputspec, nuisance_regression, [
            ('functional_file_path', 'in_file'),
            ('functional_brain_mask_file_path', 'mask'),
        ]),
    ])

    if has_nuisance_regressors:
        nuisance_wf.connect(
            build_nuisance_regressors, 'out_file',
            nuisance_regression, 'ort'
        )

    if has_voxel_nuisance_regressors:
        nuisance_wf.connect(
            voxel_nuisance_regressors_merge, 'out',
            nuisance_regression, 'dsort'
        )

    nuisance_wf.connect(nuisance_regression, 'out_file',
                        outputspec, 'residual_file_path')

    nuisance_wf.connect(build_nuisance_regressors, 'out_file',
                        outputspec, 'regressors_file_path')

    return nuisance_wf<|MERGE_RESOLUTION|>--- conflicted
+++ resolved
@@ -1108,11 +1108,7 @@
                     )
                     
                     pc_node = pe.Node(
-<<<<<<< HEAD
                         PC(args='-vmean -nscale', pcs=regressor_selector['summary']['components'], outputtype='NIFTI_GZ'),
-=======
-                        PC(args='-vmean -nscale', pcs=regressor_selector['summary']['components'], outputtype='NIFTI'),
->>>>>>> 2cf1e17a
                         name='{}_pc'.format(regressor_type)
                     )
 
