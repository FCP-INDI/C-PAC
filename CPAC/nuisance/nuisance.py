--- conflicted
+++ resolved
@@ -1872,16 +1872,10 @@
                  "EPI_registration", "run"]],
      "option_key": "None",
      "option_val": "None",
-<<<<<<< HEAD
      "inputs": [(["desc-preproc_bold", "bold"],
-                 "from-bold_to-template_mode-image_xfm"),
-=======
-     "inputs": [(["desc-brain_bold", "desc-motion_bold",
-                  "desc-preproc_bold", "bold"],
                  "desc-mean_bold",
                  "from-bold_to-EPItemplate_mode-image_xfm",
                  "from-EPItemplate_to-bold_mode-image_xfm"),
->>>>>>> 2fef1308
                 "EPI_template"],
      "outputs": ["desc-preproc_bold",
                  "desc-cleaned_bold"]}
@@ -1932,12 +1926,8 @@
     wf.connect(node, out, apply_xfm, 'inputspec.transform')
     
     outputs = {
-<<<<<<< HEAD
-        'desc-preproc_bold': (node, out),
-        'desc-cleaned_bold': (node, out)
-=======
+        'desc-preproc_bold': (apply_xfm, 'outputspec.output_image'),
         'desc-cleaned_bold': (apply_xfm, 'outputspec.output_image')
->>>>>>> 2fef1308
     }
 
     return (wf, outputs)
@@ -2504,15 +2494,9 @@
                   "space-bold_label-WM_mask"],
                  ["space-bold_label-GM_desc-eroded_mask", "space-bold_label-GM_desc-preproc_mask",
                   "space-bold_label-GM_mask"],
-<<<<<<< HEAD
-                 "from-template_to-bold_mode-image_desc-linear_xfm",
-                 "from-bold_to-template_mode-image_desc-linear_xfm"),
-                "lateral-ventricles-mask",
-=======
                  "from-EPItemplate_to-bold_mode-image_desc-linear_xfm",
                  "from-bold_to-EPItemplate_mode-image_desc-linear_xfm"),
-                "lateral_ventricles_mask",
->>>>>>> 2fef1308
+                "lateral-ventricles-mask",
                 "TR"],
      "outputs": ["regressors",
                  "desc-preproc_bold",
