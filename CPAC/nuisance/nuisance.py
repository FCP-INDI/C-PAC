--- conflicted
+++ resolved
@@ -194,10 +194,6 @@
                              'empty'.format(motion_file))
 
     # Calculate regressors
-<<<<<<< HEAD
-    regressor_map = {'constant' : np.ones((data.shape[3],1))}
-    if selector['compcor']:
-=======
     regressor_map = {'constant': np.ones((data.shape[3], 1))}
 
     if selector['compcor']:
@@ -210,7 +206,6 @@
                   "was not generated.\n\n"
             raise Exception(err)
 
->>>>>>> 6a57ff0d
         regressor_map['compcor'] = \
             calc_compcor_components(data, compcor_ncomponents,
                                     wm_sigs, csf_sigs)
