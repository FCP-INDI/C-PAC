--- conflicted
+++ resolved
@@ -1022,7 +1022,11 @@
                         regressor_selector['extraction_resolution']
                     )
 
-<<<<<<< HEAD
+                summary_filter = regressor_selector['summary']['filter']
+
+                summary_filter_input = pipeline_resource_pool[functional_key]
+                
+
                 summary_method = regressor_selector['summary']['method']
 
                 summary_method_input = pipeline_resource_pool[functional_key]
@@ -1035,25 +1039,6 @@
                                            'import numpy as np',
                                            'from CPAC.utils import safe_shape']
 
-=======
-                summary_filter = regressor_selector['summary']['filter']
-
-                summary_filter_input = pipeline_resource_pool[functional_key]
-                
-
-                summary_method = regressor_selector['summary']['method']
-
-                summary_method_input = pipeline_resource_pool[functional_key]
-
-                if 'DetrendPC' in summary_method:
-
-                        compcor_imports = ['import os',
-                                           'import scipy.signal as signal',
-                                           'import nibabel as nb',
-                                           'import numpy as np',
-                                           'from CPAC.utils import safe_shape']
-
->>>>>>> bd029d31
                         compcor_node = pe.Node(Function(input_names=['data_filename',
                                                                      'num_components',
                                                                      'mask_filename'],
@@ -1076,10 +1061,7 @@
 
                         summary_method_input = (compcor_node, 'compcor_file')
 
-                else:
-<<<<<<< HEAD
-=======
-                                    
+                else:               
                     if 'cosine' in summary_filter:
                             cosfilter_imports = ['import os',
                                                 'import numpy as np',
@@ -1113,7 +1095,6 @@
 
                             summary_method_input = (cosfilter_node, 'cosfiltered_img')
                             
->>>>>>> bd029d31
                     if 'Detrend' in summary_method:
 
                         detrend_node = pe.Node(
