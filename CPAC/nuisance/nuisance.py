--- conflicted
+++ resolved
@@ -37,13 +37,8 @@
     TR_string_to_float,
 )
 from CPAC.pipeline import nipype_pipeline_engine as pe
-<<<<<<< HEAD
-from CPAC.pipeline.engine.resource_pool import ResourcePool
-from CPAC.pipeline.nodeblock import nodeblock
-=======
 from CPAC.pipeline.engine.nodeblock import nodeblock
 from CPAC.pipeline.engine.resource import StratPool
->>>>>>> 532322d6
 from CPAC.registration.registration import (
     apply_transform,
     warp_timeseries_to_EPItemplate,
