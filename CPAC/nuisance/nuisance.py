--- conflicted
+++ resolved
@@ -32,13 +32,8 @@
         # Derived from YAN Chao-Gan 120504 based on REST.
         sample_freq = 1. / sample_period
         sample_length = data.shape[0]
-<<<<<<< HEAD
         
         data_p = np.zeros(int(nextpow2(sample_length)))
-=======
-
-        data_p = np.zeros(int(2 ** np.ceil(np.log2(sample_length))))
->>>>>>> 85f51560
         data_p[:sample_length] = data
 
         LowCutoff, HighCutoff = bandpass_freqs
