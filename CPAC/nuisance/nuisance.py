import re
import os
import numpy as np
import nibabel as nb

import nipype.pipeline.engine as pe
import nipype.interfaces.utility as util
import nipype.interfaces.fsl as fsl
import nipype.interfaces.ants as ants
from nipype.interfaces import afni

import CPAC
import CPAC.utils as utils
from CPAC.utils.interfaces.function import Function
from CPAC.utils.interfaces.masktool import MaskTool
from CPAC.utils.interfaces.pc import PC

from CPAC.nuisance.utils import (
    find_offending_time_points,
    generate_summarize_tissue_mask,
    temporal_variance_mask,
    calc_compcor_components
)

from CPAC.nuisance.utils.compcor import (
    calc_compcor_components,
    cosine_filter,
    TR_string_to_float)


from CPAC.utils.datasource import check_for_s3

from scipy.fftpack import fft, ifft

import nipype.pipeline.engine as pe
import nipype.interfaces.utility as util
import nipype.interfaces.fsl as fsl
import nipype.interfaces.ants as ants


def gather_nuisance(functional_file_path,
                    selector,
                    grey_matter_summary_file_path=None,
                    white_matter_summary_file_path=None,
                    csf_summary_file_path=None,
                    acompcor_file_path=None,
                    tcompcor_file_path=None,
                    global_summary_file_path=None,
                    motion_parameters_file_path=None,
                    custom_file_paths=None,
                    censor_file_path=None):
    """
    Gathers the various nuisance regressors together into a single tab separated values file that is an appropriate for
    input into 3dTproject

    :param functional_file_path: path to file that the regressors are being calculated for, is used to calculate
           the length of the regressors for error checking and in particular for calculating spike regressors
    :param output_file_path: path to output TSV that will contain the various nuisance regressors as columns
    :param grey_matter_summary_file_path: path to TSV that includes summary of grey matter time courses, e.g. output of
        mask_summarize_time_course
    :param white_matter_summary_file_path: path to TSV that includes summary of white matter time courses, e.g. output
        of mask_summarize_time_course
    :param csf_summary_file_path: path to TSV that includes summary of csf time courses, e.g. output
        of mask_summarize_time_course
    :param acompcor_file_path: path to TSV that includes acompcor time courses, e.g. output
        of mask_summarize_time_course
    :param tcompcor_file_path: path to TSV that includes tcompcor time courses, e.g. output
        of mask_summarize_time_course
    :param global_summary_file_path: path to TSV that includes summary of global time courses, e.g. output
        of mask_summarize_time_course
    :param motion_parameters_file_path: path to TSV that includes motion parameters
    :param custom_file_paths: path to CSV/TSV files to use as regressors
    :param censor_file_path: path to TSV with a single column with 1's for indices that should be retained and 0's
              for indices that should be censored
    :return:
    """

    # Basic checks for the functional image
    if not functional_file_path or \
        (not functional_file_path.endswith(".nii") and
         not functional_file_path.endswith(".nii.gz")):

        raise ValueError("Invalid value for input_file ({}). Should be a nifti "
                         "file and should exist".format(functional_file_path))

    try:
        functional_image = nb.load(functional_file_path)
    except:
        raise ValueError("Invalid value for input_file ({}). Should be a nifti "
                         "file and should exist".format(functional_file_path))

    if len(functional_image.shape) < 4 or functional_image.shape[3] < 2:
        raise ValueError("Invalid input_file ({}). Expected 4D file."
                         .format(functional_file_path))

    regressor_length = functional_image.shape[3]

    selector = selector.selector

    if not isinstance(selector, dict):
        raise ValueError("Invalid type for selectors {0}, expecting dict"
                         .format(type(selector)))

    regressor_files = {
        'aCompCor': acompcor_file_path,
        'tCompCor': tcompcor_file_path,
        'GlobalSignal': global_summary_file_path,
        'GreyMatter': grey_matter_summary_file_path,
        'WhiteMatter': white_matter_summary_file_path,
        'CerebrospinalFluid': csf_summary_file_path,
        'Motion': motion_parameters_file_path,
    }

    regressors_order = [
        'Motion',
        'GlobalSignal',
        'aCompCor',
        'tCompCor',
        'CerebrospinalFluid',
        'WhiteMatter',
        'GreyMatter',
    ]

    motion_labels = ['RotY', 'RotX', 'RotZ', 'Y', 'X', 'Z']

    # Compile regressors into a matrix
    column_names = []
    nuisance_regressors = []

    for regressor_type in regressors_order:

        if regressor_type not in selector:
            continue

        regressor_file = regressor_files[regressor_type]

        regressor_selector = selector.get(regressor_type) or {}

        if 'summary' in regressor_selector:
            if type(regressor_selector['summary']) is str:
                regressor_selector['summary'] = {
                    'method': regressor_selector['summary'],
                }

        if not regressor_file or not os.path.isfile(regressor_file):
            raise ValueError("Regressor type {0} specified in selectors "
                             "but the corresponding file was not found!"
                             .format(regressor_type))

        try:
            regressors = np.loadtxt(regressor_file)
        except:
            print("Could not read regressor {0} from {1}."
                  .format(regressor_type, regressor_file))
            raise

        if regressors.shape[0] != regressor_length:
            raise ValueError("Number of time points in {0} ({1}) is "
                             "inconsistent with length of functional "
                             "file {2} ({3})"
                             .format(regressor_file,
                                     regressors.shape[0],
                                     functional_file_path,
                                     regressor_length))

        if regressor_type == "Motion":
            num_regressors = 6
        elif not regressor_selector.get('summary', {}).get('components'):
            num_regressors = 1
        else:
            num_regressors = regressor_selector['summary']['components']

        if len(regressors.shape) == 1:
            regressors = np.expand_dims(regressors, axis=1)

        regressors = regressors[:, 0:num_regressors]

        if regressors.shape[1] != num_regressors:
            raise ValueError("Expecting {0} regressors for {1}, but "
                             "found {2} in file {3}."
                             .format(num_regressors,
                                     regressor_type,
                                     regressors.shape[1],
                                     regressor_file))

        # Add in the regressors, making sure to also add in the column name
        for regressor_index in range(regressors.shape[1]):
            if regressor_type == "Motion":
                regressor_name = motion_labels[regressor_index]
            else:
                summary_method = regressor_selector['summary']
                if type(summary_method) is dict:
                    summary_method = summary_method['method']

                regressor_name = "{0}{1}{2}".format(regressor_type,
                                                    summary_method,
                                                    regressor_index)

            column_names.append(regressor_name)
            nuisance_regressors.append(regressors[:, regressor_index])

            if regressor_selector.get('include_delayed', False):
                column_names.append("{0}Delay".format(regressor_name))
                nuisance_regressors.append(
                    np.append([0.0], regressors[0:-1, regressor_index])
                )

            if regressor_selector.get('include_backdiff', False):
                column_names.append("{0}BackDiff".format(regressor_name))
                nuisance_regressors.append(
                    np.append([0.0], np.diff(regressors[:, regressor_index], n=1))
                )

            if regressor_selector.get('include_squared', False):
                column_names.append("{0}Sq".format(regressor_name))
                nuisance_regressors.append(
                    np.square(regressors[:, regressor_index])
                )

            if regressor_selector.get('include_delayed_squared', False):
                column_names.append("{0}DelaySq".format(regressor_name))
                nuisance_regressors.append(
                    np.square(
                        np.append([0.0], regressors[0:-1, regressor_index])
                    )
                )

            if regressor_selector.get('include_backdiff_squared', False):
                column_names.append("{0}BackDiffSq".format(regressor_name))
                nuisance_regressors.append(
                    np.square(
                        np.append([0.0], np.diff(regressors[:, regressor_index], n=1))
                    )
                )

    # Add custom regressors
    if custom_file_paths:
        for custom_file_path in custom_file_paths:

            try:
                custom_regressor = np.loadtxt(custom_file_path)
            except:
                raise ValueError("Could not read regressor {0} from {1}."
                                .format('Custom', custom_file_path))

            if (len(custom_regressor.shape) > 1 and custom_regressor.shape[1] > 1):
                raise ValueError(
                    "Invalid format for censor file {0}, should be a single "
                    "column containing 1s for volumes to keep and 0s for volumes "
                    "to censor.".format(custom_file_path)
                )

            column_names.append(custom_file_path)
            nuisance_regressors.append(custom_regressor)

    # Add spike regressors
    if selector.get('Censor', {}).get('method') == 'SpikeRegression':

        selector = selector['Censor']

        regressor_file = censor_file_path

        if not regressor_file:
            raise ValueError("Regressor type Censor specified in selectors but "
                             "the corresponding file was not found!")

        try:
            censor_volumes = np.loadtxt(regressor_file)
        except:
            raise ValueError("Could not read regressor {0} from {1}."
                             .format(regressor_type, regressor_file))

        if (len(censor_volumes.shape) > 1 and censor_volumes.shape[1] > 1) or \
           not np.all(np.isin(censor_volumes, [0, 1])):

            raise ValueError(
                "Invalid format for censor file {0}, should be a single "
                "column containing 1s for volumes to keep and 0s for volumes "
                "to censor.".format(regressor_file)
            )

        censor_volumes = censor_volumes.flatten()
        censor_indices = np.where(censor_volumes == 0)[0]

        out_of_range_censors = censor_indices >= regressor_length
        if np.any(out_of_range_censors):
            raise ValueError(
                "Censor volumes {0} are out of range"
                "on censor file {1}, calculated "
                "regressor length is {2}".format(
                    censor_indices[out_of_range_censors],
                    regressor_file,
                    regressor_length
                )
            )

        if len(censor_indices) > 0:

            # if number_of_previous_trs_to_censor and number_of_subsequent_trs_to_censor
            # are not set, assume they should be zero
            previous_trs_to_censor = \
                selector.get('number_of_previous_trs_to_censor', 0)

            subsequent_trs_to_censor = \
                selector.get('number_of_subsequent_trs_to_censor', 0)

            spike_regressors = np.zeros(regressor_length)

            for censor_index in censor_indices:

                censor_begin_index = censor_index - previous_trs_to_censor
                if censor_begin_index < 0:
                    censor_begin_index = 0

                censor_end_index = censor_index + subsequent_trs_to_censor
                if censor_end_index >= regressor_length:
                    censor_end_index = regressor_length - 1

                spike_regressors[censor_begin_index:censor_end_index + 1] = 1

            for censor_index in np.where(spike_regressors == 1)[0]:

                column_names.append("SpikeRegression{0}".format(censor_index))
                spike_regressor_index = np.zeros(regressor_length)
                spike_regressor_index[censor_index] = 1
                nuisance_regressors.append(spike_regressor_index.flatten())

    if len(nuisance_regressors) == 0:
        return None

    # Compile columns into regressor file
    output_file_path = os.path.join(os.getcwd(), "nuisance_regressors.1D")

    with open(output_file_path, "w") as ofd:

        # write out the header information
        ofd.write("# CPAC {0}\n".format(CPAC.__version__))
        ofd.write("# Nuisance regressors:\n")
        ofd.write("# " + "\t".join(column_names) + "\n")

        nuisance_regressors = np.array(nuisance_regressors)
        np.savetxt(ofd, nuisance_regressors.T, fmt='%.18f', delimiter='\t')

    return output_file_path


def create_nuisance_workflow(nuisance_selectors,
                             use_ants,
                             name='nuisance'):
    """
    Workflow for the removal of various signals considered to be noise from resting state
    fMRI data.  The residual signals for linear regression denoising is performed in a single
    model.  Therefore the residual time-series will be orthogonal to all signals.

    Parameters
    ----------
    :param nuisance_selectors: dictionary describing nuisance regression to be performed
    :param use_ants: flag indicating whether FNIRT or ANTS is used
    :param name: Name of the workflow, defaults to 'nuisance'
    :return: nuisance : nipype.pipeline.engine.Workflow
        Nuisance workflow.

    Notes
    -----

    Workflow Inputs
    ---------------
    Workflow Inputs::

        inputspec.functional_file_path : string (nifti file)
            Path to realigned and motion corrected functional image (nifti) file.

        inputspec.functional_brain_mask_file_path : string (nifti file)
            Whole brain mask corresponding to the functional data.

        inputspec.anatomical_file_path : string (nifti file)
            Corresponding preprocessed anatomical.
        inputspec.wm_mask_file_path : string (nifti file)
            Corresponding white matter mask.
        inputspec.csf_mask_file_path : string (nifti file)
            Corresponding cerebral spinal fluid mask.
        inputspec.gm_mask_file_path : string (nifti file)
            Corresponding grey matter mask.
        inputspec.lat_ventricles_mask_file_path : string (nifti file)
            Mask of lateral ventricles calculated from the Harvard Oxford Atlas.

        inputspec.mni_to_anat_linear_xfm_file_path: string (nifti file)
            FLIRT Linear MNI to Anat transform
        inputspec.anat_to_mni_initial_xfm_file_path: string (nifti file)
            ANTS initial transform from anat to MNI
        inputspec.anat_to_mni_rigid_xfm_file_path: string (nifti file)
            ANTS rigid (6 parameter, no scaling) transform from anat to MNI
        inputspec.anat_to_mni_affine_xfm_file_path: string (nifti file)
            ANTS affine (13 parameter, scales and shears) transform from anat to MNI

        inputspec.func_to_anat_linear_xfm_file_path: string (nifti file)
            FLIRT Linear Transform between functional and anatomical spaces

        inputspec.motion_parameter_file_path : string (text file)
            Corresponding rigid-body motion parameters. Matrix in the file should be of shape
            (`T`, `R`), `T` time points and `R` motion parameters.
        inputspec.fd_j_file_path : string (text file)
            Framewise displacement calculated from the volume alignment.
        inputspec.fd_p_file_path : string (text file)
            Framewise displacement calculated from the motion parameters.
        inputspec.dvars_file_path : string (text file)
            DVARS calculated from the functional data.

        inputspec.selector : Dictionary containing configuration parameters for nuisance regression.
            To not run a type of nuisance regression, it may be ommited from the dictionary.

            selector = {
                aCompCor: {
                    summary: {
                        filter: 'cosine', Principal components are estimated after using a discrete cosine filter with 128s cut-off,
                            Leave filter field blank, if selected aCompcor method is 'DetrendPC'
                        method: 'DetrendPC', tCompCor will extract the principal components from
                            detrended tissues signal,
                        components: number of components to retain,
                    },
                    tissues: list of tissues to extract regressors.
                        Valid values are: 'WhiteMatter', 'CerebrospinalFluid',
                    extraction_resolution: None | floating point value indicating isotropic
                        resolution (ex. 2 for 2mm x 2mm x 2mm that data should be extracted at,
                        the corresponding tissue mask will be resampled to this resolution. The
                        functional data will also be resampled to this resolution, and the
                        extraction will occur at this new resolution. The goal is to avoid
                        contamination from undesired tissue components when extracting nuisance
                        regressors,
                    erode_mask: True | False, whether or not the mask should be eroded to
                        further avoid a mask overlapping with a different tissue class,
                    include_delayed: True | False, whether or not to include a one-frame delay regressor,
                        default to False,
                    include_squared: True | False, whether or not to include a squared regressor,
                        default to False,
                    include_delayed_squared: True | False, whether or not to include a squared one-frame
                        delay regressor, default to False,
                    include_backdiff: True | False, whether or not to include a one-lag difference,
                        default to False,
                    include_backdiff_squared: True | False, whether or not to include a squared one-frame
                        delay regressor, default to False,
                },
                tCompCor: {
                    summary: {
                        filter: 'cosine', Principal components are estimated after using a discrete cosine filter with 128s cut-off,
                            Leave filter field blank, if selected tCompcor method is 'DetrendPC'
                        method: 'DetrendPC', tCompCor will extract the principal components from
                            detrended tissues signal,
                        components: number of components to retain,
                    },
                    threshold:
                        floating point number = cutoff as raw variance value,
                        floating point number followed by SD (ex. 1.5SD) = mean + a multiple of the SD,
                        floating point number followed by PCT (ex. 2PCT) = percentile from the top (ex is top 2%),
                    by_slice: True | False, whether or not the threshold criterion should be applied
                        by slice or across the entire volume, makes most sense for thresholds
                        using SD or PCT,
                    include_delayed: True | False (same as for aCompCor),
                    include_squared: True | False (same as for aCompCor),
                    include_delayed_squared: True | False (same as for aCompCor),
                    include_backdiff: True | False (same as for aCompCor),
                    include_backdiff_squared: True | False (same as for aCompCor),
                },
                WhiteMatter: {
                    summary: {
                        method: 'PC', 'DetrendPC', 'Mean', 'NormMean' or 'DetrendNormMean',
                        components: number of components to retain, if PC,
                    },
                    extraction_resolution: None | floating point value (same as for aCompCor),
                    erode_mask: True | False (same as for aCompCor),
                    include_delayed: True | False (same as for aCompCor),
                    include_squared: True | False (same as for aCompCor),
                    include_delayed_squared: True | False (same as for aCompCor),
                    include_backdiff: True | False (same as for aCompCor),
                    include_backdiff_squared: True | False (same as for aCompCor),
                },
                CerebrospinalFluid: {
                    summary: {
                        method: 'PC', 'DetrendPC', 'Mean', 'NormMean' or 'DetrendNormMean',
                        components: number of components to retain, if PC,
                    },
                    extraction_resolution: None | floating point value (same as for aCompCor),
                    erode_mask: True | False (same as for aCompCor),
                    include_delayed: True | False (same as for aCompCor),
                    include_squared: True | False (same as for aCompCor),
                    include_delayed_squared: True | False (same as for aCompCor),
                    include_backdiff: True | False (same as for aCompCor),
                    include_backdiff_squared: True | False (same as for aCompCor),
                },
                GreyMatter: {
                    summary: {
                        method: 'PC', 'DetrendPC', 'Mean', 'NormMean' or 'DetrendNormMean',
                        components: number of components to retain, if PC,
                    },
                    extraction_resolution: None | floating point value (same as for aCompCor),
                    erode_mask: True | False (same as for aCompCor),
                    include_delayed: True | False (same as for aCompCor),
                    include_squared: True | False (same as for aCompCor),
                    include_delayed_squared: True | False (same as for aCompCor),
                    include_backdiff: True | False (same as for aCompCor),
                    include_backdiff_squared: True | False (same as for aCompCor),
                },
                GlobalSignal: {
                    summary: {
                        method: 'PC', 'DetrendPC', 'Mean', 'NormMean' or 'DetrendNormMean',
                        components: number of components to retain, if PC,
                    },
                    include_delayed: True | False (same as for aCompCor),
                    include_squared: True | False (same as for aCompCor),
                    include_delayed_squared: True | False (same as for aCompCor),
                    include_backdiff: True | False (same as for aCompCor),
                    include_backdiff_squared: True | False (same as for aCompCor),
                },
                Motion: None | {
                    include_delayed: True | False (same as for aCompCor),
                    include_squared: True | False (same as for aCompCor),
                    include_delayed_squared: True | False (same as for aCompCor),
                    include_backdiff: True | False (same as for aCompCor),
                    include_backdiff_squared: True | False (same as for aCompCor),
                },
                Censor: {
                    method: 'Kill', 'Zero', 'Interpolate', 'SpikeRegression',
                    thresholds: list of dictionary, {
                        type: 'FD_J', 'FD_P', 'DVARS',
                        value: threshold value to be applied to metric
                    },
                    number_of_previous_trs_to_censor: integer, number of previous
                        TRs to censor (remove or regress, if spike regression)
                    number_of_subsequent_trs_to_censor: integer, number of
                        subsequent TRs to censor (remove or regress, if spike
                        regression)
                },
                PolyOrt: {
                    degree: integer, polynomial degree up to which will be removed,
                        e.g. 2 means constant + linear + quadratic, practically
                        that is probably, the most that will be need especially
                        if band pass filtering
                },
                Bandpass: {
                    bottom_frequency: floating point value, frequency in hertz of
                        the highpass part of the pass band, frequencies below this
                        will be removed,
                    top_frequency: floating point value, frequency in hertz of the
                        lowpass part of the pass band, frequencies above this
                        will be removed
                },
                Custom: [
                    {
                        file: file containing the regressors. It can be a CSV file,
                            with one regressor per column, or a Nifti image, with
                            one regressor per voxel.
                        convolve: perform the convolution operation of the given
                            regressor with the timeseries.
                    }
                ]
            }

    Workflow Outputs::

        outputspec.residual_file_path : string (nifti file)
            Path of residual file in nifti format
        outputspec.regressors_file_path : string (TSV file)
            Path of TSV file of regressors used. Column name indicates the regressors included .

    Nuisance Procedure:

    1. Compute nuisance regressors based on input selections.
    2. Calculate residuals with respect to these nuisance regressors in a
       single model for every voxel.

    High Level Workflow Graph:

    .. exec::
        from CPAC.nuisance import create_nuisance_workflow
        wf = create_nuisance_workflow({
            'PolyOrt': {'degree': 2},
            'tCompCor': {'summary': {'method': 'PC', 'components': 5}, 'threshold': '1.5SD', 'by_slice': True},
            'aCompCor': {'summary': {'method': 'PC', 'components': 5}, 'tissues': ['WhiteMatter', 'CerebrospinalFluid'], 'extraction_resolution': 2},
            'WhiteMatter': {'summary': {'method': 'PC', 'components': 5}, 'extraction_resolution': 2},
            'CerebrospinalFluid': {'summary': {'method': 'PC', 'components': 5}, 'extraction_resolution': 2, 'erode_mask': True},
            'GreyMatter': {'summary': {'method': 'PC', 'components': 5}, 'extraction_resolution': 2, 'erode_mask': True},
            'GlobalSignal': {'summary': 'Mean', 'include_delayed': True, 'include_squared': True, 'include_delayed_squared': True},
            'Motion': {'include_delayed': True, 'include_squared': True, 'include_delayed_squared': True},
            'Censor': {'method': 'Interpolate', 'thresholds': [{'type': 'FD_J', 'value': 0.5}, {'type': 'DVARS', 'value': 0.7}]}
        }, use_ants=False)

        wf.write_graph(
            graph2use='orig',
            dotfilename='./images/generated/nuisance.dot'
        )

    .. image:: ../images/generated/nuisance.png
       :width: 1000

    Detailed Workflow Graph:

    .. image:: ../images/generated/nuisance_detailed.png
       :width: 1000

    """

    nuisance_wf = pe.Workflow(name=name)

    inputspec = pe.Node(util.IdentityInterface(fields=[
        'selector',
        'functional_file_path',

        'anatomical_file_path',
        'gm_mask_file_path',
        'wm_mask_file_path',
        'csf_mask_file_path',
        'lat_ventricles_mask_file_path',

        'functional_brain_mask_file_path',

        'func_to_anat_linear_xfm_file_path',
        'mni_to_anat_linear_xfm_file_path',
        'anat_to_mni_initial_xfm_file_path',
        'anat_to_mni_rigid_xfm_file_path',
        'anat_to_mni_affine_xfm_file_path',

        'motion_parameters_file_path',
        'fd_j_file_path',
        'fd_p_file_path',
        'dvars_file_path',

        'creds_path',
        'dl_dir',
        'tr',
    ]), name='inputspec')

    outputspec = pe.Node(util.IdentityInterface(fields=['residual_file_path',
                                                        'regressors_file_path']),
                         name='outputspec')

    # Resources to create regressors
    pipeline_resource_pool = {
        "Anatomical": (inputspec, 'anatomical_file_path'),
        "Functional": (inputspec, 'functional_file_path'),
        "GlobalSignal": (inputspec, 'functional_brain_mask_file_path'),
        "WhiteMatter": (inputspec, 'wm_mask_file_path'),
        "CerebrospinalFluid": (inputspec, 'csf_mask_file_path'),
        "GreyMatter": (inputspec, 'gm_mask_file_path'),
        "Ventricles": (inputspec, 'lat_ventricles_mask_file_path'),

        "Transformations": {
            "func_to_anat_linear_xfm": (inputspec, "func_to_anat_linear_xfm_file_path"),
            "mni_to_anat_linear_xfm": (inputspec, "mni_to_anat_linear_xfm_file_path"),
            "anat_to_mni_initial_xfm": (inputspec, "anat_to_mni_initial_xfm_file_path"),
            "anat_to_mni_rigid_xfm": (inputspec, "anat_to_mni_rigid_xfm_file_path"),
            "anat_to_mni_affine_xfm": (inputspec, "anat_to_mni_affine_xfm_file_path"),
        },

        "DVARS": (inputspec, 'dvars_file_path'),
        "FD_J": (inputspec, 'framewise_displacement_j_file_path'),
        "FD_P": (inputspec, 'framewise_displacement_p_file_path'),
        "Motion": (inputspec, 'motion_parameters_file_path'),
    }

    # Regressor map to simplify construction of the needed regressors
    regressors = {
        'GreyMatter': ['grey_matter_summary_file_path', (), 'ort'],
        'WhiteMatter': ['white_matter_summary_file_path', (), 'ort'],
        'CerebrospinalFluid': ['csf_summary_file_path', (), 'ort'],
        'aCompCor': ['acompcor_file_path', (), 'ort'],
        'tCompCor': ['tcompcor_file_path', (), 'ort'],
        'GlobalSignal': ['global_summary_file_path', (), 'ort'],
        'Custom': ['custom_file_paths', (), 'ort'],
        'VoxelCustom': ['custom_file_paths', (), 'dsort'],
        'DVARS': ['dvars_file_path', (), 'ort'],
        'FD_J': ['framewise_displacement_j_file_path', (), 'ort'],
        'FD_P': ['framewise_displacement_p_file_path', (), 'ort'],
        'Motion': ['motion_parameters_file_path', (), 'ort']
    }

    motion = ['DVARS', 'FD_J', 'FD_P', 'Motion']
    derived = ['tCompCor', 'aCompCor']
    tissues = ['GreyMatter', 'WhiteMatter', 'CerebrospinalFluid']

    for regressor_type, regressor_resource in regressors.items():

        if regressor_type not in nuisance_selectors:
            continue

        regressor_selector = nuisance_selectors[regressor_type]

        if regressor_type == 'Custom':

            custom_ort_check_s3_nodes = []
            custom_dsort_check_s3_nodes = []
            custom_dsort_convolve_nodes = []

            for custom_regressor in sorted(regressor_selector, key=lambda c: c['file']):
                custom_regressor_file = custom_regressor['file']

                custom_check_s3_node = pe.Node(Function(
                    input_names=[
                        'file_path',
                        'creds_path',
                        'dl_dir',
                        'img_type'
                    ],
                    output_names=[
                        'local_path'
                    ],
                    function=check_for_s3,
                    as_module=True),
                    name='custom_check_for_s3_%s' % name)

                custom_check_s3_node.inputs.set(
                    file_path=custom_regressor_file,
                    img_type='func'
                )

                if custom_regressor_file.endswith('.nii.gz') or \
                    custom_regressor_file.endswith('.nii'):

                    if custom_regressor.get('convolve'):
                        custom_dsort_convolve_nodes += [custom_check_s3_node]
                    else:
                        custom_dsort_check_s3_nodes += [custom_check_s3_node]

                else:
                    custom_ort_check_s3_nodes += [custom_check_s3_node]

            if len(custom_ort_check_s3_nodes) > 0:
                custom_ort_merge = pe.Node(
                    util.Merge(len(custom_ort_check_s3_nodes)),
                    name='custom_ort_merge'
                )

                for i, custom_check_s3_node in enumerate(custom_ort_check_s3_nodes):
                    nuisance_wf.connect(
                        custom_check_s3_node, 'local_path',
                        custom_ort_merge, "in{}".format(i + 1)
                    )

                pipeline_resource_pool['custom_ort_file_paths'] = \
                    (custom_ort_merge, 'out')

                regressors['Custom'][1] = \
                    pipeline_resource_pool['custom_ort_file_paths']

            if len(custom_dsort_convolve_nodes) > 0:
                custom_dsort_convolve_merge = pe.Node(
                    util.Merge(len(custom_dsort_convolve_nodes)),
                    name='custom_dsort_convolve_merge'
                )

                for i, custom_check_s3_node in enumerate(custom_dsort_convolve_nodes):
                    nuisance_wf.connect(
                        custom_check_s3_node, 'local_path',
                        custom_dsort_convolve_merge, "in{}".format(i + 1)
                    )

            if len(custom_dsort_check_s3_nodes) > 0:

                images_to_merge = len(custom_dsort_check_s3_nodes)
                if len(custom_dsort_convolve_nodes) > 0:
                    images_to_merge += 1

                custom_dsort_merge = pe.Node(
                    util.Merge(images_to_merge),
                    name='custom_dsort_merge'
                )

                for i, custom_check_s3_node in enumerate(custom_dsort_check_s3_nodes):
                    nuisance_wf.connect(
                        custom_check_s3_node, 'local_path',
                        custom_dsort_merge, "in{}".format(i + 1)
                    )

                if len(custom_dsort_convolve_nodes) > 0:
                    nuisance_wf.connect(
                        custom_dsort_convolve_merge, 'out',
                        custom_dsort_merge, "in{}".format(i + 1)
                    )

                pipeline_resource_pool['custom_dsort_file_paths'] = \
                    (custom_dsort_merge, 'out')

                regressors['VoxelCustom'][1] = \
                    pipeline_resource_pool['custom_dsort_file_paths']

            continue

        if regressor_type in motion:
            regressor_resource[1] = \
                pipeline_resource_pool[regressor_type]
            continue

        # Set summary method for tCompCor and aCompCor
        if regressor_type in derived:

            if 'summary' not in regressor_selector:
                regressor_selector['summary'] = {}

            if type(regressor_selector['summary']) is not dict:
                raise ValueError("Regressor {0} requires PC summary method, "
                                 "but {1} specified"
                                 .format(regressor_type,
                                         regressor_selector['summary']))

            if not regressor_selector['summary'].get('components'):
                regressor_selector['summary']['components'] = 1


        # If regressor is not present, build up the regressor
        if not regressor_resource[1]:

            # We don't have the regressor, look for it in the resource pool,
            # build a corresponding key, this is seperated in to a mask key
            # and an extraction key, which when concatenated provide the
            # resource key for the regressor
            regressor_descriptor = {'tissue': regressor_type}

            if regressor_type == 'aCompCor':
                if not regressor_selector.get('tissues'):
                    raise ValueError("Tissue type required for aCompCor, "
                                     "but none specified")

                regressor_descriptor = {
                    'tissue': regressor_selector['tissues']
                }


            if regressor_type == 'tCompCor':
                if not regressor_selector.get('threshold'):
                    raise ValueError("Threshold required for tCompCor, "
                                     "but none specified.")

                regressor_descriptor = {
                    'tissue': 'FunctionalVariance-{}'
                              .format(regressor_selector['threshold'])
                }

                if regressor_selector.get('by_slice'):
                    regressor_descriptor['tissue'] += '-BySlice'
                else:
                    regressor_selector['by_slice'] = False

                temporal_wf = temporal_variance_mask(regressor_selector['threshold'],
                                                     by_slice=regressor_selector['by_slice'])

                nuisance_wf.connect(*(pipeline_resource_pool['Functional'] + (temporal_wf, 'inputspec.functional_file_path')))
                nuisance_wf.connect(*(pipeline_resource_pool['GlobalSignal'] + (temporal_wf, 'inputspec.mask_file_path')))

                pipeline_resource_pool[regressor_descriptor['tissue']] = \
                    (temporal_wf, 'outputspec.mask')

            if type(regressor_selector['summary']) is not dict:
                regressor_selector['summary'] = {
                    "filter": regressor_selector['summary'],
                    "method": regressor_selector['summary']
                }

            # Add selector into regressor description

            if regressor_selector.get('extraction_resolution'):
                regressor_descriptor['resolution'] = \
                    str(regressor_selector['extraction_resolution']) + "mm"

            elif regressor_type in tissues:
                regressor_selector['extraction_resolution'] = "Functional"
                regressor_descriptor['resolution'] = "Functional"

            if regressor_selector.get('erode_mask'):
                regressor_descriptor['erosion'] = 'Eroded'

            if not regressor_selector.get('summary'):
                raise ValueError("Summary method required for {0}, "
                                 "but none specified".format(regressor_type))

            regressor_descriptor['extraction'] = \
                regressor_selector['summary']['method']

            if regressor_descriptor['extraction'] in ['DetrendPC', 'PC']:
                if not regressor_selector['summary'].get('components'):
                    raise ValueError("Summary method PC requires components, "
                                     "but received none.")

                regressor_descriptor['extraction'] += \
                    '_{0}'.format(regressor_selector['summary']['components'])

            if type(regressor_descriptor['tissue']) is not list:
                regressor_descriptor['tissue'] = \
                    [regressor_descriptor['tissue']]


            if regressor_selector.get('extraction_resolution') and \
                    regressor_selector["extraction_resolution"] != "Functional":

                functional_at_resolution_key = "Functional_{0}mm".format(
                    regressor_selector["extraction_resolution"]
                )

                anatomical_at_resolution_key = "Anatomical_{0}mm".format(
                    regressor_selector["extraction_resolution"]
                )

                if anatomical_at_resolution_key not in pipeline_resource_pool:

                    anat_resample = pe.Node(
                        interface=fsl.FLIRT(),
                        name='{}_flirt'
                             .format(anatomical_at_resolution_key)
                    )
                    anat_resample.inputs.apply_isoxfm = regressor_selector["extraction_resolution"]

                    nuisance_wf.connect(*(
                        pipeline_resource_pool['Anatomical'] +
                        (anat_resample, 'in_file')
                    ))

                    nuisance_wf.connect(*(
                        pipeline_resource_pool['Anatomical'] +
                        (anat_resample, 'reference')
                    ))

                    pipeline_resource_pool[anatomical_at_resolution_key] = \
                        (anat_resample, 'out_file')

                if functional_at_resolution_key not in pipeline_resource_pool:

                    func_resample = pe.Node(
                        interface=fsl.FLIRT(),
                        name='{}_flirt'
                             .format(functional_at_resolution_key)
                    )
                    func_resample.inputs.apply_xfm = True

                    nuisance_wf.connect(*(
                        pipeline_resource_pool['Transformations']['func_to_anat_linear_xfm'] +
                        (func_resample, 'in_matrix_file')
                    ))

                    nuisance_wf.connect(*(
                        pipeline_resource_pool['Functional'] +
                        (func_resample, 'in_file')
                    ))

                    nuisance_wf.connect(*(
                        pipeline_resource_pool[anatomical_at_resolution_key] +
                        (func_resample, 'reference')
                    ))

                    pipeline_resource_pool[functional_at_resolution_key] = \
                        (func_resample, 'out_file')

            # Create merger to summarize the functional timeseries
            regressor_mask_file_resource_keys = []
            for tissue in regressor_descriptor['tissue']:

                # Ignore non tissue masks
                if tissue not in tissues and \
                    not tissue.startswith('FunctionalVariance'):
                    regressor_mask_file_resource_keys += [tissue]
                    continue

                tissue_regressor_descriptor = regressor_descriptor.copy()
                tissue_regressor_descriptor['tissue'] = tissue

                # Generate resource masks
                (pipeline_resource_pool,
                 regressor_mask_file_resource_key) = \
                    generate_summarize_tissue_mask(
                        nuisance_wf,
                        pipeline_resource_pool,
                        tissue_regressor_descriptor,
                        regressor_selector,
                        use_ants=use_ants
                    )

                regressor_mask_file_resource_keys += \
                    [regressor_mask_file_resource_key]

            # Keep tissus ordered, to avoid duplicates
            regressor_mask_file_resource_keys = \
                list(sorted(regressor_mask_file_resource_keys))

            # Create key for the final regressors
            regressor_file_resource_key = "_".join([
                "-".join(regressor_descriptor[key])
                if type(regressor_descriptor[key]) == list
                else regressor_descriptor[key]

                for key in ['tissue', 'resolution', 'erosion', 'extraction']
                if key in regressor_descriptor
            ])

            if regressor_file_resource_key not in pipeline_resource_pool:

                # Merge mask paths to extract voxel timeseries
                merge_masks_paths = pe.Node(
                    util.Merge(len(regressor_mask_file_resource_keys)),
                    name='{}_merge_masks'.format(regressor_type)
                )
                for i, regressor_mask_file_resource_key in \
                        enumerate(regressor_mask_file_resource_keys):

                    node, node_output = \
                        pipeline_resource_pool[regressor_mask_file_resource_key]

                    nuisance_wf.connect(
                        node, node_output,
                        merge_masks_paths, "in{}".format(i + 1)
                    )

                union_masks_paths = pe.Node(
                    MaskTool(outputtype='NIFTI_GZ'),
                    name='{}_union_masks'.format(regressor_type)
                )

                nuisance_wf.connect(
                    merge_masks_paths, 'out',
                    union_masks_paths, 'in_files'
                )

                functional_key = 'Functional'
                if regressor_selector.get('extraction_resolution') and \
                        regressor_selector["extraction_resolution"] != "Functional":

                    functional_key = 'Functional_{}mm'.format(
                        regressor_selector['extraction_resolution']
                    )

                summary_filter = regressor_selector['summary'].get('filter', '')
                summary_filter_input = pipeline_resource_pool[functional_key]

                summary_method = regressor_selector['summary']['method']
                summary_method_input = pipeline_resource_pool[functional_key]

                if 'DetrendPC' in summary_method:

                    compcor_imports = ['import os',
                                       'import scipy.signal as signal',
                                       'import nibabel as nb',
                                       'import numpy as np',
                                       'from CPAC.utils import safe_shape']

                    compcor_node = pe.Node(Function(input_names=['data_filename',
                                                                 'num_components',
                                                                 'mask_filename'],
                                                    output_names=[
                                                        'compcor_file'],
                                                    function=calc_compcor_components,
                                                    imports=compcor_imports),
                                           name='compcor', mem_gb=2.0)

                    compcor_node.inputs.num_components = regressor_selector['summary']['components']

                    nuisance_wf.connect(
                        summary_method_input[0], summary_method_input[1],
                        compcor_node, 'data_filename'
                    )

                    nuisance_wf.connect(
                        union_masks_paths, 'out_file',
                        compcor_node, 'mask_filename'
                    )

<<<<<<< HEAD
                        compcor_node = pe.Node(Function(input_names=['data_filename',
                                                                     'num_components',
                                                                     'mask_filename'],
                                                        output_names=['compcor_file'],
                                                        function=calc_compcor_components,
                                                        imports=compcor_imports),
                                                name='{}_detrendPC'.format(regressor_type))
=======
                    summary_method_input = (compcor_node, 'compcor_file')
>>>>>>> ac630638

                else:
                    if 'cosine' in summary_filter:
                        cosfilter_imports = ['import os',
                                             'import numpy as np',
                                             'import nibabel as nb',
                                             'from nipype import logging']

                        cosfilter_node = pe.Node(util.Function(input_names=['input_image_path',
                                                                            'timestep'],
                                                               output_names=[
                                                                   'cosfiltered_img'],
                                                               function=cosine_filter,
                                                               imports=cosfilter_imports),
                                                 name='{}_cosine_filter'.format(regressor_type))
                        nuisance_wf.connect(
                            summary_filter_input[0], summary_filter_input[1],
                            cosfilter_node, 'input_image_path'
                        )
                        tr_string2float_node = pe.Node(util.Function(input_names=['tr'],
                                                                     output_names=[
                                                                         'tr_float'],
                                                                     function=TR_string_to_float),
                                                       name='{}_tr_string2float'.format(regressor_type))

                        nuisance_wf.connect(
                            inputspec, 'tr',
                            tr_string2float_node, 'tr'
                        )

                        nuisance_wf.connect(
                            tr_string2float_node, 'tr_float',
                            cosfilter_node, 'timestep'
                        )

                        summary_method_input = (
                            cosfilter_node, 'cosfiltered_img')

                    if 'Detrend' in summary_method:

                        detrend_node = pe.Node(
                            afni.Detrend(args='-polort 1', outputtype='NIFTI'),
                            name='{}_detrend'.format(regressor_type)
                        )

                        nuisance_wf.connect(
                            summary_method_input[0], summary_method_input[1],
                            detrend_node, 'in_file'
                        )

                        summary_method_input = (detrend_node, 'out_file')

                    if 'Norm' in summary_method:

                        l2norm_node = pe.Node(
                            afni.TStat(args='-l2norm', outputtype='NIFTI'),
                            name='{}_l2norm'.format(regressor_type)
                        )
                        nuisance_wf.connect(
                            summary_method_input[0], summary_method_input[1],
                            l2norm_node, 'in_file'
                        )
                        nuisance_wf.connect(
                            union_masks_paths, 'out_file',
                            l2norm_node, 'mask'
                        )

                        norm_node = pe.Node(
                            afni.Calc(expr='a/b', outputtype='NIFTI'),
                            name='{}_norm'.format(regressor_type)
                        )
                        nuisance_wf.connect(
                            summary_method_input[0], summary_method_input[1],
                            norm_node, 'in_file_a'
                        )
                        nuisance_wf.connect(
                            l2norm_node, 'out_file',
                            norm_node, 'in_file_b'
                        )

                        summary_method_input = (norm_node, 'out_file')

                    if 'Mean' in summary_method:

                        mean_node = pe.Node(
                            afni.ROIStats(quiet=False, args='-1Dformat'),
                            name='{}_mean'.format(regressor_type)
                        )
                        nuisance_wf.connect(
                            summary_method_input[0], summary_method_input[1],
                            mean_node, 'in_file'
                        )

                        nuisance_wf.connect(
                            union_masks_paths, 'out_file',
                            mean_node, 'mask'
                        )

                        summary_method_input = (mean_node, 'stats')

                    if 'PC' in summary_method:

                        std_node = pe.Node(
                            afni.TStat(args='-nzstdev', outputtype='NIFTI'),
                            name='{}_std'.format(regressor_type)
                        )
                        nuisance_wf.connect(
                            summary_method_input[0], summary_method_input[1],
                            std_node, 'in_file'
                        )
                        nuisance_wf.connect(
                            union_masks_paths, 'out_file',
                            std_node, 'mask'
                        )

                        standarized_node = pe.Node(
                            afni.Calc(expr='a/b', outputtype='NIFTI'),
                            name='{}_standarized'.format(regressor_type)
                        )
                        nuisance_wf.connect(
                            summary_method_input[0], summary_method_input[1],
                            standarized_node, 'in_file_a'
                        )
                        nuisance_wf.connect(
                            std_node, 'out_file',
                            standarized_node, 'in_file_b'
                        )

                        pc_node = pe.Node(
                            PC(args='-vmean -nscale', pcs=regressor_selector['summary']['components'], outputtype='NIFTI_GZ'),
                            name='{}_pc'.format(regressor_type)
                        )

                        nuisance_wf.connect(
                            standarized_node, 'out_file',
                            pc_node, 'in_file'
                        )
                        nuisance_wf.connect(
                            union_masks_paths, 'out_file',
                            pc_node, 'mask'
                        )

                        summary_method_input = (pc_node, 'pcs_file')

                pipeline_resource_pool[regressor_file_resource_key] = \
                    summary_method_input

                # Add it to internal resource pool
                regressor_resource[1] = \
                    pipeline_resource_pool[regressor_file_resource_key]

    # Build regressors and combine them into a single file
    build_nuisance_regressors = pe.Node(Function(
        input_names=['functional_file_path',
                     'selector',
                     'grey_matter_summary_file_path',
                     'white_matter_summary_file_path',
                     'csf_summary_file_path',
                     'acompcor_file_path',
                     'tcompcor_file_path',
                     'global_summary_file_path',
                     'motion_parameters_file_path',
                     'custom_file_paths',
                     'censor_file_path'],
        output_names=['out_file'],
        function=gather_nuisance,
        as_module=True
    ), name="build_nuisance_regressors")

    nuisance_wf.connect(
        inputspec, 'functional_file_path',
        build_nuisance_regressors, 'functional_file_path'
    )

    nuisance_wf.connect(
        inputspec, 'selector',
        build_nuisance_regressors, 'selector'
    )

    # Check for any regressors to combine into files
    has_nuisance_regressors = any(
        regressor_node
        for regressor_key, (regressor_arg, regressor_node, regressor_target)
        in regressors.items()
        if regressor_target == 'ort'
    )

    if has_nuisance_regressors:
        for regressor_key, (regressor_arg, regressor_node, regressor_target) in regressors.items():
            if regressor_target != 'ort':
                continue

            if regressor_key in nuisance_selectors:
                nuisance_wf.connect(
                    regressor_node[0], regressor_node[1],
                    build_nuisance_regressors, regressor_arg
                )

    # Check for any regressors to combine into files
    has_voxel_nuisance_regressors = any(
        regressor_node
        for regressor_key, (regressor_arg, regressor_node, regressor_target)
        in regressors.items()
        if regressor_target == 'dsort'
    )

    if has_voxel_nuisance_regressors:

        voxel_nuisance_regressors = [
            (regressor_key, (regressor_arg, regressor_node, regressor_target))
            for regressor_key, (regressor_arg, regressor_node, regressor_target)
            in regressors.items()
            if regressor_target == 'dsort'
        ]

        voxel_nuisance_regressors_merge = pe.Node(
            util.Merge(len(voxel_nuisance_regressors)),
            name='voxel_nuisance_regressors_merge'
        )

        for i, (regressor_key, (regressor_arg, regressor_node, regressor_target)) \
            in enumerate(voxel_nuisance_regressors):

            if regressor_target != 'dsort':
                continue

            node, node_output = regressor_node

            nuisance_wf.connect(
                node, node_output,
                voxel_nuisance_regressors_merge, "in{}".format(i + 1)
            )

    if nuisance_selectors.get('Censor'):

        censor_methods = ['Kill', 'Zero', 'Interpolate', 'SpikeRegression']

        censor_selector = nuisance_selectors.get('Censor')
        if censor_selector.get('method') not in censor_methods:
            raise ValueError("Improper censoring method specified ({0}), "
                             "should be one of {1}."
                             .format(censor_selector.get('method'),
                                     censor_methods))

        find_censors = pe.Node(Function(
            input_names=['fd_j_file_path',
                         'fd_j_threshold',
                         'fd_p_file_path',
                         'fd_p_threshold',
                         'dvars_file_path',
                         'dvars_threshold',
                         'number_of_previous_trs_to_censor',
                         'number_of_subsequent_trs_to_censor'],
            output_names=['out_file'],
            function=find_offending_time_points,
            as_module=True
        ), name="find_offending_time_points")

        if not censor_selector.get('thresholds'):
            raise ValueError(
                'Censoring requested, but thresh_metric not provided.'
            )

        for threshold in censor_selector['thresholds']:

            if 'type' not in threshold or threshold['type'] not in ['DVARS', 'FD_J', 'FD_P']:
                raise ValueError(
                    'Censoring requested, but with invalid threshold type.'
                )

            if 'value' not in threshold:
                raise ValueError(
                    'Censoring requested, but threshold not provided.'
                )

            if threshold['type'] == 'FD_J':
                find_censors.inputs.fd_j_threshold = threshold['value']
                nuisance_wf.connect(inputspec, "fd_j_file_path",
                                    find_censors, "fd_j_file_path")

            if threshold['type'] == 'FD_P':
                find_censors.inputs.fd_p_threshold = threshold['value']
                nuisance_wf.connect(inputspec, "fd_p_file_path",
                                    find_censors, "fd_p_file_path")

            if threshold['type'] == 'DVARS':
                find_censors.inputs.dvars_threshold = threshold['value']
                nuisance_wf.connect(inputspec, "dvars_file_path",
                                    find_censors, "dvars_file_path")

        if censor_selector.get('number_of_previous_trs_to_censor') and \
                censor_selector['method'] != 'SpikeRegression':

            find_censors.inputs.number_of_previous_trs_to_censor = \
                censor_selector['number_of_previous_trs_to_censor']

        else:
            find_censors.inputs.number_of_previous_trs_to_censor = 0

        if censor_selector.get('number_of_subsequent_trs_to_censor') and \
                censor_selector['method'] != 'SpikeRegression':

            find_censors.inputs.number_of_subsequent_trs_to_censor = \
                censor_selector['number_of_subsequent_trs_to_censor']

        else:
            find_censors.inputs.number_of_subsequent_trs_to_censor = 0

    # Use 3dTproject to perform nuisance variable regression
    nuisance_regression = pe.Node(interface=afni.TProject(),
                                  name='nuisance_regression')

    nuisance_regression.inputs.out_file = 'residuals.nii.gz'
    nuisance_regression.inputs.outputtype = 'NIFTI_GZ'
    nuisance_regression.inputs.norm = False

    if nuisance_selectors.get('Censor'):
        if nuisance_selectors['Censor']['method'] == 'SpikeRegression':
            nuisance_wf.connect(find_censors, 'out_file',
                                build_nuisance_regressors, 'censor_file_path')
        else:
            if nuisance_selectors['Censor']['method'] == 'Interpolate':
                nuisance_regression.inputs.cenmode = 'NTRP'
            else:
                nuisance_regression.inputs.cenmode = \
                    nuisance_selectors['Censor']['method'].upper()

            nuisance_wf.connect(find_censors, 'out_file',
                                nuisance_regression, 'censor')

    if nuisance_selectors.get('PolyOrt'):
        if not nuisance_selectors['PolyOrt'].get('degree'):
            raise ValueError("Polynomial orthogonalization requested, "
                             "but degree not provided.")

        nuisance_regression.inputs.polort = \
            nuisance_selectors['PolyOrt']['degree']

    else:
        nuisance_regression.inputs.polort = 0

    nuisance_wf.connect([
        (inputspec, nuisance_regression, [
            ('functional_file_path', 'in_file'),
            ('functional_brain_mask_file_path', 'mask'),
        ]),
    ])

    if has_nuisance_regressors:
        nuisance_wf.connect(
            build_nuisance_regressors, 'out_file',
            nuisance_regression, 'ort'
        )

    if has_voxel_nuisance_regressors:
        nuisance_wf.connect(
            voxel_nuisance_regressors_merge, 'out',
            nuisance_regression, 'dsort'
        )

    nuisance_wf.connect(nuisance_regression, 'out_file',
                        outputspec, 'residual_file_path')

    nuisance_wf.connect(build_nuisance_regressors, 'out_file',
                        outputspec, 'regressors_file_path')

    return nuisance_wf<|MERGE_RESOLUTION|>--- conflicted
+++ resolved
@@ -1059,17 +1059,13 @@
                         compcor_node, 'mask_filename'
                     )
 
-<<<<<<< HEAD
-                        compcor_node = pe.Node(Function(input_names=['data_filename',
-                                                                     'num_components',
-                                                                     'mask_filename'],
-                                                        output_names=['compcor_file'],
-                                                        function=calc_compcor_components,
-                                                        imports=compcor_imports),
-                                                name='{}_detrendPC'.format(regressor_type))
-=======
-                    summary_method_input = (compcor_node, 'compcor_file')
->>>>>>> ac630638
+                    compcor_node = pe.Node(Function(input_names=['data_filename',
+                                                                    'num_components',
+                                                                    'mask_filename'],
+                                                    output_names=['compcor_file'],
+                                                    function=calc_compcor_components,
+                                                    imports=compcor_imports),
+                                            name='{}_detrendPC'.format(regressor_type))
 
                 else:
                     if 'cosine' in summary_filter:
