--- conflicted
+++ resolved
@@ -1,8 +1,5 @@
 import matplotlib
-<<<<<<< HEAD
-=======
 matplotlib.use('Agg', warn=False, force=True)
->>>>>>> e9878a0d
 
 from nipype.interfaces import afni 
 from CPAC.utils.function import Function
