--- conflicted
+++ resolved
@@ -392,17 +392,11 @@
                                                          'sagittal_image']),
                           name='outputspec')
 
-<<<<<<< HEAD
-    skull_edge = pe.Node(afni.Edge3(), name='skull_edge')
-    skull_edge.inputs.outputtype = 'NIFTI_GZ'
-    skull_edge.inputs.out_file = 'skull_edge.nii.gz'
-=======
     skull_edge = pe.Node(Function(input_names=['in_file'],
                                   output_names=['out_file'],
                                   function=afni_Edge3,
                                   as_module=True),
                          name='skull_edge')
->>>>>>> 206e4009
 
     montage_skull = create_montage('montage_skull', 'red', 'skull_vis')
 
