--- conflicted
+++ resolved
@@ -1846,13 +1846,10 @@
 
     matplotlib.rcParams.update({'font.size': 5})
 
-<<<<<<< HEAD
-=======
     try:
         from mpl_toolkits.axes_grid1 import ImageGrid
     except:
         from mpl_toolkits.axes_grid import ImageGrid
->>>>>>> 2299f6f8
     import matplotlib.cm as cm
     import matplotlib.pyplot as plt
     import nibabel as nb
