# -*- coding: utf-8 -*-
import os
import copy
import time
import shutil

from nipype import config
from nipype import logging
import nipype.pipeline.engine as pe
import nipype.interfaces.afni as afni
import nipype.interfaces.fsl as fsl
import nipype.interfaces.io as nio
from nipype.interfaces.utility import Merge, IdentityInterface
import nipype.interfaces.utility as util

from indi_aws import aws_utils

from CPAC.utils.utils import concat_list
from CPAC.utils.interfaces.datasink import DataSink
from CPAC.utils.interfaces.function import Function

import CPAC

from CPAC.registration import (
    create_fsl_flirt_linear_reg,
    create_fsl_fnirt_nonlinear_reg,
    create_register_func_to_anat,
    create_bbregister_func_to_anat,
    create_wf_calculate_ants_warp,
    connect_func_to_anat_init_reg,
    connect_func_to_anat_bbreg,
    connect_func_to_template_reg,
    output_func_to_standard
)

from CPAC.registration.utils import run_ants_apply_warp

from CPAC.utils.datasource import (
    resolve_resolution,
    create_anat_datasource,
    create_func_datasource,
    create_check_for_s3_node
)

from CPAC.anat_preproc.anat_preproc import (
    create_anat_preproc
)

from CPAC.seg_preproc.seg_preproc import (
    connect_anat_segmentation
)

from CPAC.func_preproc.func_ingress import (
    connect_func_ingress
)

from CPAC.func_preproc.func_preproc import (
    connect_func_init,
    connect_func_preproc,
    create_func_preproc,
    create_wf_edit_func
)

from CPAC.distortion_correction.distortion_correction import (
    connect_distortion_correction
)

from CPAC.longitudinal_pipeline.longitudinal_preproc import (
    subject_specific_template
) 

from CPAC.utils import Strategy, find_files, function, Outputs

from CPAC.utils.utils import (
    check_config_resources,
    check_system_deps,
    get_scan_params,
    get_tr
)

logger = logging.getLogger('nipype.workflow')


def register_anat_longitudinal_template_to_standard(longitudinal_template_node, c, workflow, strat_init, strat_name):

    brain_mask = pe.Node(interface=fsl.maths.MathsCommand(), 
                         name=f'longitudinal_anatomical_brain_mask_{strat_name}')
    
    brain_mask.inputs.args = '-bin'
    
    workflow.connect(longitudinal_template_node, 'brain_template', 
                     brain_mask, 'in_file')

    strat_init_new = strat_init.fork()

    strat_init_new.update_resource_pool({
        'anatomical_brain': (longitudinal_template_node, 'brain_template'),
        'anatomical_skull_leaf': (longitudinal_template_node, 'skull_template'),
        'anatomical_brain_mask': (brain_mask, 'out_file')
    })

    strat_list = [strat_init_new]

    # only need to run once for each subject
    already_skullstripped = c.anatomical_preproc['brain_extraction']['already_skullstripped']
    if already_skullstripped == 2:
        already_skullstripped = 0
    elif already_skullstripped == 3:
        already_skullstripped = 1

    sub_mem_gb, num_cores_per_sub, num_ants_cores, num_omp_cores = \
        check_config_resources(c)
    
    new_strat_list = []

    regOption = c.anatomical_preproc[
        'registration_workflow'
    ]['registration']['using']

    # either run FSL anatomical-to-MNI registration, or...
    if 'FSL' in regOption:
        for num_strat, strat in enumerate(strat_list):

            # this is to prevent the user from running FNIRT if they are
            # providing already-skullstripped inputs. this is because
            # FNIRT requires an input with the skull still on
            if already_skullstripped == 1:
                err_msg = '\n\n[!] CPAC says: FNIRT (for anatomical ' \
                          'registration) will not work properly if you ' \
                          'are providing inputs that have already been ' \
                          'skull-stripped.\n\nEither switch to using ' \
                          'ANTS for registration or provide input ' \
                          'images that have not been already ' \
                          'skull-stripped.\n\n'

                logger.info(err_msg)
                raise Exception

            flirt_reg_anat_mni = create_fsl_flirt_linear_reg(
                'anat_mni_flirt_register_%s_%d' % (strat_name, num_strat)
            )

            # Input registration parameters
            flirt_reg_anat_mni.inputs.inputspec.interp = c.anatomical_preproc['registration_workflow']['registration']['FSL-FNIRT']['interpolation']

            node, out_file = strat['anatomical_brain']
            workflow.connect(node, out_file,
                             flirt_reg_anat_mni, 'inputspec.input_brain')

            # pass the reference files
            node, out_file = strat['template_brain_for_anat']
            workflow.connect(node, out_file, flirt_reg_anat_mni, 
                             'inputspec.reference_brain')

            if 'ANTS' in regOption:
                strat = strat.fork()
                new_strat_list.append(strat)

            strat.append_name(flirt_reg_anat_mni.name)

            strat.update_resource_pool({
                'registration_method': 'FSL',
                'anatomical_to_mni_linear_xfm': (flirt_reg_anat_mni, 'outputspec.linear_xfm'),
                'mni_to_anatomical_linear_xfm': (flirt_reg_anat_mni, 'outputspec.invlinear_xfm'),
                'anat_longitudinal_template_to_standard': (flirt_reg_anat_mni, 'outputspec.output_brain')
            })

    strat_list += new_strat_list

    new_strat_list = []

    try:
        fsl_linear_reg_only = c.fsl_linear_reg_only
    except AttributeError:
        fsl_linear_reg_only = [0]

    if 'FSL' in regOption and 0 in fsl_linear_reg_only:

        for num_strat, strat in enumerate(strat_list):

            if strat.get('registration_method') == 'FSL':

                fnirt_reg_anat_mni = create_fsl_fnirt_nonlinear_reg(
                    'anat_mni_fnirt_register_%s_%d' % (strat_name, num_strat)
                )

                # brain input
                node, out_file = strat['anatomical_brain']
                workflow.connect(node, out_file,
                                 fnirt_reg_anat_mni, 'inputspec.input_brain')

                # brain reference
                node, out_file = strat['template_brain_for_anat']
                workflow.connect(node, out_file,
                                 fnirt_reg_anat_mni, 'inputspec.reference_brain')

                # skull input
                node, out_file = strat['anatomical_skull_leaf']
                workflow.connect(node, out_file,
                                 fnirt_reg_anat_mni, 'inputspec.input_skull')
                
                # skull reference
                node, out_file = strat['template_skull_for_anat']
                workflow.connect(node, out_file,
                                 fnirt_reg_anat_mni, 'inputspec.reference_skull')

                node, out_file = strat['anatomical_to_mni_linear_xfm']
                workflow.connect(node, out_file,
                                 fnirt_reg_anat_mni, 'inputspec.linear_aff')

                node, out_file = strat['template_ref_mask']
                workflow.connect(node, out_file,
                                 fnirt_reg_anat_mni, 'inputspec.ref_mask')

                # assign the FSL FNIRT config file specified in pipeline
                # config.yml
                fnirt_reg_anat_mni.inputs.inputspec.fnirt_config = c.anatomical_preproc['registration_workflow']['registration']['FSL-FNIRT']['fnirt_config']

                if 1 in fsl_linear_reg_only:
                    strat = strat.fork()
                    new_strat_list.append(strat)

                strat.append_name(fnirt_reg_anat_mni.name)

                strat.update_resource_pool({
                    'anatomical_to_mni_nonlinear_xfm': (fnirt_reg_anat_mni, 'outputspec.nonlinear_xfm'),
                    'anat_longitudinal_template_to_standard': (fnirt_reg_anat_mni, 'outputspec.output_brain')
                }, override=True)

    strat_list += new_strat_list

    new_strat_list = []

    for num_strat, strat in enumerate(strat_list):

        # or run ANTS anatomical-to-MNI registration instead
        if 'ANTS' in regOption and \
            strat.get('registration_method') != 'FSL':

            ants_reg_anat_mni = \
                create_wf_calculate_ants_warp(
                    'anat_mni_ants_register_%s_%d' % (strat_name, num_strat),
                    num_threads=num_ants_cores,
                    reg_ants_skull=c.anatomical_preproc['registration_workflow']['reg_with_skull']
                )
            
            # if someone doesn't have anatRegANTSinterpolation in their pipe config,
            # it will default to LanczosWindowedSinc
            if not hasattr(c, 'anatRegANTSinterpolation'):
                setattr(c, 'anatRegANTSinterpolation', 'LanczosWindowedSinc')

            if c.anatRegANTSinterpolation not in ['Linear', 'BSpline', 'LanczosWindowedSinc']:
                err_msg = 'The selected ANTS interpolation method may be in the list of values: "Linear", "BSpline", "LanczosWindowedSinc"'
                raise Exception(err_msg)

            # Input registration parameters
            ants_reg_anat_mni.inputs.inputspec.interp = c.anatRegANTSinterpolation

            # calculating the transform with the skullstripped is
            # reported to be better, but it requires very high
            # quality skullstripping. If skullstripping is imprecise
            # registration with skull is preferred
            if c.anatomical_preproc['registration_workflow']['reg_with_skull']:

                if already_skullstripped == 1:
                    err_msg = '\n\n[!] CPAC says: You selected ' \
                              'to run anatomical registration with ' \
                              'the skull, but you also selected to ' \
                              'use already-skullstripped images as ' \
                              'your inputs. This can be changed ' \
                              'in your pipeline configuration ' \
                              'editor.\n\n'

                    logger.info(err_msg)
                    raise Exception

                # get the skull-stripped anatomical from resource pool
                node, out_file = strat['anatomical_brain']

                # pass the anatomical to the workflow
                workflow.connect(node, out_file,
                                ants_reg_anat_mni, 'inputspec.moving_brain')

                # get the reorient skull-on anatomical from resource pool
                node, out_file = strat['anatomical_skull_leaf']

                # pass the anatomical to the workflow
                workflow.connect(node, out_file,
                                ants_reg_anat_mni, 'inputspec.moving_skull')

                # pass the reference file
                node, out_file = strat['template_brain_for_anat']
                workflow.connect(node, out_file,
                                ants_reg_anat_mni, 'inputspec.reference_brain')

                # pass the reference file
                node, out_file = strat['template_skull_for_anat']
                workflow.connect(node, out_file,
                                ants_reg_anat_mni, 'inputspec.reference_skull')

            else:

                node, out_file = strat['anatomical_brain']

                workflow.connect(node, out_file, 
                                ants_reg_anat_mni, 'inputspec.moving_brain')

                # pass the reference file
                node, out_file = strat['template_brain_for_anat']
                workflow.connect(node, out_file,
                                ants_reg_anat_mni, 'inputspec.reference_brain')
            
            # pass the reference mask file
            node, out_file = strat['template_brain_mask_for_anat']
            workflow.connect(
                node, out_file,
                ants_reg_anat_mni, 'inputspec.reference_mask'
                )

<<<<<<< HEAD
            # pass the reference mask file
            node, out_file = strat['anatomical_brain_mask']
            workflow.connect(
                node, out_file,
                ants_reg_anat_mni, 'inputspec.moving_mask'
                )
                
            ants_reg_anat_mni.inputs.inputspec.ants_para = c.ANTs_para_T1_registration
=======
            ants_reg_anat_mni.inputs.inputspec.ants_para = c.anatomical_preproc['registration_workflow']['registration']['ANTs']['T1_registration']
>>>>>>> 6fb4ac20
            ants_reg_anat_mni.inputs.inputspec.fixed_image_mask = None

            strat.append_name(ants_reg_anat_mni.name)

            strat.update_resource_pool({
                'registration_method': 'ANTS',
                'ants_initial_xfm': (ants_reg_anat_mni, 'outputspec.ants_initial_xfm'),
                'ants_rigid_xfm': (ants_reg_anat_mni, 'outputspec.ants_rigid_xfm'),
                'ants_affine_xfm': (ants_reg_anat_mni, 'outputspec.ants_affine_xfm'),
                'anatomical_to_mni_nonlinear_xfm': (ants_reg_anat_mni, 'outputspec.warp_field'),
                'mni_to_anatomical_nonlinear_xfm': (ants_reg_anat_mni, 'outputspec.inverse_warp_field'),
                'anat_to_mni_ants_composite_xfm': (ants_reg_anat_mni, 'outputspec.composite_transform'),
                'anat_longitudinal_template_to_standard': (ants_reg_anat_mni, 'outputspec.normalized_output_brain')
            })

    strat_list += new_strat_list
        
    # [SYMMETRIC] T1 -> Symmetric Template, Non-linear registration (FNIRT/ANTS)

    new_strat_list = []

    if c.voxel_mirrored_homotopic_connectivity['run'] and c.functional_preproc['run']:

        for num_strat, strat in enumerate(strat_list):

            if 'FSL' in regOption and \
                strat.get('registration_method') != 'ANTS':

                # this is to prevent the user from running FNIRT if they are
                # providing already-skullstripped inputs. this is because
                # FNIRT requires an input with the skull still on
                # TODO ASH normalize w schema validation to bool
                if already_skullstripped == 1:
                    err_msg = '\n\n[!] CPAC says: FNIRT (for anatomical ' \
                              'registration) will not work properly if you ' \
                              'are providing inputs that have already been ' \
                              'skull-stripped.\n\nEither switch to using ' \
                              'ANTS for registration or provide input ' \
                              'images that have not been already ' \
                              'skull-stripped.\n\n'

                    logger.info(err_msg)
                    raise Exception

                flirt_reg_anat_symm_mni = create_fsl_flirt_linear_reg(
                    'anat_symmetric_mni_flirt_register_%s_%d' % (strat_name, num_strat)
                )

                flirt_reg_anat_symm_mni.inputs.inputspec.interp = c.anatomical_preproc['registration_workflow']['registration']['FSL-FNIRT']['interpolation']

                node, out_file = strat['anatomical_brain']
                workflow.connect(node, out_file,
                                 flirt_reg_anat_symm_mni, 'inputspec.input_brain')

                node, out_file = strat['template_symmetric_brain']
                workflow.connect(node, out_file,
                                 flirt_reg_anat_symm_mni, 'inputspec.reference_brain')

                # if 'ANTS' in regOption:
                #    strat = strat.fork()
                #    new_strat_list.append(strat)

                strat.append_name(flirt_reg_anat_symm_mni.name)
                
                strat.update_resource_pool({
                    'anatomical_to_symmetric_mni_linear_xfm': (
                        flirt_reg_anat_symm_mni, 'outputspec.linear_xfm'),
                    'symmetric_mni_to_anatomical_linear_xfm': (
                        flirt_reg_anat_symm_mni, 'outputspec.invlinear_xfm'),
                    'symmetric_anatomical_to_standard': (
                        flirt_reg_anat_symm_mni, 'outputspec.output_brain')
                })

        strat_list += new_strat_list

        new_strat_list = []

        try:
            fsl_linear_reg_only = c.fsl_linear_reg_only
        except AttributeError:
            fsl_linear_reg_only = [0]

        if 'FSL' in regOption and 0 in fsl_linear_reg_only:

            for num_strat, strat in enumerate(strat_list):

                if strat.get('registration_method') == 'FSL':
                    fnirt_reg_anat_symm_mni = create_fsl_fnirt_nonlinear_reg(
                        'anat_symmetric_mni_fnirt_register_%s_%d' % (strat_name, num_strat)
                    )
                    
                    node, out_file = strat['anatomical_brain']
                    workflow.connect(node, out_file,
                                     fnirt_reg_anat_symm_mni,
                                     'inputspec.input_brain')

                    node, out_file = strat['anatomical_skull_leaf']
                    workflow.connect(node, out_file,
                                     fnirt_reg_anat_symm_mni,
                                     'inputspec.input_skull')

                    node, out_file = strat['template_brain_for_anat']
                    workflow.connect(node, out_file,
                                     fnirt_reg_anat_symm_mni, 'inputspec.reference_brain')

                    node, out_file = strat['template_symmetric_skull']
                    workflow.connect(node, out_file,
                                     fnirt_reg_anat_symm_mni, 'inputspec.reference_skull')

                    node, out_file = strat['anatomical_to_mni_linear_xfm']
                    workflow.connect(node, out_file,
                                     fnirt_reg_anat_symm_mni,
                                     'inputspec.linear_aff')

                    node, out_file = strat['template_dilated_symmetric_brain_mask']
                    workflow.connect(node, out_file,
                                     fnirt_reg_anat_symm_mni, 'inputspec.ref_mask')

                    strat.append_name(fnirt_reg_anat_symm_mni.name)

                    strat.update_resource_pool({
                        'anatomical_to_symmetric_mni_nonlinear_xfm': (
                            fnirt_reg_anat_symm_mni, 'outputspec.nonlinear_xfm'),
                        'symmetric_anatomical_to_standard': (
                            fnirt_reg_anat_symm_mni, 'outputspec.output_brain')
                    }, override=True)

        strat_list += new_strat_list

        new_strat_list = []

        for num_strat, strat in enumerate(strat_list):

            if 'ANTS' in regOption and \
                strat.get('registration_method') != 'FSL':

                ants_reg_anat_symm_mni = \
                    create_wf_calculate_ants_warp(
                        'anat_symmetric_mni_ants_register_%s_%d' % (strat_name, num_strat),
                        num_threads=num_ants_cores,
                        reg_ants_skull=c.anatomical_preproc['registration_workflow']['reg_with_skull']
                    )

                # Input registration parameters
                ants_reg_anat_symm_mni.inputs.inputspec.interp = c.anatRegANTSinterpolation

                # calculating the transform with the skullstripped is
                # reported to be better, but it requires very high
                # quality skullstripping. If skullstripping is imprecise
                # registration with skull is preferred
                if 1 in c.anatomical_preproc['registration_workflow']['reg_with_skull']:

                    if already_skullstripped == 1:
                        err_msg = '\n\n[!] CPAC says: You selected ' \
                                  'to run anatomical registration with ' \
                                  'the skull, but you also selected to ' \
                                  'use already-skullstripped images as ' \
                                  'your inputs. This can be changed ' \
                                  'in your pipeline configuration ' \
                                  'editor.\n\n'

                        logger.info(err_msg)
                        raise Exception

                    # get the skullstripped anatomical from resource pool
                    node, out_file = strat['anatomical_brain']

                    # pass the anatomical to the workflow
                    workflow.connect(node, out_file,
                                     ants_reg_anat_symm_mni, 'inputspec.moving_brain')

                    # pass the reference file
                    node, out_file = strat['template_symmetric_brain']
                    workflow.connect(node, out_file,
                                     ants_reg_anat_symm_mni, 'inputspec.reference_brain')

                    # get the reorient skull-on anatomical from resource pool
                    node, out_file = strat['anatomical_skull_leaf']
                    
                    # pass the anatomical to the workflow
                    workflow.connect(node, out_file,
                                     ants_reg_anat_symm_mni, 'inputspec.moving_skull')

                    # pass the reference file
                    node, out_file = strat['template_symmetric_skull']
                    workflow.connect(node, out_file,
                                     ants_reg_anat_symm_mni, 'inputspec.reference_skull')

                else:
                    # get the skullstripped anatomical from resource pool
                    node, out_file = strat['anatomical_brain']

                    workflow.connect(node, out_file,
                                     ants_reg_anat_symm_mni, 'inputspec.moving_brain')

                    # pass the reference file
                    node, out_file = strat['template_symmetric_brain']
                    workflow.connect(node, out_file,
                                     ants_reg_anat_symm_mni, 'inputspec.reference_brain')
                
                # pass the reference mask file
                node, out_file = strat['template_brain_mask_for_anat']
                workflow.connect(
                    node, out_file,
                    ants_reg_anat_symm_mni, 'inputspec.reference_mask'
                    )

                # pass the reference mask file
                node, out_file = strat['anatomical_brain_mask']
                workflow.connect(
                    node, out_file,
                    ants_reg_anat_symm_mni, 'inputspec.moving_mask'
                    )

                ants_reg_anat_symm_mni.inputs.inputspec.ants_para = c.anatomical_preproc['registration_workflow']['registration']['ANTs']['T1_registration']

                ants_reg_anat_symm_mni.inputs.inputspec.fixed_image_mask = None

                strat.append_name(ants_reg_anat_symm_mni.name)

                strat.update_resource_pool({
                    'ants_symmetric_initial_xfm': (ants_reg_anat_symm_mni, 'outputspec.ants_initial_xfm'),
                    'ants_symmetric_rigid_xfm': (ants_reg_anat_symm_mni, 'outputspec.ants_rigid_xfm'),
                    'ants_symmetric_affine_xfm': (ants_reg_anat_symm_mni, 'outputspec.ants_affine_xfm'),
                    'anatomical_to_symmetric_mni_nonlinear_xfm': (ants_reg_anat_symm_mni, 'outputspec.warp_field'),
                    'symmetric_mni_to_anatomical_nonlinear_xfm': (
                    ants_reg_anat_symm_mni, 'outputspec.inverse_warp_field'),
                    'anat_to_symmetric_mni_ants_composite_xfm': (
                    ants_reg_anat_symm_mni, 'outputspec.composite_transform'),
                    'symmetric_anatomical_to_standard': (ants_reg_anat_symm_mni, 'outputspec.normalized_output_brain')
                })

        strat_list += new_strat_list
    
    # Inserting Segmentation Preprocessing Workflow
    workflow, strat_list = connect_anat_segmentation(workflow, strat_list, c, strat_name)

    return strat_list


def create_datasink(datasink_name, config, subject_id, session_id='', strat_name='', map_node_iterfield=None):
    """

    Parameters
    ----------
    datasink_name
    config
    subject_id
    session_id
    strat_name
    map_node_iterfield

    Returns
    -------

    """
    try:
        encrypt_data = bool(config.pipeline_setup['Amazon-AWS']['s3_encryption'])
    except:
        encrypt_data = False

    # TODO Enforce value with schema validation
    # Extract credentials path for output if it exists
    try:
        # Get path to creds file
        creds_path = ''
        if config.pipeline_setup['Amazon-AWS']['aws_output_bucket_credentials']:
            creds_path = str(config.pipeline_setup['Amazon-AWS']['aws_output_bucket_credentials'])
            creds_path = os.path.abspath(creds_path)

        if config.pipeline_setup['output_directory']['path'].lower().startswith('s3://'):
            # Test for s3 write access
            s3_write_access = \
                aws_utils.test_bucket_access(creds_path,
                                             config.pipeline_setup['output_directory']['path'])

            if not s3_write_access:
                raise Exception('Not able to write to bucket!')

    except Exception as e:
        if config.pipeline_setup['output_directory']['path'].lower().startswith('s3://'):
            err_msg = 'There was an error processing credentials or ' \
                      'accessing the S3 bucket. Check and try again.\n' \
                      'Error: %s' % e
            raise Exception(err_msg)

    if map_node_iterfield is not None:
        ds = pe.MapNode(
            DataSink(infields=map_node_iterfield),
            name='sinker_{}'.format(datasink_name),
            iterfield=map_node_iterfield
        )
    else:
        ds = pe.Node(
            DataSink(),
            name='sinker_{}'.format(datasink_name)
        )

    ds.inputs.base_directory = config.pipeline_setup['output_directory']['path']
    ds.inputs.creds_path = creds_path
    ds.inputs.encrypt_bucket_keys = encrypt_data
    ds.inputs.container = os.path.join(
        'pipeline_%s_%s' % (config.pipeline_setup['pipeline_name'], strat_name),
        subject_id, session_id
    )
    return ds

def connect_anat_preproc_inputs(strat, anat_preproc, strat_name, strat_nodes_list_list, workflow):
    """
    Parameters
    ----------
    strat : Strategy
        the strategy object you want to fork
    anat_preproc : Workflow
        the anat_preproc workflow node to be connected and added to the resource pool
    strat_name : str
        name of the strategy
    strat_nodes_list_list : list
        a list of strat_nodes_list 
    workflow: Workflow
        main longitudinal workflow

    Returns
    -------
    new_strat : Strategy
        the fork of strat with the resource pool updated
    strat_nodes_list_list : list
        a list of strat_nodes_list 
    """

    new_strat = strat.fork()

    tmp_node, out_key = new_strat['anatomical']
    workflow.connect(tmp_node, out_key, anat_preproc, 'inputspec.anat')
    
    tmp_node, out_key = new_strat['template_cmass']
    workflow.connect(tmp_node, out_key, anat_preproc, 'inputspec.template_cmass')

    new_strat.append_name(anat_preproc.name)
    
    new_strat.update_resource_pool({
        'anatomical_brain': (
            anat_preproc, 'outputspec.brain'),
        'anatomical_skull_leaf': (
            anat_preproc, 'outputspec.reorient'),
        'anatomical_brain_mask': (
            anat_preproc, 'outputspec.brain_mask'),
    })

    try:
        strat_nodes_list_list[strat_name].append(new_strat)
    except KeyError:
        strat_nodes_list_list[strat_name] = [new_strat]

    return new_strat, strat_nodes_list_list


def pick_map(file_list, index, file_type):
    if isinstance(file_list, list):
        if len(file_list) == 1:
            file_list = file_list[0]
        for file_name in file_list:
            if file_name.endswith(f"{file_type}_{index}.nii.gz"):
                return file_name
    return None


def anat_longitudinal_wf(subject_id, sub_list, config):
    """
    Parameters
    ----------
    subject_id : str
        the id of the subject
    sub_list : list of dict
        this is a list of sessions for one subject and each session if the same dictionary as the one given to
        prep_workflow
    config : configuration
        a configuration object containing the information of the pipeline config. (Same as for prep_workflow)

    Returns
    -------
        None
    """

    workflow = pe.Workflow(name="anat_longitudinal_template_" + str(subject_id))
    workflow.base_dir = config.pipeline_setup['working_directory']['path']
    workflow.config['execution'] = {
        'hash_method': 'timestamp',
        'crashdump_dir': os.path.abspath(config.pipeline_setup['log_directory']['path'])
    }

    # For each participant we have a list of dict (each dict is a session)
    already_skullstripped = config.anatomical_preproc['brain_extraction']['already_skullstripped']
    if already_skullstripped == 2:
        already_skullstripped = 0
    elif already_skullstripped == 3:
        already_skullstripped = 1

    resampled_template = pe.Node(Function(input_names=['resolution', 'template', 'template_name', 'tag'],
                                              output_names=['resampled_template'],
                                              function=resolve_resolution,
                                              as_module=True),
                                        name='template_skull_for_anat')
    resampled_template.inputs.resolution = config.anatomical_preproc['registration_workflow']['resolution_for_anat']
    resampled_template.inputs.template = config.anatomical_preproc['registration_workflow']['template_skull_for_anat']
    resampled_template.inputs.template_name = 'template_skull_for_anat'
    resampled_template.inputs.tag = 'resolution_for_anat'

    # Node to calculate the center of mass of the standard template to align the images with it.
    template_center_of_mass = pe.Node(
        interface=afni.CenterMass(),
        name='template_skull_for_anat_center_of_mass'
    )

    template_center_of_mass.inputs.cm_file = "template_center_of_mass.txt"
    
    workflow.connect(resampled_template, 'resampled_template',
                     template_center_of_mass, 'in_file')

    # list of lists for every strategy
    strat_nodes_list_list = {}

    # list of the data config dictionaries to be updated during the preprocessing
    # creds_list = []

    session_id_list = []

    # Loop over the sessions to create the input for the longitudinal algorithm
    for session in sub_list:

        unique_id = session['unique_id']
        session_id_list.append(unique_id)

        try:
            creds_path = session['creds_path']
            if creds_path and 'none' not in creds_path.lower():
                if os.path.exists(creds_path):
                    input_creds_path = os.path.abspath(creds_path)
                else:
                    err_msg = 'Credentials path: "%s" for subject "%s" session "%s" ' \
                              'was not found. Check this path and try ' \
                              'again.' % (creds_path, subject_id, unique_id)
                    raise Exception(err_msg)
            else:
                input_creds_path = None
        except KeyError:
            input_creds_path = None

        template_keys = [
            ("anat", ["anatomical_preproc", "segmentation_workflow", "2-use_priors", "CSF_path"]),
            ("anat", ["anatomical_preproc", "segmentation_workflow", "2-use_priors", "GM_path"]),
            ("anat", ["anatomical_preproc", "segmentation_workflow", "2-use_priors", "WM_path"]),
            ("anat", ["anatomical_preproc", "segmentation_workflow", "1-segmentation", "Template_Based", "CSF"]),
            ("anat", ["anatomical_preproc", "segmentation_workflow", "1-segmentation", "Template_Based", "GRAY"]),
            ("anat", ["anatomical_preproc", "segmentation_workflow", "1-segmentation", "Template_Based", "WHITE"]),
            ("other", ["voxel_mirrored_homotopic_connectivity", "symmetric_registration", "FNIRT_pipelines", "config_file"]),
        ]

        for key_type, key in template_keys:
            
            attr = config.get_nested(config, key)

            if isinstance(attr, str) or attr == None:
                
                node = create_check_for_s3_node(
                    key[-1],
                    attr, key_type,
                    input_creds_path, config.pipeline_setup['working_directory']['path'], map_node=False
                )

                config.set_nested(config, key, node)

        
        strat = Strategy()
        strat_list = []
        node_suffix = '_'.join([subject_id, unique_id])

        anat_rsc = create_anat_datasource('anat_gather_%s' % node_suffix)

        anat_rsc.inputs.inputnode.set(
            subject = subject_id,
            anat = session['anat'],
            creds_path = input_creds_path,
            dl_dir = config.pipeline_setup['working_directory']['path'],
            img_type = 'anat'
        )

        strat.update_resource_pool({
            'anatomical': (anat_rsc, 'outputspec.anat')
        })

        strat.update_resource_pool({
            'template_cmass': (template_center_of_mass, 'cm')
        })

        # Here we have the same strategies for the skull stripping as in prep_workflow
        if 'brain_mask' in session.keys() and session['brain_mask'] and \
                session['brain_mask'].lower() != 'none':

            brain_rsc = create_anat_datasource(
                'brain_gather_%s' % unique_id)
            brain_rsc.inputs.inputnode.set(
                subject = subject_id,
                anat = session['brain_mask'],
                creds_path = input_creds_path,
                dl_dir = config.pipeline_setup['working_directory']['path'],
                img_type = 'anat'
            )

            skullstrip_method = 'mask'
            preproc_wf_name = 'anat_preproc_mask_%s' % node_suffix

            strat.append_name(brain_rsc.name)
            strat.update_resource_pool({
                'anatomical_brain_mask': (brain_rsc, 'outputspec.anat')
            })

            anat_preproc = create_anat_preproc(
                method=skullstrip_method,
                config=config,
                wf_name=preproc_wf_name)

            workflow.connect(brain_rsc, 'outputspec.brain_mask',
                             anat_preproc, 'inputspec.brain_mask')

            new_strat, strat_nodes_list_list = connect_anat_preproc_inputs(
                strat, anat_preproc, skullstrip_method + "_skullstrip", strat_nodes_list_list, workflow)
            strat_list.append(new_strat)

        elif already_skullstripped:
            skullstrip_method = None
            preproc_wf_name = 'anat_preproc_already_%s' % node_suffix
            anat_preproc = create_anat_preproc(
                method=skullstrip_method,
                already_skullstripped=True,
                config=config,
                wf_name=preproc_wf_name
            )
            new_strat, strat_nodes_list_list = connect_anat_preproc_inputs(
                strat, anat_preproc, 'already_skullstripped', strat_nodes_list_list, workflow)
            strat_list.append(new_strat)

        else:
            # TODO add other SS methods 
            if "3dSkullStrip" in config.anatomical_preproc['brain_extraction']['extraction']['using']:
                skullstrip_method = 'afni'
                preproc_wf_name = 'anat_preproc_afni_%s' % node_suffix

                anat_preproc = create_anat_preproc(
                    method=skullstrip_method,
                    config=config,
                    wf_name=preproc_wf_name)
                '''
                anat_preproc.inputs.AFNI_options.set(
                    mask_vol=config.anatomical_preproc['brain_extraction']['extraction']['AFNI-3dSkullStrip']['mask_vol'],
                    shrink_factor=config.anatomical_preproc['brain_extraction']['extraction']['AFNI-3dSkullStrip']['shrink_factor'],
                    var_shrink_fac=config.anatomical_preproc['brain_extraction']['extraction']['AFNI-3dSkullStrip']['var_shrink_fac'],
                    shrink_fac_bot_lim=config.anatomical_preproc['brain_extraction']['extraction']['AFNI-3dSkullStrip']['shrink_factor_bot_lim'],
                    avoid_vent=config.anatomical_preproc['brain_extraction']['extraction']['AFNI-3dSkullStrip']['avoid_vent'],
                    niter=config.anatomical_preproc['brain_extraction']['extraction']['AFNI-3dSkullStrip']['n_iterations'],
                    pushout=config.anatomical_preproc['brain_extraction']['extraction']['AFNI-3dSkullStrip']['pushout'],
                    touchup=config.anatomical_preproc['brain_extraction']['extraction']['AFNI-3dSkullStrip']['touchup'],
                    fill_hole=config.anatomical_preproc['brain_extraction']['extraction']['AFNI-3dSkullStrip']['fill_hole'],
                    NN_smooth=config.anatomical_preproc['brain_extraction']['extraction']['AFNI-3dSkullStrip']['NN_smooth'],
                    smooth_final=config.anatomical_preproc['brain_extraction']['extraction']['AFNI-3dSkullStrip']['smooth_final'],
                    avoid_eyes=config.anatomical_preproc['brain_extraction']['extraction']['AFNI-3dSkullStrip']['avoid_eyes'],
                    use_edge=config.anatomical_preproc['brain_extraction']['extraction']['AFNI-3dSkullStrip']['use_edge'],
                    exp_frac=config.anatomical_preproc['brain_extraction']['extraction']['AFNI-3dSkullStrip']['exp_frac'],
                    push_to_edge=config.anatomical_preproc['brain_extraction']['extraction']['AFNI-3dSkullStrip']['push_to_edge'],
                    use_skull=config.anatomical_preproc['brain_extraction']['extraction']['AFNI-3dSkullStrip']['use_skull'],
                    perc_int=config.anatomical_preproc['brain_extraction']['extraction']['AFNI-3dSkullStrip']['perc_int'],
                    max_inter_iter=config.anatomical_preproc['brain_extraction']['extraction']['AFNI-3dSkullStrip']['max_inter_iter'],
                    fac=config.anatomical_preproc['brain_extraction']['extraction']['AFNI-3dSkullStrip']['fac'],
                    blur_fwhm=config.anatomical_preproc['brain_extraction']['extraction']['AFNI-3dSkullStrip']['blur_fwhm'],
                    monkey=config.anatomical_preproc['brain_extraction']['extraction']['AFNI-3dSkullStrip']['monkey'],
                )
                '''
                new_strat, strat_nodes_list_list = connect_anat_preproc_inputs(
                    strat, anat_preproc, skullstrip_method + "_skullstrip", strat_nodes_list_list, workflow)
                strat_list.append(new_strat)

            if "BET" in config.anatomical_preproc['brain_extraction']['extraction']['using']:
                skullstrip_method = 'fsl'
                preproc_wf_name = 'anat_preproc_fsl_%s' % node_suffix

                anat_preproc = create_anat_preproc(
                    method=skullstrip_method,
                    config=config,
                    wf_name=preproc_wf_name)
                '''
                anat_preproc.inputs.BET_options.set(
                    frac=config.anatomical_preproc['brain_extraction']['extraction']['FSL-BET']['frac'],
                    mask_boolean=config.anatomical_preproc['brain_extraction']['extraction']['FSL-BET']['mask_boolean'],
                    mesh_boolean=config.anatomical_preproc['brain_extraction']['extraction']['FSL-BET']['mesh_boolean'],
                    outline=config.anatomical_preproc['brain_extraction']['extraction']['FSL-BET']['outline'],
                    padding=config.anatomical_preproc['brain_extraction']['extraction']['FSL-BET']['padding'],
                    radius=config.anatomical_preproc['brain_extraction']['extraction']['FSL-BET']['radius'],
                    reduce_bias=config.anatomical_preproc['brain_extraction']['extraction']['FSL-BET']['reduce_bias'],
                    remove_eyes=config.anatomical_preproc['brain_extraction']['extraction']['FSL-BET']['remove_eyes'],
                    robust=config.anatomical_preproc['brain_extraction']['extraction']['FSL-BET']['robust'],
                    skull=config.anatomical_preproc['brain_extraction']['extraction']['FSL-BET']['skull'],
                    surfaces=config.anatomical_preproc['brain_extraction']['extraction']['FSL-BET']['surfaces'],
                    threshold=config.anatomical_preproc['brain_extraction']['extraction']['FSL-BET']['threshold'],
                    vertical_gradient=config.anatomical_preproc['brain_extraction']['extraction']['FSL-BET']['vertical_gradient'],
                )
                '''
                new_strat, strat_nodes_list_list = connect_anat_preproc_inputs(
                    strat, anat_preproc, skullstrip_method + "_skullstrip", strat_nodes_list_list, workflow)
                strat_list.append(new_strat)

            if not any(o in config.anatomical_preproc['brain_extraction']['extraction']['using'] for o in
                       ["3dSkullStrip", "BET"]):
                err = '\n\n[!] C-PAC says: Your skull-stripping ' \
                      'method options setting does not include either' \
                      ' \'3dSkullStrip\' or \'BET\'.\n\n Options you ' \
                      'provided:\nbrain_extraction: \n' \
                      'extraction: \n' \
                      'using:[{0}]\n\n'.format(
                        str(config.anatomical_preproc['brain_extraction']['extraction']['using']))
                raise Exception(err)

    # Here we have all the anat_preproc set up for every session of the subject

    strat_init = Strategy()

    templates_for_resampling = [
        (config.anatomical_preproc['registration_workflow']['resolution_for_anat'], config.anatomical_preproc['registration_workflow']['template_brain_only_for_anat'], 'template_brain_for_anat', 'resolution_for_anat'),
        (config.anatomical_preproc['registration_workflow']['resolution_for_anat'], config.anatomical_preproc['registration_workflow']['template_skull_for_anat'], 'template_skull_for_anat', 'resolution_for_anat'),
        (config.anatomical_preproc['registration_workflow']['resolution_for_anat'], config.voxel_mirrored_homotopic_connectivity['symmetric_registration']['template_symmetric_brain_only'], 'template_symmetric_brain', 'resolution_for_anat'),
        (config.anatomical_preproc['registration_workflow']['resolution_for_anat'], config.voxel_mirrored_homotopic_connectivity['symmetric_registration']['template_symmetric_skull'], 'template_symmetric_skull', 'resolution_for_anat'),
        (config.anatomical_preproc['registration_workflow']['resolution_for_anat'], config.voxel_mirrored_homotopic_connectivity['symmetric_registration']['dilated_symmetric_brain_mask'], 'template_dilated_symmetric_brain_mask', 'resolution_for_anat'),
        (config.anatomical_preproc['registration_workflow']['resolution_for_anat'], config.anatomical_preproc['registration_workflow']['registration']['FSL-FNIRT']['ref_mask'], 'template_ref_mask', 'resolution_for_anat'),
        (config.functional_registration['2-func_registration_to_template']['output_resolution']['func_preproc_outputs'], config.functional_registration['2-func_registration_to_template']['target_template']['T1_template']['template_brain'], 'template_brain_for_func_preproc', 'resolution_for_func_preproc'),
        (config.functional_registration['2-func_registration_to_template']['output_resolution']['func_preproc_outputs'], config.functional_registration['2-func_registration_to_template']['target_template']['T1_template']['template_skull'], 'template_skull_for_func_preproc', 'resolution_for_func_preproc'),
        (config.functional_registration['2-func_registration_to_template']['output_resolution']['func_derivative_outputs'], config.functional_registration['2-func_registration_to_template']['target_template']['T1_template']['template_brain'], 'template_brain_for_func_derivative', 'resolution_for_func_preproc'),
        (config.functional_registration['2-func_registration_to_template']['output_resolution']['func_derivative_outputs'], config.functional_registration['2-func_registration_to_template']['target_template']['T1_template']['template_skull'], 'template_skull_for_func_derivative', 'resolution_for_func_preproc'),
    ]

    # update resampled template to resource pool
    for resolution, template, template_name, tag in templates_for_resampling:
        resampled_template = pe.Node(Function(input_names=['resolution', 'template', 'template_name', 'tag'],
                                              output_names=['resampled_template'],
                                              function=resolve_resolution,
                                              as_module=True),
                                     name='resampled_' + template_name)

        resampled_template.inputs.resolution = resolution
        resampled_template.inputs.template = template
        resampled_template.inputs.template_name = template_name
        resampled_template.inputs.tag = tag

        strat_init.update_resource_pool({
            template_name: (resampled_template, 'resampled_template')
        })

    # loop over the different skull stripping strategies
    for strat_name, strat_nodes_list in strat_nodes_list_list.items():

        node_suffix = '_'.join([strat_name, subject_id])

        # Merge node to feed the anat_preproc outputs to the longitudinal template generation
        brain_merge_node = pe.Node(
            interface=Merge(len(strat_nodes_list)),
            name="anat_longitudinal_brain_merge_" + node_suffix)

        skull_merge_node = pe.Node(
            interface=Merge(len(strat_nodes_list)),
            name="anat_longitudinal_skull_merge_" + node_suffix)

        # This node will generate the longitudinal template (the functions are in longitudinal_preproc)
        # Later other algorithms could be added to calculate it, like the multivariate template from ANTS
        # It would just require to change it here.
        template_node = subject_specific_template(
            workflow_name='subject_specific_anat_template_' + node_suffix
        )
        
        unique_id_list = [i.get_name()[0].split('_')[-1] for i in strat_nodes_list]

        template_node.inputs.set(
            avg_method=config.longitudinal_template_generation['average_method'],
            dof=config.longitudinal_template_generation['dof'],
            interp=config.longitudinal_template_generation['interp'],
            cost=config.longitudinal_template_generation['cost'],
            convergence_threshold=config.longitudinal_template_generation['convergence_threshold'],
            thread_pool=config.longitudinal_template_generation['thread_pool'],
            unique_id_list=unique_id_list
        )

        workflow.connect(brain_merge_node, 'out', template_node, 'input_brain_list')
        workflow.connect(skull_merge_node, 'out', template_node, 'input_skull_list')

        reg_strat_list = register_anat_longitudinal_template_to_standard(template_node, config, workflow, strat_init, strat_name)
        
        # Register T1 to the standard template
        # TODO add session information in node name
        for num_reg_strat, reg_strat in enumerate(reg_strat_list):

            if reg_strat.get('registration_method') == 'FSL':

                fsl_apply_warp = pe.MapNode(interface=fsl.ApplyWarp(),
                                            name='fsl_apply_warp_anat_longitudinal_to_standard_{0}_'.format(strat_name),
                                            iterfield=['in_file'])

                workflow.connect(template_node, "output_brain_list", 
                                fsl_apply_warp, 'in_file')

                node, out_file = reg_strat['template_brain_for_anat']
                workflow.connect(node, out_file, 
                                fsl_apply_warp, 'ref_file')

                # TODO how to include linear xfm?
                # node, out_file = reg_strat['anatomical_to_mni_linear_xfm']
                # workflow.connect(node, out_file, fsl_apply_warp, 'premat')

                node, out_file = reg_strat['anatomical_to_mni_nonlinear_xfm']
                workflow.connect(node, out_file, 
                                fsl_apply_warp, 'field_file')

                reg_strat.update_resource_pool({
                    'anatomical_to_standard': (fsl_apply_warp, 'out_file')
                })

            elif reg_strat.get('registration_method') == 'ANTS':

                ants_apply_warp = pe.MapNode(util.Function(input_names=['moving_image', 
                                                                        'reference', 
                                                                        'initial',
                                                                        'rigid',
                                                                        'affine',
                                                                        'nonlinear',
                                                                        'interp'],
                                                            output_names=['out_image'],
                                                            function=run_ants_apply_warp),                        
                                            name='ants_apply_warp_anat_longitudinal_to_standard_{0}_'.format(strat_name),
                                            iterfield=['moving_image'])

                workflow.connect(template_node, "output_brain_list", ants_apply_warp, 'moving_image')

                node, out_file = reg_strat['template_brain_for_anat']
                workflow.connect(node, out_file, ants_apply_warp, 'reference')

                node, out_file = reg_strat['ants_initial_xfm']
                workflow.connect(node, out_file, ants_apply_warp, 'initial')

                node, out_file = reg_strat['ants_rigid_xfm']
                workflow.connect(node, out_file, ants_apply_warp, 'rigid')

                node, out_file = reg_strat['ants_affine_xfm']
                workflow.connect(node, out_file, ants_apply_warp, 'affine')

                node, out_file = reg_strat['anatomical_to_mni_nonlinear_xfm']
                workflow.connect(node, out_file, ants_apply_warp, 'nonlinear')

                ants_apply_warp.inputs.interp = config.anatRegANTSinterpolation

                reg_strat.update_resource_pool({
                    'anatomical_to_standard': (ants_apply_warp, 'out_image')
                })

        # Register tissue segmentation from longitudinal template space to native space
        fsl_convert_xfm = pe.MapNode(interface=fsl.ConvertXFM(),
                                name=f'fsl_xfm_longitudinal_to_native_{strat_name}',
                                iterfield=['in_file'])
        
        fsl_convert_xfm.inputs.invert_xfm = True

        workflow.connect(template_node, "warp_list", 
                        fsl_convert_xfm, 'in_file')

        def seg_apply_warp(strat_name, resource, type='str', file_type=None):
            
            if type == 'str':

                fsl_apply_xfm = pe.MapNode(interface=fsl.ApplyXFM(),
                                            name=f'fsl_apply_xfm_longitudinal_to_native_{resource}_{strat_name}',
                                            iterfield=['reference', 'in_matrix_file'])

                fsl_apply_xfm.inputs.interp = 'nearestneighbour'
                
                node, out_file = reg_strat[resource]
                workflow.connect(node, out_file, 
                                fsl_apply_xfm, 'in_file')

                workflow.connect(brain_merge_node, 'out', 
                                fsl_apply_xfm, 'reference')

                workflow.connect(fsl_convert_xfm, "out_file", 
                                fsl_apply_xfm, 'in_matrix_file')
                
                reg_strat.update_resource_pool({
                    resource:(fsl_apply_xfm, 'out_file')
                }, override=True)
            
            elif type == 'list':

                for index in range(3):

                    fsl_apply_xfm = pe.MapNode(interface=fsl.ApplyXFM(),
                        name=f'fsl_apply_xfm_longitudinal_to_native_{resource}_{index}_{strat_name}',
                        iterfield=['reference', 'in_matrix_file'])

                    fsl_apply_xfm.inputs.interp = 'nearestneighbour'

                    pick_seg_map = pe.Node(Function(input_names=['file_list', 'index', 'file_type'],
                                                output_names=['file_name'],
                                                function=pick_map),
                                        name=f'pick_{file_type}_{index}_{strat_name}')

                    node, out_file = reg_strat[resource]

                    workflow.connect(node, out_file,
                                    pick_seg_map, 'file_list')

                    pick_seg_map.inputs.index=index
                    pick_seg_map.inputs.file_type=file_type

                    workflow.connect(pick_seg_map, 'file_name',
                                    fsl_apply_xfm, 'in_file')

                    workflow.connect(brain_merge_node, 'out', 
                                    fsl_apply_xfm, 'reference')

                    workflow.connect(fsl_convert_xfm, 'out_file', 
                                    fsl_apply_xfm, 'in_matrix_file')
                    
                    concat_seg_map = pe.Node(Function(input_names=['in_list1', 'in_list2'],
                                                output_names=['out_list'],
                                                function=concat_list),
                                        name=f'concat_{file_type}_{index}_{strat_name}')
                    
                    if index == 0:
                        workflow.connect(fsl_apply_xfm, 'out_file',
                                    concat_seg_map, 'in_list1')

                        reg_strat.update_resource_pool({
                            f'temporary_{resource}_list':(concat_seg_map, 'out_list')
                        })

                    else:
                        workflow.connect(fsl_apply_xfm, 'out_file',
                                    concat_seg_map, 'in_list2')

                        node, out_file = reg_strat[f'temporary_{resource}_list']

                        workflow.connect(node, out_file,
                                    concat_seg_map, 'in_list1')
                        
                        reg_strat.update_resource_pool({
                            f'temporary_{resource}_list':(concat_seg_map, 'out_list')
                        }, override=True)

                reg_strat.update_resource_pool({
                    resource:(concat_seg_map, 'out_list')
                }, override=True)

        for seg in ['anatomical_gm_mask', 'anatomical_csf_mask', 'anatomical_wm_mask',
            'seg_mixeltype', 'seg_partial_volume_map']:
            seg_apply_warp(strat_name=strat_name, resource=seg)

        # apply warp on list
        seg_apply_warp(strat_name=strat_name, resource='seg_probability_maps', type='list', file_type='prob')

        seg_apply_warp(strat_name=strat_name, resource='seg_partial_volume_files', type='list', file_type='pve')

        # Update resource pool
        # longitudinal template
        rsc_key = 'anatomical_longitudinal_template_'
        ds_template = create_datasink(rsc_key + node_suffix, config, subject_id, strat_name='longitudinal_'+strat_name)
        workflow.connect(template_node, 'brain_template', 
                         ds_template, rsc_key)

        # T1 to longitudinal template warp
        rsc_key = 'anatomical_to_longitudinal_template_warp_'
        ds_warp_list = create_datasink(rsc_key + node_suffix, config, subject_id, strat_name='longitudinal_'+strat_name,
                                       map_node_iterfield=['anatomical_to_longitudinal_template_warp'])
        workflow.connect(template_node, "warp_list", 
                         ds_warp_list, 'anatomical_to_longitudinal_template_warp')

        # T1 in longitudinal template space
        rsc_key = 'anatomical_to_longitudinal_template_'
        t1_list = create_datasink(rsc_key + node_suffix, config, subject_id, strat_name='longitudinal_'+strat_name,
                                       map_node_iterfield=['anatomical_to_longitudinal_template'])
        workflow.connect(template_node, "output_brain_list", 
                         t1_list, 'anatomical_to_longitudinal_template')

        # longitudinal to standard registration items
        for num_strat, strat in enumerate(reg_strat_list):
            for rsc_key in strat.resource_pool.keys():
                rsc_nodes_suffix = '_'.join(['_longitudinal_to_standard', strat_name, str(num_strat)]) 
                if rsc_key in Outputs.any:
                    node, rsc_name = strat[rsc_key]
                    ds = create_datasink(rsc_key + rsc_nodes_suffix, config, subject_id, strat_name='longitudinal_'+strat_name)
                    workflow.connect(node, rsc_name, ds, rsc_key)

        # individual minimal preprocessing items
        for i in range(len(strat_nodes_list)):
            rsc_nodes_suffix = "_%s_%d" % (node_suffix, i)
            for rsc_key in strat_nodes_list[i].resource_pool.keys():
                if rsc_key in Outputs.any:
                    node, rsc_name = strat_nodes_list[i][rsc_key]
                    ds = create_datasink(rsc_key + rsc_nodes_suffix, config, subject_id,
                                         session_id_list[i], 'longitudinal_'+strat_name)
                    workflow.connect(node, rsc_name, ds, rsc_key)

            rsc_key = 'anatomical_brain'
            anat_preproc_node, rsc_name = strat_nodes_list[i][rsc_key]
            workflow.connect(anat_preproc_node,
                             rsc_name, brain_merge_node,
                             'in{}'.format(i + 1)) # the in{}.format take i+1 because the Merge nodes inputs starts at 1
            
            rsc_key = 'anatomical_skull_leaf'
            anat_preproc_node, rsc_name = strat_nodes_list[i][rsc_key]
            workflow.connect(anat_preproc_node,
                             rsc_name, skull_merge_node,
                             'in{}'.format(i + 1))
        
    workflow.run()

    return reg_strat_list # strat_nodes_list_list # for func wf?


# TODO check:
# 1 func alone works
# 2 anat + func works, pass anat strategy list?
def func_preproc_longitudinal_wf(subject_id, sub_list, config):
    """
    Parameters
    ----------
    subject_id : string
        the id of the subject
    sub_list : list of dict
        this is a list of sessions for one subject and each session if the same dictionary as the one given to
        prep_workflow
    config : configuration
        a configuration object containing the information of the pipeline config. (Same as for prep_workflow)

    Returns
    -------
    strat_list_ses_list : list of list
        a list of strategies; within each strategy, a list of sessions
    """

    datasink = pe.Node(nio.DataSink(), name='sinker')
    datasink.inputs.base_directory = config.pipeline_setup['working_directory']['path']

    session_id_list = []
    ses_list_strat_list = {}

    workflow_name = 'func_preproc_longitudinal_' + str(subject_id) 
    workflow = pe.Workflow(name=workflow_name)
    workflow.base_dir = config.pipeline_setup['working_directory']['path']
    workflow.config['execution'] = {
        'hash_method': 'timestamp',
        'crashdump_dir': os.path.abspath(config.pipeline_setup['crash_directory']['path'])
    }

    for sub_dict in sub_list:
        if 'func' in sub_dict or 'rest' in sub_dict:
            if 'func' in sub_dict:
                func_paths_dict = sub_dict['func']
            else:
                func_paths_dict = sub_dict['rest']
            
            unique_id = sub_dict['unique_id']
            session_id_list.append(unique_id)

            try:
                creds_path = sub_dict['creds_path']
                if creds_path and 'none' not in creds_path.lower():
                    if os.path.exists(creds_path):
                        input_creds_path = os.path.abspath(creds_path)
                    else:
                        err_msg = 'Credentials path: "%s" for subject "%s" was not ' \
                                  'found. Check this path and try again.' % (
                                      creds_path, subject_id)
                        raise Exception(err_msg)
                else:
                    input_creds_path = None
            except KeyError:
                input_creds_path = None

            strat = Strategy()
            strat_list = [strat]
            node_suffix = '_'.join([subject_id, unique_id])

            # Functional Ingress Workflow
            # add optional flag
            workflow, diff, blip, fmap_rp_list = connect_func_ingress(workflow,
                                                                    strat_list, 
                                                                    config,
                                                                    sub_dict,
                                                                    subject_id,
                                                                    input_creds_path, 
                                                                    node_suffix)

            # Functional Initial Prep Workflow
            workflow, strat_list = connect_func_init(workflow, strat_list, config, node_suffix)

            # Functional Image Preprocessing Workflow
            workflow, strat_list = connect_func_preproc(workflow, strat_list, config, node_suffix)

            # Distortion Correction
            workflow, strat_list = connect_distortion_correction(workflow,
                                                                strat_list, 
                                                                config,
                                                                diff,
                                                                blip,
                                                                fmap_rp_list,
                                                                node_suffix)
            
            ses_list_strat_list[node_suffix] = strat_list
    
    # Here we have all the func_preproc set up for every session of the subject
    
    # TODO create a list of list ses_list_strat_list
    # a list of skullstripping strategies, 
    # a list of sessions within each strategy list
    # TODO rename and reorganize dict
    # TODO update strat name
    strat_list_ses_list = {}
    strat_list_ses_list['func_default'] = []

    for sub_ses_id, strat_nodes_list in ses_list_strat_list.items():
        strat_list_ses_list['func_default'].append(strat_nodes_list[0])

    workflow.run()
    
    return strat_list_ses_list


def merge_func_preproc(working_directory):
    """
    Parameters
    ----------
    working_directory : string
        a path to the working directory
    
    Returns
    -------
    brain_list : list
        a list of func preprocessed brain
    skull_list : list
        a list of func preprocessed skull
    """

    brain_list = []
    skull_list = []

    for dirpath, dirnames, filenames in os.walk(working_directory):
        for f in filenames:
            if 'func_get_preprocessed_median' in dirpath and '.nii.gz' in f:
                filepath = os.path.join(dirpath, f)
                brain_list.append(filepath)
            if 'func_get_motion_correct_median' in dirpath and '.nii.gz' in f:
                filepath = os.path.join(dirpath, f)
                skull_list.append(filepath)
    
    brain_list.sort()
    skull_list.sort()

    return brain_list, skull_list


def register_func_longitudinal_template_to_standard(longitudinal_template_node, c, workflow, strat_init, strat_name):

    sub_mem_gb, num_cores_per_sub, num_ants_cores, num_omp_cores = \
        check_config_resources(c)

    strat_init_new = strat_init.fork()

    strat_init_new.update_resource_pool({
        'functional_preprocessed_median': (longitudinal_template_node, 'brain_template'),
        'motion_correct_median': (longitudinal_template_node, 'skull_template')
    })

    strat_list = [strat_init_new]

    new_strat_list = []
    
    regOption = c.anatomical_preproc[
        'registration_workflow'
    ]['registration']['using']

    if 'FSL' in regOption:

        for num_strat, strat in enumerate(strat_list):

            flirt_reg_func_mni = create_fsl_flirt_linear_reg(
                'func_mni_flirt_register_%s_%d' % (strat_name, num_strat)
            )

            if c.functional_registration['2-func_registration_to_template']['FNIRT_pipelines']['interpolation'] not in ["trilinear", "sinc", "spline"]:
                err_msg = 'The selected FSL interpolation method may be in the list of values: "trilinear", "sinc", "spline"'
                raise Exception(err_msg)

            # Input registration parameters
            flirt_reg_func_mni.inputs.inputspec.interp = c.functional_registration['2-func_registration_to_template']['FNIRT_pipelines']['interpolation']

            node, out_file = strat['functional_preprocessed_median']
            workflow.connect(node, out_file,
                             flirt_reg_func_mni, 'inputspec.input_brain')

            # pass the reference files
            node, out_file = strat['template_brain_for_func_preproc']
            workflow.connect(node, out_file, flirt_reg_func_mni, 
                             'inputspec.reference_brain')

            if 'ANTS' in regOption:
                strat = strat.fork()
                new_strat_list.append(strat)

            strat.append_name(flirt_reg_func_mni.name)

            strat.update_resource_pool({
                'registration_method': 'FSL',
                'func_longitudinal_to_mni_linear_xfm': (flirt_reg_func_mni, 'outputspec.linear_xfm'),
                'mni_to_func_longitudinal_linear_xfm': (flirt_reg_func_mni, 'outputspec.invlinear_xfm'),
                'func_longitudinal_template_to_standard': (flirt_reg_func_mni, 'outputspec.output_brain')
            })

    strat_list += new_strat_list

    new_strat_list = []

    try:
        fsl_linear_reg_only = c.fsl_linear_reg_only
    except AttributeError:
        fsl_linear_reg_only = [0]

    if 'FSL' in regOption and 0 in fsl_linear_reg_only:

        for num_strat, strat in enumerate(strat_list):

            if strat.get('registration_method') == 'FSL':

                fnirt_reg_func_mni = create_fsl_fnirt_nonlinear_reg(
                    'func_mni_fnirt_register_%s_%d' % (strat_name, num_strat)
                )

                # brain input
                node, out_file = strat['functional_preprocessed_median']
                workflow.connect(node, out_file,
                                 fnirt_reg_func_mni, 'inputspec.input_brain')

                # brain reference
                node, out_file = strat['template_brain_for_func_preproc']
                workflow.connect(node, out_file,
                                 fnirt_reg_func_mni, 'inputspec.reference_brain')

                # skull input
                node, out_file = strat['motion_correct_median']
                workflow.connect(node, out_file,
                                 fnirt_reg_func_mni, 'inputspec.input_skull')
                
                # skull reference
                node, out_file = strat['template_skull_for_func_preproc']
                workflow.connect(node, out_file,
                                 fnirt_reg_func_mni, 'inputspec.reference_skull')

                node, out_file = strat['func_longitudinal_to_mni_linear_xfm']
                workflow.connect(node, out_file,
                                 fnirt_reg_func_mni, 'inputspec.linear_aff')

                node, out_file = strat['template_ref_mask']
                workflow.connect(node, out_file,
                                 fnirt_reg_func_mni, 'inputspec.ref_mask')

                # assign the FSL FNIRT config file specified in pipeline
                # config.yml
                fnirt_reg_func_mni.inputs.inputspec.fnirt_config = c.anatomical_preproc['registration_workflow']['registration']['FSL-FNIRT']['fnirt_config']

                if 1 in fsl_linear_reg_only:
                    strat = strat.fork()
                    new_strat_list.append(strat)

                strat.append_name(fnirt_reg_func_mni.name)

                strat.update_resource_pool({
                    'func_longitudinal_to_mni_nonlinear_xfm': (fnirt_reg_func_mni, 'outputspec.nonlinear_xfm'),
                    'func_longitudinal_template_to_standard': (fnirt_reg_func_mni, 'outputspec.output_brain')
                }, override=True)

    strat_list += new_strat_list

    new_strat_list = []

    for num_strat, strat in enumerate(strat_list):

        # or run ANTS anatomical-to-MNI registration instead
        if 'ANTS' in regOption and \
            strat.get('registration_method') != 'FSL':

            ants_reg_func_mni = \
                create_wf_calculate_ants_warp(
                    'func_mni_ants_register_%s_%d' % (strat_name, num_strat),
                    num_threads=num_ants_cores,
                    reg_ants_skull=c.anatomical_preproc['registration_workflow']['reg_with_skull']
                )
            
            if c.functional_registration['2-func_registration_to_template']['ANTs_pipelines']['interpolation'] not in ['Linear', 'BSpline', 'LanczosWindowedSinc']:
                err_msg = 'The selected ANTS interpolation method may be in the list of values: "Linear", "BSpline", "LanczosWindowedSinc"'
                raise Exception(err_msg)

            # Input registration parameters
            ants_reg_func_mni.inputs.inputspec.interp = c.functional_registration['2-func_registration_to_template']['ANTs_pipelines']['interpolation']

            # calculating the transform with the skullstripped is
            # reported to be better, but it requires very high
            # quality skullstripping. If skullstripping is imprecise
            # registration with skull is preferred
            if c.anatomical_preproc['registration_workflow']['reg_with_skull']:

                # get the skull-stripped anatomical from resource pool
                node, out_file = strat['functional_preprocessed_median']

                # pass the anatomical to the workflow
                workflow.connect(node, out_file,
                                ants_reg_func_mni, 'inputspec.moving_brain')

                # get the reorient skull-on anatomical from resource pool
                node, out_file = strat['motion_correct_median']

                # pass the anatomical to the workflow
                workflow.connect(node, out_file,
                                ants_reg_func_mni, 'inputspec.moving_skull')

                # pass the reference file
                node, out_file = strat['template_brain_for_func_preproc']
                workflow.connect(node, out_file,
                                ants_reg_func_mni, 'inputspec.reference_brain')

                # pass the reference file
                node, out_file = strat['template_skull_for_func_preproc']
                workflow.connect(node, out_file,
                                ants_reg_func_mni, 'inputspec.reference_skull')

            else:

                node, out_file = strat['functional_preprocessed_median']

                workflow.connect(node, out_file, 
                                ants_reg_func_mni, 'inputspec.moving_brain')

                # pass the reference file
                node, out_file = strat['template_brain_for_func_preproc']
                workflow.connect(node, out_file,
                                ants_reg_func_mni, 'inputspec.reference_brain')
            
            # pass the reference mask file
            node, out_file = strat['template_brain_mask_for_func_preproc']
            workflow.connect(
                node, out_file,
                ants_reg_func_mni, 'inputspec.reference_mask'
                )

            # pass the reference mask file
            node, out_file = strat['functional_brain_mask']
            workflow.connect(
                node, out_file,
                ants_reg_func_mni, 'inputspec.moving_mask'
                )

            ants_reg_func_mni.inputs.inputspec.ants_para = c.anatomical_preproc['registration_workflow']['registration']['ANTs']['T1_registration']
            ants_reg_func_mni.inputs.inputspec.fixed_image_mask = None

            strat.append_name(ants_reg_func_mni.name)

            strat.update_resource_pool({
                'registration_method': 'ANTS',
                'ants_initial_xfm': (ants_reg_func_mni, 'outputspec.ants_initial_xfm'),
                'ants_rigid_xfm': (ants_reg_func_mni, 'outputspec.ants_rigid_xfm'),
                'ants_affine_xfm': (ants_reg_func_mni, 'outputspec.ants_affine_xfm'),
                'func_longitudinal_to_mni_nonlinear_xfm': (ants_reg_func_mni, 'outputspec.warp_field'),
                'mni_to_func_longitudinal_nonlinear_xfm': (ants_reg_func_mni, 'outputspec.inverse_warp_field'),
                'func_longitudinal_to_mni_ants_composite_xfm': (ants_reg_func_mni, 'outputspec.composite_transform'),
                'func_longitudinal_template_to_standard': (ants_reg_func_mni, 'outputspec.normalized_output_brain')
            })

    strat_list += new_strat_list

    '''
    # Func -> T1 Registration (Initial Linear Reg)
    workflow, strat_list, diff_complete = connect_func_to_anat_init_reg(workflow, strat_list, c)

    # Func -> T1 Registration (BBREG)
    workflow, strat_list = connect_func_to_anat_bbreg(workflow, strat_list, c, diff_complete)

    # Func -> T1/EPI Template
    workflow, strat_list = connect_func_to_template_reg(workflow, strat_list, c)
    '''

    return workflow, strat_list


def func_longitudinal_template_wf(subject_id, strat_list, config):
    '''
    Parameters
    ----------
    subject_id : string
        the id of the subject
    strat_list : list of list
        first level strategy, second level session
    config : configuration
        a configuration object containing the information of the pipeline config.

    Returns
    -------
        None
    '''

    workflow_name = 'func_longitudinal_template_' + str(subject_id) 
    workflow = pe.Workflow(name=workflow_name)
    workflow.base_dir = config.pipeline_setup['working_directory']['path']
    workflow.config['execution'] = {
        'hash_method': 'timestamp',
        'crashdump_dir': os.path.abspath(config.pipeline_setup['crash_directory']['path'])
    }

    # strat_nodes_list = strat_list['func_default']
    strat_init = Strategy()

    templates_for_resampling = [
        (config.resolution_for_func_preproc, config.template_brain_only_for_func, 'template_brain_for_func_preproc', 'resolution_for_func_preproc'),
        (config.resolution_for_func_preproc, config.template_skull_for_func, 'template_skull_for_func_preproc', 'resolution_for_func_preproc'),
        (config.resolution_for_func_preproc, config.ref_mask_for_func, 'template_ref_mask', 'resolution_for_func_preproc'), # TODO check float resolution
        (config.resolution_for_func_preproc, config.functional_registration['2-func_registration_to_template']['target_template']['EPI_template']['template_epi'], 'template_epi', 'resolution_for_func_preproc'),
        (config.resolution_for_func_derivative, config.functional_registration['2-func_registration_to_template']['target_template']['EPI_template']['template_epi'], 'template_epi_derivative', 'resolution_for_func_derivative'),
        (config.resolution_for_func_derivative, config.template_brain_only_for_func, 'template_brain_for_func_derivative', 'resolution_for_func_preproc'),
        (config.resolution_for_func_derivative, config.template_skull_for_func, 'template_skull_for_func_derivative', 'resolution_for_func_preproc'),
    ]

    for resolution, template, template_name, tag in templates_for_resampling:
        resampled_template = pe.Node(Function(input_names=['resolution', 'template', 'template_name', 'tag'],
                                              output_names=['resampled_template'],
                                              function=resolve_resolution,
                                              as_module=True),
                                        name='resampled_' + template_name)

        resampled_template.inputs.resolution = resolution
        resampled_template.inputs.template = template
        resampled_template.inputs.template_name = template_name
        resampled_template.inputs.tag = tag

        strat_init.update_resource_pool({
            template_name: (resampled_template, 'resampled_template')
        })

    merge_func_preproc_node = pe.Node(Function(input_names=['working_directory'],
                                               output_names=['brain_list', 'skull_list'],
                                               function=merge_func_preproc,
                                               as_module=True),
                                        name='merge_func_preproc')
                                        
    merge_func_preproc_node.inputs.working_directory = config.pipeline_setup['working_directory']['path']

    template_node = subject_specific_template(
        workflow_name='subject_specific_func_template_' + subject_id
    )

    template_node.inputs.set(
        avg_method=config.longitudinal_template_average_method,
        dof=config.longitudinal_template_dof,
        interp=config.longitudinal_template_interp,
        cost=config.longitudinal_template_cost,
        convergence_threshold=config.longitudinal_template_convergence_threshold,
        thread_pool=config.longitudinal_template_thread_pool,
    )

    workflow.connect(merge_func_preproc_node, 'brain_list', 
                     template_node, 'input_brain_list')

    workflow.connect(merge_func_preproc_node, 'skull_list', 
                     template_node, 'input_skull_list')

    workflow, strat_list = register_func_longitudinal_template_to_standard(
        template_node, 
        config, 
        workflow, 
        strat_init, 
        'default'
    )

    workflow.run()

    return<|MERGE_RESOLUTION|>--- conflicted
+++ resolved
@@ -317,18 +317,14 @@
                 ants_reg_anat_mni, 'inputspec.reference_mask'
                 )
 
-<<<<<<< HEAD
             # pass the reference mask file
             node, out_file = strat['anatomical_brain_mask']
             workflow.connect(
                 node, out_file,
                 ants_reg_anat_mni, 'inputspec.moving_mask'
                 )
-                
-            ants_reg_anat_mni.inputs.inputspec.ants_para = c.ANTs_para_T1_registration
-=======
+
             ants_reg_anat_mni.inputs.inputspec.ants_para = c.anatomical_preproc['registration_workflow']['registration']['ANTs']['T1_registration']
->>>>>>> 6fb4ac20
             ants_reg_anat_mni.inputs.inputspec.fixed_image_mask = None
 
             strat.append_name(ants_reg_anat_mni.name)
