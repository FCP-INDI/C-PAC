# -*- coding: utf-8 -*-
# Copyright (C) 2020-2024  C-PAC Developers

# This file is part of C-PAC.

# C-PAC is free software: you can redistribute it and/or modify it under
# the terms of the GNU Lesser General Public License as published by the
# Free Software Foundation, either version 3 of the License, or (at your
# option) any later version.

# C-PAC is distributed in the hope that it will be useful, but WITHOUT
# ANY WARRANTY; without even the implied warranty of MERCHANTABILITY or
# FITNESS FOR A PARTICULAR PURPOSE. See the GNU Lesser General Public
# License for more details.

# You should have received a copy of the GNU Lesser General Public
# License along with C-PAC. If not, see <https://www.gnu.org/licenses/>.
import os

from nipype.interfaces import fsl
import nipype.interfaces.io as nio
from indi_aws import aws_utils

from CPAC.func_preproc.func_ingress import connect_func_ingress
from CPAC.longitudinal_pipeline.longitudinal_preproc import subject_specific_template
from CPAC.pipeline import nipype_pipeline_engine as pe
from CPAC.pipeline.cpac_pipeline import (
    build_anat_preproc_stack,
    build_segmentation_stack,
    build_T1w_registration_stack,
)
<<<<<<< HEAD
from CPAC.pipeline.engine.engine import ingress_output_dir, initiate_rpool
from CPAC.pipeline.nodeblock import nodeblock
=======
from CPAC.pipeline.engine import ResourcePool
from CPAC.pipeline.engine.nodeblock import nodeblock
>>>>>>> 532322d6
from CPAC.registration import (
    create_fsl_flirt_linear_reg,
    create_fsl_fnirt_nonlinear_reg,
    create_wf_calculate_ants_warp,
)
from CPAC.registration.registration import apply_transform
from CPAC.utils.datasource import (
    resolve_resolution,
)
from CPAC.utils.interfaces.datasink import DataSink
from CPAC.utils.interfaces.function import Function
from CPAC.utils.strategy import Strategy
from CPAC.utils.utils import check_config_resources, check_prov_for_regtool


@nodeblock(
    name="mask_T1w_longitudinal_template",
    config=["longitudinal_template_generation"],
    switch=["run"],
    inputs=["desc-brain_T1w"],
    outputs=["space-T1w_desc-brain_mask"],
)
def mask_T1w_longitudinal_template(wf, cfg, strat_pool, pipe_num, opt=None):
    brain_mask = pe.Node(
        interface=fsl.maths.MathsCommand(),
        name=f"longitudinal_anatomical_brain_mask_{pipe_num}",
    )
    brain_mask.inputs.args = "-bin"

    node, out = strat_pool.get_data("desc-brain_T1w")
    wf.connect(node, out, brain_mask, "in_file")

    outputs = {"space-T1w_desc-brain_mask": (brain_mask, "out_file")}

    return (wf, outputs)


def create_datasink(
    datasink_name,
    config,
    subject_id,
    session_id="",
    strat_name="",
    map_node_iterfield=None,
) -> pe.Node | pe.MapNode:
    """
    Parameters
    ----------
    datasink_name
    config
    subject_id
    session_id
    strat_name
    map_node_iterfield
    """
    encrypt_data = config.pipeline_setup["Amazon-AWS"]["s3_encryption"]

    # TODO Enforce value with schema validation
    # Extract credentials path for output if it exists
    try:
        # Get path to creds file
        creds_path = ""
        if config.pipeline_setup["Amazon-AWS"]["aws_output_bucket_credentials"]:
            creds_path = str(
                config.pipeline_setup["Amazon-AWS"]["aws_output_bucket_credentials"]
            )
            creds_path = os.path.abspath(creds_path)

        if (
            config.pipeline_setup["output_directory"]["path"]
            .lower()
            .startswith("s3://")
        ):
            # Test for s3 write access
            s3_write_access = aws_utils.test_bucket_access(
                creds_path, config.pipeline_setup["output_directory"]["path"]
            )

            if not s3_write_access:
                msg = "Not able to write to bucket!"
                raise Exception(msg)

    except Exception as e:
        if (
            config.pipeline_setup["output_directory"]["path"]
            .lower()
            .startswith("s3://")
        ):
            err_msg = (
                "There was an error processing credentials or "
                "accessing the S3 bucket. Check and try again.\n"
                "Error: %s" % e
            )
            raise Exception(err_msg)

    if map_node_iterfield is not None:
        ds = pe.MapNode(
            DataSink(infields=map_node_iterfield),
            name=f"sinker_{datasink_name}",
            iterfield=map_node_iterfield,
        )
    else:
        ds = pe.Node(DataSink(), name=f"sinker_{datasink_name}")

    ds.inputs.base_directory = config.pipeline_setup["output_directory"]["path"]
    ds.inputs.creds_path = creds_path
    ds.inputs.encrypt_bucket_keys = encrypt_data
    ds.inputs.container = os.path.join(
        "pipeline_%s_%s" % (config.pipeline_setup["pipeline_name"], strat_name),
        subject_id,
        session_id,
    )
    return ds


def connect_anat_preproc_inputs(
    strat, anat_preproc, strat_name, strat_nodes_list_list, workflow
):
    """
    Parameters
    ----------
    strat : Strategy
        the strategy object you want to fork
    anat_preproc : Workflow
        the anat_preproc workflow node to be connected and added to the resource pool
    strat_name : str
        name of the strategy
    strat_nodes_list_list : list
        a list of strat_nodes_list
    workflow : Workflow
        main longitudinal workflow

    Returns
    -------
    new_strat : Strategy
        the fork of strat with the resource pool updated
    strat_nodes_list_list : list
        a list of strat_nodes_list
    """
    new_strat = strat.fork()

    tmp_node, out_key = new_strat["anatomical"]
    workflow.connect(tmp_node, out_key, anat_preproc, "inputspec.anat")

    tmp_node, out_key = new_strat["template_cmass"]
    workflow.connect(tmp_node, out_key, anat_preproc, "inputspec.template_cmass")

    new_strat.append_name(anat_preproc.name)

    new_strat.update_resource_pool(
        {
            "anatomical_brain": (anat_preproc, "outputspec.brain"),
            "anatomical_skull_leaf": (anat_preproc, "outputspec.reorient"),
            "anatomical_brain_mask": (anat_preproc, "outputspec.brain_mask"),
        }
    )

    try:
        strat_nodes_list_list[strat_name].append(new_strat)
    except KeyError:
        strat_nodes_list_list[strat_name] = [new_strat]

    return new_strat, strat_nodes_list_list


def pick_map(file_list, index, file_type):
    if isinstance(file_list, list):
        if len(file_list) == 1:
            file_list = file_list[0]
        for file_name in file_list:
            if file_name.endswith(f"{file_type}_{index}.nii.gz"):
                return file_name
    return None


def select_session(session, output_brains, warps):
    brain_path = None
    warp_path = None
    for brain_path in output_brains:
        if f"{session}_" in brain_path:
            break
    for warp_path in warps:
        if f"{session}_" in warp_path:
            break
    return (brain_path, warp_path)


@nodeblock(
    name="mask_longitudinal_T1w_brain",
    config=["longitudinal_template_generation"],
    switch=["run"],
    inputs=["space-longitudinal_desc-brain_T1w"],
    outputs=["space-longitudinal_desc-brain_mask"],
)
def mask_longitudinal_T1w_brain(wf, cfg, strat_pool, pipe_num, opt=None):
    brain_mask = pe.Node(
        interface=fsl.maths.MathsCommand(),
        name=f"longitudinal_T1w_brain_mask_{pipe_num}",
    )
    brain_mask.inputs.args = "-bin"

    node, out = strat_pool.get_data("space-longitudinal_desc-brain_T1w")
    wf.connect(node, out, brain_mask, "in_file")

    outputs = {"space-longitudinal_desc-brain_mask": (brain_mask, "out_file")}

    return (wf, outputs)


@nodeblock(
    name="warp_longitudinal_T1w_to_template",
    config=["longitudinal_template_generation"],
    switch=["run"],
    inputs=[
        (
            "space-longitudinal_desc-brain_T1w",
            "from-longitudinal_to-template_mode-image_xfm",
        )
    ],
    outputs=["space-template_desc-brain_T1w"],
)
def warp_longitudinal_T1w_to_template(wf, cfg, strat_pool, pipe_num, opt=None):
    xfm_prov = strat_pool.get_cpac_provenance(
        "from-longitudinal_to-template_mode-image_xfm"
    )
    reg_tool = check_prov_for_regtool(xfm_prov)

    num_cpus = cfg.pipeline_setup["system_config"]["max_cores_per_participant"]

    num_ants_cores = cfg.pipeline_setup["system_config"]["num_ants_threads"]

    apply_xfm = apply_transform(
        f"warp_longitudinal_to_T1template_{pipe_num}",
        reg_tool,
        time_series=False,
        num_cpus=num_cpus,
        num_ants_cores=num_ants_cores,
    )

    if reg_tool == "ants":
        apply_xfm.inputs.inputspec.interpolation = cfg.registration_workflows[
            "anatomical_registration"
        ]["registration"]["ANTs"]["interpolation"]
    elif reg_tool == "fsl":
        apply_xfm.inputs.inputspec.interpolation = cfg.registration_workflows[
            "anatomical_registration"
        ]["registration"]["FSL-FNIRT"]["interpolation"]

    node, out = strat_pool.get_data("space-longitudinal_desc-brain_T1w")
    wf.connect(node, out, apply_xfm, "inputspec.input_image")

    node, out = strat_pool.get_data("T1w_brain_template")
    wf.connect(node, out, apply_xfm, "inputspec.reference")

    node, out = strat_pool.get_data("from-longitudinal_to-template_mode-image_xfm")
    wf.connect(node, out, apply_xfm, "inputspec.transform")

    outputs = {"space-template_desc-brain_T1w": (apply_xfm, "outputspec.output_image")}

    return (wf, outputs)


@nodeblock(
    name="warp_longitudinal_seg_to_T1w",
    config=["longitudinal_template_generation"],
    switch=["run"],
    inputs=[
        (
            "from-longitudinal_to-T1w_mode-image_desc-linear_xfm",
            "space-longitudinal_label-CSF_mask",
            "space-longitudinal_label-GM_mask",
            "space-longitudinal_label-WM_mask",
            "space-longitudinal_label-CSF_desc-preproc_mask",
            "space-longitudinal_label-GM_desc-preproc_mask",
            "space-longitudinal_label-WM_desc-preproc_mask",
            "space-longitudinal_label-CSF_probseg",
            "space-longitudinal_label-GM_probseg",
            "space-longitudinal_label-WM_probseg",
        )
    ],
    outputs=[
        "label-CSF_mask",
        "label-GM_mask",
        "label-WM_mask",
        "label-CSF_desc-preproc_mask",
        "label-GM_desc-preproc_mask",
        "label-WM_desc-preproc_mask",
        "label-CSF_probseg",
        "label-GM_probseg",
        "label-WM_probseg",
    ],
)
def warp_longitudinal_seg_to_T1w(wf, cfg, strat_pool, pipe_num, opt=None):
    xfm_prov = strat_pool.get_cpac_provenance(
        "from-longitudinal_to-T1w_mode-image_desc-linear_xfm"
    )
    reg_tool = check_prov_for_regtool(xfm_prov)

    num_cpus = cfg.pipeline_setup["system_config"]["max_cores_per_participant"]

    num_ants_cores = cfg.pipeline_setup["system_config"]["num_ants_threads"]

    outputs = {}

    labels = [
        "CSF_mask",
        "CSF_desc-preproc_mask",
        "CSF_probseg",
        "GM_mask",
        "GM_desc-preproc_mask",
        "GM_probseg",
        "WM_mask",
        "WM_desc-preproc_mask",
        "WM_probseg",
    ]

    for label in labels:
        apply_xfm = apply_transform(
            f"warp_longitudinal_seg_to_T1w_{label}_{pipe_num}",
            reg_tool,
            time_series=False,
            num_cpus=num_cpus,
            num_ants_cores=num_ants_cores,
        )

        if reg_tool == "ants":
            apply_xfm.inputs.inputspec.interpolation = cfg.registration_workflows[
                "anatomical_registration"
            ]["registration"]["ANTs"]["interpolation"]
        elif reg_tool == "fsl":
            apply_xfm.inputs.inputspec.interpolation = cfg.registration_workflows[
                "anatomical_registration"
            ]["registration"]["FSL-FNIRT"]["interpolation"]

        node, out = strat_pool.get_data("space-longitudinal_desc-brain_T1w")
        wf.connect(node, out, apply_xfm, "inputspec.input_image")

        node, out = strat_pool.get_data("T1w_brain_template")
        wf.connect(node, out, apply_xfm, "inputspec.reference")

        node, out = strat_pool.get_data("from-longitudinal_to-template_mode-image_xfm")
        wf.connect(node, out, apply_xfm, "inputspec.transform")

        outputs[f"label-{label}"] = (apply_xfm, "outputspec.output_image")

    return (wf, outputs)


def anat_longitudinal_wf(subject_id, sub_list, config):
    """
    Parameters
    ----------
    subject_id : str
        the id of the subject
    sub_list : list of dict
        this is a list of sessions for one subject and each session if the same dictionary as the one given to
        prep_workflow
    config : configuration
        a configuration object containing the information of the pipeline config. (Same as for prep_workflow)

    Returns
    -------
        None
    """
    # list of lists for every strategy
    session_id_list = []
    session_wfs = {}

    cpac_dirs = []
    out_dir = config.pipeline_setup["output_directory"]["path"]

    orig_pipe_name = config.pipeline_setup["pipeline_name"]

    # Loop over the sessions to create the input for the longitudinal
    # algorithm
    for session in sub_list:
        unique_id = session["unique_id"]
        session_id_list.append(unique_id)

        try:
            creds_path = session["creds_path"]
            if creds_path and "none" not in creds_path.lower():
                if os.path.exists(creds_path):
                    input_creds_path = os.path.abspath(creds_path)
                else:
                    err_msg = (
                        'Credentials path: "%s" for subject "%s" '
                        'session "%s" was not found. Check this path '
                        "and try again." % (creds_path, subject_id, unique_id)
                    )
                    raise Exception(err_msg)
            else:
                input_creds_path = None
        except KeyError:
            input_creds_path = None

        rpool = ResourcePool(
            cfg=config,
            data_paths=session,
            pipeline_name="anat_longitudinal_pre-preproc",
        )
        pipeline_blocks = build_anat_preproc_stack(rpool, config)
        workflow = rpool.connect_pipeline(rpool.wf, config, pipeline_blocks)

        session_wfs[unique_id] = rpool

        rpool.gather_pipes(workflow, config)

        workflow.run()

        cpac_dir = os.path.join(
            out_dir, f"pipeline_{orig_pipe_name}", f"{subject_id}_{unique_id}"
        )
        cpac_dirs.append(os.path.join(cpac_dir, "anat"))

    # Now we have all the anat_preproc set up for every session
    # loop over the different anat preproc strategies
    strats_brain_dct = {}
    strats_head_dct = {}
    for cpac_dir in cpac_dirs:
        if os.path.isdir(cpac_dir):
            for filename in os.listdir(cpac_dir):
                if "T1w.nii" in filename:
                    for tag in filename.split("_"):
                        if "desc-" in tag and "brain" in tag:
                            if tag not in strats_brain_dct:
                                strats_brain_dct[tag] = []
                            strats_brain_dct[tag].append(
                                os.path.join(cpac_dir, filename)
                            )
                            if tag not in strats_head_dct:
                                strats_head_dct[tag] = []
                            head_file = filename.replace(tag, "desc-reorient")
                            strats_head_dct[tag].append(
                                os.path.join(cpac_dir, head_file)
                            )

    for strat in strats_brain_dct.keys():
        config.pipeline_setup["pipeline_name"] = f"longitudinal_{orig_pipe_name}"

        template_node_name = f"longitudinal_anat_template_{strat}"

        # This node will generate the longitudinal template (the functions are
        # in longitudinal_preproc)
        # Later other algorithms could be added to calculate it, like the
        # multivariate template from ANTS
        # It would just require to change it here.
        template_node = subject_specific_template(workflow_name=template_node_name)

        template_node.inputs.set(
            avg_method=config.longitudinal_template_generation["average_method"],
            dof=config.longitudinal_template_generation["dof"],
            interp=config.longitudinal_template_generation["interp"],
            cost=config.longitudinal_template_generation["cost"],
            convergence_threshold=config.longitudinal_template_generation[
                "convergence_threshold"
            ],
            thread_pool=config.longitudinal_template_generation["thread_pool"],
            unique_id_list=list(session_wfs.keys()),
        )

        template_node.inputs.input_brain_list = strats_brain_dct[strat]
        template_node.inputs.input_skull_list = strats_head_dct[strat]

        long_id = f"longitudinal_{subject_id}_strat-{strat}"
        rpool = ResourcePool(
            cfg=config, part_id=long_id, pipeline_name=f"template_node_{strat}"
        )
        rpool.set_data(
            "space-longitudinal_desc-brain_T1w",
            template_node,
            "brain_template",
            {},
            "",
            template_node_name,
        )

        rpool.set_data(
            "space-longitudinal_desc-brain_T1w-template",
            template_node,
            "brain_template",
            {},
            "",
            template_node_name,
        )

        rpool.set_data(
            "space-longitudinal_desc-reorient_T1w",
            template_node,
            "skull_template",
            {},
            "",
            template_node_name,
        )

        rpool.set_data(
            "space-longitudinal_desc-reorient_T1w-template",
            template_node,
            "skull_template",
            {},
            "",
            template_node_name,
        )

        pipeline_blocks = [mask_longitudinal_T1w_brain]

        pipeline_blocks = build_T1w_registration_stack(rpool, config, pipeline_blocks)

        pipeline_blocks = build_segmentation_stack(rpool, config, pipeline_blocks)

        wf = rpool.connect_pipeline(rpool.wf, config, pipeline_blocks)

        excl = [
            "space-longitudinal_desc-brain_T1w",
            "space-longitudinal_desc-reorient_T1w",
            "space-longitudinal_desc-brain_mask",
        ]
        rpool.gather_pipes(wf, config, add_excl=excl)

        # this is going to run multiple times!
        # once for every strategy!
        wf.run()

        # now, just write out a copy of the above to each session
        config.pipeline_setup["pipeline_name"] = orig_pipe_name
        for session in sub_list:
            unique_id = session["unique_id"]

            try:
                creds_path = session["creds_path"]
                if creds_path and "none" not in creds_path.lower():
                    if os.path.exists(creds_path):
                        session["creds_path"] = os.path.abspath(creds_path)
                    else:
                        err_msg = (
                            'Credentials path: "%s" for subject "%s" '
                            'session "%s" was not found. Check this path '
                            "and try again." % (creds_path, subject_id, unique_id)
                        )
                        raise Exception(err_msg)
                else:
                    session["creds_path"] = None
            except KeyError:
                session["creds_path"] = None

            config.pipeline_setup["pipeline_name"] = f"longitudinal_{orig_pipe_name}"
            rpool = ResourcePool(cfg=config, data_paths=session)
            wf = rpool.wf
            rpool.ingress_output_dir()

            select_node_name = f"select_{unique_id}"
            select_sess = pe.Node(
                Function(
                    input_names=["session", "output_brains", "warps"],
                    output_names=["brain_path", "warp_path"],
                    function=select_session,
                ),
                name=select_node_name,
            )
            select_sess.inputs.session = unique_id

            wf.connect(template_node, "output_brain_list", select_sess, "output_brains")
            wf.connect(template_node, "warp_list", select_sess, "warps")

            rpool.set_data(
                "space-longitudinal_desc-brain_T1w",
                select_sess,
                "brain_path",
                {},
                "",
                select_node_name,
            )

            rpool.set_data(
                "from-T1w_to-longitudinal_mode-image_desc-linear_xfm",
                select_sess,
                "warp_path",
                {},
                "",
                select_node_name,
            )

            config.pipeline_setup["pipeline_name"] = orig_pipe_name
            excl = ["space-template_desc-brain_T1w", "space-T1w_desc-brain_mask"]

            rpool.gather_pipes(wf, config, add_excl=excl)
            wf.run()

    # begin single-session stuff again
    for session in sub_list:
        unique_id = session["unique_id"]

        try:
            creds_path = session["creds_path"]
            if creds_path and "none" not in creds_path.lower():
                if os.path.exists(creds_path):
                    input_creds_path = os.path.abspath(creds_path)
                else:
                    err_msg = (
                        'Credentials path: "%s" for subject "%s" '
                        'session "%s" was not found. Check this path '
                        "and try again." % (creds_path, subject_id, unique_id)
                    )
                    raise Exception(err_msg)
            else:
                input_creds_path = None
        except KeyError:
            input_creds_path = None
        session["creds_path"] = input_creds_path
        rpool = ResourcePool(cfg=config, data_paths=session)
        pipeline_blocks = [
            warp_longitudinal_T1w_to_template,
            warp_longitudinal_seg_to_T1w,
        ]

        wf = rpool.connect_pipeline(rpool.wf, config, pipeline_blocks)

        rpool.gather_pipes(wf, config)

        # this is going to run multiple times!
        # once for every strategy!
        wf.run()


# TODO check:
# 1 func alone works
# 2 anat + func works, pass anat strategy list?
def func_preproc_longitudinal_wf(subject_id, sub_list, config):
    """
    Parameters
    ----------
    subject_id : string
        the id of the subject
    sub_list : list of dict
        this is a list of sessions for one subject and each session if the same dictionary as the one given to
        prep_workflow
    config : configuration
        a configuration object containing the information of the pipeline config. (Same as for prep_workflow)

    Returns
    -------
    strat_list_ses_list : list of list
        a list of strategies; within each strategy, a list of sessions
    """
    datasink = pe.Node(nio.DataSink(), name="sinker")
    datasink.inputs.base_directory = config.pipeline_setup["working_directory"]["path"]

    session_id_list = []
    ses_list_strat_list = {}

    workflow_name = "func_preproc_longitudinal_" + str(subject_id)
    workflow = pe.Workflow(name=workflow_name)
    workflow.base_dir = config.pipeline_setup["working_directory"]["path"]
    workflow.config["execution"] = {
        "hash_method": "timestamp",
        "crashdump_dir": os.path.abspath(
            config.pipeline_setup["crash_directory"]["path"]
        ),
    }

    for sub_dict in sub_list:
        if "func" in sub_dict or "rest" in sub_dict:
            if "func" in sub_dict:
                sub_dict["func"]
            else:
                sub_dict["rest"]

            unique_id = sub_dict["unique_id"]
            session_id_list.append(unique_id)

            try:
                creds_path = sub_dict["creds_path"]
                if creds_path and "none" not in creds_path.lower():
                    if os.path.exists(creds_path):
                        input_creds_path = os.path.abspath(creds_path)
                    else:
                        err_msg = (
                            'Credentials path: "%s" for subject "%s" was not '
                            "found. Check this path and try again."
                            % (creds_path, subject_id)
                        )
                        raise Exception(err_msg)
                else:
                    input_creds_path = None
            except KeyError:
                input_creds_path = None

            strat = Strategy()
            strat_list = [strat]
            node_suffix = "_".join([subject_id, unique_id])

            # Functional Ingress Workflow
            # add optional flag
            workflow, diff, blip, fmap_rp_list = connect_func_ingress(
                workflow,
                strat_list,
                config,
                sub_dict,
                subject_id,
                input_creds_path,
                node_suffix,
            )

            # Functional Initial Prep Workflow
            workflow, strat_list = connect_func_init(
                workflow, strat_list, config, node_suffix
            )

            # Functional Image Preprocessing Workflow
            workflow, strat_list = connect_func_preproc(
                workflow, strat_list, config, node_suffix
            )

            # Distortion Correction
            workflow, strat_list = connect_distortion_correction(
                workflow, strat_list, config, diff, blip, fmap_rp_list, node_suffix
            )

            ses_list_strat_list[node_suffix] = strat_list

    # Here we have all the func_preproc set up for every session of the subject

    # TODO create a list of list ses_list_strat_list
    # a list of skullstripping strategies,
    # a list of sessions within each strategy list
    # TODO rename and reorganize dict
    # TODO update strat name
    strat_list_ses_list = {}
    strat_list_ses_list["func_default"] = []

    for sub_ses_id, strat_nodes_list in ses_list_strat_list.items():
        strat_list_ses_list["func_default"].append(strat_nodes_list[0])

    workflow.run()

    return strat_list_ses_list


def merge_func_preproc(working_directory):
    """
    Parameters
    ----------
    working_directory : string
        a path to the working directory

    Returns
    -------
    brain_list : list
        a list of func preprocessed brain
    skull_list : list
        a list of func preprocessed skull
    """
    brain_list = []
    skull_list = []

    for dirpath, dirnames, filenames in os.walk(working_directory):
        for f in filenames:
            if "func_get_preprocessed_median" in dirpath and ".nii.gz" in f:
                filepath = os.path.join(dirpath, f)
                brain_list.append(filepath)
            if "func_get_motion_correct_median" in dirpath and ".nii.gz" in f:
                filepath = os.path.join(dirpath, f)
                skull_list.append(filepath)

    brain_list.sort()
    skull_list.sort()

    return brain_list, skull_list


def register_func_longitudinal_template_to_standard(
    longitudinal_template_node, c, workflow, strat_init, strat_name
):
    (
        sub_mem_gb,
        num_cores_per_sub,
        num_ants_cores,
        num_omp_cores,
    ) = check_config_resources(c)

    strat_init_new = strat_init.fork()

    strat_init_new.update_resource_pool(
        {
            "functional_preprocessed_median": (
                longitudinal_template_node,
                "brain_template",
            ),
            "motion_correct_median": (longitudinal_template_node, "skull_template"),
        }
    )

    strat_list = [strat_init_new]

    new_strat_list = []

    regOption = c.anatomical_preproc["registration_workflow"]["registration"]["using"]

    if "FSL" in regOption:
        for num_strat, strat in enumerate(strat_list):
            flirt_reg_func_mni = create_fsl_flirt_linear_reg(
                "func_mni_flirt_register_%s_%d" % (strat_name, num_strat)
            )

            if c.functional_registration["2-func_registration_to_template"][
                "FNIRT_pipelines"
            ]["interpolation"] not in ["trilinear", "sinc", "spline"]:
                err_msg = 'The selected FSL interpolation method may be in the list of values: "trilinear", "sinc", "spline"'
                raise Exception(err_msg)

            # Input registration parameters
            flirt_reg_func_mni.inputs.inputspec.interp = c.functional_registration[
                "2-func_registration_to_template"
            ]["FNIRT_pipelines"]["interpolation"]

            node, out_file = strat["functional_preprocessed_median"]
            workflow.connect(
                node, out_file, flirt_reg_func_mni, "inputspec.input_brain"
            )

            # pass the reference files
            node, out_file = strat["template_brain_for_func_preproc"]
            workflow.connect(
                node, out_file, flirt_reg_func_mni, "inputspec.reference_brain"
            )

            if "ANTS" in regOption:
                strat = strat.fork()
                new_strat_list.append(strat)

            strat.append_name(flirt_reg_func_mni.name)

            strat.update_resource_pool(
                {
                    "registration_method": "FSL",
                    "func_longitudinal_to_mni_linear_xfm": (
                        flirt_reg_func_mni,
                        "outputspec.linear_xfm",
                    ),
                    "mni_to_func_longitudinal_linear_xfm": (
                        flirt_reg_func_mni,
                        "outputspec.invlinear_xfm",
                    ),
                    "func_longitudinal_template_to_standard": (
                        flirt_reg_func_mni,
                        "outputspec.output_brain",
                    ),
                }
            )

    strat_list += new_strat_list

    new_strat_list = []

    try:
        fsl_linear_reg_only = c.fsl_linear_reg_only
    except AttributeError:
        fsl_linear_reg_only = [0]

    if "FSL" in regOption and 0 in fsl_linear_reg_only:
        for num_strat, strat in enumerate(strat_list):
            if strat.get("registration_method") == "FSL":
                fnirt_reg_func_mni = create_fsl_fnirt_nonlinear_reg(
                    "func_mni_fnirt_register_%s_%d" % (strat_name, num_strat)
                )

                # brain input
                node, out_file = strat["functional_preprocessed_median"]
                workflow.connect(
                    node, out_file, fnirt_reg_func_mni, "inputspec.input_brain"
                )

                # brain reference
                node, out_file = strat["template_brain_for_func_preproc"]
                workflow.connect(
                    node, out_file, fnirt_reg_func_mni, "inputspec.reference_brain"
                )

                # skull input
                node, out_file = strat["motion_correct_median"]
                workflow.connect(
                    node, out_file, fnirt_reg_func_mni, "inputspec.input_skull"
                )

                # skull reference
                node, out_file = strat["template_skull_for_func_preproc"]
                workflow.connect(
                    node, out_file, fnirt_reg_func_mni, "inputspec.reference_skull"
                )

                node, out_file = strat["func_longitudinal_to_mni_linear_xfm"]
                workflow.connect(
                    node, out_file, fnirt_reg_func_mni, "inputspec.linear_aff"
                )

                node, out_file = strat["template_ref_mask"]
                workflow.connect(
                    node, out_file, fnirt_reg_func_mni, "inputspec.ref_mask"
                )

                # assign the FSL FNIRT config file specified in pipeline
                # config.yml
                fnirt_reg_func_mni.inputs.inputspec.fnirt_config = c.anatomical_preproc[
                    "registration_workflow"
                ]["registration"]["FSL-FNIRT"]["fnirt_config"]

                if 1 in fsl_linear_reg_only:
                    strat = strat.fork()
                    new_strat_list.append(strat)

                strat.append_name(fnirt_reg_func_mni.name)

                strat.update_resource_pool(
                    {
                        "func_longitudinal_to_mni_nonlinear_xfm": (
                            fnirt_reg_func_mni,
                            "outputspec.nonlinear_xfm",
                        ),
                        "func_longitudinal_template_to_standard": (
                            fnirt_reg_func_mni,
                            "outputspec.output_brain",
                        ),
                    },
                    override=True,
                )

    strat_list += new_strat_list

    new_strat_list = []

    for num_strat, strat in enumerate(strat_list):
        # or run ANTS anatomical-to-MNI registration instead
        if "ANTS" in regOption and strat.get("registration_method") != "FSL":
            ants_reg_func_mni = create_wf_calculate_ants_warp(
                "func_mni_ants_register_%s_%d" % (strat_name, num_strat),
                num_threads=num_ants_cores,
                reg_ants_skull=c.anatomical_preproc["registration_workflow"][
                    "reg_with_skull"
                ],
            )

            if c.functional_registration["2-func_registration_to_template"][
                "ANTs_pipelines"
            ]["interpolation"] not in ["Linear", "BSpline", "LanczosWindowedSinc"]:
                err_msg = 'The selected ANTS interpolation method may be in the list of values: "Linear", "BSpline", "LanczosWindowedSinc"'
                raise Exception(err_msg)

            # Input registration parameters
            ants_reg_func_mni.inputs.inputspec.interp = c.functional_registration[
                "2-func_registration_to_template"
            ]["ANTs_pipelines"]["interpolation"]

            # calculating the transform with the skullstripped is
            # reported to be better, but it requires very high
            # quality skullstripping. If skullstripping is imprecise
            # registration with skull is preferred
            if c.anatomical_preproc["registration_workflow"]["reg_with_skull"]:
                # get the skull-stripped anatomical from resource pool
                node, out_file = strat["functional_preprocessed_median"]

                # pass the anatomical to the workflow
                workflow.connect(
                    node, out_file, ants_reg_func_mni, "inputspec.moving_brain"
                )

                # get the reorient skull-on anatomical from resource pool
                node, out_file = strat["motion_correct_median"]

                # pass the anatomical to the workflow
                workflow.connect(
                    node, out_file, ants_reg_func_mni, "inputspec.moving_skull"
                )

                # pass the reference file
                node, out_file = strat["template_brain_for_func_preproc"]
                workflow.connect(
                    node, out_file, ants_reg_func_mni, "inputspec.reference_brain"
                )

                # pass the reference file
                node, out_file = strat["template_skull_for_func_preproc"]
                workflow.connect(
                    node, out_file, ants_reg_func_mni, "inputspec.reference_skull"
                )

            else:
                node, out_file = strat["functional_preprocessed_median"]

                workflow.connect(
                    node, out_file, ants_reg_func_mni, "inputspec.moving_brain"
                )

                # pass the reference file
                node, out_file = strat["template_brain_for_func_preproc"]
                workflow.connect(
                    node, out_file, ants_reg_func_mni, "inputspec.reference_brain"
                )

            # pass the reference mask file
            node, out_file = strat["template_brain_mask_for_func_preproc"]
            workflow.connect(
                node, out_file, ants_reg_func_mni, "inputspec.reference_mask"
            )

            # pass the reference mask file
            node, out_file = strat["functional_brain_mask"]
            workflow.connect(node, out_file, ants_reg_func_mni, "inputspec.moving_mask")

            ants_reg_func_mni.inputs.inputspec.ants_para = c.anatomical_preproc[
                "registration_workflow"
            ]["registration"]["ANTs"]["T1_registration"]
            ants_reg_func_mni.inputs.inputspec.fixed_image_mask = None

            strat.append_name(ants_reg_func_mni.name)

            strat.update_resource_pool(
                {
                    "registration_method": "ANTS",
                    "ants_initial_xfm": (
                        ants_reg_func_mni,
                        "outputspec.ants_initial_xfm",
                    ),
                    "ants_rigid_xfm": (ants_reg_func_mni, "outputspec.ants_rigid_xfm"),
                    "ants_affine_xfm": (
                        ants_reg_func_mni,
                        "outputspec.ants_affine_xfm",
                    ),
                    "func_longitudinal_to_mni_nonlinear_xfm": (
                        ants_reg_func_mni,
                        "outputspec.warp_field",
                    ),
                    "mni_to_func_longitudinal_nonlinear_xfm": (
                        ants_reg_func_mni,
                        "outputspec.inverse_warp_field",
                    ),
                    "func_longitudinal_to_mni_ants_composite_xfm": (
                        ants_reg_func_mni,
                        "outputspec.composite_transform",
                    ),
                    "func_longitudinal_template_to_standard": (
                        ants_reg_func_mni,
                        "outputspec.normalized_output_brain",
                    ),
                }
            )

    strat_list += new_strat_list

    """
    # Func -> T1 Registration (Initial Linear Reg)
    workflow, strat_list, diff_complete = connect_func_to_anat_init_reg(workflow, strat_list, c)

    # Func -> T1 Registration (BBREG)
    workflow, strat_list = connect_func_to_anat_bbreg(workflow, strat_list, c, diff_complete)

    # Func -> T1/EPI Template
    workflow, strat_list = connect_func_to_template_reg(workflow, strat_list, c)
    """

    return workflow, strat_list


def func_longitudinal_template_wf(subject_id, strat_list, config):
    """
    Parameters
    ----------
    subject_id : string
        the id of the subject
    strat_list : list of list
        first level strategy, second level session
    config : configuration
        a configuration object containing the information of the pipeline config.

    Returns
    -------
        None
    """
    workflow_name = "func_longitudinal_template_" + str(subject_id)
    workflow = pe.Workflow(name=workflow_name)
    workflow.base_dir = config.pipeline_setup["working_directory"]["path"]
    workflow.config["execution"] = {
        "hash_method": "timestamp",
        "crashdump_dir": os.path.abspath(
            config.pipeline_setup["crash_directory"]["path"]
        ),
    }

    # strat_nodes_list = strat_list['func_default']
    strat_init = Strategy()

    templates_for_resampling = [
        (
            config.resolution_for_func_preproc,
            config.template_brain_only_for_func,
            "template_brain_for_func_preproc",
            "resolution_for_func_preproc",
        ),
        (
            config.resolution_for_func_preproc,
            config.template_skull_for_func,
            "template_skull_for_func_preproc",
            "resolution_for_func_preproc",
        ),
        (
            config.resolution_for_func_preproc,
            config.ref_mask_for_func,
            "template_ref_mask",
            "resolution_for_func_preproc",
        ),
        # TODO check float resolution
        (
            config.resolution_for_func_preproc,
            config.functional_registration["2-func_registration_to_template"][
                "target_template"
            ]["EPI_template"]["template_epi"],
            "template_epi",
            "resolution_for_func_preproc",
        ),
        (
            config.resolution_for_func_derivative,
            config.functional_registration["2-func_registration_to_template"][
                "target_template"
            ]["EPI_template"]["template_epi"],
            "template_epi_derivative",
            "resolution_for_func_derivative",
        ),
        (
            config.resolution_for_func_derivative,
            config.template_brain_only_for_func,
            "template_brain_for_func_derivative",
            "resolution_for_func_preproc",
        ),
        (
            config.resolution_for_func_derivative,
            config.template_skull_for_func,
            "template_skull_for_func_derivative",
            "resolution_for_func_preproc",
        ),
    ]

    for resolution, template, template_name, tag in templates_for_resampling:
        resampled_template = pe.Node(
            Function(
                input_names=["resolution", "template", "template_name", "tag"],
                output_names=["resampled_template"],
                function=resolve_resolution,
                as_module=True,
            ),
            name="resampled_" + template_name,
        )

        resampled_template.inputs.resolution = resolution
        resampled_template.inputs.template = template
        resampled_template.inputs.template_name = template_name
        resampled_template.inputs.tag = tag

        strat_init.update_resource_pool(
            {template_name: (resampled_template, "resampled_template")}
        )

    merge_func_preproc_node = pe.Node(
        Function(
            input_names=["working_directory"],
            output_names=["brain_list", "skull_list"],
            function=merge_func_preproc,
            as_module=True,
        ),
        name="merge_func_preproc",
    )

    merge_func_preproc_node.inputs.working_directory = config.pipeline_setup[
        "working_directory"
    ]["path"]

    template_node = subject_specific_template(
        workflow_name="subject_specific_func_template_" + subject_id
    )

    template_node.inputs.set(
        avg_method=config.longitudinal_template_average_method,
        dof=config.longitudinal_template_dof,
        interp=config.longitudinal_template_interp,
        cost=config.longitudinal_template_cost,
        convergence_threshold=config.longitudinal_template_convergence_threshold,
        thread_pool=config.longitudinal_template_thread_pool,
    )

    workflow.connect(
        merge_func_preproc_node, "brain_list", template_node, "input_brain_list"
    )

    workflow.connect(
        merge_func_preproc_node, "skull_list", template_node, "input_skull_list"
    )

    workflow, strat_list = register_func_longitudinal_template_to_standard(
        template_node, config, workflow, strat_init, "default"
    )

    workflow.run()<|MERGE_RESOLUTION|>--- conflicted
+++ resolved
@@ -29,13 +29,8 @@
     build_segmentation_stack,
     build_T1w_registration_stack,
 )
-<<<<<<< HEAD
-from CPAC.pipeline.engine.engine import ingress_output_dir, initiate_rpool
-from CPAC.pipeline.nodeblock import nodeblock
-=======
 from CPAC.pipeline.engine import ResourcePool
 from CPAC.pipeline.engine.nodeblock import nodeblock
->>>>>>> 532322d6
 from CPAC.registration import (
     create_fsl_flirt_linear_reg,
     create_fsl_fnirt_nonlinear_reg,
