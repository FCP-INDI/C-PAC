--- conflicted
+++ resolved
@@ -53,13 +53,8 @@
 logger = logging.getLogger('nipype.workflow')
 
 
-<<<<<<< HEAD
-def register_anat_longitudinal_template_to_standard(longitudinal_template_node, c, workflow, strat_init, strat_name):
-
-=======
 def register_anat_longitudinal_template_to_standard(
         longitudinal_template_node, c, workflow, strat_init, strat_name):
->>>>>>> 54b54e29
     brain_mask = pe.Node(interface=fsl.maths.MathsCommand(),
                          name=f'longitudinal_anatomical_brain_mask_{strat_name}')
 
@@ -299,21 +294,13 @@
                 node, out_file = strat['anatomical_brain']
 
                 workflow.connect(node, out_file,
-<<<<<<< HEAD
-                                ants_reg_anat_mni, 'inputspec.moving_brain')
-=======
                                  ants_reg_anat_mni, 'inputspec.moving_brain')
->>>>>>> 54b54e29
 
                 # pass the reference file
                 node, out_file = strat['template_brain_for_anat']
                 workflow.connect(node, out_file,
-<<<<<<< HEAD
-                                ants_reg_anat_mni, 'inputspec.reference_brain')
-=======
                                  ants_reg_anat_mni,
                                  'inputspec.reference_brain')
->>>>>>> 54b54e29
 
             # pass the reference mask file
             node, out_file = strat['template_brain_mask_for_anat']
@@ -559,12 +546,8 @@
                     # pass the reference file
                     node, out_file = strat['template_symmetric_brain']
                     workflow.connect(node, out_file,
-<<<<<<< HEAD
-                                     ants_reg_anat_symm_mni, 'inputspec.reference_brain')
-=======
                                      ants_reg_anat_symm_mni,
                                      'inputspec.reference_brain')
->>>>>>> 54b54e29
 
                 # pass the reference mask file
                 node, out_file = strat['template_brain_mask_for_anat']
@@ -694,12 +677,8 @@
     return ds
 
 
-<<<<<<< HEAD
-def connect_anat_preproc_inputs(strat, anat_preproc, strat_name, strat_nodes_list_list, workflow):
-=======
 def connect_anat_preproc_inputs(strat, anat_preproc, strat_name,
                                 strat_nodes_list_list, workflow):
->>>>>>> 54b54e29
     """
     Parameters
     ----------
@@ -869,10 +848,6 @@
             attr = config.get_nested(config, key)
 
             if isinstance(attr, str) or attr == None:
-<<<<<<< HEAD
-
-=======
->>>>>>> 54b54e29
                 node = create_check_for_s3_node(
                     key[-1],
                     attr, key_type,
@@ -956,13 +931,9 @@
 
         else:
             # TODO add other SS methods
-<<<<<<< HEAD
-            if "3dSkullStrip" in config.anatomical_preproc['brain_extraction']['extraction']['using']:
-=======
             if "3dSkullStrip" in \
                     config.anatomical_preproc['brain_extraction'][
                         'extraction']['using']:
->>>>>>> 54b54e29
                 skullstrip_method = 'afni'
                 preproc_wf_name = 'anat_preproc_afni_%s' % node_suffix
 
@@ -1140,12 +1111,8 @@
             workflow_name='subject_specific_anat_template_' + node_suffix
         )
 
-<<<<<<< HEAD
-        unique_id_list = [i.get_name()[0].split('_')[-1] for i in strat_nodes_list]
-=======
         unique_id_list = [i.get_name()[0].split('_')[-1] for i in
                           strat_nodes_list]
->>>>>>> 54b54e29
 
         template_node.inputs.set(
             avg_method=config.longitudinal_template_generation[
@@ -1168,11 +1135,6 @@
         reg_strat_list = register_anat_longitudinal_template_to_standard(
             template_node, config, workflow, strat_init, strat_name)
 
-<<<<<<< HEAD
-        reg_strat_list = register_anat_longitudinal_template_to_standard(template_node, config, workflow, strat_init, strat_name)
-
-=======
->>>>>>> 54b54e29
         # Register T1 to the standard template
         # TODO add session information in node name
         for num_reg_strat, reg_strat in enumerate(reg_strat_list):
@@ -1185,19 +1147,11 @@
                                             iterfield=['in_file'])
 
                 workflow.connect(template_node, "output_brain_list",
-<<<<<<< HEAD
-                                fsl_apply_warp, 'in_file')
+                                 fsl_apply_warp, 'in_file')
 
                 node, out_file = reg_strat['template_brain_for_anat']
                 workflow.connect(node, out_file,
-                                fsl_apply_warp, 'ref_file')
-=======
-                                 fsl_apply_warp, 'in_file')
-
-                node, out_file = reg_strat['template_brain_for_anat']
-                workflow.connect(node, out_file,
                                  fsl_apply_warp, 'ref_file')
->>>>>>> 54b54e29
 
                 # TODO how to include linear xfm?
                 # node, out_file = reg_strat['anatomical_to_mni_linear_xfm']
@@ -1205,11 +1159,7 @@
 
                 node, out_file = reg_strat['anatomical_to_mni_nonlinear_xfm']
                 workflow.connect(node, out_file,
-<<<<<<< HEAD
-                                fsl_apply_warp, 'field_file')
-=======
                                  fsl_apply_warp, 'field_file')
->>>>>>> 54b54e29
 
                 reg_strat.update_resource_pool({
                     'anatomical_to_standard': (fsl_apply_warp, 'out_file')
@@ -1217,21 +1167,6 @@
 
             elif reg_strat.get('registration_method') == 'ANTS':
 
-<<<<<<< HEAD
-                ants_apply_warp = pe.MapNode(util.Function(input_names=['moving_image',
-                                                                        'reference',
-                                                                        'initial',
-                                                                        'rigid',
-                                                                        'affine',
-                                                                        'nonlinear',
-                                                                        'interp'],
-                                                            output_names=['out_image'],
-                                                            function=run_ants_apply_warp),
-                                            name='ants_apply_warp_anat_longitudinal_to_standard_{0}_'.format(strat_name),
-                                            iterfield=['moving_image'])
-
-                workflow.connect(template_node, "output_brain_list", ants_apply_warp, 'moving_image')
-=======
                 ants_apply_warp = pe.MapNode(
                     util.Function(input_names=['moving_image',
                                                'reference',
@@ -1248,7 +1183,6 @@
 
                 workflow.connect(template_node, "output_brain_list",
                                  ants_apply_warp, 'moving_image')
->>>>>>> 54b54e29
 
                 node, out_file = reg_strat['template_brain_for_anat']
                 workflow.connect(node, out_file, ants_apply_warp, 'reference')
@@ -1273,22 +1207,13 @@
 
         # Register tissue segmentation from longitudinal template space to native space
         fsl_convert_xfm = pe.MapNode(interface=fsl.ConvertXFM(),
-<<<<<<< HEAD
-                                name=f'fsl_xfm_longitudinal_to_native_{strat_name}',
-                                iterfield=['in_file'])
-=======
                                      name=f'fsl_xfm_longitudinal_to_native_{strat_name}',
                                      iterfield=['in_file'])
->>>>>>> 54b54e29
 
         fsl_convert_xfm.inputs.invert_xfm = True
 
         workflow.connect(template_node, "warp_list",
-<<<<<<< HEAD
-                        fsl_convert_xfm, 'in_file')
-=======
                          fsl_convert_xfm, 'in_file')
->>>>>>> 54b54e29
 
         def seg_apply_warp(strat_name, resource, type='str', file_type=None):
 
@@ -1303,16 +1228,6 @@
 
                 node, out_file = reg_strat[resource]
                 workflow.connect(node, out_file,
-<<<<<<< HEAD
-                                fsl_apply_xfm, 'in_file')
-
-                workflow.connect(brain_merge_node, 'out',
-                                fsl_apply_xfm, 'reference')
-
-                workflow.connect(fsl_convert_xfm, "out_file",
-                                fsl_apply_xfm, 'in_matrix_file')
-
-=======
                                  fsl_apply_xfm, 'in_file')
 
                 workflow.connect(brain_merge_node, 'out',
@@ -1321,7 +1236,6 @@
                 workflow.connect(fsl_convert_xfm, "out_file",
                                  fsl_apply_xfm, 'in_matrix_file')
 
->>>>>>> 54b54e29
                 reg_strat.update_resource_pool({
                     resource: (fsl_apply_xfm, 'out_file')
                 }, override=True)
@@ -1352,20 +1266,6 @@
                     pick_seg_map.inputs.file_type = file_type
 
                     workflow.connect(pick_seg_map, 'file_name',
-<<<<<<< HEAD
-                                    fsl_apply_xfm, 'in_file')
-
-                    workflow.connect(brain_merge_node, 'out',
-                                    fsl_apply_xfm, 'reference')
-
-                    workflow.connect(fsl_convert_xfm, 'out_file',
-                                    fsl_apply_xfm, 'in_matrix_file')
-
-                    concat_seg_map = pe.Node(Function(input_names=['in_list1', 'in_list2'],
-                                                output_names=['out_list'],
-                                                function=concat_list),
-                                        name=f'concat_{file_type}_{index}_{strat_name}')
-=======
                                      fsl_apply_xfm, 'in_file')
 
                     workflow.connect(brain_merge_node, 'out',
@@ -1379,7 +1279,6 @@
                                  output_names=['out_list'],
                                  function=concat_list),
                         name=f'concat_{file_type}_{index}_{strat_name}')
->>>>>>> 54b54e29
 
                     if index == 0:
                         workflow.connect(fsl_apply_xfm, 'out_file',
@@ -1398,11 +1297,7 @@
                             f'temporary_{resource}_list']
 
                         workflow.connect(node, out_file,
-<<<<<<< HEAD
-                                    concat_seg_map, 'in_list1')
-=======
                                          concat_seg_map, 'in_list1')
->>>>>>> 54b54e29
 
                         reg_strat.update_resource_pool({
                             f'temporary_{resource}_list': (
@@ -1429,29 +1324,14 @@
         # Update resource pool
         # longitudinal template
         rsc_key = 'anatomical_longitudinal_template_'
-<<<<<<< HEAD
-        ds_template = create_datasink(rsc_key + node_suffix, config, subject_id, strat_name='longitudinal_'+strat_name)
-=======
         ds_template = create_datasink(rsc_key + node_suffix, config,
                                       subject_id,
                                       strat_name='longitudinal_' + strat_name)
->>>>>>> 54b54e29
         workflow.connect(template_node, 'brain_template',
                          ds_template, rsc_key)
 
         # T1 to longitudinal template warp
         rsc_key = 'anatomical_to_longitudinal_template_warp_'
-<<<<<<< HEAD
-        ds_warp_list = create_datasink(rsc_key + node_suffix, config, subject_id, strat_name='longitudinal_'+strat_name,
-                                       map_node_iterfield=['anatomical_to_longitudinal_template_warp'])
-        workflow.connect(template_node, "warp_list",
-                         ds_warp_list, 'anatomical_to_longitudinal_template_warp')
-
-        # T1 in longitudinal template space
-        rsc_key = 'anatomical_to_longitudinal_template_'
-        t1_list = create_datasink(rsc_key + node_suffix, config, subject_id, strat_name='longitudinal_'+strat_name,
-                                       map_node_iterfield=['anatomical_to_longitudinal_template'])
-=======
         ds_warp_list = create_datasink(rsc_key + node_suffix, config,
                                        subject_id,
                                        strat_name='longitudinal_' + strat_name,
@@ -1467,19 +1347,14 @@
                                   strat_name='longitudinal_' + strat_name,
                                   map_node_iterfield=[
                                       'anatomical_to_longitudinal_template'])
->>>>>>> 54b54e29
         workflow.connect(template_node, "output_brain_list",
                          t1_list, 'anatomical_to_longitudinal_template')
 
         # longitudinal to standard registration items
         for num_strat, strat in enumerate(reg_strat_list):
             for rsc_key in strat.resource_pool.keys():
-<<<<<<< HEAD
-                rsc_nodes_suffix = '_'.join(['_longitudinal_to_standard', strat_name, str(num_strat)])
-=======
                 rsc_nodes_suffix = '_'.join(
                     ['_longitudinal_to_standard', strat_name, str(num_strat)])
->>>>>>> 54b54e29
                 if rsc_key in Outputs.any:
                     node, rsc_name = strat[rsc_key]
                     ds = create_datasink(rsc_key + rsc_nodes_suffix, config,
@@ -1503,12 +1378,8 @@
             anat_preproc_node, rsc_name = strat_nodes_list[i][rsc_key]
             workflow.connect(anat_preproc_node,
                              rsc_name, brain_merge_node,
-<<<<<<< HEAD
-                             'in{}'.format(i + 1)) # the in{}.format take i+1 because the Merge nodes inputs starts at 1
-=======
                              'in{}'.format(
                                  i + 1))  # the in{}.format take i+1 because the Merge nodes inputs starts at 1
->>>>>>> 54b54e29
 
             rsc_key = 'anatomical_skull_leaf'
             anat_preproc_node, rsc_name = strat_nodes_list[i][rsc_key]
@@ -1589,15 +1460,6 @@
 
             # Functional Ingress Workflow
             # add optional flag
-<<<<<<< HEAD
-            workflow, diff, blip, fmap_rp_list = connect_func_ingress(workflow,
-                                                                    strat_list,
-                                                                    config,
-                                                                    sub_dict,
-                                                                    subject_id,
-                                                                    input_creds_path,
-                                                                    node_suffix)
-=======
             workflow, diff, blip, fmap_rp_list = connect_func_ingress(
                 workflow,
                 strat_list,
@@ -1606,7 +1468,6 @@
                 subject_id,
                 input_creds_path,
                 node_suffix)
->>>>>>> 54b54e29
 
             # Functional Initial Prep Workflow
             workflow, strat_list = connect_func_init(workflow, strat_list,
@@ -1618,21 +1479,12 @@
 
             # Distortion Correction
             workflow, strat_list = connect_distortion_correction(workflow,
-<<<<<<< HEAD
-                                                                strat_list,
-                                                                config,
-                                                                diff,
-                                                                blip,
-                                                                fmap_rp_list,
-                                                                node_suffix)
-=======
                                                                  strat_list,
                                                                  config,
                                                                  diff,
                                                                  blip,
                                                                  fmap_rp_list,
                                                                  node_suffix)
->>>>>>> 54b54e29
 
             ses_list_strat_list[node_suffix] = strat_list
 
@@ -1840,14 +1692,10 @@
                         'reg_with_skull']
                 )
 
-<<<<<<< HEAD
-            if c.functional_registration['2-func_registration_to_template']['ANTs_pipelines']['interpolation'] not in ['Linear', 'BSpline', 'LanczosWindowedSinc']:
-=======
             if c.functional_registration['2-func_registration_to_template'][
                 'ANTs_pipelines']['interpolation'] not in ['Linear',
                                                            'BSpline',
                                                            'LanczosWindowedSinc']:
->>>>>>> 54b54e29
                 err_msg = 'The selected ANTS interpolation method may be in the list of values: "Linear", "BSpline", "LanczosWindowedSinc"'
                 raise Exception(err_msg)
 
@@ -1894,21 +1742,13 @@
                 node, out_file = strat['functional_preprocessed_median']
 
                 workflow.connect(node, out_file,
-<<<<<<< HEAD
-                                ants_reg_func_mni, 'inputspec.moving_brain')
-=======
                                  ants_reg_func_mni, 'inputspec.moving_brain')
->>>>>>> 54b54e29
 
                 # pass the reference file
                 node, out_file = strat['template_brain_for_func_preproc']
                 workflow.connect(node, out_file,
-<<<<<<< HEAD
-                                ants_reg_func_mni, 'inputspec.reference_brain')
-=======
                                  ants_reg_func_mni,
                                  'inputspec.reference_brain')
->>>>>>> 54b54e29
 
             # pass the reference mask file
             node, out_file = strat['template_brain_mask_for_func_preproc']
@@ -2035,15 +1875,6 @@
             template_name: (resampled_template, 'resampled_template')
         })
 
-<<<<<<< HEAD
-    merge_func_preproc_node = pe.Node(Function(input_names=['working_directory'],
-                                               output_names=['brain_list', 'skull_list'],
-                                               function=merge_func_preproc,
-                                               as_module=True),
-                                        name='merge_func_preproc')
-
-    merge_func_preproc_node.inputs.working_directory = config.pipeline_setup['working_directory']['path']
-=======
     merge_func_preproc_node = pe.Node(
         Function(input_names=['working_directory'],
                  output_names=['brain_list', 'skull_list'],
@@ -2053,7 +1884,6 @@
 
     merge_func_preproc_node.inputs.working_directory = \
     config.pipeline_setup['working_directory']['path']
->>>>>>> 54b54e29
 
     template_node = subject_specific_template(
         workflow_name='subject_specific_func_template_' + subject_id
