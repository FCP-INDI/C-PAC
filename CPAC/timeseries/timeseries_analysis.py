# Copyright (C) 2012-2023  C-PAC Developers

# This file is part of C-PAC.

# C-PAC is free software: you can redistribute it and/or modify it under
# the terms of the GNU Lesser General Public License as published by the
# Free Software Foundation, either version 3 of the License, or (at your
# option) any later version.

# C-PAC is distributed in the hope that it will be useful, but WITHOUT
# ANY WARRANTY; without even the implied warranty of MERCHANTABILITY or
# FITNESS FOR A PARTICULAR PURPOSE. See the GNU Lesser General Public
# License for more details.

# You should have received a copy of the GNU Lesser General Public
# License along with C-PAC. If not, see <https://www.gnu.org/licenses/>.
import nipype.interfaces.utility as util
from nipype.interfaces import afni, fsl
from nipype.interfaces.utility import Function

from CPAC.connectome.connectivity_matrix import create_connectome_afni, \
                                                create_connectome_nilearn, \
                                                get_connectome_method
from CPAC.pipeline import nipype_pipeline_engine as pe
from CPAC.utils.datasource import resample_func_roi, roi_input_node


def get_voxel_timeseries(wf_name='voxel_timeseries'):
    """
    Workflow to extract time series for each voxel
    in the data that is present in the input mask

    Parameters
    ----------
    wf_name : string
        name of the workflow

    Returns
    -------
    wflow : workflow object
        workflow object

    Notes
    -----
    `Source <https://github.com/FCP-INDI/C-PAC/blob/master/CPAC/timeseries/timeseries_analysis.py>`_

    Workflow Inputs::

        inputspec.rest : string  (nifti file)
            path to input functional data
        inputspec.output_type : string (list of boolean)
            list of boolean for csv and npz file formats
        input_mask.masks : string (nifti file)
            path to ROI mask

    Workflow Outputs::

        outputspec.mask_outputs: string (1D, csv and/or npz files)
            list of time series matrices stored in csv and/or
            npz files.By default it outputs mean of voxels
            across each time point in a afni compatible 1D file.

        High Level Workflow Graph:

    Example
    -------
    >>> import CPAC.timeseries.timeseries_analysis as t
    >>> wf = t.get_voxel_timeseries()
    >>> wf.inputs.inputspec.rest = '/home/data/rest.nii.gz'  # doctest: +SKIP
    >>> wf.inputs.input_mask.mask = '/usr/local/fsl/data/standard/MNI152_T1_2mm_brain.nii.gz'  # doctest: +SKIP
    >>> wf.inputs.inputspec.output_type = [True,True]
    >>> wf.base_dir = './'
    >>> wf.run()  # doctest: +SKIP

    """

    wflow = pe.Workflow(name=wf_name)

    inputNode = pe.Node(util.IdentityInterface(fields=['rest',
                                                       'output_type']),
                        name='inputspec')
    inputNode_mask = pe.Node(util.IdentityInterface(fields=['mask']),
                                name='input_mask')

    outputNode = pe.Node(util.IdentityInterface(fields=['mask_outputs']),
                        name='outputspec')

    timeseries_voxel = pe.Node(util.Function(input_names=['data_file',
                                                          'template'],
                                            output_names=['oneD_file'],
                                            function=gen_voxel_timeseries),
                              name='timeseries_voxel')

    wflow.connect(inputNode, 'rest',
                  timeseries_voxel, 'data_file')
    #wflow.connect(inputNode, 'output_type',
    #              timeseries_voxel, 'output_type')
    wflow.connect(inputNode_mask, 'mask',
                  timeseries_voxel, 'template')

    wflow.connect(timeseries_voxel, 'oneD_file',
                  outputNode, 'mask_outputs')

    return wflow


def clean_roi_csv(roi_csv):
    """Remove the file path comments from every other row of the output of
    AFNI's 3dROIstats.

    3dROIstats has a -nobriklab and a -quiet option, but neither remove the
    file path comments while retaining the ROI label header, which is needed.

    If there are no file path comments to remove, this function simply
    passes the original file as output, instead of unnecessarily opening and
    re-writing it.

    Parameters
    ----------
    roi_csv : str
        path to CSV

    Returns
    -------
    roi_array : numpy.ndarray

    edited_roi_csv: str
        path to CSV
    """
    import os
    import pandas as pd
    import numpy as np

    with open(roi_csv, 'r') as f:
        csv_lines = f.readlines()

    # flag whether to re-write
    modified = False

    edited_lines = []
    for line in csv_lines:
        line = line.replace('\t\t\t', '')
        line = line.replace('\t\t', '')
        line = line.replace('\t', ',')
        line = line.replace('#,', '#')
        if '#' in line:
            if '/' in line and '.' in line:
                modified = True
                continue
            if 'Sub-brick' in line:
                modified = True
                continue
        edited_lines.append(line)

    if modified:
        edited_roi_csv = os.path.join(os.getcwd(), os.path.basename(roi_csv))
        with open(edited_roi_csv, 'wt') as f:
            for line in edited_lines:
                f.write(line)
        edited_roi_csv = edited_roi_csv
    else:
        edited_roi_csv = roi_csv

    data = pd.read_csv(edited_roi_csv, sep=',', header=1)
    data = data.dropna(axis=1)
    roi_array = np.transpose(data.values)

    return roi_array, edited_roi_csv


def write_roi_npz(roi_csv, out_type=None):

    roi_npz = None
    roi_outputs = [roi_csv[0]]

    if not out_type:
        return roi_outputs
    elif out_type[1]:
        np_roi_data = genfromtxt(roi_csv[0], delimiter=',')
        roi_npz = os.path.join(os.getcwd(), 'roi_stats.npz')
        with open(roi_npz, 'wb') as f:
            np.savez(f, np_roi_data)
        roi_outputs.append(roi_npz)

    return roi_outputs


def get_roi_timeseries(wf_name='roi_timeseries'):
    """
    Workflow to extract timeseries for each node in the ROI mask.
    For each node, mean across all the timepoint is calculated and stored
    in csv and npz format.

    Parameters
    ----------
    wf_name : string
        name of the workflow

    Returns
    -------
    wflow : workflow object
        workflow object

    Notes
    -----
    `Source <https://github.com/FCP-INDI/C-PAC/blob/master/CPAC/timeseries/timeseries_analysis.py>`_

    Workflow Inputs::

        inputspec.rest : string  (nifti file)
            path to input functional data
        inputspec.output_type : string (list of boolean)
            list of boolean for csv and npz file formats
        input_roi.roi : string (nifti file)
            path to ROI mask

    Workflow Outputs::

        outputspec.roi_ts : numpy array
            Voxel time series stored in numpy array, which is used to create ndmg graphs.

        outputspec.roi_outputs : string (list of files)
            Voxel time series stored in 1D (column wise timeseries for each node),
            csv and/or npz files. By default it outputs timeseries in a 1D file.
            The 1D file is compatible with afni interfaces.

    Example
    -------
    >>> import CPAC.timeseries.timeseries_analysis as t
    >>> wf = t.get_roi_timeseries()
    >>> wf.inputs.inputspec.rest = '/home/data/rest.nii.gz'  # doctest: +SKIP
    >>> wf.inputs.input_roi.roi = '/usr/local/fsl/data/atlases/HarvardOxford/HarvardOxford-cort-maxprob-thr0-2mm.nii.gz'  # doctest: +SKIP
    >>> wf.inputs.inputspec.output_type = [True,True]  # doctest: +SKIP
    >>> wf.base_dir = './'
    >>> wf.run()  # doctest: +SKIP

    """

    wflow = pe.Workflow(name=wf_name)

    inputNode = pe.Node(util.IdentityInterface(fields=['rest']),
                        name='inputspec')

    inputnode_roi = pe.Node(util.IdentityInterface(fields=['roi']),
                            name='input_roi')

    outputNode = pe.Node(util.IdentityInterface(fields=['roi_ts',
                                                        'roi_csv']),
                         name='outputspec')

    timeseries_roi = pe.Node(interface=afni.ROIStats(),
                             name='3dROIstats',
                             mem_gb=0.4,
                             mem_x=(756789500459879 / 37778931862957161709568,
                                    'in_file'))
    timeseries_roi.inputs.quiet = False
    timeseries_roi.inputs.args = "-1Dformat"
    # TODO: add -mask_f2short for float parcellation mask
    # if parcellation mask has float values
    #     timeseries_roi.inputs.mask_f2short = True

    wflow.connect(inputNode, 'rest',
                  timeseries_roi, 'in_file')

    wflow.connect(inputnode_roi, 'roi',
                  timeseries_roi, 'mask_file')

    clean_csv_imports = ['import os']
    clean_csv = pe.Node(util.Function(input_names=['roi_csv'],
                                      output_names=['roi_array',
                                                    'edited_roi_csv'],
                                      function=clean_roi_csv,
                                      imports=clean_csv_imports),
                        name='clean_roi_csv')

    wflow.connect(timeseries_roi, 'out_file', clean_csv, 'roi_csv')
    wflow.connect(clean_csv, 'roi_array', outputNode, 'roi_ts')
    wflow.connect(clean_csv, 'edited_roi_csv', outputNode, 'roi_csv')

    #write_npz_imports = ['import os', 'import numpy as np',
    #                     'from numpy import genfromtxt']
    #write_npz = pe.Node(util.Function(input_names=['roi_csv', 'out_type'],
    #                                  output_names=['roi_output_npz'],
    #                                  function=write_roi_npz,
    #                                  imports=write_npz_imports),
    #                    name='write_roi_npz')
    #wflow.connect(clean_csv, 'edited_roi_csv', write_npz, 'roi_csv')
    #wflow.connect(inputNode, 'output_type', write_npz, 'out_type')
    #wflow.connect(write_npz, 'roi_output_npz', outputNode, 'roi_outputs')

    return wflow


def get_spatial_map_timeseries(wf_name='spatial_map_timeseries'):
    """
    Workflow to regress each provided spatial
    map to the subjects functional 4D file in order
    to return a timeseries for each of the maps

    Parameters
    ----------
    wf_name : string
        name of the workflow

    Returns
    -------
    wflow : workflow object
        workflow object

    Notes
    -----
    `Source <https://github.com/FCP-INDI/C-PAC/blob/master/CPAC/timeseries/timeseries_analysis.py>`_

    Workflow Inputs::

        inputspec.subject_rest : string  (nifti file)
            path to input functional data
        inputspec.subject_mask : string (nifti file)
            path to subject functional mask
        inputspec.spatial_map : string (nifti file)
            path to Spatial Maps
        inputspec.demean : Boolean
            control whether to demean model and data

    Workflow Outputs::

        outputspec.subject_timeseries: string (txt file)
            list of time series stored in a space separated
            txt file
            the columns are spatial maps, rows are timepoints


    Example
    -------
    >>> import CPAC.timeseries.timeseries_analysis as t
    >>> wf = t.get_spatial_map_timeseries()
    >>> wf.inputs.inputspec.subject_rest = '/home/data/rest.nii.gz'  # doctest: +SKIP
    >>> wf.inputs.inputspec.subject_mask = '/home/data/rest_mask.nii.gz'  # doctest: +SKIP
    >>> wf.inputs.inputspec.ICA_map = '/home/data/spatialmaps/spatial_map.nii.gz'  # doctest: +SKIP
    >>> wf.inputs.inputspec.demean = True
    >>> wf.base_dir = './'
    >>> wf.run()  # doctest: +SKIP

    """

    wflow = pe.Workflow(name=wf_name)

    inputNode = pe.Node(util.IdentityInterface
                        (fields=['subject_rest',
                                 'subject_mask',
                                 'spatial_map',
                                 'demean']),
                        name='inputspec')

    outputNode = pe.Node(util.IdentityInterface(
        fields=['subject_timeseries']),
                         name='outputspec')

    spatialReg = pe.Node(interface=fsl.GLM(),
                         name='spatial_regression',
                         mem_gb=0.2,
                         mem_x=(1708448960473801 / 302231454903657293676544,
                                'in_file'))

    spatialReg.inputs.out_file = 'spatial_map_timeseries.txt'

    wflow.connect(inputNode, 'subject_rest', spatialReg, 'in_file')
    wflow.connect(inputNode, 'subject_mask', spatialReg, 'mask')
    wflow.connect(inputNode, 'spatial_map', spatialReg, 'design')
    wflow.connect(inputNode, 'demean', spatialReg, 'demean')
    wflow.connect(spatialReg, 'out_file', outputNode, 'subject_timeseries')

    return wflow


def get_vertices_timeseries(wf_name='vertices_timeseries'):
    """
    Workflow to get vertices time series from a FreeSurfer surface file

    Parameters
    ----------
    wf_name : string
        name of the workflow

    Returns
    -------
    wflow : workflow object
        workflow object

    Notes
    -----
    `Source <https://github.com/FCP-INDI/C-PAC/blob/master/CPAC/timeseries/timeseries_analysis.py>`_

    Workflow Inputs::

        inputspec.lh_surface_file : string (nifti file)
            left hemishpere surface file
        inputspec.rh_surface_file : string (nifti file)
            right hemisphere surface file

    Workflow Outputs::

        outputspec.surface_outputs: string (csv and/or npz files)
            list of timeseries matrices stored in csv and/or
            npz files

    Example
    -------
    >>> import CPAC.timeseries.timeseries_analysis as t
    >>> wf = t.get_vertices_timeseries()
    >>> wf.inputs.inputspec.lh_surface_file = '/home/data/outputs/SurfaceRegistration/lh_surface_file.nii.gz'  # doctest: +SKIP
    >>> wf.inputs.inputspec.rh_surface_file = '/home/data/outputs/SurfaceRegistration/rh_surface_file.nii.gz'  # doctest: +SKIP
    >>> wf.base_dir = './'
    >>> wf.run()  # doctest: +SKIP
    """

    wflow = pe.Workflow(name=wf_name)

    inputNode = pe.Node(util.IdentityInterface(fields=['lh_surface_file',
                                                       'rh_surface_file']),
                        name='inputspec')

    timeseries_surface = pe.Node(util.Function(input_names=['rh_surface_file',
                                                            'lh_surface_file'],
                                               output_names=['out_file'],
                                               function=gen_vertices_timeseries),
                                 name='timeseries_surface')

    outputNode = pe.Node(util.IdentityInterface(fields=['surface_outputs']),
                         name='outputspec')

    wflow.connect(inputNode, 'rh_surface_file',
                  timeseries_surface, 'rh_surface_file')
    wflow.connect(inputNode, 'lh_surface_file',
                  timeseries_surface, 'lh_surface_file')

    wflow.connect(timeseries_surface, 'out_file',
                  outputNode, 'surface_outputs')

    return wflow


def get_normalized_moments(wf_name='normalized_moments'):
    """
    Workflow to calculate the normalized moments for skewedness calculations

    Parameters
    ----------
    wf_name : string
        name of the workflow

    Returns
    -------
    wflow : workflow object
        workflow object

    Notes
    -----
    `Source <https://github.com/FCP-INDI/C-PAC/blob/master/CPAC/timeseries/timeseries_analysis.py>`_

    Workflow Inputs::

        inputspec.spatial_timeseries : string (nifti file)
            spatial map timeseries

    Workflow Outputs::

        outputspec.moments: list
            list of moment values

    Example
    -------
    >>> import CPAC.timeseries.timeseries_analysis as t
    >>> wf = t.get_normalized_moments()  # doctest: +SKIP
    >>> wf.inputs.inputspec.spatial_timeseries = '/home/data/outputs/SurfaceRegistration/lh_surface_file.nii.gz'  # doctest: +SKIP
    >>> wf.base_dir = './'  # doctest: +SKIP
    >>> wf.run()  # doctest: +SKIP
    """

    wflow = pe.Workflow(name=wf_name)

    inputNode = pe.Node(util.IdentityInterface(fields=['spatial_timeseries']),
                        name='inputspec')

    # calculate normalized moments
    # output of this node is a list, 'moments'
    norm_moments = pe.Node(util.CalculateNormalizedMoments(moment='3'),
                           name='norm_moments')

    outputNode = pe.Node(util.IdentityInterface(fields=['moments_outputs']),
                         name='outputspec')

    wflow.connect(inputNode, 'spatial_timeseries',
                  norm_moments, 'timeseries_file')
    wflow.connect(norm_moments, 'moments', outputNode, 'moments_outputs')

    return wflow


def gen_roi_timeseries(data_file, template, output_type):
    """
    Method to extract mean of voxel across
    all timepoints for each node in roi mask

    Parameters
    ----------
    data_file : string
        path to input functional data
    template : string
        path to input roi mask in functional native space
    output_type : list
        list of two boolean values suggesting
        the output types - numpy npz file and csv
        format

    Returns
    -------
    out_list : list
        list of 1D file, txt file, csv file and/or npz file containing
        mean timeseries for each scan corresponding
        to each node in roi mask

    Raises
    ------
    Exception

    """
    import nibabel as nib
    import csv
    import numpy as np
    import os
    import shutil

    unit_data = nib.load(template).get_data()
    # Cast as rounded-up integer
    unit_data = np.int64(np.ceil(unit_data))
    datafile = nib.load(data_file)
    img_data = datafile.get_data()
    vol = img_data.shape[3]

    if unit_data.shape != img_data.shape[:3]:
        raise Exception('\n\n[!] CPAC says: Invalid Shape Error.'
                        'Please check the voxel dimensions. '
                        'Data and roi should have the same shape.\n\n')

    nodes = np.unique(unit_data).tolist()
    sorted_list = []
    node_dict = {}
    out_list = []

    # extracting filename from input template
    tmp_file = os.path.splitext(
                    os.path.basename(template))[0]
    tmp_file = os.path.splitext(tmp_file)[0]
    oneD_file = os.path.abspath('roi_' + tmp_file + '.1D')
    txt_file = os.path.abspath('roi_' + tmp_file + '.txt')
    csv_file = os.path.abspath('roi_' + tmp_file + '.csv')
    numpy_file = os.path.abspath('roi_' + tmp_file + '.npz')

    nodes.sort()
    for n in nodes:
        if n > 0:
            node_array = img_data[unit_data == n]
            node_str = 'node_{0}'.format(n)
            avg = np.mean(node_array, axis=0)
            avg = np.round(avg, 6)
            list1 = [n] + avg.tolist()
            sorted_list.append(list1)
            node_dict[node_str] = avg.tolist()

    # writing to 1Dfile
    print("writing 1D file..")

    f = open(oneD_file, 'w')
    writer = csv.writer(f, delimiter=',')

    value_list = []

    new_keys = sorted([
        int(float(key.split('node_')[1])) for key in node_dict
    ])

    roi_number_list = [str(n) for n in new_keys]

    roi_number_str = []
    for number in roi_number_list:
        roi_number_str.append("#" + number)

    for key in new_keys:
        value_list.append(str('{0}\n'.format(node_dict['node_{0}'.format(key)])))

    column_list = list(zip(*value_list))

    writer.writerow(roi_number_str)

    for column in column_list:
        writer.writerow(list(column))
    f.close()

    out_list.append(oneD_file)

    # copy the 1D contents to txt file
    shutil.copy(oneD_file, txt_file)
    out_list.append(txt_file)

    # if csv is required
    '''
    if output_type[0]:
        print("writing csv file..")
        f = open(csv_file, 'wt')
        writer = csv.writer(f, delimiter=',', quoting=csv.QUOTE_MINIMAL)
        headers = ['node/volume'] + np.arange(vol).tolist()
        writer.writerow(headers)
        writer.writerows(sorted_list)
        f.close()
        out_list.append(csv_file)

    # if npz file is required
    if output_type[1]:
        print("writing npz file..")
        np.savez(numpy_file, roi_data=value_list, roi_numbers=roi_number_list)
        out_list.append(numpy_file)

    return out_list
    '''

    return oneD_file


def gen_voxel_timeseries(data_file, template):
    """
    Method to extract timeseries for each voxel
    in the data that is present in the input mask

    Parameters
    ----------
    datafile : string (nifti file)
        path to input functional data
    template : string (nifti file)
        path to input mask in functional native space
    output_type : list
        list of two boolean values suggesting
        the output types - numpy npz file and csv
        format

    Returns
    -------
    out_list : list of files
        Based on ouput_type options method returns a list containing
        path to npz and csv file having timeseries of each voxel in
        the data that is present in the input mask.The row header
        corresponds to voxel's xyz cordinates and column headers corresponds
        to the volume index in the csv. By default it outputs afni compatible
        1D file with mean of timeseries of voxels across timepoints.

    Raises
    ------
    Exception

    """
    import nibabel as nib
    import numpy as np
    import csv
    import os

    unit = nib.load(template)
    unit_data = unit.get_data()
    datafile = nib.load(data_file)
    img_data = datafile.get_data()
    header_data = datafile.get_header()
    qform = header_data.get_qform()
    sorted_list = []
    vol_dict = {}
    out_list = []

    tmp_file = os.path.splitext(
                  os.path.basename(template))[0]
    tmp_file = os.path.splitext(tmp_file)[0]
    oneD_file = os.path.abspath('mask_' + tmp_file + '.1D')
    f = open(oneD_file, 'wt')

    x, y, z = unit_data.shape

    node_array = img_data[unit_data != 0]
    node_array = node_array.T
    time_points = node_array.shape[0]
    for t in range(0, time_points):
        string = 'vol {0}'.format(t)
        vol_dict[string] = node_array[t]
        f.write(str(np.round(np.mean(node_array[t]), 6)))
        f.write('\n')
        val = node_array[t].tolist()
        val.insert(0, t)
        sorted_list.append(val)

    f.close()

    csv_file = os.path.abspath('mask_' + tmp_file + '.csv')
    f = open(csv_file, 'wt')
    writer = csv.writer(f, delimiter=str(','),
                        quoting=csv.QUOTE_MINIMAL)
    one = np.array([1])
    headers = ['volume/xyz']
    cordinates = np.argwhere(unit_data != 0)
    for val in range(np.alen(cordinates)):
        ijk_mat = np.concatenate([cordinates[val], one])
        ijk_mat = ijk_mat.T
        product = np.dot(qform, ijk_mat)
        val = tuple(product.tolist()[0:3])
        headers.append(val)
    writer.writerow(headers)
    writer.writerows(sorted_list)
    f.close()

    #if output_type[1]:
    #    numpy_file = os.path.abspath('mask_' + tmp_file + '.npz')
    #    np.savez(numpy_file, **dict(vol_dict))
    #    out_list.append(numpy_file)

    return oneD_file


def gen_vertices_timeseries(rh_surface_file,
                        lh_surface_file):
    """
    Method to extract timeseries from vertices
    of a freesurfer surface file

    Parameters
    ----------
    rh_surface_file : string (mgz/mgh file)
        left hemisphere FreeSurfer surface file
    lh_surface_file : string (mgz/mgh file)
        right hemisphere FreeSurfer surface file

    Returns
    -------
    out_list : string (list of file)
        list of vertices timeseries csv files

    """

    import gradunwarp
    import numpy as np
    import os

    out_list = []
    rh_file = os.path.splitext(
                    os.path.basename(rh_surface_file))[0] + '_rh.csv'
    mghobj1 = gradunwarp.mgh.MGH()

    mghobj1.load(rh_surface_file)
    vol = mghobj1.vol
    (x, y) = vol.shape
#        print "rh shape", x, y

    np.savetxt(rh_file, vol, delimiter='\t')
    out_list.append(rh_file)

    lh_file = os.path.splitext(os.path.basename(lh_surface_file))[0] + '_lh.csv'
    mghobj2 = gradunwarp.mgh.MGH()

    mghobj2.load(lh_surface_file)
    vol = mghobj2.vol
    (x, y) = vol.shape
#        print "lh shape", x, y

    np.savetxt(lh_file,
               vol,
               delimiter=',')
    out_list.append(lh_file)

    return out_list


def resample_function() -> 'Function':
    """
    Returns a Function interface for
    `CPAC.utils.datasource.resample_func_roi`

    Returns
    -------
    Function
    """
    return Function(input_names=['in_func', 'in_roi', 'realignment',
                                 'identity_matrix'],
                    output_names=['out_func', 'out_roi'],
                    function=resample_func_roi, as_module=True)


def timeseries_extraction_AVG(wf, cfg, strat_pool, pipe_num, opt=None):
    '''
    {"name": "timeseries_extraction_AVG",
     "config": ["timeseries_extraction"],
     "switch": ["run"],
     "option_key": "None",
     "option_val": "None",
<<<<<<< HEAD
     "inputs": [("atlas-tse-Avg", "atlas-tse-Avg_name"),
                "space-template_desc-preproc_bold"],
=======
     "inputs": ["space-template_desc-preproc_bold",
                "space-template_desc-brain_mask"],
>>>>>>> bb24fa21
     "outputs": ["space-template_desc-Mean_timeseries",
                 "space-template_desc-ndmg_correlations",
                 "atlas_name",
                 "space-template_desc-PearsonAfni_correlations",
                 "space-template_desc-PartialAfni_correlations",
                 "space-template_desc-PearsonNilearn_correlations",
                 "space-template_desc-PartialNilearn_correlations"]}
    '''
<<<<<<< HEAD
    if strat_pool.check_rpool('atlas-tse-Avg') is False:
        return wf, {}
    resample_functional_roi = pe.Node(Function(input_names=['in_func',
                                                            'in_roi',
                                                            'realignment',
                                                            'identity_matrix'],
                                               output_names=['out_func',
                                                             'out_roi'],
                                               function=resample_func_roi,
                                               as_module=True),
=======
    resample_functional_roi = pe.Node(resample_function(),
>>>>>>> bb24fa21
                                      name='resample_functional_roi_'
                                           f'{pipe_num}')
    realignment = cfg.timeseries_extraction['realignment']
    resample_functional_roi.inputs.realignment = realignment
    resample_functional_roi.inputs.identity_matrix = \
    cfg.registration_workflows['functional_registration'][
        'func_registration_to_template']['FNIRT_pipelines']['identity_matrix']

    roi_timeseries = get_roi_timeseries(f'roi_timeseries_{pipe_num}')
    #roi_timeseries.inputs.inputspec.output_type = cfg.timeseries_extraction[
    #    'roi_tse_outputs']

    node, out = strat_pool.get_data("space-template_desc-preproc_bold")
    wf.connect(node, out, resample_functional_roi, 'in_func')
    fork_atlases = roi_input_node(wf, strat_pool, 'atlas-tse-Avg', pipe_num)
    wf.connect(fork_atlases, 'atlas_file', resample_functional_roi, 'in_roi')

    # connect it to the roi_timeseries
    wf.connect(resample_functional_roi, 'out_roi',
               roi_timeseries, 'input_roi.roi')
    wf.connect(resample_functional_roi, 'out_func',
               roi_timeseries, 'inputspec.rest')

    # create the graphs:
    # - connectivity matrix
    matrix_outputs = {}
    for cm_measure in cfg['timeseries_extraction', 'connectivity_matrix',
                          'measure']:
        for cm_tool in [tool for tool in cfg['timeseries_extraction',
                        'connectivity_matrix', 'using'] if tool != 'ndmg']:
            implementation = get_connectome_method(cm_measure, cm_tool)
            if implementation is NotImplemented:
                continue

            if cm_tool == 'Nilearn':
                timeseries_correlation = create_connectome_nilearn(
                    name=f'connectomeNilearn{cm_measure}_{pipe_num}'
                )

            elif cm_tool == "AFNI":
                timeseries_correlation = create_connectome_afni(
                    name=f'connectomeAfni{cm_measure}_{pipe_num}',
                    method=cm_measure,
                    pipe_num=pipe_num
                )
                brain_mask_node, brain_mask_out = strat_pool.get_data([
                    'space-template_desc-brain_mask'])
                if 'func_to_ROI' in realignment:
                    resample_brain_mask_roi = pe.Node(
                        resample_function(),
                        name=f'resample_brain_mask_roi_{pipe_num}')
                    resample_brain_mask_roi.inputs.realignment = realignment
                    resample_brain_mask_roi.inputs.identity_matrix = (
                        cfg.registration_workflows['functional_registration'][
                            'func_registration_to_template'
                        ]['FNIRT_pipelines']['identity_matrix'])
                    wf.connect([
                        (brain_mask_node, resample_brain_mask_roi, [
                            (brain_mask_out, 'in_func')]),
                        (roi_dataflow, resample_brain_mask_roi, [
                            ('outputspec.out_file', 'in_roi')]),
                        (resample_brain_mask_roi, timeseries_correlation, [
                            ('out_func', 'inputspec.mask')])])
                else:
                    wf.connect(brain_mask_node, brain_mask_out,
                               timeseries_correlation, 'inputspec.mask')

            timeseries_correlation.inputs.inputspec.method = cm_measure
            wf.connect([
                (fork_atlases, timeseries_correlation, [
                    ('atlas_name', 'inputspec.atlas_name')]),
                (resample_functional_roi, timeseries_correlation, [
                    ('out_roi', 'inputspec.in_rois'),
                    ('out_func', 'inputspec.in_file')])])

            output_desc = ''.join(term.lower().capitalize() for term in [
                cm_measure, cm_tool])
            matrix_outputs[f'space-template_desc-{output_desc}_correlations'
                           ] = (timeseries_correlation, 'outputspec.out_file')

    outputs = {
        'space-template_desc-Mean_timeseries': (
            roi_timeseries, 'outputspec.roi_csv'),
        'atlas_name': (fork_atlases, 'atlas_name'),
        **matrix_outputs
    }
    # - NDMG
    if 'ndmg' in cfg['timeseries_extraction', 'connectivity_matrix', 'using']:
        # pylint: disable=import-outside-toplevel
        from CPAC.utils.ndmg_utils import ndmg_create_graphs

        ndmg_graph_imports = ['import os',
                              'from CPAC.utils.ndmg_utils import graph']
        ndmg_graph = pe.Node(Function(
            input_names=['ts', 'labels'],
            output_names=['out_file'],
            function=ndmg_create_graphs,
            imports=ndmg_graph_imports,
            as_module=True
        ), name=f'ndmg_graphs_{pipe_num}',
           mem_gb=0.664,
           mem_x=(1928411764134803 / 302231454903657293676544, 'ts'))

        wf.connect(roi_timeseries, 'outputspec.roi_ts', ndmg_graph, 'ts')
<<<<<<< HEAD
        wf.connect(fork_atlases, 'atlas_file', ndmg_graph, 'labels')
        outputs['space-template_space-template_desc-ndmg_correlations'
=======
        wf.connect(roi_dataflow, 'outputspec.out_file', ndmg_graph, 'labels')
        outputs['space-template_desc-ndmg_correlations'
>>>>>>> bb24fa21
                ] = (ndmg_graph, 'out_file')

    return (wf, outputs)


def timeseries_extraction_Voxel(wf, cfg, strat_pool, pipe_num, opt=None):
    '''
    {"name": "timeseries_extraction_Voxel",
     "config": ["timeseries_extraction"],
     "switch": ["run"],
     "option_key": "None",
     "option_val": "None",
     "inputs": [("atlas-tse-Voxel", "atlas-tse-Voxel_name"),
                "space-template_desc-preproc_bold"],
     "outputs": ["desc-Voxel_timeseries",
                 "atlas_name"]}
    '''
<<<<<<< HEAD
    if strat_pool.check_rpool('atlas-tse-Voxel') is False:
        return wf, {}
    resample_functional_to_mask = pe.Node(Function(input_names=['in_func',
                                                                'in_roi',
                                                                'realignment',
                                                                'identity_matrix'],
                                                   output_names=['out_func',
                                                                 'out_roi'],
                                                   function=resample_func_roi,
                                                   as_module=True),
=======

    resample_functional_to_mask = pe.Node(resample_function(),
>>>>>>> bb24fa21
                                          name='resample_functional_to_mask_'
                                               f'{pipe_num}')

    resample_functional_to_mask.inputs.realignment = cfg.timeseries_extraction[
        'realignment']
    resample_functional_to_mask.inputs.identity_matrix = \
    cfg.registration_workflows['functional_registration'][
        'func_registration_to_template']['FNIRT_pipelines']['identity_matrix']

    voxel_timeseries = get_voxel_timeseries(
        f'voxel_timeseries_{pipe_num}')
    #voxel_timeseries.inputs.inputspec.output_type = cfg.timeseries_extraction[
    #    'roi_tse_outputs']

    node, out = strat_pool.get_data("space-template_desc-preproc_bold")
    # resample the input functional file to mask
    wf.connect(node, out, resample_functional_to_mask, 'in_func')
    fork_atlases = roi_input_node(wf, strat_pool, 'atlas-tse-Voxel', pipe_num)
    wf.connect(fork_atlases, 'atlas_file',
               resample_functional_to_mask, 'in_roi')

    # connect it to the voxel_timeseries
    wf.connect(resample_functional_to_mask, 'out_roi',
               voxel_timeseries, 'input_mask.mask')
    wf.connect(resample_functional_to_mask, 'out_func',
               voxel_timeseries, 'inputspec.rest')

    outputs = {
        'desc-Voxel_timeseries': (voxel_timeseries, 'outputspec.mask_outputs'),
        'atlas_name': (fork_atlases, 'atlas_name')}

    return (wf, outputs)


def spatial_regression(wf, cfg, strat_pool, pipe_num, opt=None):
    '''Performs spatial regression, extracting the spatial map timeseries of
    the given atlases.

    Note: this is a standalone function for when only spatial regression is
          selected for the given atlases - if dual regression is selected,
          that spatial regression is performed in the dual_regression function

    Node Block:
    {"name": "spatial_regression",
     "config": ["timeseries_extraction"],
     "switch": ["run"],
     "option_key": "None",
     "option_val": "None",
     "inputs": [("atlas-tse-SpatialReg", "atlas-tse-SpatialReg_name"),
                ("space-template_desc-preproc_bold",
                 "space-template_desc-bold_mask")],
     "outputs": ["desc-SpatReg_timeseries",
                 "atlas_name"]}
    '''
    if strat_pool.check_rpool('atlas-tse-SpatialReg') is False:
        return wf, {}
    resample_spatial_map_to_native_space = pe.Node(
        interface=fsl.FLIRT(),
        name=f'resample_spatial_map_to_native_space_{pipe_num}',
        mem_gb=3.4,
        mem_x=(5381614225492473 / 1208925819614629174706176, 'in_file'))

    resample_spatial_map_to_native_space.inputs.set(
        interp='nearestneighbour',
        apply_xfm=True,
        in_matrix_file=cfg.registration_workflows['functional_registration'][
            'func_registration_to_template']['FNIRT_pipelines'][
            'identity_matrix'])

    spatial_map_timeseries = get_spatial_map_timeseries(
        f'spatial_map_timeseries_{pipe_num}')
    spatial_map_timeseries.inputs.inputspec.demean = True

    node, out = strat_pool.get_data('space-template_desc-preproc_bold')

    # resample the input functional file and functional mask
    # to spatial map
    wf.connect(node, out, resample_spatial_map_to_native_space, 'reference')
    fork_atlases = roi_input_node(wf, strat_pool, 'atlas-tse-SpatialReg',
                                  pipe_num)
    wf.connect(fork_atlases, 'atlas_file',
               resample_spatial_map_to_native_space, 'in_file')

    wf.connect(node, out, spatial_map_timeseries, 'inputspec.subject_rest')

    # connect it to the spatial_map_timeseries
    wf.connect(resample_spatial_map_to_native_space, 'out_file',
               spatial_map_timeseries, 'inputspec.spatial_map')

    node, out = strat_pool.get_data('space-template_desc-bold_mask')
    wf.connect(node, out, spatial_map_timeseries, 'inputspec.subject_mask')

    # 'atlas_name' will be an iterable and will carry through
    outputs = {
        'desc-SpatReg_timeseries': (spatial_map_timeseries,
                                    'outputspec.subject_timeseries'),
        'atlas_name': (fork_atlases, 'atlas_name')}

    return wf, outputs<|MERGE_RESOLUTION|>--- conflicted
+++ resolved
@@ -795,13 +795,9 @@
      "switch": ["run"],
      "option_key": "None",
      "option_val": "None",
-<<<<<<< HEAD
      "inputs": [("atlas-tse-Avg", "atlas-tse-Avg_name"),
-                "space-template_desc-preproc_bold"],
-=======
-     "inputs": ["space-template_desc-preproc_bold",
+                "space-template_desc-preproc_bold",
                 "space-template_desc-brain_mask"],
->>>>>>> bb24fa21
      "outputs": ["space-template_desc-Mean_timeseries",
                  "space-template_desc-ndmg_correlations",
                  "atlas_name",
@@ -810,20 +806,9 @@
                  "space-template_desc-PearsonNilearn_correlations",
                  "space-template_desc-PartialNilearn_correlations"]}
     '''
-<<<<<<< HEAD
     if strat_pool.check_rpool('atlas-tse-Avg') is False:
         return wf, {}
-    resample_functional_roi = pe.Node(Function(input_names=['in_func',
-                                                            'in_roi',
-                                                            'realignment',
-                                                            'identity_matrix'],
-                                               output_names=['out_func',
-                                                             'out_roi'],
-                                               function=resample_func_roi,
-                                               as_module=True),
-=======
     resample_functional_roi = pe.Node(resample_function(),
->>>>>>> bb24fa21
                                       name='resample_functional_roi_'
                                            f'{pipe_num}')
     realignment = cfg.timeseries_extraction['realignment']
@@ -928,14 +913,9 @@
            mem_x=(1928411764134803 / 302231454903657293676544, 'ts'))
 
         wf.connect(roi_timeseries, 'outputspec.roi_ts', ndmg_graph, 'ts')
-<<<<<<< HEAD
         wf.connect(fork_atlases, 'atlas_file', ndmg_graph, 'labels')
-        outputs['space-template_space-template_desc-ndmg_correlations'
-=======
-        wf.connect(roi_dataflow, 'outputspec.out_file', ndmg_graph, 'labels')
-        outputs['space-template_desc-ndmg_correlations'
->>>>>>> bb24fa21
-                ] = (ndmg_graph, 'out_file')
+        outputs['space-template_desc-ndmg_correlations'] = (ndmg_graph,
+                                                            'out_file')
 
     return (wf, outputs)
 
@@ -952,21 +932,9 @@
      "outputs": ["desc-Voxel_timeseries",
                  "atlas_name"]}
     '''
-<<<<<<< HEAD
     if strat_pool.check_rpool('atlas-tse-Voxel') is False:
         return wf, {}
-    resample_functional_to_mask = pe.Node(Function(input_names=['in_func',
-                                                                'in_roi',
-                                                                'realignment',
-                                                                'identity_matrix'],
-                                                   output_names=['out_func',
-                                                                 'out_roi'],
-                                                   function=resample_func_roi,
-                                                   as_module=True),
-=======
-
     resample_functional_to_mask = pe.Node(resample_function(),
->>>>>>> bb24fa21
                                           name='resample_functional_to_mask_'
                                                f'{pipe_num}')
 
