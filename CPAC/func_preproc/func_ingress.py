--- conflicted
+++ resolved
@@ -166,7 +166,6 @@
                 function=get_scan_params,
                 as_module=True
             ), name=workflow_name)
-<<<<<<< HEAD
 
         if "Selected Functional Volume" in c.functional_registration['1-coregistration']['func_input_prep']['input']:
             get_func_volume = pe.Node(interface=afni.Calc(),
@@ -181,9 +180,6 @@
             workflow.connect(func_wf, 'outputspec.rest',
                              get_func_volume, 'in_file_a')
 
-=======
-        
->>>>>>> 55ae58c0
         # wire in the scan parameter workflow
         workflow.connect(func_wf, 'outputspec.scan_params',
                          scan_params, 'data_config_scan_params')
@@ -212,12 +208,9 @@
 
         strat.set_leaf_properties(func_wf, 'outputspec.rest')
 
-<<<<<<< HEAD
         if "Selected Functional Volume" in c.functional_registration['1-coregistration']['func_input_prep']['input']:
             strat.update_resource_pool({
                 'selected_func_volume': (get_func_volume, 'out_file')
             })
 
-=======
->>>>>>> 55ae58c0
     return (workflow, diff, blip, fmap_rp_list)