from nipype import logging
from nipype.interfaces import ants

logger = logging.getLogger('workflow')

import nipype.pipeline.engine as pe
import nipype.interfaces.fsl as fsl
import nipype.interfaces.utility as util
from nipype.interfaces import afni
from nipype.interfaces.afni import preprocess
from nipype.interfaces.afni import utils as afni_utils

from CPAC.func_preproc.utils import add_afni_prefix, nullify


def collect_arguments(*args):
    command_args = []
    if args[0]:
        command_args += [args[1]]
    command_args += args[2:]
    return ' '.join(command_args)


def skullstrip_functional(skullstrip_tool='afni', config=None, wf_name='skullstrip_functional'):

    skullstrip_tool = skullstrip_tool.lower()
    if skullstrip_tool != 'afni' and skullstrip_tool != 'fsl' and skullstrip_tool != 'fsl_afni' and skullstrip_tool != 'anatomical_refined':
        raise Exception("\n\n[!] Error: The 'tool' parameter of the "
                        "'skullstrip_functional' workflow must be either "
                        "'afni' or 'fsl' or 'fsl_afni' or 'anatomical_refined'.\n\nTool input: "
                        "{0}\n\n".format(skullstrip_tool))
               
    wf = pe.Workflow(name=wf_name)

    input_node = pe.Node(util.IdentityInterface(fields=['func',
                                                        'anatomical_brain_mask',
                                                        'anat_skull']),
                         name='inputspec')

    output_node = pe.Node(util.IdentityInterface(fields=['func_brain',
                                                         'func_brain_mask']),
                         name='outputspec')

    if skullstrip_tool == 'afni':
        func_get_brain_mask = pe.Node(interface=preprocess.Automask(),
                                      name='func_get_brain_mask_AFNI')
        func_get_brain_mask.inputs.outputtype = 'NIFTI_GZ'

        wf.connect(input_node, 'func', func_get_brain_mask, 'in_file')

        wf.connect(func_get_brain_mask, 'out_file',
                   output_node, 'func_brain_mask')

    elif skullstrip_tool == 'fsl':
        inputnode_bet = pe.Node(
            util.IdentityInterface(fields=['frac',
                                            'mesh_boolean',
                                            'outline',
                                            'padding',
                                            'radius',
                                            'reduce_bias',
                                            'remove_eyes',
                                            'robust',
                                            'skull',
                                            'surfaces',
                                            'threshold',
                                            'vertical_gradient']),
            name='BET_options')        

        func_get_brain_mask = pe.Node(interface=fsl.BET(),
                                    name='func_get_brain_mask_BET')
        func_get_brain_mask.inputs.output_type = 'NIFTI_GZ'
        func_get_brain_mask.inputs.mask = True

        inputnode_bet.inputs.set(
                frac=config.bold_bet_frac, # 0.3
                mesh_boolean=config.bold_bet_mesh_boolean,
                outline=config.bold_bet_outline,
                padding=config.bold_bet_padding,
                radius=config.bold_bet_radius,
                reduce_bias=config.bold_bet_reduce_bias,
                remove_eyes=config.bold_bet_remove_eyes,
                robust=config.bold_bet_robust,
                skull=config.bold_bet_skull,
                surfaces=config.bold_bet_surfaces,
                threshold=config.bold_bet_threshold,
                vertical_gradient=config.bold_bet_vertical_gradient,
            )

        wf.connect([
            (inputnode_bet, func_get_brain_mask, [
                ('frac', 'frac'),
                ('mesh_boolean', 'mesh'),
                ('outline', 'outline'),
                ('padding', 'padding'),
                ('radius', 'radius'),
                ('reduce_bias', 'reduce_bias'),
                ('remove_eyes', 'remove_eyes'),
                ('robust', 'robust'),
                ('skull', 'skull'),
                ('surfaces', 'surfaces'),
                ('threshold', 'threshold'),
                ('vertical_gradient', 'vertical_gradient'),
            ])
        ])

        if config.bold_bet_functional_mean_boolean : 
            func_skull_mean = pe.Node(interface=afni_utils.TStat(),
                                        name='func_mean_skull_{0}'.format(wf_name))
            func_skull_mean.inputs.options = '-mean'
            func_skull_mean.inputs.outputtype = 'NIFTI_GZ'
            
            wf.connect(input_node, 'func', 
                        func_skull_mean, 'in_file')
            wf.connect(func_skull_mean, 'out_file', 
                        func_get_brain_mask, 'in_file')

        else:
            func_get_brain_mask.inputs.functional = True
            wf.connect(input_node, 'func', 
                        func_get_brain_mask, 'in_file')

        # erode one voxel of functional brian mask
        erode_one_voxel = pe.Node(interface=fsl.ErodeImage(),
                                  name='erode_one_voxel')

        erode_one_voxel.inputs.kernel_shape = 'box'
        erode_one_voxel.inputs.kernel_size = 1.0

        wf.connect(func_get_brain_mask, 'mask_file',
                   erode_one_voxel, 'in_file')

        wf.connect(erode_one_voxel, 'out_file',
                   output_node, 'func_brain_mask')

    elif skullstrip_tool == 'fsl_afni':
        func_skull_mean = pe.Node(interface=afni_utils.TStat(),
                                    name='func_mean_skull')
        func_skull_mean.inputs.options = '-mean'
        func_skull_mean.inputs.outputtype = 'NIFTI_GZ'

        skullstrip_first_pass = pe.Node(fsl.BET(frac=0.2, mask=True, functional=False), name='skullstrip_first_pass')
        bet_dilate = pe.Node(fsl.DilateImage(operation='max', kernel_shape='sphere', kernel_size=6.0, internal_datatype='char'), name='skullstrip_first_dilate')                                                  
        bet_mask = pe.Node(fsl.ApplyMask(), name='skullstrip_first_mask')
        unifize = pe.Node(afni_utils.Unifize(t2=True, outputtype='NIFTI_GZ', args='-clfrac 0.2 -rbt 18.3 65.0 90.0', out_file="uni.nii.gz"), name='unifize')
        skullstrip_second_pass = pe.Node(preprocess.Automask(dilate=1, outputtype='NIFTI_GZ'), name='skullstrip_second_pass')
        combine_masks = pe.Node(fsl.BinaryMaths(operation='mul'), name='combine_masks')

        wf.connect([(input_node, func_skull_mean, [('func', 'in_file')]),
                        (func_skull_mean, skullstrip_first_pass, [('out_file', 'in_file')]),
                        (skullstrip_first_pass, bet_dilate, [('mask_file', 'in_file')]),
                        (bet_dilate, bet_mask, [('out_file', 'mask_file')]),
                        (skullstrip_first_pass, bet_mask, [('out_file' , 'in_file')]),
                        (bet_mask, unifize, [('out_file', 'in_file')]),
                        (unifize, skullstrip_second_pass, [('out_file', 'in_file')]),
                        (skullstrip_first_pass, combine_masks, [('mask_file', 'in_file')]),
                        (skullstrip_second_pass, combine_masks, [('out_file', 'operand_file')]),
                        (combine_masks, output_node, [('out_file', 'func_brain_mask')])])
    
    # Refine functional mask by registering anatomical mask to functional space
    elif skullstrip_tool == 'anatomical_refined':

        # Get functional mean to use later as reference, when transform anatomical mask to functional space
        func_skull_mean = pe.Node(interface=afni_utils.TStat(),
                                    name='func_skull_mean')
        func_skull_mean.inputs.options = '-mean'
        func_skull_mean.inputs.outputtype = 'NIFTI_GZ'

        wf.connect(input_node, 'func', func_skull_mean, 'in_file')


        # Register func to anat
        linear_reg_func_to_anat = pe.Node(interface=fsl.FLIRT(),
                         name='linear_reg_func_to_anat')
        linear_reg_func_to_anat.inputs.cost = 'mutualinfo'
        linear_reg_func_to_anat.inputs.dof = 6
        
        wf.connect(func_skull_mean, 'out_file', linear_reg_func_to_anat, 'in_file')
        wf.connect(input_node, 'anat_skull', linear_reg_func_to_anat, 'reference')


        # Inverse func to anat affine
        inv_func_to_anat_affine = pe.Node(interface=fsl.ConvertXFM(),
                                name='inv_func_to_anat_affine')
        inv_func_to_anat_affine.inputs.invert_xfm = True

        wf.connect(linear_reg_func_to_anat, 'out_matrix_file',
                                    inv_func_to_anat_affine, 'in_file')


        # Transform anatomical mask to functional space
        linear_trans_mask_anat_to_func = pe.Node(interface=fsl.FLIRT(),
                         name='linear_trans_mask_anat_to_func')
        linear_trans_mask_anat_to_func.inputs.apply_xfm = True
        linear_trans_mask_anat_to_func.inputs.cost = 'mutualinfo'
        linear_trans_mask_anat_to_func.inputs.dof = 6
        linear_trans_mask_anat_to_func.inputs.interp = 'nearestneighbour'


        # Dialate anatomical mask, if 'anatomical_mask_dilation : True' in config file
        if config.anatomical_mask_dilation :
            anat_mask_dilate = pe.Node(interface=afni.MaskTool(),
                            name='anat_mask_dilate')
            anat_mask_dilate.inputs.dilate_inputs = '1'
            anat_mask_dilate.inputs.outputtype = 'NIFTI_GZ'

            wf.connect(input_node, 'anatomical_brain_mask', anat_mask_dilate, 'in_file' )
            wf.connect(anat_mask_dilate, 'out_file', linear_trans_mask_anat_to_func, 'in_file')

        else: 
            wf.connect(input_node, 'anatomical_brain_mask', linear_trans_mask_anat_to_func, 'in_file')

        wf.connect(func_skull_mean, 'out_file', linear_trans_mask_anat_to_func, 'reference')
        wf.connect(inv_func_to_anat_affine, 'out_file',
                                    linear_trans_mask_anat_to_func, 'in_matrix_file')
        
        # binarize
        mask_anat_to_func_binarize = pe.Node(interface=fsl.ImageMaths(), 
                                                name='binarize_func_mask')
        mask_anat_to_func_binarize.inputs.op_string = '-bin ' 
        
        wf.connect(linear_trans_mask_anat_to_func, 'out_file', mask_anat_to_func_binarize, 'in_file')
        
        wf.connect(mask_anat_to_func_binarize, 'out_file',
                                    output_node, 'func_brain_mask')

    func_edge_detect = pe.Node(interface=afni_utils.Calc(),
                               name='func_extract_brain')

    func_edge_detect.inputs.expr = 'a*b'
    func_edge_detect.inputs.outputtype = 'NIFTI_GZ'

    wf.connect(input_node, 'func', func_edge_detect, 'in_file_a')

    if skullstrip_tool == 'afni':
        wf.connect(func_get_brain_mask, 'out_file',
                   func_edge_detect, 'in_file_b')
    elif skullstrip_tool == 'fsl':
        wf.connect(erode_one_voxel, 'out_file',
                   func_edge_detect, 'in_file_b')
    elif skullstrip_tool == 'fsl_afni':
        wf.connect(combine_masks, 'out_file',
                        func_edge_detect, 'in_file_b')
    elif skullstrip_tool == 'anatomical_refined':
        wf.connect(mask_anat_to_func_binarize, 'out_file',
                        func_edge_detect, 'in_file_b')

    wf.connect(func_edge_detect, 'out_file',  output_node, 'func_brain')

    return wf


def create_scale_func_wf(runScaling, scaling_factor, wf_name='scale_func'):

    """Workflow to scale func data.
    Parameters
    ----------
        runScaling : boolean
            Whether scale func data or not. Usually scaling used in rodent raw data.
        scaling_factor : float
            Scale the size of the dataset voxels by the factor. 
        wf_name : string
            name of the workflow
    
    Workflow Inputs::
        inputspec.func : func file or a list of func/rest nifti file
            User input functional(T2*) Image
    Workflow Outputs::
        outputspec.scaled_func : string (nifti file)
            Path to Output image with scaled data
    Order of commands:
    - Scale the size of the dataset voxels by the factor 'fac'. For details see `3dcalc <https://afni.nimh.nih.gov/pub/dist/doc/program_help/3drefit.html>`_::
        3drefit -xyzscale fac rest.nii.gz
    """

    # allocate a workflow object
    preproc = pe.Workflow(name=wf_name)

    # configure the workflow's input spec
    inputNode = pe.Node(util.IdentityInterface(fields=['func']),
                        name='inputspec')

    # configure the workflow's output spec
    outputNode = pe.Node(util.IdentityInterface(fields=['scaled_func']),
                         name='outputspec')

    if runScaling == True:

        # allocate a node to edit the functional file
        func_scale = pe.Node(interface=afni_utils.Refit(),
                                name='func_scale')

        func_scale.inputs.xyzscale = scaling_factor

        # wire in the func_get_idx node
        preproc.connect(inputNode, 'func',
                        func_scale, 'in_file')

        # wire the output
        preproc.connect(func_scale, 'out_file',
                        outputNode, 'scaled_func')

    else:
        preproc.connect(inputNode, 'func',
                        outputNode, 'scaled_func')

    return preproc

    
def create_wf_edit_func(wf_name="edit_func"):
    """Workflow to edit the scan to the proscribed TRs.
    
    Workflow Inputs::

        inputspec.func : func file or a list of func/rest nifti file
            User input functional(T2*) Image

        inputspec.start_idx : string
            Starting volume/slice of the functional image (optional)

        inputspec.stop_idx : string
            Last volume/slice of the functional image (optional)

    Workflow Outputs::

        outputspec.edited_func : string (nifti file)
            Path to Output image with the initial few slices dropped


    Order of commands:

    - Get the start and the end volume index of the functional run. If not defined by the user, return the first and last volume.

        get_idx(in_files, stop_idx, start_idx)

    - Dropping the initial TRs. For details see `3dcalc <http://afni.nimh.nih.gov/pub/dist/doc/program_help/3dcalc.html>`_::

        3dcalc -a rest.nii.gz[4..299]
               -expr 'a'
               -prefix rest_3dc.nii.gz

    """

    # allocate a workflow object
    preproc = pe.Workflow(name=wf_name)

    # configure the workflow's input spec
    inputNode = pe.Node(util.IdentityInterface(fields=['func',
                                                       'start_idx',
                                                       'stop_idx']),
                        name='inputspec')

    # configure the workflow's output spec
    outputNode = pe.Node(util.IdentityInterface(fields=['edited_func']),
                         name='outputspec')

    # allocate a node to check that the requested edits are
    # reasonable given the data
    func_get_idx = pe.Node(util.Function(input_names=['in_files',
                                                      'stop_idx',
                                                      'start_idx'],
                                         output_names=['stopidx',
                                                       'startidx'],
                                         function=get_idx),
                           name='func_get_idx')

    # wire in the func_get_idx node
    preproc.connect(inputNode, 'func',
                    func_get_idx, 'in_files')
    preproc.connect(inputNode, 'start_idx',
                    func_get_idx, 'start_idx')
    preproc.connect(inputNode, 'stop_idx',
                    func_get_idx, 'stop_idx')

    # allocate a node to edit the functional file
    func_drop_trs = pe.Node(interface=afni_utils.Calc(),
                            name='func_drop_trs')

    func_drop_trs.inputs.expr = 'a'
    func_drop_trs.inputs.outputtype = 'NIFTI_GZ'

    # wire in the inputs
    preproc.connect(inputNode, 'func',
                    func_drop_trs, 'in_file_a')

    preproc.connect(func_get_idx, 'startidx',
                    func_drop_trs, 'start_idx')

    preproc.connect(func_get_idx, 'stopidx',
                    func_drop_trs, 'stop_idx')

    # wire the output
    preproc.connect(func_drop_trs, 'out_file',
                    outputNode, 'edited_func')

    return preproc


# functional preprocessing
<<<<<<< HEAD
def create_func_preproc(skullstrip_tool, config=None, wf_name='func_preproc'):
=======
def create_func_preproc(skullstrip_tool, n4_correction, anatomical_mask_dilation=False, runDespike=False, wf_name='func_preproc'):
>>>>>>> b6b69adb
    """

    The main purpose of this workflow is to process functional data. Raw rest file is deobliqued and reoriented
    into RPI. Then take the mean intensity values over all time points for each voxel and use this image
    to calculate motion parameters. The image is then skullstripped, normalized and a processed mask is
    obtained to use it further in Image analysis.

    Parameters
    ----------

    wf_name : string
        Workflow name

    Returns
    -------
    func_preproc : workflow object
        Functional Preprocessing workflow object

    Notes
    -----

    `Source <https://github.com/FCP-INDI/C-PAC/blob/master/CPAC/func_preproc/func_preproc.py>`_

    Workflow Inputs::

        inputspec.func : func nifti file
            User input functional(T2) Image, in any of the 8 orientations

        inputspec.twopass : boolean
            Perform two-pass on volume registration

    Workflow Outputs::

        outputspec.refit : string (nifti file)
            Path to deobliqued anatomical data

        outputspec.reorient : string (nifti file)
            Path to RPI oriented anatomical data

        outputspec.motion_correct_ref : string (nifti file)
             Path to Mean intensity Motion corrected image
             (base reference image for the second motion correction run)

        outputspec.motion_correct : string (nifti file)
            Path to motion corrected output file

        outputspec.max_displacement : string (Mat file)
            Path to maximum displacement (in mm) for brain voxels in each volume

        outputspec.movement_parameters : string (Mat file)
            Path to 1D file containing six movement/motion parameters(3 Translation, 3 Rotations)
            in different columns (roll pitch yaw dS  dL  dP)

        outputspec.skullstrip : string (nifti file)
            Path to skull stripped Motion Corrected Image

        outputspec.mask : string (nifti file)
            Path to brain-only mask

        outputspec.func_mean : string (nifti file)
            Mean, Skull Stripped, Motion Corrected output T2 Image path
            (Image with mean intensity values across voxels)

        outputpsec.preprocessed : string (nifti file)
            output skull stripped, motion corrected T2 image
            with normalized intensity values

        outputspec.preprocessed_mask : string (nifti file)
           Mask obtained from normalized preprocessed image

    Order of commands:

    - Deobliqing the scans.  For details see `3drefit <http://afni.nimh.nih.gov/pub/dist/doc/program_help/3drefit.html>`_::

        3drefit -deoblique rest_3dc.nii.gz

    - Re-orienting the Image into Right-to-Left Posterior-to-Anterior Inferior-to-Superior (RPI) orientation. For details see `3dresample <http://afni.nimh.nih.gov/pub/dist/doc/program_help/3dresample.html>`_::

        3dresample -orient RPI
                   -prefix rest_3dc_RPI.nii.gz
                   -inset rest_3dc.nii.gz

    - Calculate voxel wise statistics. Get the RPI Image with mean intensity values over all timepoints for each voxel. For details see `3dTstat <http://afni.nimh.nih.gov/pub/dist/doc/program_help/3dTstat.html>`_::

        3dTstat -mean
                -prefix rest_3dc_RPI_3dT.nii.gz
                rest_3dc_RPI.nii.gz

    - Motion Correction. For details see `3dvolreg <http://afni.nimh.nih.gov/pub/dist/doc/program_help/3dvolreg.html>`_::

        3dvolreg -Fourier
                 -twopass
                 -base rest_3dc_RPI_3dT.nii.gz/
                 -zpad 4
                 -maxdisp1D rest_3dc_RPI_3dvmd1D.1D
                 -1Dfile rest_3dc_RPI_3dv1D.1D
                 -prefix rest_3dc_RPI_3dv.nii.gz
                 rest_3dc_RPI.nii.gz

      The base image or the reference image is the mean intensity RPI image obtained in the above the step.For each volume
      in RPI-oriented T2 image, the command, aligns the image with the base mean image and calculates the motion, displacement
      and movement parameters. It also outputs the aligned 4D volume and movement and displacement parameters for each volume.

    - Calculate voxel wise statistics. Get the motion corrected output Image from the above step, with mean intensity values over all timepoints for each voxel.
      For details see `3dTstat <http://afni.nimh.nih.gov/pub/dist/doc/program_help/3dTstat.html>`_::

        3dTstat -mean
                -prefix rest_3dc_RPI_3dv_3dT.nii.gz
                rest_3dc_RPI_3dv.nii.gz

    - Motion Correction and get motion, movement and displacement parameters. For details see `3dvolreg <http://afni.nimh.nih.gov/pub/dist/doc/program_help/3dvolreg.html>`_::

        3dvolreg -Fourier
                 -twopass
                 -base rest_3dc_RPI_3dv_3dT.nii.gz
                 -zpad 4
                 -maxdisp1D rest_3dc_RPI_3dvmd1D.1D
                 -1Dfile rest_3dc_RPI_3dv1D.1D
                 -prefix rest_3dc_RPI_3dv.nii.gz
                 rest_3dc_RPI.nii.gz

      The base image or the reference image is the mean intensity motion corrected image obtained from the above the step (first 3dvolreg run).
      For each volume in RPI-oriented T2 image, the command, aligns the image with the base mean image and calculates the motion, displacement
      and movement parameters. It also outputs the aligned 4D volume and movement and displacement parameters for each volume.

    - Create a brain-only mask. For details see `3dautomask <http://afni.nimh.nih.gov/pub/dist/doc/program_help/3dAutomask.html>`_::

        3dAutomask
                   -prefix rest_3dc_RPI_3dv_automask.nii.gz
                   rest_3dc_RPI_3dv.nii.gz

    - Edge Detect(remove skull) and get the brain only. For details see `3dcalc <http://afni.nimh.nih.gov/pub/dist/doc/program_help/3dcalc.html>`_::

        3dcalc -a rest_3dc_RPI_3dv.nii.gz
               -b rest_3dc_RPI_3dv_automask.nii.gz
               -expr 'a*b'
               -prefix rest_3dc_RPI_3dv_3dc.nii.gz

    - Normalizing the image intensity values. For details see `fslmaths <http://www.fmrib.ox.ac.uk/fsl/avwutils/index.html>`_::

        fslmaths rest_3dc_RPI_3dv_3dc.nii.gz
                 -ing 10000 rest_3dc_RPI_3dv_3dc_maths.nii.gz
                 -odt float

      Normalized intensity = (TrueValue*10000)/global4Dmean

    - Calculate mean of skull stripped image. For details see `3dTstat <http://afni.nimh.nih.gov/pub/dist/doc/program_help/3dTstat.html>`_::

        3dTstat -mean -prefix rest_3dc_RPI_3dv_3dc_3dT.nii.gz rest_3dc_RPI_3dv_3dc.nii.gz

    - Create Mask (Generate mask from Normalized data). For details see `fslmaths <http://www.fmrib.ox.ac.uk/fsl/avwutils/index.html>`_::

        fslmaths rest_3dc_RPI_3dv_3dc_maths.nii.gz
               -Tmin -bin rest_3dc_RPI_3dv_3dc_maths_maths.nii.gz
               -odt char

    .. exec::
        from CPAC.func_preproc import create_func_preproc
        wf = create_func_preproc()
        wf.write_graph(
            graph2use='orig',
            dotfilename='./images/generated/func_preproc.dot'
        )

    High Level Workflow Graph:

    .. image:: ../images/generated/func_preproc.png
       :width: 1000

    Detailed Workflow Graph:

    .. image:: ../images/generated/func_preproc_detailed.png
       :width: 1000

    Examples
    --------

    >>> import func_preproc
    >>> preproc = create_func_preproc(bet=True)
    >>> preproc.inputs.inputspec.func='sub1/func/rest.nii.gz'
    >>> preproc.run() #doctest: +SKIP


    >>> import func_preproc
    >>> preproc = create_func_preproc(bet=False)
    >>> preproc.inputs.inputspec.func='sub1/func/rest.nii.gz'
    >>> preproc.run() #doctest: +SKIP

    """

    preproc = pe.Workflow(name=wf_name)
    input_node = pe.Node(util.IdentityInterface(fields=['func',
                                                        'twopass',
                                                        'anatomical_brain_mask',
                                                        'anat_skull']),
                         name='inputspec')

    output_node = pe.Node(util.IdentityInterface(fields=['refit',
                                                         'reorient',
                                                         'reorient_mean',
                                                         'motion_correct',
                                                         'motion_correct_ref',
                                                         'movement_parameters',
                                                         'max_displacement',
                                                         'mask',
                                                         'skullstrip',
                                                         'func_mean',
                                                         'func_despiked',
                                                         'preprocessed',
                                                         'preprocessed_mask',
                                                         'slice_time_corrected',
                                                         'transform_matrices']),
                          name='outputspec')

    func_deoblique = pe.Node(interface=afni_utils.Refit(),
                             name='func_deoblique')
    func_deoblique.inputs.deoblique = True

    preproc.connect(input_node, 'func',
                    func_deoblique, 'in_file')

    func_reorient = pe.Node(interface=afni_utils.Resample(),
                            name='func_reorient')

    func_reorient.inputs.orientation = 'RPI'
    func_reorient.inputs.outputtype = 'NIFTI_GZ'

    preproc.connect(func_deoblique, 'out_file',
                    func_reorient, 'in_file')

    preproc.connect(func_reorient, 'out_file',
                    output_node, 'reorient')

    func_get_mean_RPI = pe.Node(interface=afni_utils.TStat(),
                                name='func_get_mean_RPI')

    func_get_mean_RPI.inputs.options = '-mean'
    func_get_mean_RPI.inputs.outputtype = 'NIFTI_GZ'

    preproc.connect(func_reorient, 'out_file',
                    func_get_mean_RPI, 'in_file')

    # calculate motion parameters
    func_motion_correct = pe.Node(interface=preprocess.Volreg(),
                                name='func_motion_correct_3dvolreg')
    func_motion_correct.inputs.zpad = 4
    func_motion_correct.inputs.outputtype = 'NIFTI_GZ'

    preproc.connect([(input_node, func_motion_correct, [(('twopass', collect_arguments, '-twopass', '-Fourier'),'args')]),])
    preproc.connect(func_get_mean_RPI, 'out_file',
                func_motion_correct, 'basefile')   

    preproc.connect(func_reorient, 'out_file',
                    func_motion_correct, 'in_file')

    func_get_mean_motion = func_get_mean_RPI.clone('func_get_mean_motion')
    preproc.connect(func_motion_correct, 'out_file',
                    func_get_mean_motion, 'in_file')

    preproc.connect(func_get_mean_motion, 'out_file',
                    output_node, 'motion_correct_ref')

    func_motion_correct_A = func_motion_correct.clone('func_motion_correct_A')
    func_motion_correct_A.inputs.md1d_file = 'max_displacement.1D'

    preproc.connect([
        (
            input_node, func_motion_correct_A, [
                (
                    ('twopass', collect_arguments, '-twopass', '-Fourier'),
                    'args'
                )]
        ),
    ])

    preproc.connect(func_reorient, 'out_file',
                    func_motion_correct_A, 'in_file')
    preproc.connect(func_get_mean_motion, 'out_file',
                    func_motion_correct_A, 'basefile')

    preproc.connect(func_motion_correct_A, 'out_file',
                    output_node, 'motion_correct')
    preproc.connect(func_motion_correct_A, 'md1d_file',
                    output_node, 'max_displacement')
    preproc.connect(func_motion_correct_A, 'oned_file',
                    output_node, 'movement_parameters')
    preproc.connect(func_motion_correct_A, 'oned_matrix_save',
                    output_node, 'transform_matrices')

    skullstrip_func = skullstrip_functional(skullstrip_tool=skullstrip_tool, config=config, 
                                            wf_name="{0}_skullstrip".format(wf_name))

    preproc.connect(func_motion_correct_A, 'out_file',
                    skullstrip_func, 'inputspec.func')

    preproc.connect(input_node, 'anatomical_brain_mask',
                    skullstrip_func, 'inputspec.anatomical_brain_mask')

    preproc.connect(input_node, 'anat_skull',
                    skullstrip_func, 'inputspec.anat_skull')                


    preproc.connect(skullstrip_func, 'outputspec.func_brain',
                    output_node, 'skullstrip')

    preproc.connect(skullstrip_func, 'outputspec.func_brain_mask',
                    output_node, 'mask')

    func_mean = pe.Node(interface=afni_utils.TStat(),
                        name='func_mean')

    func_mean.inputs.options = '-mean'
    func_mean.inputs.outputtype = 'NIFTI_GZ'

    if runDespike:
        despike = pe.Node(interface=preprocess.Despike(), 
                        name='func_despiked')
        despike.inputs.outputtype = 'NIFTI_GZ' 

        preproc.connect(skullstrip_func, 'outputspec.func_brain',
                        despike, 'in_file')

        preproc.connect(despike, 'out_file',
                        func_mean, 'in_file')

        preproc.connect(despike, 'out_file',
                        output_node, 'func_despiked')
    else: 
        preproc.connect(skullstrip_func, 'outputspec.func_brain', 
                        func_mean, 'in_file')

    if config.n4_correct_mean_EPI :
        func_mean_n4_corrected = pe.Node(interface = ants.N4BiasFieldCorrection(dimension=3, copy_header=True, bspline_fitting_distance=200), shrink_factor=2, 
                                        name='func_mean_n4_corrected')
        func_mean_n4_corrected.inputs.args = '-r True'
        
        preproc.connect(func_mean, 'out_file', 
                    func_mean_n4_corrected, 'input_image')
        preproc.connect(func_mean_n4_corrected, 'output_image',
                    output_node, 'func_mean')

    else:
        preproc.connect(func_mean, 'out_file',
                    output_node, 'func_mean')

    func_normalize = pe.Node(interface=fsl.ImageMaths(),
                             name='func_normalize')
    func_normalize.inputs.op_string = '-ing 10000'
    func_normalize.inputs.out_data_type = 'float'

    preproc.connect(skullstrip_func, 'outputspec.func_brain',
                    func_normalize, 'in_file')

    preproc.connect(func_normalize, 'out_file',
                    output_node, 'preprocessed')

    func_mask_normalize = pe.Node(interface=fsl.ImageMaths(),
                                  name='func_mask_normalize')
    func_mask_normalize.inputs.op_string = '-Tmin -bin'
    func_mask_normalize.inputs.out_data_type = 'char'

    preproc.connect(func_normalize, 'out_file',
                    func_mask_normalize, 'in_file')

    preproc.connect(func_mask_normalize, 'out_file',
                    output_node, 'preprocessed_mask')

    return preproc


def slice_timing_wf(name='slice_timing'):

    # allocate a workflow object
    wf = pe.Workflow(name=name)

    # configure the workflow's input spec
    inputNode = pe.Node(util.IdentityInterface(fields=['func_ts',
                                                       'tr',
                                                       'tpattern']),
                        name='inputspec')

    # configure the workflow's output spec
    outputNode = pe.Node(util.IdentityInterface(fields=['slice_time_corrected']),
                         name='outputspec')

    # create TShift AFNI node
    func_slice_timing_correction = pe.Node(interface=preprocess.TShift(),
                                           name='slice_timing')
    func_slice_timing_correction.inputs.outputtype = 'NIFTI_GZ'


    wf.connect([
        (
            inputNode,
            func_slice_timing_correction,
            [
                (
                    'func_ts',
                    'in_file'
                ),
                (
                    # add the @ prefix to the tpattern file going into
                    # AFNI 3dTshift - needed this so the tpattern file
                    # output from get_scan_params would be tied downstream
                    # via a connection (to avoid poofing)
                    ('tpattern', nullify, add_afni_prefix),
                    'tpattern'
                ),
                (
                    ('tr', nullify),
                    'tr'
                ),
            ]
        ),
    ])

    wf.connect(func_slice_timing_correction, 'out_file',
               outputNode, 'slice_time_corrected')

    return wf


def get_idx(in_files, stop_idx=None, start_idx=None):
    """
    Method to get the first and the last slice for
    the functional run. It verifies the user specified
    first and last slice. If the values are not valid, it
    calculates and returns the very first and the last slice

    Parameters
    ----------
    in_file : string (nifti file)
       Path to input functional run

    stop_idx : int
        Last volume to be considered, specified by user
        in the configuration file

    stop_idx : int
        First volume to be considered, specified by user
        in the configuration file

    Returns
    -------
    stop_idx :  int
        Value of first slice to consider for the functional run

    start_idx : int
        Value of last slice to consider for the functional run

    """

    # Import packages
    from nibabel import load

    # Init variables
    img = load(in_files)
    hdr = img.get_header()
    shape = hdr.get_data_shape()

    # Check to make sure the input file is 4-dimensional
    if len(shape) != 4:
        raise TypeError('Input nifti file: %s is not a 4D file' % in_files)
    # Grab the number of volumes
    nvols = int(hdr.get_data_shape()[3])

    if (start_idx == None) or (start_idx < 0) or (start_idx > (nvols - 1)):
        startidx = 0
    else:
        startidx = start_idx

    if (stop_idx == None) or (stop_idx > (nvols - 1)):
        stopidx = nvols - 1
    else:
        stopidx = stop_idx

    return stopidx, startidx


def connect_func_preproc(workflow, strat_list, c):

    from CPAC.func_preproc.func_preproc import create_func_preproc
    
    new_strat_list = []

    for num_strat, strat in enumerate(strat_list):

        nodes = strat.get_nodes_names()

        for skullstrip_tool in c.functionalMasking:
            
            skullstrip_tool = skullstrip_tool.lower()

            new_strat = strat.fork()
            
            func_preproc = create_func_preproc(
                skullstrip_tool=skullstrip_tool,
<<<<<<< HEAD
                config=c,
=======
                n4_correction=c.n4_correct_mean_EPI,
                runDespike=c.runDespike,
>>>>>>> b6b69adb
                wf_name='func_preproc_%s_%d' % (skullstrip_tool, num_strat)
            )

            node, out_file = new_strat.get_leaf_properties()
            workflow.connect(node, out_file, func_preproc,
                            'inputspec.func')

            node, out_file = strat['anatomical_reorient']
            workflow.connect(node, out_file, func_preproc,
                            'inputspec.anat_skull')

            node, out_file = strat['anatomical_brain_mask']
            workflow.connect(node, out_file, func_preproc,
                            'inputspec.anatomical_brain_mask')

            func_preproc.inputs.inputspec.twopass = \
                getattr(c, 'functional_volreg_twopass', True)

            new_strat.append_name(func_preproc.name)
            new_strat.set_leaf_properties(func_preproc, 'outputspec.preprocessed')

            if 'gen_motion_stats_before_stc' in nodes: 
                
                new_strat.update_resource_pool({
                    'mean_functional': (func_preproc, 'outputspec.func_mean'),
                    'functional_preprocessed_mask': (func_preproc, 'outputspec.preprocessed_mask'),                              
                    'functional_preprocessed': (func_preproc, 'outputspec.preprocessed'),
                    'functional_brain_mask': (func_preproc, 'outputspec.mask'),
                    'motion_correct': (func_preproc, 'outputspec.motion_correct'),                                
                })
                
            else:

                new_strat.update_resource_pool({
                    'mean_functional': (func_preproc, 'outputspec.func_mean'),
                    'functional_preprocessed_mask': (func_preproc, 'outputspec.preprocessed_mask'),
                    'movement_parameters': (func_preproc, 'outputspec.movement_parameters'),
                    'max_displacement': (func_preproc, 'outputspec.max_displacement'),
                    'functional_preprocessed': (func_preproc, 'outputspec.preprocessed'),
                    'functional_brain_mask': (func_preproc, 'outputspec.mask'),
                    'motion_correct': (func_preproc, 'outputspec.motion_correct'),
                    'coordinate_transformation': (func_preproc, 'outputspec.transform_matrices'),
                })

            new_strat_list.append(new_strat)

    return workflow, new_strat_list<|MERGE_RESOLUTION|>--- conflicted
+++ resolved
@@ -397,11 +397,7 @@
 
 
 # functional preprocessing
-<<<<<<< HEAD
 def create_func_preproc(skullstrip_tool, config=None, wf_name='func_preproc'):
-=======
-def create_func_preproc(skullstrip_tool, n4_correction, anatomical_mask_dilation=False, runDespike=False, wf_name='func_preproc'):
->>>>>>> b6b69adb
     """
 
     The main purpose of this workflow is to process functional data. Raw rest file is deobliqued and reoriented
@@ -899,12 +895,7 @@
             
             func_preproc = create_func_preproc(
                 skullstrip_tool=skullstrip_tool,
-<<<<<<< HEAD
                 config=c,
-=======
-                n4_correction=c.n4_correct_mean_EPI,
-                runDespike=c.runDespike,
->>>>>>> b6b69adb
                 wf_name='func_preproc_%s_%d' % (skullstrip_tool, num_strat)
             )
 
