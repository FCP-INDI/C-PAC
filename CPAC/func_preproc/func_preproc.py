from nipype import logging
from nipype.interfaces import ants

logger = logging.getLogger('workflow')

import nipype.pipeline.engine as pe
import nipype.interfaces.fsl as fsl
import nipype.interfaces.utility as util
from nipype.interfaces import afni
from nipype.interfaces.afni import preprocess
from nipype.interfaces.afni import utils as afni_utils

from CPAC.func_preproc.utils import add_afni_prefix, nullify
from CPAC.utils.interfaces.function import Function


def collect_arguments(*args):
    command_args = []
    if args[0]:
        command_args += [args[1]]
    command_args += args[2:]
    return ' '.join(command_args)


def anat_refined_mask(init_bold_mask = True, wf_name='init_bold_mask'):
               
    wf = pe.Workflow(name=wf_name)

    input_node = pe.Node(util.IdentityInterface(fields=['func',
                                                        'anatomical_brain_mask',
                                                        'anat_brain',
                                                        'init_func_brain_mask']),
                         name='inputspec')

    output_node = pe.Node(util.IdentityInterface(fields=['func_brain_mask']),
                         name='outputspec')

    # 1 Take single volume of func 
    func_single_volume = pe.Node(interface=afni.Calc(),
                            name='func_single_volume')

    func_single_volume.inputs.set(
        expr='a',
        single_idx=1,
        outputtype='NIFTI_GZ'
    )

    wf.connect(input_node, 'func',
                func_single_volume, 'in_file_a')
    
    # 2 get temporary func brain 
    func_tmp_brain = pe.Node(interface=afni_utils.Calc(),
                            name='func_tmp_brain')
    func_tmp_brain.inputs.expr = 'a*b'
    func_tmp_brain.inputs.outputtype = 'NIFTI_GZ'

    wf.connect(func_single_volume, 'out_file', 
                func_tmp_brain, 'in_file_a')

    # 2.1 get a tmp func brain mask
    if init_bold_mask == True :
        # 2.1.1 N4BiasFieldCorrection single volume of raw_func 
        func_single_volume_n4_corrected = pe.Node(interface = ants.N4BiasFieldCorrection(dimension=3, copy_header=True, bspline_fitting_distance=200), shrink_factor=2, 
                                        name='func_single_volume_n4_corrected')
        func_single_volume_n4_corrected.inputs.args = '-r True'

        wf.connect(func_single_volume, 'out_file', 
                    func_single_volume_n4_corrected, 'input_image')
    
        # 2.1.2 bet n4 corrected image - generate tmp func brain mask
        func_tmp_brain_mask = pe.Node(interface=fsl.BET(),
                                        name='func_tmp_brain_mask_pre')
        func_tmp_brain_mask.inputs.mask = True

        wf.connect(func_single_volume_n4_corrected, 'output_image', 
                    func_tmp_brain_mask, 'in_file')

        # 2.1.3 dilate func tmp brain mask 
        func_tmp_brain_mask_dil = pe.Node(interface=fsl.ImageMaths(), 
                                                name='func_tmp_brain_mask_dil')
        func_tmp_brain_mask_dil.inputs.op_string = '-dilM' 

        wf.connect(func_tmp_brain_mask, 'mask_file',   
                    func_tmp_brain_mask_dil, 'in_file')
        
        wf.connect(func_tmp_brain_mask_dil, 'out_file',
                    func_tmp_brain, 'in_file_b')
    else :
        # 2.1.1 connect dilated init func brain mask 
        wf.connect(input_node, 'init_func_brain_mask', 
                    func_tmp_brain, 'in_file_b')
    
    # 3. get transformation of anat to func
    # 3.1 Register func tmp brain to anat brain to get func2anat matrix
    linear_reg_func_to_anat = pe.Node(interface=fsl.FLIRT(),
                        name='func_to_anat_linear_reg')
    linear_reg_func_to_anat.inputs.cost = 'mutualinfo'
    linear_reg_func_to_anat.inputs.dof = 6
    
    wf.connect(func_tmp_brain, 'out_file', 
                linear_reg_func_to_anat, 'in_file')

    wf.connect(input_node, 'anat_brain', 
                linear_reg_func_to_anat, 'reference')

    # 3.2 Inverse func to anat affine
    inv_func_to_anat_affine = pe.Node(interface=fsl.ConvertXFM(),
                            name='inv_func2anat_affine')
    inv_func_to_anat_affine.inputs.invert_xfm = True

    wf.connect(linear_reg_func_to_anat, 'out_matrix_file',
                inv_func_to_anat_affine, 'in_file')

    # 4. anat mask to func space
    # Transform anatomical mask to functional space to get BOLD mask
    reg_anat_mask_to_func = pe.Node(interface=fsl.FLIRT(),
                        name='reg_anat_mask_to_func')
    reg_anat_mask_to_func.inputs.apply_xfm = True
    reg_anat_mask_to_func.inputs.cost = 'mutualinfo'
    reg_anat_mask_to_func.inputs.dof = 6
    reg_anat_mask_to_func.inputs.interp = 'nearestneighbour'

    wf.connect(input_node, 'anatomical_brain_mask',
                reg_anat_mask_to_func, 'in_file')

    wf.connect(func_tmp_brain, 'out_file', 
                reg_anat_mask_to_func, 'reference')

    wf.connect(inv_func_to_anat_affine, 'out_file',
                reg_anat_mask_to_func, 'in_matrix_file')
                
    # 5. get final func mask: refine func tmp mask with anat_mask_in_func mask
    func_mask = pe.Node(interface=fsl.MultiImageMaths(), name='func_mask')
    func_mask.inputs.op_string = "-mul %s"

    wf.connect(reg_anat_mask_to_func, 'out_file', 
                func_mask, 'operand_files')
    
    if init_bold_mask == True :
        wf.connect(func_tmp_brain_mask_dil, 'out_file', 
                    func_mask, 'in_file')
    else :
        wf.connect(input_node, 'init_func_brain_mask',
                    func_mask, 'in_file')
    
    wf.connect(func_mask, 'out_file', 
                output_node, 'func_brain_mask')

    return wf


def normalize_motion_parameters(in_file):
    """
    Convert FSL mcflirt motion params to AFNI space  
    """
    import os 
    import numpy as np

    motion_params = np.genfromtxt(in_file).T
    motion_params = np.vstack((motion_params[2,:]*180/np.pi,
                                motion_params[0,:]*180/np.pi,
                                -motion_params[1,:]*180/np.pi,
                                motion_params[5,:],
                                motion_params[3,:],
                                -motion_params[4,:]))
    motion_params = np.transpose(motion_params)

    out_file = os.path.join(os.getcwd(), 'motion_params.1D')
    np.savetxt(out_file, motion_params)                                

    return out_file


def skullstrip_functional(skullstrip_tool='afni', config=None, wf_name='skullstrip_functional'):

    skullstrip_tool = skullstrip_tool.lower()
    if skullstrip_tool != 'afni' and skullstrip_tool != 'fsl' and skullstrip_tool != 'fsl_afni' and skullstrip_tool != 'anatomical_refined':
        raise Exception("\n\n[!] Error: The 'tool' parameter of the "
                        "'skullstrip_functional' workflow must be either "
                        "'afni' or 'fsl' or 'fsl_afni' or 'anatomical_refined'.\n\nTool input: "
                        "{0}\n\n".format(skullstrip_tool))
               
    wf = pe.Workflow(name=wf_name)

    input_node = pe.Node(util.IdentityInterface(fields=['raw_func',
                                                        'func',
                                                        'anatomical_brain_mask',
                                                        'anat_brain']),
                         name='inputspec')

    output_node = pe.Node(util.IdentityInterface(fields=['func_brain',
                                                         'func_brain_mask']),
                         name='outputspec')

    if skullstrip_tool == 'afni':
        func_get_brain_mask = pe.Node(interface=preprocess.Automask(),
                                      name='func_get_brain_mask_AFNI')
        func_get_brain_mask.inputs.outputtype = 'NIFTI_GZ'

        wf.connect(input_node, 'func', func_get_brain_mask, 'in_file')

        wf.connect(func_get_brain_mask, 'out_file',
                   output_node, 'func_brain_mask')

    elif skullstrip_tool == 'fsl':
        inputnode_bet = pe.Node(
            util.IdentityInterface(fields=['frac',
                                            'mesh_boolean',
                                            'outline',
                                            'padding',
                                            'radius',
                                            'reduce_bias',
                                            'remove_eyes',
                                            'robust',
                                            'skull',
                                            'surfaces',
                                            'threshold',
                                            'vertical_gradient']),
            name='BET_options')        

        func_get_brain_mask = pe.Node(interface=fsl.BET(),
                                    name='func_get_brain_mask_BET')
        func_get_brain_mask.inputs.output_type = 'NIFTI_GZ'
        func_get_brain_mask.inputs.mask = True

        inputnode_bet.inputs.set(
                frac=config.bold_bet_frac, # 0.3
                mesh_boolean=config.bold_bet_mesh_boolean,
                outline=config.bold_bet_outline,
                padding=config.bold_bet_padding,
                radius=config.bold_bet_radius,
                reduce_bias=config.bold_bet_reduce_bias,
                remove_eyes=config.bold_bet_remove_eyes,
                robust=config.bold_bet_robust,
                skull=config.bold_bet_skull,
                surfaces=config.bold_bet_surfaces,
                threshold=config.bold_bet_threshold,
                vertical_gradient=config.bold_bet_vertical_gradient,
            )

        wf.connect([
            (inputnode_bet, func_get_brain_mask, [
                ('frac', 'frac'),
                ('mesh_boolean', 'mesh'),
                ('outline', 'outline'),
                ('padding', 'padding'),
                ('radius', 'radius'),
                ('reduce_bias', 'reduce_bias'),
                ('remove_eyes', 'remove_eyes'),
                ('robust', 'robust'),
                ('skull', 'skull'),
                ('surfaces', 'surfaces'),
                ('threshold', 'threshold'),
                ('vertical_gradient', 'vertical_gradient'),
            ])
        ])

        if config.bold_bet_functional_mean_boolean : 
            func_skull_mean = pe.Node(interface=afni_utils.TStat(),
                                        name='func_mean_skull_{0}'.format(wf_name))
            func_skull_mean.inputs.options = '-mean'
            func_skull_mean.inputs.outputtype = 'NIFTI_GZ'
            
            wf.connect(input_node, 'func', 
                        func_skull_mean, 'in_file')
            wf.connect(func_skull_mean, 'out_file', 
                        func_get_brain_mask, 'in_file')

        else:
            func_get_brain_mask.inputs.functional = True
            wf.connect(input_node, 'func', 
                        func_get_brain_mask, 'in_file')

        # erode one voxel of functional brian mask
        erode_one_voxel = pe.Node(interface=fsl.ErodeImage(),
                                  name='erode_one_voxel')

        erode_one_voxel.inputs.kernel_shape = 'box'
        erode_one_voxel.inputs.kernel_size = 1.0

        wf.connect(func_get_brain_mask, 'mask_file',
                   erode_one_voxel, 'in_file')

        wf.connect(erode_one_voxel, 'out_file',
                   output_node, 'func_brain_mask')

    elif skullstrip_tool == 'fsl_afni':
        func_skull_mean = pe.Node(interface=afni_utils.TStat(),
                                    name='func_mean_skull')
        func_skull_mean.inputs.options = '-mean'
        func_skull_mean.inputs.outputtype = 'NIFTI_GZ'

        skullstrip_first_pass = pe.Node(fsl.BET(frac=0.2, mask=True, functional=False), name='skullstrip_first_pass')
        bet_dilate = pe.Node(fsl.DilateImage(operation='max', kernel_shape='sphere', kernel_size=6.0, internal_datatype='char'), name='skullstrip_first_dilate')                                                  
        bet_mask = pe.Node(fsl.ApplyMask(), name='skullstrip_first_mask')
        unifize = pe.Node(afni_utils.Unifize(t2=True, outputtype='NIFTI_GZ', args='-clfrac 0.2 -rbt 18.3 65.0 90.0', out_file="uni.nii.gz"), name='unifize')
        skullstrip_second_pass = pe.Node(preprocess.Automask(dilate=1, outputtype='NIFTI_GZ'), name='skullstrip_second_pass')
        combine_masks = pe.Node(fsl.BinaryMaths(operation='mul'), name='combine_masks')

        wf.connect([(input_node, func_skull_mean, [('func', 'in_file')]),
                        (func_skull_mean, skullstrip_first_pass, [('out_file', 'in_file')]),
                        (skullstrip_first_pass, bet_dilate, [('mask_file', 'in_file')]),
                        (bet_dilate, bet_mask, [('out_file', 'mask_file')]),
                        (skullstrip_first_pass, bet_mask, [('out_file' , 'in_file')]),
                        (bet_mask, unifize, [('out_file', 'in_file')]),
                        (unifize, skullstrip_second_pass, [('out_file', 'in_file')]),
                        (skullstrip_first_pass, combine_masks, [('mask_file', 'in_file')]),
                        (skullstrip_second_pass, combine_masks, [('out_file', 'operand_file')]),
                        (combine_masks, output_node, [('out_file', 'func_brain_mask')])])
    
    # Refine functional mask by registering anatomical mask to functional space
    elif skullstrip_tool == 'anatomical_refined':
        
        # binarize anat mask, in case of it is not a binary mask. 
        anat_brain_mask_bin = pe.Node(interface=fsl.ImageMaths(),
                                    name='anat_brain_mask_bin')
        anat_brain_mask_bin.inputs.op_string = '-bin'

        wf.connect(input_node, 'anatomical_brain_mask',
                    anat_brain_mask_bin, 'in_file')

        # fill holes of anat mask 
        anat_mask_filled = pe.Node(interface=afni.MaskTool(),
                        name='anat_brain_mask_filled')
        anat_mask_filled.inputs.fill_holes = True
        anat_mask_filled.inputs.outputtype = 'NIFTI_GZ'

        wf.connect(anat_brain_mask_bin, 'out_file', 
                    anat_mask_filled, 'in_file')

        # init_bold_mask : input raw func
        init_bold_mask = anat_refined_mask(init_bold_mask = True, wf_name='init_bold_mask')

        func_deoblique = pe.Node(interface=afni_utils.Refit(),
                                name='raw_func_deoblique')
        func_deoblique.inputs.deoblique = True

        wf.connect(input_node, 'raw_func',
                    func_deoblique, 'in_file')

        func_reorient = pe.Node(interface=afni_utils.Resample(),
                                name='raw_func_reorient')

        func_reorient.inputs.orientation = 'RPI'
        func_reorient.inputs.outputtype = 'NIFTI_GZ'

        wf.connect(func_deoblique, 'out_file',
                    func_reorient, 'in_file')
                    
        wf.connect(func_reorient, 'out_file',
                    init_bold_mask, 'inputspec.func')

        wf.connect(anat_mask_filled, 'out_file',
                    init_bold_mask, 'inputspec.anatomical_brain_mask')

        wf.connect(input_node, 'anat_brain',
                    init_bold_mask, 'inputspec.anat_brain')
        
        # dilate init func brain mask
        func_tmp_brain_mask = pe.Node(interface=fsl.ImageMaths(),
                        name='func_tmp_brain_mask_dil')
        func_tmp_brain_mask.inputs.op_string = '-dilM' 
        
        wf.connect(init_bold_mask, 'outputspec.func_brain_mask',
                    func_tmp_brain_mask, 'in_file')

        # refined_bold_mask : input motion corrected func 
        refined_bold_mask = anat_refined_mask(init_bold_mask = False, wf_name='refined_bold_mask')

        wf.connect(input_node, 'func',
                    refined_bold_mask, 'inputspec.func')

        wf.connect(input_node, 'anat_brain', 
                    refined_bold_mask, 'inputspec.anat_brain')

        wf.connect(func_tmp_brain_mask, 'out_file', 
                    refined_bold_mask, 'inputspec.init_func_brain_mask')

        # Dialate anatomical mask, if 'anatomical_mask_dilation : True' in config file
        if config.anatomical_mask_dilation :
            anat_mask_dilate = pe.Node(interface=afni.MaskTool(),
                            name='anat_mask_dilate')
            anat_mask_dilate.inputs.dilate_inputs = '1'
            anat_mask_dilate.inputs.outputtype = 'NIFTI_GZ'

            wf.connect(anat_mask_filled, 'out_file', 
                        anat_mask_dilate, 'in_file')
            wf.connect(anat_mask_dilate, 'out_file',
                        refined_bold_mask, 'inputspec.anatomical_brain_mask')

        else : 
            wf.connect(anat_mask_filled, 'out_file',
                        refined_bold_mask, 'inputspec.anatomical_brain_mask')

        # get final func mask
        func_mask_final = pe.Node(interface=fsl.MultiImageMaths(), name='func_mask_final')
        func_mask_final.inputs.op_string = "-mul %s"

        wf.connect(func_tmp_brain_mask, 'out_file', 
                    func_mask_final, 'in_file')

        wf.connect(refined_bold_mask, 'outputspec.func_brain_mask', 
                    func_mask_final, 'operand_files')

        wf.connect(func_mask_final, 'out_file', 
                    output_node, 'func_brain_mask')

    func_edge_detect = pe.Node(interface=afni_utils.Calc(),
                               name='func_extract_brain')

    func_edge_detect.inputs.expr = 'a*b'
    func_edge_detect.inputs.outputtype = 'NIFTI_GZ'

    wf.connect(input_node, 'func', func_edge_detect, 'in_file_a')

    if skullstrip_tool == 'afni':
        wf.connect(func_get_brain_mask, 'out_file',
                   func_edge_detect, 'in_file_b')
    elif skullstrip_tool == 'fsl':
        wf.connect(erode_one_voxel, 'out_file',
                   func_edge_detect, 'in_file_b')
    elif skullstrip_tool == 'fsl_afni':
        wf.connect(combine_masks, 'out_file',
                    func_edge_detect, 'in_file_b')
    elif skullstrip_tool == 'anatomical_refined':
        wf.connect(func_mask_final, 'out_file',
                    func_edge_detect, 'in_file_b')

    wf.connect(func_edge_detect, 'out_file',  output_node, 'func_brain')

    return wf


def create_scale_func_wf(runScaling, scaling_factor, wf_name='scale_func'):

    """Workflow to scale func data.
    Parameters
    ----------
        runScaling : boolean
            Whether scale func data or not. Usually scaling used in rodent raw data.
        scaling_factor : float
            Scale the size of the dataset voxels by the factor. 
        wf_name : string
            name of the workflow
    
    Workflow Inputs::
        inputspec.func : func file or a list of func/rest nifti file
            User input functional(T2*) Image
    Workflow Outputs::
        outputspec.scaled_func : string (nifti file)
            Path to Output image with scaled data
    Order of commands:
    - Scale the size of the dataset voxels by the factor 'fac'. For details see `3dcalc <https://afni.nimh.nih.gov/pub/dist/doc/program_help/3drefit.html>`_::
        3drefit -xyzscale fac rest.nii.gz
    """

    # allocate a workflow object
    preproc = pe.Workflow(name=wf_name)

    # configure the workflow's input spec
    inputNode = pe.Node(util.IdentityInterface(fields=['func']),
                        name='inputspec')

    # configure the workflow's output spec
    outputNode = pe.Node(util.IdentityInterface(fields=['scaled_func']),
                         name='outputspec')

    if runScaling == True:

        # allocate a node to edit the functional file
        func_scale = pe.Node(interface=afni_utils.Refit(),
                                name='func_scale')

        func_scale.inputs.xyzscale = scaling_factor

        # wire in the func_get_idx node
        preproc.connect(inputNode, 'func',
                        func_scale, 'in_file')

        # wire the output
        preproc.connect(func_scale, 'out_file',
                        outputNode, 'scaled_func')

    else:
        preproc.connect(inputNode, 'func',
                        outputNode, 'scaled_func')

    return preproc

    
def create_wf_edit_func(wf_name="edit_func"):
    """Workflow to edit the scan to the proscribed TRs.
    
    Workflow Inputs::

        inputspec.func : func file or a list of func/rest nifti file
            User input functional(T2*) Image

        inputspec.start_idx : string
            Starting volume/slice of the functional image (optional)

        inputspec.stop_idx : string
            Last volume/slice of the functional image (optional)

    Workflow Outputs::

        outputspec.edited_func : string (nifti file)
            Path to Output image with the initial few slices dropped


    Order of commands:

    - Get the start and the end volume index of the functional run. If not defined by the user, return the first and last volume.

        get_idx(in_files, stop_idx, start_idx)

    - Dropping the initial TRs. For details see `3dcalc <http://afni.nimh.nih.gov/pub/dist/doc/program_help/3dcalc.html>`_::

        3dcalc -a rest.nii.gz[4..299]
               -expr 'a'
               -prefix rest_3dc.nii.gz

    """

    # allocate a workflow object
    preproc = pe.Workflow(name=wf_name)

    # configure the workflow's input spec
    inputNode = pe.Node(util.IdentityInterface(fields=['func',
                                                       'start_idx',
                                                       'stop_idx']),
                        name='inputspec')

    # configure the workflow's output spec
    outputNode = pe.Node(util.IdentityInterface(fields=['edited_func']),
                         name='outputspec')

    # allocate a node to check that the requested edits are
    # reasonable given the data
    func_get_idx = pe.Node(util.Function(input_names=['in_files',
                                                      'stop_idx',
                                                      'start_idx'],
                                         output_names=['stopidx',
                                                       'startidx'],
                                         function=get_idx),
                           name='func_get_idx')

    # wire in the func_get_idx node
    preproc.connect(inputNode, 'func',
                    func_get_idx, 'in_files')
    preproc.connect(inputNode, 'start_idx',
                    func_get_idx, 'start_idx')
    preproc.connect(inputNode, 'stop_idx',
                    func_get_idx, 'stop_idx')

    # allocate a node to edit the functional file
    func_drop_trs = pe.Node(interface=afni_utils.Calc(),
                            name='func_drop_trs')

    func_drop_trs.inputs.expr = 'a'
    func_drop_trs.inputs.outputtype = 'NIFTI_GZ'

    # wire in the inputs
    preproc.connect(inputNode, 'func',
                    func_drop_trs, 'in_file_a')

    preproc.connect(func_get_idx, 'startidx',
                    func_drop_trs, 'start_idx')

    preproc.connect(func_get_idx, 'stopidx',
                    func_drop_trs, 'stop_idx')

    # wire the output
    preproc.connect(func_drop_trs, 'out_file',
                    outputNode, 'edited_func')

    return preproc


# functional preprocessing
<<<<<<< HEAD
def create_func_preproc(skullstrip_tool, motion_correct_tool, config=None, wf_name='func_preproc'):
=======
def create_func_preproc(skullstrip_tool, motion_correct_tool, motion_correct_ref, config=None, wf_name='func_preproc'):
>>>>>>> b174e146
    """

    The main purpose of this workflow is to process functional data. Raw rest file is deobliqued and reoriented
    into RPI. Then take the mean intensity values over all time points for each voxel and use this image
    to calculate motion parameters. The image is then skullstripped, normalized and a processed mask is
    obtained to use it further in Image analysis.

    Parameters
    ----------

    wf_name : string
        Workflow name

    Returns
    -------
    func_preproc : workflow object
        Functional Preprocessing workflow object

    Notes
    -----

    `Source <https://github.com/FCP-INDI/C-PAC/blob/master/CPAC/func_preproc/func_preproc.py>`_

    Workflow Inputs::

        inputspec.func : func nifti file
            User input functional(T2) Image, in any of the 8 orientations

        inputspec.twopass : boolean
            Perform two-pass on volume registration

    Workflow Outputs::

        outputspec.refit : string (nifti file)
            Path to deobliqued anatomical data

        outputspec.reorient : string (nifti file)
            Path to RPI oriented anatomical data

        outputspec.motion_correct_ref : string (nifti file)
             Path to Mean intensity Motion corrected image
             (base reference image for the second motion correction run)

        outputspec.motion_correct : string (nifti file)
            Path to motion corrected output file

        outputspec.max_displacement : string (Mat file)
            Path to maximum displacement (in mm) for brain voxels in each volume

        outputspec.movement_parameters : string (Mat file)
            Path to 1D file containing six movement/motion parameters(3 Translation, 3 Rotations)
            in different columns (roll pitch yaw dS  dL  dP)

        outputspec.skullstrip : string (nifti file)
            Path to skull stripped Motion Corrected Image

        outputspec.mask : string (nifti file)
            Path to brain-only mask

        outputspec.func_mean : string (nifti file)
            Mean, Skull Stripped, Motion Corrected output T2 Image path
            (Image with mean intensity values across voxels)

        outputpsec.preprocessed : string (nifti file)
            output skull stripped, motion corrected T2 image
            with normalized intensity values

        outputspec.preprocessed_mask : string (nifti file)
           Mask obtained from normalized preprocessed image

    Order of commands:

    - Deobliqing the scans.  For details see `3drefit <http://afni.nimh.nih.gov/pub/dist/doc/program_help/3drefit.html>`_::

        3drefit -deoblique rest_3dc.nii.gz

    - Re-orienting the Image into Right-to-Left Posterior-to-Anterior Inferior-to-Superior (RPI) orientation. For details see `3dresample <http://afni.nimh.nih.gov/pub/dist/doc/program_help/3dresample.html>`_::

        3dresample -orient RPI
                   -prefix rest_3dc_RPI.nii.gz
                   -inset rest_3dc.nii.gz

    - Calculate voxel wise statistics. Get the RPI Image with mean intensity values over all timepoints for each voxel. For details see `3dTstat <http://afni.nimh.nih.gov/pub/dist/doc/program_help/3dTstat.html>`_::

        3dTstat -mean
                -prefix rest_3dc_RPI_3dT.nii.gz
                rest_3dc_RPI.nii.gz

    - Motion Correction. For details see `3dvolreg <http://afni.nimh.nih.gov/pub/dist/doc/program_help/3dvolreg.html>`_::

        3dvolreg -Fourier
                 -twopass
                 -base rest_3dc_RPI_3dT.nii.gz/
                 -zpad 4
                 -maxdisp1D rest_3dc_RPI_3dvmd1D.1D
                 -1Dfile rest_3dc_RPI_3dv1D.1D
                 -prefix rest_3dc_RPI_3dv.nii.gz
                 rest_3dc_RPI.nii.gz

      The base image or the reference image is the mean intensity RPI image obtained in the above the step.For each volume
      in RPI-oriented T2 image, the command, aligns the image with the base mean image and calculates the motion, displacement
      and movement parameters. It also outputs the aligned 4D volume and movement and displacement parameters for each volume.

    - Calculate voxel wise statistics. Get the motion corrected output Image from the above step, with mean intensity values over all timepoints for each voxel.
      For details see `3dTstat <http://afni.nimh.nih.gov/pub/dist/doc/program_help/3dTstat.html>`_::

        3dTstat -mean
                -prefix rest_3dc_RPI_3dv_3dT.nii.gz
                rest_3dc_RPI_3dv.nii.gz

    - Motion Correction and get motion, movement and displacement parameters. For details see `3dvolreg <http://afni.nimh.nih.gov/pub/dist/doc/program_help/3dvolreg.html>`_::

        3dvolreg -Fourier
                 -twopass
                 -base rest_3dc_RPI_3dv_3dT.nii.gz
                 -zpad 4
                 -maxdisp1D rest_3dc_RPI_3dvmd1D.1D
                 -1Dfile rest_3dc_RPI_3dv1D.1D
                 -prefix rest_3dc_RPI_3dv.nii.gz
                 rest_3dc_RPI.nii.gz

      The base image or the reference image is the mean intensity motion corrected image obtained from the above the step (first 3dvolreg run).
      For each volume in RPI-oriented T2 image, the command, aligns the image with the base mean image and calculates the motion, displacement
      and movement parameters. It also outputs the aligned 4D volume and movement and displacement parameters for each volume.

    - Create a brain-only mask. For details see `3dautomask <http://afni.nimh.nih.gov/pub/dist/doc/program_help/3dAutomask.html>`_::

        3dAutomask
                   -prefix rest_3dc_RPI_3dv_automask.nii.gz
                   rest_3dc_RPI_3dv.nii.gz

    - Edge Detect(remove skull) and get the brain only. For details see `3dcalc <http://afni.nimh.nih.gov/pub/dist/doc/program_help/3dcalc.html>`_::

        3dcalc -a rest_3dc_RPI_3dv.nii.gz
               -b rest_3dc_RPI_3dv_automask.nii.gz
               -expr 'a*b'
               -prefix rest_3dc_RPI_3dv_3dc.nii.gz

    - Normalizing the image intensity values. For details see `fslmaths <http://www.fmrib.ox.ac.uk/fsl/avwutils/index.html>`_::

        fslmaths rest_3dc_RPI_3dv_3dc.nii.gz
                 -ing 10000 rest_3dc_RPI_3dv_3dc_maths.nii.gz
                 -odt float

      Normalized intensity = (TrueValue*10000)/global4Dmean

    - Calculate mean of skull stripped image. For details see `3dTstat <http://afni.nimh.nih.gov/pub/dist/doc/program_help/3dTstat.html>`_::

        3dTstat -mean -prefix rest_3dc_RPI_3dv_3dc_3dT.nii.gz rest_3dc_RPI_3dv_3dc.nii.gz

    - Create Mask (Generate mask from Normalized data). For details see `fslmaths <http://www.fmrib.ox.ac.uk/fsl/avwutils/index.html>`_::

        fslmaths rest_3dc_RPI_3dv_3dc_maths.nii.gz
               -Tmin -bin rest_3dc_RPI_3dv_3dc_maths_maths.nii.gz
               -odt char

    .. exec::
        from CPAC.func_preproc import create_func_preproc
        wf = create_func_preproc()
        wf.write_graph(
            graph2use='orig',
            dotfilename='./images/generated/func_preproc.dot'
        )

    High Level Workflow Graph:

    .. image:: ../images/generated/func_preproc.png
       :width: 1000

    Detailed Workflow Graph:

    .. image:: ../images/generated/func_preproc_detailed.png
       :width: 1000

    Examples
    --------

    >>> import func_preproc
    >>> preproc = create_func_preproc(bet=True)
    >>> preproc.inputs.inputspec.func='sub1/func/rest.nii.gz'
    >>> preproc.run() #doctest: +SKIP


    >>> import func_preproc
    >>> preproc = create_func_preproc(bet=False)
    >>> preproc.inputs.inputspec.func='sub1/func/rest.nii.gz'
    >>> preproc.run() #doctest: +SKIP

    """

    preproc = pe.Workflow(name=wf_name)
    input_node = pe.Node(util.IdentityInterface(fields=['raw_func',
                                                        'func',
                                                        'twopass',
                                                        'anatomical_brain_mask',
                                                        'anat_brain']),
                         name='inputspec')

    output_node = pe.Node(util.IdentityInterface(fields=['refit',
                                                         'reorient',
                                                         'reorient_mean',
                                                         'motion_correct',
                                                         'motion_correct_ref',
                                                         'movement_parameters',
                                                         'max_displacement',
                                                         'mask',
                                                         'skullstrip',
                                                         'func_mean',
                                                         'preprocessed',
                                                         'preprocessed_mask',
                                                         'slice_time_corrected',
                                                         'transform_matrices']),
                          name='outputspec')

    func_deoblique = pe.Node(interface=afni_utils.Refit(),
                             name='func_deoblique')
    func_deoblique.inputs.deoblique = True

    preproc.connect(input_node, 'func',
                    func_deoblique, 'in_file')

    func_reorient = pe.Node(interface=afni_utils.Resample(),
                            name='func_reorient')

    func_reorient.inputs.orientation = 'RPI'
    func_reorient.inputs.outputtype = 'NIFTI_GZ'

    preproc.connect(func_deoblique, 'out_file',
                    func_reorient, 'in_file')

    preproc.connect(func_reorient, 'out_file',
                    output_node, 'reorient')

<<<<<<< HEAD
    func_get_mean_RPI = pe.Node(interface=afni_utils.TStat(),
                                name='func_get_mean_RPI')

    func_get_mean_RPI.inputs.options = '-mean'
    func_get_mean_RPI.inputs.outputtype = 'NIFTI_GZ'

    preproc.connect(func_reorient, 'out_file',
                    func_get_mean_RPI, 'in_file')

    func_motion_correct = pe.Node(interface=preprocess.Volreg(),
                                    name='func_motion_correct_3dvolreg')
=======
    func_motion_correct = pe.Node(interface=preprocess.Volreg(),
                                        name='func_generate_ref')
>>>>>>> b174e146
    func_motion_correct.inputs.zpad = 4
    func_motion_correct.inputs.outputtype = 'NIFTI_GZ'

    preproc.connect([(input_node, func_motion_correct, [(('twopass', collect_arguments, '-twopass', '-Fourier'),'args')]),])

    preproc.connect(func_reorient, 'out_file',
                    func_motion_correct, 'in_file')

    # Calculate motion correction reference
    if motion_correct_ref == 'mean': 
        func_get_mean_RPI = pe.Node(interface=afni_utils.TStat(),
                                    name='func_get_mean_RPI')

<<<<<<< HEAD
    preproc.connect(func_get_mean_motion, 'out_file',
                    output_node, 'motion_correct_ref')                

    # calculate motion parameters
    if motion_correct_tool == '3dvolreg':
        func_motion_correct_A = func_motion_correct.clone('func_motion_correct_A')
        func_motion_correct_A.inputs.md1d_file = 'max_displacement.1D'

        preproc.connect([
            (
                input_node, func_motion_correct_A, [
                    (
                        ('twopass', collect_arguments, '-twopass', '-Fourier'),
                        'args'
                    )]
            ),
        ])

        preproc.connect(func_reorient, 'out_file',
                        func_motion_correct_A, 'in_file')
        preproc.connect(func_get_mean_motion, 'out_file',
                        func_motion_correct_A, 'basefile')

        preproc.connect(func_motion_correct_A, 'out_file',
                        output_node, 'motion_correct')
        preproc.connect(func_motion_correct_A, 'md1d_file',
                        output_node, 'max_displacement')
        preproc.connect(func_motion_correct_A, 'oned_file',
                        output_node, 'movement_parameters')
        preproc.connect(func_motion_correct_A, 'oned_matrix_save',
                        output_node, 'transform_matrices')

        skullstrip_func = skullstrip_functional(skullstrip_tool=skullstrip_tool, config=config, 
                                                wf_name="{0}_skullstrip".format(wf_name))
        
        preproc.connect(func_motion_correct_A, 'out_file',
                    skullstrip_func, 'inputspec.func')

    elif motion_correct_tool == 'mcflirt':
        func_motion_correct_A = pe.Node(interface=fsl.MCFLIRT(save_mats=True, save_plots=True),
                                    name='func_motion_correct_mcflirt')
        
        func_motion_correct_A.inputs.save_mats = True
        func_motion_correct_A.inputs.save_plots = True
        func_motion_correct_A.inputs.save_rms = True

        preproc.connect(func_reorient, 'out_file',
                        func_motion_correct_A, 'in_file')

        preproc.connect(func_get_mean_motion, 'out_file',
                        func_motion_correct_A, 'ref_file')

        preproc.connect(func_motion_correct_A, 'out_file',
                        output_node, 'motion_correct')

        skullstrip_func = skullstrip_functional(skullstrip_tool=skullstrip_tool, config=config,
                                                 wf_name="{0}_skullstrip".format(wf_name))

        preproc.connect(func_motion_correct_A, 'out_file',
                        skullstrip_func, 'inputspec.func')
        
        normalize_motion_params = pe.Node(Function(input_names=['in_file'],
                                     output_names=['out_file'],
                                     function=normalize_motion_parameters,
                                     as_module=True),
                            name='norm_motion_params')

        preproc.connect(func_motion_correct_A, 'par_file',
                        normalize_motion_params, 'in_file')

        preproc.connect(normalize_motion_params, 'out_file',
                        output_node, 'movement_parameters')

        # preproc.connect(func_motion_correct_A, 'par_file',
        #                 output_node, 'movement_parameters')

        preproc.connect(func_motion_correct_A, 'mat_file',
                         output_node, 'transform_matrices')
        preproc.connect(func_motion_correct_A, 'rms_files',
                        output_node, 'max_displacement')
=======
        func_get_mean_RPI.inputs.options = '-mean'
        func_get_mean_RPI.inputs.outputtype = 'NIFTI_GZ'

        preproc.connect(func_reorient, 'out_file',
                        func_get_mean_RPI, 'in_file')

        preproc.connect(func_get_mean_RPI, 'out_file',
                    func_motion_correct, 'basefile')   

        func_motion_correct_ref = func_get_mean_RPI.clone('func_get_mean_motion')
>>>>>>> b174e146

        preproc.connect(func_motion_correct, 'out_file',
                        func_motion_correct_ref, 'in_file')

    elif motion_correct_ref == 'median':
        func_get_median_RPI = pe.Node(interface=afni_utils.TStat(),
                                    name='func_get_median_RPI')

        func_get_median_RPI.inputs.options = '-median'
        func_get_median_RPI.inputs.outputtype = 'NIFTI_GZ'

        preproc.connect(func_reorient, 'out_file',
                        func_get_median_RPI, 'in_file')

        preproc.connect(func_get_median_RPI, 'out_file',
                    func_motion_correct, 'basefile')   

        func_motion_correct_ref = func_get_median_RPI.clone('func_get_median_motion')

        preproc.connect(func_motion_correct, 'out_file',
                        func_motion_correct_ref, 'in_file')

    elif motion_correct_ref == 'selected_volume':
        func_get_selected_RPI = pe.Node(interface=afni.Calc(),
                                          name='func_get_selected_RPI')

        func_get_selected_RPI.inputs.set(
            expr='a',
            single_idx=config.motion_correction_reference_volume,
            outputtype='NIFTI_GZ'
        )

        preproc.connect(func_reorient, 'out_file',
                         func_get_selected_RPI, 'in_file_a')

        preproc.connect(func_get_selected_RPI, 'out_file',
                    func_motion_correct, 'basefile')   

        func_motion_correct_ref = func_get_selected_RPI.clone('func_get_selected_motion')

        preproc.connect(func_motion_correct, 'out_file',
                        func_motion_correct_ref, 'in_file_a')


    preproc.connect(func_motion_correct_ref, 'out_file',
                    output_node, 'motion_correct_ref')                 


    # Calculate motion parameters
    if motion_correct_tool == '3dvolreg':
        func_motion_correct_A = func_motion_correct.clone('func_motion_correct_3dvolreg')
        func_motion_correct_A.inputs.md1d_file = 'max_displacement.1D'

        preproc.connect([
            (
                input_node, func_motion_correct_A, [
                    (
                        ('twopass', collect_arguments, '-twopass', '-Fourier'),
                        'args'
                    )]
            ),
        ])

<<<<<<< HEAD
=======
        preproc.connect(func_reorient, 'out_file',
                        func_motion_correct_A, 'in_file')
        preproc.connect(func_motion_correct_ref, 'out_file',
                        func_motion_correct_A, 'basefile')

        preproc.connect(func_motion_correct_A, 'out_file',
                        output_node, 'motion_correct')
        preproc.connect(func_motion_correct_A, 'md1d_file',
                        output_node, 'max_displacement')
        preproc.connect(func_motion_correct_A, 'oned_file',
                        output_node, 'movement_parameters')
        preproc.connect(func_motion_correct_A, 'oned_matrix_save',
                        output_node, 'transform_matrices')

        skullstrip_func = skullstrip_functional(skullstrip_tool=skullstrip_tool, config=config, 
                                                wf_name="{0}_skullstrip".format(wf_name))
        
        preproc.connect(func_motion_correct_A, 'out_file',
                    skullstrip_func, 'inputspec.func')

    elif motion_correct_tool == 'mcflirt':
        func_motion_correct_A = pe.Node(interface=fsl.MCFLIRT(save_mats=True, save_plots=True),
                                    name='func_motion_correct_mcflirt')
        
        func_motion_correct_A.inputs.save_mats = True
        func_motion_correct_A.inputs.save_plots = True
        func_motion_correct_A.inputs.save_rms = True

        preproc.connect(func_reorient, 'out_file',
                        func_motion_correct_A, 'in_file')

        preproc.connect(func_motion_correct_ref, 'out_file',
                        func_motion_correct_A, 'ref_file')

        preproc.connect(func_motion_correct_A, 'out_file',
                        output_node, 'motion_correct')

        skullstrip_func = skullstrip_functional(skullstrip_tool=skullstrip_tool, config=config,
                                                 wf_name="{0}_skullstrip".format(wf_name))

        preproc.connect(func_motion_correct_A, 'out_file',
                        skullstrip_func, 'inputspec.func')
        
        normalize_motion_params = pe.Node(Function(input_names=['in_file'],
                                     output_names=['out_file'],
                                     function=normalize_motion_parameters,
                                     as_module=True),
                            name='norm_motion_params')

        preproc.connect(func_motion_correct_A, 'par_file',
                        normalize_motion_params, 'in_file')

        preproc.connect(normalize_motion_params, 'out_file',
                        output_node, 'movement_parameters')

        preproc.connect(func_motion_correct_A, 'mat_file',
                         output_node, 'transform_matrices')
        preproc.connect(func_motion_correct_A, 'rms_files',
                        output_node, 'max_displacement')

    preproc.connect(input_node, 'raw_func',
                    skullstrip_func, 'inputspec.raw_func')

>>>>>>> b174e146
    preproc.connect(input_node, 'anatomical_brain_mask',
                    skullstrip_func, 'inputspec.anatomical_brain_mask')

    preproc.connect(input_node, 'anat_brain',
                    skullstrip_func, 'inputspec.anat_brain')                


    preproc.connect(skullstrip_func, 'outputspec.func_brain',
                    output_node, 'skullstrip')

    preproc.connect(skullstrip_func, 'outputspec.func_brain_mask',
                    output_node, 'mask')

    func_mean = pe.Node(interface=afni_utils.TStat(),
                        name='func_mean')

    func_mean.inputs.options = '-mean'
    func_mean.inputs.outputtype = 'NIFTI_GZ'

    preproc.connect(skullstrip_func, 'outputspec.func_brain', 
                    func_mean, 'in_file')

    if config.n4_correct_mean_EPI :
        func_mean_n4_corrected = pe.Node(interface = ants.N4BiasFieldCorrection(dimension=3, copy_header=True, bspline_fitting_distance=200), shrink_factor=2, 
                                        name='func_mean_n4_corrected')
        func_mean_n4_corrected.inputs.args = '-r True'
        
        preproc.connect(func_mean, 'out_file', 
                    func_mean_n4_corrected, 'input_image')
        preproc.connect(func_mean_n4_corrected, 'output_image',
                    output_node, 'func_mean')

    else:
        preproc.connect(func_mean, 'out_file',
                    output_node, 'func_mean')

    func_normalize = pe.Node(interface=fsl.ImageMaths(),
                             name='func_normalize')
    func_normalize.inputs.op_string = '-ing 10000'
    func_normalize.inputs.out_data_type = 'float'

    preproc.connect(skullstrip_func, 'outputspec.func_brain',
                    func_normalize, 'in_file')

    preproc.connect(func_normalize, 'out_file',
                    output_node, 'preprocessed')

    func_mask_normalize = pe.Node(interface=fsl.ImageMaths(),
                                  name='func_mask_normalize')
    func_mask_normalize.inputs.op_string = '-Tmin -bin'
    func_mask_normalize.inputs.out_data_type = 'char'

    preproc.connect(func_normalize, 'out_file',
                    func_mask_normalize, 'in_file')

    preproc.connect(func_mask_normalize, 'out_file',
                    output_node, 'preprocessed_mask')

    return preproc


def slice_timing_wf(name='slice_timing'):

    # allocate a workflow object
    wf = pe.Workflow(name=name)

    # configure the workflow's input spec
    inputNode = pe.Node(util.IdentityInterface(fields=['func_ts',
                                                       'tr',
                                                       'tpattern']),
                        name='inputspec')

    # configure the workflow's output spec
    outputNode = pe.Node(util.IdentityInterface(fields=['slice_time_corrected']),
                         name='outputspec')

    # create TShift AFNI node
    func_slice_timing_correction = pe.Node(interface=preprocess.TShift(),
                                           name='slice_timing')
    func_slice_timing_correction.inputs.outputtype = 'NIFTI_GZ'


    wf.connect([
        (
            inputNode,
            func_slice_timing_correction,
            [
                (
                    'func_ts',
                    'in_file'
                ),
                (
                    # add the @ prefix to the tpattern file going into
                    # AFNI 3dTshift - needed this so the tpattern file
                    # output from get_scan_params would be tied downstream
                    # via a connection (to avoid poofing)
                    ('tpattern', nullify, add_afni_prefix),
                    'tpattern'
                ),
                (
                    ('tr', nullify),
                    'tr'
                ),
            ]
        ),
    ])

    wf.connect(func_slice_timing_correction, 'out_file',
               outputNode, 'slice_time_corrected')

    return wf


def get_idx(in_files, stop_idx=None, start_idx=None):
    """
    Method to get the first and the last slice for
    the functional run. It verifies the user specified
    first and last slice. If the values are not valid, it
    calculates and returns the very first and the last slice

    Parameters
    ----------
    in_file : string (nifti file)
       Path to input functional run

    stop_idx : int
        Last volume to be considered, specified by user
        in the configuration file

    stop_idx : int
        First volume to be considered, specified by user
        in the configuration file

    Returns
    -------
    stop_idx :  int
        Value of first slice to consider for the functional run

    start_idx : int
        Value of last slice to consider for the functional run

    """

    # Import packages
    from nibabel import load

    # Init variables
    img = load(in_files)
    hdr = img.get_header()
    shape = hdr.get_data_shape()

    # Check to make sure the input file is 4-dimensional
    if len(shape) != 4:
        raise TypeError('Input nifti file: %s is not a 4D file' % in_files)
    # Grab the number of volumes
    nvols = int(hdr.get_data_shape()[3])

    if (start_idx == None) or (start_idx < 0) or (start_idx > (nvols - 1)):
        startidx = 0
    else:
        startidx = start_idx

    if (stop_idx == None) or (stop_idx > (nvols - 1)):
        stopidx = nvols - 1
    else:
        stopidx = stop_idx

    return stopidx, startidx


def connect_func_preproc(workflow, strat_list, c):

    from CPAC.func_preproc.func_preproc import create_func_preproc
    
    new_strat_list = []

    for num_strat, strat in enumerate(strat_list):

        nodes = strat.get_nodes_names()

        if any("gen_motion_stats_before_stc" in node for node in nodes):

            motion_stats_node = filter(lambda x: "gen_motion_stats_before_stc" in x, nodes)[0]

            # skullstripping tool
            if "fsl_afni" in motion_stats_node:
                skullstrip_tool = 'fsl_afni' 
            elif "fsl" in motion_stats_node:
                skullstrip_tool = 'fsl'
            elif "afni" in motion_stats_node:
                skullstrip_tool = 'afni'
            elif "anatomical_refined" in motion_stats_node:
                skullstrip_tool = 'anatomical_refined'

            # motion correction reference
            if "mean" in motion_stats_node:
                motion_correct_ref = "mean"
            elif "median" in motion_stats_node:
                motion_correct_ref = "median"
            elif "selected_volume" in motion_stats_node:
                motion_correct_ref = "selected_volume"     

            # motion correction tool
            if "3dvolreg" in motion_stats_node:
                motion_correct_tool = "3dvolreg"
            elif "mcflirt" in motion_stats_node:
                motion_correct_tool = "mcflirt"

<<<<<<< HEAD
            for motion_correct_tool in c.motion_correction:
=======
            func_preproc = create_func_preproc(
                skullstrip_tool=skullstrip_tool,
                motion_correct_tool=motion_correct_tool,
                motion_correct_ref=motion_correct_ref,
                config=c,
                wf_name='func_preproc_{0}_{1}_{2}_{3}'.format(skullstrip_tool, motion_correct_ref, motion_correct_tool, num_strat)
            )

            node, out_file = strat['raw_functional_trunc']
            workflow.connect(node, out_file, func_preproc,
                            'inputspec.raw_func')

            node, out_file = strat.get_leaf_properties()
            workflow.connect(node, out_file, func_preproc,
                            'inputspec.func')

            node, out_file = strat['anatomical_brain']
            workflow.connect(node, out_file, func_preproc,
                            'inputspec.anat_brain')
>>>>>>> b174e146

                motion_correct_tool = motion_correct_tool.lower()

<<<<<<< HEAD
                new_strat = strat.fork()
                
                func_preproc = create_func_preproc(
                    skullstrip_tool=skullstrip_tool,
                    motion_correct_tool=motion_correct_tool,
                    config=c,
                    wf_name='func_preproc_%s_%s_%d' % (skullstrip_tool, motion_correct_tool, num_strat)
                )

                node, out_file = strat['raw_functional_trunc']
                workflow.connect(node, out_file, func_preproc,
                                'inputspec.raw_func')

                node, out_file = new_strat.get_leaf_properties()
                workflow.connect(node, out_file, func_preproc,
                                'inputspec.func')

                node, out_file = strat['anatomical_brain']
                workflow.connect(node, out_file, func_preproc,
                                'inputspec.anat_brain')

                node, out_file = strat['anatomical_brain_mask']
                workflow.connect(node, out_file, func_preproc,
                                'inputspec.anatomical_brain_mask')

                func_preproc.inputs.inputspec.twopass = \
                    getattr(c, 'functional_volreg_twopass', True)

                new_strat.append_name(func_preproc.name)
                new_strat.set_leaf_properties(func_preproc, 'outputspec.preprocessed')

                if any("gen_motion_stats_before_stc" in node for node in nodes):
                    new_strat.update_resource_pool({
                        'mean_functional': (func_preproc, 'outputspec.func_mean'),
                        'functional_preprocessed_mask': (func_preproc, 'outputspec.preprocessed_mask'),                              
                        'functional_preprocessed': (func_preproc, 'outputspec.preprocessed'),
                        'functional_brain_mask': (func_preproc, 'outputspec.mask'),
                        'motion_correct': (func_preproc, 'outputspec.motion_correct'),                                
                    })
                    
                else:
                    new_strat.update_resource_pool({
                        'mean_functional': (func_preproc, 'outputspec.func_mean'),
                        'functional_preprocessed_mask': (func_preproc, 'outputspec.preprocessed_mask'),
                        'movement_parameters': (func_preproc, 'outputspec.movement_parameters'),
                        'max_displacement': (func_preproc, 'outputspec.max_displacement'),
                        'functional_preprocessed': (func_preproc, 'outputspec.preprocessed'),
                        'functional_brain_mask': (func_preproc, 'outputspec.mask'),
                        'motion_correct': (func_preproc, 'outputspec.motion_correct'),
                        'coordinate_transformation': (func_preproc, 'outputspec.transform_matrices'),
                    })

                new_strat_list.append(new_strat)
=======
            func_preproc.inputs.inputspec.twopass = \
                getattr(c, 'functional_volreg_twopass', True)

            strat.append_name(func_preproc.name)
            strat.set_leaf_properties(func_preproc, 'outputspec.preprocessed')

            strat.update_resource_pool({
                'mean_functional': (func_preproc, 'outputspec.func_mean'),
                'functional_preprocessed_mask': (func_preproc, 'outputspec.preprocessed_mask'),                              
                'functional_preprocessed': (func_preproc, 'outputspec.preprocessed'),
                'functional_brain_mask': (func_preproc, 'outputspec.mask'),
                'motion_correct': (func_preproc, 'outputspec.motion_correct'),                                
            })

            new_strat_list.append(strat)

        else:

            for skullstrip_tool in c.functionalMasking:
                
                skullstrip_tool = skullstrip_tool.lower()

                for motion_correct_ref in c.motion_correction_reference:

                    motion_correct_ref = motion_correct_ref.lower()

                    if " " in motion_correct_ref:
                        motion_correct_ref = motion_correct_ref.replace(" ", "_")

                    for motion_correct_tool in c.motion_correction:

                        motion_correct_tool = motion_correct_tool.lower()

                        new_strat = strat.fork()
                        
                        func_preproc = create_func_preproc(
                            skullstrip_tool=skullstrip_tool,
                            motion_correct_tool=motion_correct_tool,
                            motion_correct_ref=motion_correct_ref,
                            config=c,
                            wf_name='func_preproc_{0}_{1}_{2}_{3}'.format(skullstrip_tool, motion_correct_ref, motion_correct_tool, num_strat)
                        )

                        node, out_file = new_strat['raw_functional_trunc']
                        workflow.connect(node, out_file, func_preproc,
                                        'inputspec.raw_func')

                        node, out_file = new_strat.get_leaf_properties()
                        workflow.connect(node, out_file, func_preproc,
                                        'inputspec.func')

                        node, out_file = new_strat['anatomical_brain']
                        workflow.connect(node, out_file, func_preproc,
                                        'inputspec.anat_brain')

                        node, out_file = new_strat['anatomical_brain_mask']
                        workflow.connect(node, out_file, func_preproc,
                                        'inputspec.anatomical_brain_mask')

                        func_preproc.inputs.inputspec.twopass = \
                            getattr(c, 'functional_volreg_twopass', True)

                        new_strat.append_name(func_preproc.name)
                        new_strat.set_leaf_properties(func_preproc, 'outputspec.preprocessed')

                        new_strat.update_resource_pool({
                            'mean_functional': (func_preproc, 'outputspec.func_mean'),
                            'functional_preprocessed_mask': (func_preproc, 'outputspec.preprocessed_mask'),
                            'movement_parameters': (func_preproc, 'outputspec.movement_parameters'),
                            'max_displacement': (func_preproc, 'outputspec.max_displacement'),
                            'functional_preprocessed': (func_preproc, 'outputspec.preprocessed'),
                            'functional_brain_mask': (func_preproc, 'outputspec.mask'),
                            'motion_correct': (func_preproc, 'outputspec.motion_correct'),
                            'coordinate_transformation': (func_preproc, 'outputspec.transform_matrices'),
                        })

                        new_strat_list.append(new_strat)
>>>>>>> b174e146

    return workflow, new_strat_list<|MERGE_RESOLUTION|>--- conflicted
+++ resolved
@@ -578,11 +578,7 @@
 
 
 # functional preprocessing
-<<<<<<< HEAD
-def create_func_preproc(skullstrip_tool, motion_correct_tool, config=None, wf_name='func_preproc'):
-=======
 def create_func_preproc(skullstrip_tool, motion_correct_tool, motion_correct_ref, config=None, wf_name='func_preproc'):
->>>>>>> b174e146
     """
 
     The main purpose of this workflow is to process functional data. Raw rest file is deobliqued and reoriented
@@ -816,7 +812,6 @@
     preproc.connect(func_reorient, 'out_file',
                     output_node, 'reorient')
 
-<<<<<<< HEAD
     func_get_mean_RPI = pe.Node(interface=afni_utils.TStat(),
                                 name='func_get_mean_RPI')
 
@@ -828,10 +823,7 @@
 
     func_motion_correct = pe.Node(interface=preprocess.Volreg(),
                                     name='func_motion_correct_3dvolreg')
-=======
-    func_motion_correct = pe.Node(interface=preprocess.Volreg(),
-                                        name='func_generate_ref')
->>>>>>> b174e146
+
     func_motion_correct.inputs.zpad = 4
     func_motion_correct.inputs.outputtype = 'NIFTI_GZ'
 
@@ -845,7 +837,6 @@
         func_get_mean_RPI = pe.Node(interface=afni_utils.TStat(),
                                     name='func_get_mean_RPI')
 
-<<<<<<< HEAD
     preproc.connect(func_get_mean_motion, 'out_file',
                     output_node, 'motion_correct_ref')                
 
@@ -926,19 +917,6 @@
                          output_node, 'transform_matrices')
         preproc.connect(func_motion_correct_A, 'rms_files',
                         output_node, 'max_displacement')
-=======
-        func_get_mean_RPI.inputs.options = '-mean'
-        func_get_mean_RPI.inputs.outputtype = 'NIFTI_GZ'
-
-        preproc.connect(func_reorient, 'out_file',
-                        func_get_mean_RPI, 'in_file')
-
-        preproc.connect(func_get_mean_RPI, 'out_file',
-                    func_motion_correct, 'basefile')   
-
-        func_motion_correct_ref = func_get_mean_RPI.clone('func_get_mean_motion')
->>>>>>> b174e146
-
         preproc.connect(func_motion_correct, 'out_file',
                         func_motion_correct_ref, 'in_file')
 
@@ -1001,72 +979,6 @@
             ),
         ])
 
-<<<<<<< HEAD
-=======
-        preproc.connect(func_reorient, 'out_file',
-                        func_motion_correct_A, 'in_file')
-        preproc.connect(func_motion_correct_ref, 'out_file',
-                        func_motion_correct_A, 'basefile')
-
-        preproc.connect(func_motion_correct_A, 'out_file',
-                        output_node, 'motion_correct')
-        preproc.connect(func_motion_correct_A, 'md1d_file',
-                        output_node, 'max_displacement')
-        preproc.connect(func_motion_correct_A, 'oned_file',
-                        output_node, 'movement_parameters')
-        preproc.connect(func_motion_correct_A, 'oned_matrix_save',
-                        output_node, 'transform_matrices')
-
-        skullstrip_func = skullstrip_functional(skullstrip_tool=skullstrip_tool, config=config, 
-                                                wf_name="{0}_skullstrip".format(wf_name))
-        
-        preproc.connect(func_motion_correct_A, 'out_file',
-                    skullstrip_func, 'inputspec.func')
-
-    elif motion_correct_tool == 'mcflirt':
-        func_motion_correct_A = pe.Node(interface=fsl.MCFLIRT(save_mats=True, save_plots=True),
-                                    name='func_motion_correct_mcflirt')
-        
-        func_motion_correct_A.inputs.save_mats = True
-        func_motion_correct_A.inputs.save_plots = True
-        func_motion_correct_A.inputs.save_rms = True
-
-        preproc.connect(func_reorient, 'out_file',
-                        func_motion_correct_A, 'in_file')
-
-        preproc.connect(func_motion_correct_ref, 'out_file',
-                        func_motion_correct_A, 'ref_file')
-
-        preproc.connect(func_motion_correct_A, 'out_file',
-                        output_node, 'motion_correct')
-
-        skullstrip_func = skullstrip_functional(skullstrip_tool=skullstrip_tool, config=config,
-                                                 wf_name="{0}_skullstrip".format(wf_name))
-
-        preproc.connect(func_motion_correct_A, 'out_file',
-                        skullstrip_func, 'inputspec.func')
-        
-        normalize_motion_params = pe.Node(Function(input_names=['in_file'],
-                                     output_names=['out_file'],
-                                     function=normalize_motion_parameters,
-                                     as_module=True),
-                            name='norm_motion_params')
-
-        preproc.connect(func_motion_correct_A, 'par_file',
-                        normalize_motion_params, 'in_file')
-
-        preproc.connect(normalize_motion_params, 'out_file',
-                        output_node, 'movement_parameters')
-
-        preproc.connect(func_motion_correct_A, 'mat_file',
-                         output_node, 'transform_matrices')
-        preproc.connect(func_motion_correct_A, 'rms_files',
-                        output_node, 'max_displacement')
-
-    preproc.connect(input_node, 'raw_func',
-                    skullstrip_func, 'inputspec.raw_func')
-
->>>>>>> b174e146
     preproc.connect(input_node, 'anatomical_brain_mask',
                     skullstrip_func, 'inputspec.anatomical_brain_mask')
 
@@ -1275,15 +1187,15 @@
             elif "mcflirt" in motion_stats_node:
                 motion_correct_tool = "mcflirt"
 
-<<<<<<< HEAD
-            for motion_correct_tool in c.motion_correction:
-=======
             func_preproc = create_func_preproc(
                 skullstrip_tool=skullstrip_tool,
                 motion_correct_tool=motion_correct_tool,
                 motion_correct_ref=motion_correct_ref,
                 config=c,
-                wf_name='func_preproc_{0}_{1}_{2}_{3}'.format(skullstrip_tool, motion_correct_ref, motion_correct_tool, num_strat)
+                wf_name='func_preproc_{0}_{1}_{2}_{3}'.format(skullstrip_tool, 
+                                                              motion_correct_ref, 
+                                                              motion_correct_tool, 
+                                                              num_strat)
             )
 
             node, out_file = strat['raw_functional_trunc']
@@ -1297,65 +1209,7 @@
             node, out_file = strat['anatomical_brain']
             workflow.connect(node, out_file, func_preproc,
                             'inputspec.anat_brain')
->>>>>>> b174e146
-
-                motion_correct_tool = motion_correct_tool.lower()
-
-<<<<<<< HEAD
-                new_strat = strat.fork()
-                
-                func_preproc = create_func_preproc(
-                    skullstrip_tool=skullstrip_tool,
-                    motion_correct_tool=motion_correct_tool,
-                    config=c,
-                    wf_name='func_preproc_%s_%s_%d' % (skullstrip_tool, motion_correct_tool, num_strat)
-                )
-
-                node, out_file = strat['raw_functional_trunc']
-                workflow.connect(node, out_file, func_preproc,
-                                'inputspec.raw_func')
-
-                node, out_file = new_strat.get_leaf_properties()
-                workflow.connect(node, out_file, func_preproc,
-                                'inputspec.func')
-
-                node, out_file = strat['anatomical_brain']
-                workflow.connect(node, out_file, func_preproc,
-                                'inputspec.anat_brain')
-
-                node, out_file = strat['anatomical_brain_mask']
-                workflow.connect(node, out_file, func_preproc,
-                                'inputspec.anatomical_brain_mask')
-
-                func_preproc.inputs.inputspec.twopass = \
-                    getattr(c, 'functional_volreg_twopass', True)
-
-                new_strat.append_name(func_preproc.name)
-                new_strat.set_leaf_properties(func_preproc, 'outputspec.preprocessed')
-
-                if any("gen_motion_stats_before_stc" in node for node in nodes):
-                    new_strat.update_resource_pool({
-                        'mean_functional': (func_preproc, 'outputspec.func_mean'),
-                        'functional_preprocessed_mask': (func_preproc, 'outputspec.preprocessed_mask'),                              
-                        'functional_preprocessed': (func_preproc, 'outputspec.preprocessed'),
-                        'functional_brain_mask': (func_preproc, 'outputspec.mask'),
-                        'motion_correct': (func_preproc, 'outputspec.motion_correct'),                                
-                    })
-                    
-                else:
-                    new_strat.update_resource_pool({
-                        'mean_functional': (func_preproc, 'outputspec.func_mean'),
-                        'functional_preprocessed_mask': (func_preproc, 'outputspec.preprocessed_mask'),
-                        'movement_parameters': (func_preproc, 'outputspec.movement_parameters'),
-                        'max_displacement': (func_preproc, 'outputspec.max_displacement'),
-                        'functional_preprocessed': (func_preproc, 'outputspec.preprocessed'),
-                        'functional_brain_mask': (func_preproc, 'outputspec.mask'),
-                        'motion_correct': (func_preproc, 'outputspec.motion_correct'),
-                        'coordinate_transformation': (func_preproc, 'outputspec.transform_matrices'),
-                    })
-
-                new_strat_list.append(new_strat)
-=======
+
             func_preproc.inputs.inputspec.twopass = \
                 getattr(c, 'functional_volreg_twopass', True)
 
@@ -1433,6 +1287,5 @@
                         })
 
                         new_strat_list.append(new_strat)
->>>>>>> b174e146
 
     return workflow, new_strat_list