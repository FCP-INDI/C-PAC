--- conflicted
+++ resolved
@@ -146,12 +146,8 @@
 
     return wf
 
-<<<<<<< HEAD
-    
-def skullstrip_functional(skullstrip_tool='afni', anatomical_mask_dilation=False, wf_name='skullstrip_functional'):
-=======
+
 def skullstrip_functional(skullstrip_tool='afni', config=None, wf_name='skullstrip_functional'):
->>>>>>> 2be383cc
 
     skullstrip_tool = skullstrip_tool.lower()
     if skullstrip_tool != 'afni' and skullstrip_tool != 'fsl' and skullstrip_tool != 'fsl_afni' and skullstrip_tool != 'anatomical_refined':
