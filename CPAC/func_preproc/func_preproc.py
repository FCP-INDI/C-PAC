# pylint: disable=ungrouped-imports,wrong-import-order,wrong-import-position
from nipype import logging
from nipype.interfaces import afni, ants, fsl, utility as util
logger = logging.getLogger('nipype.workflow')
from CPAC.pipeline import nipype_pipeline_engine as pe
from CPAC.pipeline.nodeblock import nodeblock
from nipype.interfaces.afni import preprocess
from nipype.interfaces.afni import utils as afni_utils

from CPAC.func_preproc.utils import add_afni_prefix, nullify, chunk_ts, \
                                    split_ts_chunks, oned_text_concat, \
                                    notch_filter_motion
from CPAC.generate_motion_statistics import motion_power_statistics
from CPAC.utils.interfaces.ants import AI  # niworkflows
from CPAC.utils.interfaces.ants import PrintHeader, SetDirectionByMatrix
from CPAC.utils.interfaces.function import Function
from CPAC.utils.utils import check_prov_for_motion_tool


def collect_arguments(*args):
    command_args = []
    if args[0]:
        command_args += [args[1]]
    command_args += args[2:]
    return ' '.join(command_args)


def anat_refined_mask(init_bold_mask=True, wf_name='init_bold_mask'):

    wf = pe.Workflow(name=wf_name)

    input_node = pe.Node(util.IdentityInterface(fields=['func',
                                                        'anatomical_brain_mask',
                                                        'anat_brain',
                                                        'init_func_brain_mask']),
                         name='inputspec')

    output_node = pe.Node(util.IdentityInterface(fields=['func_brain_mask']),
                          name='outputspec')

    # 1 Take single volume of func
    func_single_volume = pe.Node(interface=afni.Calc(),
                                 name='func_single_volume')

    # TODO add an option to select volume
    func_single_volume.inputs.set(
        expr='a',
        single_idx=1,
        outputtype='NIFTI_GZ'
    )

    wf.connect(input_node, 'func',
               func_single_volume, 'in_file_a')

    # 2 get temporary func brain
    func_tmp_brain = pe.Node(interface=afni_utils.Calc(),
                             name='func_tmp_brain')
    func_tmp_brain.inputs.expr = 'a*b'
    func_tmp_brain.inputs.outputtype = 'NIFTI_GZ'

    wf.connect(func_single_volume, 'out_file',
               func_tmp_brain, 'in_file_a')

    # 2.1 get a tmp func brain mask
    if init_bold_mask == True:
        # 2.1.1 N4BiasFieldCorrection single volume of raw_func
        func_single_volume_n4_corrected = pe.Node(
            interface=ants.N4BiasFieldCorrection(dimension=3,
                                                 copy_header=True,
                                                 bspline_fitting_distance=200),
            shrink_factor=2,
            name='func_single_volume_n4_corrected')
        func_single_volume_n4_corrected.inputs.args = '-r True'

        wf.connect(func_single_volume, 'out_file',
                   func_single_volume_n4_corrected, 'input_image')

        # 2.1.2 bet n4 corrected image - generate tmp func brain mask
        func_tmp_brain_mask = pe.Node(interface=fsl.BET(),
                                      name='func_tmp_brain_mask_pre')
        func_tmp_brain_mask.inputs.mask = True

        wf.connect(func_single_volume_n4_corrected, 'output_image',
                   func_tmp_brain_mask, 'in_file')

        # 2.1.3 dilate func tmp brain mask
        func_tmp_brain_mask_dil = pe.Node(interface=fsl.ImageMaths(),
                                          name='func_tmp_brain_mask_dil')
        func_tmp_brain_mask_dil.inputs.op_string = '-dilM'

        wf.connect(func_tmp_brain_mask, 'mask_file',
                   func_tmp_brain_mask_dil, 'in_file')

        wf.connect(func_tmp_brain_mask_dil, 'out_file',
                   func_tmp_brain, 'in_file_b')
    else:
        # 2.1.1 connect dilated init func brain mask
        wf.connect(input_node, 'init_func_brain_mask',
                   func_tmp_brain, 'in_file_b')

    # 3. get transformation of anat to func
    # 3.1 Register func tmp brain to anat brain to get func2anat matrix
    linear_reg_func_to_anat = pe.Node(interface=fsl.FLIRT(),
                                      name='func_to_anat_linear_reg')
    linear_reg_func_to_anat.inputs.cost = 'mutualinfo'
    linear_reg_func_to_anat.inputs.dof = 6

    wf.connect(func_tmp_brain, 'out_file',
               linear_reg_func_to_anat, 'in_file')

    wf.connect(input_node, 'anat_brain',
               linear_reg_func_to_anat, 'reference')

    # 3.2 Inverse func to anat affine
    inv_func_to_anat_affine = pe.Node(interface=fsl.ConvertXFM(),
                                      name='inv_func2anat_affine')
    inv_func_to_anat_affine.inputs.invert_xfm = True

    wf.connect(linear_reg_func_to_anat, 'out_matrix_file',
               inv_func_to_anat_affine, 'in_file')

    # 4. anat mask to func space
    # Transform anatomical mask to functional space to get BOLD mask
    reg_anat_mask_to_func = pe.Node(interface=fsl.FLIRT(),
                                    name='reg_anat_mask_to_func')
    reg_anat_mask_to_func.inputs.apply_xfm = True
    reg_anat_mask_to_func.inputs.cost = 'mutualinfo'
    reg_anat_mask_to_func.inputs.dof = 6
    reg_anat_mask_to_func.inputs.interp = 'nearestneighbour'

    wf.connect(input_node, 'anatomical_brain_mask',
               reg_anat_mask_to_func, 'in_file')

    wf.connect(func_tmp_brain, 'out_file',
               reg_anat_mask_to_func, 'reference')

    wf.connect(inv_func_to_anat_affine, 'out_file',
               reg_anat_mask_to_func, 'in_matrix_file')

    # 5. get final func mask: refine func tmp mask with anat_mask_in_func mask
    func_mask = pe.Node(interface=fsl.MultiImageMaths(), name='func_mask')
    func_mask.inputs.op_string = "-mul %s"

    wf.connect(reg_anat_mask_to_func, 'out_file',
               func_mask, 'operand_files')

    if init_bold_mask == True:
        wf.connect(func_tmp_brain_mask_dil, 'out_file',
                   func_mask, 'in_file')
    else:
        wf.connect(input_node, 'init_func_brain_mask',
                   func_mask, 'in_file')

    wf.connect(func_mask, 'out_file',
               output_node, 'func_brain_mask')

    return wf


def anat_based_mask(wf_name='bold_mask'):
# reference DCAN lab BOLD mask
# https://github.com/DCAN-Labs/DCAN-HCP/blob/master/fMRIVolume/scripts/DistortionCorrectionAndEPIToT1wReg_FLIRTBBRAndFreeSurferBBRbased.sh
    wf = pe.Workflow(name=wf_name)

    input_node = pe.Node(util.IdentityInterface(fields=['func',
                                                        'anat_brain',
                                                        'anat_head']),
                         name='inputspec')

    output_node = pe.Node(util.IdentityInterface(fields=['func_brain_mask']),
                         name='outputspec')

    # 0. Take single volume of func
    func_single_volume = pe.Node(interface=afni.Calc(),
                            name='func_single_volume')

    func_single_volume.inputs.set(
        expr='a',
        single_idx=1,
        outputtype='NIFTI_GZ'
    )

    wf.connect(input_node, 'func',
                func_single_volume, 'in_file_a')

    # 1. Register func head to anat head to get func2anat matrix
    linear_reg_func_to_anat = pe.Node(interface=fsl.FLIRT(),
                        name='func_to_anat_linear_reg')
    linear_reg_func_to_anat.inputs.dof = 6
    linear_reg_func_to_anat.inputs.interp = 'spline'
    linear_reg_func_to_anat.inputs.searchr_x = [30, 30]
    linear_reg_func_to_anat.inputs.searchr_y = [30, 30]
    linear_reg_func_to_anat.inputs.searchr_z = [30, 30]

    wf.connect(func_single_volume, 'out_file',
                linear_reg_func_to_anat, 'in_file')

    wf.connect(input_node, 'anat_head',
                linear_reg_func_to_anat, 'reference')

    # 2. Inverse func to anat affine, to get anat-to-func transform
    inv_func_to_anat_affine = pe.Node(interface=fsl.ConvertXFM(),
                            name='inv_func2anat_affine')
    inv_func_to_anat_affine.inputs.invert_xfm = True

    wf.connect(linear_reg_func_to_anat, 'out_matrix_file',
                inv_func_to_anat_affine, 'in_file')

    # 3. get BOLD mask
    # 3.1 Apply anat-to-func transform to transfer anatomical brain to functional space
    reg_anat_brain_to_func = pe.Node(interface=fsl.ApplyWarp(),
                            name='reg_anat_brain_to_func')
    reg_anat_brain_to_func.inputs.interp = 'nn'
    reg_anat_brain_to_func.inputs.relwarp = True

    wf.connect(input_node, 'anat_brain',
                reg_anat_brain_to_func, 'in_file')

    wf.connect(input_node, 'func',
                reg_anat_brain_to_func, 'ref_file')

    wf.connect(inv_func_to_anat_affine, 'out_file',
                reg_anat_brain_to_func, 'premat')

    # 3.2 Binarize transfered image and fill holes to get BOLD mask.
    # Binarize
    func_mask_bin = pe.Node(interface=fsl.ImageMaths(),
                                name='func_mask')
    func_mask_bin.inputs.op_string = '-bin'

    wf.connect(reg_anat_brain_to_func, 'out_file',
                func_mask_bin, 'in_file')

    wf.connect(func_mask_bin, 'out_file',
                output_node, 'func_brain_mask')

    return wf


def normalize_motion_parameters(in_file):
    """
    Convert FSL mcflirt motion parameters to AFNI space
    """
    import os
    import numpy as np

    motion_params = np.genfromtxt(in_file).T
    motion_params = np.vstack((motion_params[2, :] * 180 / np.pi,
                               motion_params[0, :] * 180 / np.pi,
                               -motion_params[1, :] * 180 / np.pi,
                               motion_params[5, :],
                               motion_params[3, :],
                               -motion_params[4, :]))
    motion_params = np.transpose(motion_params)

    out_file = os.path.join(os.getcwd(), 'motion_params.1D')
    np.savetxt(out_file, motion_params)

    return out_file


def get_mcflirt_rms_abs(rms_files):
    for path in rms_files:
        if 'abs.rms' in path:
            abs_file = path
        if 'rel.rms' in path:
            rels_file = path
    return (abs_file, rels_file)


def estimate_reference_image(in_file):

    # fMRIPrep-style BOLD reference
    # Ref: https://github.com/nipreps/niworkflows/blob/maint/1.3.x/niworkflows/interfaces/registration.py#L446-L549

    import os
    import numpy as np
    import nibabel as nb

    ref_input = [in_file]
    mc_out_file = 'bold_mc.nii.gz'

    # Build the nibabel spatial image we will work with
    ref_im = []
    for im_i in ref_input:
        max_new_volumes = 50 - len(ref_im)
        if max_new_volumes <= 0:
            break
        nib_i = nb.squeeze_image(nb.load(im_i))
        if nib_i.dataobj.ndim == 3:
            ref_im.append(nib_i)
        elif nib_i.dataobj.ndim == 4:
            ref_im += nb.four_to_three(nib_i.slicer[..., :max_new_volumes])
    ref_im = nb.squeeze_image(nb.concat_images(ref_im))

    out_file = os.path.join(os.getcwd(), "ref_bold.nii.gz")

    # Slicing may induce inconsistencies with shape-dependent values in extensions.
    # For now, remove all. If this turns out to be a mistake, we can select extensions
    # that don't break pipeline stages.
    ref_im.header.extensions.clear()

    if ref_im.shape[-1] > 40:
        ref_im = nb.Nifti1Image(
            ref_im.dataobj[:, :, :, 20:40], ref_im.affine, ref_im.header
        )

    ref_name = os.path.join(os.getcwd(), "slice.nii.gz")
    ref_im.to_filename(ref_name)
    cmd = '3dvolreg -Fourier -twopass -zpad 4 -prefix %s %s'%(mc_out_file, ref_name)
    os.system(cmd)

    mc_slice_nii = nb.load(mc_out_file)

    median_image_data = np.median(mc_slice_nii.get_fdata(), axis=3)

    nb.Nifti1Image(median_image_data, ref_im.affine, ref_im.header).to_filename(
        out_file
    )

    return out_file


def create_scale_func_wf(scaling_factor, wf_name='scale_func'):
    """Workflow to scale func data.
    Parameters
    ----------
        scaling_factor : float
            Scale the size of the dataset voxels by the factor.
        wf_name : string
            name of the workflow

    Workflow Inputs::
        inputspec.func : func file or a list of func/rest nifti file
            User input functional(T2*) Image
    Workflow Outputs::
        outputspec.scaled_func : string (nifti file)
            Path to Output image with scaled data
    Order of commands:
    - Scale the size of the dataset voxels by the factor 'fac'. For details see `3dcalc <https://afni.nimh.nih.gov/pub/dist/doc/program_help/3drefit.html>`_::
        3drefit -xyzscale fac rest.nii.gz
    """

    # allocate a workflow object
    preproc = pe.Workflow(name=wf_name)

    # configure the workflow's input spec
    inputNode = pe.Node(util.IdentityInterface(fields=['func']),
                        name='inputspec')

    # configure the workflow's output spec
    outputNode = pe.Node(util.IdentityInterface(fields=['scaled_func']),
                         name='outputspec')

    # allocate a node to edit the functional file
    func_scale = pe.Node(interface=afni_utils.Refit(),
                         name='func_scale')

    func_scale.inputs.xyzscale = scaling_factor

    # wire in the func_get_idx node
    preproc.connect(inputNode, 'func',
                    func_scale, 'in_file')

    # wire the output
    preproc.connect(func_scale, 'out_file',
                    outputNode, 'scaled_func')

    return preproc


def create_wf_edit_func(wf_name="edit_func"):
    """Workflow to edit the scan to the proscribed TRs.

    Workflow Inputs::

        inputspec.func : func file or a list of func/rest nifti file
            User input functional(T2*) Image

        inputspec.start_idx : string
            Starting volume/slice of the functional image (optional)

        inputspec.stop_idx : string
            Last volume/slice of the functional image (optional)

    Workflow Outputs::

        outputspec.edited_func : string (nifti file)
            Path to Output image with the initial few slices dropped


    Order of commands:

    - Get the start and the end volume index of the functional run. If not defined by the user, return the first and last volume.

        get_idx(in_files, stop_idx, start_idx)

    - Dropping the initial TRs. For details see `3dcalc <http://afni.nimh.nih.gov/pub/dist/doc/program_help/3dcalc.html>`_::

        3dcalc -a rest.nii.gz[4..299]
               -expr 'a'
               -prefix rest_3dc.nii.gz

    """

    # allocate a workflow object
    preproc = pe.Workflow(name=wf_name)

    # configure the workflow's input spec
    inputNode = pe.Node(util.IdentityInterface(fields=['func',
                                                       'start_idx',
                                                       'stop_idx']),
                        name='inputspec')

    # configure the workflow's output spec
    outputNode = pe.Node(util.IdentityInterface(fields=['edited_func']),
                         name='outputspec')

    # allocate a node to check that the requested edits are
    # reasonable given the data
    func_get_idx = pe.Node(util.Function(input_names=['in_files',
                                                      'stop_idx',
                                                      'start_idx'],
                                         output_names=['stopidx',
                                                       'startidx'],
                                         function=get_idx),
                           name='func_get_idx')

    # wire in the func_get_idx node
    preproc.connect(inputNode, 'func',
                    func_get_idx, 'in_files')
    preproc.connect(inputNode, 'start_idx',
                    func_get_idx, 'start_idx')
    preproc.connect(inputNode, 'stop_idx',
                    func_get_idx, 'stop_idx')

    # allocate a node to edit the functional file
    func_drop_trs = pe.Node(interface=afni_utils.Calc(),
                            name='func_drop_trs',
                            mem_gb=0.37,
                            mem_x=(739971956005215 / 151115727451828646838272,
                                   'in_file_a'))

    func_drop_trs.inputs.expr = 'a'
    func_drop_trs.inputs.outputtype = 'NIFTI_GZ'

    # wire in the inputs
    preproc.connect(inputNode, 'func',
                    func_drop_trs, 'in_file_a')

    preproc.connect(func_get_idx, 'startidx',
                    func_drop_trs, 'start_idx')

    preproc.connect(func_get_idx, 'stopidx',
                    func_drop_trs, 'stop_idx')

    # wire the output
    preproc.connect(func_drop_trs, 'out_file',
                    outputNode, 'edited_func')

    return preproc


def slice_timing_wf(name='slice_timing', tpattern=None, tzero=None):
    # allocate a workflow object
    wf = pe.Workflow(name=name)

    # configure the workflow's input spec
    inputNode = pe.Node(util.IdentityInterface(fields=['func_ts',
                                                       'tr',
                                                       'tpattern']),
                        name='inputspec')

    # configure the workflow's output spec
    outputNode = pe.Node(
        util.IdentityInterface(fields=['slice_time_corrected']),
        name='outputspec')

    # create TShift AFNI node
    func_slice_timing_correction = pe.Node(interface=preprocess.TShift(),
                                           name='slice_timing',
                                           mem_gb=0.45,
                                           mem_x=(5247073869855161 /
                                                  604462909807314587353088,
                                                  'in_file'))
    func_slice_timing_correction.inputs.outputtype = 'NIFTI_GZ'

    if tzero is not None:
        func_slice_timing_correction.inputs.tzero = tzero

    wf.connect([
        (
            inputNode,
            func_slice_timing_correction,
            [
                (
                    'func_ts',
                    'in_file'
                ),
                # (
                #     # add the @ prefix to the tpattern file going into
                #     # AFNI 3dTshift - needed this so the tpattern file
                #     # output from get_scan_params would be tied downstream
                #     # via a connection (to avoid poofing)
                #     ('tpattern', nullify, add_afni_prefix),
                #     'tpattern'
                # ),
                (
                    ('tr', nullify),
                    'tr'
                ),
            ]
        ),
    ])

    if tpattern is not None:
        func_slice_timing_correction.inputs.tpattern = tpattern
    else:
        wf.connect(inputNode, ('tpattern', nullify, add_afni_prefix),
               func_slice_timing_correction, 'tpattern')

    wf.connect(func_slice_timing_correction, 'out_file',
               outputNode, 'slice_time_corrected')

    return wf


def get_idx(in_files, stop_idx=None, start_idx=None):
    """
    Method to get the first and the last slice for
    the functional run. It verifies the user specified
    first and last slice. If the values are not valid, it
    calculates and returns the very first and the last slice

    Parameters
    ----------
    in_file : string (nifti file)
       Path to input functional run

    stop_idx : int
        Last volume to be considered, specified by user
        in the configuration file

    stop_idx : int
        First volume to be considered, specified by user
        in the configuration file

    Returns
    -------
    stop_idx :  int
        Value of first slice to consider for the functional run

    start_idx : int
        Value of last slice to consider for the functional run

    """

    # Import packages
    from nibabel import load

    # Init variables
    img = load(in_files)
    hdr = img.header
    shape = hdr.get_data_shape()

    # Check to make sure the input file is 4-dimensional
    if len(shape) != 4:
        raise TypeError('Input nifti file: %s is not a 4D file' % in_files)
    # Grab the number of volumes
    nvols = int(hdr.get_data_shape()[3])

    if (start_idx == None) or (int(start_idx) < 0) or (
        int(start_idx) > (nvols - 1)):
        startidx = 0
    else:
        startidx = int(start_idx)

    if (stop_idx in [None, "End"]) or (int(stop_idx) > (nvols - 1)):
        stopidx = nvols - 1
    else:
        stopidx = int(stop_idx)

    return stopidx, startidx


def motion_correct_connections(wf, cfg, strat_pool, pipe_num, opt):
    if opt != '3dvolreg' and opt != 'mcflirt':
        raise Exception("\n\n[!] Error: The 'tool' parameter of the "
                        "'motion_correction' workflow must be either "
                        "'3dvolreg' or 'mcflirt'.\n\nTool input: "
                        "{0}\n\n".format(opt))

    if cfg:
        if int(cfg.pipeline_setup['system_config'][
                   'max_cores_per_participant']) > 1:
            chunk_imports = ['import nibabel as nb']
            chunk = pe.Node(Function(input_names=['func_file',
                                                  'n_chunks',
                                                  'chunk_size'],
                                     output_names=['TR_ranges'],
                                     function=chunk_ts,
                                     imports=chunk_imports),
                            name=f'chunk_{pipe_num}')

            #chunk.inputs.n_chunks = int(cfg.pipeline_setup['system_config'][
            #                              'max_cores_per_participant'])

            # 10-TR sized chunks
            chunk.inputs.chunk_size = 10
            
            node, out = strat_pool.get_data("desc-preproc_bold")
            wf.connect(node, out, chunk, 'func_file')

            split_imports = ['import os', 'import subprocess']
            split = pe.Node(Function(input_names=['func_file',
                                                  'tr_ranges'],
                                     output_names=['split_funcs'],
                                     function=split_ts_chunks,
                                     imports=split_imports),
                            name=f'split_{pipe_num}')

            node, out = strat_pool.get_data("desc-preproc_bold")
            wf.connect(node, out, split, 'func_file')
            wf.connect(chunk, 'TR_ranges', split, 'tr_ranges')

            out_split_func = pe.Node(
                interface=util.IdentityInterface(fields=['out_file']),
                name=f'out_split_func_{pipe_num}')

            wf.connect(split, 'split_funcs', out_split_func, 'out_file')

            func_motion_correct = pe.MapNode(interface=preprocess.Volreg(),
                                             name='func_generate_'
                                                  f'ref_{pipe_num}',
                                             iterfield=['in_file'])

            wf.connect(out_split_func, 'out_file',
                       func_motion_correct, 'in_file')

            func_concat = pe.Node(interface=afni_utils.TCat(),
                                  name=f'func_concat_{pipe_num}')
            func_concat.inputs.outputtype = 'NIFTI_GZ'

            wf.connect(func_motion_correct, 'out_file',
                       func_concat, 'in_files')

            out_motion = pe.Node(
                interface=util.IdentityInterface(fields=['out_file']),
                name=f'out_motion_{pipe_num}')

            wf.connect(func_concat, 'out_file', out_motion, 'out_file')

        else:
            out_split_func = pe.Node(
                interface=util.IdentityInterface(fields=['out_file']),
                name=f'out_split_func_{pipe_num}')

            node, out = strat_pool.get_data('desc-preproc_bold')
            wf.connect(node, out, out_split_func, 'out_file')

            func_motion_correct = pe.Node(interface=preprocess.Volreg(),
                                          name=f'func_generate_ref_{pipe_num}')

            wf.connect(out_split_func, 'out_file',
                       func_motion_correct, 'in_file')

            out_motion = pe.Node(
                interface=util.IdentityInterface(fields=['out_file']),
                name=f'out_motion_{pipe_num}')

            wf.connect(func_motion_correct, 'out_file',
                       out_motion, 'out_file')

    else:
        out_split_func = pe.Node(
            interface=util.IdentityInterface(fields=['out_file']),
            name=f'out_split_func_{pipe_num}')

        node, out = strat_pool.get_data('desc-preproc_bold')
        wf.connect(node, out, out_split_func, 'out_file')

        func_motion_correct = pe.Node(interface=preprocess.Volreg(),
                                      name=f'func_generate_ref_{pipe_num}')

        wf.connect(out_split_func, 'out_file',
                   func_motion_correct, 'in_file')

        out_motion = pe.Node(
            interface=util.IdentityInterface(fields=['out_file']),
            name=f'out_motion_{pipe_num}')

        wf.connect(func_motion_correct, 'out_file', out_motion, 'out_file')

    func_motion_correct.inputs.zpad = 4
    func_motion_correct.inputs.outputtype = 'NIFTI_GZ'

    args = f'-Fourier'
    if cfg.functional_preproc['motion_estimates_and_correction'][
        'motion_correction']['AFNI-3dvolreg']['functional_volreg_twopass']:
        args = f'-twopass {args}'

    func_motion_correct.inputs.args = args

    # Calculate motion parameters
    if opt == '3dvolreg':
        func_motion_correct_A = func_motion_correct.clone(
            f'func_motion_correct_3dvolreg_{pipe_num}')
        func_motion_correct_A.inputs.md1d_file = 'max_displacement.1D'
        func_motion_correct_A.inputs.args = args

        wf.connect(out_split_func, 'out_file',
                   func_motion_correct_A, 'in_file')

        node, out = strat_pool.get_data('motion-basefile')
        wf.connect(node, out, func_motion_correct_A, 'basefile')

        if cfg:
            if int(cfg.pipeline_setup['system_config'][
                       'max_cores_per_participant']) > 1:
                motion_concat = pe.Node(interface=afni_utils.TCat(),
                                        name=f'motion_concat_{pipe_num}')
                motion_concat.inputs.outputtype = 'NIFTI_GZ'

                wf.connect(func_motion_correct_A, 'out_file',
                           motion_concat, 'in_files')

                out_motion_A = pe.Node(
                    interface=util.IdentityInterface(fields=['out_file']),
                    name=f'out_motion_A_{pipe_num}')

                wf.connect(motion_concat, 'out_file',
                           out_motion_A, 'out_file')

                concat_imports = ['import os']
                md1d_concat = pe.Node(Function(input_names=['in_files'],
                                               output_names=['out_file'],
                                               function=oned_text_concat,
                                               imports=concat_imports),
                                      name=f'md1d_concat_{pipe_num}')

                wf.connect(func_motion_correct_A, 'md1d_file',
                           md1d_concat, 'in_files')

                oned_concat = pe.Node(Function(input_names=['in_files'],
                                               output_names=['out_file'],
                                               function=oned_text_concat,
                                               imports=concat_imports),
                                      name=f'oned_concat_{pipe_num}')

                wf.connect(func_motion_correct_A, 'oned_file',
                           oned_concat, 'in_files')

                oned_matrix_concat = pe.Node(
                    Function(input_names=['in_files'],
                             output_names=['out_file'],
                             function=oned_text_concat,
                             imports=concat_imports),
                    name=f'oned_matrix_concat_{pipe_num}')

                wf.connect(func_motion_correct_A, 'oned_matrix_save',
                           oned_matrix_concat, 'in_files')

                out_md1d = pe.Node(
                    interface=util.IdentityInterface(fields=['out_file']),
                    name=f'out_md1d_{pipe_num}')

                wf.connect(md1d_concat, 'out_file',
                           out_md1d, 'out_file')

                out_oned = pe.Node(
                    interface=util.IdentityInterface(fields=['out_file']),
                    name=f'out_oned_{pipe_num}')

                wf.connect(oned_concat, 'out_file',
                           out_oned, 'out_file')

                out_oned_matrix = pe.Node(
                    interface=util.IdentityInterface(fields=['out_file']),
                    name=f'out_oned_matrix_{pipe_num}')

                wf.connect(oned_matrix_concat, 'out_file',
                           out_oned_matrix, 'out_file')

            else:
                out_motion_A = pe.Node(
                    interface=util.IdentityInterface(fields=['out_file']),
                    name=f'out_motion_A_{pipe_num}')

                wf.connect(func_motion_correct_A, 'out_file',
                           out_motion_A, 'out_file')

                out_md1d = pe.Node(
                    interface=util.IdentityInterface(fields=['out_file']),
                    name=f'out_md1d_{pipe_num}')

                wf.connect(func_motion_correct_A, 'md1d_file',
                           out_md1d, 'out_file')

                out_oned = pe.Node(
                    interface=util.IdentityInterface(fields=['out_file']),
                    name=f'out_oned_{pipe_num}')

                wf.connect(func_motion_correct_A, 'oned_file',
                           out_oned, 'out_file')

                out_oned_matrix = pe.Node(
                    interface=util.IdentityInterface(fields=['out_file']),
                    name=f'out_oned_matrix_{pipe_num}')

                wf.connect(func_motion_correct_A, 'oned_matrix_save',
                           out_oned_matrix, 'out_file')

        else:
            out_motion_A = pe.Node(
                interface=util.IdentityInterface(fields=['out_file']),
                name=f'out_motion_A_{pipe_num}')

            wf.connect(func_motion_correct_A, 'out_file',
                       out_motion_A, 'out_file')

            out_md1d = pe.Node(
                interface=util.IdentityInterface(fields=['out_file']),
                name=f'out_md1d_{pipe_num}')

            wf.connect(func_motion_correct_A, 'md1d_file',
                       out_md1d, 'out_file')

            out_oned = pe.Node(
                interface=util.IdentityInterface(fields=['out_file']),
                name=f'out_oned_{pipe_num}')

            wf.connect(func_motion_correct_A, 'oned_file',
                       out_oned, 'out_file')

            out_oned_matrix = pe.Node(
                interface=util.IdentityInterface(fields=['out_file']),
                name=f'out_oned_matrix_{pipe_num}')

            wf.connect(func_motion_correct_A, 'oned_matrix_save',
                       out_oned_matrix, 'out_file')

        outputs = {
            'desc-preproc_bold': (out_motion_A, 'out_file'),
            'desc-motion_bold': (out_motion_A, 'out_file'),
            'max-displacement': (out_md1d, 'out_file'),
            'movement-parameters': (out_oned, 'out_file'),
            'coordinate-transformation': (out_oned_matrix, 'out_file')
        }

    elif opt == 'mcflirt':
        func_motion_correct_A = pe.Node(
            interface=fsl.MCFLIRT(save_mats=True, save_plots=True),
            name=f'func_motion_correct_mcflirt_{pipe_num}', mem_gb=2.5)

        func_motion_correct_A.inputs.save_mats = True
        func_motion_correct_A.inputs.save_plots = True
        func_motion_correct_A.inputs.save_rms = True

        node, out = strat_pool.get_data('desc-preproc_bold')
        wf.connect(node, out, func_motion_correct_A, 'in_file')

        node, out = strat_pool.get_data('motion-basefile')
        wf.connect(node, out, func_motion_correct_A, 'ref_file')

        normalize_motion_params = pe.Node(Function(input_names=['in_file'],
                                                   output_names=['out_file'],
                                                   function=normalize_motion_parameters),
                                          name=f'norm_motion_params_{pipe_num}')

        wf.connect(func_motion_correct_A, 'par_file',
                   normalize_motion_params, 'in_file')

        get_rms_abs = pe.Node(Function(input_names=['rms_files'],
                                       output_names=['abs_file',
                                                     'rels_file'],
                                       function=get_mcflirt_rms_abs),
                              name=f'get_mcflirt_rms_abs_{pipe_num}')

        wf.connect(func_motion_correct_A, 'rms_files',
                   get_rms_abs, 'rms_files')

        outputs = {
            'desc-preproc_bold': (func_motion_correct_A, 'out_file'),
            'desc-motion_bold': (func_motion_correct_A, 'out_file'),
            'max-displacement': (get_rms_abs, 'abs_file'),
            'rels-displacement': (get_rms_abs, 'rels_file'),
            'movement-parameters': (normalize_motion_params, 'out_file'),
            'coordinate-transformation': (func_motion_correct_A, 'mat_file')
        }

    return (wf, outputs)


@nodeblock(
    name='func_reorient',
    config=['functional_preproc'],
    switch=['run'],
    inputs=['bold'],
    outputs=['desc-preproc_bold', 'desc-reorient_bold']
)
def func_reorient(wf, cfg, strat_pool, pipe_num, opt=None):

    func_deoblique = pe.Node(interface=afni_utils.Refit(),
                             name=f'func_deoblique_{pipe_num}',
                             mem_gb=0.68,
                             mem_x=(4664065662093477 /
                                    1208925819614629174706176,
                                    'in_file'))
    func_deoblique.inputs.deoblique = True

    node, out = strat_pool.get_data('bold')
    wf.connect(node, out, func_deoblique, 'in_file')

    func_reorient = pe.Node(interface=afni_utils.Resample(),
                            name=f'func_reorient_{pipe_num}',
                            mem_gb=0,
                            mem_x=(0.0115, 'in_file', 't'))

    func_reorient.inputs.orientation = 'RPI'
    func_reorient.inputs.outputtype = 'NIFTI_GZ'

    wf.connect(func_deoblique, 'out_file', func_reorient, 'in_file')

    outputs = {
        'desc-preproc_bold': (func_reorient, 'out_file'),
        'desc-reorient_bold': (func_reorient, 'out_file')
    }

    return (wf, outputs)


@nodeblock(
    name='func_scaling',
    config=['functional_preproc', 'scaling'],
    switch=['run'],
    inputs=['desc-preproc_bold'],
    outputs=['desc-preproc_bold']
)
def func_scaling(wf, cfg, strat_pool, pipe_num, opt=None):

    scale_func_wf = create_scale_func_wf(
        scaling_factor=cfg.scaling_factor,
        wf_name=f"scale_func_{pipe_num}"
    )

    node, out = strat_pool.get_data("desc-preproc_bold")
    wf.connect(node, out, scale_func_wf, 'inputspec.func')

    outputs = {
        'desc-preproc_bold': (scale_func_wf, 'outputspec.scaled_func')
    }

    return (wf, outputs)


@nodeblock(
    name='func_truncate',
    config=['functional_preproc', 'truncation'],
    inputs=['desc-preproc_bold'],
    outputs={'desc-preproc_bold': {'Description': 'Truncated functional time-series BOLD data.'}}
)
def func_truncate(wf, cfg, strat_pool, pipe_num, opt=None):

    # if cfg.functional_preproc['truncation']['start_tr'] == 0 and \
    #                cfg.functional_preproc['truncation']['stop_tr'] == None:
    #    data, key = strat_pool.get_data("desc-preproc_bold",
    #                                           True)
    #    outputs = {key: data}
    #    return (wf, outputs)

    trunc_wf = create_wf_edit_func(
        wf_name=f"edit_func_{pipe_num}"
    )
    trunc_wf.inputs.inputspec.start_idx = cfg.functional_preproc[
        'truncation']['start_tr']
    trunc_wf.inputs.inputspec.stop_idx = cfg.functional_preproc['truncation'][
        'stop_tr']

    node, out = strat_pool.get_data("desc-preproc_bold")
    wf.connect(node, out, trunc_wf, 'inputspec.func')

    outputs = {
        'desc-preproc_bold': (trunc_wf, 'outputspec.edited_func')
    }

    return (wf, outputs)


@nodeblock(
    name='func_despike',
    config=['functional_preproc', 'despiking'],
    switch=['run'],
    option_key=['space'],
    option_val=['native'],
    inputs=['desc-preproc_bold'],
    outputs={'desc-preproc_bold': {'Description': 'De-spiked BOLD time-series via AFNI 3dDespike.'}}
)
def func_despike(wf, cfg, strat_pool, pipe_num, opt=None):

    despike = pe.Node(interface=preprocess.Despike(),
                      name=f'func_despiked_{pipe_num}',
                      mem_gb=0.66,
                      mem_x=(8251808479088459 / 1208925819614629174706176,
                             'in_file'))
    despike.inputs.outputtype = 'NIFTI_GZ'

    node, out = strat_pool.get_data("desc-preproc_bold")
    wf.connect(node, out, despike, 'in_file')

    outputs = {
        'desc-preproc_bold': (despike, 'out_file')
    }

    return (wf, outputs)


@nodeblock(
    name='func_despike_template',
    config=['functional_preproc', 'despiking'],
    switch=['run'],
    option_key=['space'],
    option_val=['template'],
    inputs=[('space-template_desc-preproc_bold', 'space-template_res-derivative_desc-preproc_bold'),
            'T1w-template-funcreg', 'T1w-template-deriv'],
    outputs={'space-template_desc-preproc_bold':
                 {'Description': 'De-spiked BOLD time-series via AFNI 3dDespike.', 'Template': 'T1w-template-funcreg'},
             'space-template_res-derivative_desc-preproc_bold':
                 {'Description': 'De-spiked BOLD time-series via AFNI 3dDespike.', 'Template': 'T1w-template-deriv'}}
)
def func_despike_template(wf, cfg, strat_pool, pipe_num, opt=None):

    despike = pe.Node(interface=preprocess.Despike(),
                      name=f'func_despiked_template_{pipe_num}',
                      mem_gb=0.66,
                      mem_x=(8251808479088459 / 1208925819614629174706176,
                             'in_file'))
    despike.inputs.outputtype = 'NIFTI_GZ'

    node, out = strat_pool.get_data("space-template_desc-preproc_bold")
    wf.connect(node, out, despike, 'in_file')

    outputs = {
        'space-template_desc-preproc_bold': (despike, 'out_file')
    }
    
    if strat_pool.get_data("space-template_res-derivative_desc-preproc_bold"):
        despike_funcderiv = pe.Node(interface=preprocess.Despike(),
                                    name=f'func_deriv_despiked_template_{pipe_num}',
                                    mem_gb=0.66,
                                    mem_x=(8251808479088459 / 1208925819614629174706176,
                                    'in_file'))
        despike_funcderiv.inputs.outputtype = 'NIFTI_GZ'

        node, out = strat_pool.get_data("space-template_res-derivative_desc-preproc_bold")
        wf.connect(node, out, despike_funcderiv, 'in_file')

        outputs.update({
            'space-template_res-derivative_desc-preproc_bold':
                (despike_funcderiv, 'out_file')})

    return (wf, outputs)


@nodeblock(
    name='func_slice_time',
    config=['functional_preproc', 'slice_timing_correction'],
    switch=['run'],
    inputs=['desc-preproc_bold', 'TR', 'tpattern'],
    outputs={'desc-preproc_bold': {'Description': 'Slice-time corrected BOLD time-series via AFNI 3dTShift.'},
             'desc-stc_bold': {'Description': 'Slice-time corrected BOLD time-series via AFNI 3dTShift.'}}
)
def func_slice_time(wf, cfg, strat_pool, pipe_num, opt=None):

    slice_time = slice_timing_wf(name='func_slice_timing_correction_'
                                      f'{pipe_num}',
                                 tpattern=cfg.functional_preproc[
                                     'slice_timing_correction']['tpattern'],
                                 tzero=cfg.functional_preproc[
                                     'slice_timing_correction']['tzero'])

    node, out = strat_pool.get_data("desc-preproc_bold")
    wf.connect(node, out, slice_time, 'inputspec.func_ts')

    node, out = strat_pool.get_data('TR')
    wf.connect(node, out, slice_time, 'inputspec.tr')

    node, out = strat_pool.get_data('tpattern')
    wf.connect(node, out, slice_time, 'inputspec.tpattern')

    outputs = {
        'desc-preproc_bold': (slice_time, 'outputspec.slice_time_corrected'),
        'desc-stc_bold': (slice_time, 'outputspec.slice_time_corrected')
    }

    return (wf, outputs)


@nodeblock(
    name='get_motion_ref',
    switch=['functional_preproc', 'motion_estimates_and_correction', 'run'],
    option_key=['functional_preproc', 'motion_estimates_and_correction', 'motion_correction',
                'motion_correction_reference'],
    option_val=['mean', 'median', 'selected_volume', 'fmriprep_reference'],
    inputs=['desc-preproc_bold', 'desc-reorient_bold'],
    outputs=['motion-basefile']
)
def get_motion_ref(wf, cfg, strat_pool, pipe_num, opt=None):
    if opt not in get_motion_ref.option_val:
        raise ValueError('\n\n[!] Error: The \'motion_correction_reference\' '
                         'parameter of the \'motion_correction\' workflow '
                         'must be one of:\n\t{0}.\n\nTool input: \'{1}\''
                         '\n\n'.format(
                             ' or '.join([f"'{val}'" for val in get_motion_ref.option_val]),
                             opt))

    if opt == 'mean':
        func_get_RPI = pe.Node(interface=afni_utils.TStat(),
                               name=f'func_get_mean_RPI_{pipe_num}',
                               mem_gb=0.48,
                               mem_x=(1435097126797993 /
                                      302231454903657293676544,
                                      'in_file'))

        func_get_RPI.inputs.options = '-mean'
        func_get_RPI.inputs.outputtype = 'NIFTI_GZ'

        node, out = strat_pool.get_data('desc-preproc_bold')
        wf.connect(node, out, func_get_RPI, 'in_file')

    elif opt == 'median':
        func_get_RPI = pe.Node(interface=afni_utils.TStat(),
                               name=f'func_get_median_RPI_{pipe_num}')

        func_get_RPI.inputs.options = '-median'
        func_get_RPI.inputs.outputtype = 'NIFTI_GZ'

        node, out = strat_pool.get_data('desc-preproc_bold')
        wf.connect(node, out, func_get_RPI, 'in_file')

    elif opt == 'selected_volume':
        func_get_RPI = pe.Node(interface=afni.Calc(),
                               name=f'func_get_selected_RPI_{pipe_num}')

        func_get_RPI.inputs.set(
            expr='a',
            single_idx=cfg.functional_preproc['motion_estimates_and_correction'][
                'motion_correction']['motion_correction_reference_volume'],
            outputtype='NIFTI_GZ'
        )

        node, out = strat_pool.get_data('desc-preproc_bold')
        wf.connect(node, out, func_get_RPI, 'in_file_a')

    elif opt == 'fmriprep_reference':
        func_get_RPI = pe.Node(util.Function(input_names=['in_file'],
                                             output_names=['out_file'],
                                             function=estimate_reference_image),
                           name=f'func_get_fmriprep_ref_{pipe_num}')

        node, out = strat_pool.get_data('desc-reorient_bold')
        wf.connect(node, out, func_get_RPI, 'in_file')

    outputs = {
        'motion-basefile': (func_get_RPI, 'out_file')
    }

    return (wf, outputs)


@nodeblock(
    name='motion_correction',
    switch=['functional_preproc', 'motion_estimates_and_correction', 'run'],
    option_key=['functional_preproc', 'motion_estimates_and_correction', 'motion_correction', 'using'],
    option_val=['3dvolreg', 'mcflirt'],
    inputs=[('desc-preproc_bold', 'motion-basefile')],
    outputs=['desc-preproc_bold', 'desc-motion_bold', 'max-displacement', 'rels-displacement', 'movement-parameters',
             'coordinate-transformation']
)
def func_motion_correct(wf, cfg, strat_pool, pipe_num, opt=None):

    wf, outputs = motion_correct_connections(wf, cfg, strat_pool, pipe_num,
                                             opt)

    return (wf, outputs)


@nodeblock(
    name='motion_estimates',
    switch=['functional_preproc', 'motion_estimates_and_correction', 'run'],
    option_key=['functional_preproc', 'motion_estimates_and_correction', 'motion_correction', 'using'],
    option_val=['3dvolreg', 'mcflirt'],
    inputs=[('desc-preproc_bold', 'motion-basefile')],
    outputs=['max-displacement', 'rels-displacement', 'movement-parameters', 'coordinate-transformation']
)
def func_motion_estimates(wf, cfg, strat_pool, pipe_num, opt=None):

    wf, wf_outputs = motion_correct_connections(wf, cfg, strat_pool, pipe_num,
                                                opt)

    outputs = {
        'max-displacement': wf_outputs['max-displacement'],
        'movement-parameters': wf_outputs['movement-parameters']
    }

    if 'coordinate-transformation' in wf_outputs:
        outputs['coordinate-transformation'] = \
            wf_outputs['coordinate-transformation']

    if 'rels-displacement' in wf_outputs:
        outputs['rels-displacement'] = wf_outputs['rels-displacement']

    return (wf, outputs)


@nodeblock(
    name='motion_correction_only',
    switch=['functional_preproc', 'motion_estimates_and_correction', 'run'],
    option_key=['functional_preproc', 'motion_estimates_and_correction', 'motion_correction', 'using'],
    option_val=['3dvolreg', 'mcflirt'],
    inputs=[('desc-preproc_bold', 'motion-basefile')],
    outputs=['desc-preproc_bold', 'desc-motion_bold']
)
def func_motion_correct_only(wf, cfg, strat_pool, pipe_num, opt=None):

    wf, wf_outputs = motion_correct_connections(wf, cfg, strat_pool, pipe_num,
                                                opt)

    outputs = {
        'desc-preproc_bold': wf_outputs['desc-motion_bold'],
        'desc-motion_bold': wf_outputs['desc-motion_bold']
    }

    return (wf, outputs)


@nodeblock(
    name='motion_estimate_filter',
    config=['functional_preproc', 'motion_estimates_and_correction', 'motion_estimate_filter'],
    switch=['run'],
    option_key='filters',
    option_val='USER-DEFINED',
    inputs=['movement-parameters', 'TR'],
    outputs=['movement-parameters', 'motion-filter-info', 'motion-filter-plot']
)
def motion_estimate_filter(wf, cfg, strat_pool, pipe_num, opt=None):

    notch_imports = ['import os', 'import numpy as np',
                     'from scipy.signal import iirnotch, lfilter, firwin, '
                     'freqz',
                     'from matplotlib import pyplot as plt',
                     'from CPAC.func_preproc.utils import degrees_to_mm, '
                     'mm_to_degrees']
    notch = pe.Node(Function(input_names=['motion_params',
                                          'filter_type',
                                          'TR',
                                          'fc_RR_min',
                                          'fc_RR_max',
                                          'center_freq',
                                          'freq_bw',
                                          'lowpass_cutoff',
                                          'filter_order'],
                             output_names=[
                                 'filtered_motion_params',
                                 'filter_info',
                                 'filter_plot'],
                             function=notch_filter_motion,
                             imports=notch_imports),
                    name=f'filter_motion_params_{opt["Name"]}_{pipe_num}')

    notch.inputs.filter_type = opt.get('filter_type')
    notch.inputs.fc_RR_min = opt.get('breathing_rate_min')
    notch.inputs.fc_RR_max = opt.get('breathing_rate_max')
    notch.inputs.center_freq = opt.get('center_frequency')
    notch.inputs.freq_bw = opt.get('filter_bandwidth')
    notch.inputs.lowpass_cutoff = opt.get('lowpass_cutoff')
    notch.inputs.filter_order = opt.get('filter_order')

    node, out = strat_pool.get_data('movement-parameters')
    wf.connect(node, out, notch, 'motion_params')

    node, out = strat_pool.get_data('TR')
    wf.connect(node, out, notch, 'TR')

    outputs = {
        'motion-filter-info': (notch, 'filter_info'),
        'motion-filter-plot': (notch, 'filter_plot'),
        'movement-parameters': (notch, 'filtered_motion_params')
    }

    return (wf, outputs)


@nodeblock(
    name='calc_motion_stats',
    switch=[['functional_preproc', 'run'],
            ['functional_preproc', 'motion_estimates_and_correction', 'motion_estimates', 'calculate_motion_after']],
    inputs=[('desc-preproc_bold', 'space-bold_desc-brain_mask', 'movement-parameters', 'max-displacement',
             'rels-displacement', 'coordinate-transformation'), 'subject', 'scan'],
    outputs=['framewise-displacement-power', 'framewise-displacement-jenkinson', 'dvars', 'power-params',
             'motion-params']
)
def calc_motion_stats(wf, cfg, strat_pool, pipe_num, opt=None):
<<<<<<< HEAD
    '''
    {"name": "calc_motion_stats",
     "config": "None",
     "switch": [["functional_preproc", "run"],
                ["functional_preproc", "motion_estimates_and_correction",
                "motion_estimates", "calculate_motion_after"]],
     "option_key": "None",
     "option_val": "None",
     "inputs": [("desc-preproc_bold",
                 "space-bold_desc-brain_mask",
                 "movement-parameters",
                 "max-displacement",
                 "rels-displacement",
                 "coordinate-transformation"),
                 "scan"],
     "outputs": ["framewise-displacement-power",
                 "framewise-displacement-jenkinson",
                 "dvars",
                 "power-params",
                 "motion-params",
                 "motion",
                 "desc-summary_motion"]}
    '''
=======
>>>>>>> 0c565486

    motion_prov = strat_pool.get_cpac_provenance('movement-parameters')
    motion_correct_tool = check_prov_for_motion_tool(motion_prov)

    gen_motion_stats = motion_power_statistics(
        name=f'gen_motion_stats_{pipe_num}',
        motion_correct_tool=motion_correct_tool)

    node, out_file = strat_pool.get_data('scan')
    wf.connect(node, out_file,
               gen_motion_stats, 'inputspec.scan_id')

    node, out_file = strat_pool.get_data("desc-preproc_bold")
    wf.connect(node, out_file,
               gen_motion_stats, 'inputspec.motion_correct')

    node, out_file = strat_pool.get_data('space-bold_desc-brain_mask')
    wf.connect(node, out_file,
               gen_motion_stats, 'inputspec.mask')

    node, out_file = strat_pool.get_data('movement-parameters')
    wf.connect(node, out_file,
               gen_motion_stats,
               'inputspec.movement_parameters')

    node, out_file = strat_pool.get_data('max-displacement')
    wf.connect(node, out_file,
               gen_motion_stats,
               'inputspec.max_displacement')

    if strat_pool.check_rpool('rels-displacement'):
        node, out_file = strat_pool.get_data('rels-displacement')
        wf.connect(node, out_file, gen_motion_stats,
                   'inputspec.rels_displacement')

    if strat_pool.check_rpool('coordinate-transformation'):
        node, out_file = strat_pool.get_data('coordinate-transformation')
        wf.connect(node, out_file, gen_motion_stats,
                   'inputspec.transformations')

    outputs = {
        'framewise-displacement-power':
            (gen_motion_stats, 'outputspec.FDP_1D'),
        'framewise-displacement-jenkinson':
            (gen_motion_stats, 'outputspec.FDJ_1D'),
        'dvars': (gen_motion_stats, 'outputspec.DVARS_1D'),
        'power-params': (gen_motion_stats, 'outputspec.power_params'),
        'motion-params': (gen_motion_stats, 'outputspec.motion_params'),
        'motion': (gen_motion_stats, 'outputspec.motion'),
        'desc-summary_motion': (gen_motion_stats, 'outputspec.desc-summary_motion')}

    return (wf, outputs)


@nodeblock(
    name='bold_mask_afni',
    config=['functional_preproc'],
    switch=['run'],
    option_key=['func_masking', 'using'],
    option_val='AFNI',
    inputs=['desc-preproc_bold'],
    outputs={'space-bold_desc-brain_mask':
                 {'Description': 'Binary brain mask of the BOLD functional time-series created by AFNI 3dAutomask.'}}
)
def bold_mask_afni(wf, cfg, strat_pool, pipe_num, opt=None):

    func_get_brain_mask = pe.Node(interface=preprocess.Automask(),
                                  name=f'func_get_brain_mask_AFNI_{pipe_num}')
    func_get_brain_mask.inputs.outputtype = 'NIFTI_GZ'

    node, out = strat_pool.get_data("desc-preproc_bold")
    wf.connect(node, out, func_get_brain_mask, 'in_file')

    outputs = {
        'space-bold_desc-brain_mask': (func_get_brain_mask, 'out_file')
    }

    return (wf, outputs)


@nodeblock(
    name='bold_mask_fsl',
    config=['functional_preproc'],
    switch=['run'],
    option_key=['func_masking', 'using'],
    option_val='FSL',
    inputs=['desc-preproc_bold'],
    outputs=['space-bold_desc-brain_mask']
)
def bold_mask_fsl(wf, cfg, strat_pool, pipe_num, opt=None):

    inputnode_bet = pe.Node(
        util.IdentityInterface(fields=['frac',
                                       'mesh_boolean',
                                       'outline',
                                       'padding',
                                       'radius',
                                       'reduce_bias',
                                       'remove_eyes',
                                       'robust',
                                       'skull',
                                       'surfaces',
                                       'threshold',
                                       'vertical_gradient']),
        name=f'BET_options_{pipe_num}')

    func_get_brain_mask = pe.Node(interface=fsl.BET(),
                                  name=f'func_get_brain_mask_BET_{pipe_num}')
    func_get_brain_mask.inputs.output_type = 'NIFTI_GZ'
    func_get_brain_mask.inputs.mask = True

    inputnode_bet.inputs.set(
        frac=cfg.functional_preproc['func_masking']['FSL-BET']['frac'],
        mesh_boolean=cfg.functional_preproc['func_masking']['FSL-BET'][
            'mesh_boolean'],
        outline=cfg.functional_preproc['func_masking']['FSL-BET'][
            'outline'],
        padding=cfg.functional_preproc['func_masking']['FSL-BET'][
            'padding'],
        radius=cfg.functional_preproc['func_masking']['FSL-BET']['radius'],
        reduce_bias=cfg.functional_preproc['func_masking']['FSL-BET'][
            'reduce_bias'],
        remove_eyes=cfg.functional_preproc['func_masking']['FSL-BET'][
            'remove_eyes'],
        robust=cfg.functional_preproc['func_masking']['FSL-BET']['robust'],
        skull=cfg.functional_preproc['func_masking']['FSL-BET']['skull'],
        surfaces=cfg.functional_preproc['func_masking']['FSL-BET'][
            'surfaces'],
        threshold=cfg.functional_preproc['func_masking']['FSL-BET'][
            'threshold'],
        vertical_gradient=
        cfg.functional_preproc['func_masking']['FSL-BET'][
            'vertical_gradient'],
    )

    wf.connect([
        (inputnode_bet, func_get_brain_mask, [
            ('frac', 'frac'),
            ('mesh_boolean', 'mesh'),
            ('outline', 'outline'),
            ('padding', 'padding'),
            ('radius', 'radius'),
            ('reduce_bias', 'reduce_bias'),
            ('remove_eyes', 'remove_eyes'),
            ('robust', 'robust'),
            ('skull', 'skull'),
            ('surfaces', 'surfaces'),
            ('threshold', 'threshold'),
            ('vertical_gradient', 'vertical_gradient'),
        ])
    ])

    if cfg.functional_preproc['func_masking']['FSL-BET'][
        'functional_mean_boolean']:
        func_skull_mean = pe.Node(interface=afni_utils.TStat(),
                                  name=f'func_mean_skull_{pipe_num}')
        func_skull_mean.inputs.options = '-mean'
        func_skull_mean.inputs.outputtype = 'NIFTI_GZ'

        node, out = strat_pool.get_data("desc-preproc_bold")
        wf.connect(node, out, func_skull_mean, 'in_file')

        out_node, out_file = (func_skull_mean, 'out_file')

        if cfg.functional_preproc['func_masking']['FSL-BET'][
            'functional_mean_thr']['run']:
            # T=$(fslstats ${subject}_tmean.nii.gz -p 98)
            threshold_T = pe.Node(interface=fsl.ImageStats(),
                                    name=f'func_mean_skull_thr_value_{pipe_num}',
                                    iterfield=['in_file'])
            threshold_T.inputs.op_string = "-p %f " % (cfg.functional_preproc['func_masking']['FSL-BET']['functional_mean_thr']['threshold_value'])

            wf.connect(func_skull_mean, 'out_file', threshold_T, 'in_file')

            # z=$(echo "$T / 10" | bc -l)
            def form_thr_string(thr):
                threshold_z = str(float(thr/10))
                return '-thr %s' % (threshold_z)

            form_thr_string = pe.Node(util.Function(input_names=['thr'],
                                            output_names=['out_str'],
                                            function=form_thr_string),
                                            name=f'form_thr_string_{pipe_num}')

            wf.connect(threshold_T, 'out_stat', form_thr_string, 'thr')

            # fslmaths ${subject}_tmean.nii.gz -thr ${z} ${subject}_tmean_thr.nii.gz
            func_skull_mean_thr = pe.Node(interface=fsl.ImageMaths(),
                                            name=f'func_mean_skull_thr_{pipe_num}')

            wf.connect(func_skull_mean, 'out_file', func_skull_mean_thr, 'in_file')
            wf.connect(form_thr_string, 'out_str', func_skull_mean_thr, 'op_string')

            out_node, out_file = (func_skull_mean_thr, 'out_file')

        if cfg.functional_preproc['func_masking']['FSL-BET'][
            'functional_mean_bias_correction']:

            # fast --nopve -B ${subject}_tmean_thr.nii.gz
            func_mean_skull_fast = pe.Node(interface=fsl.FAST(),
                                                    name=f'func_mean_skull_fast_{pipe_num}')
            func_mean_skull_fast.inputs.no_pve = True
            func_mean_skull_fast.inputs.output_biascorrected = True

            wf.connect(out_node, out_file, func_mean_skull_fast, 'in_files')

            out_node, out_file = (func_mean_skull_fast, 'restored_image')

        wf.connect(out_node, out_file, func_get_brain_mask, 'in_file')

    else:
        func_get_brain_mask.inputs.functional = True

        node, out = strat_pool.get_data("desc-preproc_bold")
        wf.connect(node, out, func_get_brain_mask, 'in_file')

    # erode one voxel of functional brian mask
    erode_one_voxel = pe.Node(interface=fsl.ErodeImage(),
                              name=f'erode_one_voxel_{pipe_num}')

    erode_one_voxel.inputs.kernel_shape = 'box'
    erode_one_voxel.inputs.kernel_size = 1.0

    wf.connect(func_get_brain_mask, 'mask_file',
               erode_one_voxel, 'in_file')

    outputs = {
        'space-bold_desc-brain_mask': (erode_one_voxel, 'out_file')
    }

    return (wf, outputs)


@nodeblock(
    name='bold_mask_fsl_afni',
    config=['functional_preproc'],
    switch=['run'],
    option_key=['func_masking', 'using'],
    option_val='FSL_AFNI',
    inputs=[('motion-basefile', 'desc-preproc_bold'), 'FSL-AFNI-bold-ref', 'FSL-AFNI-brain-mask',
            'FSL-AFNI-brain-probseg'],
    outputs=['space-bold_desc-brain_mask', 'desc-ref_bold']
)
def bold_mask_fsl_afni(wf, cfg, strat_pool, pipe_num, opt=None):
    # fMRIPrep-style BOLD mask
    # Ref: https://github.com/nipreps/niworkflows/blob/maint/1.3.x/niworkflows/func/util.py#L246-L514

    # Initialize transforms with antsAI
    init_aff = pe.Node(
        AI(
            metric=("Mattes", 32, "Regular", 0.2),
            transform=("Affine", 0.1),
            search_factor=(20, 0.12),
            principal_axes=False,
            convergence=(10, 1e-6, 10),
            verbose=True,
        ),
        name=f"init_aff_{pipe_num}",
        n_procs=cfg.pipeline_setup['system_config']['num_OMP_threads'],
    )
    node, out = strat_pool.get_data('FSL-AFNI-bold-ref')
    wf.connect(node, out, init_aff, 'fixed_image')

    node, out = strat_pool.get_data('FSL-AFNI-brain-mask')
    wf.connect(node, out, init_aff, 'fixed_image_mask')

    init_aff.inputs.search_grid = (40, (0, 40, 40))

    # Set up spatial normalization
    norm = pe.Node(
        ants.Registration(
            winsorize_upper_quantile=0.98,
            winsorize_lower_quantile=0.05,
            float=True,
            metric=['Mattes'],
            metric_weight=[1],
            radius_or_number_of_bins=[64],
            transforms=['Affine'],
            transform_parameters=[[0.1]],
            number_of_iterations=[[200]],
            convergence_window_size=[10],
            convergence_threshold=[1.e-9],
            sampling_strategy=['Random', 'Random'],
            smoothing_sigmas=[[2]],
            sigma_units=['mm', 'mm', 'mm'],
            shrink_factors=[[2]],
            sampling_percentage=[0.2],
            use_histogram_matching=[True],
            use_estimate_learning_rate_once=[True]
        ),
        name=f"norm_{pipe_num}",
        n_procs=cfg.pipeline_setup['system_config']['num_OMP_threads'],
    )

    node, out = strat_pool.get_data('FSL-AFNI-bold-ref')
    wf.connect(node, out, norm, 'fixed_image')

    map_brainmask = pe.Node(
        ants.ApplyTransforms(
            interpolation="BSpline",
            float=True,
        ),
        name=f"map_brainmask_{pipe_num}",
    )

    # Use the higher resolution and probseg for numerical stability in rounding
    node, out = strat_pool.get_data('FSL-AFNI-brain-probseg')
    wf.connect(node, out, map_brainmask, 'input_image')

    binarize_mask = pe.Node(interface=fsl.maths.MathsCommand(),
                            name=f'binarize_mask_{pipe_num}')
    binarize_mask.inputs.args = '-thr 0.85 -bin'

    # Dilate pre_mask
    pre_dilate = pe.Node(
        fsl.DilateImage(
            operation="max",
            kernel_shape="sphere",
            kernel_size=3.0,
            internal_datatype="char",
        ),
        name=f"pre_mask_dilate_{pipe_num}",
    )

    # Fix precision errors
    # https://github.com/ANTsX/ANTs/wiki/Inputs-do-not-occupy-the-same-physical-space#fixing-precision-errors
    print_header = pe.Node(PrintHeader(what_information=4),
                           name=f'print_header_{pipe_num}')
    set_direction = pe.Node(SetDirectionByMatrix(),
                            name=f'set_direction_{pipe_num}')

    # Run N4 normally, force num_threads=1 for stability (images are
    # small, no need for >1)
    n4_correct = pe.Node(
        ants.N4BiasFieldCorrection(
            dimension=3, copy_header=True, bspline_fitting_distance=200
        ),
        shrink_factor=2,
        rescale_intensities = True,
        name=f"n4_correct_{pipe_num}",
        n_procs=1,
    )

    skullstrip_first_pass = pe.Node(
        fsl.BET(frac=0.2, mask=True, functional=False),
        name=f'skullstrip_first_pass_{pipe_num}')

    bet_dilate = pe.Node(
        fsl.DilateImage(operation='max', kernel_shape='sphere',
                        kernel_size=6.0, internal_datatype='char'),
        name=f'skullstrip_first_dilate_{pipe_num}')

    bet_mask = pe.Node(fsl.ApplyMask(), name=f'skullstrip_first_mask_'
                                             f'{pipe_num}')

    unifize = pe.Node(afni_utils.Unifize(t2=True, outputtype='NIFTI_GZ',
                                         args='-clfrac 0.2 -rbt 18.3 65.0 90.0',
                                         out_file="uni.nii.gz"),
                      name=f'unifize_{pipe_num}')

    skullstrip_second_pass = pe.Node(
        preprocess.Automask(dilate=1, outputtype='NIFTI_GZ'),
        name=f'skullstrip_second_pass_{pipe_num}')

    combine_masks = pe.Node(fsl.BinaryMaths(operation='mul'),
                            name=f'combine_masks_{pipe_num}')

    apply_mask = pe.Node(fsl.ApplyMask(),
                         name=f'extract_ref_brain_bold_{pipe_num}')

    node, out = strat_pool.get_data(["motion-basefile"])

    wf.connect([(node, init_aff, [(out, "moving_image")]),
                (node, map_brainmask, [(out, "reference_image")]),
                (node, norm, [(out, "moving_image")]),
                (init_aff, norm, [
                    ("output_transform", "initial_moving_transform")]),
                (norm, map_brainmask, [
                    ("reverse_invert_flags", "invert_transform_flags"),
                    ("reverse_transforms", "transforms"),
                ]),
                (map_brainmask, binarize_mask, [("output_image", "in_file")]),
                (binarize_mask, pre_dilate, [("out_file", "in_file")]),
                (pre_dilate, print_header, [("out_file", "image")]),
                (print_header, set_direction, [("header", "direction")]),
                (node, set_direction, [(out, "infile"), (out, "outfile")]),
                (set_direction, n4_correct, [("outfile", "mask_image")]),
                (node, n4_correct, [(out, "input_image")]),
                (n4_correct, skullstrip_first_pass,
                 [('output_image', 'in_file')]),
                (skullstrip_first_pass, bet_dilate,
                 [('mask_file', 'in_file')]),
                (bet_dilate, bet_mask, [('out_file', 'mask_file')]),
                (skullstrip_first_pass, bet_mask, [('out_file', 'in_file')]),
                (bet_mask, unifize, [('out_file', 'in_file')]),
                (unifize, skullstrip_second_pass, [('out_file', 'in_file')]),
                (skullstrip_first_pass, combine_masks,
                 [('mask_file', 'in_file')]),
                (skullstrip_second_pass, combine_masks,
                 [('out_file', 'operand_file')]),
                (unifize, apply_mask, [('out_file', 'in_file')]),
                (combine_masks, apply_mask, [('out_file', 'mask_file')]),
                ])

    outputs = {
        'space-bold_desc-brain_mask': (combine_masks, 'out_file'),
        'desc-ref_bold': (apply_mask, 'out_file')
    }

    return (wf, outputs)


@nodeblock(
    name='bold_mask_anatomical_refined',
    config=['functional_preproc'],
    switch=['run'],
    option_key=['func_masking', 'using'],
    option_val='Anatomical_Refined',
    inputs=[('bold', 'desc-preproc_bold'),
            ('desc-brain_T1w', ['space-T1w_desc-brain_mask', 'space-T1w_desc-acpcbrain_mask'])],
    outputs=['space-bold_desc-brain_mask']
)
def bold_mask_anatomical_refined(wf, cfg, strat_pool, pipe_num, opt=None):

    # binarize anat mask, in case it is not a binary mask.
    anat_brain_mask_bin = pe.Node(interface=fsl.ImageMaths(),
                                  name=f'anat_brain_mask_bin_{pipe_num}')
    anat_brain_mask_bin.inputs.op_string = '-bin'

    node, out = strat_pool.get_data(['space-T1w_desc-brain_mask',
                                     'space-T1w_desc-acpcbrain_mask'])
    wf.connect(node, out, anat_brain_mask_bin, 'in_file')

    # fill holes of anat mask
    anat_mask_filled = pe.Node(interface=afni.MaskTool(),
                               name=f'anat_brain_mask_filled_{pipe_num}')
    anat_mask_filled.inputs.fill_holes = True
    anat_mask_filled.inputs.outputtype = 'NIFTI_GZ'

    wf.connect(anat_brain_mask_bin, 'out_file',
               anat_mask_filled, 'in_file')

    # init_bold_mask : input raw func
    init_bold_mask = anat_refined_mask(init_bold_mask=True,
                                       wf_name=f'init_bold_mask_{pipe_num}')

    func_deoblique = pe.Node(interface=afni_utils.Refit(),
                             name=f'raw_func_deoblique_{pipe_num}')
    func_deoblique.inputs.deoblique = True

    node, out = strat_pool.get_data('bold')
    wf.connect(node, out, func_deoblique, 'in_file')

    func_reorient = pe.Node(interface=afni_utils.Resample(),
                            name=f'raw_func_reorient_{pipe_num}',
                            mem_gb=0,
                            mem_x=(0.0115, 'in_file', 't'))

    func_reorient.inputs.orientation = 'RPI'
    func_reorient.inputs.outputtype = 'NIFTI_GZ'

    wf.connect(func_deoblique, 'out_file',
               func_reorient, 'in_file')

    wf.connect(func_reorient, 'out_file',
               init_bold_mask, 'inputspec.func')

    wf.connect(anat_mask_filled, 'out_file',
               init_bold_mask, 'inputspec.anatomical_brain_mask')

    node, out = strat_pool.get_data('desc-brain_T1w')
    wf.connect(node, out, init_bold_mask, 'inputspec.anat_brain')

    # dilate init func brain mask
    func_tmp_brain_mask = pe.Node(interface=fsl.ImageMaths(),
                                  name=f'func_tmp_brain_mask_dil_{pipe_num}')
    func_tmp_brain_mask.inputs.op_string = '-dilM'

    wf.connect(init_bold_mask, 'outputspec.func_brain_mask',
               func_tmp_brain_mask, 'in_file')

    # refined_bold_mask : input motion corrected func
    refined_bold_mask = anat_refined_mask(init_bold_mask=False,
                                          wf_name='refined_bold_mask'
                                                  f'_{pipe_num}')

    node, out = strat_pool.get_data(["desc-preproc_bold",
                                     "bold"])
    wf.connect(node, out, refined_bold_mask, 'inputspec.func')

    node, out = strat_pool.get_data('desc-brain_T1w')
    wf.connect(node, out, refined_bold_mask, 'inputspec.anat_brain')

    wf.connect(func_tmp_brain_mask, 'out_file',
               refined_bold_mask, 'inputspec.init_func_brain_mask')

    # dilate anatomical mask
    if cfg.functional_preproc['func_masking']['Anatomical_Refined'][
        'anatomical_mask_dilation']:
        anat_mask_dilate = pe.Node(interface=afni.MaskTool(),
                                   name=f'anat_mask_dilate_{pipe_num}')
        anat_mask_dilate.inputs.dilate_inputs = '1'
        anat_mask_dilate.inputs.outputtype = 'NIFTI_GZ'

        wf.connect(anat_mask_filled, 'out_file',
                   anat_mask_dilate, 'in_file')
        wf.connect(anat_mask_dilate, 'out_file',
                   refined_bold_mask, 'inputspec.anatomical_brain_mask')

    else:
        wf.connect(anat_mask_filled, 'out_file',
                   refined_bold_mask, 'inputspec.anatomical_brain_mask')

    # get final func mask
    func_mask_final = pe.Node(interface=fsl.MultiImageMaths(),
                              name=f'func_mask_final_{pipe_num}')
    func_mask_final.inputs.op_string = "-mul %s"

    wf.connect(func_tmp_brain_mask, 'out_file',
               func_mask_final, 'in_file')

    wf.connect(refined_bold_mask, 'outputspec.func_brain_mask',
               func_mask_final, 'operand_files')

    outputs = {
        'space-bold_desc-brain_mask': (func_mask_final, 'out_file')
    }

    return (wf, outputs)


@nodeblock(
    name='bold_mask_anatomical_based',
    config=['functional_preproc'],
    switch=['run'],
    option_key=['func_masking', 'using'],
    option_val='Anatomical_Based',
    inputs=['desc-preproc_bold', ('desc-brain_T1w', ['desc-preproc_T1w', 'desc-reorient_T1w', 'T1w'])],
    outputs=['space-bold_desc-brain_mask']
)
def bold_mask_anatomical_based(wf, cfg, strat_pool, pipe_num, opt=None):
    '''Generate the BOLD mask by basing it off of the anatomical brain mask.
    Adapted from DCAN Lab's BOLD mask method from the ABCD pipeline.
        https://github.com/DCAN-Labs/DCAN-HCP/blob/master/fMRIVolume/scripts/DistortionCorrectionAndEPIToT1wReg_FLIRTBBRAndFreeSurferBBRbased.sh
    '''

    # 0. Take single volume of func
    func_single_volume = pe.Node(interface=afni.Calc(),
                                 name='func_single_volume')

    func_single_volume.inputs.set(
        expr='a',
        single_idx=1,
        outputtype='NIFTI_GZ'
    )

    node, out = strat_pool.get_data("desc-preproc_bold")
    wf.connect(node, out, func_single_volume, 'in_file_a')

    # 1. Register func head to anat head to get func2anat matrix
    linear_reg_func_to_anat = pe.Node(interface=fsl.FLIRT(),
                                      name='func_to_anat_linear_reg')
    linear_reg_func_to_anat.inputs.dof = 6
    linear_reg_func_to_anat.inputs.interp = 'spline'
    linear_reg_func_to_anat.inputs.searchr_x = [30, 30]
    linear_reg_func_to_anat.inputs.searchr_y = [30, 30]
    linear_reg_func_to_anat.inputs.searchr_z = [30, 30]

    wf.connect(func_single_volume, 'out_file',
               linear_reg_func_to_anat, 'in_file')

    node, out = strat_pool.get_data(["desc-preproc_T1w", "desc-reorient_T1w",
                                     "T1w"])
    wf.connect(node, out, linear_reg_func_to_anat, 'reference')

    # 2. Inverse func to anat affine, to get anat-to-func transform
    inv_func_to_anat_affine = pe.Node(interface=fsl.ConvertXFM(),
                                      name='inv_func2anat_affine')
    inv_func_to_anat_affine.inputs.invert_xfm = True

    wf.connect(linear_reg_func_to_anat, 'out_matrix_file',
               inv_func_to_anat_affine, 'in_file')

    # 3. get BOLD mask
    # 3.1 Apply anat-to-func transform to transfer anatomical brain to functional space
    reg_anat_brain_to_func = pe.Node(interface=fsl.ApplyWarp(),
                                     name='reg_anat_brain_to_func')
    reg_anat_brain_to_func.inputs.interp = 'nn'
    reg_anat_brain_to_func.inputs.relwarp = True

    node, out = strat_pool.get_data("desc-brain_T1w")
    wf.connect(node, out, reg_anat_brain_to_func, 'in_file')

    node, out = strat_pool.get_data("desc-preproc_bold")
    wf.connect(node, out, reg_anat_brain_to_func, 'ref_file')

    wf.connect(inv_func_to_anat_affine, 'out_file',
               reg_anat_brain_to_func, 'premat')

    # 3.2 Binarize transfered image
    func_mask_bin = pe.Node(interface=fsl.ImageMaths(),
                            name='func_mask_bin')
    func_mask_bin.inputs.op_string = '-abs -bin'

    wf.connect(reg_anat_brain_to_func, 'out_file',
               func_mask_bin, 'in_file')

    # 3.3 Fill holes to get BOLD mask
    func_mask_fill_holes = pe.Node(interface=afni.MaskTool(),
                                   name='func_mask_fill_holes')
    func_mask_fill_holes.inputs.fill_holes = True
    func_mask_fill_holes.inputs.outputtype = 'NIFTI_GZ'

    wf.connect(func_mask_bin, 'out_file',
               func_mask_fill_holes, 'in_file')

    outputs = {
        'space-bold_desc-brain_mask': (func_mask_fill_holes, 'out_file')
    }

    return (wf, outputs)


@nodeblock(
    name='bold_mask_anatomical_resampled',
    config=['functional_preproc'],
    switch=['run'],
    option_key=['func_masking', 'using'],
    option_val='Anatomical_Resampled',
    inputs=['desc-preproc_bold', 'T1w-template-funcreg', 'space-template_desc-preproc_T1w',
            'space-template_desc-T1w_mask'],
    outputs=['space-template_res-bold_desc-brain_T1w', 'space-template_desc-bold_mask', 'space-bold_desc-brain_mask']
)
def bold_mask_anatomical_resampled(wf, cfg, strat_pool, pipe_num, opt=None):
    '''Resample anatomical brain mask in standard space to get BOLD brain mask in standard space
    Adapted from DCAN Lab's BOLD mask method from the ABCD pipeline.
        https://github.com/DCAN-Labs/DCAN-HCP/blob/master/fMRIVolume/scripts/OneStepResampling.sh#L121-L132
    '''

    # applywarp --rel --interp=spline -i ${T1wImage} -r ${ResampRefIm} --premat=$FSLDIR/etc/flirtsch/ident.mat -o ${WD}/${T1wImageFile}.${FinalfMRIResolution}
    anat_brain_to_func_res = pe.Node(interface=fsl.ApplyWarp(),
                                     name=f'resample_anat_brain_in_standard_{pipe_num}')

    anat_brain_to_func_res.inputs.interp = 'spline'
    anat_brain_to_func_res.inputs.premat = cfg.registration_workflows[
        'anatomical_registration']['registration']['FSL-FNIRT']['identity_matrix']

    node, out = strat_pool.get_data('space-template_desc-preproc_T1w')
    wf.connect(node, out, anat_brain_to_func_res, 'in_file')

    node, out = strat_pool.get_data('T1w-template-funcreg')
    wf.connect(node, out, anat_brain_to_func_res, 'ref_file')

    # Create brain masks in this space from the FreeSurfer output (changing resolution)
    # applywarp --rel --interp=nn -i ${FreeSurferBrainMask}.nii.gz -r ${WD}/${T1wImageFile}.${FinalfMRIResolution} --premat=$FSLDIR/etc/flirtsch/ident.mat -o ${WD}/${FreeSurferBrainMaskFile}.${FinalfMRIResolution}.nii.gz
    anat_brain_mask_to_func_res = pe.Node(interface=fsl.ApplyWarp(),
                                          name=f'resample_anat_brain_mask_in_standard_{pipe_num}')

    anat_brain_mask_to_func_res.inputs.interp = 'nn'
    anat_brain_mask_to_func_res.inputs.premat = cfg.registration_workflows[
        'anatomical_registration']['registration']['FSL-FNIRT']['identity_matrix']

    node, out = strat_pool.get_data('space-template_desc-T1w_mask')
    wf.connect(node, out, anat_brain_mask_to_func_res, 'in_file')

    wf.connect(anat_brain_to_func_res, 'out_file',
               anat_brain_mask_to_func_res, 'ref_file')

    # Resample func mask in template space back to native space
    func_mask_template_to_native = pe.Node(
        interface=afni.Resample(),
        name=f'resample_func_mask_to_native_{pipe_num}',
        mem_gb=0,
        mem_x=(0.0115, 'in_file', 't'))
    func_mask_template_to_native.inputs.resample_mode = 'NN'
    func_mask_template_to_native.inputs.outputtype = 'NIFTI_GZ'

    wf.connect(anat_brain_mask_to_func_res, 'out_file',
        func_mask_template_to_native, 'in_file')

    node, out = strat_pool.get_data("desc-preproc_bold")
    wf.connect(node, out, func_mask_template_to_native, 'master')

    outputs = {
        'space-template_res-bold_desc-brain_T1w': (anat_brain_to_func_res, 'out_file'),
        'space-template_desc-bold_mask': (anat_brain_mask_to_func_res, 'out_file'),
        'space-bold_desc-brain_mask': (func_mask_template_to_native, 'out_file')
    }

    return (wf, outputs)


@nodeblock(
    name='bold_mask_ccs',
    config=['functional_preproc'],
    switch=['run'],
    option_key=['func_masking', 'using'],
    option_val='CCS_Anatomical_Refined',
    inputs=[['desc-motion_bold', 'desc-preproc_bold', 'bold'], 'desc-brain_T1w',
            ['desc-preproc_T1w', 'desc-reorient_T1w', 'T1w']],
    outputs=['space-bold_desc-brain_mask', 'desc-ROIbrain_bold']
)
def bold_mask_ccs(wf, cfg, strat_pool, pipe_num, opt=None):
    '''Generate the BOLD mask by basing it off of the anatomical brain.
    Adapted from the BOLD mask method from the CCS pipeline.
        https://github.com/TingsterX/CCS/blob/master/ccs_01_funcpreproc.sh#L89-L110
    '''

    # Run 3dAutomask to generate func initial mask
    func_tmp_brain_mask = pe.Node(interface=preprocess.Automask(),
                                  name=f'func_tmp_brain_mask_AFNI_{pipe_num}')
    func_tmp_brain_mask.inputs.dilate = 1
    func_tmp_brain_mask.inputs.outputtype = 'NIFTI_GZ'

    node, out = strat_pool.get_data(["desc-motion_bold",
                                     "desc-preproc_bold",
                                     "bold"])
    wf.connect(node, out, func_tmp_brain_mask, 'in_file')

    # Extract 8th volume as func ROI
    func_roi = pe.Node(interface=fsl.ExtractROI(),
                       name=f'extract_func_roi_{pipe_num}')
    func_roi.inputs.t_min = 7
    func_roi.inputs.t_size = 1

    node, out = strat_pool.get_data(["desc-motion_bold",
                                     "desc-preproc_bold",
                                     "bold"])
    wf.connect(node, out, func_roi, 'in_file')

    # Apply func initial mask on func ROI volume
    func_tmp_brain = pe.Node(interface=fsl.maths.ApplyMask(),
                             name=f'get_func_tmp_brain_{pipe_num}')

    wf.connect(func_roi, 'roi_file',
               func_tmp_brain, 'in_file')

    wf.connect(func_tmp_brain_mask, 'out_file',
               func_tmp_brain, 'mask_file')

    # Register func tmp brain to anat brain to get func2anat matrix
    reg_func_to_anat = pe.Node(interface=fsl.FLIRT(),
                               name=f'func_to_anat_linear_reg_{pipe_num}')
    reg_func_to_anat.inputs.interp = 'trilinear'
    reg_func_to_anat.inputs.cost = 'corratio'
    reg_func_to_anat.inputs.dof = 6

    wf.connect(func_tmp_brain, 'out_file',
               reg_func_to_anat, 'in_file')

    node, out = strat_pool.get_data("desc-brain_T1w")
    wf.connect(node, out, reg_func_to_anat, 'reference')

    # Inverse func2anat matrix
    inv_func_to_anat_affine = pe.Node(interface=fsl.ConvertXFM(),
                                      name=f'inv_func2anat_affine_{pipe_num}')
    inv_func_to_anat_affine.inputs.invert_xfm = True

    wf.connect(reg_func_to_anat, 'out_matrix_file',
               inv_func_to_anat_affine, 'in_file')

    # Transform anat brain to func space
    reg_anat_brain_to_func = pe.Node(interface=fsl.FLIRT(),
                                     name=f'reg_anat_brain_to_func_{pipe_num}')
    reg_anat_brain_to_func.inputs.apply_xfm = True
    reg_anat_brain_to_func.inputs.interp = 'trilinear'

    node, out = strat_pool.get_data("desc-brain_T1w")
    wf.connect(node, out, reg_anat_brain_to_func, 'in_file')

    wf.connect(func_roi, 'roi_file',
               reg_anat_brain_to_func, 'reference')

    wf.connect(inv_func_to_anat_affine, 'out_file',
               reg_anat_brain_to_func, 'in_matrix_file')

    # Binarize and dilate anat brain in func space
    bin_anat_brain_in_func = pe.Node(interface=fsl.ImageMaths(),
                                     name=f'bin_anat_brain_in_func_{pipe_num}')
    bin_anat_brain_in_func.inputs.op_string = '-bin -dilM'

    wf.connect(reg_anat_brain_to_func, 'out_file',
               bin_anat_brain_in_func, 'in_file')

    # Binarize detectable func signals
    bin_func = pe.Node(interface=fsl.ImageMaths(),
                                     name=f'bin_func_{pipe_num}')
    bin_func.inputs.op_string = '-Tstd -bin'

    node, out = strat_pool.get_data(["desc-motion_bold",
                                     "desc-preproc_bold",
                                     "bold"])
    wf.connect(node, out, bin_func, 'in_file')

    # Take intersection of masks
    merge_func_mask = pe.Node(util.Merge(2),
                              name=f'merge_func_mask_{pipe_num}')

    wf.connect(func_tmp_brain_mask, 'out_file',
               merge_func_mask, 'in1')

    wf.connect(bin_anat_brain_in_func, 'out_file',
               merge_func_mask, 'in2')

    intersect_mask = pe.Node(interface=fsl.MultiImageMaths(),
                             name=f'intersect_mask_{pipe_num}')
    intersect_mask.inputs.op_string = '-mul %s -mul %s'
    intersect_mask.inputs.output_datatype = 'char'

    wf.connect(bin_func, 'out_file',
               intersect_mask, 'in_file')

    wf.connect(merge_func_mask, 'out',
               intersect_mask, 'operand_files')

    # this is the func input for coreg in ccs
    # TODO evaluate if it's necessary to use this brain
    example_func_brain = pe.Node(interface=fsl.maths.ApplyMask(),
                                 name=f'get_example_func_brain_{pipe_num}')

    wf.connect(func_roi, 'roi_file',
               example_func_brain, 'in_file')

    wf.connect(intersect_mask, 'out_file',
               example_func_brain, 'mask_file')

    outputs = {
        'space-bold_desc-brain_mask': (intersect_mask, 'out_file'),
        'desc-ROIbrain_bold': (example_func_brain, 'out_file')
    }

    return (wf, outputs)


@nodeblock(
    name='bold_masking',
    config=None,
    switch=[['functional_preproc', 'run'], ['functional_preproc', 'func_masking', 'apply_func_mask_in_native_space']],
    inputs=[('desc-preproc_bold', 'space-bold_desc-brain_mask')],
    outputs={'desc-preproc_bold': {'Description': 'The skull-stripped BOLD time-series.', 'SkullStripped': True},
             'desc-brain_bold': {'Description': 'The skull-stripped BOLD time-series.', 'SkullStripped': True}}
)
def bold_masking(wf, cfg, strat_pool, pipe_num, opt=None):
    func_edge_detect = pe.Node(interface=afni_utils.Calc(),
                               name=f'func_extract_brain_{pipe_num}')

    func_edge_detect.inputs.expr = 'a*b'
    func_edge_detect.inputs.outputtype = 'NIFTI_GZ'

    node, out = strat_pool.get_data("desc-preproc_bold")
    wf.connect(node, out, func_edge_detect, 'in_file_a')

    node, out = strat_pool.get_data("space-bold_desc-brain_mask")
    wf.connect(node, out, func_edge_detect, 'in_file_b')

    outputs = {
        'desc-preproc_bold': (func_edge_detect, 'out_file'),
        'desc-brain_bold': (func_edge_detect, 'out_file')
    }

    return (wf, outputs)


@nodeblock(
    name='func_mean',
    switch=[['functional_preproc', 'run'], ['functional_preproc', 'generate_func_mean', 'run']],
    inputs=['desc-preproc_bold'],
    outputs=['desc-mean_bold']
)
def func_mean(wf, cfg, strat_pool, pipe_num, opt=None):

    func_mean = pe.Node(interface=afni_utils.TStat(),
                        name=f'func_mean_{pipe_num}')

    func_mean.inputs.options = '-mean'
    func_mean.inputs.outputtype = 'NIFTI_GZ'

    node, out = strat_pool.get_data("desc-preproc_bold")
    wf.connect(node, out, func_mean, 'in_file')

    outputs = {
        'desc-mean_bold': (func_mean, 'out_file')
    }

    return (wf, outputs)


@nodeblock(
    name='func_normalize',
    switch=[['functional_preproc', 'run'], ['functional_preproc', 'normalize_func', 'run']],
    inputs=['desc-preproc_bold'],
    outputs=['desc-preproc_bold']
)
def func_normalize(wf, cfg, strat_pool, pipe_num, opt=None):

    func_normalize = pe.Node(interface=fsl.ImageMaths(),
                             name=f'func_normalize_{pipe_num}',
                             mem_gb=0.7,
                             mem_x=(4538494663498653 /
                                    604462909807314587353088, 'in_file'))
    func_normalize.inputs.op_string = '-ing 10000'
    func_normalize.inputs.out_data_type = 'float'

    node, out = strat_pool.get_data("desc-preproc_bold")
    wf.connect(node, out, func_normalize, 'in_file')

    outputs = {
        'desc-preproc_bold': (func_normalize, 'out_file')
    }

    return (wf, outputs)
<<<<<<< HEAD


=======
    


@nodeblock(
    name='func_mask_normalize',
    config=['functional_preproc'],
    switch=['run'],
    inputs=[('desc-preproc_bold', 'space-bold_desc-brain_mask')],
    outputs=['space-bold_desc-brain_mask']
)
>>>>>>> 0c565486
def func_mask_normalize(wf, cfg, strat_pool, pipe_num, opt=None):

    func_mask_normalize = pe.Node(interface=fsl.ImageMaths(),
                                  name=f'func_mask_normalize_{pipe_num}',
                                  mem_gb=0.7,
                                  mem_x=(4538494663498653 /
                                         604462909807314587353088, 'in_file'))
    func_mask_normalize.inputs.op_string = '-Tmin -bin'
    func_mask_normalize.inputs.out_data_type = 'char'

    node, out = strat_pool.get_data("desc-preproc_bold")
    wf.connect(node, out, func_mask_normalize, 'in_file')

    outputs = {
        'space-bold_desc-brain_mask': (func_mask_normalize, 'out_file')
    }

    return (wf, outputs)
<|MERGE_RESOLUTION|>--- conflicted
+++ resolved
@@ -1243,7 +1243,6 @@
     outputs=['movement-parameters', 'motion-filter-info', 'motion-filter-plot']
 )
 def motion_estimate_filter(wf, cfg, strat_pool, pipe_num, opt=None):
-
     notch_imports = ['import os', 'import numpy as np',
                      'from scipy.signal import iirnotch, lfilter, firwin, '
                      'freqz',
@@ -1295,37 +1294,11 @@
     switch=[['functional_preproc', 'run'],
             ['functional_preproc', 'motion_estimates_and_correction', 'motion_estimates', 'calculate_motion_after']],
     inputs=[('desc-preproc_bold', 'space-bold_desc-brain_mask', 'movement-parameters', 'max-displacement',
-             'rels-displacement', 'coordinate-transformation'), 'subject', 'scan'],
+             'rels-displacement', 'coordinate-transformation'), 'scan'],
     outputs=['framewise-displacement-power', 'framewise-displacement-jenkinson', 'dvars', 'power-params',
-             'motion-params']
+             'motion-params', 'motion', 'desc-summary_motion']
 )
 def calc_motion_stats(wf, cfg, strat_pool, pipe_num, opt=None):
-<<<<<<< HEAD
-    '''
-    {"name": "calc_motion_stats",
-     "config": "None",
-     "switch": [["functional_preproc", "run"],
-                ["functional_preproc", "motion_estimates_and_correction",
-                "motion_estimates", "calculate_motion_after"]],
-     "option_key": "None",
-     "option_val": "None",
-     "inputs": [("desc-preproc_bold",
-                 "space-bold_desc-brain_mask",
-                 "movement-parameters",
-                 "max-displacement",
-                 "rels-displacement",
-                 "coordinate-transformation"),
-                 "scan"],
-     "outputs": ["framewise-displacement-power",
-                 "framewise-displacement-jenkinson",
-                 "dvars",
-                 "power-params",
-                 "motion-params",
-                 "motion",
-                 "desc-summary_motion"]}
-    '''
-=======
->>>>>>> 0c565486
 
     motion_prov = strat_pool.get_cpac_provenance('movement-parameters')
     motion_correct_tool = check_prov_for_motion_tool(motion_prov)
@@ -2237,11 +2210,6 @@
     }
 
     return (wf, outputs)
-<<<<<<< HEAD
-
-
-=======
-    
 
 
 @nodeblock(
@@ -2251,7 +2219,6 @@
     inputs=[('desc-preproc_bold', 'space-bold_desc-brain_mask')],
     outputs=['space-bold_desc-brain_mask']
 )
->>>>>>> 0c565486
 def func_mask_normalize(wf, cfg, strat_pool, pipe_num, opt=None):
 
     func_mask_normalize = pe.Node(interface=fsl.ImageMaths(),
