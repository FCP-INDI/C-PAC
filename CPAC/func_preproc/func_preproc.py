from nipype import logging
from nipype.interfaces import ants

logger = logging.getLogger('workflow')

import nipype.pipeline.engine as pe
import nipype.interfaces.fsl as fsl
import nipype.interfaces.utility as util
from nipype.interfaces import afni
from nipype.interfaces.afni import preprocess
from nipype.interfaces.afni import utils as afni_utils

from CPAC.func_preproc.utils import add_afni_prefix, nullify
from CPAC.utils.interfaces.function import Function


def collect_arguments(*args):
    command_args = []
    if args[0]:
        command_args += [args[1]]
    command_args += args[2:]
    return ' '.join(command_args)


def anat_refined_mask(init_bold_mask = True, wf_name='init_bold_mask'):
               
    wf = pe.Workflow(name=wf_name)

    input_node = pe.Node(util.IdentityInterface(fields=['func',
                                                        'anatomical_brain_mask',
                                                        'anat_brain',
                                                        'init_func_brain_mask']),
                         name='inputspec')

    output_node = pe.Node(util.IdentityInterface(fields=['func_brain_mask']),
                         name='outputspec')

    # 1 Take single volume of func 
    func_single_volume = pe.Node(interface=afni.Calc(),
                            name='func_single_volume')

    func_single_volume.inputs.set(
        expr='a',
        single_idx=1,
        outputtype='NIFTI_GZ'
    )

    wf.connect(input_node, 'func',
                func_single_volume, 'in_file_a')
    
    # 2 get temporary func brain 
    func_tmp_brain = pe.Node(interface=afni_utils.Calc(),
                            name='func_tmp_brain')
    func_tmp_brain.inputs.expr = 'a*b'
    func_tmp_brain.inputs.outputtype = 'NIFTI_GZ'

    wf.connect(func_single_volume, 'out_file', 
                func_tmp_brain, 'in_file_a')

    # 2.1 get a tmp func brain mask
    if init_bold_mask == True :
        # 2.1.1 N4BiasFieldCorrection single volume of raw_func 
        func_single_volume_n4_corrected = pe.Node(interface = ants.N4BiasFieldCorrection(dimension=3, copy_header=True, bspline_fitting_distance=200), shrink_factor=2, 
                                        name='func_single_volume_n4_corrected')
        func_single_volume_n4_corrected.inputs.args = '-r True'

        wf.connect(func_single_volume, 'out_file', 
                    func_single_volume_n4_corrected, 'input_image')
    
        # 2.1.2 bet n4 corrected image - generate tmp func brain mask
        func_tmp_brain_mask = pe.Node(interface=fsl.BET(),
                                        name='func_tmp_brain_mask_pre')
        func_tmp_brain_mask.inputs.mask = True

        wf.connect(func_single_volume_n4_corrected, 'output_image', 
                    func_tmp_brain_mask, 'in_file')

        # 2.1.3 dilate func tmp brain mask 
        func_tmp_brain_mask_dil = pe.Node(interface=fsl.ImageMaths(), 
                                                name='func_tmp_brain_mask_dil')
        func_tmp_brain_mask_dil.inputs.op_string = '-dilM' 

        wf.connect(func_tmp_brain_mask, 'mask_file',   
                    func_tmp_brain_mask_dil, 'in_file')
        
        wf.connect(func_tmp_brain_mask_dil, 'out_file',
                    func_tmp_brain, 'in_file_b')
    else :
        # 2.1.1 connect dilated init func brain mask 
        wf.connect(input_node, 'init_func_brain_mask', 
                    func_tmp_brain, 'in_file_b')
    
    # 3. get transformation of anat to func
    # 3.1 Register func tmp brain to anat brain to get func2anat matrix
    linear_reg_func_to_anat = pe.Node(interface=fsl.FLIRT(),
                        name='func_to_anat_linear_reg')
    linear_reg_func_to_anat.inputs.cost = 'mutualinfo'
    linear_reg_func_to_anat.inputs.dof = 6
    
    wf.connect(func_tmp_brain, 'out_file', 
                linear_reg_func_to_anat, 'in_file')

    wf.connect(input_node, 'anat_brain', 
                linear_reg_func_to_anat, 'reference')

    # 3.2 Inverse func to anat affine
    inv_func_to_anat_affine = pe.Node(interface=fsl.ConvertXFM(),
                            name='inv_func2anat_affine')
    inv_func_to_anat_affine.inputs.invert_xfm = True

    wf.connect(linear_reg_func_to_anat, 'out_matrix_file',
                inv_func_to_anat_affine, 'in_file')

    # 4. anat mask to func space
    # Transform anatomical mask to functional space to get BOLD mask
    reg_anat_mask_to_func = pe.Node(interface=fsl.FLIRT(),
                        name='reg_anat_mask_to_func')
    reg_anat_mask_to_func.inputs.apply_xfm = True
    reg_anat_mask_to_func.inputs.cost = 'mutualinfo'
    reg_anat_mask_to_func.inputs.dof = 6
    reg_anat_mask_to_func.inputs.interp = 'nearestneighbour'

    wf.connect(input_node, 'anatomical_brain_mask',
                reg_anat_mask_to_func, 'in_file')

    wf.connect(func_tmp_brain, 'out_file', 
                reg_anat_mask_to_func, 'reference')

    wf.connect(inv_func_to_anat_affine, 'out_file',
                reg_anat_mask_to_func, 'in_matrix_file')
                
    # 5. get final func mask: refine func tmp mask with anat_mask_in_func mask
    func_mask = pe.Node(interface=fsl.MultiImageMaths(), name='func_mask')
    func_mask.inputs.op_string = "-mul %s"

    wf.connect(reg_anat_mask_to_func, 'out_file', 
                func_mask, 'operand_files')
    
    if init_bold_mask == True :
        wf.connect(func_tmp_brain_mask_dil, 'out_file', 
                    func_mask, 'in_file')
    else :
        wf.connect(input_node, 'init_func_brain_mask',
                    func_mask, 'in_file')
    
    wf.connect(func_mask, 'out_file', 
                output_node, 'func_brain_mask')

    return wf


def normalize_motion_parameters(in_file):
    """
    Convert FSL mcflirt motion params to AFNI space  
    """
    import os 
    import numpy as np

    motion_params = np.genfromtxt(in_file).T
    motion_params = np.vstack((motion_params[2,:]*180/np.pi,
                                motion_params[0,:]*180/np.pi,
                                -motion_params[1,:]*180/np.pi,
                                motion_params[5,:],
                                motion_params[3,:],
                                -motion_params[4,:]))
    motion_params = np.transpose(motion_params)

    out_file = os.path.join(os.getcwd(), 'motion_params.1D')
    np.savetxt(out_file, motion_params)                                

    return out_file


def skullstrip_functional(skullstrip_tool='afni', config=None, wf_name='skullstrip_functional'):

    skullstrip_tool = skullstrip_tool.lower()
    if skullstrip_tool != 'afni' and skullstrip_tool != 'fsl' and skullstrip_tool != 'fsl_afni' and skullstrip_tool != 'anatomical_refined':
        raise Exception("\n\n[!] Error: The 'tool' parameter of the "
                        "'skullstrip_functional' workflow must be either "
                        "'afni' or 'fsl' or 'fsl_afni' or 'anatomical_refined'.\n\nTool input: "
                        "{0}\n\n".format(skullstrip_tool))
               
    wf = pe.Workflow(name=wf_name)

    input_node = pe.Node(util.IdentityInterface(fields=['raw_func',
                                                        'func',
                                                        'anatomical_brain_mask',
                                                        'anat_brain']),
                         name='inputspec')

    output_node = pe.Node(util.IdentityInterface(fields=['func_brain',
                                                         'func_brain_mask']),
                         name='outputspec')

    if skullstrip_tool == 'afni':
        func_get_brain_mask = pe.Node(interface=preprocess.Automask(),
                                      name='func_get_brain_mask_AFNI')
        func_get_brain_mask.inputs.outputtype = 'NIFTI_GZ'

        wf.connect(input_node, 'func', func_get_brain_mask, 'in_file')

        wf.connect(func_get_brain_mask, 'out_file',
                   output_node, 'func_brain_mask')

    elif skullstrip_tool == 'fsl':
        inputnode_bet = pe.Node(
            util.IdentityInterface(fields=['frac',
                                            'mesh_boolean',
                                            'outline',
                                            'padding',
                                            'radius',
                                            'reduce_bias',
                                            'remove_eyes',
                                            'robust',
                                            'skull',
                                            'surfaces',
                                            'threshold',
                                            'vertical_gradient']),
            name='BET_options')        

        func_get_brain_mask = pe.Node(interface=fsl.BET(),
                                    name='func_get_brain_mask_BET')
        func_get_brain_mask.inputs.output_type = 'NIFTI_GZ'
        func_get_brain_mask.inputs.mask = True

        inputnode_bet.inputs.set(
                frac=config.bold_bet_frac, # 0.3
                mesh_boolean=config.bold_bet_mesh_boolean,
                outline=config.bold_bet_outline,
                padding=config.bold_bet_padding,
                radius=config.bold_bet_radius,
                reduce_bias=config.bold_bet_reduce_bias,
                remove_eyes=config.bold_bet_remove_eyes,
                robust=config.bold_bet_robust,
                skull=config.bold_bet_skull,
                surfaces=config.bold_bet_surfaces,
                threshold=config.bold_bet_threshold,
                vertical_gradient=config.bold_bet_vertical_gradient,
            )

        wf.connect([
            (inputnode_bet, func_get_brain_mask, [
                ('frac', 'frac'),
                ('mesh_boolean', 'mesh'),
                ('outline', 'outline'),
                ('padding', 'padding'),
                ('radius', 'radius'),
                ('reduce_bias', 'reduce_bias'),
                ('remove_eyes', 'remove_eyes'),
                ('robust', 'robust'),
                ('skull', 'skull'),
                ('surfaces', 'surfaces'),
                ('threshold', 'threshold'),
                ('vertical_gradient', 'vertical_gradient'),
            ])
        ])

        if config.bold_bet_functional_mean_boolean : 
            func_skull_mean = pe.Node(interface=afni_utils.TStat(),
                                        name='func_mean_skull_{0}'.format(wf_name))
            func_skull_mean.inputs.options = '-mean'
            func_skull_mean.inputs.outputtype = 'NIFTI_GZ'
            
            wf.connect(input_node, 'func', 
                        func_skull_mean, 'in_file')
            wf.connect(func_skull_mean, 'out_file', 
                        func_get_brain_mask, 'in_file')

        else:
            func_get_brain_mask.inputs.functional = True
            wf.connect(input_node, 'func', 
                        func_get_brain_mask, 'in_file')

        # erode one voxel of functional brian mask
        erode_one_voxel = pe.Node(interface=fsl.ErodeImage(),
                                  name='erode_one_voxel')

        erode_one_voxel.inputs.kernel_shape = 'box'
        erode_one_voxel.inputs.kernel_size = 1.0

        wf.connect(func_get_brain_mask, 'mask_file',
                   erode_one_voxel, 'in_file')

        wf.connect(erode_one_voxel, 'out_file',
                   output_node, 'func_brain_mask')

    elif skullstrip_tool == 'fsl_afni':
        func_skull_mean = pe.Node(interface=afni_utils.TStat(),
                                    name='func_mean_skull')
        func_skull_mean.inputs.options = '-mean'
        func_skull_mean.inputs.outputtype = 'NIFTI_GZ'

        skullstrip_first_pass = pe.Node(fsl.BET(frac=0.2, mask=True, functional=False), name='skullstrip_first_pass')
        bet_dilate = pe.Node(fsl.DilateImage(operation='max', kernel_shape='sphere', kernel_size=6.0, internal_datatype='char'), name='skullstrip_first_dilate')                                                  
        bet_mask = pe.Node(fsl.ApplyMask(), name='skullstrip_first_mask')
        unifize = pe.Node(afni_utils.Unifize(t2=True, outputtype='NIFTI_GZ', args='-clfrac 0.2 -rbt 18.3 65.0 90.0', out_file="uni.nii.gz"), name='unifize')
        skullstrip_second_pass = pe.Node(preprocess.Automask(dilate=1, outputtype='NIFTI_GZ'), name='skullstrip_second_pass')
        combine_masks = pe.Node(fsl.BinaryMaths(operation='mul'), name='combine_masks')

        wf.connect([(input_node, func_skull_mean, [('func', 'in_file')]),
                        (func_skull_mean, skullstrip_first_pass, [('out_file', 'in_file')]),
                        (skullstrip_first_pass, bet_dilate, [('mask_file', 'in_file')]),
                        (bet_dilate, bet_mask, [('out_file', 'mask_file')]),
                        (skullstrip_first_pass, bet_mask, [('out_file' , 'in_file')]),
                        (bet_mask, unifize, [('out_file', 'in_file')]),
                        (unifize, skullstrip_second_pass, [('out_file', 'in_file')]),
                        (skullstrip_first_pass, combine_masks, [('mask_file', 'in_file')]),
                        (skullstrip_second_pass, combine_masks, [('out_file', 'operand_file')]),
                        (combine_masks, output_node, [('out_file', 'func_brain_mask')])])
    
    # Refine functional mask by registering anatomical mask to functional space
    elif skullstrip_tool == 'anatomical_refined':
        
        # binarize anat mask, in case of it is not a binary mask. 
        anat_brain_mask_bin = pe.Node(interface=fsl.ImageMaths(),
                                    name='anat_brain_mask_bin')
        anat_brain_mask_bin.inputs.op_string = '-bin'

        wf.connect(input_node, 'anatomical_brain_mask',
                    anat_brain_mask_bin, 'in_file')

        # fill holes of anat mask 
        anat_mask_filled = pe.Node(interface=afni.MaskTool(),
                        name='anat_brain_mask_filled')
        anat_mask_filled.inputs.fill_holes = True
        anat_mask_filled.inputs.outputtype = 'NIFTI_GZ'

        wf.connect(anat_brain_mask_bin, 'out_file', 
                    anat_mask_filled, 'in_file')

        # init_bold_mask : input raw func
        init_bold_mask = anat_refined_mask(init_bold_mask = True, wf_name='init_bold_mask')

        func_deoblique = pe.Node(interface=afni_utils.Refit(),
                                name='raw_func_deoblique')
        func_deoblique.inputs.deoblique = True

        wf.connect(input_node, 'raw_func',
                    func_deoblique, 'in_file')

        func_reorient = pe.Node(interface=afni_utils.Resample(),
                                name='raw_func_reorient')

        func_reorient.inputs.orientation = 'RPI'
        func_reorient.inputs.outputtype = 'NIFTI_GZ'

        wf.connect(func_deoblique, 'out_file',
                    func_reorient, 'in_file')
                    
        wf.connect(func_reorient, 'out_file',
                    init_bold_mask, 'inputspec.func')

        wf.connect(anat_mask_filled, 'out_file',
                    init_bold_mask, 'inputspec.anatomical_brain_mask')

        wf.connect(input_node, 'anat_brain',
                    init_bold_mask, 'inputspec.anat_brain')
        
        # dilate init func brain mask
        func_tmp_brain_mask = pe.Node(interface=fsl.ImageMaths(),
                        name='func_tmp_brain_mask_dil')
        func_tmp_brain_mask.inputs.op_string = '-dilM' 
        
        wf.connect(init_bold_mask, 'outputspec.func_brain_mask',
                    func_tmp_brain_mask, 'in_file')

        # refined_bold_mask : input motion corrected func 
        refined_bold_mask = anat_refined_mask(init_bold_mask = False, wf_name='refined_bold_mask')

        wf.connect(input_node, 'func',
                    refined_bold_mask, 'inputspec.func')

        wf.connect(input_node, 'anat_brain', 
                    refined_bold_mask, 'inputspec.anat_brain')

        wf.connect(func_tmp_brain_mask, 'out_file', 
                    refined_bold_mask, 'inputspec.init_func_brain_mask')

        # Dialate anatomical mask, if 'anatomical_mask_dilation : True' in config file
        if config.anatomical_mask_dilation :
            anat_mask_dilate = pe.Node(interface=afni.MaskTool(),
                            name='anat_mask_dilate')
            anat_mask_dilate.inputs.dilate_inputs = '1'
            anat_mask_dilate.inputs.outputtype = 'NIFTI_GZ'

            wf.connect(anat_mask_filled, 'out_file', 
                        anat_mask_dilate, 'in_file')
            wf.connect(anat_mask_dilate, 'out_file',
                        refined_bold_mask, 'inputspec.anatomical_brain_mask')

        else : 
            wf.connect(anat_mask_filled, 'out_file',
                        refined_bold_mask, 'inputspec.anatomical_brain_mask')

        # get final func mask
        func_mask_final = pe.Node(interface=fsl.MultiImageMaths(), name='func_mask_final')
        func_mask_final.inputs.op_string = "-mul %s"

        wf.connect(func_tmp_brain_mask, 'out_file', 
                    func_mask_final, 'in_file')

        wf.connect(refined_bold_mask, 'outputspec.func_brain_mask', 
                    func_mask_final, 'operand_files')

        wf.connect(func_mask_final, 'out_file', 
                    output_node, 'func_brain_mask')

    func_edge_detect = pe.Node(interface=afni_utils.Calc(),
                               name='func_extract_brain')

    func_edge_detect.inputs.expr = 'a*b'
    func_edge_detect.inputs.outputtype = 'NIFTI_GZ'

    wf.connect(input_node, 'func', func_edge_detect, 'in_file_a')

    if skullstrip_tool == 'afni':
        wf.connect(func_get_brain_mask, 'out_file',
                   func_edge_detect, 'in_file_b')
    elif skullstrip_tool == 'fsl':
        wf.connect(erode_one_voxel, 'out_file',
                   func_edge_detect, 'in_file_b')
    elif skullstrip_tool == 'fsl_afni':
        wf.connect(combine_masks, 'out_file',
                    func_edge_detect, 'in_file_b')
    elif skullstrip_tool == 'anatomical_refined':
        wf.connect(func_mask_final, 'out_file',
                    func_edge_detect, 'in_file_b')

    wf.connect(func_edge_detect, 'out_file',  output_node, 'func_brain')

    return wf


def create_scale_func_wf(runScaling, scaling_factor, wf_name='scale_func'):

    """Workflow to scale func data.
    Parameters
    ----------
        runScaling : boolean
            Whether scale func data or not. Usually scaling used in rodent raw data.
        scaling_factor : float
            Scale the size of the dataset voxels by the factor. 
        wf_name : string
            name of the workflow
    
    Workflow Inputs::
        inputspec.func : func file or a list of func/rest nifti file
            User input functional(T2*) Image
    Workflow Outputs::
        outputspec.scaled_func : string (nifti file)
            Path to Output image with scaled data
    Order of commands:
    - Scale the size of the dataset voxels by the factor 'fac'. For details see `3dcalc <https://afni.nimh.nih.gov/pub/dist/doc/program_help/3drefit.html>`_::
        3drefit -xyzscale fac rest.nii.gz
    """

    # allocate a workflow object
    preproc = pe.Workflow(name=wf_name)

    # configure the workflow's input spec
    inputNode = pe.Node(util.IdentityInterface(fields=['func']),
                        name='inputspec')

    # configure the workflow's output spec
    outputNode = pe.Node(util.IdentityInterface(fields=['scaled_func']),
                         name='outputspec')

    if runScaling == True:

        # allocate a node to edit the functional file
        func_scale = pe.Node(interface=afni_utils.Refit(),
                                name='func_scale')

        func_scale.inputs.xyzscale = scaling_factor

        # wire in the func_get_idx node
        preproc.connect(inputNode, 'func',
                        func_scale, 'in_file')

        # wire the output
        preproc.connect(func_scale, 'out_file',
                        outputNode, 'scaled_func')

    else:
        preproc.connect(inputNode, 'func',
                        outputNode, 'scaled_func')

    return preproc

    
def create_wf_edit_func(wf_name="edit_func"):
    """Workflow to edit the scan to the proscribed TRs.
    
    Workflow Inputs::

        inputspec.func : func file or a list of func/rest nifti file
            User input functional(T2*) Image

        inputspec.start_idx : string
            Starting volume/slice of the functional image (optional)

        inputspec.stop_idx : string
            Last volume/slice of the functional image (optional)

    Workflow Outputs::

        outputspec.edited_func : string (nifti file)
            Path to Output image with the initial few slices dropped


    Order of commands:

    - Get the start and the end volume index of the functional run. If not defined by the user, return the first and last volume.

        get_idx(in_files, stop_idx, start_idx)

    - Dropping the initial TRs. For details see `3dcalc <http://afni.nimh.nih.gov/pub/dist/doc/program_help/3dcalc.html>`_::

        3dcalc -a rest.nii.gz[4..299]
               -expr 'a'
               -prefix rest_3dc.nii.gz

    """

    # allocate a workflow object
    preproc = pe.Workflow(name=wf_name)

    # configure the workflow's input spec
    inputNode = pe.Node(util.IdentityInterface(fields=['func',
                                                       'start_idx',
                                                       'stop_idx']),
                        name='inputspec')

    # configure the workflow's output spec
    outputNode = pe.Node(util.IdentityInterface(fields=['edited_func']),
                         name='outputspec')

    # allocate a node to check that the requested edits are
    # reasonable given the data
    func_get_idx = pe.Node(util.Function(input_names=['in_files',
                                                      'stop_idx',
                                                      'start_idx'],
                                         output_names=['stopidx',
                                                       'startidx'],
                                         function=get_idx),
                           name='func_get_idx')

    # wire in the func_get_idx node
    preproc.connect(inputNode, 'func',
                    func_get_idx, 'in_files')
    preproc.connect(inputNode, 'start_idx',
                    func_get_idx, 'start_idx')
    preproc.connect(inputNode, 'stop_idx',
                    func_get_idx, 'stop_idx')

    # allocate a node to edit the functional file
    func_drop_trs = pe.Node(interface=afni_utils.Calc(),
                            name='func_drop_trs')

    func_drop_trs.inputs.expr = 'a'
    func_drop_trs.inputs.outputtype = 'NIFTI_GZ'

    # wire in the inputs
    preproc.connect(inputNode, 'func',
                    func_drop_trs, 'in_file_a')

    preproc.connect(func_get_idx, 'startidx',
                    func_drop_trs, 'start_idx')

    preproc.connect(func_get_idx, 'stopidx',
                    func_drop_trs, 'stop_idx')

    # wire the output
    preproc.connect(func_drop_trs, 'out_file',
                    outputNode, 'edited_func')

    return preproc


# functional preprocessing
<<<<<<< HEAD
def create_func_preproc(skullstrip_tool, motion_correct_tool, config=None, wf_name='func_preproc'):
=======
def create_func_preproc(skullstrip_tool, motion_correct_tool, motion_correct_ref, config=None, wf_name='func_preproc'):
>>>>>>> 027da997
    """

    The main purpose of this workflow is to process functional data. Raw rest file is deobliqued and reoriented
    into RPI. Then take the mean intensity values over all time points for each voxel and use this image
    to calculate motion parameters. The image is then skullstripped, normalized and a processed mask is
    obtained to use it further in Image analysis.

    Parameters
    ----------

    wf_name : string
        Workflow name

    Returns
    -------
    func_preproc : workflow object
        Functional Preprocessing workflow object

    Notes
    -----

    `Source <https://github.com/FCP-INDI/C-PAC/blob/master/CPAC/func_preproc/func_preproc.py>`_

    Workflow Inputs::

        inputspec.func : func nifti file
            User input functional(T2) Image, in any of the 8 orientations

        inputspec.twopass : boolean
            Perform two-pass on volume registration

    Workflow Outputs::

        outputspec.refit : string (nifti file)
            Path to deobliqued anatomical data

        outputspec.reorient : string (nifti file)
            Path to RPI oriented anatomical data

        outputspec.motion_correct_ref : string (nifti file)
             Path to Mean intensity Motion corrected image
             (base reference image for the second motion correction run)

        outputspec.motion_correct : string (nifti file)
            Path to motion corrected output file

        outputspec.max_displacement : string (Mat file)
            Path to maximum displacement (in mm) for brain voxels in each volume

        outputspec.movement_parameters : string (Mat file)
            Path to 1D file containing six movement/motion parameters(3 Translation, 3 Rotations)
            in different columns (roll pitch yaw dS  dL  dP)

        outputspec.skullstrip : string (nifti file)
            Path to skull stripped Motion Corrected Image

        outputspec.mask : string (nifti file)
            Path to brain-only mask

        outputspec.func_mean : string (nifti file)
            Mean, Skull Stripped, Motion Corrected output T2 Image path
            (Image with mean intensity values across voxels)

        outputpsec.preprocessed : string (nifti file)
            output skull stripped, motion corrected T2 image
            with normalized intensity values

        outputspec.preprocessed_mask : string (nifti file)
           Mask obtained from normalized preprocessed image

    Order of commands:

    - Deobliqing the scans.  For details see `3drefit <http://afni.nimh.nih.gov/pub/dist/doc/program_help/3drefit.html>`_::

        3drefit -deoblique rest_3dc.nii.gz

    - Re-orienting the Image into Right-to-Left Posterior-to-Anterior Inferior-to-Superior (RPI) orientation. For details see `3dresample <http://afni.nimh.nih.gov/pub/dist/doc/program_help/3dresample.html>`_::

        3dresample -orient RPI
                   -prefix rest_3dc_RPI.nii.gz
                   -inset rest_3dc.nii.gz

    - Calculate voxel wise statistics. Get the RPI Image with mean intensity values over all timepoints for each voxel. For details see `3dTstat <http://afni.nimh.nih.gov/pub/dist/doc/program_help/3dTstat.html>`_::

        3dTstat -mean
                -prefix rest_3dc_RPI_3dT.nii.gz
                rest_3dc_RPI.nii.gz

    - Motion Correction. For details see `3dvolreg <http://afni.nimh.nih.gov/pub/dist/doc/program_help/3dvolreg.html>`_::

        3dvolreg -Fourier
                 -twopass
                 -base rest_3dc_RPI_3dT.nii.gz/
                 -zpad 4
                 -maxdisp1D rest_3dc_RPI_3dvmd1D.1D
                 -1Dfile rest_3dc_RPI_3dv1D.1D
                 -prefix rest_3dc_RPI_3dv.nii.gz
                 rest_3dc_RPI.nii.gz

      The base image or the reference image is the mean intensity RPI image obtained in the above the step.For each volume
      in RPI-oriented T2 image, the command, aligns the image with the base mean image and calculates the motion, displacement
      and movement parameters. It also outputs the aligned 4D volume and movement and displacement parameters for each volume.

    - Calculate voxel wise statistics. Get the motion corrected output Image from the above step, with mean intensity values over all timepoints for each voxel.
      For details see `3dTstat <http://afni.nimh.nih.gov/pub/dist/doc/program_help/3dTstat.html>`_::

        3dTstat -mean
                -prefix rest_3dc_RPI_3dv_3dT.nii.gz
                rest_3dc_RPI_3dv.nii.gz

    - Motion Correction and get motion, movement and displacement parameters. For details see `3dvolreg <http://afni.nimh.nih.gov/pub/dist/doc/program_help/3dvolreg.html>`_::

        3dvolreg -Fourier
                 -twopass
                 -base rest_3dc_RPI_3dv_3dT.nii.gz
                 -zpad 4
                 -maxdisp1D rest_3dc_RPI_3dvmd1D.1D
                 -1Dfile rest_3dc_RPI_3dv1D.1D
                 -prefix rest_3dc_RPI_3dv.nii.gz
                 rest_3dc_RPI.nii.gz

      The base image or the reference image is the mean intensity motion corrected image obtained from the above the step (first 3dvolreg run).
      For each volume in RPI-oriented T2 image, the command, aligns the image with the base mean image and calculates the motion, displacement
      and movement parameters. It also outputs the aligned 4D volume and movement and displacement parameters for each volume.

    - Create a brain-only mask. For details see `3dautomask <http://afni.nimh.nih.gov/pub/dist/doc/program_help/3dAutomask.html>`_::

        3dAutomask
                   -prefix rest_3dc_RPI_3dv_automask.nii.gz
                   rest_3dc_RPI_3dv.nii.gz

    - Edge Detect(remove skull) and get the brain only. For details see `3dcalc <http://afni.nimh.nih.gov/pub/dist/doc/program_help/3dcalc.html>`_::

        3dcalc -a rest_3dc_RPI_3dv.nii.gz
               -b rest_3dc_RPI_3dv_automask.nii.gz
               -expr 'a*b'
               -prefix rest_3dc_RPI_3dv_3dc.nii.gz

    - Normalizing the image intensity values. For details see `fslmaths <http://www.fmrib.ox.ac.uk/fsl/avwutils/index.html>`_::

        fslmaths rest_3dc_RPI_3dv_3dc.nii.gz
                 -ing 10000 rest_3dc_RPI_3dv_3dc_maths.nii.gz
                 -odt float

      Normalized intensity = (TrueValue*10000)/global4Dmean

    - Calculate mean of skull stripped image. For details see `3dTstat <http://afni.nimh.nih.gov/pub/dist/doc/program_help/3dTstat.html>`_::

        3dTstat -mean -prefix rest_3dc_RPI_3dv_3dc_3dT.nii.gz rest_3dc_RPI_3dv_3dc.nii.gz

    - Create Mask (Generate mask from Normalized data). For details see `fslmaths <http://www.fmrib.ox.ac.uk/fsl/avwutils/index.html>`_::

        fslmaths rest_3dc_RPI_3dv_3dc_maths.nii.gz
               -Tmin -bin rest_3dc_RPI_3dv_3dc_maths_maths.nii.gz
               -odt char

    .. exec::
        from CPAC.func_preproc import create_func_preproc
        wf = create_func_preproc()
        wf.write_graph(
            graph2use='orig',
            dotfilename='./images/generated/func_preproc.dot'
        )

    High Level Workflow Graph:

    .. image:: ../images/generated/func_preproc.png
       :width: 1000

    Detailed Workflow Graph:

    .. image:: ../images/generated/func_preproc_detailed.png
       :width: 1000

    Examples
    --------

    >>> import func_preproc
    >>> preproc = create_func_preproc(bet=True)
    >>> preproc.inputs.inputspec.func='sub1/func/rest.nii.gz'
    >>> preproc.run() #doctest: +SKIP


    >>> import func_preproc
    >>> preproc = create_func_preproc(bet=False)
    >>> preproc.inputs.inputspec.func='sub1/func/rest.nii.gz'
    >>> preproc.run() #doctest: +SKIP

    """

    preproc = pe.Workflow(name=wf_name)
    input_node = pe.Node(util.IdentityInterface(fields=['raw_func',
                                                        'func',
                                                        'twopass',
                                                        'anatomical_brain_mask',
                                                        'anat_brain']),
                         name='inputspec')

    output_node = pe.Node(util.IdentityInterface(fields=['refit',
                                                         'reorient',
                                                         'reorient_mean',
                                                         'motion_correct',
                                                         'motion_correct_ref',
                                                         'movement_parameters',
                                                         'max_displacement',
                                                         'mask',
                                                         'skullstrip',
                                                         'func_mean',
                                                         'preprocessed',
                                                         'preprocessed_mask',
                                                         'slice_time_corrected',
                                                         'transform_matrices']),
                          name='outputspec')

    func_deoblique = pe.Node(interface=afni_utils.Refit(),
                             name='func_deoblique')
    func_deoblique.inputs.deoblique = True

    preproc.connect(input_node, 'func',
                    func_deoblique, 'in_file')

    func_reorient = pe.Node(interface=afni_utils.Resample(),
                            name='func_reorient')

    func_reorient.inputs.orientation = 'RPI'
    func_reorient.inputs.outputtype = 'NIFTI_GZ'

    preproc.connect(func_deoblique, 'out_file',
                    func_reorient, 'in_file')

    preproc.connect(func_reorient, 'out_file',
                    output_node, 'reorient')

<<<<<<< HEAD
    func_get_mean_RPI = pe.Node(interface=afni_utils.TStat(),
                                name='func_get_mean_RPI')

    func_get_mean_RPI.inputs.options = '-mean'
    func_get_mean_RPI.inputs.outputtype = 'NIFTI_GZ'

    preproc.connect(func_reorient, 'out_file',
                    func_get_mean_RPI, 'in_file')

    func_motion_correct = pe.Node(interface=preprocess.Volreg(),
                                    name='func_motion_correct_3dvolreg')
=======
    func_motion_correct = pe.Node(interface=preprocess.Volreg(),
                                        name='func_generate_ref')
>>>>>>> 027da997
    func_motion_correct.inputs.zpad = 4
    func_motion_correct.inputs.outputtype = 'NIFTI_GZ'

    preproc.connect([(input_node, func_motion_correct, [(('twopass', collect_arguments, '-twopass', '-Fourier'),'args')]),])

    preproc.connect(func_reorient, 'out_file',
                    func_motion_correct, 'in_file')

    # Calculate motion correction reference
    if motion_correct_ref == 'mean': 
        func_get_mean_RPI = pe.Node(interface=afni_utils.TStat(),
                                    name='func_get_mean_RPI')

<<<<<<< HEAD
    preproc.connect(func_get_mean_motion, 'out_file',
                    output_node, 'motion_correct_ref')                

    # calculate motion parameters
    if motion_correct_tool == '3dvolreg':
        func_motion_correct_A = func_motion_correct.clone('func_motion_correct_A')
        func_motion_correct_A.inputs.md1d_file = 'max_displacement.1D'

        preproc.connect([
            (
                input_node, func_motion_correct_A, [
                    (
                        ('twopass', collect_arguments, '-twopass', '-Fourier'),
                        'args'
                    )]
            ),
        ])

        preproc.connect(func_reorient, 'out_file',
                        func_motion_correct_A, 'in_file')
        preproc.connect(func_get_mean_motion, 'out_file',
                        func_motion_correct_A, 'basefile')

        preproc.connect(func_motion_correct_A, 'out_file',
                        output_node, 'motion_correct')
        preproc.connect(func_motion_correct_A, 'md1d_file',
                        output_node, 'max_displacement')
        preproc.connect(func_motion_correct_A, 'oned_file',
                        output_node, 'movement_parameters')
        preproc.connect(func_motion_correct_A, 'oned_matrix_save',
                        output_node, 'transform_matrices')

        skullstrip_func = skullstrip_functional(skullstrip_tool=skullstrip_tool, config=config, 
                                                wf_name="{0}_skullstrip".format(wf_name))
        
        preproc.connect(func_motion_correct_A, 'out_file',
                    skullstrip_func, 'inputspec.func')

    elif motion_correct_tool == 'mcflirt':
        func_motion_correct_A = pe.Node(interface=fsl.MCFLIRT(save_mats=True, save_plots=True),
                                    name='func_motion_correct_mcflirt')
        
        func_motion_correct_A.inputs.save_mats = True
        func_motion_correct_A.inputs.save_plots = True
        func_motion_correct_A.inputs.save_rms = True

        preproc.connect(func_reorient, 'out_file',
                        func_motion_correct_A, 'in_file')

        preproc.connect(func_get_mean_motion, 'out_file',
                        func_motion_correct_A, 'ref_file')

        preproc.connect(func_motion_correct_A, 'out_file',
                        output_node, 'motion_correct')

        skullstrip_func = skullstrip_functional(skullstrip_tool=skullstrip_tool, config=config,
                                                 wf_name="{0}_skullstrip".format(wf_name))

        preproc.connect(func_motion_correct_A, 'out_file',
                        skullstrip_func, 'inputspec.func')
        
        normalize_motion_params = pe.Node(Function(input_names=['in_file'],
                                     output_names=['out_file'],
                                     function=normalize_motion_parameters,
                                     as_module=True),
                            name='norm_motion_params')

        preproc.connect(func_motion_correct_A, 'par_file',
                        normalize_motion_params, 'in_file')

        preproc.connect(normalize_motion_params, 'out_file',
                        output_node, 'movement_parameters')

        # preproc.connect(func_motion_correct_A, 'par_file',
        #                 output_node, 'movement_parameters')

        preproc.connect(func_motion_correct_A, 'mat_file',
                         output_node, 'transform_matrices')
        preproc.connect(func_motion_correct_A, 'rms_files',
                        output_node, 'max_displacement')
=======
        func_get_mean_RPI.inputs.options = '-mean'
        func_get_mean_RPI.inputs.outputtype = 'NIFTI_GZ'

        preproc.connect(func_reorient, 'out_file',
                        func_get_mean_RPI, 'in_file')

        preproc.connect(func_get_mean_RPI, 'out_file',
                    func_motion_correct, 'basefile')   

        func_motion_correct_ref = func_get_mean_RPI.clone('func_get_mean_motion')
>>>>>>> 027da997

        preproc.connect(func_motion_correct, 'out_file',
                        func_motion_correct_ref, 'in_file')

    elif motion_correct_ref == 'median':
        func_get_median_RPI = pe.Node(interface=afni_utils.TStat(),
                                    name='func_get_median_RPI')

        func_get_median_RPI.inputs.options = '-median'
        func_get_median_RPI.inputs.outputtype = 'NIFTI_GZ'

        preproc.connect(func_reorient, 'out_file',
                        func_get_median_RPI, 'in_file')

        preproc.connect(func_get_median_RPI, 'out_file',
                    func_motion_correct, 'basefile')   

        func_motion_correct_ref = func_get_median_RPI.clone('func_get_median_motion')

        preproc.connect(func_motion_correct, 'out_file',
                        func_motion_correct_ref, 'in_file')

    elif motion_correct_ref == 'selected_volume':
        func_get_selected_RPI = pe.Node(interface=afni.Calc(),
                                          name='func_get_selected_RPI')

        func_get_selected_RPI.inputs.set(
            expr='a',
            single_idx=config.motion_correction_reference_volume,
            outputtype='NIFTI_GZ'
        )

        preproc.connect(func_reorient, 'out_file',
                         func_get_selected_RPI, 'in_file_a')

        preproc.connect(func_get_selected_RPI, 'out_file',
                    func_motion_correct, 'basefile')   

        func_motion_correct_ref = func_get_selected_RPI.clone('func_get_selected_motion')

        preproc.connect(func_motion_correct, 'out_file',
                        func_motion_correct_ref, 'in_file_a')


    preproc.connect(func_motion_correct_ref, 'out_file',
                    output_node, 'motion_correct_ref')                 


    # Calculate motion parameters
    if motion_correct_tool == '3dvolreg':
        func_motion_correct_A = func_motion_correct.clone('func_motion_correct_3dvolreg')
        func_motion_correct_A.inputs.md1d_file = 'max_displacement.1D'

        preproc.connect([
            (
                input_node, func_motion_correct_A, [
                    (
                        ('twopass', collect_arguments, '-twopass', '-Fourier'),
                        'args'
                    )]
            ),
        ])

<<<<<<< HEAD
=======
        preproc.connect(func_reorient, 'out_file',
                        func_motion_correct_A, 'in_file')
        preproc.connect(func_motion_correct_ref, 'out_file',
                        func_motion_correct_A, 'basefile')

        preproc.connect(func_motion_correct_A, 'out_file',
                        output_node, 'motion_correct')
        preproc.connect(func_motion_correct_A, 'md1d_file',
                        output_node, 'max_displacement')
        preproc.connect(func_motion_correct_A, 'oned_file',
                        output_node, 'movement_parameters')
        preproc.connect(func_motion_correct_A, 'oned_matrix_save',
                        output_node, 'transform_matrices')

        skullstrip_func = skullstrip_functional(skullstrip_tool=skullstrip_tool, config=config, 
                                                wf_name="{0}_skullstrip".format(wf_name))
        
        preproc.connect(func_motion_correct_A, 'out_file',
                    skullstrip_func, 'inputspec.func')

    elif motion_correct_tool == 'mcflirt':
        func_motion_correct_A = pe.Node(interface=fsl.MCFLIRT(save_mats=True, save_plots=True),
                                    name='func_motion_correct_mcflirt')
        
        func_motion_correct_A.inputs.save_mats = True
        func_motion_correct_A.inputs.save_plots = True
        func_motion_correct_A.inputs.save_rms = True

        preproc.connect(func_reorient, 'out_file',
                        func_motion_correct_A, 'in_file')

        preproc.connect(func_motion_correct_ref, 'out_file',
                        func_motion_correct_A, 'ref_file')

        preproc.connect(func_motion_correct_A, 'out_file',
                        output_node, 'motion_correct')

        skullstrip_func = skullstrip_functional(skullstrip_tool=skullstrip_tool, config=config,
                                                 wf_name="{0}_skullstrip".format(wf_name))

        preproc.connect(func_motion_correct_A, 'out_file',
                        skullstrip_func, 'inputspec.func')
        
        normalize_motion_params = pe.Node(Function(input_names=['in_file'],
                                     output_names=['out_file'],
                                     function=normalize_motion_parameters,
                                     as_module=True),
                            name='norm_motion_params')

        preproc.connect(func_motion_correct_A, 'par_file',
                        normalize_motion_params, 'in_file')

        preproc.connect(normalize_motion_params, 'out_file',
                        output_node, 'movement_parameters')

        preproc.connect(func_motion_correct_A, 'mat_file',
                         output_node, 'transform_matrices')
        preproc.connect(func_motion_correct_A, 'rms_files',
                        output_node, 'max_displacement')

    preproc.connect(input_node, 'raw_func',
                    skullstrip_func, 'inputspec.raw_func')

>>>>>>> 027da997
    preproc.connect(input_node, 'anatomical_brain_mask',
                    skullstrip_func, 'inputspec.anatomical_brain_mask')

    preproc.connect(input_node, 'anat_brain',
                    skullstrip_func, 'inputspec.anat_brain')                


    preproc.connect(skullstrip_func, 'outputspec.func_brain',
                    output_node, 'skullstrip')

    preproc.connect(skullstrip_func, 'outputspec.func_brain_mask',
                    output_node, 'mask')

    func_mean = pe.Node(interface=afni_utils.TStat(),
                        name='func_mean')

    func_mean.inputs.options = '-mean'
    func_mean.inputs.outputtype = 'NIFTI_GZ'

    preproc.connect(skullstrip_func, 'outputspec.func_brain', 
                    func_mean, 'in_file')

    if config.n4_correct_mean_EPI :
        func_mean_n4_corrected = pe.Node(interface = ants.N4BiasFieldCorrection(dimension=3, copy_header=True, bspline_fitting_distance=200), shrink_factor=2, 
                                        name='func_mean_n4_corrected')
        func_mean_n4_corrected.inputs.args = '-r True'
        
        preproc.connect(func_mean, 'out_file', 
                    func_mean_n4_corrected, 'input_image')
        preproc.connect(func_mean_n4_corrected, 'output_image',
                    output_node, 'func_mean')

    else:
        preproc.connect(func_mean, 'out_file',
                    output_node, 'func_mean')

    func_normalize = pe.Node(interface=fsl.ImageMaths(),
                             name='func_normalize')
    func_normalize.inputs.op_string = '-ing 10000'
    func_normalize.inputs.out_data_type = 'float'

    preproc.connect(skullstrip_func, 'outputspec.func_brain',
                    func_normalize, 'in_file')

    preproc.connect(func_normalize, 'out_file',
                    output_node, 'preprocessed')

    func_mask_normalize = pe.Node(interface=fsl.ImageMaths(),
                                  name='func_mask_normalize')
    func_mask_normalize.inputs.op_string = '-Tmin -bin'
    func_mask_normalize.inputs.out_data_type = 'char'

    preproc.connect(func_normalize, 'out_file',
                    func_mask_normalize, 'in_file')

    preproc.connect(func_mask_normalize, 'out_file',
                    output_node, 'preprocessed_mask')

    return preproc


def slice_timing_wf(name='slice_timing'):

    # allocate a workflow object
    wf = pe.Workflow(name=name)

    # configure the workflow's input spec
    inputNode = pe.Node(util.IdentityInterface(fields=['func_ts',
                                                       'tr',
                                                       'tpattern']),
                        name='inputspec')

    # configure the workflow's output spec
    outputNode = pe.Node(util.IdentityInterface(fields=['slice_time_corrected']),
                         name='outputspec')

    # create TShift AFNI node
    func_slice_timing_correction = pe.Node(interface=preprocess.TShift(),
                                           name='slice_timing')
    func_slice_timing_correction.inputs.outputtype = 'NIFTI_GZ'


    wf.connect([
        (
            inputNode,
            func_slice_timing_correction,
            [
                (
                    'func_ts',
                    'in_file'
                ),
                (
                    # add the @ prefix to the tpattern file going into
                    # AFNI 3dTshift - needed this so the tpattern file
                    # output from get_scan_params would be tied downstream
                    # via a connection (to avoid poofing)
                    ('tpattern', nullify, add_afni_prefix),
                    'tpattern'
                ),
                (
                    ('tr', nullify),
                    'tr'
                ),
            ]
        ),
    ])

    wf.connect(func_slice_timing_correction, 'out_file',
               outputNode, 'slice_time_corrected')

    return wf


def get_idx(in_files, stop_idx=None, start_idx=None):
    """
    Method to get the first and the last slice for
    the functional run. It verifies the user specified
    first and last slice. If the values are not valid, it
    calculates and returns the very first and the last slice

    Parameters
    ----------
    in_file : string (nifti file)
       Path to input functional run

    stop_idx : int
        Last volume to be considered, specified by user
        in the configuration file

    stop_idx : int
        First volume to be considered, specified by user
        in the configuration file

    Returns
    -------
    stop_idx :  int
        Value of first slice to consider for the functional run

    start_idx : int
        Value of last slice to consider for the functional run

    """

    # Import packages
    from nibabel import load

    # Init variables
    img = load(in_files)
    hdr = img.get_header()
    shape = hdr.get_data_shape()

    # Check to make sure the input file is 4-dimensional
    if len(shape) != 4:
        raise TypeError('Input nifti file: %s is not a 4D file' % in_files)
    # Grab the number of volumes
    nvols = int(hdr.get_data_shape()[3])

    if (start_idx == None) or (start_idx < 0) or (start_idx > (nvols - 1)):
        startidx = 0
    else:
        startidx = start_idx

    if (stop_idx == None) or (stop_idx > (nvols - 1)):
        stopidx = nvols - 1
    else:
        stopidx = stop_idx

    return stopidx, startidx


def connect_func_preproc(workflow, strat_list, c):

    from CPAC.func_preproc.func_preproc import create_func_preproc
    
    new_strat_list = []

    for num_strat, strat in enumerate(strat_list):

        nodes = strat.get_nodes_names()

        if any("gen_motion_stats_before_stc" in node for node in nodes):

            motion_stats_node = filter(lambda x: "gen_motion_stats_before_stc" in x, nodes)[0]

            # skullstripping tool
            if "fsl_afni" in motion_stats_node:
                skullstrip_tool = 'fsl_afni' 
            elif "fsl" in motion_stats_node:
                skullstrip_tool = 'fsl'
            elif "afni" in motion_stats_node:
                skullstrip_tool = 'afni'
            elif "anatomical_refined" in motion_stats_node:
                skullstrip_tool = 'anatomical_refined'

            # motion correction reference
            if "mean" in motion_stats_node:
                motion_correct_ref = "mean"
            elif "median" in motion_stats_node:
                motion_correct_ref = "median"
            elif "selected_volume" in motion_stats_node:
                motion_correct_ref = "selected_volume"     

            # motion correction tool
            if "3dvolreg" in motion_stats_node:
                motion_correct_tool = "3dvolreg"
            elif "mcflirt" in motion_stats_node:
                motion_correct_tool = "mcflirt"

<<<<<<< HEAD
            for motion_correct_tool in c.motion_correction:
=======
            func_preproc = create_func_preproc(
                skullstrip_tool=skullstrip_tool,
                motion_correct_tool=motion_correct_tool,
                motion_correct_ref=motion_correct_ref,
                config=c,
                wf_name='func_preproc_{0}_{1}_{2}_{3}'.format(skullstrip_tool, motion_correct_ref, motion_correct_tool, num_strat)
            )

            node, out_file = strat['raw_functional_trunc']
            workflow.connect(node, out_file, func_preproc,
                            'inputspec.raw_func')

            node, out_file = strat.get_leaf_properties()
            workflow.connect(node, out_file, func_preproc,
                            'inputspec.func')

            node, out_file = strat['anatomical_brain']
            workflow.connect(node, out_file, func_preproc,
                            'inputspec.anat_brain')
>>>>>>> 027da997

                motion_correct_tool = motion_correct_tool.lower()

<<<<<<< HEAD
                new_strat = strat.fork()
                
                func_preproc = create_func_preproc(
                    skullstrip_tool=skullstrip_tool,
                    motion_correct_tool=motion_correct_tool,
                    config=c,
                    wf_name='func_preproc_%s_%s_%d' % (skullstrip_tool, motion_correct_tool, num_strat)
                )

                node, out_file = strat['raw_functional_trunc']
                workflow.connect(node, out_file, func_preproc,
                                'inputspec.raw_func')

                node, out_file = new_strat.get_leaf_properties()
                workflow.connect(node, out_file, func_preproc,
                                'inputspec.func')

                node, out_file = strat['anatomical_brain']
                workflow.connect(node, out_file, func_preproc,
                                'inputspec.anat_brain')

                node, out_file = strat['anatomical_brain_mask']
                workflow.connect(node, out_file, func_preproc,
                                'inputspec.anatomical_brain_mask')

                func_preproc.inputs.inputspec.twopass = \
                    getattr(c, 'functional_volreg_twopass', True)

                new_strat.append_name(func_preproc.name)
                new_strat.set_leaf_properties(func_preproc, 'outputspec.preprocessed')

                if any("gen_motion_stats_before_stc" in node for node in nodes):
                    new_strat.update_resource_pool({
                        'mean_functional': (func_preproc, 'outputspec.func_mean'),
                        'functional_preprocessed_mask': (func_preproc, 'outputspec.preprocessed_mask'),                              
                        'functional_preprocessed': (func_preproc, 'outputspec.preprocessed'),
                        'functional_brain_mask': (func_preproc, 'outputspec.mask'),
                        'motion_correct': (func_preproc, 'outputspec.motion_correct'),                                
                    })
                    
                else:
                    new_strat.update_resource_pool({
                        'mean_functional': (func_preproc, 'outputspec.func_mean'),
                        'functional_preprocessed_mask': (func_preproc, 'outputspec.preprocessed_mask'),
                        'movement_parameters': (func_preproc, 'outputspec.movement_parameters'),
                        'max_displacement': (func_preproc, 'outputspec.max_displacement'),
                        'functional_preprocessed': (func_preproc, 'outputspec.preprocessed'),
                        'functional_brain_mask': (func_preproc, 'outputspec.mask'),
                        'motion_correct': (func_preproc, 'outputspec.motion_correct'),
                        'coordinate_transformation': (func_preproc, 'outputspec.transform_matrices'),
                    })

                new_strat_list.append(new_strat)
=======
            func_preproc.inputs.inputspec.twopass = \
                getattr(c, 'functional_volreg_twopass', True)

            strat.append_name(func_preproc.name)
            strat.set_leaf_properties(func_preproc, 'outputspec.preprocessed')

            strat.update_resource_pool({
                'mean_functional': (func_preproc, 'outputspec.func_mean'),
                'functional_preprocessed_mask': (func_preproc, 'outputspec.preprocessed_mask'),                              
                'functional_preprocessed': (func_preproc, 'outputspec.preprocessed'),
                'functional_brain_mask': (func_preproc, 'outputspec.mask'),
                'motion_correct': (func_preproc, 'outputspec.motion_correct'),                                
            })

            new_strat_list.append(strat)

        else:

            for skullstrip_tool in c.functionalMasking:
                
                skullstrip_tool = skullstrip_tool.lower()

                for motion_correct_ref in c.motion_correction_reference:

                    motion_correct_ref = motion_correct_ref.lower()

                    if " " in motion_correct_ref:
                        motion_correct_ref = motion_correct_ref.replace(" ", "_")

                    for motion_correct_tool in c.motion_correction:

                        motion_correct_tool = motion_correct_tool.lower()

                        new_strat = strat.fork()
                        
                        func_preproc = create_func_preproc(
                            skullstrip_tool=skullstrip_tool,
                            motion_correct_tool=motion_correct_tool,
                            motion_correct_ref=motion_correct_ref,
                            config=c,
                            wf_name='func_preproc_{0}_{1}_{2}_{3}'.format(skullstrip_tool, motion_correct_ref, motion_correct_tool, num_strat)
                        )

                        node, out_file = new_strat['raw_functional_trunc']
                        workflow.connect(node, out_file, func_preproc,
                                        'inputspec.raw_func')

                        node, out_file = new_strat.get_leaf_properties()
                        workflow.connect(node, out_file, func_preproc,
                                        'inputspec.func')

                        node, out_file = new_strat['anatomical_brain']
                        workflow.connect(node, out_file, func_preproc,
                                        'inputspec.anat_brain')

                        node, out_file = new_strat['anatomical_brain_mask']
                        workflow.connect(node, out_file, func_preproc,
                                        'inputspec.anatomical_brain_mask')

                        func_preproc.inputs.inputspec.twopass = \
                            getattr(c, 'functional_volreg_twopass', True)

                        new_strat.append_name(func_preproc.name)
                        new_strat.set_leaf_properties(func_preproc, 'outputspec.preprocessed')

                        new_strat.update_resource_pool({
                            'mean_functional': (func_preproc, 'outputspec.func_mean'),
                            'functional_preprocessed_mask': (func_preproc, 'outputspec.preprocessed_mask'),
                            'movement_parameters': (func_preproc, 'outputspec.movement_parameters'),
                            'max_displacement': (func_preproc, 'outputspec.max_displacement'),
                            'functional_preprocessed': (func_preproc, 'outputspec.preprocessed'),
                            'functional_brain_mask': (func_preproc, 'outputspec.mask'),
                            'motion_correct': (func_preproc, 'outputspec.motion_correct'),
                            'coordinate_transformation': (func_preproc, 'outputspec.transform_matrices'),
                        })

                        new_strat_list.append(new_strat)
>>>>>>> 027da997

    return workflow, new_strat_list<|MERGE_RESOLUTION|>--- conflicted
+++ resolved
@@ -578,11 +578,7 @@
 
 
 # functional preprocessing
-<<<<<<< HEAD
-def create_func_preproc(skullstrip_tool, motion_correct_tool, config=None, wf_name='func_preproc'):
-=======
 def create_func_preproc(skullstrip_tool, motion_correct_tool, motion_correct_ref, config=None, wf_name='func_preproc'):
->>>>>>> 027da997
     """
 
     The main purpose of this workflow is to process functional data. Raw rest file is deobliqued and reoriented
@@ -816,22 +812,8 @@
     preproc.connect(func_reorient, 'out_file',
                     output_node, 'reorient')
 
-<<<<<<< HEAD
-    func_get_mean_RPI = pe.Node(interface=afni_utils.TStat(),
-                                name='func_get_mean_RPI')
-
-    func_get_mean_RPI.inputs.options = '-mean'
-    func_get_mean_RPI.inputs.outputtype = 'NIFTI_GZ'
-
-    preproc.connect(func_reorient, 'out_file',
-                    func_get_mean_RPI, 'in_file')
-
-    func_motion_correct = pe.Node(interface=preprocess.Volreg(),
-                                    name='func_motion_correct_3dvolreg')
-=======
     func_motion_correct = pe.Node(interface=preprocess.Volreg(),
                                         name='func_generate_ref')
->>>>>>> 027da997
     func_motion_correct.inputs.zpad = 4
     func_motion_correct.inputs.outputtype = 'NIFTI_GZ'
 
@@ -845,13 +827,67 @@
         func_get_mean_RPI = pe.Node(interface=afni_utils.TStat(),
                                     name='func_get_mean_RPI')
 
-<<<<<<< HEAD
-    preproc.connect(func_get_mean_motion, 'out_file',
-                    output_node, 'motion_correct_ref')                
-
-    # calculate motion parameters
+        func_get_mean_RPI.inputs.options = '-mean'
+        func_get_mean_RPI.inputs.outputtype = 'NIFTI_GZ'
+
+        preproc.connect(func_reorient, 'out_file',
+                        func_get_mean_RPI, 'in_file')
+
+        preproc.connect(func_get_mean_RPI, 'out_file',
+                    func_motion_correct, 'basefile')   
+
+        func_motion_correct_ref = func_get_mean_RPI.clone('func_get_mean_motion')
+
+        preproc.connect(func_motion_correct, 'out_file',
+                        func_motion_correct_ref, 'in_file')
+
+    elif motion_correct_ref == 'median':
+        func_get_median_RPI = pe.Node(interface=afni_utils.TStat(),
+                                    name='func_get_median_RPI')
+
+        func_get_median_RPI.inputs.options = '-median'
+        func_get_median_RPI.inputs.outputtype = 'NIFTI_GZ'
+
+        preproc.connect(func_reorient, 'out_file',
+                        func_get_median_RPI, 'in_file')
+
+        preproc.connect(func_get_median_RPI, 'out_file',
+                    func_motion_correct, 'basefile')   
+
+        func_motion_correct_ref = func_get_median_RPI.clone('func_get_median_motion')
+
+        preproc.connect(func_motion_correct, 'out_file',
+                        func_motion_correct_ref, 'in_file')
+
+    elif motion_correct_ref == 'selected_volume':
+        func_get_selected_RPI = pe.Node(interface=afni.Calc(),
+                                          name='func_get_selected_RPI')
+
+        func_get_selected_RPI.inputs.set(
+            expr='a',
+            single_idx=config.motion_correction_reference_volume,
+            outputtype='NIFTI_GZ'
+        )
+
+        preproc.connect(func_reorient, 'out_file',
+                         func_get_selected_RPI, 'in_file_a')
+
+        preproc.connect(func_get_selected_RPI, 'out_file',
+                    func_motion_correct, 'basefile')   
+
+        func_motion_correct_ref = func_get_selected_RPI.clone('func_get_selected_motion')
+
+        preproc.connect(func_motion_correct, 'out_file',
+                        func_motion_correct_ref, 'in_file_a')
+
+
+    preproc.connect(func_motion_correct_ref, 'out_file',
+                    output_node, 'motion_correct_ref')                 
+
+
+    # Calculate motion parameters
     if motion_correct_tool == '3dvolreg':
-        func_motion_correct_A = func_motion_correct.clone('func_motion_correct_A')
+        func_motion_correct_A = func_motion_correct.clone('func_motion_correct_3dvolreg')
         func_motion_correct_A.inputs.md1d_file = 'max_displacement.1D'
 
         preproc.connect([
@@ -866,7 +902,7 @@
 
         preproc.connect(func_reorient, 'out_file',
                         func_motion_correct_A, 'in_file')
-        preproc.connect(func_get_mean_motion, 'out_file',
+        preproc.connect(func_motion_correct_ref, 'out_file',
                         func_motion_correct_A, 'basefile')
 
         preproc.connect(func_motion_correct_A, 'out_file',
@@ -895,7 +931,7 @@
         preproc.connect(func_reorient, 'out_file',
                         func_motion_correct_A, 'in_file')
 
-        preproc.connect(func_get_mean_motion, 'out_file',
+        preproc.connect(func_motion_correct_ref, 'out_file',
                         func_motion_correct_A, 'ref_file')
 
         preproc.connect(func_motion_correct_A, 'out_file',
@@ -919,154 +955,14 @@
         preproc.connect(normalize_motion_params, 'out_file',
                         output_node, 'movement_parameters')
 
-        # preproc.connect(func_motion_correct_A, 'par_file',
-        #                 output_node, 'movement_parameters')
-
         preproc.connect(func_motion_correct_A, 'mat_file',
                          output_node, 'transform_matrices')
         preproc.connect(func_motion_correct_A, 'rms_files',
                         output_node, 'max_displacement')
-=======
-        func_get_mean_RPI.inputs.options = '-mean'
-        func_get_mean_RPI.inputs.outputtype = 'NIFTI_GZ'
-
-        preproc.connect(func_reorient, 'out_file',
-                        func_get_mean_RPI, 'in_file')
-
-        preproc.connect(func_get_mean_RPI, 'out_file',
-                    func_motion_correct, 'basefile')   
-
-        func_motion_correct_ref = func_get_mean_RPI.clone('func_get_mean_motion')
->>>>>>> 027da997
-
-        preproc.connect(func_motion_correct, 'out_file',
-                        func_motion_correct_ref, 'in_file')
-
-    elif motion_correct_ref == 'median':
-        func_get_median_RPI = pe.Node(interface=afni_utils.TStat(),
-                                    name='func_get_median_RPI')
-
-        func_get_median_RPI.inputs.options = '-median'
-        func_get_median_RPI.inputs.outputtype = 'NIFTI_GZ'
-
-        preproc.connect(func_reorient, 'out_file',
-                        func_get_median_RPI, 'in_file')
-
-        preproc.connect(func_get_median_RPI, 'out_file',
-                    func_motion_correct, 'basefile')   
-
-        func_motion_correct_ref = func_get_median_RPI.clone('func_get_median_motion')
-
-        preproc.connect(func_motion_correct, 'out_file',
-                        func_motion_correct_ref, 'in_file')
-
-    elif motion_correct_ref == 'selected_volume':
-        func_get_selected_RPI = pe.Node(interface=afni.Calc(),
-                                          name='func_get_selected_RPI')
-
-        func_get_selected_RPI.inputs.set(
-            expr='a',
-            single_idx=config.motion_correction_reference_volume,
-            outputtype='NIFTI_GZ'
-        )
-
-        preproc.connect(func_reorient, 'out_file',
-                         func_get_selected_RPI, 'in_file_a')
-
-        preproc.connect(func_get_selected_RPI, 'out_file',
-                    func_motion_correct, 'basefile')   
-
-        func_motion_correct_ref = func_get_selected_RPI.clone('func_get_selected_motion')
-
-        preproc.connect(func_motion_correct, 'out_file',
-                        func_motion_correct_ref, 'in_file_a')
-
-
-    preproc.connect(func_motion_correct_ref, 'out_file',
-                    output_node, 'motion_correct_ref')                 
-
-
-    # Calculate motion parameters
-    if motion_correct_tool == '3dvolreg':
-        func_motion_correct_A = func_motion_correct.clone('func_motion_correct_3dvolreg')
-        func_motion_correct_A.inputs.md1d_file = 'max_displacement.1D'
-
-        preproc.connect([
-            (
-                input_node, func_motion_correct_A, [
-                    (
-                        ('twopass', collect_arguments, '-twopass', '-Fourier'),
-                        'args'
-                    )]
-            ),
-        ])
-
-<<<<<<< HEAD
-=======
-        preproc.connect(func_reorient, 'out_file',
-                        func_motion_correct_A, 'in_file')
-        preproc.connect(func_motion_correct_ref, 'out_file',
-                        func_motion_correct_A, 'basefile')
-
-        preproc.connect(func_motion_correct_A, 'out_file',
-                        output_node, 'motion_correct')
-        preproc.connect(func_motion_correct_A, 'md1d_file',
-                        output_node, 'max_displacement')
-        preproc.connect(func_motion_correct_A, 'oned_file',
-                        output_node, 'movement_parameters')
-        preproc.connect(func_motion_correct_A, 'oned_matrix_save',
-                        output_node, 'transform_matrices')
-
-        skullstrip_func = skullstrip_functional(skullstrip_tool=skullstrip_tool, config=config, 
-                                                wf_name="{0}_skullstrip".format(wf_name))
-        
-        preproc.connect(func_motion_correct_A, 'out_file',
-                    skullstrip_func, 'inputspec.func')
-
-    elif motion_correct_tool == 'mcflirt':
-        func_motion_correct_A = pe.Node(interface=fsl.MCFLIRT(save_mats=True, save_plots=True),
-                                    name='func_motion_correct_mcflirt')
-        
-        func_motion_correct_A.inputs.save_mats = True
-        func_motion_correct_A.inputs.save_plots = True
-        func_motion_correct_A.inputs.save_rms = True
-
-        preproc.connect(func_reorient, 'out_file',
-                        func_motion_correct_A, 'in_file')
-
-        preproc.connect(func_motion_correct_ref, 'out_file',
-                        func_motion_correct_A, 'ref_file')
-
-        preproc.connect(func_motion_correct_A, 'out_file',
-                        output_node, 'motion_correct')
-
-        skullstrip_func = skullstrip_functional(skullstrip_tool=skullstrip_tool, config=config,
-                                                 wf_name="{0}_skullstrip".format(wf_name))
-
-        preproc.connect(func_motion_correct_A, 'out_file',
-                        skullstrip_func, 'inputspec.func')
-        
-        normalize_motion_params = pe.Node(Function(input_names=['in_file'],
-                                     output_names=['out_file'],
-                                     function=normalize_motion_parameters,
-                                     as_module=True),
-                            name='norm_motion_params')
-
-        preproc.connect(func_motion_correct_A, 'par_file',
-                        normalize_motion_params, 'in_file')
-
-        preproc.connect(normalize_motion_params, 'out_file',
-                        output_node, 'movement_parameters')
-
-        preproc.connect(func_motion_correct_A, 'mat_file',
-                         output_node, 'transform_matrices')
-        preproc.connect(func_motion_correct_A, 'rms_files',
-                        output_node, 'max_displacement')
 
     preproc.connect(input_node, 'raw_func',
                     skullstrip_func, 'inputspec.raw_func')
 
->>>>>>> 027da997
     preproc.connect(input_node, 'anatomical_brain_mask',
                     skullstrip_func, 'inputspec.anatomical_brain_mask')
 
@@ -1275,9 +1171,6 @@
             elif "mcflirt" in motion_stats_node:
                 motion_correct_tool = "mcflirt"
 
-<<<<<<< HEAD
-            for motion_correct_tool in c.motion_correction:
-=======
             func_preproc = create_func_preproc(
                 skullstrip_tool=skullstrip_tool,
                 motion_correct_tool=motion_correct_tool,
@@ -1297,65 +1190,11 @@
             node, out_file = strat['anatomical_brain']
             workflow.connect(node, out_file, func_preproc,
                             'inputspec.anat_brain')
->>>>>>> 027da997
-
-                motion_correct_tool = motion_correct_tool.lower()
-
-<<<<<<< HEAD
-                new_strat = strat.fork()
-                
-                func_preproc = create_func_preproc(
-                    skullstrip_tool=skullstrip_tool,
-                    motion_correct_tool=motion_correct_tool,
-                    config=c,
-                    wf_name='func_preproc_%s_%s_%d' % (skullstrip_tool, motion_correct_tool, num_strat)
-                )
-
-                node, out_file = strat['raw_functional_trunc']
-                workflow.connect(node, out_file, func_preproc,
-                                'inputspec.raw_func')
-
-                node, out_file = new_strat.get_leaf_properties()
-                workflow.connect(node, out_file, func_preproc,
-                                'inputspec.func')
-
-                node, out_file = strat['anatomical_brain']
-                workflow.connect(node, out_file, func_preproc,
-                                'inputspec.anat_brain')
-
-                node, out_file = strat['anatomical_brain_mask']
-                workflow.connect(node, out_file, func_preproc,
-                                'inputspec.anatomical_brain_mask')
-
-                func_preproc.inputs.inputspec.twopass = \
-                    getattr(c, 'functional_volreg_twopass', True)
-
-                new_strat.append_name(func_preproc.name)
-                new_strat.set_leaf_properties(func_preproc, 'outputspec.preprocessed')
-
-                if any("gen_motion_stats_before_stc" in node for node in nodes):
-                    new_strat.update_resource_pool({
-                        'mean_functional': (func_preproc, 'outputspec.func_mean'),
-                        'functional_preprocessed_mask': (func_preproc, 'outputspec.preprocessed_mask'),                              
-                        'functional_preprocessed': (func_preproc, 'outputspec.preprocessed'),
-                        'functional_brain_mask': (func_preproc, 'outputspec.mask'),
-                        'motion_correct': (func_preproc, 'outputspec.motion_correct'),                                
-                    })
-                    
-                else:
-                    new_strat.update_resource_pool({
-                        'mean_functional': (func_preproc, 'outputspec.func_mean'),
-                        'functional_preprocessed_mask': (func_preproc, 'outputspec.preprocessed_mask'),
-                        'movement_parameters': (func_preproc, 'outputspec.movement_parameters'),
-                        'max_displacement': (func_preproc, 'outputspec.max_displacement'),
-                        'functional_preprocessed': (func_preproc, 'outputspec.preprocessed'),
-                        'functional_brain_mask': (func_preproc, 'outputspec.mask'),
-                        'motion_correct': (func_preproc, 'outputspec.motion_correct'),
-                        'coordinate_transformation': (func_preproc, 'outputspec.transform_matrices'),
-                    })
-
-                new_strat_list.append(new_strat)
-=======
+
+            node, out_file = strat['anatomical_brain_mask']
+            workflow.connect(node, out_file, func_preproc,
+                            'inputspec.anatomical_brain_mask')
+
             func_preproc.inputs.inputspec.twopass = \
                 getattr(c, 'functional_volreg_twopass', True)
 
@@ -1433,6 +1272,5 @@
                         })
 
                         new_strat_list.append(new_strat)
->>>>>>> 027da997
 
     return workflow, new_strat_list