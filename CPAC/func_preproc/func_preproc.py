from nipype import logging
from nipype.interfaces import ants

logger = logging.getLogger('workflow')

import nipype.pipeline.engine as pe
import nipype.interfaces.fsl as fsl
import nipype.interfaces.utility as util
from nipype.interfaces import afni
from nipype.interfaces.afni import preprocess
from nipype.interfaces.afni import utils as afni_utils

from CPAC.func_preproc.utils import add_afni_prefix, nullify


def collect_arguments(*args):
    command_args = []
    if args[0]:
        command_args += [args[1]]
    command_args += args[2:]
    return ' '.join(command_args)


<<<<<<< HEAD
def skullstrip_functional(tool='afni', anatomical_mask_dilation=False, wf_name='skullstrip_functional'):

    tool = tool.lower()
    if tool != 'afni' and tool != 'fsl' and tool != 'fsl_afni' and tool != 'anatomical_refined':
        raise Exception("\n\n[!] Error: The 'tool' parameter of the "
                        "'skullstrip_functional' workflow must be either "
                        "'afni' or 'fsl' or 'fsl_afni' or 'anatomical_refined'.\n\nTool input: "
                        "{0}\n\n".format(tool))
=======
def skullstrip_functional(skullstrip_tool='afni', wf_name='skullstrip_functional'):

    skullstrip_tool = skullstrip_tool.lower()
    if skullstrip_tool != 'afni' and skullstrip_tool != 'fsl' and skullstrip_tool != 'fsl_afni':
        raise Exception("\n\n[!] Error: The 'skullstrip_tool' parameter of the "
                        "'skullstrip_functional' workflow must be either "
                        "'afni' or 'fsl' or 'fsl_afni'.\n\nskullstrip_tool input: "
                        "{0}\n\n".format(skullstrip_tool))
>>>>>>> bad80cf1
               
    wf = pe.Workflow(name=wf_name)

    input_node = pe.Node(util.IdentityInterface(fields=['func',
                                                        'anatomical_brain_mask',
                                                        'anat_skull']),
                         name='inputspec')

    output_node = pe.Node(util.IdentityInterface(fields=['func_brain',
                                                         'func_brain_mask']),
                         name='outputspec')

    if skullstrip_tool == 'afni':
        func_get_brain_mask = pe.Node(interface=preprocess.Automask(),
                                      name='func_get_brain_mask_AFNI')
        func_get_brain_mask.inputs.outputtype = 'NIFTI_GZ'

        wf.connect(input_node, 'func', func_get_brain_mask, 'in_file')

        wf.connect(func_get_brain_mask, 'out_file',
                   output_node, 'func_brain_mask')

    elif skullstrip_tool == 'fsl':
        func_get_brain_mask = pe.Node(interface=fsl.BET(),
                                      name='func_get_brain_mask_BET')

        func_get_brain_mask.inputs.mask = True
        func_get_brain_mask.inputs.functional = True

        erode_one_voxel = pe.Node(interface=fsl.ErodeImage(),
                                  name='erode_one_voxel')

        erode_one_voxel.inputs.kernel_shape = 'box'
        erode_one_voxel.inputs.kernel_size = 1.0

        wf.connect(input_node, 'func', func_get_brain_mask, 'in_file')

        wf.connect(func_get_brain_mask, 'mask_file',
                   erode_one_voxel, 'in_file')

        wf.connect(erode_one_voxel, 'out_file',
                   output_node, 'func_brain_mask')

    elif skullstrip_tool == 'fsl_afni':
        skullstrip_first_pass = pe.Node(fsl.BET(frac=0.2, mask=True, functional=True), name='skullstrip_first_pass')
        bet_dilate = pe.Node(fsl.DilateImage(operation='max', kernel_shape='sphere', kernel_size=6.0, internal_datatype='char'), name='skullstrip_first_dilate')                                                  
        bet_mask = pe.Node(fsl.ApplyMask(), name='skullstrip_first_mask')
        unifize = pe.Node(afni_utils.Unifize(t2=True, outputtype='NIFTI_GZ', args='-clfrac 0.2 -rbt 18.3 65.0 90.0', out_file="uni.nii.gz"), name='unifize')
        skullstrip_second_pass = pe.Node(preprocess.Automask(dilate=1, outputtype='NIFTI_GZ'), name='skullstrip_second_pass')
        combine_masks = pe.Node(fsl.BinaryMaths(operation='mul'), name='combine_masks')

        wf.connect([(input_node, skullstrip_first_pass, [('func', 'in_file')]),
                        (skullstrip_first_pass, bet_dilate, [('mask_file', 'in_file')]),
                        (bet_dilate, bet_mask, [('out_file', 'mask_file')]),
                        (skullstrip_first_pass, bet_mask, [('out_file' , 'in_file')]),
                        (bet_mask, unifize, [('out_file', 'in_file')]),
                        (unifize, skullstrip_second_pass, [('out_file', 'in_file')]),
                        (skullstrip_first_pass, combine_masks, [('mask_file', 'in_file')]),
                        (skullstrip_second_pass, combine_masks, [('out_file', 'operand_file')]),
                        (combine_masks, output_node, [('out_file', 'func_brain_mask')])])
    
    # Refine functional mask by registering anatomical mask to functional space
    elif tool == 'anatomical_refined':

        # Get functional mean to use later as reference, when transform anatomical mask to functional space
        func_skull_mean = pe.Node(interface=afni_utils.TStat(),
                                    name='func_skull_mean')
        func_skull_mean.inputs.options = '-mean'
        func_skull_mean.inputs.outputtype = 'NIFTI_GZ'

        wf.connect(input_node, 'func', func_skull_mean, 'in_file')


        # Register func to anat
        linear_reg_func_to_anat = pe.Node(interface=fsl.FLIRT(),
                         name='linear_reg_func_to_anat')
        linear_reg_func_to_anat.inputs.cost = 'mutualinfo'
        linear_reg_func_to_anat.inputs.dof = 6
        
        wf.connect(func_skull_mean, 'out_file', linear_reg_func_to_anat, 'in_file')
        wf.connect(input_node, 'anat_skull', linear_reg_func_to_anat, 'reference')


        # Inverse func to anat affine
        inv_func_to_anat_affine = pe.Node(interface=fsl.ConvertXFM(),
                                name='inv_func_to_anat_affine')
        inv_func_to_anat_affine.inputs.invert_xfm = True

        wf.connect(linear_reg_func_to_anat, 'out_matrix_file',
                                    inv_func_to_anat_affine, 'in_file')


        # Transform anatomical mask to functional space
        linear_trans_mask_anat_to_func = pe.Node(interface=fsl.FLIRT(),
                         name='linear_trans_mask_anat_to_func')
        linear_trans_mask_anat_to_func.inputs.apply_xfm = True
        linear_trans_mask_anat_to_func.inputs.cost = 'mutualinfo'
        linear_trans_mask_anat_to_func.inputs.dof = 6
        linear_trans_mask_anat_to_func.inputs.interp = 'nearestneighbour'


        # Dialate anatomical mask, if 'anatomical_mask_dilation : True' in config file
        if anatomical_mask_dilation :
            anat_mask_dilate = pe.Node(interface=afni.MaskTool(),
                            name='anat_mask_dilate')
            anat_mask_dilate.inputs.dilate_inputs = '1'
            anat_mask_dilate.inputs.outputtype = 'NIFTI_GZ'

            wf.connect(input_node, 'anatomical_brain_mask', anat_mask_dilate, 'in_file' )
            wf.connect(anat_mask_dilate, 'out_file', linear_trans_mask_anat_to_func, 'in_file')

        else: 
            wf.connect(input_node, 'anatomical_brain_mask', linear_trans_mask_anat_to_func, 'in_file')

        wf.connect(func_skull_mean, 'out_file', linear_trans_mask_anat_to_func, 'reference')
        wf.connect(inv_func_to_anat_affine, 'out_file',
                                    linear_trans_mask_anat_to_func, 'in_matrix_file')
        wf.connect(linear_trans_mask_anat_to_func, 'out_file',
                                    output_node, 'func_brain_mask')

    func_edge_detect = pe.Node(interface=afni_utils.Calc(),
                               name='func_extract_brain')

    func_edge_detect.inputs.expr = 'a*b'
    func_edge_detect.inputs.outputtype = 'NIFTI_GZ'

    wf.connect(input_node, 'func', func_edge_detect, 'in_file_a')

    if skullstrip_tool == 'afni':
        wf.connect(func_get_brain_mask, 'out_file',
                   func_edge_detect, 'in_file_b')
    elif skullstrip_tool == 'fsl':
        wf.connect(erode_one_voxel, 'out_file',
                   func_edge_detect, 'in_file_b')
    elif skullstrip_tool == 'fsl_afni':
        wf.connect(combine_masks, 'out_file',
                        func_edge_detect, 'in_file_b')
    elif tool == 'anatomical_refined':
        wf.connect(linear_trans_mask_anat_to_func, 'out_file',
                        func_edge_detect, 'in_file_b')

    wf.connect(func_edge_detect, 'out_file',  output_node, 'func_brain')

    return wf

    
def create_wf_edit_func(wf_name="edit_func"):
    """Workflow to edit the scan to the proscribed TRs.
    
    Workflow Inputs::

        inputspec.func : func file or a list of func/rest nifti file
            User input functional(T2*) Image

        inputspec.start_idx : string
            Starting volume/slice of the functional image (optional)

        inputspec.stop_idx : string
            Last volume/slice of the functional image (optional)

    Workflow Outputs::

        outputspec.edited_func : string (nifti file)
            Path to Output image with the initial few slices dropped


    Order of commands:

    - Get the start and the end volume index of the functional run. If not defined by the user, return the first and last volume.

        get_idx(in_files, stop_idx, start_idx)

    - Dropping the initial TRs. For details see `3dcalc <http://afni.nimh.nih.gov/pub/dist/doc/program_help/3dcalc.html>`_::

        3dcalc -a rest.nii.gz[4..299]
               -expr 'a'
               -prefix rest_3dc.nii.gz

    """

    # allocate a workflow object
    preproc = pe.Workflow(name=wf_name)

    # configure the workflow's input spec
    inputNode = pe.Node(util.IdentityInterface(fields=['func',
                                                       'start_idx',
                                                       'stop_idx']),
                        name='inputspec')

    # configure the workflow's output spec
    outputNode = pe.Node(util.IdentityInterface(fields=['edited_func']),
                         name='outputspec')

    # allocate a node to check that the requested edits are
    # reasonable given the data
    func_get_idx = pe.Node(util.Function(input_names=['in_files',
                                                      'stop_idx',
                                                      'start_idx'],
                                         output_names=['stopidx',
                                                       'startidx'],
                                         function=get_idx),
                           name='func_get_idx')

    # wire in the func_get_idx node
    preproc.connect(inputNode, 'func',
                    func_get_idx, 'in_files')
    preproc.connect(inputNode, 'start_idx',
                    func_get_idx, 'start_idx')
    preproc.connect(inputNode, 'stop_idx',
                    func_get_idx, 'stop_idx')

    # allocate a node to edit the functional file
    func_drop_trs = pe.Node(interface=afni_utils.Calc(),
                            name='func_drop_trs')

    func_drop_trs.inputs.expr = 'a'
    func_drop_trs.inputs.outputtype = 'NIFTI_GZ'

    # wire in the inputs
    preproc.connect(inputNode, 'func',
                    func_drop_trs, 'in_file_a')

    preproc.connect(func_get_idx, 'startidx',
                    func_drop_trs, 'start_idx')

    preproc.connect(func_get_idx, 'stopidx',
                    func_drop_trs, 'stop_idx')

    # wire the output
    preproc.connect(func_drop_trs, 'out_file',
                    outputNode, 'edited_func')

    return preproc


# functional preprocessing
<<<<<<< HEAD
def create_func_preproc(tool, anatomical_mask_dilation=False, wf_name='func_preproc'):
=======
def create_func_preproc(skullstrip_tool, motion_correct_tool, n4_correction, run_despike=False, wf_name='func_preproc'):
>>>>>>> bad80cf1
    """

    The main purpose of this workflow is to process functional data. Raw rest file is deobliqued and reoriented
    into RPI. Then take the mean intensity values over all time points for each voxel and use this image
    to calculate motion parameters. The image is then skullstripped, normalized and a processed mask is
    obtained to use it further in Image analysis.

    Parameters
    ----------

    wf_name : string
        Workflow name

    Returns
    -------
    func_preproc : workflow object
        Functional Preprocessing workflow object

    Notes
    -----

    `Source <https://github.com/FCP-INDI/C-PAC/blob/master/CPAC/func_preproc/func_preproc.py>`_

    Workflow Inputs::

        inputspec.func : func nifti file
            User input functional(T2) Image, in any of the 8 orientations

        inputspec.twopass : boolean
            Perform two-pass on volume registration

    Workflow Outputs::

        outputspec.refit : string (nifti file)
            Path to deobliqued anatomical data

        outputspec.reorient : string (nifti file)
            Path to RPI oriented anatomical data

        outputspec.motion_correct_ref : string (nifti file)
             Path to Mean intensity Motion corrected image
             (base reference image for the second motion correction run)

        outputspec.motion_correct : string (nifti file)
            Path to motion corrected output file

        outputspec.max_displacement : string (Mat file)
            Path to maximum displacement (in mm) for brain voxels in each volume

        outputspec.movement_parameters : string (Mat file)
            Path to 1D file containing six movement/motion parameters(3 Translation, 3 Rotations)
            in different columns (roll pitch yaw dS  dL  dP)

        outputspec.skullstrip : string (nifti file)
            Path to skull stripped Motion Corrected Image

        outputspec.mask : string (nifti file)
            Path to brain-only mask

        outputspec.func_mean : string (nifti file)
            Mean, Skull Stripped, Motion Corrected output T2 Image path
            (Image with mean intensity values across voxels)

        outputpsec.preprocessed : string (nifti file)
            output skull stripped, motion corrected T2 image
            with normalized intensity values

        outputspec.preprocessed_mask : string (nifti file)
           Mask obtained from normalized preprocessed image

    Order of commands:

    - Deobliqing the scans.  For details see `3drefit <http://afni.nimh.nih.gov/pub/dist/doc/program_help/3drefit.html>`_::

        3drefit -deoblique rest_3dc.nii.gz

    - Re-orienting the Image into Right-to-Left Posterior-to-Anterior Inferior-to-Superior (RPI) orientation. For details see `3dresample <http://afni.nimh.nih.gov/pub/dist/doc/program_help/3dresample.html>`_::

        3dresample -orient RPI
                   -prefix rest_3dc_RPI.nii.gz
                   -inset rest_3dc.nii.gz

    - Calculate voxel wise statistics. Get the RPI Image with mean intensity values over all timepoints for each voxel. For details see `3dTstat <http://afni.nimh.nih.gov/pub/dist/doc/program_help/3dTstat.html>`_::

        3dTstat -mean
                -prefix rest_3dc_RPI_3dT.nii.gz
                rest_3dc_RPI.nii.gz

    - Motion Correction. For details see `3dvolreg <http://afni.nimh.nih.gov/pub/dist/doc/program_help/3dvolreg.html>`_::

        3dvolreg -Fourier
                 -twopass
                 -base rest_3dc_RPI_3dT.nii.gz/
                 -zpad 4
                 -maxdisp1D rest_3dc_RPI_3dvmd1D.1D
                 -1Dfile rest_3dc_RPI_3dv1D.1D
                 -prefix rest_3dc_RPI_3dv.nii.gz
                 rest_3dc_RPI.nii.gz

      The base image or the reference image is the mean intensity RPI image obtained in the above the step.For each volume
      in RPI-oriented T2 image, the command, aligns the image with the base mean image and calculates the motion, displacement
      and movement parameters. It also outputs the aligned 4D volume and movement and displacement parameters for each volume.

    - Calculate voxel wise statistics. Get the motion corrected output Image from the above step, with mean intensity values over all timepoints for each voxel.
      For details see `3dTstat <http://afni.nimh.nih.gov/pub/dist/doc/program_help/3dTstat.html>`_::

        3dTstat -mean
                -prefix rest_3dc_RPI_3dv_3dT.nii.gz
                rest_3dc_RPI_3dv.nii.gz

    - Motion Correction and get motion, movement and displacement parameters. For details see `3dvolreg <http://afni.nimh.nih.gov/pub/dist/doc/program_help/3dvolreg.html>`_::

        3dvolreg -Fourier
                 -twopass
                 -base rest_3dc_RPI_3dv_3dT.nii.gz
                 -zpad 4
                 -maxdisp1D rest_3dc_RPI_3dvmd1D.1D
                 -1Dfile rest_3dc_RPI_3dv1D.1D
                 -prefix rest_3dc_RPI_3dv.nii.gz
                 rest_3dc_RPI.nii.gz

      The base image or the reference image is the mean intensity motion corrected image obtained from the above the step (first 3dvolreg run).
      For each volume in RPI-oriented T2 image, the command, aligns the image with the base mean image and calculates the motion, displacement
      and movement parameters. It also outputs the aligned 4D volume and movement and displacement parameters for each volume.

    - Create a brain-only mask. For details see `3dautomask <http://afni.nimh.nih.gov/pub/dist/doc/program_help/3dAutomask.html>`_::

        3dAutomask
                   -prefix rest_3dc_RPI_3dv_automask.nii.gz
                   rest_3dc_RPI_3dv.nii.gz

    - Edge Detect(remove skull) and get the brain only. For details see `3dcalc <http://afni.nimh.nih.gov/pub/dist/doc/program_help/3dcalc.html>`_::

        3dcalc -a rest_3dc_RPI_3dv.nii.gz
               -b rest_3dc_RPI_3dv_automask.nii.gz
               -expr 'a*b'
               -prefix rest_3dc_RPI_3dv_3dc.nii.gz

    - Normalizing the image intensity values. For details see `fslmaths <http://www.fmrib.ox.ac.uk/fsl/avwutils/index.html>`_::

        fslmaths rest_3dc_RPI_3dv_3dc.nii.gz
                 -ing 10000 rest_3dc_RPI_3dv_3dc_maths.nii.gz
                 -odt float

      Normalized intensity = (TrueValue*10000)/global4Dmean

    - Calculate mean of skull stripped image. For details see `3dTstat <http://afni.nimh.nih.gov/pub/dist/doc/program_help/3dTstat.html>`_::

        3dTstat -mean -prefix rest_3dc_RPI_3dv_3dc_3dT.nii.gz rest_3dc_RPI_3dv_3dc.nii.gz

    - Create Mask (Generate mask from Normalized data). For details see `fslmaths <http://www.fmrib.ox.ac.uk/fsl/avwutils/index.html>`_::

        fslmaths rest_3dc_RPI_3dv_3dc_maths.nii.gz
               -Tmin -bin rest_3dc_RPI_3dv_3dc_maths_maths.nii.gz
               -odt char

    .. exec::
        from CPAC.func_preproc import create_func_preproc
        wf = create_func_preproc()
        wf.write_graph(
            graph2use='orig',
            dotfilename='./images/generated/func_preproc.dot'
        )

    High Level Workflow Graph:

    .. image:: ../images/generated/func_preproc.png
       :width: 1000

    Detailed Workflow Graph:

    .. image:: ../images/generated/func_preproc_detailed.png
       :width: 1000

    Examples
    --------

    >>> import func_preproc
    >>> preproc = create_func_preproc(bet=True)
    >>> preproc.inputs.inputspec.func='sub1/func/rest.nii.gz'
    >>> preproc.run() #doctest: +SKIP


    >>> import func_preproc
    >>> preproc = create_func_preproc(bet=False)
    >>> preproc.inputs.inputspec.func='sub1/func/rest.nii.gz'
    >>> preproc.run() #doctest: +SKIP

    """

    preproc = pe.Workflow(name=wf_name)
    input_node = pe.Node(util.IdentityInterface(fields=['func',
                                                        'twopass',
                                                        'anatomical_brain_mask',
                                                        'anat_skull']),
                         name='inputspec')

    output_node = pe.Node(util.IdentityInterface(fields=['refit',
                                                         'reorient',
                                                         'reorient_mean',
                                                         'motion_correct',
                                                         'motion_correct_ref',
                                                         'movement_parameters',
                                                         'max_displacement',
                                                         'mask',
                                                         'skullstrip',
                                                         'func_despiked',
                                                         'func_mean',
                                                         'preprocessed',
                                                         'preprocessed_mask',
                                                         'slice_time_corrected',
                                                         'transform_matrices']),
                          name='outputspec')

    func_deoblique = pe.Node(interface=afni_utils.Refit(),
                             name='func_deoblique')
    func_deoblique.inputs.deoblique = True

    preproc.connect(input_node, 'func',
                    func_deoblique, 'in_file')

    func_reorient = pe.Node(interface=afni_utils.Resample(),
                            name='func_reorient')

    func_reorient.inputs.orientation = 'RPI'
    func_reorient.inputs.outputtype = 'NIFTI_GZ'

    preproc.connect(func_deoblique, 'out_file',
                    func_reorient, 'in_file')

    preproc.connect(func_reorient, 'out_file',
                    output_node, 'reorient')

    func_get_mean_RPI = pe.Node(interface=afni_utils.TStat(),
                                name='func_get_mean_RPI')

    func_get_mean_RPI.inputs.options = '-mean'
    func_get_mean_RPI.inputs.outputtype = 'NIFTI_GZ'

    preproc.connect(func_reorient, 'out_file',
                    func_get_mean_RPI, 'in_file')

    # calculate motion parameters
    if motion_correct_tool == 'afni':
        func_motion_correct = pe.Node(interface=preprocess.Volreg(),
                                    name='func_motion_correct_3dvolreg')
        func_motion_correct.inputs.zpad = 4
        func_motion_correct.inputs.outputtype = 'NIFTI_GZ'

        preproc.connect([(input_node, func_motion_correct, [(('twopass', collect_arguments, '-twopass', '-Fourier'),'args')]),])
        preproc.connect(func_get_mean_RPI, 'out_file',
                    func_motion_correct, 'basefile')   

        preproc.connect(func_reorient, 'out_file',
                        func_motion_correct, 'in_file')

        func_get_mean_motion = func_get_mean_RPI.clone('func_get_mean_motion')
        preproc.connect(func_motion_correct, 'out_file',
                        func_get_mean_motion, 'in_file')

        preproc.connect(func_get_mean_motion, 'out_file',
                        output_node, 'motion_correct_ref')

        func_motion_correct_A = func_motion_correct.clone('func_motion_correct_A')
        func_motion_correct_A.inputs.md1d_file = 'max_displacement.1D'

        preproc.connect([
            (
                input_node, func_motion_correct_A, [
                    (
                        ('twopass', collect_arguments, '-twopass', '-Fourier'),
                        'args'
                    )]
            ),
        ])

        preproc.connect(func_reorient, 'out_file',
                        func_motion_correct_A, 'in_file')
        preproc.connect(func_get_mean_motion, 'out_file',
                        func_motion_correct_A, 'basefile')

        preproc.connect(func_motion_correct_A, 'out_file',
                        output_node, 'motion_correct')
        preproc.connect(func_motion_correct_A, 'md1d_file',
                        output_node, 'max_displacement')
        preproc.connect(func_motion_correct_A, 'oned_file',
                        output_node, 'movement_parameters')
        preproc.connect(func_motion_correct_A, 'oned_matrix_save',
                        output_node, 'transform_matrices')

        skullstrip_func = skullstrip_functional(skullstrip_tool,
                                                "{0}_skullstrip".format(wf_name))

        preproc.connect(func_motion_correct_A, 'out_file',
                        skullstrip_func, 'inputspec.func')

    elif motion_correct_tool == 'fsl':

        func_motion_correct = pe.Node(interface=fsl.MCFLIRT(save_mats=True, save_plots=True),
                                    name='func_motion_correct_mcflirt')
        func_motion_correct.inputs.output_type = 'NIFTI_GZ'

        preproc.connect(func_reorient, 'out_file',
                        func_motion_correct, 'in_file')

        preproc.connect(func_get_mean_RPI, 'out_file',
                    func_motion_correct, 'basefile') 

        func_get_mean_motion = func_get_mean_RPI.clone('func_get_mean_motion')
        preproc.connect(func_motion_correct, 'out_file',
                        func_get_mean_motion, 'in_file')

        preproc.connect(func_get_mean_motion, 'out_file',
                        output_node, 'motion_correct_ref')

        func_motion_correct_A = func_motion_correct.clone('func_motion_correct_A')
        func_motion_correct_A.inputs.save_mats = True
        func_motion_correct_A.inputs.save_plots = True
        func_motion_correct_A.inputs.save_rms = True

        preproc.connect(func_reorient, 'out_file',
                        func_motion_correct_A, 'in_file')

        preproc.connect(func_get_mean_motion, 'out_file',
                        func_motion_correct_A, 'ref_file')
        
        skullstrip_func = skullstrip_functional(skullstrip_tool,
                                                "{0}_skullstrip".format(wf_name))

        preproc.connect(func_motion_correct_A, 'out_file',
                        skullstrip_func, 'inputspec.func')
        
        # TODO: normalize motion parameters, 
        # check output file formats and motion statistics calculation method 
        preproc.connect(func_motion_correct_A, 'par_file',
                        output_node, 'movement_parameters')

        preproc.connect(func_motion_correct_A, 'mat_file',
                        output_node, 'transform_matrices')

        preproc.connect(func_motion_correct_A, 'rms_files', # absolute and relative displacement, not max
                        output_node, 'max_displacement')

<<<<<<< HEAD
    preproc.connect([
        (
            input_node, func_motion_correct_A, [
                (
                    ('twopass', collect_arguments, '-twopass', '-Fourier'),
                    'args'
                )]
        ),
    ])

    preproc.connect(func_reorient, 'out_file',
                    func_motion_correct_A, 'in_file')
    preproc.connect(func_get_mean_motion, 'out_file',
                    func_motion_correct_A, 'basefile')

    preproc.connect(func_motion_correct_A, 'out_file',
                    output_node, 'motion_correct')
    preproc.connect(func_motion_correct_A, 'md1d_file',
                    output_node, 'max_displacement')
    preproc.connect(func_motion_correct_A, 'oned_file',
                    output_node, 'movement_parameters')
    preproc.connect(func_motion_correct_A, 'oned_matrix_save',
                    output_node, 'oned_matrix_save')

    skullstrip_func = skullstrip_functional(tool, anatomical_mask_dilation, 
                                            "{0}_skullstrip".format(wf_name))
    preproc.connect(input_node, 'anatomical_brain_mask',
                    skullstrip_func, 'inputspec.anatomical_brain_mask')
    preproc.connect(input_node, 'anat_skull',
                    skullstrip_func, 'inputspec.anat_skull')                
    preproc.connect(func_motion_correct_A, 'out_file',
                    skullstrip_func, 'inputspec.func')
=======
>>>>>>> bad80cf1
    preproc.connect(skullstrip_func, 'outputspec.func_brain',
                    output_node, 'skullstrip')

    preproc.connect(skullstrip_func, 'outputspec.func_brain_mask',
                    output_node, 'mask')

    func_mean = pe.Node(interface=afni_utils.TStat(),
                        name='func_mean')

    func_mean.inputs.options = '-mean'
    func_mean.inputs.outputtype = 'NIFTI_GZ'

    if run_despike:
        despike = pe.Node(interface=preprocess.Despike(), 
                        name='func_despike')
        despike.inputs.outputtype = 'NIFTI_GZ' 

        preproc.connect(skullstrip_func, 'outputspec.func_brain',
                        despike, 'in_file')

        preproc.connect(despike, 'out_file',
                        func_mean, 'in_file')

        preproc.connect(despike, 'out_file',
                        output_node, 'func_despiked')
    else: 
        preproc.connect(skullstrip_func, 'outputspec.func_brain', 
                        func_mean, 'in_file')

    if n4_correction:
        func_mean_n4_corrected = pe.Node(interface = ants.N4BiasFieldCorrection(dimension=3, copy_header=True, bspline_fitting_distance=200), shrink_factor=2, 
                                        name='func_mean_n4_corrected')
        func_mean_n4_corrected.inputs.args = '-r True'
        # func_mean_n4_corrected.inputs.rescale_intensities = True
        preproc.connect(func_mean, 'out_file', 
                    func_mean_n4_corrected, 'input_image')
        preproc.connect(func_mean_n4_corrected, 'output_image',
                    output_node, 'func_mean')

    else:
        preproc.connect(func_mean, 'out_file',
                    output_node, 'func_mean')

    func_normalize = pe.Node(interface=fsl.ImageMaths(),
                             name='func_normalize')
    func_normalize.inputs.op_string = '-ing 10000'
    func_normalize.inputs.out_data_type = 'float'

    preproc.connect(skullstrip_func, 'outputspec.func_brain',
                    func_normalize, 'in_file')

    preproc.connect(func_normalize, 'out_file',
                    output_node, 'preprocessed')

    func_mask_normalize = pe.Node(interface=fsl.ImageMaths(),
                                  name='func_mask_normalize')
    func_mask_normalize.inputs.op_string = '-Tmin -bin'
    func_mask_normalize.inputs.out_data_type = 'char'

    preproc.connect(func_normalize, 'out_file',
                    func_mask_normalize, 'in_file')

    preproc.connect(func_mask_normalize, 'out_file',
                    output_node, 'preprocessed_mask')

    return preproc


def slice_timing_wf(name='slice_timing'):

    # allocate a workflow object
    wf = pe.Workflow(name=name)

    # configure the workflow's input spec
    inputNode = pe.Node(util.IdentityInterface(fields=['func_ts',
                                                       'tr',
                                                       'tpattern']),
                        name='inputspec')

    # configure the workflow's output spec
    outputNode = pe.Node(util.IdentityInterface(fields=['slice_time_corrected']),
                         name='outputspec')

    # create TShift AFNI node
    func_slice_timing_correction = pe.Node(interface=preprocess.TShift(),
                                           name='slice_timing')
    func_slice_timing_correction.inputs.outputtype = 'NIFTI_GZ'


    wf.connect([
        (
            inputNode,
            func_slice_timing_correction,
            [
                (
                    'func_ts',
                    'in_file'
                ),
                (
                    # add the @ prefix to the tpattern file going into
                    # AFNI 3dTshift - needed this so the tpattern file
                    # output from get_scan_params would be tied downstream
                    # via a connection (to avoid poofing)
                    ('tpattern', nullify, add_afni_prefix),
                    'tpattern'
                ),
                (
                    ('tr', nullify),
                    'tr'
                ),
            ]
        ),
    ])

    wf.connect(func_slice_timing_correction, 'out_file',
               outputNode, 'slice_time_corrected')

    return wf


def get_idx(in_files, stop_idx=None, start_idx=None):
    """
    Method to get the first and the last slice for
    the functional run. It verifies the user specified
    first and last slice. If the values are not valid, it
    calculates and returns the very first and the last slice

    Parameters
    ----------
    in_file : string (nifti file)
       Path to input functional run

    stop_idx : int
        Last volume to be considered, specified by user
        in the configuration file

    stop_idx : int
        First volume to be considered, specified by user
        in the configuration file

    Returns
    -------
    stop_idx :  int
        Value of first slice to consider for the functional run

    start_idx : int
        Value of last slice to consider for the functional run

    """

    # Import packages
    from nibabel import load

    # Init variables
    img = load(in_files)
    hdr = img.get_header()
    shape = hdr.get_data_shape()

    # Check to make sure the input file is 4-dimensional
    if len(shape) != 4:
        raise TypeError('Input nifti file: %s is not a 4D file' % in_files)
    # Grab the number of volumes
    nvols = int(hdr.get_data_shape()[3])

    if (start_idx == None) or (start_idx < 0) or (start_idx > (nvols - 1)):
        startidx = 0
    else:
        startidx = start_idx

    if (stop_idx == None) or (stop_idx > (nvols - 1)):
        stopidx = nvols - 1
    else:
        stopidx = stop_idx

    return stopidx, startidx

<<<<<<< HEAD
=======

def connect_func_preproc(workflow, strat_list, c):

    from CPAC.func_preproc.func_preproc import create_func_preproc
    
    new_strat_list = []

    for num_strat, strat in enumerate(strat_list):
        for motion_correct_tool in c.motion_correction:
            for skullstrip_tool in c.functionalMasking:
                
                motion_correct_tool = motion_correct_tool.lower()
                skullstrip_tool = skullstrip_tool.lower()
                
                for motion_stat in c.runMotionStatistics:

                    for despike in c.run_despike:

                        if despike == 1:
                            new_strat = strat.fork()

                            func_preproc = create_func_preproc(
                                skullstrip_tool=skullstrip_tool,
                                motion_correct_tool=motion_correct_tool,
                                run_despike=True,
                                wf_name='func_preproc_%s_%s_%d' % (skullstrip_tool, motion_correct_tool, num_strat)
                            )
                        else:
                            new_strat = strat.fork()

                            func_preproc = create_func_preproc(
                                skullstrip_tool=skullstrip_tool,
                                motion_correct_tool=motion_correct_tool,
                                wf_name='func_preproc_%s_%s_%d' % (skullstrip_tool, motion_correct_tool, num_strat)
                            )

                        node, out_file = new_strat.get_leaf_properties()
                        workflow.connect(node, out_file, func_preproc,
                                        'inputspec.func')
                                    
                        func_preproc.inputs.inputspec.twopass = \
                            getattr(c, 'functional_volreg_twopass', True)

                        new_strat.append_name(func_preproc.name)
                        new_strat.set_leaf_properties(func_preproc, 'outputspec.preprocessed')

                        if motion_stat == 0:

                            new_strat.update_resource_pool({
                                'mean_functional': (func_preproc, 'outputspec.func_mean'),
                                'functional_preprocessed_mask': (func_preproc, 'outputspec.preprocessed_mask'),
                                'movement_parameters': (func_preproc, 'outputspec.movement_parameters'),
                                'max_displacement': (func_preproc, 'outputspec.max_displacement'),
                                'functional_despiked': (func_preproc, 'outputspec.func_despiked'),
                                'functional_preprocessed': (func_preproc, 'outputspec.preprocessed'),
                                'functional_brain_mask': (func_preproc, 'outputspec.mask'),
                                'motion_correct': (func_preproc, 'outputspec.motion_correct'),
                                'coordinate_transformation': (func_preproc, 'outputspec.transform_matrices'),
                            })
                        
                        elif motion_stat == 1:

                            new_strat.update_resource_pool({
                                'mean_functional': (func_preproc, 'outputspec.func_mean'),
                                'functional_preprocessed_mask': (func_preproc, 'outputspec.preprocessed_mask'),                              
                                'functional_despiked': (func_preproc, 'outputspec.func_despiked'),
                                'functional_preprocessed': (func_preproc, 'outputspec.preprocessed'),
                                'functional_brain_mask': (func_preproc, 'outputspec.mask'),
                                'motion_correct': (func_preproc, 'outputspec.motion_correct'),                                
                            })

                        new_strat_list.append(new_strat)

    return workflow, new_strat_list
>>>>>>> bad80cf1
<|MERGE_RESOLUTION|>--- conflicted
+++ resolved
@@ -21,25 +21,14 @@
     return ' '.join(command_args)
 
 
-<<<<<<< HEAD
-def skullstrip_functional(tool='afni', anatomical_mask_dilation=False, wf_name='skullstrip_functional'):
-
-    tool = tool.lower()
-    if tool != 'afni' and tool != 'fsl' and tool != 'fsl_afni' and tool != 'anatomical_refined':
+def skullstrip_functional(skullstrip_tool='afni', anatomical_mask_dilation=False, wf_name='skullstrip_functional'):
+
+    skullstrip_tool = skullstrip_tool.lower()
+    if skullstrip_tool != 'afni' and skullstrip_tool != 'fsl' and skullstrip_tool != 'fsl_afni' and skullstrip_tool != 'anatomical_refined':
         raise Exception("\n\n[!] Error: The 'tool' parameter of the "
                         "'skullstrip_functional' workflow must be either "
                         "'afni' or 'fsl' or 'fsl_afni' or 'anatomical_refined'.\n\nTool input: "
-                        "{0}\n\n".format(tool))
-=======
-def skullstrip_functional(skullstrip_tool='afni', wf_name='skullstrip_functional'):
-
-    skullstrip_tool = skullstrip_tool.lower()
-    if skullstrip_tool != 'afni' and skullstrip_tool != 'fsl' and skullstrip_tool != 'fsl_afni':
-        raise Exception("\n\n[!] Error: The 'skullstrip_tool' parameter of the "
-                        "'skullstrip_functional' workflow must be either "
-                        "'afni' or 'fsl' or 'fsl_afni'.\n\nskullstrip_tool input: "
                         "{0}\n\n".format(skullstrip_tool))
->>>>>>> bad80cf1
                
     wf = pe.Workflow(name=wf_name)
 
@@ -276,11 +265,7 @@
 
 
 # functional preprocessing
-<<<<<<< HEAD
-def create_func_preproc(tool, anatomical_mask_dilation=False, wf_name='func_preproc'):
-=======
-def create_func_preproc(skullstrip_tool, motion_correct_tool, n4_correction, run_despike=False, wf_name='func_preproc'):
->>>>>>> bad80cf1
+def create_func_preproc(skullstrip_tool, motion_correct_tool, n4_correction, run_despike=False, anatomical_mask_dilation=False, wf_name='func_preproc'):
     """
 
     The main purpose of this workflow is to process functional data. Raw rest file is deobliqued and reoriented
@@ -624,7 +609,6 @@
         preproc.connect(func_motion_correct_A, 'rms_files', # absolute and relative displacement, not max
                         output_node, 'max_displacement')
 
-<<<<<<< HEAD
     preproc.connect([
         (
             input_node, func_motion_correct_A, [
@@ -657,8 +641,7 @@
                     skullstrip_func, 'inputspec.anat_skull')                
     preproc.connect(func_motion_correct_A, 'out_file',
                     skullstrip_func, 'inputspec.func')
-=======
->>>>>>> bad80cf1
+
     preproc.connect(skullstrip_func, 'outputspec.func_brain',
                     output_node, 'skullstrip')
 
@@ -835,8 +818,6 @@
 
     return stopidx, startidx
 
-<<<<<<< HEAD
-=======
 
 def connect_func_preproc(workflow, strat_list, c):
 
@@ -910,5 +891,4 @@
 
                         new_strat_list.append(new_strat)
 
-    return workflow, new_strat_list
->>>>>>> bad80cf1
+    return workflow, new_strat_list