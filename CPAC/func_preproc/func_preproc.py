--- conflicted
+++ resolved
@@ -1510,7 +1510,7 @@
     wf = pe.Workflow(name=f"{wf_name}_{pipe_num}")
     inputNode = pe.Node(
         util.IdentityInterface(
-            fields=["space-template_desc-T1w_mask", "space-template_desc-preproc_T1w"]
+            fields=["space-template_desc-brain_mask", "space-template_desc-preproc_T1w"]
         ),
         name="inputspec",
     )
@@ -1531,7 +1531,7 @@
 
     wf.connect(
         inputNode,
-        "space-template_desc-T1w_mask",
+        "space-template_desc-brain_mask",
         anat_brain_mask_to_func_res,
         "in_file",
     )
@@ -1592,20 +1592,13 @@
         wf_name="anat_brain_mask_to_bold_res", cfg=cfg, pipe_num=pipe_num
     )
 
-<<<<<<< HEAD
-    node, out = strat_pool.get_data("space-template_desc-T1w_mask")
-    wf.connect(
-        node, out, anat_brain_mask_to_func_res, "inputspec.space-template_desc-T1w_mask"
-    )
-=======
-    anat_brain_mask_to_func_res.inputs.interp = "nn"
-    anat_brain_mask_to_func_res.inputs.premat = cfg.registration_workflows[
-        "anatomical_registration"
-    ]["registration"]["FSL-FNIRT"]["identity_matrix"]
-
     node, out = strat_pool.get_data("space-template_desc-brain_mask")
-    wf.connect(node, out, anat_brain_mask_to_func_res, "in_file")
->>>>>>> 25d1bbd5
+    wf.connect(
+        node,
+        out,
+        anat_brain_mask_to_func_res,
+        "inputspec.pace-template_desc-brain_mask",
+    )
 
     wf.connect(
         anat_brain_to_func_res,
