--- conflicted
+++ resolved
@@ -148,6 +148,7 @@
                 output_node, 'func_brain_mask')
 
     return wf
+
 
 def anat_based_mask(wf_name='bold_mask'):
 # reference DCAN lab BOLD mask
@@ -1417,40 +1418,9 @@
     preproc.connect(skullstrip_func, 'outputspec.func_brain', 
                     func_mean, 'in_file')
 
-<<<<<<< HEAD
-    if "Selected Functional Volume" in config.func_reg_input:
-        get_func_volume = pe.Node(interface=afni.Calc(),
-                                    name='get_func_volume')
-
-        get_func_volume.inputs.set(
-            expr='a',
-            single_idx=config.func_reg_input_volume,
-            outputtype='NIFTI_GZ'
-        )
-        preproc.connect(skullstrip_func, 'outputspec.func_brain', 
-                        get_func_volume, 'in_file_a')
-    
-        if config.n4_correct_func_reg_input :
-
-            get_func_volume_n4_corrected = pe.Node(interface = ants.N4BiasFieldCorrection(dimension=3, copy_header=True, bspline_fitting_distance=200), shrink_factor=2, 
-                                            name='get_func_volume_n4_corrected')
-            get_func_volume_n4_corrected.inputs.args = '-r True'
-            
-            preproc.connect(get_func_volume, 'out_file', 
-                            get_func_volume_n4_corrected, 'input_image')
-            preproc.connect(get_func_volume_n4_corrected, 'output_image',
-                            output_node, 'get_func_volume')
-
-        else:
-            preproc.connect(get_func_volume, 'out_file',
-                            output_node, 'get_func_volume')
-
-    if config.n4_correct_func_reg_input :
-
-=======
     if config.functional_registration['1-coregistration']['func_input_prep']['Mean Functional']['n4_correct_func']:
->>>>>>> 6fb4ac20
-        func_mean_n4_corrected = pe.Node(interface = ants.N4BiasFieldCorrection(dimension=3, copy_header=True, bspline_fitting_distance=200), shrink_factor=2, 
+
+        func_mean_n4_corrected = pe.Node(interface = ants.N4BiasFieldCorrection(dimension=3, copy_header=True, bspline_fitting_distance=200), shrink_factor=2,
                                         name='func_mean_n4_corrected')
         func_mean_n4_corrected.inputs.args = '-r True'
         
