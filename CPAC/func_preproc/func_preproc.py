from nipype import logging
from nipype.interfaces import ants

logger = logging.getLogger('workflow')

from CPAC.pipeline import nipype_pipeline_engine as pe
import nipype.interfaces.fsl as fsl
import nipype.interfaces.utility as util
from nipype.interfaces import afni
from nipype.interfaces.afni import preprocess
from nipype.interfaces.afni import utils as afni_utils
from CPAC.func_preproc.utils import add_afni_prefix, nullify, chunk_ts, \
    split_ts_chunks, oned_text_concat, notch_filter_motion
from CPAC.utils.interfaces.function import Function
from CPAC.generate_motion_statistics import motion_power_statistics

from CPAC.utils.utils import check_prov_for_motion_tool


def collect_arguments(*args):
    command_args = []
    if args[0]:
        command_args += [args[1]]
    command_args += args[2:]
    return ' '.join(command_args)


def anat_refined_mask(init_bold_mask=True, wf_name='init_bold_mask'):
    wf = pe.Workflow(name=wf_name)

    input_node = pe.Node(util.IdentityInterface(fields=['func',
                                                        'anatomical_brain_mask',
                                                        'anat_brain',
                                                        'init_func_brain_mask']),
                         name='inputspec')

    output_node = pe.Node(util.IdentityInterface(fields=['func_brain_mask']),
                          name='outputspec')

    # 1 Take single volume of func
    func_single_volume = pe.Node(interface=afni.Calc(),
                                 name='func_single_volume')

    func_single_volume.inputs.set(
        expr='a',
        single_idx=1,
        outputtype='NIFTI_GZ'
    )

    wf.connect(input_node, 'func',
               func_single_volume, 'in_file_a')

    # 2 get temporary func brain
    func_tmp_brain = pe.Node(interface=afni_utils.Calc(),
                             name='func_tmp_brain')
    func_tmp_brain.inputs.expr = 'a*b'
    func_tmp_brain.inputs.outputtype = 'NIFTI_GZ'

    wf.connect(func_single_volume, 'out_file',
               func_tmp_brain, 'in_file_a')

    # 2.1 get a tmp func brain mask
    if init_bold_mask == True:
        # 2.1.1 N4BiasFieldCorrection single volume of raw_func
        func_single_volume_n4_corrected = pe.Node(
            interface=ants.N4BiasFieldCorrection(dimension=3,
                                                 copy_header=True,
                                                 bspline_fitting_distance=200),
            shrink_factor=2,
            name='func_single_volume_n4_corrected')
        func_single_volume_n4_corrected.inputs.args = '-r True'

        wf.connect(func_single_volume, 'out_file',
                   func_single_volume_n4_corrected, 'input_image')

        # 2.1.2 bet n4 corrected image - generate tmp func brain mask
        func_tmp_brain_mask = pe.Node(interface=fsl.BET(),
                                      name='func_tmp_brain_mask_pre')
        func_tmp_brain_mask.inputs.mask = True

        wf.connect(func_single_volume_n4_corrected, 'output_image',
                   func_tmp_brain_mask, 'in_file')

        # 2.1.3 dilate func tmp brain mask
        func_tmp_brain_mask_dil = pe.Node(interface=fsl.ImageMaths(),
                                          name='func_tmp_brain_mask_dil')
        func_tmp_brain_mask_dil.inputs.op_string = '-dilM'

        wf.connect(func_tmp_brain_mask, 'mask_file',
                   func_tmp_brain_mask_dil, 'in_file')

        wf.connect(func_tmp_brain_mask_dil, 'out_file',
                   func_tmp_brain, 'in_file_b')
    else:
        # 2.1.1 connect dilated init func brain mask
        wf.connect(input_node, 'init_func_brain_mask',
                   func_tmp_brain, 'in_file_b')

    # 3. get transformation of anat to func
    # 3.1 Register func tmp brain to anat brain to get func2anat matrix
    linear_reg_func_to_anat = pe.Node(interface=fsl.FLIRT(),
                                      name='func_to_anat_linear_reg')
    linear_reg_func_to_anat.inputs.cost = 'mutualinfo'
    linear_reg_func_to_anat.inputs.dof = 6

    wf.connect(func_tmp_brain, 'out_file',
               linear_reg_func_to_anat, 'in_file')

    wf.connect(input_node, 'anat_brain',
               linear_reg_func_to_anat, 'reference')

    # 3.2 Inverse func to anat affine
    inv_func_to_anat_affine = pe.Node(interface=fsl.ConvertXFM(),
                                      name='inv_func2anat_affine')
    inv_func_to_anat_affine.inputs.invert_xfm = True

    wf.connect(linear_reg_func_to_anat, 'out_matrix_file',
               inv_func_to_anat_affine, 'in_file')

    # 4. anat mask to func space
    # Transform anatomical mask to functional space to get BOLD mask
    reg_anat_mask_to_func = pe.Node(interface=fsl.FLIRT(),
                                    name='reg_anat_mask_to_func')
    reg_anat_mask_to_func.inputs.apply_xfm = True
    reg_anat_mask_to_func.inputs.cost = 'mutualinfo'
    reg_anat_mask_to_func.inputs.dof = 6
    reg_anat_mask_to_func.inputs.interp = 'nearestneighbour'

    wf.connect(input_node, 'anatomical_brain_mask',
               reg_anat_mask_to_func, 'in_file')

    wf.connect(func_tmp_brain, 'out_file',
               reg_anat_mask_to_func, 'reference')

    wf.connect(inv_func_to_anat_affine, 'out_file',
               reg_anat_mask_to_func, 'in_matrix_file')

    # 5. get final func mask: refine func tmp mask with anat_mask_in_func mask
    func_mask = pe.Node(interface=fsl.MultiImageMaths(), name='func_mask')
    func_mask.inputs.op_string = "-mul %s"

    wf.connect(reg_anat_mask_to_func, 'out_file',
               func_mask, 'operand_files')

    if init_bold_mask == True:
        wf.connect(func_tmp_brain_mask_dil, 'out_file',
                   func_mask, 'in_file')
    else:
        wf.connect(input_node, 'init_func_brain_mask',
                   func_mask, 'in_file')

    wf.connect(func_mask, 'out_file',
               output_node, 'func_brain_mask')

    return wf


def normalize_motion_parameters(in_file):
    """
    Convert FSL mcflirt motion parameters to AFNI space
    """
    import os
    import numpy as np

    motion_params = np.genfromtxt(in_file).T
    motion_params = np.vstack((motion_params[2, :] * 180 / np.pi,
                               motion_params[0, :] * 180 / np.pi,
                               -motion_params[1, :] * 180 / np.pi,
                               motion_params[5, :],
                               motion_params[3, :],
                               -motion_params[4, :]))
    motion_params = np.transpose(motion_params)

    out_file = os.path.join(os.getcwd(), 'motion_params.1D')
    np.savetxt(out_file, motion_params)

    return out_file


def create_scale_func_wf(scaling_factor, wf_name='scale_func'):
    """Workflow to scale func data.
    Parameters
    ----------
        scaling_factor : float
            Scale the size of the dataset voxels by the factor.
        wf_name : string
            name of the workflow

    Workflow Inputs::
        inputspec.func : func file or a list of func/rest nifti file
            User input functional(T2*) Image
    Workflow Outputs::
        outputspec.scaled_func : string (nifti file)
            Path to Output image with scaled data
    Order of commands:
    - Scale the size of the dataset voxels by the factor 'fac'. For details see `3dcalc <https://afni.nimh.nih.gov/pub/dist/doc/program_help/3drefit.html>`_::
        3drefit -xyzscale fac rest.nii.gz
    """

    # allocate a workflow object
    preproc = pe.Workflow(name=wf_name)

    # configure the workflow's input spec
    inputNode = pe.Node(util.IdentityInterface(fields=['func']),
                        name='inputspec')

    # configure the workflow's output spec
    outputNode = pe.Node(util.IdentityInterface(fields=['scaled_func']),
                         name='outputspec')

    # allocate a node to edit the functional file
    func_scale = pe.Node(interface=afni_utils.Refit(),
                         name='func_scale')

    func_scale.inputs.xyzscale = scaling_factor

    # wire in the func_get_idx node
    preproc.connect(inputNode, 'func',
                    func_scale, 'in_file')

    # wire the output
    preproc.connect(func_scale, 'out_file',
                    outputNode, 'scaled_func')

    return preproc


def create_wf_edit_func(wf_name="edit_func"):
    """Workflow to edit the scan to the proscribed TRs.

    Workflow Inputs::

        inputspec.func : func file or a list of func/rest nifti file
            User input functional(T2*) Image

        inputspec.start_idx : string
            Starting volume/slice of the functional image (optional)

        inputspec.stop_idx : string
            Last volume/slice of the functional image (optional)

    Workflow Outputs::

        outputspec.edited_func : string (nifti file)
            Path to Output image with the initial few slices dropped


    Order of commands:

    - Get the start and the end volume index of the functional run. If not defined by the user, return the first and last volume.

        get_idx(in_files, stop_idx, start_idx)

    - Dropping the initial TRs. For details see `3dcalc <http://afni.nimh.nih.gov/pub/dist/doc/program_help/3dcalc.html>`_::

        3dcalc -a rest.nii.gz[4..299]
               -expr 'a'
               -prefix rest_3dc.nii.gz

    """

    # allocate a workflow object
    preproc = pe.Workflow(name=wf_name)

    # configure the workflow's input spec
    inputNode = pe.Node(util.IdentityInterface(fields=['func',
                                                       'start_idx',
                                                       'stop_idx']),
                        name='inputspec')

    # configure the workflow's output spec
    outputNode = pe.Node(util.IdentityInterface(fields=['edited_func']),
                         name='outputspec')

    # allocate a node to check that the requested edits are
    # reasonable given the data
    func_get_idx = pe.Node(util.Function(input_names=['in_files',
                                                      'stop_idx',
                                                      'start_idx'],
                                         output_names=['stopidx',
                                                       'startidx'],
                                         function=get_idx),
                           name='func_get_idx')

    # wire in the func_get_idx node
    preproc.connect(inputNode, 'func',
                    func_get_idx, 'in_files')
    preproc.connect(inputNode, 'start_idx',
                    func_get_idx, 'start_idx')
    preproc.connect(inputNode, 'stop_idx',
                    func_get_idx, 'stop_idx')

    # allocate a node to edit the functional file
    func_drop_trs = pe.Node(interface=afni_utils.Calc(),
                            name='func_drop_trs')

    func_drop_trs.inputs.expr = 'a'
    func_drop_trs.inputs.outputtype = 'NIFTI_GZ'

    # wire in the inputs
    preproc.connect(inputNode, 'func',
                    func_drop_trs, 'in_file_a')

    preproc.connect(func_get_idx, 'startidx',
                    func_drop_trs, 'start_idx')

    preproc.connect(func_get_idx, 'stopidx',
                    func_drop_trs, 'stop_idx')

    # wire the output
    preproc.connect(func_drop_trs, 'out_file',
                    outputNode, 'edited_func')

    return preproc


def slice_timing_wf(name='slice_timing'):
    # allocate a workflow object
    wf = pe.Workflow(name=name)

    # configure the workflow's input spec
    inputNode = pe.Node(util.IdentityInterface(fields=['func_ts',
                                                       'tr',
                                                       'tpattern']),
                        name='inputspec')

    # configure the workflow's output spec
    outputNode = pe.Node(
        util.IdentityInterface(fields=['slice_time_corrected']),
        name='outputspec')

    # create TShift AFNI node
    func_slice_timing_correction = pe.Node(interface=preprocess.TShift(),
                                           name='slice_timing')
    func_slice_timing_correction.inputs.outputtype = 'NIFTI_GZ'

    wf.connect([
        (
            inputNode,
            func_slice_timing_correction,
            [
                (
                    'func_ts',
                    'in_file'
                ),
                (
                    # add the @ prefix to the tpattern file going into
                    # AFNI 3dTshift - needed this so the tpattern file
                    # output from get_scan_params would be tied downstream
                    # via a connection (to avoid poofing)
                    ('tpattern', nullify, add_afni_prefix),
                    'tpattern'
                ),
                (
                    ('tr', nullify),
                    'tr'
                ),
            ]
        ),
    ])

    wf.connect(func_slice_timing_correction, 'out_file',
               outputNode, 'slice_time_corrected')

    return wf


def get_idx(in_files, stop_idx=None, start_idx=None):
    """
    Method to get the first and the last slice for
    the functional run. It verifies the user specified
    first and last slice. If the values are not valid, it
    calculates and returns the very first and the last slice

    Parameters
    ----------
    in_file : string (nifti file)
       Path to input functional run

    stop_idx : int
        Last volume to be considered, specified by user
        in the configuration file

    stop_idx : int
        First volume to be considered, specified by user
        in the configuration file

    Returns
    -------
    stop_idx :  int
        Value of first slice to consider for the functional run

    start_idx : int
        Value of last slice to consider for the functional run

    """

    # Import packages
    from nibabel import load

    # Init variables
    img = load(in_files)
    hdr = img.get_header()
    shape = hdr.get_data_shape()

    # Check to make sure the input file is 4-dimensional
    if len(shape) != 4:
        raise TypeError('Input nifti file: %s is not a 4D file' % in_files)
    # Grab the number of volumes
    nvols = int(hdr.get_data_shape()[3])

    if (start_idx == None) or (int(start_idx) < 0) or (
        int(start_idx) > (nvols - 1)):
        startidx = 0
    else:
        startidx = int(start_idx)

    if (stop_idx == None) or (int(stop_idx) > (nvols - 1)):
        stopidx = nvols - 1
    else:
        stopidx = int(stop_idx)

    return stopidx, startidx


def motion_correct_connections(wf, cfg, strat_pool, pipe_num, opt):
    if opt != '3dvolreg' and opt != 'mcflirt':
        raise Exception("\n\n[!] Error: The 'tool' parameter of the "
                        "'motion_correction' workflow must be either "
                        "'3dvolreg' or 'mcflirt'.\n\nTool input: "
                        "{0}\n\n".format(opt))

    if cfg:
        if int(cfg.pipeline_setup['system_config'][
                   'max_cores_per_participant']) > 1:
            chunk_imports = ['import nibabel as nb']
            chunk = pe.Node(Function(input_names=['func_file',
                                                  'n_cpus'],
                                     output_names=['TR_ranges'],
                                     function=chunk_ts,
                                     imports=chunk_imports),
                            name=f'chunk_{pipe_num}')

            chunk.inputs.n_cpus = int(cfg.pipeline_setup['system_config'][
                                          'max_cores_per_participant'])
            node, out = strat_pool.get_data(["desc-preproc_bold", "bold"])
            wf.connect(node, out, chunk, 'func_file')

            split_imports = ['import os', 'import subprocess']
            split = pe.Node(Function(input_names=['func_file',
                                                  'tr_ranges'],
                                     output_names=['split_funcs'],
                                     function=split_ts_chunks,
                                     imports=split_imports),
                            name=f'split_{pipe_num}')

            node, out = strat_pool.get_data(['desc-preproc_bold', 'bold'])
            wf.connect(node, out, split, 'func_file')
            wf.connect(chunk, 'TR_ranges', split, 'tr_ranges')

            out_split_func = pe.Node(
                interface=util.IdentityInterface(fields=['out_file']),
                name=f'out_split_func_{pipe_num}')

            wf.connect(split, 'split_funcs', out_split_func, 'out_file')

            func_motion_correct = pe.MapNode(interface=preprocess.Volreg(),
                                             name=f'func_generate_ref_{pipe_num}',
                                             iterfield=['in_file'])

            wf.connect(out_split_func, 'out_file',
                       func_motion_correct, 'in_file')

            func_concat = pe.Node(interface=afni_utils.TCat(),
                                  name=f'func_concat_{pipe_num}')
            func_concat.inputs.outputtype = 'NIFTI_GZ'

            wf.connect(func_motion_correct, 'out_file',
                       func_concat, 'in_files')

            out_motion = pe.Node(
                interface=util.IdentityInterface(fields=['out_file']),
                name=f'out_motion_{pipe_num}')

            wf.connect(func_concat, 'out_file', out_motion, 'out_file')

        else:
            out_split_func = pe.Node(
                interface=util.IdentityInterface(fields=['out_file']),
                name=f'out_split_func_{pipe_num}')

            node, out = strat_pool.get_data(['desc-preproc_bold', 'bold'])
            wf.connect(node, out, out_split_func, 'out_file')

            func_motion_correct = pe.Node(interface=preprocess.Volreg(),
                                          name=f'func_generate_ref_{pipe_num}')

            wf.connect(out_split_func, 'out_file',
                       func_motion_correct, 'in_file')

            out_motion = pe.Node(
                interface=util.IdentityInterface(fields=['out_file']),
                name=f'out_motion_{pipe_num}')

            wf.connect(func_motion_correct, 'out_file',
                       out_motion, 'out_file')

    else:
        out_split_func = pe.Node(
            interface=util.IdentityInterface(fields=['out_file']),
            name=f'out_split_func_{pipe_num}')

        node, out = strat_pool.get_data(['desc-preproc_bold', 'bold'])
        wf.connect(node, out, out_split_func, 'out_file')

        func_motion_correct = pe.Node(interface=preprocess.Volreg(),
                                      name=f'func_generate_ref_{pipe_num}')

        wf.connect(out_split_func, 'out_file',
                   func_motion_correct, 'in_file')

        out_motion = pe.Node(
            interface=util.IdentityInterface(fields=['out_file']),
            name=f'out_motion_{pipe_num}')

        wf.connect(func_motion_correct, 'out_file', out_motion, 'out_file')

    func_motion_correct.inputs.zpad = 4
    func_motion_correct.inputs.outputtype = 'NIFTI_GZ'

    args = f'-Fourier'
    if cfg.functional_preproc['motion_estimates_and_correction'][
        'motion_correction']['AFNI-3dvolreg']['functional_volreg_twopass']:
        args = f'-twopass {args}'

    func_motion_correct.inputs.args = args

    # Calculate motion parameters
    if opt == '3dvolreg':
        func_motion_correct_A = func_motion_correct.clone(
            f'func_motion_correct_3dvolreg_{pipe_num}')
        func_motion_correct_A.inputs.md1d_file = 'max_displacement.1D'
        func_motion_correct_A.inputs.args = args

        wf.connect(out_split_func, 'out_file',
                   func_motion_correct_A, 'in_file')

        node, out = strat_pool.get_data('motion_basefile')
        wf.connect(node, out, func_motion_correct_A, 'basefile')

        if cfg:
            if int(cfg.pipeline_setup['system_config'][
                       'max_cores_per_participant']) > 1:
                motion_concat = pe.Node(interface=afni_utils.TCat(),
                                        name=f'motion_concat_{pipe_num}')
                motion_concat.inputs.outputtype = 'NIFTI_GZ'

                wf.connect(func_motion_correct_A, 'out_file',
                           motion_concat, 'in_files')

                out_motion_A = pe.Node(
                    interface=util.IdentityInterface(fields=['out_file']),
                    name=f'out_motion_A_{pipe_num}')

                wf.connect(motion_concat, 'out_file',
                           out_motion_A, 'out_file')

                concat_imports = ['import os']
                md1d_concat = pe.Node(Function(input_names=['in_files'],
                                               output_names=['out_file'],
                                               function=oned_text_concat,
                                               imports=concat_imports),
                                      name=f'md1d_concat_{pipe_num}')

                wf.connect(func_motion_correct_A, 'md1d_file',
                           md1d_concat, 'in_files')

                oned_concat = pe.Node(Function(input_names=['in_files'],
                                               output_names=['out_file'],
                                               function=oned_text_concat,
                                               imports=concat_imports),
                                      name=f'oned_concat_{pipe_num}')

                wf.connect(func_motion_correct_A, 'oned_file',
                           oned_concat, 'in_files')

                oned_matrix_concat = pe.Node(
                    Function(input_names=['in_files'],
                             output_names=['out_file'],
                             function=oned_text_concat,
                             imports=concat_imports),
                    name=f'oned_matrix_concat_{pipe_num}')

                wf.connect(func_motion_correct_A, 'oned_matrix_save',
                           oned_matrix_concat, 'in_files')

                out_md1d = pe.Node(
                    interface=util.IdentityInterface(fields=['out_file']),
                    name=f'out_md1d_{pipe_num}')

                wf.connect(md1d_concat, 'out_file',
                           out_md1d, 'out_file')

                out_oned = pe.Node(
                    interface=util.IdentityInterface(fields=['out_file']),
                    name=f'out_oned_{pipe_num}')

                wf.connect(oned_concat, 'out_file',
                           out_oned, 'out_file')

                out_oned_matrix = pe.Node(
                    interface=util.IdentityInterface(fields=['out_file']),
                    name=f'out_oned_matrix_{pipe_num}')

                wf.connect(oned_matrix_concat, 'out_file',
                           out_oned_matrix, 'out_file')

            else:
                out_motion_A = pe.Node(
                    interface=util.IdentityInterface(fields=['out_file']),
                    name=f'out_motion_A_{pipe_num}')

                wf.connect(func_motion_correct_A, 'out_file',
                           out_motion_A, 'out_file')

                out_md1d = pe.Node(
                    interface=util.IdentityInterface(fields=['out_file']),
                    name=f'out_md1d_{pipe_num}')

                wf.connect(func_motion_correct_A, 'md1d_file',
                           out_md1d, 'out_file')

                out_oned = pe.Node(
                    interface=util.IdentityInterface(fields=['out_file']),
                    name=f'out_oned_{pipe_num}')

                wf.connect(func_motion_correct_A, 'oned_file',
                           out_oned, 'out_file')

                out_oned_matrix = pe.Node(
                    interface=util.IdentityInterface(fields=['out_file']),
                    name=f'out_oned_matrix_{pipe_num}')

                wf.connect(func_motion_correct_A, 'oned_matrix_save',
                           out_oned_matrix, 'out_file')

        else:
            out_motion_A = pe.Node(
                interface=util.IdentityInterface(fields=['out_file']),
                name=f'out_motion_A_{pipe_num}')

            wf.connect(func_motion_correct_A, 'out_file',
                       out_motion_A, 'out_file')

            out_md1d = pe.Node(
                interface=util.IdentityInterface(fields=['out_file']),
                name=f'out_md1d_{pipe_num}')

            wf.connect(func_motion_correct_A, 'md1d_file',
                       out_md1d, 'out_file')

            out_oned = pe.Node(
                interface=util.IdentityInterface(fields=['out_file']),
                name=f'out_oned_{pipe_num}')

            wf.connect(func_motion_correct_A, 'oned_file',
                       out_oned, 'out_file')

            out_oned_matrix = pe.Node(
                interface=util.IdentityInterface(fields=['out_file']),
                name=f'out_oned_matrix_{pipe_num}')

            wf.connect(func_motion_correct_A, 'oned_matrix_save',
                       out_oned_matrix, 'out_file')

        outputs = {
            'desc-motion_bold': (out_motion_A, 'out_file'),
            'max_displacement': (out_md1d, 'out_file'),
            'movement_parameters': (out_oned, 'out_file'),
            'coordinate_transformation': (out_oned_matrix, 'out_file')
        }

    elif opt == 'mcflirt':
        func_motion_correct_A = pe.Node(
            interface=fsl.MCFLIRT(save_mats=True, save_plots=True),
            name=f'func_motion_correct_mcflirt_{pipe_num}', mem_gb=2.5)

        func_motion_correct_A.inputs.save_mats = True
        func_motion_correct_A.inputs.save_plots = True
        func_motion_correct_A.inputs.save_rms = True

        node, out = strat_pool.get_data(['desc-preproc_bold', 'bold'])
        wf.connect(node, out, func_motion_correct_A, 'in_file')

        node, out = strat_pool.get_data('motion_basefile')
        wf.connect(node, out, func_motion_correct_A, 'ref_file')

        normalize_motion_params = pe.Node(Function(input_names=['in_file'],
                                                   output_names=['out_file'],
                                                   function=normalize_motion_parameters),
                                          name=f'norm_motion_params_{pipe_num}')

        wf.connect(func_motion_correct_A, 'par_file',
                   normalize_motion_params, 'in_file')

        outputs = {
            'desc-motion_bold': (func_motion_correct_A, 'out_file'),
            'max_displacement': (func_motion_correct_A, 'rms_files'),
            'movement_parameters': (normalize_motion_params, 'out_file'),
            'coordinate_transformation': (func_motion_correct_A, 'mat_file')
        }

    return (wf, outputs)


def func_scaling(wf, cfg, strat_pool, opt=None):
    '''
    {"name": "func_scaling",
     "config": ["functional_preproc", "scaling"],
     "switch": ["run"],
     "option_key": "None",
     "option_val": "None",
     "inputs": [["desc-preproc_bold", "bold"]],
     "outputs": ["desc-preproc_bold"]}
    '''

    scale_func_wf = create_scale_func_wf(
        scaling_factor=cfg.scaling_factor,
        wf_name=f"scale_func_{pipe_idx}"
    )

    node, out = strat_pool.get_data(["desc-preproc_bold", "bold"])
    wf.connect(node, out, scale_func_wf, 'inputspec.func')

    outputs = {
        'desc-preproc_bold': (scale_func_wf, 'outputspec.scaled_func')
    }

    return (wf, outputs)


def func_truncate(wf, cfg, strat_pool, pipe_num, opt=None):
    '''
    {"name": "func_truncate",
     "config": ["functional_preproc", "truncation"],
     "switch": "None",
     "option_key": "None",
     "option_val": "None",
     "inputs": [["desc-preproc_bold", "bold"]],
     "outputs": ["desc-preproc_bold"]}
    '''

    # if cfg.functional_preproc['truncation']['start_tr'] == 0 and \
    #                cfg.functional_preproc['truncation']['stop_tr'] == None:
    #    data, key = strat_pool.get_data(["desc-preproc_bold", "bold"],
    #                                           True)
    #    outputs = {key: data}
    #    return (wf, outputs)

    trunc_wf = create_wf_edit_func(
        wf_name=f"edit_func_{pipe_num}"
    )
    trunc_wf.inputs.inputspec.start_idx = cfg.functional_preproc[
        'truncation']['start_tr']
    trunc_wf.inputs.inputspec.stop_idx = cfg.functional_preproc['truncation'][
        'stop_tr']

    node, out = strat_pool.get_data(["desc-preproc_bold", "bold"])
    wf.connect(node, out, trunc_wf, 'inputspec.func')

    outputs = {
        'desc-preproc_bold': (trunc_wf, 'outputspec.edited_func')
    }

    return (wf, outputs)


def func_despike(wf, cfg, strat_pool, pipe_num, opt=None):
    '''
    {"name": "func_despike",
     "config": ["functional_preproc", "despiking"],
     "switch": ["run"],
     "option_key": "None",
     "option_val": "None",
     "inputs": [["desc-preproc_bold", "bold"]],
     "outputs": ["desc-preproc_bold"]}
    '''

    despike = pe.Node(interface=preprocess.Despike(),
                      name=f'func_despiked_{pipe_num}')
    despike.inputs.outputtype = 'NIFTI_GZ'

    node, out = strat_pool.get_data(["desc-preproc_bold", "bold"])
    wf.connect(node, out, despike, 'in_file')

    outputs = {
        'desc-preproc_bold': (despike, 'out_file')
    }

    return (wf, outputs)


def func_slice_time(wf, cfg, strat_pool, pipe_num, opt=None):
    '''
    {"name": "func_slice_time",
     "config": ["functional_preproc", "slice_timing_correction"],
     "switch": ["run"],
     "option_key": "None",
     "option_val": "None",
     "inputs": [["desc-preproc_bold", "bold"],
                "TR",
                "tpattern"],
     "outputs": ["desc-preproc_bold"]}
    '''

    slice_time = slice_timing_wf(name='func_slice_timing_correction_'
                                      f'{pipe_num}')

    node, out = strat_pool.get_data(["desc-preproc_bold", "bold"])
    wf.connect(node, out, slice_time, 'inputspec.func_ts')

    node, out = strat_pool.get_data('TR')
    wf.connect(node, out, slice_time, 'inputspec.tr')

    node, out = strat_pool.get_data('tpattern')
    wf.connect(node, out, slice_time, 'inputspec.tpattern')

    outputs = {
        'desc-preproc_bold': (slice_time, 'outputspec.slice_time_corrected')
    }

    return (wf, outputs)


def func_reorient(wf, cfg, strat_pool, pipe_num, opt=None):
    '''
    {"name": "func_reorient",
     "config": "None",
     "switch": "None",
     "option_key": "None",
     "option_val": "None",
     "inputs": [["desc-preproc_bold", "bold"]],
     "outputs": ["desc-preproc_bold"]}
    '''

    func_deoblique = pe.Node(interface=afni_utils.Refit(),
                             name=f'func_deoblique_{pipe_num}')
    func_deoblique.inputs.deoblique = True

    node, out = strat_pool.get_data(['desc-preproc_bold', 'bold'])
    wf.connect(node, out, func_deoblique, 'in_file')

    func_reorient = pe.Node(interface=afni_utils.Resample(),
                            name=f'func_reorient_{pipe_num}')

    func_reorient.inputs.orientation = 'RPI'
    func_reorient.inputs.outputtype = 'NIFTI_GZ'

    wf.connect(func_deoblique, 'out_file', func_reorient, 'in_file')

    outputs = {
        'desc-preproc_bold': (func_reorient, 'out_file')
    }

    return (wf, outputs)


def get_motion_ref(wf, cfg, strat_pool, pipe_num, opt=None):
    '''
    {"name": "get_motion_ref",
     "config": ["functional_preproc", "motion_estimates_and_correction",
                "motion_correction"],
     "switch": "None",
     "option_key": "motion_correction_reference",
     "option_val": ["mean", "median", "selected_volume"],
     "inputs": [["desc-preproc_bold", "bold"]],
     "outputs": ["motion_basefile"]}
    '''

    if opt != 'mean' and opt != 'median' and opt != 'selected_volume':
        raise Exception("\n\n[!] Error: The 'tool' parameter of the "
                        "'motion_correction_reference' workflow must be either "
                        "'mean' or 'median' or 'selected volume'.\n\nTool input: "
                        "{0}\n\n".format(opt))

    if opt == 'mean':
        func_get_RPI = pe.Node(interface=afni_utils.TStat(),
                               name=f'func_get_mean_RPI_{pipe_num}')

        func_get_RPI.inputs.options = '-mean'
        func_get_RPI.inputs.outputtype = 'NIFTI_GZ'

        node, out = strat_pool.get_data(['desc-preproc_bold', 'bold'])
        wf.connect(node, out, func_get_RPI, 'in_file')

    elif opt == 'median':
        func_get_RPI = pe.Node(interface=afni_utils.TStat(),
                               name=f'func_get_median_RPI_{pipe_num}')

        func_get_RPI.inputs.options = '-median'
        func_get_RPI.inputs.outputtype = 'NIFTI_GZ'

        node, out = strat_pool.get_data(['desc-preproc_bold', 'bold'])
        wf.connect(node, out, func_get_RPI, 'in_file')

    elif opt == 'selected_volume':
        func_get_RPI = pe.Node(interface=afni.Calc(),
                               name=f'func_get_selected_RPI_{pipe_num}')

        func_get_RPI.inputs.set(
            expr='a',
            single_idx=cfg.motion_correction_reference_volume,
            outputtype='NIFTI_GZ'
        )

        node, out = strat_pool.get_data(['desc-preproc_bold', 'bold'])
        wf.connect(node, out, func_get_RPI, 'in_file_a')

    outputs = {
        'motion_basefile': (func_get_RPI, 'out_file')
    }

    return (wf, outputs)


def func_motion_correct(wf, cfg, strat_pool, pipe_num, opt=None):
    '''
    {"name": "motion_correction",
     "config": ["functional_preproc", "motion_estimates_and_correction",
                "motion_correction"],
     "switch": "None",
     "option_key": "using",
     "option_val": ["3dvolreg", "mcflirt"],
     "inputs": [(["desc-preproc_bold", "bold"],
                 "motion_basefile")],
     "outputs": ["desc-motion_bold",
                 "max_displacement",
                 "movement_parameters",
                 "coordinate_transformation"]}
    '''

    wf, outputs = motion_correct_connections(wf, cfg, strat_pool, pipe_num,
                                             opt)

    return (wf, outputs)


def func_motion_estimates(wf, cfg, strat_pool, pipe_num, opt=None):
    '''
    {"name": "motion_estimates",
     "config": ["functional_preproc", "motion_estimates_and_correction",
                "motion_correction"],
     "switch": "None",
     "option_key": "using",
     "option_val": ["3dvolreg", "mcflirt"],
     "inputs": [(["desc-preproc_bold", "bold"],
                 "motion_basefile")],
     "outputs": ["max_displacement",
                 "movement_parameters",
                 "coordinate_transformation"]}
    '''

    wf, wf_outputs = motion_correct_connections(wf, cfg, strat_pool, pipe_num,
                                                opt)

    outputs = {
        'max_displacement': wf_outputs['max_displacement'],
        'movement_parameters': wf_outputs['movement_parameters'],
        'coordinate_transformation': wf_outputs['coordinate_transformation']
    }

    return (wf, outputs)


def func_motion_correct_only(wf, cfg, strat_pool, pipe_num, opt=None):
    '''
    {"name": "motion_correction_only",
     "config": ["functional_preproc", "motion_estimates_and_correction",
                "motion_correction"],
     "switch": "None",
     "option_key": "using",
     "option_val": ["3dvolreg", "mcflirt"],
     "inputs": [(["desc-preproc_bold", "bold"],
                 "motion_basefile")],
     "outputs": ["desc-motion_bold"]}
    '''

    wf, wf_outputs = motion_correct_connections(wf, cfg, strat_pool, pipe_num,
                                                opt)

    outputs = {
        'desc-motion_bold': wf_outputs['desc-motion_bold']
    }

    return (wf, outputs)


def motion_estimate_filter(wf, cfg, strat_pool, opt=None):
    '''
    {"name": "motion_estimate_filter",
     "config": ["functional_preproc", "motion_estimates_and_correction",
                "motion_estimate_filter"],
     "switch": ["run"],
     "option_key": "filter_type",
     "option_val": ["notch", "lowpass"],
     "inputs": ["movement_parameters",
                "tr"],
     "outputs": ["movement_parameters",
                 "motion_filter_info",
                 "motion_filter_plot"]}
    '''

    notch_imports = ['import os', 'import numpy as np',
                     'from scipy.signal import iirnotch, lfilter, firwin, freqz',
                     'from matplotlib import pyplot as plt',
                     'from CPAC.func_wf.utils import degrees_to_mm, mm_to_degrees']
    notch = pe.Node(Function(input_names=['motion_params',
                                          'filter_type',
                                          'TR',
                                          'fc_RR_min',
                                          'fc_RR_max',
                                          'center_freq',
                                          'freq_bw',
                                          'lowpass_cutoff',
                                          'filter_order'],
                             output_names=[
                                 'filtered_motion_params',
                                 'filter_info',
                                 'filter_plot'],
                             function=notch_filter_motion,
                             imports=notch_imports),
                    name='filter_motion_params')

    notch.inputs.filter_type = cfg.motion_estimate_filter['filter_type']
    notch.inputs.fc_RR_min = cfg.motion_estimate_filter['breathing_rate_min']
    notch.inputs.fc_RR_max = cfg.motion_estimate_filter['breathing_rate_max']
    notch.inputs.center_freq = cfg.motion_estimate_filter['center_frequency']
    notch.inputs.freq_bw = cfg.motion_estimate_filter['filter_bandwidth']
    notch.inputs.lowpass_cutoff = cfg.motion_estimate_filter['lowpass_cutoff']
    notch.inputs.filter_order = cfg.motion_estimate_filter['filter_order']

    node, out = strat_pool.get_data('movement_parameters')
    wf.connect(node, out, notch, 'motion_params')

    node, out = strat_pool.get_data('tr')
    wf.connect(node, out, notch, 'TR')

    outputs = {
        'motion_filter_info': (notch, 'filter_info'),
        'motion_filter_plot': (notch, 'filter_plot'),
        'movement_parameters': (notch, 'filtered_motion_params')
    }

    return (wf, outputs)


def calc_motion_stats(wf, cfg, strat_pool, pipe_num, opt=None):
    '''
    {"name": "calc_motion_stats",
     "config": "None",
     "switch": "None",
     "option_key": "None",
     "option_val": "None",
     "inputs": [("desc-motion_bold",
                 "space-bold_desc-brain_mask",
                 "movement_parameters",
                 "max_displacement",
                 "coordinate_transformation"),
                "subject",
                "scan"],
     "outputs": ["framewise_displacement_power",
                 "framewise_displacement_jenkinson",
                 "dvars",
                 "power_params",
                 "motion_params"]}
    '''

    motion_prov = strat_pool.get_cpac_provenance('movement_parameters')
    motion_correct_tool = check_prov_for_motion_tool(motion_prov)

    gen_motion_stats = motion_power_statistics(
        name=f'gen_motion_stats_{pipe_num}',
        motion_correct_tool=motion_correct_tool)

    # Special case where the workflow is not getting outputs from
    # resource pool but is connected to functional datasource
    node, out_file = strat_pool.get_data('subject')
    wf.connect(node, out_file,
               gen_motion_stats, 'inputspec.subject_id')

    node, out_file = strat_pool.get_data('scan')
    wf.connect(node, out_file,
               gen_motion_stats, 'inputspec.scan_id')

    node, out_file = strat_pool.get_data("desc-motion_bold")
    wf.connect(node, out_file,
               gen_motion_stats, 'inputspec.motion_correct')

    node, out_file = strat_pool.get_data('space-bold_desc-brain_mask')
    wf.connect(node, out_file,
               gen_motion_stats, 'inputspec.mask')

    node, out_file = strat_pool.get_data('movement_parameters')
    wf.connect(node, out_file,
               gen_motion_stats,
               'inputspec.movement_parameters')

    node, out_file = strat_pool.get_data('max_displacement')
    wf.connect(node, out_file,
               gen_motion_stats,
               'inputspec.max_displacement')

    node, out_file = strat_pool.get_data('coordinate_transformation')
    wf.connect(node, out_file,
               gen_motion_stats,
               'inputspec.transformations')

    outputs = {
        'framewise_displacement_power':
            (gen_motion_stats, 'outputspec.FDP_1D'),
        'framewise_displacement_jenkinson':
            (gen_motion_stats, 'outputspec.FDJ_1D'),
        'dvars': (gen_motion_stats, 'outputspec.DVARS_1D'),
        'power_params': (gen_motion_stats, 'outputspec.power_params'),
        'motion_params': (gen_motion_stats, 'outputspec.motion_params')
    }

    return (wf, outputs)


def bold_mask_afni(wf, cfg, strat_pool, pipe_num, opt=None):
    '''
    {"name": "bold_mask_afni",
     "config": ["functional_preproc"],
     "switch": ["run"],
     "option_key": ["func_masking", "using"],
     "option_val": "AFNI",
     "inputs": [["desc-motion_bold", "desc-preproc_bold", "bold"]],
     "outputs": ["space-bold_desc-brain_mask"]}
    '''

    func_get_brain_mask = pe.Node(interface=preprocess.Automask(),
                                  name=f'func_get_brain_mask_AFNI_{pipe_num}')
    func_get_brain_mask.inputs.outputtype = 'NIFTI_GZ'

    node, out = strat_pool.get_data(["desc-motion_bold", "desc-preproc_bold",
                                     "bold"])
    wf.connect(node, out, func_get_brain_mask, 'in_file')

    outputs = {
        'space-bold_desc-brain_mask': (func_get_brain_mask, 'out_file')
    }

    return (wf, outputs)


def bold_mask_fsl(wf, cfg, strat_pool, pipe_num, opt=None):
    '''
    {"name": "bold_mask_fsl",
     "config": ["functional_preproc"],
     "switch": ["run"],
     "option_key": ["func_masking", "using"],
     "option_val": "FSL",
     "inputs": [["desc-motion_bold", "desc-preproc_bold", "bold"]],
     "outputs": ["space-bold_desc-brain_mask"]}
    '''

    inputnode_bet = pe.Node(
        util.IdentityInterface(fields=['frac',
                                       'mesh_boolean',
                                       'outline',
                                       'padding',
                                       'radius',
                                       'reduce_bias',
                                       'remove_eyes',
                                       'robust',
                                       'skull',
                                       'surfaces',
                                       'threshold',
                                       'vertical_gradient']),
        name=f'BET_options_{pipe_num}')

    func_get_brain_mask = pe.Node(interface=fsl.BET(),
                                  name=f'func_get_brain_mask_BET_{pipe_num}')
    func_get_brain_mask.inputs.output_type = 'NIFTI_GZ'
    func_get_brain_mask.inputs.mask = True

    inputnode_bet.inputs.set(
        frac=cfg.functional_preproc['func_masking']['FSL-BET']['frac'],
        mesh_boolean=cfg.functional_preproc['func_masking']['FSL-BET'][
            'mesh_boolean'],
        outline=cfg.functional_preproc['func_masking']['FSL-BET'][
            'outline'],
        padding=cfg.functional_preproc['func_masking']['FSL-BET'][
            'padding'],
        radius=cfg.functional_preproc['func_masking']['FSL-BET']['radius'],
        reduce_bias=cfg.functional_preproc['func_masking']['FSL-BET'][
            'reduce_bias'],
        remove_eyes=cfg.functional_preproc['func_masking']['FSL-BET'][
            'remove_eyes'],
        robust=cfg.functional_preproc['func_masking']['FSL-BET']['robust'],
        skull=cfg.functional_preproc['func_masking']['FSL-BET']['skull'],
        surfaces=cfg.functional_preproc['func_masking']['FSL-BET'][
            'surfaces'],
        threshold=cfg.functional_preproc['func_masking']['FSL-BET'][
            'threshold'],
        vertical_gradient=
        cfg.functional_preproc['func_masking']['FSL-BET'][
            'vertical_gradient'],
    )

    wf.connect([
        (inputnode_bet, func_get_brain_mask, [
            ('frac', 'frac'),
            ('mesh_boolean', 'mesh'),
            ('outline', 'outline'),
            ('padding', 'padding'),
            ('radius', 'radius'),
            ('reduce_bias', 'reduce_bias'),
            ('remove_eyes', 'remove_eyes'),
            ('robust', 'robust'),
            ('skull', 'skull'),
            ('surfaces', 'surfaces'),
            ('threshold', 'threshold'),
            ('vertical_gradient', 'vertical_gradient'),
        ])
    ])

    if cfg.functional_preproc['func_masking']['FSL-BET'][
        'functional_mean_boolean']:
        func_skull_mean = pe.Node(interface=afni_utils.TStat(),
                                  name=f'func_mean_skull_{pipe_num}')
        func_skull_mean.inputs.options = '-mean'
        func_skull_mean.inputs.outputtype = 'NIFTI_GZ'

        node, out = strat_pool.get_data(["desc-motion_bold",
                                         "desc-preproc_bold", "bold"])
        wf.connect(node, out, func_skull_mean, 'in_file')
        wf.connect(func_skull_mean, 'out_file',
                   func_get_brain_mask, 'in_file')

    else:
        func_get_brain_mask.inputs.functional = True

        node, out = strat_pool.get_data(["desc-motion_bold",
                                         "desc-preproc_bold", "bold"])
        wf.connect(node, out, func_get_brain_mask, 'in_file')

    # erode one voxel of functional brian mask
    erode_one_voxel = pe.Node(interface=fsl.ErodeImage(),
                              name=f'erode_one_voxel_{pipe_num}')

    erode_one_voxel.inputs.kernel_shape = 'box'
    erode_one_voxel.inputs.kernel_size = 1.0

    wf.connect(func_get_brain_mask, 'mask_file',
               erode_one_voxel, 'in_file')

    outputs = {
        'space-bold_desc-brain_mask': (erode_one_voxel, 'out_file')
    }

    return (wf, outputs)


def bold_mask_fsl_afni(wf, cfg, strat_pool, pipe_num, opt=None):
    '''
    {"name": "bold_mask_fsl_afni",
     "config": ["functional_preproc"],
     "switch": ["run"],
     "option_key": ["func_masking", "using"],
     "option_val": "FSL_AFNI",
     "inputs": [["desc-motion_bold", "desc-preproc_bold", "bold"]],
     "outputs": ["space-bold_desc-brain_mask"]}
    '''

    func_skull_mean = pe.Node(interface=afni_utils.TStat(),
                              name=f'func_mean_skull_{pipe_num}')
    func_skull_mean.inputs.options = '-mean'
    func_skull_mean.inputs.outputtype = 'NIFTI_GZ'

    skullstrip_first_pass = pe.Node(
        fsl.BET(frac=0.2, mask=True, functional=False),
        name=f'skullstrip_first_pass_{pipe_num}')
    bet_dilate = pe.Node(
        fsl.DilateImage(operation='max', kernel_shape='sphere',
                        kernel_size=6.0, internal_datatype='char'),
        name=f'skullstrip_first_dilate_{pipe_num}')
    bet_mask = pe.Node(fsl.ApplyMask(), name=f'skullstrip_first_mask_'
                                             f'{pipe_num}')
    unifize = pe.Node(afni_utils.Unifize(t2=True, outputtype='NIFTI_GZ',
                                         args='-clfrac 0.2 -rbt 18.3 65.0 90.0',
                                         out_file="uni.nii.gz"),
                      name=f'unifize_{pipe_num}')
    skullstrip_second_pass = pe.Node(
        preprocess.Automask(dilate=1, outputtype='NIFTI_GZ'),
        name=f'skullstrip_second_pass_{pipe_num}')
    combine_masks = pe.Node(fsl.BinaryMaths(operation='mul'),
                            name=f'combine_masks_{pipe_num}')

    node, out = strat_pool.get_data(["desc-motion_bold", "desc-preproc_bold",
                                     "bold"])
<<<<<<< HEAD
=======

>>>>>>> b96f12c8
    wf.connect(node, out, func_skull_mean, 'in_file')

    wf.connect([(func_skull_mean, skullstrip_first_pass,
                 [('out_file', 'in_file')]),
                (skullstrip_first_pass, bet_dilate,
                 [('mask_file', 'in_file')]),
                (bet_dilate, bet_mask, [('out_file', 'mask_file')]),
                (skullstrip_first_pass, bet_mask, [('out_file', 'in_file')]),
                (bet_mask, unifize, [('out_file', 'in_file')]),
                (unifize, skullstrip_second_pass, [('out_file', 'in_file')]),
                (skullstrip_first_pass, combine_masks,
                 [('mask_file', 'in_file')]),
                (skullstrip_second_pass, combine_masks,
                 [('out_file', 'operand_file')])])

    outputs = {
        'space-bold_desc-brain_mask': (combine_masks, 'out_file')
    }

    return (wf, outputs)


def bold_mask_anatomical_refined(wf, cfg, strat_pool, pipe_num, opt=None):
    '''
    {"name": "bold_mask_anatomical_refined",
     "config": ["functional_preproc"],
     "switch": ["run"],
     "option_key": ["func_masking", "using"],
     "option_val": "Anatomical_Refined",
     "inputs": ["bold",
                ["desc-motion_bold", "desc-preproc_bold", "bold"],
                "desc-brain_T1w",
                "space-T1w_desc-brain_mask"],
     "outputs": ["space-bold_desc-brain_mask"]}
    '''

    # binarize anat mask, in case of it is not a binary mask.
    anat_brain_mask_bin = pe.Node(interface=fsl.ImageMaths(),
                                  name='anat_brain_mask_bin')
    anat_brain_mask_bin.inputs.op_string = '-bin'

    node, out = strat_pool.get_data('space-T1w_desc-brain_mask')
    wf.connect(node, out, anat_brain_mask_bin, 'in_file')

    # fill holes of anat mask
    anat_mask_filled = pe.Node(interface=afni.MaskTool(),
                               name='anat_brain_mask_filled')
    anat_mask_filled.inputs.fill_holes = True
    anat_mask_filled.inputs.outputtype = 'NIFTI_GZ'

    wf.connect(anat_brain_mask_bin, 'out_file',
               anat_mask_filled, 'in_file')

    # init_bold_mask : input raw func
    init_bold_mask = anat_refined_mask(init_bold_mask=True,
                                       wf_name='init_bold_mask')

    func_deoblique = pe.Node(interface=afni_utils.Refit(),
                             name='raw_func_deoblique')
    func_deoblique.inputs.deoblique = True

    node, out = strat_pool.get_data('bold')
    wf.connect(node, out, func_deoblique, 'in_file')

    func_reorient = pe.Node(interface=afni_utils.Resample(),
                            name='raw_func_reorient')

    func_reorient.inputs.orientation = 'RPI'
    func_reorient.inputs.outputtype = 'NIFTI_GZ'

    wf.connect(func_deoblique, 'out_file',
               func_reorient, 'in_file')

    wf.connect(func_reorient, 'out_file',
               init_bold_mask, 'inputspec.func')

    wf.connect(anat_mask_filled, 'out_file',
               init_bold_mask, 'inputspec.anatomical_brain_mask')

    node, out = strat_pool.get_data('desc-brain_T1w')
    wf.connect(node, out, init_bold_mask, 'inputspec.anat_brain')

    # dilate init func brain mask
    func_tmp_brain_mask = pe.Node(interface=fsl.ImageMaths(),
                                  name='func_tmp_brain_mask_dil')
    func_tmp_brain_mask.inputs.op_string = '-dilM'

    wf.connect(init_bold_mask, 'outputspec.func_brain_mask',
               func_tmp_brain_mask, 'in_file')

    # refined_bold_mask : input motion corrected func
    refined_bold_mask = anat_refined_mask(init_bold_mask=False,
                                          wf_name='refined_bold_mask')

    node, out = strat_pool.get_data(["desc-motion_bold", "desc-preproc_bold",
                                     "bold"])
    wf.connect(node, out, refined_bold_mask, 'inputspec.func')

    node, out = strat_pool.get_data('desc-brain_T1w')
    wf.connect(node, out, refined_bold_mask, 'inputspec.anat_brain')

    wf.connect(func_tmp_brain_mask, 'out_file',
               refined_bold_mask, 'inputspec.init_func_brain_mask')

    # Dialate anatomical mask
    if cfg.functional_preproc['func_masking']['Anatomical_Refined'][
        'anatomical_mask_dilation']:
        anat_mask_dilate = pe.Node(interface=afni.MaskTool(),
                                   name='anat_mask_dilate')
        anat_mask_dilate.inputs.dilate_inputs = '1'
        anat_mask_dilate.inputs.outputtype = 'NIFTI_GZ'

        wf.connect(anat_mask_filled, 'out_file',
                   anat_mask_dilate, 'in_file')
        wf.connect(anat_mask_dilate, 'out_file',
                   refined_bold_mask, 'inputspec.anatomical_brain_mask')

    else:
        wf.connect(anat_mask_filled, 'out_file',
                   refined_bold_mask, 'inputspec.anatomical_brain_mask')

    # get final func mask
    func_mask_final = pe.Node(interface=fsl.MultiImageMaths(),
                              name='func_mask_final')
    func_mask_final.inputs.op_string = "-mul %s"

    wf.connect(func_tmp_brain_mask, 'out_file',
               func_mask_final, 'in_file')

    wf.connect(refined_bold_mask, 'outputspec.func_brain_mask',
               func_mask_final, 'operand_files')

    outputs = {
        'space-bold_desc-brain_mask': (func_mask_final, 'out_file')
    }

    return (wf, outputs)


def bold_mask_anatomical_based(wf, cfg, strat_pool, pipe_num, opt=None):
    '''Generate the BOLD mask by basing it off of the anatomical brain mask.

    Adapted from DCAN Lab's BOLD mask method from the ABCD pipeline.
        https://github.com/DCAN-Labs/DCAN-HCP/blob/master/fMRIVolume/scripts/DistortionCorrectionAndEPIToT1wReg_FLIRTBBRAndFreeSurferBBRbased.sh

    Node Block:
    {"name": "bold_mask_anatomical_based",
     "config": ["functional_preproc"],
     "switch": ["run"],
     "option_key": ["func_masking", "using"],
     "option_val": "Anatomical_Based",
     "inputs": [["desc-motion_bold", "desc-preproc_bold", "bold"],
                "desc-brain_T1w",
                ["desc-preproc_T1w", "desc-reorient_T1w", "T1w"]],
     "outputs": ["space-bold_desc-brain_mask"]}
    '''

    # 0. Take single volume of func
    func_single_volume = pe.Node(interface=afni.Calc(),
                                 name='func_single_volume')

    func_single_volume.inputs.set(
        expr='a',
        single_idx=1,
        outputtype='NIFTI_GZ'
    )

    node, out = strat_pool.get_data(["desc-motion_bold", "desc-preproc_bold",
                                     "bold"])
    wf.connect(node, out, func_single_volume, 'in_file_a')

    # 1. Register func head to anat head to get func2anat matrix
    linear_reg_func_to_anat = pe.Node(interface=fsl.FLIRT(),
                                      name='func_to_anat_linear_reg')
    linear_reg_func_to_anat.inputs.dof = 6
    linear_reg_func_to_anat.inputs.interp = 'spline'
    linear_reg_func_to_anat.inputs.searchr_x = [30, 30]
    linear_reg_func_to_anat.inputs.searchr_y = [30, 30]
    linear_reg_func_to_anat.inputs.searchr_z = [30, 30]

    wf.connect(func_single_volume, 'out_file',
               linear_reg_func_to_anat, 'in_file')

    node, out = strat_pool.get_data(["desc-preproc_T1w", "desc-reorient_T1w",
                                     "T1w"])
    wf.connect(node, out, linear_reg_func_to_anat, 'reference')

    # 2. Inverse func to anat affine, to get anat-to-func transform
    inv_func_to_anat_affine = pe.Node(interface=fsl.ConvertXFM(),
                                      name='inv_func2anat_affine')
    inv_func_to_anat_affine.inputs.invert_xfm = True

    wf.connect(linear_reg_func_to_anat, 'out_matrix_file',
               inv_func_to_anat_affine, 'in_file')

    # 3. get BOLD mask
    # 3.1 Apply anat-to-func transform to transfer anatomical brain to functional space
    reg_anat_brain_to_func = pe.Node(interface=fsl.ApplyWarp(),
                                     name='reg_anat_brain_to_func')
    reg_anat_brain_to_func.inputs.interp = 'nn'
    reg_anat_brain_to_func.inputs.relwarp = True

    node, out = strat_pool.get_data("desc-brain_T1w")
    wf.connect(node, out, reg_anat_brain_to_func, 'in_file')

    node, out = strat_pool.get_data(["desc-motion_bold", "desc-preproc_bold",
                                     "bold"])
    wf.connect(node, out, reg_anat_brain_to_func, 'ref_file')

    wf.connect(inv_func_to_anat_affine, 'out_file',
               reg_anat_brain_to_func, 'premat')

    # 3.2 Binarize transfered image
    func_mask_bin = pe.Node(interface=fsl.ImageMaths(),
                            name='func_mask_bin')
    func_mask_bin.inputs.op_string = '-abs -bin'

    wf.connect(reg_anat_brain_to_func, 'out_file',
               func_mask_bin, 'in_file')

    # 3.3 Fill holes to get BOLD mask
    func_mask_fill_holes = pe.Node(interface=afni.MaskTool(),
                                   name='func_mask_fill_holes')
    func_mask_fill_holes.inputs.fill_holes = True
    func_mask_fill_holes.inputs.outputtype = 'NIFTI_GZ'

    wf.connect(func_mask_bin, 'out_file',
               func_mask_fill_holes, 'in_file')

    outputs = {
        'space-bold_desc-brain_mask': (func_mask_fill_holes, 'out_file')
    }

    return (wf, outputs)


def bold_masking(wf, cfg, strat_pool, pipe_num, opt=None):
    '''
    {"name": "bold_masking",
     "config": ["functional_preproc"],
     "switch": ["run"],
     "option_key": "None",
     "option_val": "None",
     "inputs": [(["desc-motion_bold", "desc-preproc_bold", "bold"],
                 "space-bold_desc-brain_mask")],
     "outputs": ["desc-brain_bold"]}
    '''

    func_edge_detect = pe.Node(interface=afni_utils.Calc(),
                               name=f'func_extract_brain_{pipe_num}')

    func_edge_detect.inputs.expr = 'a*b'
    func_edge_detect.inputs.outputtype = 'NIFTI_GZ'

    node, out = strat_pool.get_data(["desc-motion_bold", "desc-preproc_bold",
                                     "bold"])
    wf.connect(node, out, func_edge_detect, 'in_file_a')

    node, out = strat_pool.get_data("space-bold_desc-brain_mask")
    wf.connect(node, out, func_edge_detect, 'in_file_b')

    outputs = {
        'desc-brain_bold': (func_edge_detect, 'out_file')
    }

    return (wf, outputs)


def func_mean(wf, cfg, strat_pool, pipe_num, opt=None):
    '''
    {"name": "func_mean",
     "config": ["functional_preproc"],
     "switch": "None",
     "option_key": "None",
     "option_val": "None",
     "inputs": ["desc-brain_bold"],
     "outputs": ["desc-mean_bold"]}
    '''

    func_mean = pe.Node(interface=afni_utils.TStat(),
                        name=f'func_mean_{pipe_num}')

    func_mean.inputs.options = '-mean'
    func_mean.inputs.outputtype = 'NIFTI_GZ'

    node, out = strat_pool.get_data("desc-brain_bold")
    wf.connect(node, out, func_mean, 'in_file')

    outputs = {
        'desc-mean_bold': (func_mean, 'out_file')
    }

    return (wf, outputs)


def func_normalize(wf, cfg, strat_pool, pipe_num, opt=None):
    '''
    {"name": "func_normalize",
     "config": ["functional_preproc"],
     "switch": "None",
     "option_key": "None",
     "option_val": "None",
     "inputs": [("desc-brain_bold",
                 "space-bold_desc-brain_mask")],
     "outputs": ["desc-brain_bold",
                 "space-bold_desc-brain_mask"]}
    '''

    func_normalize = pe.Node(interface=fsl.ImageMaths(),
                             name=f'func_normalize_{pipe_num}',
                             mem_gb=3.0)
    func_normalize.inputs.op_string = '-ing 10000'
    func_normalize.inputs.out_data_type = 'float'

    node, out = strat_pool.get_data('desc-brain_bold')
    wf.connect(node, out, func_normalize, 'in_file')

    func_mask_normalize = pe.Node(interface=fsl.ImageMaths(),
                                  name=f'func_mask_normalize_{pipe_num}',
                                  mem_gb=3.0)
    func_mask_normalize.inputs.op_string = '-Tmin -bin'
    func_mask_normalize.inputs.out_data_type = 'char'

    wf.connect(func_normalize, 'out_file', func_mask_normalize, 'in_file')

    outputs = {
        'desc-brain_bold': (func_normalize, 'out_file'),
        'space-bold_desc-brain_mask': (func_mask_normalize, 'out_file')
    }

    return (wf, outputs)<|MERGE_RESOLUTION|>--- conflicted
+++ resolved
@@ -1300,10 +1300,6 @@
 
     node, out = strat_pool.get_data(["desc-motion_bold", "desc-preproc_bold",
                                      "bold"])
-<<<<<<< HEAD
-=======
-
->>>>>>> b96f12c8
     wf.connect(node, out, func_skull_mean, 'in_file')
 
     wf.connect([(func_skull_mean, skullstrip_first_pass,
