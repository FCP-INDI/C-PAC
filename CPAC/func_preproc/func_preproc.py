from nipype import logging
from nipype.interfaces import ants

logger = logging.getLogger('workflow')

import nipype.pipeline.engine as pe
import nipype.interfaces.fsl as fsl
import nipype.interfaces.utility as util
from nipype.interfaces import afni
from nipype.interfaces.afni import preprocess
from nipype.interfaces.afni import utils as afni_utils

from CPAC.func_preproc.utils import add_afni_prefix, nullify


def collect_arguments(*args):
    command_args = []
    if args[0]:
        command_args += [args[1]]
    command_args += args[2:]
    return ' '.join(command_args)


def skullstrip_functional(tool='afni', anatomcial_mask_dilation=False, wf_name='skullstrip_functional'):

    tool = tool.lower()
    if tool != 'afni' and tool != 'fsl' and tool != 'fsl_afni' and tool != 'anatomical_refined':
        raise Exception("\n\n[!] Error: The 'tool' parameter of the "
                        "'skullstrip_functional' workflow must be either "
                        "'afni' or 'fsl' or 'fsl_afni' or 'anatomical_refined'.\n\nTool input: "
                        "{0}\n\n".format(tool))
               
    wf = pe.Workflow(name=wf_name)

    input_node = pe.Node(util.IdentityInterface(fields=['func',
                                                        'anatomical_brain_mask',
                                                        'anat_skull']),
                         name='inputspec')

    output_node = pe.Node(util.IdentityInterface(fields=['func_brain',
                                                         'func_brain_mask']),
                         name='outputspec')

    if tool == 'afni':
        func_get_brain_mask = pe.Node(interface=preprocess.Automask(),
                                      name='func_get_brain_mask_AFNI')
        func_get_brain_mask.inputs.outputtype = 'NIFTI_GZ'

        wf.connect(input_node, 'func', func_get_brain_mask, 'in_file')

        wf.connect(func_get_brain_mask, 'out_file',
                   output_node, 'func_brain_mask')

    elif tool == 'fsl':
        func_get_brain_mask = pe.Node(interface=fsl.BET(),
                                      name='func_get_brain_mask_BET')

        func_get_brain_mask.inputs.mask = True
        func_get_brain_mask.inputs.functional = True

        erode_one_voxel = pe.Node(interface=fsl.ErodeImage(),
                                  name='erode_one_voxel')

        erode_one_voxel.inputs.kernel_shape = 'box'
        erode_one_voxel.inputs.kernel_size = 1.0

        wf.connect(input_node, 'func', func_get_brain_mask, 'in_file')

        wf.connect(func_get_brain_mask, 'mask_file',
                   erode_one_voxel, 'in_file')

        wf.connect(erode_one_voxel, 'out_file',
                   output_node, 'func_brain_mask')

    elif tool == 'fsl_afni':
        skullstrip_first_pass = pe.Node(fsl.BET(frac=0.2, mask=True, functional=True), name='skullstrip_first_pass')
        bet_dilate = pe.Node(fsl.DilateImage(operation='max', kernel_shape='sphere', kernel_size=6.0, internal_datatype='char'), name='skullstrip_first_dilate')                                                  
        bet_mask = pe.Node(fsl.ApplyMask(), name='skullstrip_first_mask')
        unifize = pe.Node(afni_utils.Unifize(t2=True, outputtype='NIFTI_GZ', args='-clfrac 0.2 -rbt 18.3 65.0 90.0', out_file="uni.nii.gz"), name='unifize')
        skullstrip_second_pass = pe.Node(preprocess.Automask(dilate=1, outputtype='NIFTI_GZ'), name='skullstrip_second_pass')
        combine_masks = pe.Node(fsl.BinaryMaths(operation='mul'), name='combine_masks')

        wf.connect([(input_node, skullstrip_first_pass, [('func', 'in_file')]),
                        (skullstrip_first_pass, bet_dilate, [('mask_file', 'in_file')]),
                        (bet_dilate, bet_mask, [('out_file', 'mask_file')]),
                        (skullstrip_first_pass, bet_mask, [('out_file' , 'in_file')]),
                        (bet_mask, unifize, [('out_file', 'in_file')]),
                        (unifize, skullstrip_second_pass, [('out_file', 'in_file')]),
                        (skullstrip_first_pass, combine_masks, [('mask_file', 'in_file')]),
                        (skullstrip_second_pass, combine_masks, [('out_file', 'operand_file')]),
                        (combine_masks, output_node, [('out_file', 'func_brain_mask')])])
    
    # Refine functional mask by registering anatomical mask to functional space
    elif tool == 'anatomical_refined':

        # Get functional mean to use later as reference, when transform anatomical mask to functional space
        func_skull_mean = pe.Node(interface=afni_utils.TStat(),
                                    name='func_skull_mean')
        func_skull_mean.inputs.options = '-mean'
        func_skull_mean.inputs.outputtype = 'NIFTI_GZ'

        wf.connect(input_node, 'func', func_skull_mean, 'in_file')


        # Register func to anat
        linear_reg_func_to_anat = pe.Node(interface=fsl.FLIRT(),
                         name='linear_reg_func_to_anat')
        linear_reg_func_to_anat.inputs.cost = 'mutualinfo'
        linear_reg_func_to_anat.inputs.dof = 6
        
        wf.connect(func_skull_mean, 'out_file', linear_reg_func_to_anat, 'in_file')
        wf.connect(input_node, 'anat_skull', linear_reg_func_to_anat, 'reference')


        # Inverse func to anat affine
        inv_func_to_anat_affine = pe.Node(interface=fsl.ConvertXFM(),
                                name='inv_func_to_anat_affine')
        inv_func_to_anat_affine.inputs.invert_xfm = True

        wf.connect(linear_reg_func_to_anat, 'out_matrix_file',
                                    inv_func_to_anat_affine, 'in_file')


        # Transform anatomical mask to functional space
        linear_trans_mask_anat_to_func = pe.Node(interface=fsl.FLIRT(),
                         name='linear_trans_mask_anat_to_func')
        linear_trans_mask_anat_to_func.inputs.apply_xfm = True
        linear_trans_mask_anat_to_func.inputs.cost = 'mutualinfo'
        linear_trans_mask_anat_to_func.inputs.dof = 6
        linear_trans_mask_anat_to_func.inputs.interp = 'nearestneighbour'


        # Dialate anatomical mask, if 'anatomcial_mask_dilation : True' in config file
        if anatomcial_mask_dilation :
            anat_mask_dilate = pe.Node(interface=afni.MaskTool(),
                            name='anat_mask_dilate')
            anat_mask_dilate.inputs.dilate_inputs = '1'
            anat_mask_dilate.inputs.outputtype = 'NIFTI_GZ'

            wf.connect(input_node, 'anatomical_brain_mask', anat_mask_dilate, 'in_file' )
            wf.connect(anat_mask_dilate, 'out_file', linear_trans_mask_anat_to_func, 'in_file')

        else: 
            wf.connect(input_node, 'anatomical_brain_mask', linear_trans_mask_anat_to_func, 'in_file')

        wf.connect(func_skull_mean, 'out_file', linear_trans_mask_anat_to_func, 'reference')
        wf.connect(inv_func_to_anat_affine, 'out_file',
                                    linear_trans_mask_anat_to_func, 'in_matrix_file')
        wf.connect(linear_trans_mask_anat_to_func, 'out_file',
                                    output_node, 'func_brain_mask')

    func_edge_detect = pe.Node(interface=afni_utils.Calc(),
                               name='func_extract_brain')

    func_edge_detect.inputs.expr = 'a*b'
    func_edge_detect.inputs.outputtype = 'NIFTI_GZ'

    wf.connect(input_node, 'func', func_edge_detect, 'in_file_a')

    if tool == 'afni':
        wf.connect(func_get_brain_mask, 'out_file',
                   func_edge_detect, 'in_file_b')
    elif tool == 'fsl':
        wf.connect(erode_one_voxel, 'out_file',
                   func_edge_detect, 'in_file_b')
    elif tool == 'fsl_afni':
        wf.connect(combine_masks, 'out_file',
                        func_edge_detect, 'in_file_b')
    elif tool == 'anatomical_refined':
        wf.connect(linear_trans_mask_anat_to_func, 'out_file',
                        func_edge_detect, 'in_file_b')

    wf.connect(func_edge_detect, 'out_file',  output_node, 'func_brain')

    return wf
    
    
def create_wf_edit_func(wf_name="edit_func"):
    """Workflow to edit the scan to the proscribed TRs.
    
    Workflow Inputs::

        inputspec.func : func file or a list of func/rest nifti file
            User input functional(T2*) Image

        inputspec.start_idx : string
            Starting volume/slice of the functional image (optional)

        inputspec.stop_idx : string
            Last volume/slice of the functional image (optional)

    Workflow Outputs::

        outputspec.edited_func : string (nifti file)
            Path to Output image with the initial few slices dropped


    Order of commands:

    - Get the start and the end volume index of the functional run. If not defined by the user, return the first and last volume.

        get_idx(in_files, stop_idx, start_idx)

    - Dropping the initial TRs. For details see `3dcalc <http://afni.nimh.nih.gov/pub/dist/doc/program_help/3dcalc.html>`_::

        3dcalc -a rest.nii.gz[4..299]
               -expr 'a'
               -prefix rest_3dc.nii.gz

    """

    # allocate a workflow object
    preproc = pe.Workflow(name=wf_name)

    # configure the workflow's input spec
    inputNode = pe.Node(util.IdentityInterface(fields=['func',
                                                       'start_idx',
                                                       'stop_idx']),
                        name='inputspec')

    # configure the workflow's output spec
    outputNode = pe.Node(util.IdentityInterface(fields=['edited_func']),
                         name='outputspec')

    # allocate a node to check that the requested edits are
    # reasonable given the data
    func_get_idx = pe.Node(util.Function(input_names=['in_files',
                                                      'stop_idx',
                                                      'start_idx'],
                                         output_names=['stopidx',
                                                       'startidx'],
                                         function=get_idx),
                           name='func_get_idx')

    # wire in the func_get_idx node
    preproc.connect(inputNode, 'func',
                    func_get_idx, 'in_files')
    preproc.connect(inputNode, 'start_idx',
                    func_get_idx, 'start_idx')
    preproc.connect(inputNode, 'stop_idx',
                    func_get_idx, 'stop_idx')

    # allocate a node to edit the functional file
    func_drop_trs = pe.Node(interface=afni_utils.Calc(),
                            name='func_drop_trs')

    func_drop_trs.inputs.expr = 'a'
    func_drop_trs.inputs.outputtype = 'NIFTI_GZ'

    # wire in the inputs
    preproc.connect(inputNode, 'func',
                    func_drop_trs, 'in_file_a')

    preproc.connect(func_get_idx, 'startidx',
                    func_drop_trs, 'start_idx')

    preproc.connect(func_get_idx, 'stopidx',
                    func_drop_trs, 'stop_idx')

    # wire the output
    preproc.connect(func_drop_trs, 'out_file',
                    outputNode, 'edited_func')

    return preproc


# functional preprocessing
<<<<<<< HEAD
def create_func_preproc(tool, n4_correction, wf_name='func_preproc'):
=======
def create_func_preproc(tool, anatomcial_mask_dilation=False, wf_name='func_preproc'):
>>>>>>> cd0719e3
    """

    The main purpose of this workflow is to process functional data. Raw rest file is deobliqued and reoriented
    into RPI. Then take the mean intensity values over all time points for each voxel and use this image
    to calculate motion parameters. The image is then skullstripped, normalized and a processed mask is
    obtained to use it further in Image analysis.

    Parameters
    ----------

    wf_name : string
        Workflow name

    Returns
    -------
    func_preproc : workflow object
        Functional Preprocessing workflow object

    Notes
    -----

    `Source <https://github.com/FCP-INDI/C-PAC/blob/master/CPAC/func_preproc/func_preproc.py>`_

    Workflow Inputs::

        inputspec.func : func nifti file
            User input functional(T2) Image, in any of the 8 orientations

        inputspec.twopass : boolean
            Perform two-pass on volume registration

    Workflow Outputs::

        outputspec.refit : string (nifti file)
            Path to deobliqued anatomical data

        outputspec.reorient : string (nifti file)
            Path to RPI oriented anatomical data

        outputspec.motion_correct_ref : string (nifti file)
             Path to Mean intensity Motion corrected image
             (base reference image for the second motion correction run)

        outputspec.motion_correct : string (nifti file)
            Path to motion corrected output file

        outputspec.max_displacement : string (Mat file)
            Path to maximum displacement (in mm) for brain voxels in each volume

        outputspec.movement_parameters : string (Mat file)
            Path to 1D file containing six movement/motion parameters(3 Translation, 3 Rotations)
            in different columns (roll pitch yaw dS  dL  dP)

        outputspec.skullstrip : string (nifti file)
            Path to skull stripped Motion Corrected Image

        outputspec.mask : string (nifti file)
            Path to brain-only mask

        outputspec.func_mean : string (nifti file)
            Mean, Skull Stripped, Motion Corrected output T2 Image path
            (Image with mean intensity values across voxels)

        outputpsec.preprocessed : string (nifti file)
            output skull stripped, motion corrected T2 image
            with normalized intensity values

        outputspec.preprocessed_mask : string (nifti file)
           Mask obtained from normalized preprocessed image

    Order of commands:

    - Deobliqing the scans.  For details see `3drefit <http://afni.nimh.nih.gov/pub/dist/doc/program_help/3drefit.html>`_::

        3drefit -deoblique rest_3dc.nii.gz

    - Re-orienting the Image into Right-to-Left Posterior-to-Anterior Inferior-to-Superior (RPI) orientation. For details see `3dresample <http://afni.nimh.nih.gov/pub/dist/doc/program_help/3dresample.html>`_::

        3dresample -orient RPI
                   -prefix rest_3dc_RPI.nii.gz
                   -inset rest_3dc.nii.gz

    - Calculate voxel wise statistics. Get the RPI Image with mean intensity values over all timepoints for each voxel. For details see `3dTstat <http://afni.nimh.nih.gov/pub/dist/doc/program_help/3dTstat.html>`_::

        3dTstat -mean
                -prefix rest_3dc_RPI_3dT.nii.gz
                rest_3dc_RPI.nii.gz

    - Motion Correction. For details see `3dvolreg <http://afni.nimh.nih.gov/pub/dist/doc/program_help/3dvolreg.html>`_::

        3dvolreg -Fourier
                 -twopass
                 -base rest_3dc_RPI_3dT.nii.gz/
                 -zpad 4
                 -maxdisp1D rest_3dc_RPI_3dvmd1D.1D
                 -1Dfile rest_3dc_RPI_3dv1D.1D
                 -prefix rest_3dc_RPI_3dv.nii.gz
                 rest_3dc_RPI.nii.gz

      The base image or the reference image is the mean intensity RPI image obtained in the above the step.For each volume
      in RPI-oriented T2 image, the command, aligns the image with the base mean image and calculates the motion, displacement
      and movement parameters. It also outputs the aligned 4D volume and movement and displacement parameters for each volume.

    - Calculate voxel wise statistics. Get the motion corrected output Image from the above step, with mean intensity values over all timepoints for each voxel.
      For details see `3dTstat <http://afni.nimh.nih.gov/pub/dist/doc/program_help/3dTstat.html>`_::

        3dTstat -mean
                -prefix rest_3dc_RPI_3dv_3dT.nii.gz
                rest_3dc_RPI_3dv.nii.gz

    - Motion Correction and get motion, movement and displacement parameters. For details see `3dvolreg <http://afni.nimh.nih.gov/pub/dist/doc/program_help/3dvolreg.html>`_::

        3dvolreg -Fourier
                 -twopass
                 -base rest_3dc_RPI_3dv_3dT.nii.gz
                 -zpad 4
                 -maxdisp1D rest_3dc_RPI_3dvmd1D.1D
                 -1Dfile rest_3dc_RPI_3dv1D.1D
                 -prefix rest_3dc_RPI_3dv.nii.gz
                 rest_3dc_RPI.nii.gz

      The base image or the reference image is the mean intensity motion corrected image obtained from the above the step (first 3dvolreg run).
      For each volume in RPI-oriented T2 image, the command, aligns the image with the base mean image and calculates the motion, displacement
      and movement parameters. It also outputs the aligned 4D volume and movement and displacement parameters for each volume.

    - Create a brain-only mask. For details see `3dautomask <http://afni.nimh.nih.gov/pub/dist/doc/program_help/3dAutomask.html>`_::

        3dAutomask
                   -prefix rest_3dc_RPI_3dv_automask.nii.gz
                   rest_3dc_RPI_3dv.nii.gz

    - Edge Detect(remove skull) and get the brain only. For details see `3dcalc <http://afni.nimh.nih.gov/pub/dist/doc/program_help/3dcalc.html>`_::

        3dcalc -a rest_3dc_RPI_3dv.nii.gz
               -b rest_3dc_RPI_3dv_automask.nii.gz
               -expr 'a*b'
               -prefix rest_3dc_RPI_3dv_3dc.nii.gz

    - Normalizing the image intensity values. For details see `fslmaths <http://www.fmrib.ox.ac.uk/fsl/avwutils/index.html>`_::

        fslmaths rest_3dc_RPI_3dv_3dc.nii.gz
                 -ing 10000 rest_3dc_RPI_3dv_3dc_maths.nii.gz
                 -odt float

      Normalized intensity = (TrueValue*10000)/global4Dmean

    - Calculate mean of skull stripped image. For details see `3dTstat <http://afni.nimh.nih.gov/pub/dist/doc/program_help/3dTstat.html>`_::

        3dTstat -mean -prefix rest_3dc_RPI_3dv_3dc_3dT.nii.gz rest_3dc_RPI_3dv_3dc.nii.gz

    - Create Mask (Generate mask from Normalized data). For details see `fslmaths <http://www.fmrib.ox.ac.uk/fsl/avwutils/index.html>`_::

        fslmaths rest_3dc_RPI_3dv_3dc_maths.nii.gz
               -Tmin -bin rest_3dc_RPI_3dv_3dc_maths_maths.nii.gz
               -odt char

    .. exec::
        from CPAC.func_preproc import create_func_preproc
        wf = create_func_preproc()
        wf.write_graph(
            graph2use='orig',
            dotfilename='./images/generated/func_preproc.dot'
        )

    High Level Workflow Graph:

    .. image:: ../images/generated/func_preproc.png
       :width: 1000

    Detailed Workflow Graph:

    .. image:: ../images/generated/func_preproc_detailed.png
       :width: 1000

    Examples
    --------

    >>> import func_preproc
    >>> preproc = create_func_preproc(bet=True)
    >>> preproc.inputs.inputspec.func='sub1/func/rest.nii.gz'
    >>> preproc.run() #doctest: +SKIP


    >>> import func_preproc
    >>> preproc = create_func_preproc(bet=False)
    >>> preproc.inputs.inputspec.func='sub1/func/rest.nii.gz'
    >>> preproc.run() #doctest: +SKIP

    """

    preproc = pe.Workflow(name=wf_name)
    input_node = pe.Node(util.IdentityInterface(fields=['func',
                                                        'twopass',
                                                        'anatomical_brain_mask',
                                                        'anat_skull']),
                         name='inputspec')

    output_node = pe.Node(util.IdentityInterface(fields=['refit',
                                                         'reorient',
                                                         'reorient_mean',
                                                         'motion_correct',
                                                         'motion_correct_ref',
                                                         'movement_parameters',
                                                         'max_displacement',
                                                         'mask',
                                                         'skullstrip',
                                                         'func_mean',
                                                         'preprocessed',
                                                         'preprocessed_mask',
                                                         'slice_time_corrected',
                                                         'oned_matrix_save']),

                          name='outputspec')

    func_deoblique = pe.Node(interface=afni_utils.Refit(),
                             name='func_deoblique')
    func_deoblique.inputs.deoblique = True

    preproc.connect(input_node, 'func',
                    func_deoblique, 'in_file')

    func_reorient = pe.Node(interface=afni_utils.Resample(),
                            name='func_reorient')

    func_reorient.inputs.orientation = 'RPI'
    func_reorient.inputs.outputtype = 'NIFTI_GZ'

    preproc.connect(func_deoblique, 'out_file',
                    func_reorient, 'in_file')

    preproc.connect(func_reorient, 'out_file',
                    output_node, 'reorient')

    func_get_mean_RPI = pe.Node(interface=afni_utils.TStat(),
                                name='func_get_mean_RPI')

    func_get_mean_RPI.inputs.options = '-mean'
    func_get_mean_RPI.inputs.outputtype = 'NIFTI_GZ'

    preproc.connect(func_reorient, 'out_file',
                    func_get_mean_RPI, 'in_file')

    # calculate motion parameters
    func_motion_correct = pe.Node(interface=preprocess.Volreg(),
                                  name='func_motion_correct')
    func_motion_correct.inputs.zpad = 4
    func_motion_correct.inputs.outputtype = 'NIFTI_GZ'

    preproc.connect([
        (
            input_node, func_motion_correct, [
                (
                    ('twopass', collect_arguments, '-twopass', '-Fourier'),
                    'args'
                )]
        ),
    ])

    preproc.connect(func_reorient, 'out_file',
                    func_motion_correct, 'in_file')
    preproc.connect(func_get_mean_RPI, 'out_file',
                    func_motion_correct, 'basefile')

    func_get_mean_motion = func_get_mean_RPI.clone('func_get_mean_motion')
    preproc.connect(func_motion_correct, 'out_file',
                    func_get_mean_motion, 'in_file')

    preproc.connect(func_get_mean_motion, 'out_file',
                    output_node, 'motion_correct_ref')

    func_motion_correct_A = func_motion_correct.clone('func_motion_correct_A')
    func_motion_correct_A.inputs.md1d_file = 'max_displacement.1D'

    preproc.connect([
        (
            input_node, func_motion_correct_A, [
                (
                    ('twopass', collect_arguments, '-twopass', '-Fourier'),
                    'args'
                )]
        ),
    ])

    preproc.connect(func_reorient, 'out_file',
                    func_motion_correct_A, 'in_file')
    preproc.connect(func_get_mean_motion, 'out_file',
                    func_motion_correct_A, 'basefile')

    preproc.connect(func_motion_correct_A, 'out_file',
                    output_node, 'motion_correct')
    preproc.connect(func_motion_correct_A, 'md1d_file',
                    output_node, 'max_displacement')
    preproc.connect(func_motion_correct_A, 'oned_file',
                    output_node, 'movement_parameters')
    preproc.connect(func_motion_correct_A, 'oned_matrix_save',
                    output_node, 'oned_matrix_save')

    skullstrip_func = skullstrip_functional(tool, anatomcial_mask_dilation, 
                                            "{0}_skullstrip".format(wf_name))
    preproc.connect(input_node, 'anatomical_brain_mask',
                    skullstrip_func, 'inputspec.anatomical_brain_mask')
    preproc.connect(input_node, 'anat_skull',
                    skullstrip_func, 'inputspec.anat_skull')                
    preproc.connect(func_motion_correct_A, 'out_file',
                    skullstrip_func, 'inputspec.func')
    preproc.connect(skullstrip_func, 'outputspec.func_brain',
                    output_node, 'skullstrip')
    preproc.connect(skullstrip_func, 'outputspec.func_brain_mask',
                    output_node, 'mask')

    func_mean = pe.Node(interface=afni_utils.TStat(),
                        name='func_mean')

    func_mean.inputs.options = '-mean'
    func_mean.inputs.outputtype = 'NIFTI_GZ'

    preproc.connect(skullstrip_func, 'outputspec.func_brain',
                    func_mean, 'in_file')

    if n4_correction:
        func_mean_n4_corrected = pe.Node(interface = ants.N4BiasFieldCorrection(dimension=3, copy_header=True, bspline_fitting_distance=200), shrink_factor=2, 
                                        name='func_mean_n4_corrected')
        func_mean_n4_corrected.inputs.args = '-r True'
        # func_mean_n4_corrected.inputs.rescale_intensities = True
        preproc.connect(func_mean, 'out_file', 
                    func_mean_n4_corrected, 'input_image')
        preproc.connect(func_mean_n4_corrected, 'output_image',
                    output_node, 'func_mean')

    else:
        preproc.connect(func_mean, 'out_file',
                    output_node, 'func_mean')

    func_normalize = pe.Node(interface=fsl.ImageMaths(),
                             name='func_normalize')
    func_normalize.inputs.op_string = '-ing 10000'
    func_normalize.inputs.out_data_type = 'float'

    preproc.connect(skullstrip_func, 'outputspec.func_brain',
                    func_normalize, 'in_file')

    preproc.connect(func_normalize, 'out_file',
                    output_node, 'preprocessed')

    func_mask_normalize = pe.Node(interface=fsl.ImageMaths(),
                                  name='func_mask_normalize')
    func_mask_normalize.inputs.op_string = '-Tmin -bin'
    func_mask_normalize.inputs.out_data_type = 'char'

    preproc.connect(func_normalize, 'out_file',
                    func_mask_normalize, 'in_file')

    preproc.connect(func_mask_normalize, 'out_file',
                    output_node, 'preprocessed_mask')

    return preproc


def slice_timing_wf(name='slice_timing'):

    # allocate a workflow object
    wf = pe.Workflow(name=name)

    # configure the workflow's input spec
    inputNode = pe.Node(util.IdentityInterface(fields=['func_ts',
                                                       'tr',
                                                       'tpattern']),
                        name='inputspec')

    # configure the workflow's output spec
    outputNode = pe.Node(util.IdentityInterface(fields=['slice_time_corrected']),
                         name='outputspec')

    # create TShift AFNI node
    func_slice_timing_correction = pe.Node(interface=preprocess.TShift(),
                                           name='slice_timing')
    func_slice_timing_correction.inputs.outputtype = 'NIFTI_GZ'


    wf.connect([
        (
            inputNode,
            func_slice_timing_correction,
            [
                (
                    'func_ts',
                    'in_file'
                ),
                (
                    # add the @ prefix to the tpattern file going into
                    # AFNI 3dTshift - needed this so the tpattern file
                    # output from get_scan_params would be tied downstream
                    # via a connection (to avoid poofing)
                    ('tpattern', nullify, add_afni_prefix),
                    'tpattern'
                ),
                (
                    ('tr', nullify),
                    'tr'
                ),
            ]
        ),
    ])

    wf.connect(func_slice_timing_correction, 'out_file',
               outputNode, 'slice_time_corrected')

    return wf


def get_idx(in_files, stop_idx=None, start_idx=None):
    """
    Method to get the first and the last slice for
    the functional run. It verifies the user specified
    first and last slice. If the values are not valid, it
    calculates and returns the very first and the last slice

    Parameters
    ----------
    in_file : string (nifti file)
       Path to input functional run

    stop_idx : int
        Last volume to be considered, specified by user
        in the configuration file

    stop_idx : int
        First volume to be considered, specified by user
        in the configuration file

    Returns
    -------
    stop_idx :  int
        Value of first slice to consider for the functional run

    start_idx : int
        Value of last slice to consider for the functional run

    """

    # stopidx = None
    # startidx = None
    # Import packages
    from nibabel import load

    # Init variables
    img = load(in_files)
    hdr = img.get_header()
    shape = hdr.get_data_shape()

    # Check to make sure the input file is 4-dimensional
    if len(shape) != 4:
        raise TypeError('Input nifti file: %s is not a 4D file' % in_files)
    # Grab the number of volumes
    nvols = int(hdr.get_data_shape()[3])

    if (start_idx == None) or (start_idx < 0) or (start_idx > (nvols - 1)):
        startidx = 0
    else:
        startidx = start_idx

    if (stop_idx == None) or (stop_idx > (nvols - 1)):
        stopidx = nvols - 1
    else:
        stopidx = stop_idx

    return stopidx, startidx

<<<<<<< HEAD

def connect_func_preproc(workflow, strat_list, c):

    from CPAC.func_preproc.func_preproc import create_func_preproc
    
    new_strat_list = []

    for num_strat, strat in enumerate(strat_list):
       
        for tool in c.functionalMasking:

            tool = tool.lower()

            new_strat = strat.fork()

            func_preproc = create_func_preproc(
                tool=tool,
                n4_correction=c.n4_correct_mean_EPI,
                wf_name='func_preproc_%s_%d' % (tool, num_strat)
            )
            node, out_file = new_strat.get_leaf_properties()
            workflow.connect(node, out_file, func_preproc,
                            'inputspec.func')
                        
            func_preproc.inputs.inputspec.twopass = \
                getattr(c, 'functional_volreg_twopass', True)

            new_strat.append_name(func_preproc.name)
            new_strat.set_leaf_properties(func_preproc, 'outputspec.preprocessed')

            new_strat.update_resource_pool({
                'mean_functional': (func_preproc, 'outputspec.func_mean'),
                'functional_preprocessed_mask': (func_preproc, 'outputspec.preprocessed_mask'),
                'movement_parameters': (func_preproc, 'outputspec.movement_parameters'),
                'max_displacement': (func_preproc, 'outputspec.max_displacement'),
                'functional_preprocessed': (func_preproc, 'outputspec.preprocessed'),
                'functional_brain_mask': (func_preproc, 'outputspec.mask'),
                'motion_correct': (func_preproc, 'outputspec.motion_correct'),
                'coordinate_transformation': (func_preproc, 'outputspec.oned_matrix_save'),
            })

            new_strat_list.append(new_strat)

    return workflow, new_strat_list
=======
>>>>>>> cd0719e3
<|MERGE_RESOLUTION|>--- conflicted
+++ resolved
@@ -21,7 +21,7 @@
     return ' '.join(command_args)
 
 
-def skullstrip_functional(tool='afni', anatomcial_mask_dilation=False, wf_name='skullstrip_functional'):
+def skullstrip_functional(tool='afni', anatomical_mask_dilation=False, wf_name='skullstrip_functional'):
 
     tool = tool.lower()
     if tool != 'afni' and tool != 'fsl' and tool != 'fsl_afni' and tool != 'anatomical_refined':
@@ -130,8 +130,8 @@
         linear_trans_mask_anat_to_func.inputs.interp = 'nearestneighbour'
 
 
-        # Dialate anatomical mask, if 'anatomcial_mask_dilation : True' in config file
-        if anatomcial_mask_dilation :
+        # Dialate anatomical mask, if 'anatomical_mask_dilation : True' in config file
+        if anatomical_mask_dilation :
             anat_mask_dilate = pe.Node(interface=afni.MaskTool(),
                             name='anat_mask_dilate')
             anat_mask_dilate.inputs.dilate_inputs = '1'
@@ -265,11 +265,7 @@
 
 
 # functional preprocessing
-<<<<<<< HEAD
-def create_func_preproc(tool, n4_correction, wf_name='func_preproc'):
-=======
-def create_func_preproc(tool, anatomcial_mask_dilation=False, wf_name='func_preproc'):
->>>>>>> cd0719e3
+def create_func_preproc(tool, anatomical_mask_dilation=False, wf_name='func_preproc'):
     """
 
     The main purpose of this workflow is to process functional data. Raw rest file is deobliqued and reoriented
@@ -567,7 +563,7 @@
     preproc.connect(func_motion_correct_A, 'oned_matrix_save',
                     output_node, 'oned_matrix_save')
 
-    skullstrip_func = skullstrip_functional(tool, anatomcial_mask_dilation, 
+    skullstrip_func = skullstrip_functional(tool, anatomical_mask_dilation, 
                                             "{0}_skullstrip".format(wf_name))
     preproc.connect(input_node, 'anatomical_brain_mask',
                     skullstrip_func, 'inputspec.anatomical_brain_mask')
@@ -738,50 +734,3 @@
 
     return stopidx, startidx
 
-<<<<<<< HEAD
-
-def connect_func_preproc(workflow, strat_list, c):
-
-    from CPAC.func_preproc.func_preproc import create_func_preproc
-    
-    new_strat_list = []
-
-    for num_strat, strat in enumerate(strat_list):
-       
-        for tool in c.functionalMasking:
-
-            tool = tool.lower()
-
-            new_strat = strat.fork()
-
-            func_preproc = create_func_preproc(
-                tool=tool,
-                n4_correction=c.n4_correct_mean_EPI,
-                wf_name='func_preproc_%s_%d' % (tool, num_strat)
-            )
-            node, out_file = new_strat.get_leaf_properties()
-            workflow.connect(node, out_file, func_preproc,
-                            'inputspec.func')
-                        
-            func_preproc.inputs.inputspec.twopass = \
-                getattr(c, 'functional_volreg_twopass', True)
-
-            new_strat.append_name(func_preproc.name)
-            new_strat.set_leaf_properties(func_preproc, 'outputspec.preprocessed')
-
-            new_strat.update_resource_pool({
-                'mean_functional': (func_preproc, 'outputspec.func_mean'),
-                'functional_preprocessed_mask': (func_preproc, 'outputspec.preprocessed_mask'),
-                'movement_parameters': (func_preproc, 'outputspec.movement_parameters'),
-                'max_displacement': (func_preproc, 'outputspec.max_displacement'),
-                'functional_preprocessed': (func_preproc, 'outputspec.preprocessed'),
-                'functional_brain_mask': (func_preproc, 'outputspec.mask'),
-                'motion_correct': (func_preproc, 'outputspec.motion_correct'),
-                'coordinate_transformation': (func_preproc, 'outputspec.oned_matrix_save'),
-            })
-
-            new_strat_list.append(new_strat)
-
-    return workflow, new_strat_list
-=======
->>>>>>> cd0719e3
