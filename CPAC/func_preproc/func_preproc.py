# Copyright (C) 2012-2023  C-PAC Developers

# This file is part of C-PAC.

# C-PAC is free software: you can redistribute it and/or modify it under
# the terms of the GNU Lesser General Public License as published by the
# Free Software Foundation, either version 3 of the License, or (at your
# option) any later version.

# C-PAC is distributed in the hope that it will be useful, but WITHOUT
# ANY WARRANTY; without even the implied warranty of MERCHANTABILITY or
# FITNESS FOR A PARTICULAR PURPOSE. See the GNU Lesser General Public
# License for more details.

# You should have received a copy of the GNU Lesser General Public
# License along with C-PAC. If not, see <https://www.gnu.org/licenses/>.
"""Functional preprocessing"""
# pylint: disable=ungrouped-imports,wrong-import-order,wrong-import-position
from nipype import logging
from nipype.interfaces import afni, ants, fsl, utility as util
logger = logging.getLogger('nipype.workflow')
from CPAC.pipeline import nipype_pipeline_engine as pe
from CPAC.pipeline.nodeblock import nodeblock
from nipype.interfaces.afni import preprocess
from nipype.interfaces.afni import utils as afni_utils

<<<<<<< HEAD
from CPAC.func_preproc.utils import nullify
=======
from CPAC.func_preproc.utils import add_afni_prefix, nullify, chunk_ts, \
                                    split_ts_chunks, oned_text_concat, \
                                    notch_filter_motion
from CPAC.generate_motion_statistics import motion_power_statistics
>>>>>>> 5b2cdeb4
from CPAC.utils.interfaces.ants import AI  # niworkflows
from CPAC.utils.interfaces.ants import PrintHeader, SetDirectionByMatrix
from CPAC.utils.utils import add_afni_prefix


def collect_arguments(*args):
    command_args = []
    if args[0]:
        command_args += [args[1]]
    command_args += args[2:]
    return ' '.join(command_args)


def anat_refined_mask(init_bold_mask=True, wf_name='init_bold_mask'):

    wf = pe.Workflow(name=wf_name)

    input_node = pe.Node(util.IdentityInterface(fields=['func',
                                                        'anatomical_brain_mask',
                                                        'anat_brain',
                                                        'init_func_brain_mask']),
                         name='inputspec')

    output_node = pe.Node(util.IdentityInterface(fields=['func_brain_mask']),
                          name='outputspec')

    # 1 Take single volume of func
    func_single_volume = pe.Node(interface=afni.Calc(),
                                 name='func_single_volume')

    # TODO add an option to select volume
    func_single_volume.inputs.set(
        expr='a',
        single_idx=1,
        outputtype='NIFTI_GZ'
    )

    wf.connect(input_node, 'func',
               func_single_volume, 'in_file_a')

    # 2 get temporary func brain
    func_tmp_brain = pe.Node(interface=afni_utils.Calc(),
                             name='func_tmp_brain')
    func_tmp_brain.inputs.expr = 'a*b'
    func_tmp_brain.inputs.outputtype = 'NIFTI_GZ'

    wf.connect(func_single_volume, 'out_file',
               func_tmp_brain, 'in_file_a')

    # 2.1 get a tmp func brain mask
    if init_bold_mask == True:
        # 2.1.1 N4BiasFieldCorrection single volume of raw_func
        func_single_volume_n4_corrected = pe.Node(
            interface=ants.N4BiasFieldCorrection(dimension=3,
                                                 copy_header=True,
                                                 bspline_fitting_distance=200),
            shrink_factor=2,
            name='func_single_volume_n4_corrected')
        func_single_volume_n4_corrected.inputs.args = '-r True'

        wf.connect(func_single_volume, 'out_file',
                   func_single_volume_n4_corrected, 'input_image')

        # 2.1.2 bet n4 corrected image - generate tmp func brain mask
        func_tmp_brain_mask = pe.Node(interface=fsl.BET(),
                                      name='func_tmp_brain_mask_pre')
        func_tmp_brain_mask.inputs.mask = True

        wf.connect(func_single_volume_n4_corrected, 'output_image',
                   func_tmp_brain_mask, 'in_file')

        # 2.1.3 dilate func tmp brain mask
        func_tmp_brain_mask_dil = pe.Node(interface=fsl.ImageMaths(),
                                          name='func_tmp_brain_mask_dil')
        func_tmp_brain_mask_dil.inputs.op_string = '-dilM'

        wf.connect(func_tmp_brain_mask, 'mask_file',
                   func_tmp_brain_mask_dil, 'in_file')

        wf.connect(func_tmp_brain_mask_dil, 'out_file',
                   func_tmp_brain, 'in_file_b')
    else:
        # 2.1.1 connect dilated init func brain mask
        wf.connect(input_node, 'init_func_brain_mask',
                   func_tmp_brain, 'in_file_b')

    # 3. get transformation of anat to func
    # 3.1 Register func tmp brain to anat brain to get func2anat matrix
    linear_reg_func_to_anat = pe.Node(interface=fsl.FLIRT(),
                                      name='func_to_anat_linear_reg')
    linear_reg_func_to_anat.inputs.cost = 'mutualinfo'
    linear_reg_func_to_anat.inputs.dof = 6

    wf.connect(func_tmp_brain, 'out_file',
               linear_reg_func_to_anat, 'in_file')

    wf.connect(input_node, 'anat_brain',
               linear_reg_func_to_anat, 'reference')

    # 3.2 Inverse func to anat affine
    inv_func_to_anat_affine = pe.Node(interface=fsl.ConvertXFM(),
                                      name='inv_func2anat_affine')
    inv_func_to_anat_affine.inputs.invert_xfm = True

    wf.connect(linear_reg_func_to_anat, 'out_matrix_file',
               inv_func_to_anat_affine, 'in_file')

    # 4. anat mask to func space
    # Transform anatomical mask to functional space to get BOLD mask
    reg_anat_mask_to_func = pe.Node(interface=fsl.FLIRT(),
                                    name='reg_anat_mask_to_func')
    reg_anat_mask_to_func.inputs.apply_xfm = True
    reg_anat_mask_to_func.inputs.cost = 'mutualinfo'
    reg_anat_mask_to_func.inputs.dof = 6
    reg_anat_mask_to_func.inputs.interp = 'nearestneighbour'

    wf.connect(input_node, 'anatomical_brain_mask',
               reg_anat_mask_to_func, 'in_file')

    wf.connect(func_tmp_brain, 'out_file',
               reg_anat_mask_to_func, 'reference')

    wf.connect(inv_func_to_anat_affine, 'out_file',
               reg_anat_mask_to_func, 'in_matrix_file')

    # 5. get final func mask: refine func tmp mask with anat_mask_in_func mask
    func_mask = pe.Node(interface=fsl.MultiImageMaths(), name='func_mask')
    func_mask.inputs.op_string = "-mul %s"

    wf.connect(reg_anat_mask_to_func, 'out_file',
               func_mask, 'operand_files')

    if init_bold_mask == True:
        wf.connect(func_tmp_brain_mask_dil, 'out_file',
                   func_mask, 'in_file')
    else:
        wf.connect(input_node, 'init_func_brain_mask',
                   func_mask, 'in_file')

    wf.connect(func_mask, 'out_file',
               output_node, 'func_brain_mask')

    return wf


def anat_based_mask(wf_name='bold_mask'):
# reference DCAN lab BOLD mask
# https://github.com/DCAN-Labs/DCAN-HCP/blob/master/fMRIVolume/scripts/DistortionCorrectionAndEPIToT1wReg_FLIRTBBRAndFreeSurferBBRbased.sh
    wf = pe.Workflow(name=wf_name)

    input_node = pe.Node(util.IdentityInterface(fields=['func',
                                                        'anat_brain',
                                                        'anat_head']),
                         name='inputspec')

    output_node = pe.Node(util.IdentityInterface(fields=['func_brain_mask']),
                         name='outputspec')

    # 0. Take single volume of func 
    func_single_volume = pe.Node(interface=afni.Calc(),
                            name='func_single_volume')

    func_single_volume.inputs.set(
        expr='a',
        single_idx=1,
        outputtype='NIFTI_GZ'
    )

    wf.connect(input_node, 'func',
                func_single_volume, 'in_file_a')

    # 1. Register func head to anat head to get func2anat matrix
    linear_reg_func_to_anat = pe.Node(interface=fsl.FLIRT(),
                        name='func_to_anat_linear_reg')
    linear_reg_func_to_anat.inputs.dof = 6
    linear_reg_func_to_anat.inputs.interp = 'spline'
    linear_reg_func_to_anat.inputs.searchr_x = [30, 30]
    linear_reg_func_to_anat.inputs.searchr_y = [30, 30]
    linear_reg_func_to_anat.inputs.searchr_z = [30, 30]

    wf.connect(func_single_volume, 'out_file', 
                linear_reg_func_to_anat, 'in_file')

    wf.connect(input_node, 'anat_head', 
                linear_reg_func_to_anat, 'reference')

    # 2. Inverse func to anat affine, to get anat-to-func transform 
    inv_func_to_anat_affine = pe.Node(interface=fsl.ConvertXFM(),
                            name='inv_func2anat_affine')
    inv_func_to_anat_affine.inputs.invert_xfm = True

    wf.connect(linear_reg_func_to_anat, 'out_matrix_file',
                inv_func_to_anat_affine, 'in_file')

    # 3. get BOLD mask
    # 3.1 Apply anat-to-func transform to transfer anatomical brain to functional space 
    reg_anat_brain_to_func = pe.Node(interface=fsl.ApplyWarp(),
                            name='reg_anat_brain_to_func')
    reg_anat_brain_to_func.inputs.interp = 'nn'
    reg_anat_brain_to_func.inputs.relwarp = True

    wf.connect(input_node, 'anat_brain', 
                reg_anat_brain_to_func, 'in_file')

    wf.connect(input_node, 'func', 
                reg_anat_brain_to_func, 'ref_file')

    wf.connect(inv_func_to_anat_affine, 'out_file', 
                reg_anat_brain_to_func, 'premat')

    # 3.2 Binarize transfered image and fill holes to get BOLD mask. 
    # Binarize
    func_mask_bin = pe.Node(interface=fsl.ImageMaths(),
                                name='func_mask')
    func_mask_bin.inputs.op_string = '-bin'

    wf.connect(reg_anat_brain_to_func, 'out_file', 
                func_mask_bin, 'in_file')

    wf.connect(func_mask_bin, 'out_file', 
                output_node, 'func_brain_mask')

    return wf


def create_scale_func_wf(scaling_factor, wf_name='scale_func'):
    """Workflow to scale func data.
    Parameters
    ----------
        scaling_factor : float
            Scale the size of the dataset voxels by the factor.
        wf_name : string
            name of the workflow

    Workflow Inputs::
        inputspec.func : func file or a list of func/rest nifti file
            User input functional(T2*) Image
    Workflow Outputs::
        outputspec.scaled_func : string (nifti file)
            Path to Output image with scaled data
    Order of commands:
    - Scale the size of the dataset voxels by the factor 'fac'. For details see `3dcalc <https://afni.nimh.nih.gov/pub/dist/doc/program_help/3drefit.html>`_::
        3drefit -xyzscale fac rest.nii.gz
    """

    # allocate a workflow object
    preproc = pe.Workflow(name=wf_name)

    # configure the workflow's input spec
    inputNode = pe.Node(util.IdentityInterface(fields=['func']),
                        name='inputspec')

    # configure the workflow's output spec
    outputNode = pe.Node(util.IdentityInterface(fields=['scaled_func']),
                         name='outputspec')

    # allocate a node to edit the functional file
    func_scale = pe.Node(interface=afni_utils.Refit(),
                         name='func_scale')

    func_scale.inputs.xyzscale = scaling_factor

    # wire in the func_get_idx node
    preproc.connect(inputNode, 'func',
                    func_scale, 'in_file')

    # wire the output
    preproc.connect(func_scale, 'out_file',
                    outputNode, 'scaled_func')

    return preproc


def create_wf_edit_func(wf_name="edit_func"):
    """Workflow to edit the scan to the proscribed TRs.

    Workflow Inputs::

        inputspec.func : func file or a list of func/rest nifti file
            User input functional(T2*) Image

        inputspec.start_idx : string
            Starting volume/slice of the functional image (optional)

        inputspec.stop_idx : string
            Last volume/slice of the functional image (optional)

    Workflow Outputs::

        outputspec.edited_func : string (nifti file)
            Path to Output image with the initial few slices dropped


    Order of commands:

    - Get the start and the end volume index of the functional run. If not defined by the user, return the first and last volume.

        get_idx(in_files, stop_idx, start_idx)

    - Dropping the initial TRs. For details see `3dcalc <http://afni.nimh.nih.gov/pub/dist/doc/program_help/3dcalc.html>`_::

        3dcalc -a rest.nii.gz[4..299]
               -expr 'a'
               -prefix rest_3dc.nii.gz

    """

    # allocate a workflow object
    preproc = pe.Workflow(name=wf_name)

    # configure the workflow's input spec
    inputNode = pe.Node(util.IdentityInterface(fields=['func',
                                                       'start_idx',
                                                       'stop_idx']),
                        name='inputspec')

    # configure the workflow's output spec
    outputNode = pe.Node(util.IdentityInterface(fields=['edited_func']),
                         name='outputspec')

    # allocate a node to check that the requested edits are
    # reasonable given the data
    func_get_idx = pe.Node(util.Function(input_names=['in_files',
                                                      'stop_idx',
                                                      'start_idx'],
                                         output_names=['stopidx',
                                                       'startidx'],
                                         function=get_idx),
                           name='func_get_idx')

    # wire in the func_get_idx node
    preproc.connect(inputNode, 'func',
                    func_get_idx, 'in_files')
    preproc.connect(inputNode, 'start_idx',
                    func_get_idx, 'start_idx')
    preproc.connect(inputNode, 'stop_idx',
                    func_get_idx, 'stop_idx')

    # allocate a node to edit the functional file
    func_drop_trs = pe.Node(interface=afni_utils.Calc(),
                            name='func_drop_trs',
                            mem_gb=0.37,
                            mem_x=(739971956005215 / 151115727451828646838272,
                                   'in_file_a'))

    func_drop_trs.inputs.expr = 'a'
    func_drop_trs.inputs.outputtype = 'NIFTI_GZ'

    # wire in the inputs
    preproc.connect(inputNode, 'func',
                    func_drop_trs, 'in_file_a')

    preproc.connect(func_get_idx, 'startidx',
                    func_drop_trs, 'start_idx')

    preproc.connect(func_get_idx, 'stopidx',
                    func_drop_trs, 'stop_idx')

    # wire the output
    preproc.connect(func_drop_trs, 'out_file',
                    outputNode, 'edited_func')

    return preproc


def slice_timing_wf(name='slice_timing', tpattern=None, tzero=None):
    # allocate a workflow object
    wf = pe.Workflow(name=name)

    # configure the workflow's input spec
    inputNode = pe.Node(util.IdentityInterface(fields=['func_ts',
                                                       'tr',
                                                       'tpattern']),
                        name='inputspec')

    # configure the workflow's output spec
    outputNode = pe.Node(
        util.IdentityInterface(fields=['slice_time_corrected']),
        name='outputspec')

    # create TShift AFNI node
    func_slice_timing_correction = pe.Node(interface=preprocess.TShift(),
                                           name='slice_timing',
                                           mem_gb=0.45,
                                           mem_x=(5247073869855161 /
                                                  604462909807314587353088,
                                                  'in_file'))
    func_slice_timing_correction.inputs.outputtype = 'NIFTI_GZ'

    if tzero is not None:
        func_slice_timing_correction.inputs.tzero = tzero

    wf.connect([
        (
            inputNode,
            func_slice_timing_correction,
            [
                (
                    'func_ts',
                    'in_file'
                ),
                # (
                #     # add the @ prefix to the tpattern file going into
                #     # AFNI 3dTshift - needed this so the tpattern file
                #     # output from get_scan_params would be tied downstream
                #     # via a connection (to avoid poofing)
                #     ('tpattern', nullify, add_afni_prefix),
                #     'tpattern'
                # ),
                (
                    ('tr', nullify),
                    'tr'
                ),
            ]
        ),
    ])

    if tpattern is not None:
        func_slice_timing_correction.inputs.tpattern = tpattern
    else:
        wf.connect(inputNode, ('tpattern', nullify, add_afni_prefix),
               func_slice_timing_correction, 'tpattern')

    wf.connect(func_slice_timing_correction, 'out_file',
               outputNode, 'slice_time_corrected')

    return wf


def get_idx(in_files, stop_idx=None, start_idx=None):
    """
    Method to get the first and the last slice for
    the functional run. It verifies the user specified
    first and last slice. If the values are not valid, it
    calculates and returns the very first and the last slice

    Parameters
    ----------
    in_file : string (nifti file)
       Path to input functional run

    stop_idx : int
        Last volume to be considered, specified by user
        in the configuration file

    stop_idx : int
        First volume to be considered, specified by user
        in the configuration file

    Returns
    -------
    stop_idx :  int
        Value of first slice to consider for the functional run

    start_idx : int
        Value of last slice to consider for the functional run

    """

    # Import packages
    from nibabel import load

    # Init variables
    img = load(in_files)
    hdr = img.header
    shape = hdr.get_data_shape()

    # Check to make sure the input file is 4-dimensional
    if len(shape) != 4:
        raise TypeError('Input nifti file: %s is not a 4D file' % in_files)
    # Grab the number of volumes
    nvols = int(hdr.get_data_shape()[3])

    if (start_idx == None) or (int(start_idx) < 0) or (
        int(start_idx) > (nvols - 1)):
        startidx = 0
    else:
        startidx = int(start_idx)

    if (stop_idx in [None, "End"]) or (int(stop_idx) > (nvols - 1)):
        stopidx = nvols - 1
    else:
        stopidx = int(stop_idx)

    return stopidx, startidx


<<<<<<< HEAD
=======
def motion_correct_connections(wf, cfg, strat_pool, pipe_num, opt):
    if opt != '3dvolreg' and opt != 'mcflirt':
        raise Exception("\n\n[!] Error: The 'tool' parameter of the "
                        "'motion_correction' workflow must be either "
                        "'3dvolreg' or 'mcflirt'.\n\nTool input: "
                        "{0}\n\n".format(opt))

    if cfg:
        if int(cfg.pipeline_setup['system_config'][
                   'max_cores_per_participant']) > 1:
            chunk_imports = ['import nibabel as nb']
            chunk = pe.Node(Function(input_names=['func_file',
                                                  'n_chunks',
                                                  'chunk_size'],
                                     output_names=['TR_ranges'],
                                     function=chunk_ts,
                                     imports=chunk_imports),
                            name=f'chunk_{pipe_num}')

            #chunk.inputs.n_chunks = int(cfg.pipeline_setup['system_config'][
            #                              'max_cores_per_participant'])
            
            # 10-TR sized chunks
            chunk.inputs.chunk_size = 10
            
            node, out = strat_pool.get_data("desc-preproc_bold")
            wf.connect(node, out, chunk, 'func_file')

            split_imports = ['import os', 'import subprocess']
            split = pe.Node(Function(input_names=['func_file',
                                                  'tr_ranges'],
                                     output_names=['split_funcs'],
                                     function=split_ts_chunks,
                                     imports=split_imports),
                            name=f'split_{pipe_num}')

            node, out = strat_pool.get_data("desc-preproc_bold")
            wf.connect(node, out, split, 'func_file')
            wf.connect(chunk, 'TR_ranges', split, 'tr_ranges')

            out_split_func = pe.Node(
                interface=util.IdentityInterface(fields=['out_file']),
                name=f'out_split_func_{pipe_num}')

            wf.connect(split, 'split_funcs', out_split_func, 'out_file')

            func_motion_correct = pe.MapNode(interface=preprocess.Volreg(),
                                             name='func_generate_'
                                                  f'ref_{pipe_num}',
                                             iterfield=['in_file'])

            wf.connect(out_split_func, 'out_file',
                       func_motion_correct, 'in_file')

            func_concat = pe.Node(interface=afni_utils.TCat(),
                                  name=f'func_concat_{pipe_num}')
            func_concat.inputs.outputtype = 'NIFTI_GZ'

            wf.connect(func_motion_correct, 'out_file',
                       func_concat, 'in_files')

            out_motion = pe.Node(
                interface=util.IdentityInterface(fields=['out_file']),
                name=f'out_motion_{pipe_num}')

            wf.connect(func_concat, 'out_file', out_motion, 'out_file')

        else:
            out_split_func = pe.Node(
                interface=util.IdentityInterface(fields=['out_file']),
                name=f'out_split_func_{pipe_num}')

            node, out = strat_pool.get_data('desc-preproc_bold')
            wf.connect(node, out, out_split_func, 'out_file')

            func_motion_correct = pe.Node(interface=preprocess.Volreg(),
                                          name=f'func_generate_ref_{pipe_num}')

            wf.connect(out_split_func, 'out_file',
                       func_motion_correct, 'in_file')

            out_motion = pe.Node(
                interface=util.IdentityInterface(fields=['out_file']),
                name=f'out_motion_{pipe_num}')

            wf.connect(func_motion_correct, 'out_file',
                       out_motion, 'out_file')

    else:
        out_split_func = pe.Node(
            interface=util.IdentityInterface(fields=['out_file']),
            name=f'out_split_func_{pipe_num}')

        node, out = strat_pool.get_data('desc-preproc_bold')
        wf.connect(node, out, out_split_func, 'out_file')

        func_motion_correct = pe.Node(interface=preprocess.Volreg(),
                                      name=f'func_generate_ref_{pipe_num}')

        wf.connect(out_split_func, 'out_file',
                   func_motion_correct, 'in_file')

        out_motion = pe.Node(
            interface=util.IdentityInterface(fields=['out_file']),
            name=f'out_motion_{pipe_num}')

        wf.connect(func_motion_correct, 'out_file', out_motion, 'out_file')

    func_motion_correct.inputs.zpad = 4
    func_motion_correct.inputs.outputtype = 'NIFTI_GZ'

    args = f'-Fourier'
    if cfg.functional_preproc['motion_estimates_and_correction'][
        'motion_correction']['AFNI-3dvolreg']['functional_volreg_twopass']:
        args = f'-twopass {args}'

    func_motion_correct.inputs.args = args

    # Calculate motion parameters
    if opt == '3dvolreg':
        func_motion_correct_A = func_motion_correct.clone(
            f'func_motion_correct_3dvolreg_{pipe_num}')
        func_motion_correct_A.inputs.md1d_file = 'max_displacement.1D'
        func_motion_correct_A.inputs.args = args

        wf.connect(out_split_func, 'out_file',
                   func_motion_correct_A, 'in_file')

        node, out = strat_pool.get_data('motion-basefile')
        wf.connect(node, out, func_motion_correct_A, 'basefile')

        if cfg:
            if int(cfg.pipeline_setup['system_config'][
                       'max_cores_per_participant']) > 1:
                motion_concat = pe.Node(interface=afni_utils.TCat(),
                                        name=f'motion_concat_{pipe_num}')
                motion_concat.inputs.outputtype = 'NIFTI_GZ'

                wf.connect(func_motion_correct_A, 'out_file',
                           motion_concat, 'in_files')

                out_motion_A = pe.Node(
                    interface=util.IdentityInterface(fields=['out_file']),
                    name=f'out_motion_A_{pipe_num}')

                wf.connect(motion_concat, 'out_file',
                           out_motion_A, 'out_file')

                concat_imports = ['import os']
                md1d_concat = pe.Node(Function(input_names=['in_files'],
                                               output_names=['out_file'],
                                               function=oned_text_concat,
                                               imports=concat_imports),
                                      name=f'md1d_concat_{pipe_num}')

                wf.connect(func_motion_correct_A, 'md1d_file',
                           md1d_concat, 'in_files')

                oned_concat = pe.Node(Function(input_names=['in_files'],
                                               output_names=['out_file'],
                                               function=oned_text_concat,
                                               imports=concat_imports),
                                      name=f'oned_concat_{pipe_num}')

                wf.connect(func_motion_correct_A, 'oned_file',
                           oned_concat, 'in_files')

                oned_matrix_concat = pe.Node(
                    Function(input_names=['in_files'],
                             output_names=['out_file'],
                             function=oned_text_concat,
                             imports=concat_imports),
                    name=f'oned_matrix_concat_{pipe_num}')

                wf.connect(func_motion_correct_A, 'oned_matrix_save',
                           oned_matrix_concat, 'in_files')

                out_md1d = pe.Node(
                    interface=util.IdentityInterface(fields=['out_file']),
                    name=f'out_md1d_{pipe_num}')

                wf.connect(md1d_concat, 'out_file',
                           out_md1d, 'out_file')

                out_oned = pe.Node(
                    interface=util.IdentityInterface(fields=['out_file']),
                    name=f'out_oned_{pipe_num}')

                wf.connect(oned_concat, 'out_file',
                           out_oned, 'out_file')

                out_oned_matrix = pe.Node(
                    interface=util.IdentityInterface(fields=['out_file']),
                    name=f'out_oned_matrix_{pipe_num}')

                wf.connect(oned_matrix_concat, 'out_file',
                           out_oned_matrix, 'out_file')

            else:
                out_motion_A = pe.Node(
                    interface=util.IdentityInterface(fields=['out_file']),
                    name=f'out_motion_A_{pipe_num}')

                wf.connect(func_motion_correct_A, 'out_file',
                           out_motion_A, 'out_file')

                out_md1d = pe.Node(
                    interface=util.IdentityInterface(fields=['out_file']),
                    name=f'out_md1d_{pipe_num}')

                wf.connect(func_motion_correct_A, 'md1d_file',
                           out_md1d, 'out_file')

                out_oned = pe.Node(
                    interface=util.IdentityInterface(fields=['out_file']),
                    name=f'out_oned_{pipe_num}')

                wf.connect(func_motion_correct_A, 'oned_file',
                           out_oned, 'out_file')

                out_oned_matrix = pe.Node(
                    interface=util.IdentityInterface(fields=['out_file']),
                    name=f'out_oned_matrix_{pipe_num}')

                wf.connect(func_motion_correct_A, 'oned_matrix_save',
                           out_oned_matrix, 'out_file')

        else:
            out_motion_A = pe.Node(
                interface=util.IdentityInterface(fields=['out_file']),
                name=f'out_motion_A_{pipe_num}')

            wf.connect(func_motion_correct_A, 'out_file',
                       out_motion_A, 'out_file')

            out_md1d = pe.Node(
                interface=util.IdentityInterface(fields=['out_file']),
                name=f'out_md1d_{pipe_num}')

            wf.connect(func_motion_correct_A, 'md1d_file',
                       out_md1d, 'out_file')

            out_oned = pe.Node(
                interface=util.IdentityInterface(fields=['out_file']),
                name=f'out_oned_{pipe_num}')

            wf.connect(func_motion_correct_A, 'oned_file',
                       out_oned, 'out_file')

            out_oned_matrix = pe.Node(
                interface=util.IdentityInterface(fields=['out_file']),
                name=f'out_oned_matrix_{pipe_num}')

            wf.connect(func_motion_correct_A, 'oned_matrix_save',
                       out_oned_matrix, 'out_file')

        outputs = {
            'desc-preproc_bold': (out_motion_A, 'out_file'),
            'desc-motion_bold': (out_motion_A, 'out_file'),
            'max-displacement': (out_md1d, 'out_file'),
            'movement-parameters': (out_oned, 'out_file'),
            'coordinate-transformation': (out_oned_matrix, 'out_file')
        }

    elif opt == 'mcflirt':
        func_motion_correct_A = pe.Node(
            interface=fsl.MCFLIRT(save_mats=True, save_plots=True),
            name=f'func_motion_correct_mcflirt_{pipe_num}', mem_gb=2.5)

        func_motion_correct_A.inputs.save_mats = True
        func_motion_correct_A.inputs.save_plots = True
        func_motion_correct_A.inputs.save_rms = True

        node, out = strat_pool.get_data('desc-preproc_bold')
        wf.connect(node, out, func_motion_correct_A, 'in_file')

        node, out = strat_pool.get_data('motion-basefile')
        wf.connect(node, out, func_motion_correct_A, 'ref_file')

        normalize_motion_params = pe.Node(Function(input_names=['in_file'],
                                                   output_names=['out_file'],
                                                   function=normalize_motion_parameters),
                                          name=f'norm_motion_params_{pipe_num}')

        wf.connect(func_motion_correct_A, 'par_file',
                   normalize_motion_params, 'in_file')

        get_rms_abs = pe.Node(Function(input_names=['rms_files'],
                                       output_names=['abs_file',
                                                     'rels_file'],
                                       function=get_mcflirt_rms_abs),
                              name=f'get_mcflirt_rms_abs_{pipe_num}')

        wf.connect(func_motion_correct_A, 'rms_files',
                   get_rms_abs, 'rms_files')

        outputs = {
            'desc-preproc_bold': (func_motion_correct_A, 'out_file'),
            'desc-motion_bold': (func_motion_correct_A, 'out_file'),
            'max-displacement': (get_rms_abs, 'abs_file'),
            'rels-displacement': (get_rms_abs, 'rels_file'),
            'movement-parameters': (normalize_motion_params, 'out_file'),
            'coordinate-transformation': (func_motion_correct_A, 'mat_file')
        }

    return (wf, outputs)


@nodeblock(
    name='func_reorient',
    config=['functional_preproc'],
    switch=['run'],
    inputs=['bold'],
    outputs=['desc-preproc_bold', 'desc-reorient_bold']
)
>>>>>>> 5b2cdeb4
def func_reorient(wf, cfg, strat_pool, pipe_num, opt=None):

    func_deoblique = pe.Node(interface=afni_utils.Refit(),
                             name=f'func_deoblique_{pipe_num}',
                             mem_gb=0.68,
                             mem_x=(4664065662093477 /
                                    1208925819614629174706176,
                                    'in_file'))
    func_deoblique.inputs.deoblique = True

    node, out = strat_pool.get_data('bold')
    wf.connect(node, out, func_deoblique, 'in_file')

    func_reorient = pe.Node(interface=afni_utils.Resample(),
                            name=f'func_reorient_{pipe_num}',
                            mem_gb=0,
                            mem_x=(0.0115, 'in_file', 't'))

    func_reorient.inputs.orientation = 'RPI'
    func_reorient.inputs.outputtype = 'NIFTI_GZ'

    wf.connect(func_deoblique, 'out_file', func_reorient, 'in_file')

    outputs = {
        'desc-preproc_bold': (func_reorient, 'out_file'),
        'desc-reorient_bold': (func_reorient, 'out_file')
    }

    return (wf, outputs)


@nodeblock(
    name='func_scaling',
    config=['functional_preproc', 'scaling'],
    switch=['run'],
    inputs=['desc-preproc_bold'],
    outputs=['desc-preproc_bold']
)
def func_scaling(wf, cfg, strat_pool, pipe_num, opt=None):

    scale_func_wf = create_scale_func_wf(
        scaling_factor=cfg.scaling_factor,
        wf_name=f"scale_func_{pipe_num}"
    )

    node, out = strat_pool.get_data("desc-preproc_bold")
    wf.connect(node, out, scale_func_wf, 'inputspec.func')

    outputs = {
        'desc-preproc_bold': (scale_func_wf, 'outputspec.scaled_func')
    }

    return (wf, outputs)


@nodeblock(
    name='func_truncate',
    config=['functional_preproc', 'truncation'],
    inputs=['desc-preproc_bold'],
    outputs={'desc-preproc_bold': {'Description': 'Truncated functional time-series BOLD data.'}}
)
def func_truncate(wf, cfg, strat_pool, pipe_num, opt=None):

    # if cfg.functional_preproc['truncation']['start_tr'] == 0 and \
    #                cfg.functional_preproc['truncation']['stop_tr'] == None:
    #    data, key = strat_pool.get_data("desc-preproc_bold",
    #                                           True)
    #    outputs = {key: data}
    #    return (wf, outputs)

    trunc_wf = create_wf_edit_func(
        wf_name=f"edit_func_{pipe_num}"
    )
    trunc_wf.inputs.inputspec.start_idx = cfg.functional_preproc[
        'truncation']['start_tr']
    trunc_wf.inputs.inputspec.stop_idx = cfg.functional_preproc['truncation'][
        'stop_tr']

    node, out = strat_pool.get_data("desc-preproc_bold")
    wf.connect(node, out, trunc_wf, 'inputspec.func')

    outputs = {
        'desc-preproc_bold': (trunc_wf, 'outputspec.edited_func')
    }

    return (wf, outputs)


@nodeblock(
    name='func_despike',
    config=['functional_preproc', 'despiking'],
    switch=['run'],
    option_key=['space'],
    option_val=['native'],
    inputs=['desc-preproc_bold'],
    outputs={'desc-preproc_bold': {'Description': 'De-spiked BOLD time-series via AFNI 3dDespike.'}}
)
def func_despike(wf, cfg, strat_pool, pipe_num, opt=None):

    despike = pe.Node(interface=preprocess.Despike(),
                      name=f'func_despiked_{pipe_num}',
                      mem_gb=0.66,
                      mem_x=(8251808479088459 / 1208925819614629174706176,
                             'in_file'))
    despike.inputs.outputtype = 'NIFTI_GZ'

    node, out = strat_pool.get_data("desc-preproc_bold")
    wf.connect(node, out, despike, 'in_file')

    outputs = {
        'desc-preproc_bold': (despike, 'out_file')
    }

    return (wf, outputs)


@nodeblock(
    name='func_despike_template',
    config=['functional_preproc', 'despiking'],
    switch=['run'],
    option_key=['space'],
    option_val=['template'],
    inputs=[('space-template_desc-preproc_bold', 'space-template_res-derivative_desc-preproc_bold'),
            'T1w-template-funcreg', 'T1w-template-deriv'],
    outputs={'space-template_desc-preproc_bold':
                 {'Description': 'De-spiked BOLD time-series via AFNI 3dDespike.', 'Template': 'T1w-template-funcreg'},
             'space-template_res-derivative_desc-preproc_bold':
                 {'Description': 'De-spiked BOLD time-series via AFNI 3dDespike.', 'Template': 'T1w-template-deriv'}}
)
def func_despike_template(wf, cfg, strat_pool, pipe_num, opt=None):

    despike = pe.Node(interface=preprocess.Despike(),
                      name=f'func_despiked_template_{pipe_num}',
                      mem_gb=0.66,
                      mem_x=(8251808479088459 / 1208925819614629174706176,
                             'in_file'))
    despike.inputs.outputtype = 'NIFTI_GZ'

    node, out = strat_pool.get_data("space-template_desc-preproc_bold")
    wf.connect(node, out, despike, 'in_file')

    outputs = {
        'space-template_desc-preproc_bold': (despike, 'out_file')
    }
    
    if strat_pool.get_data("space-template_res-derivative_desc-preproc_bold"):
        despike_funcderiv = pe.Node(interface=preprocess.Despike(),
                                    name=f'func_deriv_despiked_template_{pipe_num}',
                                    mem_gb=0.66,
                                    mem_x=(8251808479088459 / 1208925819614629174706176,
                                    'in_file'))
        despike_funcderiv.inputs.outputtype = 'NIFTI_GZ'

        node, out = strat_pool.get_data("space-template_res-derivative_desc-preproc_bold")
        wf.connect(node, out, despike_funcderiv, 'in_file')

        outputs.update({
            'space-template_res-derivative_desc-preproc_bold':
                (despike_funcderiv, 'out_file')})

    return (wf, outputs)


@nodeblock(
    name='func_slice_time',
    config=['functional_preproc', 'slice_timing_correction'],
    switch=['run'],
    inputs=['desc-preproc_bold', 'TR', 'tpattern'],
    outputs={'desc-preproc_bold': {'Description': 'Slice-time corrected BOLD time-series via AFNI 3dTShift.'},
             'desc-stc_bold': {'Description': 'Slice-time corrected BOLD time-series via AFNI 3dTShift.'}}
)
def func_slice_time(wf, cfg, strat_pool, pipe_num, opt=None):

    slice_time = slice_timing_wf(name='func_slice_timing_correction_'
                                      f'{pipe_num}',
                                 tpattern=cfg.functional_preproc[
                                     'slice_timing_correction']['tpattern'],
                                 tzero=cfg.functional_preproc[
                                     'slice_timing_correction']['tzero'])

    node, out = strat_pool.get_data("desc-preproc_bold")
    wf.connect(node, out, slice_time, 'inputspec.func_ts')

    node, out = strat_pool.get_data('TR')
    wf.connect(node, out, slice_time, 'inputspec.tr')

    node, out = strat_pool.get_data('tpattern')
    wf.connect(node, out, slice_time, 'inputspec.tpattern')

    outputs = {
        'desc-preproc_bold': (slice_time, 'outputspec.slice_time_corrected'),
        'desc-stc_bold': (slice_time, 'outputspec.slice_time_corrected')
    }

    return (wf, outputs)


<<<<<<< HEAD
=======
@nodeblock(
    name='get_motion_ref',
    switch=['functional_preproc', 'motion_estimates_and_correction', 'run'],
    option_key=['functional_preproc', 'motion_estimates_and_correction', 'motion_correction',
                'motion_correction_reference'],
    option_val=['mean', 'median', 'selected_volume', 'fmriprep_reference'],
    inputs=['desc-preproc_bold', 'desc-reorient_bold'],
    outputs=['motion-basefile']
)
def get_motion_ref(wf, cfg, strat_pool, pipe_num, opt=None):
    if opt not in get_motion_ref.option_val:
        raise ValueError('\n\n[!] Error: The \'motion_correction_reference\' '
                         'parameter of the \'motion_correction\' workflow '
                         'must be one of:\n\t{0}.\n\nTool input: \'{1}\''
                         '\n\n'.format(
                             ' or '.join([f"'{val}'" for val in get_motion_ref.option_val]),
                             opt))

    if opt == 'mean':
        func_get_RPI = pe.Node(interface=afni_utils.TStat(),
                               name=f'func_get_mean_RPI_{pipe_num}',
                               mem_gb=0.48,
                               mem_x=(1435097126797993 /
                                      302231454903657293676544,
                                      'in_file'))

        func_get_RPI.inputs.options = '-mean'
        func_get_RPI.inputs.outputtype = 'NIFTI_GZ'

        node, out = strat_pool.get_data('desc-preproc_bold')
        wf.connect(node, out, func_get_RPI, 'in_file')

    elif opt == 'median':
        func_get_RPI = pe.Node(interface=afni_utils.TStat(),
                               name=f'func_get_median_RPI_{pipe_num}')

        func_get_RPI.inputs.options = '-median'
        func_get_RPI.inputs.outputtype = 'NIFTI_GZ'

        node, out = strat_pool.get_data('desc-preproc_bold')
        wf.connect(node, out, func_get_RPI, 'in_file')

    elif opt == 'selected_volume':
        func_get_RPI = pe.Node(interface=afni.Calc(),
                               name=f'func_get_selected_RPI_{pipe_num}')

        func_get_RPI.inputs.set(
            expr='a',
            single_idx=cfg.functional_preproc['motion_estimates_and_correction'][
                'motion_correction']['motion_correction_reference_volume'],
            outputtype='NIFTI_GZ'
        )

        node, out = strat_pool.get_data('desc-preproc_bold')
        wf.connect(node, out, func_get_RPI, 'in_file_a')

    elif opt == 'fmriprep_reference':
        func_get_RPI = pe.Node(util.Function(input_names=['in_file'],
                                             output_names=['out_file'],
                                             function=estimate_reference_image),
                           name=f'func_get_fmriprep_ref_{pipe_num}')

        node, out = strat_pool.get_data('desc-reorient_bold')
        wf.connect(node, out, func_get_RPI, 'in_file')

    outputs = {
        'motion-basefile': (func_get_RPI, 'out_file')
    }

    return (wf, outputs)


@nodeblock(
    name='motion_correction',
    switch=['functional_preproc', 'motion_estimates_and_correction', 'run'],
    option_key=['functional_preproc', 'motion_estimates_and_correction', 'motion_correction', 'using'],
    option_val=['3dvolreg', 'mcflirt'],
    inputs=[('desc-preproc_bold', 'motion-basefile')],
    outputs=['desc-preproc_bold', 'desc-motion_bold', 'max-displacement', 'rels-displacement', 'movement-parameters',
             'coordinate-transformation']
)
def func_motion_correct(wf, cfg, strat_pool, pipe_num, opt=None):

    wf, outputs = motion_correct_connections(wf, cfg, strat_pool, pipe_num,
                                             opt)

    return (wf, outputs)


@nodeblock(
    name='motion_estimates',
    switch=['functional_preproc', 'motion_estimates_and_correction', 'run'],
    option_key=['functional_preproc', 'motion_estimates_and_correction', 'motion_correction', 'using'],
    option_val=['3dvolreg', 'mcflirt'],
    inputs=[('desc-preproc_bold', 'motion-basefile')],
    outputs=['max-displacement', 'rels-displacement', 'movement-parameters', 'coordinate-transformation']
)
def func_motion_estimates(wf, cfg, strat_pool, pipe_num, opt=None):

    wf, wf_outputs = motion_correct_connections(wf, cfg, strat_pool, pipe_num,
                                                opt)

    outputs = {
        'max-displacement': wf_outputs['max-displacement'],
        'movement-parameters': wf_outputs['movement-parameters']
    }

    if 'coordinate-transformation' in wf_outputs:
        outputs['coordinate-transformation'] = \
            wf_outputs['coordinate-transformation']

    if 'rels-displacement' in wf_outputs:
        outputs['rels-displacement'] = wf_outputs['rels-displacement']

    return (wf, outputs)


@nodeblock(
    name='motion_correction_only',
    switch=['functional_preproc', 'motion_estimates_and_correction', 'run'],
    option_key=['functional_preproc', 'motion_estimates_and_correction', 'motion_correction', 'using'],
    option_val=['3dvolreg', 'mcflirt'],
    inputs=[('desc-preproc_bold', 'motion-basefile')],
    outputs=['desc-preproc_bold', 'desc-motion_bold']
)
def func_motion_correct_only(wf, cfg, strat_pool, pipe_num, opt=None):

    wf, wf_outputs = motion_correct_connections(wf, cfg, strat_pool, pipe_num,
                                                opt)

    outputs = {
        'desc-preproc_bold': wf_outputs['desc-motion_bold'],
        'desc-motion_bold': wf_outputs['desc-motion_bold']
    }

    return (wf, outputs)


@nodeblock(
    name='motion_estimate_filter',
    config=['functional_preproc', 'motion_estimates_and_correction', 'motion_estimate_filter'],
    switch=['run'],
    option_key='filters',
    option_val='USER-DEFINED',
    inputs=['movement-parameters', 'TR'],
    outputs=['movement-parameters', 'motion-filter-info', 'motion-filter-plot']
)
def motion_estimate_filter(wf, cfg, strat_pool, pipe_num, opt=None):

    notch_imports = ['import os', 'import numpy as np',
                     'from scipy.signal import iirnotch, lfilter, firwin, '
                     'freqz',
                     'from matplotlib import pyplot as plt',
                     'from CPAC.func_preproc.utils import degrees_to_mm, '
                     'mm_to_degrees']
    notch = pe.Node(Function(input_names=['motion_params',
                                          'filter_type',
                                          'TR',
                                          'fc_RR_min',
                                          'fc_RR_max',
                                          'center_freq',
                                          'freq_bw',
                                          'lowpass_cutoff',
                                          'filter_order'],
                             output_names=[
                                 'filtered_motion_params',
                                 'filter_info',
                                 'filter_plot'],
                             function=notch_filter_motion,
                             imports=notch_imports),
                    name=f'filter_motion_params_{opt["Name"]}_{pipe_num}')

    notch.inputs.filter_type = opt.get('filter_type')
    notch.inputs.fc_RR_min = opt.get('breathing_rate_min')
    notch.inputs.fc_RR_max = opt.get('breathing_rate_max')
    notch.inputs.center_freq = opt.get('center_frequency')
    notch.inputs.freq_bw = opt.get('filter_bandwidth')
    notch.inputs.lowpass_cutoff = opt.get('lowpass_cutoff')
    notch.inputs.filter_order = opt.get('filter_order')

    node, out = strat_pool.get_data('movement-parameters')
    wf.connect(node, out, notch, 'motion_params')

    node, out = strat_pool.get_data('TR')
    wf.connect(node, out, notch, 'TR')

    outputs = {
        'motion-filter-info': (notch, 'filter_info'),
        'motion-filter-plot': (notch, 'filter_plot'),
        'movement-parameters': (notch, 'filtered_motion_params')
    }

    return (wf, outputs)


@nodeblock(
    name='calc_motion_stats',
    switch=[['functional_preproc', 'run'],
            ['functional_preproc', 'motion_estimates_and_correction', 'motion_estimates', 'calculate_motion_after']],
    inputs=[('desc-preproc_bold', 'space-bold_desc-brain_mask', 'movement-parameters', 'max-displacement',
             'rels-displacement', 'coordinate-transformation'), 'subject', 'scan'],
    outputs=['framewise-displacement-power', 'framewise-displacement-jenkinson', 'dvars', 'power-params',
             'motion-params']
)
def calc_motion_stats(wf, cfg, strat_pool, pipe_num, opt=None):

    motion_prov = strat_pool.get_cpac_provenance('movement-parameters')
    motion_correct_tool = check_prov_for_motion_tool(motion_prov)

    gen_motion_stats = motion_power_statistics(
        name=f'gen_motion_stats_{pipe_num}',
        motion_correct_tool=motion_correct_tool)

    # Special case where the workflow is not getting outputs from
    # resource pool but is connected to functional datasource
    node, out_file = strat_pool.get_data('subject')
    wf.connect(node, out_file,
               gen_motion_stats, 'inputspec.subject_id')

    node, out_file = strat_pool.get_data('scan')
    wf.connect(node, out_file,
               gen_motion_stats, 'inputspec.scan_id')

    node, out_file = strat_pool.get_data("desc-preproc_bold")
    wf.connect(node, out_file,
               gen_motion_stats, 'inputspec.motion_correct')

    node, out_file = strat_pool.get_data('space-bold_desc-brain_mask')
    wf.connect(node, out_file,
               gen_motion_stats, 'inputspec.mask')

    node, out_file = strat_pool.get_data('movement-parameters')
    wf.connect(node, out_file,
               gen_motion_stats,
               'inputspec.movement_parameters')

    node, out_file = strat_pool.get_data('max-displacement')
    wf.connect(node, out_file,
               gen_motion_stats,
               'inputspec.max_displacement')

    if strat_pool.check_rpool('rels-displacement'):
        node, out_file = strat_pool.get_data('rels-displacement')
        wf.connect(node, out_file, gen_motion_stats,
                   'inputspec.rels_displacement')

    if strat_pool.check_rpool('coordinate-transformation'):
        node, out_file = strat_pool.get_data('coordinate-transformation')
        wf.connect(node, out_file, gen_motion_stats,
                   'inputspec.transformations')

    outputs = {
        'framewise-displacement-power':
            (gen_motion_stats, 'outputspec.FDP_1D'),
        'framewise-displacement-jenkinson':
            (gen_motion_stats, 'outputspec.FDJ_1D'),
        'dvars': (gen_motion_stats, 'outputspec.DVARS_1D'),
        'power-params': (gen_motion_stats, 'outputspec.power_params'),
        'motion-params': (gen_motion_stats, 'outputspec.motion_params')
    }

    return (wf, outputs)


@nodeblock(
    name='bold_mask_afni',
    config=['functional_preproc'],
    switch=['run'],
    option_key=['func_masking', 'using'],
    option_val='AFNI',
    inputs=['desc-preproc_bold'],
    outputs={'space-bold_desc-brain_mask':
                 {'Description': 'Binary brain mask of the BOLD functional time-series created by AFNI 3dAutomask.'}}
)
>>>>>>> 5b2cdeb4
def bold_mask_afni(wf, cfg, strat_pool, pipe_num, opt=None):

    func_get_brain_mask = pe.Node(interface=preprocess.Automask(),
                                  name=f'func_get_brain_mask_AFNI_{pipe_num}')
    func_get_brain_mask.inputs.outputtype = 'NIFTI_GZ'

    node, out = strat_pool.get_data("desc-preproc_bold")
    wf.connect(node, out, func_get_brain_mask, 'in_file')

    outputs = {
        'space-bold_desc-brain_mask': (func_get_brain_mask, 'out_file')
    }

    return (wf, outputs)


@nodeblock(
    name='bold_mask_fsl',
    config=['functional_preproc'],
    switch=['run'],
    option_key=['func_masking', 'using'],
    option_val='FSL',
    inputs=['desc-preproc_bold'],
    outputs=['space-bold_desc-brain_mask']
)
def bold_mask_fsl(wf, cfg, strat_pool, pipe_num, opt=None):

    inputnode_bet = pe.Node(
        util.IdentityInterface(fields=['frac',
                                       'mesh_boolean',
                                       'outline',
                                       'padding',
                                       'radius',
                                       'reduce_bias',
                                       'remove_eyes',
                                       'robust',
                                       'skull',
                                       'surfaces',
                                       'threshold',
                                       'vertical_gradient']),
        name=f'BET_options_{pipe_num}')

    func_get_brain_mask = pe.Node(interface=fsl.BET(),
                                  name=f'func_get_brain_mask_BET_{pipe_num}')
    func_get_brain_mask.inputs.output_type = 'NIFTI_GZ'
    func_get_brain_mask.inputs.mask = True

    inputnode_bet.inputs.set(
        frac=cfg.functional_preproc['func_masking']['FSL-BET']['frac'],
        mesh_boolean=cfg.functional_preproc['func_masking']['FSL-BET'][
            'mesh_boolean'],
        outline=cfg.functional_preproc['func_masking']['FSL-BET'][
            'outline'],
        padding=cfg.functional_preproc['func_masking']['FSL-BET'][
            'padding'],
        radius=cfg.functional_preproc['func_masking']['FSL-BET']['radius'],
        reduce_bias=cfg.functional_preproc['func_masking']['FSL-BET'][
            'reduce_bias'],
        remove_eyes=cfg.functional_preproc['func_masking']['FSL-BET'][
            'remove_eyes'],
        robust=cfg.functional_preproc['func_masking']['FSL-BET']['robust'],
        skull=cfg.functional_preproc['func_masking']['FSL-BET']['skull'],
        surfaces=cfg.functional_preproc['func_masking']['FSL-BET'][
            'surfaces'],
        threshold=cfg.functional_preproc['func_masking']['FSL-BET'][
            'threshold'],
        vertical_gradient=
        cfg.functional_preproc['func_masking']['FSL-BET'][
            'vertical_gradient'],
    )

    wf.connect([
        (inputnode_bet, func_get_brain_mask, [
            ('frac', 'frac'),
            ('mesh_boolean', 'mesh'),
            ('outline', 'outline'),
            ('padding', 'padding'),
            ('radius', 'radius'),
            ('reduce_bias', 'reduce_bias'),
            ('remove_eyes', 'remove_eyes'),
            ('robust', 'robust'),
            ('skull', 'skull'),
            ('surfaces', 'surfaces'),
            ('threshold', 'threshold'),
            ('vertical_gradient', 'vertical_gradient'),
        ])
    ])

    if cfg.functional_preproc['func_masking']['FSL-BET'][
        'functional_mean_boolean']:
        func_skull_mean = pe.Node(interface=afni_utils.TStat(),
                                  name=f'func_mean_skull_{pipe_num}')
        func_skull_mean.inputs.options = '-mean'
        func_skull_mean.inputs.outputtype = 'NIFTI_GZ'

        node, out = strat_pool.get_data("desc-preproc_bold")
        wf.connect(node, out, func_skull_mean, 'in_file')

        out_node, out_file = (func_skull_mean, 'out_file')

        if cfg.functional_preproc['func_masking']['FSL-BET'][
            'functional_mean_thr']['run']:
            # T=$(fslstats ${subject}_tmean.nii.gz -p 98)
            threshold_T = pe.Node(interface=fsl.ImageStats(),
                                    name=f'func_mean_skull_thr_value_{pipe_num}',
                                    iterfield=['in_file'])
            threshold_T.inputs.op_string = "-p %f " % (cfg.functional_preproc['func_masking']['FSL-BET']['functional_mean_thr']['threshold_value'])
            
            wf.connect(func_skull_mean, 'out_file', threshold_T, 'in_file')
            
            # z=$(echo "$T / 10" | bc -l)
            def form_thr_string(thr):
                threshold_z = str(float(thr/10))
                return '-thr %s' % (threshold_z)

            form_thr_string = pe.Node(util.Function(input_names=['thr'],
                                            output_names=['out_str'],
                                            function=form_thr_string),
                                            name=f'form_thr_string_{pipe_num}')

            wf.connect(threshold_T, 'out_stat', form_thr_string, 'thr')

            # fslmaths ${subject}_tmean.nii.gz -thr ${z} ${subject}_tmean_thr.nii.gz
            func_skull_mean_thr = pe.Node(interface=fsl.ImageMaths(),
                                            name=f'func_mean_skull_thr_{pipe_num}')

            wf.connect(func_skull_mean, 'out_file', func_skull_mean_thr, 'in_file')
            wf.connect(form_thr_string, 'out_str', func_skull_mean_thr, 'op_string')
            
            out_node, out_file = (func_skull_mean_thr, 'out_file')

        if cfg.functional_preproc['func_masking']['FSL-BET'][
            'functional_mean_bias_correction']:

            # fast --nopve -B ${subject}_tmean_thr.nii.gz
            func_mean_skull_fast = pe.Node(interface=fsl.FAST(),
                                                    name=f'func_mean_skull_fast_{pipe_num}')
            func_mean_skull_fast.inputs.no_pve = True
            func_mean_skull_fast.inputs.output_biascorrected = True
            
            wf.connect(out_node, out_file, func_mean_skull_fast, 'in_files')
            
            out_node, out_file = (func_mean_skull_fast, 'restored_image')

        wf.connect(out_node, out_file, func_get_brain_mask, 'in_file')

    else:
        func_get_brain_mask.inputs.functional = True

        node, out = strat_pool.get_data("desc-preproc_bold")
        wf.connect(node, out, func_get_brain_mask, 'in_file')

    # erode one voxel of functional brian mask
    erode_one_voxel = pe.Node(interface=fsl.ErodeImage(),
                              name=f'erode_one_voxel_{pipe_num}')

    erode_one_voxel.inputs.kernel_shape = 'box'
    erode_one_voxel.inputs.kernel_size = 1.0

    wf.connect(func_get_brain_mask, 'mask_file',
               erode_one_voxel, 'in_file')

    outputs = {
        'space-bold_desc-brain_mask': (erode_one_voxel, 'out_file')
    }

    return (wf, outputs)


@nodeblock(
    name='bold_mask_fsl_afni',
    config=['functional_preproc'],
    switch=['run'],
    option_key=['func_masking', 'using'],
    option_val='FSL_AFNI',
    inputs=[('motion-basefile', 'desc-preproc_bold'), 'FSL-AFNI-bold-ref', 'FSL-AFNI-brain-mask',
            'FSL-AFNI-brain-probseg'],
    outputs=['space-bold_desc-brain_mask', 'desc-ref_bold']
)
def bold_mask_fsl_afni(wf, cfg, strat_pool, pipe_num, opt=None):
    # fMRIPrep-style BOLD mask
    # Ref: https://github.com/nipreps/niworkflows/blob/maint/1.3.x/niworkflows/func/util.py#L246-L514

    # Initialize transforms with antsAI
    init_aff = pe.Node(
        AI(
            metric=("Mattes", 32, "Regular", 0.2),
            transform=("Affine", 0.1),
            search_factor=(20, 0.12),
            principal_axes=False,
            convergence=(10, 1e-6, 10),
            verbose=True,
        ),
        name=f"init_aff_{pipe_num}",
        n_procs=cfg.pipeline_setup['system_config']['num_OMP_threads'],
    )
    node, out = strat_pool.get_data('FSL-AFNI-bold-ref')
    wf.connect(node, out, init_aff, 'fixed_image')

    node, out = strat_pool.get_data('FSL-AFNI-brain-mask')
    wf.connect(node, out, init_aff, 'fixed_image_mask')

    init_aff.inputs.search_grid = (40, (0, 40, 40))

    # Set up spatial normalization
    norm = pe.Node(
        ants.Registration(
            winsorize_upper_quantile=0.98,
            winsorize_lower_quantile=0.05,
            float=True,
            metric=['Mattes'],
            metric_weight=[1],
            radius_or_number_of_bins=[64],
            transforms=['Affine'],
            transform_parameters=[[0.1]],
            number_of_iterations=[[200]],
            convergence_window_size=[10],
            convergence_threshold=[1.e-9],
            sampling_strategy=['Random', 'Random'],
            smoothing_sigmas=[[2]],
            sigma_units=['mm', 'mm', 'mm'],
            shrink_factors=[[2]],
            sampling_percentage=[0.2],
            use_histogram_matching=[True],
            use_estimate_learning_rate_once=[False]
        ),
        name=f"norm_{pipe_num}",
        n_procs=cfg.pipeline_setup['system_config']['num_OMP_threads'],
    )

    node, out = strat_pool.get_data('FSL-AFNI-bold-ref')
    wf.connect(node, out, norm, 'fixed_image')

    map_brainmask = pe.Node(
        ants.ApplyTransforms(
            interpolation="BSpline",
            float=True,
        ),
        name=f"map_brainmask_{pipe_num}",
    )

    # Use the higher resolution and probseg for numerical stability in rounding
    node, out = strat_pool.get_data('FSL-AFNI-brain-probseg')
    wf.connect(node, out, map_brainmask, 'input_image')

    binarize_mask = pe.Node(interface=fsl.maths.MathsCommand(),
                            name=f'binarize_mask_{pipe_num}')
    binarize_mask.inputs.args = '-thr 0.85 -bin'

    # Dilate pre_mask
    pre_dilate = pe.Node(
        fsl.DilateImage(
            operation="max",
            kernel_shape="sphere",
            kernel_size=3.0,
            internal_datatype="char",
        ),
        name=f"pre_mask_dilate_{pipe_num}",
    )

    # Fix precision errors
    # https://github.com/ANTsX/ANTs/wiki/Inputs-do-not-occupy-the-same-physical-space#fixing-precision-errors
    print_header = pe.Node(PrintHeader(what_information=4),
                           name=f'print_header_{pipe_num}')
    set_direction = pe.Node(SetDirectionByMatrix(),
                            name=f'set_direction_{pipe_num}')

    # Run N4 normally, force num_threads=1 for stability (images are
    # small, no need for >1)
    n4_correct = pe.Node(
        ants.N4BiasFieldCorrection(
            dimension=3, copy_header=True, bspline_fitting_distance=200
        ),
        shrink_factor=2,
        rescale_intensities = True,
        name=f"n4_correct_{pipe_num}",
        n_procs=1,
    )

    skullstrip_first_pass = pe.Node(
        fsl.BET(frac=0.2, mask=True, functional=False),
        name=f'skullstrip_first_pass_{pipe_num}')

    bet_dilate = pe.Node(
        fsl.DilateImage(operation='max', kernel_shape='sphere',
                        kernel_size=6.0, internal_datatype='char'),
        name=f'skullstrip_first_dilate_{pipe_num}')

    bet_mask = pe.Node(fsl.ApplyMask(), name=f'skullstrip_first_mask_'
                                             f'{pipe_num}')

    unifize = pe.Node(afni_utils.Unifize(t2=True, outputtype='NIFTI_GZ',
                                         args='-clfrac 0.2 -rbt 18.3 65.0 90.0',
                                         out_file="uni.nii.gz"),
                      name=f'unifize_{pipe_num}')

    skullstrip_second_pass = pe.Node(
        preprocess.Automask(dilate=1, outputtype='NIFTI_GZ'),
        name=f'skullstrip_second_pass_{pipe_num}')

    combine_masks = pe.Node(fsl.BinaryMaths(operation='mul'),
                            name=f'combine_masks_{pipe_num}')

    apply_mask = pe.Node(fsl.ApplyMask(), 
                         name=f'extract_ref_brain_bold_{pipe_num}')

    node, out = strat_pool.get_data(["motion-basefile"])

    wf.connect([(node, init_aff, [(out, "moving_image")]),
                (node, map_brainmask, [(out, "reference_image")]),
                (node, norm, [(out, "moving_image")]),
                (init_aff, norm, [
                    ("output_transform", "initial_moving_transform")]),
                (norm, map_brainmask, [
                    ("reverse_invert_flags", "invert_transform_flags"),
                    ("reverse_transforms", "transforms"),
                ]),
                (map_brainmask, binarize_mask, [("output_image", "in_file")]),
                (binarize_mask, pre_dilate, [("out_file", "in_file")]),
                (pre_dilate, print_header, [("out_file", "image")]),
                (print_header, set_direction, [("header", "direction")]),
                (node, set_direction, [(out, "infile"), (out, "outfile")]),
                (set_direction, n4_correct, [("outfile", "mask_image")]),
                (node, n4_correct, [(out, "input_image")]),
                (n4_correct, skullstrip_first_pass,
                 [('output_image', 'in_file')]),
                (skullstrip_first_pass, bet_dilate,
                 [('mask_file', 'in_file')]),
                (bet_dilate, bet_mask, [('out_file', 'mask_file')]),
                (skullstrip_first_pass, bet_mask, [('out_file', 'in_file')]),
                (bet_mask, unifize, [('out_file', 'in_file')]),
                (unifize, skullstrip_second_pass, [('out_file', 'in_file')]),
                (skullstrip_first_pass, combine_masks,
                 [('mask_file', 'in_file')]),
                (skullstrip_second_pass, combine_masks,
                 [('out_file', 'operand_file')]),
                (unifize, apply_mask, [('out_file', 'in_file')]),
                (combine_masks, apply_mask, [('out_file', 'mask_file')]),
                ])

    outputs = {
        'space-bold_desc-brain_mask': (combine_masks, 'out_file'),
        'desc-ref_bold': (apply_mask, 'out_file')
    }

    return (wf, outputs)


@nodeblock(
    name='bold_mask_anatomical_refined',
    config=['functional_preproc'],
    switch=['run'],
    option_key=['func_masking', 'using'],
    option_val='Anatomical_Refined',
    inputs=[('bold', 'desc-preproc_bold'),
            ('desc-brain_T1w', ['space-T1w_desc-brain_mask', 'space-T1w_desc-acpcbrain_mask'])],
    outputs=['space-bold_desc-brain_mask']
)
def bold_mask_anatomical_refined(wf, cfg, strat_pool, pipe_num, opt=None):

    # binarize anat mask, in case it is not a binary mask.
    anat_brain_mask_bin = pe.Node(interface=fsl.ImageMaths(),
                                  name=f'anat_brain_mask_bin_{pipe_num}')
    anat_brain_mask_bin.inputs.op_string = '-bin'

    node, out = strat_pool.get_data(['space-T1w_desc-brain_mask',
                                     'space-T1w_desc-acpcbrain_mask'])
    wf.connect(node, out, anat_brain_mask_bin, 'in_file')

    # fill holes of anat mask
    anat_mask_filled = pe.Node(interface=afni.MaskTool(),
                               name=f'anat_brain_mask_filled_{pipe_num}')
    anat_mask_filled.inputs.fill_holes = True
    anat_mask_filled.inputs.outputtype = 'NIFTI_GZ'

    wf.connect(anat_brain_mask_bin, 'out_file',
               anat_mask_filled, 'in_file')

    # init_bold_mask : input raw func
    init_bold_mask = anat_refined_mask(init_bold_mask=True,
                                       wf_name=f'init_bold_mask_{pipe_num}')

    func_deoblique = pe.Node(interface=afni_utils.Refit(),
                             name=f'raw_func_deoblique_{pipe_num}')
    func_deoblique.inputs.deoblique = True

    node, out = strat_pool.get_data('bold')
    wf.connect(node, out, func_deoblique, 'in_file')

    func_reorient = pe.Node(interface=afni_utils.Resample(),
                            name=f'raw_func_reorient_{pipe_num}',
                            mem_gb=0,
                            mem_x=(0.0115, 'in_file', 't'))

    func_reorient.inputs.orientation = 'RPI'
    func_reorient.inputs.outputtype = 'NIFTI_GZ'

    wf.connect(func_deoblique, 'out_file',
               func_reorient, 'in_file')

    wf.connect(func_reorient, 'out_file',
               init_bold_mask, 'inputspec.func')

    wf.connect(anat_mask_filled, 'out_file',
               init_bold_mask, 'inputspec.anatomical_brain_mask')

    node, out = strat_pool.get_data('desc-brain_T1w')
    wf.connect(node, out, init_bold_mask, 'inputspec.anat_brain')

    # dilate init func brain mask
    func_tmp_brain_mask = pe.Node(interface=fsl.ImageMaths(),
                                  name=f'func_tmp_brain_mask_dil_{pipe_num}')
    func_tmp_brain_mask.inputs.op_string = '-dilM'

    wf.connect(init_bold_mask, 'outputspec.func_brain_mask',
               func_tmp_brain_mask, 'in_file')

    # refined_bold_mask : input motion corrected func
    refined_bold_mask = anat_refined_mask(init_bold_mask=False,
                                          wf_name='refined_bold_mask'
                                                  f'_{pipe_num}')

    node, out = strat_pool.get_data(["desc-preproc_bold",
                                     "bold"])
    wf.connect(node, out, refined_bold_mask, 'inputspec.func')

    node, out = strat_pool.get_data('desc-brain_T1w')
    wf.connect(node, out, refined_bold_mask, 'inputspec.anat_brain')

    wf.connect(func_tmp_brain_mask, 'out_file',
               refined_bold_mask, 'inputspec.init_func_brain_mask')

    # dilate anatomical mask
    if cfg.functional_preproc['func_masking']['Anatomical_Refined'][
        'anatomical_mask_dilation']:
        anat_mask_dilate = pe.Node(interface=afni.MaskTool(),
                                   name=f'anat_mask_dilate_{pipe_num}')
        anat_mask_dilate.inputs.dilate_inputs = '1'
        anat_mask_dilate.inputs.outputtype = 'NIFTI_GZ'

        wf.connect(anat_mask_filled, 'out_file',
                   anat_mask_dilate, 'in_file')
        wf.connect(anat_mask_dilate, 'out_file',
                   refined_bold_mask, 'inputspec.anatomical_brain_mask')

    else:
        wf.connect(anat_mask_filled, 'out_file',
                   refined_bold_mask, 'inputspec.anatomical_brain_mask')

    # get final func mask
    func_mask_final = pe.Node(interface=fsl.MultiImageMaths(),
                              name=f'func_mask_final_{pipe_num}')
    func_mask_final.inputs.op_string = "-mul %s"

    wf.connect(func_tmp_brain_mask, 'out_file',
               func_mask_final, 'in_file')

    wf.connect(refined_bold_mask, 'outputspec.func_brain_mask',
               func_mask_final, 'operand_files')

    outputs = {
        'space-bold_desc-brain_mask': (func_mask_final, 'out_file')
    }

    return (wf, outputs)


@nodeblock(
    name='bold_mask_anatomical_based',
    config=['functional_preproc'],
    switch=['run'],
    option_key=['func_masking', 'using'],
    option_val='Anatomical_Based',
    inputs=['desc-preproc_bold', ('desc-brain_T1w', ['desc-preproc_T1w', 'desc-reorient_T1w', 'T1w'])],
    outputs=['space-bold_desc-brain_mask']
)
def bold_mask_anatomical_based(wf, cfg, strat_pool, pipe_num, opt=None):
    '''Generate the BOLD mask by basing it off of the anatomical brain mask.
    Adapted from DCAN Lab's BOLD mask method from the ABCD pipeline.
        https://github.com/DCAN-Labs/DCAN-HCP/blob/master/fMRIVolume/scripts/DistortionCorrectionAndEPIToT1wReg_FLIRTBBRAndFreeSurferBBRbased.sh
    '''

    # 0. Take single volume of func
    func_single_volume = pe.Node(interface=afni.Calc(),
                                 name='func_single_volume')

    func_single_volume.inputs.set(
        expr='a',
        single_idx=1,
        outputtype='NIFTI_GZ'
    )

    node, out = strat_pool.get_data("desc-preproc_bold")
    wf.connect(node, out, func_single_volume, 'in_file_a')

    # 1. Register func head to anat head to get func2anat matrix
    linear_reg_func_to_anat = pe.Node(interface=fsl.FLIRT(),
                                      name='func_to_anat_linear_reg')
    linear_reg_func_to_anat.inputs.dof = 6
    linear_reg_func_to_anat.inputs.interp = 'spline'
    linear_reg_func_to_anat.inputs.searchr_x = [30, 30]
    linear_reg_func_to_anat.inputs.searchr_y = [30, 30]
    linear_reg_func_to_anat.inputs.searchr_z = [30, 30]

    wf.connect(func_single_volume, 'out_file',
               linear_reg_func_to_anat, 'in_file')

    node, out = strat_pool.get_data(["desc-preproc_T1w", "desc-reorient_T1w",
                                     "T1w"])
    wf.connect(node, out, linear_reg_func_to_anat, 'reference')

    # 2. Inverse func to anat affine, to get anat-to-func transform
    inv_func_to_anat_affine = pe.Node(interface=fsl.ConvertXFM(),
                                      name='inv_func2anat_affine')
    inv_func_to_anat_affine.inputs.invert_xfm = True

    wf.connect(linear_reg_func_to_anat, 'out_matrix_file',
               inv_func_to_anat_affine, 'in_file')

    # 3. get BOLD mask
    # 3.1 Apply anat-to-func transform to transfer anatomical brain to functional space
    reg_anat_brain_to_func = pe.Node(interface=fsl.ApplyWarp(),
                                     name='reg_anat_brain_to_func')
    reg_anat_brain_to_func.inputs.interp = 'nn'
    reg_anat_brain_to_func.inputs.relwarp = True

    node, out = strat_pool.get_data("desc-brain_T1w")
    wf.connect(node, out, reg_anat_brain_to_func, 'in_file')

    node, out = strat_pool.get_data("desc-preproc_bold")
    wf.connect(node, out, reg_anat_brain_to_func, 'ref_file')

    wf.connect(inv_func_to_anat_affine, 'out_file',
               reg_anat_brain_to_func, 'premat')

    # 3.2 Binarize transfered image
    func_mask_bin = pe.Node(interface=fsl.ImageMaths(),
                            name='func_mask_bin')
    func_mask_bin.inputs.op_string = '-abs -bin'

    wf.connect(reg_anat_brain_to_func, 'out_file',
               func_mask_bin, 'in_file')

    # 3.3 Fill holes to get BOLD mask
    func_mask_fill_holes = pe.Node(interface=afni.MaskTool(),
                                   name='func_mask_fill_holes')
    func_mask_fill_holes.inputs.fill_holes = True
    func_mask_fill_holes.inputs.outputtype = 'NIFTI_GZ'

    wf.connect(func_mask_bin, 'out_file',
               func_mask_fill_holes, 'in_file')

    outputs = {
        'space-bold_desc-brain_mask': (func_mask_fill_holes, 'out_file')
    }

    return (wf, outputs)


@nodeblock(
    name='bold_mask_anatomical_resampled',
    config=['functional_preproc'],
    switch=['run'],
    option_key=['func_masking', 'using'],
    option_val='Anatomical_Resampled',
    inputs=['desc-preproc_bold', 'T1w-template-funcreg', 'space-template_desc-preproc_T1w',
            'space-template_desc-T1w_mask'],
    outputs=['space-template_res-bold_desc-brain_T1w', 'space-template_desc-bold_mask', 'space-bold_desc-brain_mask']
)
def bold_mask_anatomical_resampled(wf, cfg, strat_pool, pipe_num, opt=None):
    '''Resample anatomical brain mask in standard space to get BOLD brain mask in standard space
    Adapted from DCAN Lab's BOLD mask method from the ABCD pipeline.
        https://github.com/DCAN-Labs/DCAN-HCP/blob/master/fMRIVolume/scripts/OneStepResampling.sh#L121-L132
    '''

    # applywarp --rel --interp=spline -i ${T1wImage} -r ${ResampRefIm} --premat=$FSLDIR/etc/flirtsch/ident.mat -o ${WD}/${T1wImageFile}.${FinalfMRIResolution}
    anat_brain_to_func_res = pe.Node(interface=fsl.ApplyWarp(), 
                                     name=f'resample_anat_brain_in_standard_{pipe_num}')
    
    anat_brain_to_func_res.inputs.interp = 'spline'
    anat_brain_to_func_res.inputs.premat = cfg.registration_workflows[
        'anatomical_registration']['registration']['FSL-FNIRT']['identity_matrix']

    node, out = strat_pool.get_data('space-template_desc-preproc_T1w')
    wf.connect(node, out, anat_brain_to_func_res, 'in_file')

    node, out = strat_pool.get_data('T1w-template-funcreg')
    wf.connect(node, out, anat_brain_to_func_res, 'ref_file')

    # Create brain masks in this space from the FreeSurfer output (changing resolution)
    # applywarp --rel --interp=nn -i ${FreeSurferBrainMask}.nii.gz -r ${WD}/${T1wImageFile}.${FinalfMRIResolution} --premat=$FSLDIR/etc/flirtsch/ident.mat -o ${WD}/${FreeSurferBrainMaskFile}.${FinalfMRIResolution}.nii.gz
    anat_brain_mask_to_func_res = pe.Node(interface=fsl.ApplyWarp(),
                                          name=f'resample_anat_brain_mask_in_standard_{pipe_num}')
    
    anat_brain_mask_to_func_res.inputs.interp = 'nn'
    anat_brain_mask_to_func_res.inputs.premat = cfg.registration_workflows[
        'anatomical_registration']['registration']['FSL-FNIRT']['identity_matrix']

    node, out = strat_pool.get_data('space-template_desc-T1w_mask')
    wf.connect(node, out, anat_brain_mask_to_func_res, 'in_file')

    wf.connect(anat_brain_to_func_res, 'out_file',
               anat_brain_mask_to_func_res, 'ref_file')

    # Resample func mask in template space back to native space
    func_mask_template_to_native = pe.Node(
        interface=afni.Resample(),
        name=f'resample_func_mask_to_native_{pipe_num}',
        mem_gb=0,
        mem_x=(0.0115, 'in_file', 't'))
    func_mask_template_to_native.inputs.resample_mode = 'NN'
    func_mask_template_to_native.inputs.outputtype = 'NIFTI_GZ'

    wf.connect(anat_brain_mask_to_func_res, 'out_file',
        func_mask_template_to_native, 'in_file')

    node, out = strat_pool.get_data("desc-preproc_bold")
    wf.connect(node, out, func_mask_template_to_native, 'master')

    outputs = {
        'space-template_res-bold_desc-brain_T1w': (anat_brain_to_func_res, 'out_file'),
        'space-template_desc-bold_mask': (anat_brain_mask_to_func_res, 'out_file'),
        'space-bold_desc-brain_mask': (func_mask_template_to_native, 'out_file')
    }

    return (wf, outputs)


@nodeblock(
    name='bold_mask_ccs',
    config=['functional_preproc'],
    switch=['run'],
    option_key=['func_masking', 'using'],
    option_val='CCS_Anatomical_Refined',
    inputs=[['desc-motion_bold', 'desc-preproc_bold', 'bold'], 'desc-brain_T1w',
            ['desc-preproc_T1w', 'desc-reorient_T1w', 'T1w']],
    outputs=['space-bold_desc-brain_mask', 'desc-ROIbrain_bold']
)
def bold_mask_ccs(wf, cfg, strat_pool, pipe_num, opt=None):
    '''Generate the BOLD mask by basing it off of the anatomical brain.
    Adapted from the BOLD mask method from the CCS pipeline.
        https://github.com/TingsterX/CCS/blob/master/ccs_01_funcpreproc.sh#L89-L110
    '''

    # Run 3dAutomask to generate func initial mask
    func_tmp_brain_mask = pe.Node(interface=preprocess.Automask(),
                                  name=f'func_tmp_brain_mask_AFNI_{pipe_num}')
    func_tmp_brain_mask.inputs.dilate = 1
    func_tmp_brain_mask.inputs.outputtype = 'NIFTI_GZ'

    node, out = strat_pool.get_data(["desc-motion_bold", 
                                     "desc-preproc_bold",
                                     "bold"])
    wf.connect(node, out, func_tmp_brain_mask, 'in_file')

    # Extract 8th volume as func ROI
    func_roi = pe.Node(interface=fsl.ExtractROI(),
                       name=f'extract_func_roi_{pipe_num}')
    func_roi.inputs.t_min = 7
    func_roi.inputs.t_size = 1

    node, out = strat_pool.get_data(["desc-motion_bold", 
                                     "desc-preproc_bold",
                                     "bold"])
    wf.connect(node, out, func_roi, 'in_file')

    # Apply func initial mask on func ROI volume
    func_tmp_brain = pe.Node(interface=fsl.maths.ApplyMask(),
                             name=f'get_func_tmp_brain_{pipe_num}')

    wf.connect(func_roi, 'roi_file',
               func_tmp_brain, 'in_file')

    wf.connect(func_tmp_brain_mask, 'out_file',
               func_tmp_brain, 'mask_file')

    # Register func tmp brain to anat brain to get func2anat matrix
    reg_func_to_anat = pe.Node(interface=fsl.FLIRT(),
                               name=f'func_to_anat_linear_reg_{pipe_num}')
    reg_func_to_anat.inputs.interp = 'trilinear'
    reg_func_to_anat.inputs.cost = 'corratio'
    reg_func_to_anat.inputs.dof = 6

    wf.connect(func_tmp_brain, 'out_file',
               reg_func_to_anat, 'in_file')

    node, out = strat_pool.get_data("desc-brain_T1w")
    wf.connect(node, out, reg_func_to_anat, 'reference')

    # Inverse func2anat matrix
    inv_func_to_anat_affine = pe.Node(interface=fsl.ConvertXFM(),
                                      name=f'inv_func2anat_affine_{pipe_num}')
    inv_func_to_anat_affine.inputs.invert_xfm = True

    wf.connect(reg_func_to_anat, 'out_matrix_file',
               inv_func_to_anat_affine, 'in_file')

    # Transform anat brain to func space
    reg_anat_brain_to_func = pe.Node(interface=fsl.FLIRT(),
                                     name=f'reg_anat_brain_to_func_{pipe_num}')
    reg_anat_brain_to_func.inputs.apply_xfm = True
    reg_anat_brain_to_func.inputs.interp = 'trilinear'

    node, out = strat_pool.get_data("desc-brain_T1w")
    wf.connect(node, out, reg_anat_brain_to_func, 'in_file')

    wf.connect(func_roi, 'roi_file',
               reg_anat_brain_to_func, 'reference')

    wf.connect(inv_func_to_anat_affine, 'out_file',
               reg_anat_brain_to_func, 'in_matrix_file')

    # Binarize and dilate anat brain in func space
    bin_anat_brain_in_func = pe.Node(interface=fsl.ImageMaths(),
                                     name=f'bin_anat_brain_in_func_{pipe_num}')
    bin_anat_brain_in_func.inputs.op_string = '-bin -dilM'

    wf.connect(reg_anat_brain_to_func, 'out_file', 
               bin_anat_brain_in_func, 'in_file')

    # Binarize detectable func signals
    bin_func = pe.Node(interface=fsl.ImageMaths(),
                                     name=f'bin_func_{pipe_num}')
    bin_func.inputs.op_string = '-Tstd -bin'

    node, out = strat_pool.get_data(["desc-motion_bold", 
                                     "desc-preproc_bold",
                                     "bold"])
    wf.connect(node, out, bin_func, 'in_file')

    # Take intersection of masks
    merge_func_mask = pe.Node(util.Merge(2), 
                              name=f'merge_func_mask_{pipe_num}')

    wf.connect(func_tmp_brain_mask, 'out_file',
               merge_func_mask, 'in1')

    wf.connect(bin_anat_brain_in_func, 'out_file',
               merge_func_mask, 'in2')

    intersect_mask = pe.Node(interface=fsl.MultiImageMaths(),
                             name=f'intersect_mask_{pipe_num}')
    intersect_mask.inputs.op_string = '-mul %s -mul %s'
    intersect_mask.inputs.output_datatype = 'char'

    wf.connect(bin_func, 'out_file', 
               intersect_mask, 'in_file')

    wf.connect(merge_func_mask, 'out', 
               intersect_mask, 'operand_files')

    # this is the func input for coreg in ccs
    # TODO evaluate if it's necessary to use this brain
    example_func_brain = pe.Node(interface=fsl.maths.ApplyMask(),
                                 name=f'get_example_func_brain_{pipe_num}')

    wf.connect(func_roi, 'roi_file',
               example_func_brain, 'in_file')

    wf.connect(intersect_mask, 'out_file',
               example_func_brain, 'mask_file')

    outputs = {
        'space-bold_desc-brain_mask': (intersect_mask, 'out_file'),
        'desc-ROIbrain_bold': (example_func_brain, 'out_file')
    }

    return (wf, outputs)


@nodeblock(
    name='bold_masking',
    config=None,
    switch=[['functional_preproc', 'run'], ['functional_preproc', 'func_masking', 'apply_func_mask_in_native_space']],
    inputs=[('desc-preproc_bold', 'space-bold_desc-brain_mask')],
    outputs={'desc-preproc_bold': {'Description': 'The skull-stripped BOLD time-series.', 'SkullStripped': True},
             'desc-brain_bold': {'Description': 'The skull-stripped BOLD time-series.', 'SkullStripped': True}}
)
def bold_masking(wf, cfg, strat_pool, pipe_num, opt=None):
    func_edge_detect = pe.Node(interface=afni_utils.Calc(),
                               name=f'func_extract_brain_{pipe_num}')

    func_edge_detect.inputs.expr = 'a*b'
    func_edge_detect.inputs.outputtype = 'NIFTI_GZ'

    node, out = strat_pool.get_data("desc-preproc_bold")
    wf.connect(node, out, func_edge_detect, 'in_file_a')

    node, out = strat_pool.get_data("space-bold_desc-brain_mask")
    wf.connect(node, out, func_edge_detect, 'in_file_b')

    outputs = {
        'desc-preproc_bold': (func_edge_detect, 'out_file'),
        'desc-brain_bold': (func_edge_detect, 'out_file')
    }

    return (wf, outputs)


@nodeblock(
    name='func_mean',
    switch=[['functional_preproc', 'run'], ['functional_preproc', 'generate_func_mean', 'run']],
    inputs=['desc-preproc_bold'],
    outputs=['desc-mean_bold']
)
def func_mean(wf, cfg, strat_pool, pipe_num, opt=None):

    func_mean = pe.Node(interface=afni_utils.TStat(),
                        name=f'func_mean_{pipe_num}')

    func_mean.inputs.options = '-mean'
    func_mean.inputs.outputtype = 'NIFTI_GZ'

    node, out = strat_pool.get_data("desc-preproc_bold")
    wf.connect(node, out, func_mean, 'in_file')

    outputs = {
        'desc-mean_bold': (func_mean, 'out_file')
    }

    return (wf, outputs)


@nodeblock(
    name='func_normalize',
    switch=[['functional_preproc', 'run'], ['functional_preproc', 'normalize_func', 'run']],
    inputs=['desc-preproc_bold'],
    outputs=['desc-preproc_bold']
)
def func_normalize(wf, cfg, strat_pool, pipe_num, opt=None):
<<<<<<< HEAD
    '''
    {"name": "func_normalize",
     "config": "None",
     "switch": [["functional_preproc", "run"],
                ["functional_preproc", "normalize_func", "run"]],
     "option_key": "None",
     "option_val": "None",
     "inputs": ["desc-preproc_bold"],
     "outputs": ["desc-preproc_bold"]}
    '''
=======

>>>>>>> 5b2cdeb4
    func_normalize = pe.Node(interface=fsl.ImageMaths(),
                             name=f'func_normalize_{pipe_num}',
                             mem_gb=0.7,
                             mem_x=(4538494663498653 /
                                    604462909807314587353088, 'in_file'))
    func_normalize.inputs.op_string = '-ing 10000'
    func_normalize.inputs.out_data_type = 'float'

    node, out = strat_pool.get_data("desc-preproc_bold")
    wf.connect(node, out, func_normalize, 'in_file')

    outputs = {
        'desc-preproc_bold': (func_normalize, 'out_file')
    }

    return (wf, outputs)
    


@nodeblock(
    name='func_mask_normalize',
    config=['functional_preproc'],
    switch=['run'],
    inputs=[('desc-preproc_bold', 'space-bold_desc-brain_mask')],
    outputs=['space-bold_desc-brain_mask']
)
def func_mask_normalize(wf, cfg, strat_pool, pipe_num, opt=None):

    func_mask_normalize = pe.Node(interface=fsl.ImageMaths(),
                                  name=f'func_mask_normalize_{pipe_num}',
                                  mem_gb=0.7,
                                  mem_x=(4538494663498653 /
                                         604462909807314587353088, 'in_file'))
    func_mask_normalize.inputs.op_string = '-Tmin -bin'
    func_mask_normalize.inputs.out_data_type = 'char'

    node, out = strat_pool.get_data("desc-preproc_bold")
    wf.connect(node, out, func_mask_normalize, 'in_file')

    outputs = {
        'space-bold_desc-brain_mask': (func_mask_normalize, 'out_file')
    }

    return (wf, outputs)<|MERGE_RESOLUTION|>--- conflicted
+++ resolved
@@ -24,14 +24,7 @@
 from nipype.interfaces.afni import preprocess
 from nipype.interfaces.afni import utils as afni_utils
 
-<<<<<<< HEAD
 from CPAC.func_preproc.utils import nullify
-=======
-from CPAC.func_preproc.utils import add_afni_prefix, nullify, chunk_ts, \
-                                    split_ts_chunks, oned_text_concat, \
-                                    notch_filter_motion
-from CPAC.generate_motion_statistics import motion_power_statistics
->>>>>>> 5b2cdeb4
 from CPAC.utils.interfaces.ants import AI  # niworkflows
 from CPAC.utils.interfaces.ants import PrintHeader, SetDirectionByMatrix
 from CPAC.utils.utils import add_afni_prefix
@@ -519,324 +512,12 @@
     return stopidx, startidx
 
 
-<<<<<<< HEAD
-=======
-def motion_correct_connections(wf, cfg, strat_pool, pipe_num, opt):
-    if opt != '3dvolreg' and opt != 'mcflirt':
-        raise Exception("\n\n[!] Error: The 'tool' parameter of the "
-                        "'motion_correction' workflow must be either "
-                        "'3dvolreg' or 'mcflirt'.\n\nTool input: "
-                        "{0}\n\n".format(opt))
-
-    if cfg:
-        if int(cfg.pipeline_setup['system_config'][
-                   'max_cores_per_participant']) > 1:
-            chunk_imports = ['import nibabel as nb']
-            chunk = pe.Node(Function(input_names=['func_file',
-                                                  'n_chunks',
-                                                  'chunk_size'],
-                                     output_names=['TR_ranges'],
-                                     function=chunk_ts,
-                                     imports=chunk_imports),
-                            name=f'chunk_{pipe_num}')
-
-            #chunk.inputs.n_chunks = int(cfg.pipeline_setup['system_config'][
-            #                              'max_cores_per_participant'])
-            
-            # 10-TR sized chunks
-            chunk.inputs.chunk_size = 10
-            
-            node, out = strat_pool.get_data("desc-preproc_bold")
-            wf.connect(node, out, chunk, 'func_file')
-
-            split_imports = ['import os', 'import subprocess']
-            split = pe.Node(Function(input_names=['func_file',
-                                                  'tr_ranges'],
-                                     output_names=['split_funcs'],
-                                     function=split_ts_chunks,
-                                     imports=split_imports),
-                            name=f'split_{pipe_num}')
-
-            node, out = strat_pool.get_data("desc-preproc_bold")
-            wf.connect(node, out, split, 'func_file')
-            wf.connect(chunk, 'TR_ranges', split, 'tr_ranges')
-
-            out_split_func = pe.Node(
-                interface=util.IdentityInterface(fields=['out_file']),
-                name=f'out_split_func_{pipe_num}')
-
-            wf.connect(split, 'split_funcs', out_split_func, 'out_file')
-
-            func_motion_correct = pe.MapNode(interface=preprocess.Volreg(),
-                                             name='func_generate_'
-                                                  f'ref_{pipe_num}',
-                                             iterfield=['in_file'])
-
-            wf.connect(out_split_func, 'out_file',
-                       func_motion_correct, 'in_file')
-
-            func_concat = pe.Node(interface=afni_utils.TCat(),
-                                  name=f'func_concat_{pipe_num}')
-            func_concat.inputs.outputtype = 'NIFTI_GZ'
-
-            wf.connect(func_motion_correct, 'out_file',
-                       func_concat, 'in_files')
-
-            out_motion = pe.Node(
-                interface=util.IdentityInterface(fields=['out_file']),
-                name=f'out_motion_{pipe_num}')
-
-            wf.connect(func_concat, 'out_file', out_motion, 'out_file')
-
-        else:
-            out_split_func = pe.Node(
-                interface=util.IdentityInterface(fields=['out_file']),
-                name=f'out_split_func_{pipe_num}')
-
-            node, out = strat_pool.get_data('desc-preproc_bold')
-            wf.connect(node, out, out_split_func, 'out_file')
-
-            func_motion_correct = pe.Node(interface=preprocess.Volreg(),
-                                          name=f'func_generate_ref_{pipe_num}')
-
-            wf.connect(out_split_func, 'out_file',
-                       func_motion_correct, 'in_file')
-
-            out_motion = pe.Node(
-                interface=util.IdentityInterface(fields=['out_file']),
-                name=f'out_motion_{pipe_num}')
-
-            wf.connect(func_motion_correct, 'out_file',
-                       out_motion, 'out_file')
-
-    else:
-        out_split_func = pe.Node(
-            interface=util.IdentityInterface(fields=['out_file']),
-            name=f'out_split_func_{pipe_num}')
-
-        node, out = strat_pool.get_data('desc-preproc_bold')
-        wf.connect(node, out, out_split_func, 'out_file')
-
-        func_motion_correct = pe.Node(interface=preprocess.Volreg(),
-                                      name=f'func_generate_ref_{pipe_num}')
-
-        wf.connect(out_split_func, 'out_file',
-                   func_motion_correct, 'in_file')
-
-        out_motion = pe.Node(
-            interface=util.IdentityInterface(fields=['out_file']),
-            name=f'out_motion_{pipe_num}')
-
-        wf.connect(func_motion_correct, 'out_file', out_motion, 'out_file')
-
-    func_motion_correct.inputs.zpad = 4
-    func_motion_correct.inputs.outputtype = 'NIFTI_GZ'
-
-    args = f'-Fourier'
-    if cfg.functional_preproc['motion_estimates_and_correction'][
-        'motion_correction']['AFNI-3dvolreg']['functional_volreg_twopass']:
-        args = f'-twopass {args}'
-
-    func_motion_correct.inputs.args = args
-
-    # Calculate motion parameters
-    if opt == '3dvolreg':
-        func_motion_correct_A = func_motion_correct.clone(
-            f'func_motion_correct_3dvolreg_{pipe_num}')
-        func_motion_correct_A.inputs.md1d_file = 'max_displacement.1D'
-        func_motion_correct_A.inputs.args = args
-
-        wf.connect(out_split_func, 'out_file',
-                   func_motion_correct_A, 'in_file')
-
-        node, out = strat_pool.get_data('motion-basefile')
-        wf.connect(node, out, func_motion_correct_A, 'basefile')
-
-        if cfg:
-            if int(cfg.pipeline_setup['system_config'][
-                       'max_cores_per_participant']) > 1:
-                motion_concat = pe.Node(interface=afni_utils.TCat(),
-                                        name=f'motion_concat_{pipe_num}')
-                motion_concat.inputs.outputtype = 'NIFTI_GZ'
-
-                wf.connect(func_motion_correct_A, 'out_file',
-                           motion_concat, 'in_files')
-
-                out_motion_A = pe.Node(
-                    interface=util.IdentityInterface(fields=['out_file']),
-                    name=f'out_motion_A_{pipe_num}')
-
-                wf.connect(motion_concat, 'out_file',
-                           out_motion_A, 'out_file')
-
-                concat_imports = ['import os']
-                md1d_concat = pe.Node(Function(input_names=['in_files'],
-                                               output_names=['out_file'],
-                                               function=oned_text_concat,
-                                               imports=concat_imports),
-                                      name=f'md1d_concat_{pipe_num}')
-
-                wf.connect(func_motion_correct_A, 'md1d_file',
-                           md1d_concat, 'in_files')
-
-                oned_concat = pe.Node(Function(input_names=['in_files'],
-                                               output_names=['out_file'],
-                                               function=oned_text_concat,
-                                               imports=concat_imports),
-                                      name=f'oned_concat_{pipe_num}')
-
-                wf.connect(func_motion_correct_A, 'oned_file',
-                           oned_concat, 'in_files')
-
-                oned_matrix_concat = pe.Node(
-                    Function(input_names=['in_files'],
-                             output_names=['out_file'],
-                             function=oned_text_concat,
-                             imports=concat_imports),
-                    name=f'oned_matrix_concat_{pipe_num}')
-
-                wf.connect(func_motion_correct_A, 'oned_matrix_save',
-                           oned_matrix_concat, 'in_files')
-
-                out_md1d = pe.Node(
-                    interface=util.IdentityInterface(fields=['out_file']),
-                    name=f'out_md1d_{pipe_num}')
-
-                wf.connect(md1d_concat, 'out_file',
-                           out_md1d, 'out_file')
-
-                out_oned = pe.Node(
-                    interface=util.IdentityInterface(fields=['out_file']),
-                    name=f'out_oned_{pipe_num}')
-
-                wf.connect(oned_concat, 'out_file',
-                           out_oned, 'out_file')
-
-                out_oned_matrix = pe.Node(
-                    interface=util.IdentityInterface(fields=['out_file']),
-                    name=f'out_oned_matrix_{pipe_num}')
-
-                wf.connect(oned_matrix_concat, 'out_file',
-                           out_oned_matrix, 'out_file')
-
-            else:
-                out_motion_A = pe.Node(
-                    interface=util.IdentityInterface(fields=['out_file']),
-                    name=f'out_motion_A_{pipe_num}')
-
-                wf.connect(func_motion_correct_A, 'out_file',
-                           out_motion_A, 'out_file')
-
-                out_md1d = pe.Node(
-                    interface=util.IdentityInterface(fields=['out_file']),
-                    name=f'out_md1d_{pipe_num}')
-
-                wf.connect(func_motion_correct_A, 'md1d_file',
-                           out_md1d, 'out_file')
-
-                out_oned = pe.Node(
-                    interface=util.IdentityInterface(fields=['out_file']),
-                    name=f'out_oned_{pipe_num}')
-
-                wf.connect(func_motion_correct_A, 'oned_file',
-                           out_oned, 'out_file')
-
-                out_oned_matrix = pe.Node(
-                    interface=util.IdentityInterface(fields=['out_file']),
-                    name=f'out_oned_matrix_{pipe_num}')
-
-                wf.connect(func_motion_correct_A, 'oned_matrix_save',
-                           out_oned_matrix, 'out_file')
-
-        else:
-            out_motion_A = pe.Node(
-                interface=util.IdentityInterface(fields=['out_file']),
-                name=f'out_motion_A_{pipe_num}')
-
-            wf.connect(func_motion_correct_A, 'out_file',
-                       out_motion_A, 'out_file')
-
-            out_md1d = pe.Node(
-                interface=util.IdentityInterface(fields=['out_file']),
-                name=f'out_md1d_{pipe_num}')
-
-            wf.connect(func_motion_correct_A, 'md1d_file',
-                       out_md1d, 'out_file')
-
-            out_oned = pe.Node(
-                interface=util.IdentityInterface(fields=['out_file']),
-                name=f'out_oned_{pipe_num}')
-
-            wf.connect(func_motion_correct_A, 'oned_file',
-                       out_oned, 'out_file')
-
-            out_oned_matrix = pe.Node(
-                interface=util.IdentityInterface(fields=['out_file']),
-                name=f'out_oned_matrix_{pipe_num}')
-
-            wf.connect(func_motion_correct_A, 'oned_matrix_save',
-                       out_oned_matrix, 'out_file')
-
-        outputs = {
-            'desc-preproc_bold': (out_motion_A, 'out_file'),
-            'desc-motion_bold': (out_motion_A, 'out_file'),
-            'max-displacement': (out_md1d, 'out_file'),
-            'movement-parameters': (out_oned, 'out_file'),
-            'coordinate-transformation': (out_oned_matrix, 'out_file')
-        }
-
-    elif opt == 'mcflirt':
-        func_motion_correct_A = pe.Node(
-            interface=fsl.MCFLIRT(save_mats=True, save_plots=True),
-            name=f'func_motion_correct_mcflirt_{pipe_num}', mem_gb=2.5)
-
-        func_motion_correct_A.inputs.save_mats = True
-        func_motion_correct_A.inputs.save_plots = True
-        func_motion_correct_A.inputs.save_rms = True
-
-        node, out = strat_pool.get_data('desc-preproc_bold')
-        wf.connect(node, out, func_motion_correct_A, 'in_file')
-
-        node, out = strat_pool.get_data('motion-basefile')
-        wf.connect(node, out, func_motion_correct_A, 'ref_file')
-
-        normalize_motion_params = pe.Node(Function(input_names=['in_file'],
-                                                   output_names=['out_file'],
-                                                   function=normalize_motion_parameters),
-                                          name=f'norm_motion_params_{pipe_num}')
-
-        wf.connect(func_motion_correct_A, 'par_file',
-                   normalize_motion_params, 'in_file')
-
-        get_rms_abs = pe.Node(Function(input_names=['rms_files'],
-                                       output_names=['abs_file',
-                                                     'rels_file'],
-                                       function=get_mcflirt_rms_abs),
-                              name=f'get_mcflirt_rms_abs_{pipe_num}')
-
-        wf.connect(func_motion_correct_A, 'rms_files',
-                   get_rms_abs, 'rms_files')
-
-        outputs = {
-            'desc-preproc_bold': (func_motion_correct_A, 'out_file'),
-            'desc-motion_bold': (func_motion_correct_A, 'out_file'),
-            'max-displacement': (get_rms_abs, 'abs_file'),
-            'rels-displacement': (get_rms_abs, 'rels_file'),
-            'movement-parameters': (normalize_motion_params, 'out_file'),
-            'coordinate-transformation': (func_motion_correct_A, 'mat_file')
-        }
-
-    return (wf, outputs)
-
-
 @nodeblock(
-    name='func_reorient',
-    config=['functional_preproc'],
-    switch=['run'],
-    inputs=['bold'],
-    outputs=['desc-preproc_bold', 'desc-reorient_bold']
-)
->>>>>>> 5b2cdeb4
+    name="func_reorient",
+    config=["functional_preproc"],
+    switch=["run"],
+    inputs=["bold"],
+    outputs=["desc-preproc_bold", "desc_reorient_bold"])
 def func_reorient(wf, cfg, strat_pool, pipe_num, opt=None):
 
     func_deoblique = pe.Node(interface=afni_utils.Refit(),
@@ -896,7 +577,8 @@
     name='func_truncate',
     config=['functional_preproc', 'truncation'],
     inputs=['desc-preproc_bold'],
-    outputs={'desc-preproc_bold': {'Description': 'Truncated functional time-series BOLD data.'}}
+    outputs={'desc-preproc_bold': {
+        'Description': 'Truncated functional time-series BOLD data.'}}
 )
 def func_truncate(wf, cfg, strat_pool, pipe_num, opt=None):
 
@@ -932,7 +614,8 @@
     option_key=['space'],
     option_val=['native'],
     inputs=['desc-preproc_bold'],
-    outputs={'desc-preproc_bold': {'Description': 'De-spiked BOLD time-series via AFNI 3dDespike.'}}
+    outputs={'desc-preproc_bold': {
+        'Description': 'De-spiked BOLD time-series via AFNI 3dDespike.'}}
 )
 def func_despike(wf, cfg, strat_pool, pipe_num, opt=None):
 
@@ -959,12 +642,15 @@
     switch=['run'],
     option_key=['space'],
     option_val=['template'],
-    inputs=[('space-template_desc-preproc_bold', 'space-template_res-derivative_desc-preproc_bold'),
+    inputs=[('space-template_desc-preproc_bold',
+             'space-template_res-derivative_desc-preproc_bold'),
             'T1w-template-funcreg', 'T1w-template-deriv'],
-    outputs={'space-template_desc-preproc_bold':
-                 {'Description': 'De-spiked BOLD time-series via AFNI 3dDespike.', 'Template': 'T1w-template-funcreg'},
-             'space-template_res-derivative_desc-preproc_bold':
-                 {'Description': 'De-spiked BOLD time-series via AFNI 3dDespike.', 'Template': 'T1w-template-deriv'}}
+    outputs={'space-template_desc-preproc_bold': {
+        'Description': 'De-spiked BOLD time-series via AFNI 3dDespike.',
+        'Template': 'T1w-template-funcreg'},
+             'space-template_res-derivative_desc-preproc_bold': {
+        'Description': 'De-spiked BOLD time-series via AFNI 3dDespike.',
+        'Template': 'T1w-template-deriv'}}
 )
 def func_despike_template(wf, cfg, strat_pool, pipe_num, opt=None):
 
@@ -1005,8 +691,10 @@
     config=['functional_preproc', 'slice_timing_correction'],
     switch=['run'],
     inputs=['desc-preproc_bold', 'TR', 'tpattern'],
-    outputs={'desc-preproc_bold': {'Description': 'Slice-time corrected BOLD time-series via AFNI 3dTShift.'},
-             'desc-stc_bold': {'Description': 'Slice-time corrected BOLD time-series via AFNI 3dTShift.'}}
+    outputs={'desc-preproc_bold': {
+        'Description': 'Slice-time corrected BOLD time-series via AFNI 3dTShift.'},
+             'desc-stc_bold': {
+        'Description': 'Slice-time corrected BOLD time-series via AFNI 3dTShift.'}}
 )
 def func_slice_time(wf, cfg, strat_pool, pipe_num, opt=None):
 
@@ -1029,272 +717,6 @@
     outputs = {
         'desc-preproc_bold': (slice_time, 'outputspec.slice_time_corrected'),
         'desc-stc_bold': (slice_time, 'outputspec.slice_time_corrected')
-    }
-
-    return (wf, outputs)
-
-
-<<<<<<< HEAD
-=======
-@nodeblock(
-    name='get_motion_ref',
-    switch=['functional_preproc', 'motion_estimates_and_correction', 'run'],
-    option_key=['functional_preproc', 'motion_estimates_and_correction', 'motion_correction',
-                'motion_correction_reference'],
-    option_val=['mean', 'median', 'selected_volume', 'fmriprep_reference'],
-    inputs=['desc-preproc_bold', 'desc-reorient_bold'],
-    outputs=['motion-basefile']
-)
-def get_motion_ref(wf, cfg, strat_pool, pipe_num, opt=None):
-    if opt not in get_motion_ref.option_val:
-        raise ValueError('\n\n[!] Error: The \'motion_correction_reference\' '
-                         'parameter of the \'motion_correction\' workflow '
-                         'must be one of:\n\t{0}.\n\nTool input: \'{1}\''
-                         '\n\n'.format(
-                             ' or '.join([f"'{val}'" for val in get_motion_ref.option_val]),
-                             opt))
-
-    if opt == 'mean':
-        func_get_RPI = pe.Node(interface=afni_utils.TStat(),
-                               name=f'func_get_mean_RPI_{pipe_num}',
-                               mem_gb=0.48,
-                               mem_x=(1435097126797993 /
-                                      302231454903657293676544,
-                                      'in_file'))
-
-        func_get_RPI.inputs.options = '-mean'
-        func_get_RPI.inputs.outputtype = 'NIFTI_GZ'
-
-        node, out = strat_pool.get_data('desc-preproc_bold')
-        wf.connect(node, out, func_get_RPI, 'in_file')
-
-    elif opt == 'median':
-        func_get_RPI = pe.Node(interface=afni_utils.TStat(),
-                               name=f'func_get_median_RPI_{pipe_num}')
-
-        func_get_RPI.inputs.options = '-median'
-        func_get_RPI.inputs.outputtype = 'NIFTI_GZ'
-
-        node, out = strat_pool.get_data('desc-preproc_bold')
-        wf.connect(node, out, func_get_RPI, 'in_file')
-
-    elif opt == 'selected_volume':
-        func_get_RPI = pe.Node(interface=afni.Calc(),
-                               name=f'func_get_selected_RPI_{pipe_num}')
-
-        func_get_RPI.inputs.set(
-            expr='a',
-            single_idx=cfg.functional_preproc['motion_estimates_and_correction'][
-                'motion_correction']['motion_correction_reference_volume'],
-            outputtype='NIFTI_GZ'
-        )
-
-        node, out = strat_pool.get_data('desc-preproc_bold')
-        wf.connect(node, out, func_get_RPI, 'in_file_a')
-
-    elif opt == 'fmriprep_reference':
-        func_get_RPI = pe.Node(util.Function(input_names=['in_file'],
-                                             output_names=['out_file'],
-                                             function=estimate_reference_image),
-                           name=f'func_get_fmriprep_ref_{pipe_num}')
-
-        node, out = strat_pool.get_data('desc-reorient_bold')
-        wf.connect(node, out, func_get_RPI, 'in_file')
-
-    outputs = {
-        'motion-basefile': (func_get_RPI, 'out_file')
-    }
-
-    return (wf, outputs)
-
-
-@nodeblock(
-    name='motion_correction',
-    switch=['functional_preproc', 'motion_estimates_and_correction', 'run'],
-    option_key=['functional_preproc', 'motion_estimates_and_correction', 'motion_correction', 'using'],
-    option_val=['3dvolreg', 'mcflirt'],
-    inputs=[('desc-preproc_bold', 'motion-basefile')],
-    outputs=['desc-preproc_bold', 'desc-motion_bold', 'max-displacement', 'rels-displacement', 'movement-parameters',
-             'coordinate-transformation']
-)
-def func_motion_correct(wf, cfg, strat_pool, pipe_num, opt=None):
-
-    wf, outputs = motion_correct_connections(wf, cfg, strat_pool, pipe_num,
-                                             opt)
-
-    return (wf, outputs)
-
-
-@nodeblock(
-    name='motion_estimates',
-    switch=['functional_preproc', 'motion_estimates_and_correction', 'run'],
-    option_key=['functional_preproc', 'motion_estimates_and_correction', 'motion_correction', 'using'],
-    option_val=['3dvolreg', 'mcflirt'],
-    inputs=[('desc-preproc_bold', 'motion-basefile')],
-    outputs=['max-displacement', 'rels-displacement', 'movement-parameters', 'coordinate-transformation']
-)
-def func_motion_estimates(wf, cfg, strat_pool, pipe_num, opt=None):
-
-    wf, wf_outputs = motion_correct_connections(wf, cfg, strat_pool, pipe_num,
-                                                opt)
-
-    outputs = {
-        'max-displacement': wf_outputs['max-displacement'],
-        'movement-parameters': wf_outputs['movement-parameters']
-    }
-
-    if 'coordinate-transformation' in wf_outputs:
-        outputs['coordinate-transformation'] = \
-            wf_outputs['coordinate-transformation']
-
-    if 'rels-displacement' in wf_outputs:
-        outputs['rels-displacement'] = wf_outputs['rels-displacement']
-
-    return (wf, outputs)
-
-
-@nodeblock(
-    name='motion_correction_only',
-    switch=['functional_preproc', 'motion_estimates_and_correction', 'run'],
-    option_key=['functional_preproc', 'motion_estimates_and_correction', 'motion_correction', 'using'],
-    option_val=['3dvolreg', 'mcflirt'],
-    inputs=[('desc-preproc_bold', 'motion-basefile')],
-    outputs=['desc-preproc_bold', 'desc-motion_bold']
-)
-def func_motion_correct_only(wf, cfg, strat_pool, pipe_num, opt=None):
-
-    wf, wf_outputs = motion_correct_connections(wf, cfg, strat_pool, pipe_num,
-                                                opt)
-
-    outputs = {
-        'desc-preproc_bold': wf_outputs['desc-motion_bold'],
-        'desc-motion_bold': wf_outputs['desc-motion_bold']
-    }
-
-    return (wf, outputs)
-
-
-@nodeblock(
-    name='motion_estimate_filter',
-    config=['functional_preproc', 'motion_estimates_and_correction', 'motion_estimate_filter'],
-    switch=['run'],
-    option_key='filters',
-    option_val='USER-DEFINED',
-    inputs=['movement-parameters', 'TR'],
-    outputs=['movement-parameters', 'motion-filter-info', 'motion-filter-plot']
-)
-def motion_estimate_filter(wf, cfg, strat_pool, pipe_num, opt=None):
-
-    notch_imports = ['import os', 'import numpy as np',
-                     'from scipy.signal import iirnotch, lfilter, firwin, '
-                     'freqz',
-                     'from matplotlib import pyplot as plt',
-                     'from CPAC.func_preproc.utils import degrees_to_mm, '
-                     'mm_to_degrees']
-    notch = pe.Node(Function(input_names=['motion_params',
-                                          'filter_type',
-                                          'TR',
-                                          'fc_RR_min',
-                                          'fc_RR_max',
-                                          'center_freq',
-                                          'freq_bw',
-                                          'lowpass_cutoff',
-                                          'filter_order'],
-                             output_names=[
-                                 'filtered_motion_params',
-                                 'filter_info',
-                                 'filter_plot'],
-                             function=notch_filter_motion,
-                             imports=notch_imports),
-                    name=f'filter_motion_params_{opt["Name"]}_{pipe_num}')
-
-    notch.inputs.filter_type = opt.get('filter_type')
-    notch.inputs.fc_RR_min = opt.get('breathing_rate_min')
-    notch.inputs.fc_RR_max = opt.get('breathing_rate_max')
-    notch.inputs.center_freq = opt.get('center_frequency')
-    notch.inputs.freq_bw = opt.get('filter_bandwidth')
-    notch.inputs.lowpass_cutoff = opt.get('lowpass_cutoff')
-    notch.inputs.filter_order = opt.get('filter_order')
-
-    node, out = strat_pool.get_data('movement-parameters')
-    wf.connect(node, out, notch, 'motion_params')
-
-    node, out = strat_pool.get_data('TR')
-    wf.connect(node, out, notch, 'TR')
-
-    outputs = {
-        'motion-filter-info': (notch, 'filter_info'),
-        'motion-filter-plot': (notch, 'filter_plot'),
-        'movement-parameters': (notch, 'filtered_motion_params')
-    }
-
-    return (wf, outputs)
-
-
-@nodeblock(
-    name='calc_motion_stats',
-    switch=[['functional_preproc', 'run'],
-            ['functional_preproc', 'motion_estimates_and_correction', 'motion_estimates', 'calculate_motion_after']],
-    inputs=[('desc-preproc_bold', 'space-bold_desc-brain_mask', 'movement-parameters', 'max-displacement',
-             'rels-displacement', 'coordinate-transformation'), 'subject', 'scan'],
-    outputs=['framewise-displacement-power', 'framewise-displacement-jenkinson', 'dvars', 'power-params',
-             'motion-params']
-)
-def calc_motion_stats(wf, cfg, strat_pool, pipe_num, opt=None):
-
-    motion_prov = strat_pool.get_cpac_provenance('movement-parameters')
-    motion_correct_tool = check_prov_for_motion_tool(motion_prov)
-
-    gen_motion_stats = motion_power_statistics(
-        name=f'gen_motion_stats_{pipe_num}',
-        motion_correct_tool=motion_correct_tool)
-
-    # Special case where the workflow is not getting outputs from
-    # resource pool but is connected to functional datasource
-    node, out_file = strat_pool.get_data('subject')
-    wf.connect(node, out_file,
-               gen_motion_stats, 'inputspec.subject_id')
-
-    node, out_file = strat_pool.get_data('scan')
-    wf.connect(node, out_file,
-               gen_motion_stats, 'inputspec.scan_id')
-
-    node, out_file = strat_pool.get_data("desc-preproc_bold")
-    wf.connect(node, out_file,
-               gen_motion_stats, 'inputspec.motion_correct')
-
-    node, out_file = strat_pool.get_data('space-bold_desc-brain_mask')
-    wf.connect(node, out_file,
-               gen_motion_stats, 'inputspec.mask')
-
-    node, out_file = strat_pool.get_data('movement-parameters')
-    wf.connect(node, out_file,
-               gen_motion_stats,
-               'inputspec.movement_parameters')
-
-    node, out_file = strat_pool.get_data('max-displacement')
-    wf.connect(node, out_file,
-               gen_motion_stats,
-               'inputspec.max_displacement')
-
-    if strat_pool.check_rpool('rels-displacement'):
-        node, out_file = strat_pool.get_data('rels-displacement')
-        wf.connect(node, out_file, gen_motion_stats,
-                   'inputspec.rels_displacement')
-
-    if strat_pool.check_rpool('coordinate-transformation'):
-        node, out_file = strat_pool.get_data('coordinate-transformation')
-        wf.connect(node, out_file, gen_motion_stats,
-                   'inputspec.transformations')
-
-    outputs = {
-        'framewise-displacement-power':
-            (gen_motion_stats, 'outputspec.FDP_1D'),
-        'framewise-displacement-jenkinson':
-            (gen_motion_stats, 'outputspec.FDJ_1D'),
-        'dvars': (gen_motion_stats, 'outputspec.DVARS_1D'),
-        'power-params': (gen_motion_stats, 'outputspec.power_params'),
-        'motion-params': (gen_motion_stats, 'outputspec.motion_params')
     }
 
     return (wf, outputs)
@@ -1308,9 +730,8 @@
     option_val='AFNI',
     inputs=['desc-preproc_bold'],
     outputs={'space-bold_desc-brain_mask':
-                 {'Description': 'Binary brain mask of the BOLD functional time-series created by AFNI 3dAutomask.'}}
+        {'Description': 'Binary brain mask of the BOLD functional time-series created by AFNI 3dAutomask.'}}
 )
->>>>>>> 5b2cdeb4
 def bold_mask_afni(wf, cfg, strat_pool, pipe_num, opt=None):
 
     func_get_brain_mask = pe.Node(interface=preprocess.Automask(),
@@ -2141,20 +1562,6 @@
     outputs=['desc-preproc_bold']
 )
 def func_normalize(wf, cfg, strat_pool, pipe_num, opt=None):
-<<<<<<< HEAD
-    '''
-    {"name": "func_normalize",
-     "config": "None",
-     "switch": [["functional_preproc", "run"],
-                ["functional_preproc", "normalize_func", "run"]],
-     "option_key": "None",
-     "option_val": "None",
-     "inputs": ["desc-preproc_bold"],
-     "outputs": ["desc-preproc_bold"]}
-    '''
-=======
-
->>>>>>> 5b2cdeb4
     func_normalize = pe.Node(interface=fsl.ImageMaths(),
                              name=f'func_normalize_{pipe_num}',
                              mem_gb=0.7,
@@ -2171,7 +1578,6 @@
     }
 
     return (wf, outputs)
-    
 
 
 @nodeblock(
