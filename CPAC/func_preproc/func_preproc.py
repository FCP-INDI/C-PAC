--- conflicted
+++ resolved
@@ -2065,15 +2065,11 @@
     func_tmp_brain_mask.inputs.dilate = 1
     func_tmp_brain_mask.inputs.outputtype = 'NIFTI_GZ'
 
-<<<<<<< HEAD
+
     node, out = strat_pool.get_data(["desc-motion_bold",
                                     "desc-preproc_bold",
                                     "bold"])
-=======
-    node, out = strat_pool.get_data(["desc-motion_bold", 
-                                     "desc-preproc_bold",
-                                     "bold"])
->>>>>>> 9a507bee
+
     wf.connect(node, out, func_tmp_brain_mask, 'in_file')
 
     # Extract 8th volume as func ROI
@@ -2082,15 +2078,11 @@
     func_roi.inputs.t_min = 7
     func_roi.inputs.t_size = 1
 
-<<<<<<< HEAD
+
     node, out = strat_pool.get_data(["desc-motion_bold",
                                     "desc-preproc_bold",
                                     "bold"])
-=======
-    node, out = strat_pool.get_data(["desc-motion_bold", 
-                                     "desc-preproc_bold",
-                                     "bold"])
->>>>>>> 9a507bee
+
     wf.connect(node, out, func_roi, 'in_file')
 
     # Apply func initial mask on func ROI volume
