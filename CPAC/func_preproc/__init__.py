--- conflicted
+++ resolved
@@ -1,15 +1,10 @@
-<<<<<<< HEAD
-import os 
 
-from .func_preproc import  create_func_preproc,\
-                           get_idx
-=======
 from func_preproc import skullstrip_functional, \
                          create_func_preproc,\
                          slice_timing_wf, \
                          get_idx
 from utils import add_afni_prefix
->>>>>>> 63c66c3b
+
 
 __all__ = ['skullstrip_functional',
            'create_func_preproc',
