# Copyright (C) 2012-2023  C-PAC Developers

# This file is part of C-PAC.

# C-PAC is free software: you can redistribute it and/or modify it under
# the terms of the GNU Lesser General Public License as published by the
# Free Software Foundation, either version 3 of the License, or (at your
# option) any later version.

# C-PAC is distributed in the hope that it will be useful, but WITHOUT
# ANY WARRANTY; without even the implied warranty of MERCHANTABILITY or
# FITNESS FOR A PARTICULAR PURPOSE. See the GNU Lesser General Public
# License for more details.

# You should have received a copy of the GNU Lesser General Public
# License along with C-PAC. If not, see <https://www.gnu.org/licenses/>.
"""Functions for calculating motion parameters"""
# pylint: disable=ungrouped-imports,wrong-import-order,wrong-import-position
from CPAC.pipeline import nipype_pipeline_engine as pe
from nipype.interfaces.afni import preprocess
from nipype.interfaces import afni, fsl, utility as util
from nipype.interfaces.afni import utils as afni_utils
from CPAC.func_preproc.utils import chunk_ts, oned_text_concat, \
                                    split_ts_chunks
from CPAC.func_preproc.utils import notch_filter_motion
from CPAC.generate_motion_statistics import affine_file_from_params_file, \
                                            motion_power_statistics
from CPAC.pipeline.nodeblock import nodeblock
from CPAC.pipeline.schema import latest_schema
from CPAC.utils.interfaces.function import Function
from CPAC.utils.utils import check_prov_for_motion_tool
try:
    motion_correct_options = latest_schema.schema['functional_preproc'][
        'motion_estimates_and_correction'
        ]['motion_correction']['using'][0].container
except (AttributeError, KeyError, LookupError, IndexError):
    motion_correct_options = ['3dvolreg', 'mcflirt']


@nodeblock(
    name='calc_motion_stats',
    switch=[['functional_preproc', 'run'],
            ['functional_preproc', 'motion_estimates_and_correction', 'run'],
            ['functional_preproc', 'motion_estimates_and_correction',
             'motion_estimates', 'calculate_motion_after']],
    inputs=[('desc-preproc_bold', 'space-bold_desc-brain_mask',
<<<<<<< HEAD
             'movement-parameters', 'max-displacement',
             'rels-displacement', 'coordinate-transformation'), 'subject',
            'scan'],
    outputs=['framewise-displacement-power',
             'framewise-displacement-jenkinson', 'dvars', 'power-params',
             'motion-params', 'motion', 'desc-summary_motion'])
=======
             'movement-parameters', 'max-displacement', 'rels-displacement',
             'filtered-coordinate-transformation',
             'coordinate-transformation'), 'subject', 'scan'],
    outputs=['framewise-displacement-power',
             'framewise-displacement-jenkinson', 'dvars', 'power-params',
             'motion-params']
)
>>>>>>> 8d9fcbe2
def calc_motion_stats(wf, cfg, strat_pool, pipe_num, opt=None):
    '''Calculate motion statistics for motion parameters.'''
    motion_prov = strat_pool.get_cpac_provenance('movement-parameters')
    motion_correct_tool = check_prov_for_motion_tool(motion_prov)
    coordinate_transformation = ['filtered-coordinate-transformation',
                                 'coordinate-transformation']
    gen_motion_stats = motion_power_statistics(
        name=f'gen_motion_stats_{pipe_num}',
        motion_correct_tool=motion_correct_tool,
        filtered=strat_pool.filtered_movement)

    # Special case where the workflow is not getting outputs from
    # resource pool but is connected to functional datasource
    wf.connect(*strat_pool.get_data('subject'),
               gen_motion_stats, 'inputspec.subject_id')
    wf.connect(*strat_pool.get_data('scan'),
               gen_motion_stats, 'inputspec.scan_id')
    wf.connect(*strat_pool.get_data('desc-preproc_bold'),
               gen_motion_stats, 'inputspec.motion_correct')
    wf.connect(*strat_pool.get_data('space-bold_desc-brain_mask'),
               gen_motion_stats, 'inputspec.mask')
    wf.connect(*strat_pool.get_data('movement-parameters'),
               gen_motion_stats, 'inputspec.movement_parameters')
    wf.connect(*strat_pool.get_data('max-displacement'),
               gen_motion_stats, 'inputspec.max_displacement')

    if strat_pool.check_rpool('rels-displacement'):
        wf.connect(*strat_pool.get_data('rels-displacement'),
                   gen_motion_stats, 'inputspec.rels_displacement')
    if strat_pool.check_rpool(coordinate_transformation):
        wf.connect(*strat_pool.get_data(coordinate_transformation),
                   gen_motion_stats, 'inputspec.transformations')

    outputs = {
        'framewise-displacement-power':
            (gen_motion_stats, 'outputspec.FDP_1D'),
        'framewise-displacement-jenkinson':
            (gen_motion_stats, 'outputspec.FDJ_1D'),
        'dvars': (gen_motion_stats, 'outputspec.DVARS_1D'),
        'power-params': (gen_motion_stats, 'outputspec.power_params'),
        'motion-params': (gen_motion_stats, 'outputspec.motion_params'),
        'motion': (gen_motion_stats, 'outputspec.motion'),
        'desc-summary_motion': (gen_motion_stats,
                                'outputspec.desc-summary_motion')}

    return wf, outputs


def estimate_reference_image(in_file):
    """fMRIPrep-style BOLD reference
    Ref: https://github.com/nipreps/niworkflows/blob/maint/1.3.x/niworkflows/interfaces/registration.py#L446-L549
    """
    import os
    import numpy as np
    import nibabel as nb

    ref_input = [in_file]
    mc_out_file = 'bold_mc.nii.gz'

    # Build the nibabel spatial image we will work with
    ref_im = []
    for im_i in ref_input:
        max_new_volumes = 50 - len(ref_im)
        if max_new_volumes <= 0:
            break
        nib_i = nb.squeeze_image(nb.load(im_i))
        if nib_i.dataobj.ndim == 3:
            ref_im.append(nib_i)
        elif nib_i.dataobj.ndim == 4:
            ref_im += nb.four_to_three(nib_i.slicer[..., :max_new_volumes])
    ref_im = nb.squeeze_image(nb.concat_images(ref_im))

    out_file = os.path.join(os.getcwd(), "ref_bold.nii.gz")

    # Slicing may induce inconsistencies with shape-dependent values in extensions.
    # For now, remove all. If this turns out to be a mistake, we can select extensions
    # that don't break pipeline stages.
    ref_im.header.extensions.clear()

    if ref_im.shape[-1] > 40:
        ref_im = nb.Nifti1Image(
            ref_im.dataobj[:, :, :, 20:40], ref_im.affine, ref_im.header
        )

    ref_name = os.path.join(os.getcwd(), "slice.nii.gz")
    ref_im.to_filename(ref_name)
    os.system('3dvolreg -Fourier -twopass -zpad 4 '
              f'-prefix {mc_out_file} {ref_name}')

    mc_slice_nii = nb.load(mc_out_file)

    median_image_data = np.median(mc_slice_nii.get_fdata(), axis=3)

    nb.Nifti1Image(median_image_data, ref_im.affine, ref_im.header
                   ).to_filename(out_file)

    return out_file


_MOTION_CORRECTED_OUTPUTS = {
    "desc-preproc_bold": {"Description": "Motion-corrected BOLD time-series."},
    "desc-motion_bold": {"Description": "Motion-corrected BOLD time-series."}}
# the "filtered" outputs here are just for maintaining expecting
# forking and connections and will not be output
_MOTION_PARAM_OUTPUTS = {
    "max-displacement": {},
    "rels-displacement": {},
    "movement-parameters": {
        "Description": "Each line contains for one timepoint a 6-DOF "
                       "rigid transform parameters in the format "
                       "defined by AFNI's 3dvolreg: [roll, pitch, yaw, "
                       "superior displacement, left displacement, "
                       "posterior displacement]. Rotation parameters "
                       "are in degrees counterclockwise, and translation "
                       "parameters are in millimeters."
    },
    "filtered-coordinate-transformation": {"Description": "UNFILTERED"},
    "coordinate-transformation": {
        "Description" : "Each row contains for one timepoint the first "
                        "12 values of a 4x4 affine matrix"}}


@nodeblock(
    name="motion_correction",
    switch=["functional_preproc", "motion_estimates_and_correction", "run"],
    option_key=["functional_preproc", "motion_estimates_and_correction",
                "motion_correction", "using"],
    option_val=["3dvolreg", "mcflirt"],
    inputs=[("desc-preproc_bold", "motion-basefile")],
    outputs={**_MOTION_CORRECTED_OUTPUTS, **_MOTION_PARAM_OUTPUTS})
def func_motion_correct(wf, cfg, strat_pool, pipe_num, opt=None):
    wf, outputs = motion_correct_connections(wf, cfg, strat_pool, pipe_num,
                                             opt)

    return wf, outputs


@nodeblock(
    name="motion_correction_only",
    switch=["functional_preproc", "motion_estimates_and_correction", "run"],
    option_key=["functional_preproc", "motion_estimates_and_correction",
                "motion_correction", "using"],
    option_val=["3dvolreg", "mcflirt"],
    inputs=[("desc-preproc_bold", "motion-basefile")],
    outputs=_MOTION_CORRECTED_OUTPUTS)
def func_motion_correct_only(wf, cfg, strat_pool, pipe_num, opt=None):
    wf, wf_outputs = motion_correct_connections(wf, cfg, strat_pool, pipe_num,
                                                opt)

    outputs = {
        'desc-preproc_bold': wf_outputs['desc-motion_bold'],
        'desc-motion_bold': wf_outputs['desc-motion_bold']
    }

    return (wf, outputs)


@nodeblock(
    name="motion_estimates",
    switch=["functional_preproc", "motion_estimates_and_correction", "run"],
    option_key=["functional_preproc", "motion_estimates_and_correction",
                "motion_correction", "using"],
    option_val=["3dvolreg", "mcflirt"],
    inputs=[("desc-preproc_bold", "motion-basefile")],
    outputs=_MOTION_PARAM_OUTPUTS)
def func_motion_estimates(wf, cfg, strat_pool, pipe_num, opt=None):
    '''Calculate motion estimates using 3dVolReg or MCFLIRT.'''
    from CPAC.pipeline.utils import present_outputs
    wf, wf_outputs = motion_correct_connections(wf, cfg, strat_pool, pipe_num,
                                                opt)
    return (wf, present_outputs(wf_outputs,
                                ['coordinate-transformation',
                                 'filtered-coordinate-transformation',
                                 'max-displacement',
                                 'movement-parameters',
                                 'rels-displacement']))


def get_mcflirt_rms_abs(rms_files):
    for path in rms_files:
        if 'abs.rms' in path:
            abs_file = path
        if 'rel.rms' in path:
            rels_file = path
    return abs_file, rels_file


@nodeblock(
    name='get_motion_ref',
    switch=['functional_preproc', 'motion_estimates_and_correction', 'run'],
    option_key=['functional_preproc', 'motion_estimates_and_correction',
                'motion_correction', 'motion_correction_reference'],
    option_val=['mean', 'median', 'selected_volume', 'fmriprep_reference'],
    inputs=['desc-preproc_bold', 'desc-reorient_bold'],
    outputs=['motion-basefile']
)
def get_motion_ref(wf, cfg, strat_pool, pipe_num, opt=None):
    if opt not in get_motion_ref.option_val:
        raise ValueError('\n\n[!] Error: The \'motion_correction_reference\' '
                         'parameter of the \'motion_correction\' workflow '
                         'must be one of:\n\t{0}.\n\nTool input: \'{1}\''
                         '\n\n'.format(
                             ' or '.join([f"'{val}'" for val in
                                          get_motion_ref.option_val]),
                             opt))

    if opt == 'mean':
        func_get_RPI = pe.Node(interface=afni_utils.TStat(),
                               name=f'func_get_mean_RPI_{pipe_num}',
                               mem_gb=0.48,
                               mem_x=(1435097126797993 /
                                      302231454903657293676544,
                                      'in_file'))

        func_get_RPI.inputs.options = '-mean'
        func_get_RPI.inputs.outputtype = 'NIFTI_GZ'

        node, out = strat_pool.get_data('desc-preproc_bold')
        wf.connect(node, out, func_get_RPI, 'in_file')

    elif opt == 'median':
        func_get_RPI = pe.Node(interface=afni_utils.TStat(),
                               name=f'func_get_median_RPI_{pipe_num}')

        func_get_RPI.inputs.options = '-median'
        func_get_RPI.inputs.outputtype = 'NIFTI_GZ'

        node, out = strat_pool.get_data('desc-preproc_bold')
        wf.connect(node, out, func_get_RPI, 'in_file')

    elif opt == 'selected_volume':
        func_get_RPI = pe.Node(interface=afni.Calc(),
                               name=f'func_get_selected_RPI_{pipe_num}')

        func_get_RPI.inputs.set(
            expr='a',
            single_idx=cfg.functional_preproc[
                'motion_estimates_and_correction'][
                'motion_correction']['motion_correction_reference_volume'],
            outputtype='NIFTI_GZ'
        )

        node, out = strat_pool.get_data('desc-preproc_bold')
        wf.connect(node, out, func_get_RPI, 'in_file_a')

    elif opt == 'fmriprep_reference':
        func_get_RPI = pe.Node(util.Function(input_names=['in_file'],
                                             output_names=['out_file'],
                                             function=estimate_reference_image
                                             ),
                           name=f'func_get_fmriprep_ref_{pipe_num}')

        node, out = strat_pool.get_data('desc-reorient_bold')
        wf.connect(node, out, func_get_RPI, 'in_file')

    outputs = {
        'motion-basefile': (func_get_RPI, 'out_file')
    }

    return (wf, outputs)


def motion_correct_3dvolreg(wf, cfg, strat_pool, pipe_num):
    """Calculate motion parameters with 3dvolreg"""
    if int(cfg.pipeline_setup['system_config']['max_cores_per_participant']
           ) > 1:
        chunk_imports = ['import nibabel as nb']
        chunk = pe.Node(Function(input_names=['func_file',
                                              'n_chunks',
                                              'chunk_size'],
                                  output_names=['TR_ranges'],
                                  function=chunk_ts,
                                  imports=chunk_imports),
                        name=f'chunk_{pipe_num}')

        #chunk.inputs.n_chunks = int(cfg.pipeline_setup['system_config'][
        #                              'max_cores_per_participant'])

        # 10-TR sized chunks
        chunk.inputs.chunk_size = 10

        node, out = strat_pool.get_data("desc-preproc_bold")
        wf.connect(node, out, chunk, 'func_file')

        split_imports = ['import os', 'import subprocess']
        split = pe.Node(Function(input_names=['func_file',
                                              'tr_ranges'],
                                  output_names=['split_funcs'],
                                  function=split_ts_chunks,
                                  imports=split_imports),
                        name=f'split_{pipe_num}')

        node, out = strat_pool.get_data("desc-preproc_bold")
        wf.connect(node, out, split, 'func_file')
        wf.connect(chunk, 'TR_ranges', split, 'tr_ranges')

        out_split_func = pe.Node(
            interface=util.IdentityInterface(fields=['out_file']),
            name=f'out_split_func_{pipe_num}')

        wf.connect(split, 'split_funcs', out_split_func, 'out_file')

        func_motion_correct = pe.MapNode(interface=preprocess.Volreg(),
                                          name='func_generate_'
                                              f'ref_{pipe_num}',
                                          iterfield=['in_file'])

        wf.connect(out_split_func, 'out_file',
                    func_motion_correct, 'in_file')

        func_concat = pe.Node(interface=afni_utils.TCat(),
                              name=f'func_concat_{pipe_num}')
        func_concat.inputs.outputtype = 'NIFTI_GZ'

        wf.connect(func_motion_correct, 'out_file',
                    func_concat, 'in_files')

        out_motion = pe.Node(
            interface=util.IdentityInterface(fields=['out_file']),
            name=f'out_motion_{pipe_num}')

        wf.connect(func_concat, 'out_file', out_motion, 'out_file')

    else:
        out_split_func = pe.Node(
            interface=util.IdentityInterface(fields=['out_file']),
            name=f'out_split_func_{pipe_num}')

        node, out = strat_pool.get_data('desc-preproc_bold')
        wf.connect(node, out, out_split_func, 'out_file')

        func_motion_correct = pe.Node(interface=preprocess.Volreg(),
                                      name=f'func_generate_ref_{pipe_num}')

        wf.connect(out_split_func, 'out_file',
                    func_motion_correct, 'in_file')

        out_motion = pe.Node(
            interface=util.IdentityInterface(fields=['out_file']),
            name=f'out_motion_{pipe_num}')

        wf.connect(func_motion_correct, 'out_file',
                    out_motion, 'out_file')

    func_motion_correct.inputs.zpad = 4
    func_motion_correct.inputs.outputtype = 'NIFTI_GZ'

    args = '-Fourier'
    if cfg.functional_preproc['motion_estimates_and_correction'][
        'motion_correction']['AFNI-3dvolreg']['functional_volreg_twopass']:
        args = f'-twopass {args}'

    func_motion_correct.inputs.args = args

    # Calculate motion parameters
    func_motion_correct_A = func_motion_correct.clone(
        f'func_motion_correct_3dvolreg_{pipe_num}')
    func_motion_correct_A.inputs.md1d_file = 'max_displacement.1D'
    func_motion_correct_A.inputs.args = args

    wf.connect(out_split_func, 'out_file',
                func_motion_correct_A, 'in_file')

    node, out = strat_pool.get_data('motion-basefile')
    wf.connect(node, out, func_motion_correct_A, 'basefile')

    if int(cfg.pipeline_setup['system_config'][
                'max_cores_per_participant']) > 1:
        motion_concat = pe.Node(interface=afni_utils.TCat(),
                                name=f'motion_concat_{pipe_num}')
        motion_concat.inputs.outputtype = 'NIFTI_GZ'

        wf.connect(func_motion_correct_A, 'out_file',
                    motion_concat, 'in_files')

        out_motion_A = pe.Node(
            interface=util.IdentityInterface(fields=['out_file']),
            name=f'out_motion_A_{pipe_num}')

        wf.connect(motion_concat, 'out_file',
                    out_motion_A, 'out_file')

        concat_imports = ['import os']
        md1d_concat = pe.Node(Function(input_names=['in_files'],
                                        output_names=['out_file'],
                                        function=oned_text_concat,
                                        imports=concat_imports),
                                name=f'md1d_concat_{pipe_num}')

        wf.connect(func_motion_correct_A, 'md1d_file',
                    md1d_concat, 'in_files')

        oned_concat = pe.Node(Function(input_names=['in_files'],
                                        output_names=['out_file'],
                                        function=oned_text_concat,
                                        imports=concat_imports),
                                name=f'oned_concat_{pipe_num}')

        wf.connect(func_motion_correct_A, 'oned_file',
                    oned_concat, 'in_files')

        oned_matrix_concat = pe.Node(
            Function(input_names=['in_files'],
                        output_names=['out_file'],
                        function=oned_text_concat,
                        imports=concat_imports),
            name=f'oned_matrix_concat_{pipe_num}')

        wf.connect(func_motion_correct_A, 'oned_matrix_save',
                    oned_matrix_concat, 'in_files')

        out_md1d = pe.Node(
            interface=util.IdentityInterface(fields=['out_file']),
            name=f'out_md1d_{pipe_num}')

        wf.connect(md1d_concat, 'out_file',
                    out_md1d, 'out_file')

        out_oned = pe.Node(
            interface=util.IdentityInterface(fields=['out_file']),
            name=f'out_oned_{pipe_num}')

        wf.connect(oned_concat, 'out_file',
                    out_oned, 'out_file')

        out_oned_matrix = pe.Node(
            interface=util.IdentityInterface(fields=['out_file']),
            name=f'out_oned_matrix_{pipe_num}')

        wf.connect(oned_matrix_concat, 'out_file',
                    out_oned_matrix, 'out_file')

    else:
        out_motion_A = pe.Node(
            interface=util.IdentityInterface(fields=['out_file']),
            name=f'out_motion_A_{pipe_num}')

        wf.connect(func_motion_correct_A, 'out_file',
                    out_motion_A, 'out_file')

        out_md1d = pe.Node(
            interface=util.IdentityInterface(fields=['out_file']),
            name=f'out_md1d_{pipe_num}')

        wf.connect(func_motion_correct_A, 'md1d_file',
                    out_md1d, 'out_file')

        out_oned = pe.Node(
            interface=util.IdentityInterface(fields=['out_file']),
            name=f'out_oned_{pipe_num}')

        wf.connect(func_motion_correct_A, 'oned_file',
                    out_oned, 'out_file')

        out_oned_matrix = pe.Node(
            interface=util.IdentityInterface(fields=['out_file']),
            name=f'out_oned_matrix_{pipe_num}')

        wf.connect(func_motion_correct_A, 'oned_matrix_save',
                    out_oned_matrix, 'out_file')

    outputs = {
        'desc-preproc_bold': (out_motion_A, 'out_file'),
        'desc-motion_bold': (out_motion_A, 'out_file'),
        'max-displacement': (out_md1d, 'out_file'),
        'movement-parameters': (out_oned, 'out_file'),
        'coordinate-transformation': (out_oned_matrix, 'out_file'),
        'filtered-coordinate-transformation': (out_oned_matrix, 'out_file')
    }

    return wf, outputs


def motion_correct_mcflirt(wf, cfg, strat_pool, pipe_num):
    """Calculate motion parameters with MCFLIRT"""
    func_motion_correct_A = pe.Node(
        interface=fsl.MCFLIRT(save_mats=True, save_plots=True),
        name=f'func_motion_correct_mcflirt_{pipe_num}', mem_gb=2.5)

    func_motion_correct_A.inputs.save_mats = True
    func_motion_correct_A.inputs.save_plots = True
    func_motion_correct_A.inputs.save_rms = True

    node, out = strat_pool.get_data('desc-preproc_bold')
    wf.connect(node, out, func_motion_correct_A, 'in_file')

    node, out = strat_pool.get_data('motion-basefile')
    wf.connect(node, out, func_motion_correct_A, 'ref_file')

    normalize_motion_params = pe.Node(Function(
        input_names=['in_file'], output_names=['out_file'],
        function=normalize_motion_parameters),
                                      name=f'norm_motion_params_{pipe_num}')

    wf.connect(func_motion_correct_A, 'par_file',
                normalize_motion_params, 'in_file')

    get_rms_abs = pe.Node(Function(input_names=['rms_files'],
                                   output_names=['abs_file',
                                                 'rels_file'],
                                   function=get_mcflirt_rms_abs),
                          name=f'get_mcflirt_rms_abs_{pipe_num}')

    wf.connect(func_motion_correct_A, 'rms_files',
               get_rms_abs, 'rms_files')

    outputs = {
        'desc-preproc_bold': (func_motion_correct_A, 'out_file'),
        'desc-motion_bold': (func_motion_correct_A, 'out_file'),
        'max-displacement': (get_rms_abs, 'abs_file'),
        'rels-displacement': (get_rms_abs, 'rels_file'),
        'movement-parameters': (normalize_motion_params, 'out_file'),
        'coordinate-transformation': (func_motion_correct_A, 'mat_file'),
        'filtered-coordinate-transformation': (func_motion_correct_A,
                                               'mat_file')
    }

    return wf, outputs


motion_correct = {'3dvolreg': motion_correct_3dvolreg,
                  'mcflirt': motion_correct_mcflirt}


def motion_correct_connections(wf, cfg, strat_pool, pipe_num, opt):
    """Check opt for valid option, then connect that option."""
    if opt not in motion_correct_options:
        raise KeyError("\n\n[!] Error: The 'tool' parameter of the "
                       "'motion_correction' workflow must be one of "
                       f"{str(motion_correct_options).strip('[{()}]')}"
                       f".\n\nTool input: {opt}\n\n")
    return motion_correct[opt](wf, cfg, strat_pool, pipe_num)


@nodeblock(
    name="motion_estimate_filter",
    config=["functional_preproc", "motion_estimates_and_correction",
            "motion_estimate_filter"],
    switch=["run"],
    option_key="filters",
    option_val="USER-DEFINED",
    inputs=[("desc-preproc_bold",
             "space-bold_desc-brain_mask",
             "max-displacement",
             "rels-displacement",
             "coordinate-transformation",
             "movement-parameters"),
            "TR"],
     outputs={"filtered-coordinate-transformation": {
                  "Description": "Affine matrix regenerated from"
                                  " filtered motion parameters. Note:"
                                  " the translation vector does not"
                                  " account for recentering inherent"
                                  " in rotation; this omission does"
                                  " not seem to affect framewise"
                                  " displacement calculation, for which"
                                  " this matrix is used."},
              "movement-parameters": {
                  "Description": "Filtered movement parameters"
                                 " (3 rotation, 3 translation)."},
              "unfiltered-movement-parameters": {
                  "Description": "Unfiltered movement parameters"
                                 " (3 rotation, 3 translation)."},
              "motion-filter-info": {},
              "motion-filter-plot": {}})
def motion_estimate_filter(wf, cfg, strat_pool, pipe_num, opt=None):
    '''Filter motion parameters.

    .. versionchanged:: 1.8.6
       Beginning with version 1.8.6, C-PAC outputs both the unfiltered
       and the filtered motion parameters and uses the unfiltered
       parameters in QC. Previous versions only reported the filtered
       parameters and used the filtered parameters for QC.
    '''
    notch_imports = ['import os', 'import numpy as np',
                     'from scipy.signal import iirnotch, filtfilt, firwin, '
                     'freqz',
                     'from matplotlib import pyplot as plt',
                     'from CPAC.func_preproc.utils import degrees_to_mm, '
                     'mm_to_degrees']
    notch = pe.Node(Function(input_names=['motion_params',
                                          'filter_type',
                                          'TR',
                                          'fc_RR_min',
                                          'fc_RR_max',
                                          'center_freq',
                                          'freq_bw',
                                          'lowpass_cutoff',
                                          'filter_order'],
                             output_names=[
                                 'filtered_motion_params',
                                 'filter_info',
                                 'filter_plot'],
                             function=notch_filter_motion,
                             imports=notch_imports),
                    name=f'filter_motion_params_{opt["Name"]}_{pipe_num}')

    notch.inputs.filter_type = opt.get('filter_type')
    notch.inputs.fc_RR_min = opt.get('breathing_rate_min')
    notch.inputs.fc_RR_max = opt.get('breathing_rate_max')
    notch.inputs.center_freq = opt.get('center_frequency')
    notch.inputs.freq_bw = opt.get('filter_bandwidth')
    notch.inputs.lowpass_cutoff = opt.get('lowpass_cutoff')
    notch.inputs.filter_order = opt.get('filter_order')

    movement_parameters = strat_pool.node_data('movement-parameters')
    wf.connect(movement_parameters.node, movement_parameters.out,
               notch, 'motion_params')

    node, out = strat_pool.get_data('TR')
    wf.connect(node, out, notch, 'TR')

    affine = pe.Node(Function(input_names=['params_file'],
                              output_names=['affine_file'],
                              function=affine_file_from_params_file),
                     name='affine_from_filtered_params_'
                          f'{opt["Name"]}_{pipe_num}')
    wf.connect(notch, 'filtered_motion_params', affine, 'params_file')

    outputs = {
        'filtered-coordinate-transformation': (affine, 'affine_file'),
        'motion-filter-info': (notch, 'filter_info'),
        'motion-filter-plot': (notch, 'filter_plot'),
        'movement-parameters': (notch, 'filtered_motion_params')
    }

    if not cfg.switch_is_off(["functional_preproc",
                              "motion_estimates_and_correction",
                              "motion_estimate_filter", "run"]):
        outputs['unfiltered-movement-parameters'] = (movement_parameters.node,
                                                     movement_parameters.out)

    return (wf, outputs)


def normalize_motion_parameters(in_file):
    """Convert FSL mcflirt motion parameters to AFNI space"""
    import os
    import numpy as np

    motion_params = np.genfromtxt(in_file).T
    motion_params = np.vstack((motion_params[2, :] * 180 / np.pi,
                               motion_params[0, :] * 180 / np.pi,
                               -motion_params[1, :] * 180 / np.pi,
                               motion_params[5, :],
                               motion_params[3, :],
                               -motion_params[4, :]))
    motion_params = np.transpose(motion_params)

    out_file = os.path.join(os.getcwd(), 'motion_params.1D')
    np.savetxt(out_file, motion_params)

    return out_file<|MERGE_RESOLUTION|>--- conflicted
+++ resolved
@@ -44,22 +44,12 @@
             ['functional_preproc', 'motion_estimates_and_correction',
              'motion_estimates', 'calculate_motion_after']],
     inputs=[('desc-preproc_bold', 'space-bold_desc-brain_mask',
-<<<<<<< HEAD
-             'movement-parameters', 'max-displacement',
-             'rels-displacement', 'coordinate-transformation'), 'subject',
-            'scan'],
-    outputs=['framewise-displacement-power',
-             'framewise-displacement-jenkinson', 'dvars', 'power-params',
-             'motion-params', 'motion', 'desc-summary_motion'])
-=======
              'movement-parameters', 'max-displacement', 'rels-displacement',
              'filtered-coordinate-transformation',
              'coordinate-transformation'), 'subject', 'scan'],
-    outputs=['framewise-displacement-power',
-             'framewise-displacement-jenkinson', 'dvars', 'power-params',
-             'motion-params']
-)
->>>>>>> 8d9fcbe2
+    outputs=['dvars', 'framewise-displacement-power',
+             'framewise-displacement-jenkinson', 'power-params',
+             'motion-params', 'motion', 'desc-summary_motion'])
 def calc_motion_stats(wf, cfg, strat_pool, pipe_num, opt=None):
     '''Calculate motion statistics for motion parameters.'''
     motion_prov = strat_pool.get_cpac_provenance('movement-parameters')
