--- conflicted
+++ resolved
@@ -427,182 +427,6 @@
     wf, strat_pool = wrap_block([bold_mask_afni],
                                 interface, wf, cfg, strat_pool, pipe_num, opt)
 
-<<<<<<< HEAD
-    wf.connect(convert_afni_warp, 'ants_warp',
-               output_node, 'blip_warp')
-
-    wf.connect(undistort_func_mean, 'output_image',
-               output_node, 'new_func_mean')
-    wf.connect(create_new_mask, 'outputspec.func_brain_mask',
-               output_node, 'new_func_mask')
-
-    return wf
-
-
-def connect_distortion_correction(workflow, strat_list, c, diff, blip,
-                                  fmap_rp_list, unique_id=None):
-
-    # No need to fork if not running distortion_correction
-    if True not in c.functional_preproc['distortion_correction']['run']:
-        return (workflow, strat_list)
-
-    # Distortion Correction
-    new_strat_list = []
-
-    # Distortion Correction - Field Map Phase-difference
-    if "PhaseDiff" in c.functional_preproc[
-        'distortion_correction'
-    ]['using'] and diff:
-        for num_strat, strat in enumerate(strat_list):
-            if unique_id is None:
-                workflow_name = f'diff_distcor_{num_strat}'
-            else:
-                workflow_name = f'diff_distcor_{unique_id}_{num_strat}'
-
-            if 'BET' in c.functional_preproc[
-                'distortion_correction'
-            ]['PhaseDiff']['fmap_skullstrip_option']:
-                epi_distcorr = create_EPI_DistCorr(
-                    use_BET=True,
-                    wf_name=workflow_name
-                )
-                epi_distcorr.inputs.bet_frac_input.bet_frac = \
-                    c.functional_preproc[
-                        'distortion_correction'
-                    ]['PhaseDiff']['fmap_skullstrip_frac']
-                epi_distcorr.get_node('bet_frac_input').iterables = \
-                    ('bet_frac',
-                     c.functional_preproc[
-                         'distortion_correction'
-                     ]['PhaseDiff']['fmap_skullstrip_frac'])
-            else:
-                epi_distcorr = create_EPI_DistCorr(
-                    use_BET=False,
-                    wf_name=workflow_name
-                )
-                epi_distcorr.inputs.afni_threshold_input.afni_threshold = \
-                    c.functional_preproc[
-                        'distortion_correction'
-                    ]['PhaseDiff']['fmap_skullstrip_threshold']
-
-            node, out_file = strat['anatomical_skull_leaf']
-            workflow.connect(node, out_file, epi_distcorr,
-                             'inputspec.anat_file')
-
-            node, out_file = strat['diff_phase']
-            workflow.connect(node, out_file, epi_distcorr,
-                             'inputspec.fmap_pha')
-
-            node, out_file = strat['diff_mag_one']
-            workflow.connect(node, out_file, epi_distcorr,
-                             'inputspec.fmap_mag')
-
-            node, out_file = strat['deltaTE']
-            workflow.connect(node, out_file, epi_distcorr,
-                             'deltaTE_input.deltaTE')
-
-            node, out_file = strat['diff_phase_dwell']
-            workflow.connect(node, out_file, epi_distcorr,
-                             'dwellT_input.dwellT')
-
-            node, out_file = strat['dwell_asym_ratio']
-            workflow.connect(node, out_file, epi_distcorr,
-                             'dwell_asym_ratio_input.dwell_asym_ratio')
-
-            if False in c.functional_preproc['distortion_correction']['run']:
-                strat = strat.fork()
-                new_strat_list.append(strat)
-
-            strat.append_name(epi_distcorr.name)
-
-            strat.update_resource_pool({
-                'despiked_fieldmap': (epi_distcorr,
-                                      'outputspec.fmap_despiked'),
-                'fieldmap_mask': (epi_distcorr, 'outputspec.fieldmapmask'),
-            })
-
-    strat_list += new_strat_list
-
-    # Distortion Correction - "Blip-Up / Blip-Down"
-    if "Blip" in c.functional_preproc[
-        'distortion_correction'
-    ]['using'] and blip:
-        for num_strat, strat in enumerate(strat_list):
-            match_epi_imports = ['import json']
-            match_epi_fmaps_node = \
-                pe.Node(Function(input_names=['bold_pedir',
-                                              'epi_fmap_one',
-                                              'epi_fmap_params_one',
-                                              'epi_fmap_two',
-                                              'epi_fmap_params_two'],
-                                 output_names=['opposite_pe_epi',
-                                               'same_pe_epi'],
-                                 function=match_epi_fmaps,
-                                 imports=match_epi_imports,
-                                 as_module=True),
-                        name='match_epi_fmaps_{0}'.format(num_strat))
-
-            if fmap_rp_list:
-                epi_rp_key = fmap_rp_list[0]
-                epi_param_rp_key = "{0}_scan_params".format(epi_rp_key)
-                node, node_out = strat[epi_rp_key]
-                workflow.connect(node, node_out,
-                                 match_epi_fmaps_node, 'epi_fmap_one')
-                node, node_out = strat[epi_param_rp_key]
-                workflow.connect(node, node_out,
-                                 match_epi_fmaps_node, 'epi_fmap_params_one')
-                if len(epi_rp_key) > 1:
-                    epi_rp_key = fmap_rp_list[1]
-                    epi_param_rp_key = "{0}_scan_params".format(epi_rp_key)
-                    node, node_out = strat[epi_rp_key]
-                    workflow.connect(node, node_out,
-                                     match_epi_fmaps_node, 'epi_fmap_two')
-                    node, node_out = strat[epi_param_rp_key]
-                    workflow.connect(node, node_out,
-                                     match_epi_fmaps_node,
-                                     'epi_fmap_params_two')
-
-            node, node_out = strat['pe_direction']
-            workflow.connect(node, node_out,
-                             match_epi_fmaps_node, 'bold_pedir')
-
-            if unique_id is None:
-                workflow_name = f'blip_correct_{num_strat}'
-            else:
-                workflow_name = f'blip_correct_{unique_id}_{num_strat}'
-
-            blip_correct = blip_distcor_wf(
-                wf_name=workflow_name)
-
-            node, out_file = strat["mean_functional"]
-            workflow.connect(node, out_file,
-                             blip_correct, 'inputspec.func_mean')
-
-            workflow.connect(match_epi_fmaps_node, 'opposite_pe_epi',
-                             blip_correct, 'inputspec.opposite_pe_epi')
-
-            workflow.connect(match_epi_fmaps_node, 'same_pe_epi',
-                             blip_correct, 'inputspec.same_pe_epi')
-
-            if False in c.functional_preproc['distortion_correction']['run']:
-                strat = strat.fork()
-                new_strat_list.append(strat)
-
-            strat.append_name(blip_correct.name)
-
-            strat.update_resource_pool({
-                'blip_warp': (blip_correct, 'outputspec.blip_warp'),
-                'blip_warp_inverse': (blip_correct,
-                                      'outputspec.blip_warp_inverse'),
-                'mean_functional': (blip_correct, 'outputspec.new_func_mean'),
-                'functional_brain_mask': (blip_correct,
-                                          'outputspec.new_func_mask')
-            }, override=True)
-
-    strat_list += new_strat_list
-
-    return (workflow, strat_list)
-=======
     outputs = {
         'blip_warp': (convert_afni_warp, 'ants_warp'),
         'blip_warp_inverse': None,  # TODO
@@ -612,4 +436,3 @@
     }
 
     return (wf, outputs)
->>>>>>> 54b54e29
