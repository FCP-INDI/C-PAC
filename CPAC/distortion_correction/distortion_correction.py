--- conflicted
+++ resolved
@@ -505,14 +505,9 @@
                 "epi-2",
                 "epi-2-pedir",
                 "epi-2-TE",
-<<<<<<< HEAD
                 "epi-2-dwell",
                 "epi-2-total-readout"],
-     "outputs": ["desc-reginput_bold",
-=======
-                "epi-2-dwell"],
      "outputs": ["desc-mean_bold",
->>>>>>> 37a6874d
                  "space-bold_desc-brain_mask",
                  "blip-warp"]}
     '''
@@ -630,7 +625,6 @@
 
     node, out = strat_pool.get_data('pe-direction')
     wf.connect(node, out, phase_encoding, 'unwarp_dir')
-<<<<<<< HEAD
     
     if strat_pool.check_rpool('epi-1-dwell') and \
             strat_pool.check_rpool('epi-2-dwell'):
@@ -649,14 +643,6 @@
     
         node, out = strat_pool.get_data('epi-2-total-readout')
         wf.connect(node, out, phase_encoding, 'ro_time_two')
-=======
-
-    node, out = strat_pool.get_data('epi-1-dwell')
-    wf.connect(node, out, phase_encoding, 'dwell_time_one')
-
-    node, out = strat_pool.get_data('epi-2-dwell')
-    wf.connect(node, out, phase_encoding, 'dwell_time_two')
->>>>>>> 37a6874d
 
     topup_imports = ["import os",
                      "import subprocess"]
