import os
import numpy as np
import nibabel as nb
import nipype.pipeline.engine as pe
import nipype.interfaces.utility as util
from CPAC.utils.interfaces.function import Function


<<<<<<< HEAD
def motion_power_statistics(name='motion_stats', motion_correct_tool='3dvolreg'):
=======
def motion_power_statistics(name='motion_stats',
                            motion_correct_tool='3dvolreg'):
>>>>>>> 30326ceb
    """
    The main purpose of this workflow is to get various statistical measures
     from the movement/motion parameters obtained in functional preprocessing.

    Parameters
    ----------
    :param str name: Name of the workflow, defaults to 'motion_stats'
    :return: Nuisance workflow.
    :rtype: nipype.pipeline.engine.Workflow

    Notes
    -----

    Workflow Inputs::

        inputspec.subject_id : string
            Subject name or id

        inputspec.scan_id : string
            Functional Scan id or name

        inputspec.motion_correct : string (func/rest file or a list of func/rest nifti file)
            Path to motion corrected functional data

        inputspec.max_displacement : string (Mat file)
            maximum displacement (in mm) vector for brain voxels in each volume.
            This file is obtained in functional preprocessing step

        inputspec.movement_parameters : string (Mat file)
            1D file containing six movement/motion parameters(3 Translation, 3 Rotations)
            in different columns (roll pitch yaw dS  dL  dP), obtained in functional preprocessing step


    Workflow Outputs::

        outputspec.FDP_1D : 1D file
            mean Framewise Displacement (FD)

        outputspec.power_params : txt file
            Text file containing various power parameters for scrubbing

        outputspec.motion_params : txt file
            Text file containing various movement parameters


    Order of commands:

    - Calculate Framewise Displacement FD as per power et al., 2012

      Differentiating head realignment parameters across frames yields a six dimensional timeseries that represents instantaneous head motion.
      Rotational displacements are converted from degrees to millimeters by calculating displacement on the surface of a sphere of radius 50 mm.[R5]

    - Calculate Framewise Displacement FD as per jenkinson et al., 2002

    - Calculate DVARS

      DVARS (D temporal derivative of timecourses, VARS referring to RMS variance over voxels) indexes
      the rate of change of BOLD signal across the entire brain at each frame of data.To calculate
      DVARS, the volumetric timeseries is differentiated (by backwards differences) and RMS signal
      change is calculated over the whole brain.DVARS is thus a measure of how much the intensity
      of a brain image changes in comparison to the previous timepoint (as opposed to the global
      signal, which is the average value of a brain image at a timepoint).[R5]

    - Calculate Power parameters::

        MeanFD : Mean (across time/frames) of the absolute values for Framewise Displacement (FD),
        computed as described in Power et al., Neuroimage, 2012)

        rootMeanSquareFD : Root mean square (RMS; across time/frames) of the absolute values for FD

        rmsFD : Root mean square (RMS; across time/frames) of the absolute values for FD

        FDquartile(top 1/4th FD) : Mean of the top 25% highest FD values

        MeanDVARS : Mean of voxel DVARS

    - Calculate Motion Parameters

      Following motion parameters are calculated::

        Subject
        Scan
        Mean Relative RMS Displacement
        Max Relative RMS Displacement
        Movements > threshold
        Mean Relative Mean Rotation
        Mean Relative Maxdisp
        Max Relative Maxdisp
        Max Abs Maxdisp
        Max Relative Roll
        Max Relative Pitch
        Max Relative Yaw
        Max Relative dS-I
        Max Relative dL-R
        Max Relative dP-A
        Mean Relative Roll
        Mean Relative Pitch
        Mean Relative Yaw
        Mean Relative dS-I
        Mean Relative dL-R
        Mean Relative dP-A
        Max Abs Roll
        Max Abs Pitch
        Max Abs Yaw
        Max Abs dS-I
        Max Abs dL-R
        Max Abs dP-A
        Mean Abs Roll
        Mean Abs Pitch
        Mean Abs Yaw
        Mean Abs dS-I
        Mean Abs dL-R
        Mean Abs dP-A

    .. exec::
        from CPAC.generate_motion_statistics import motion_power_statistics
        wf = motion_power_statistics()
        wf.write_graph(
            graph2use='orig',
            dotfilename='./images/generated/motion_statistics.dot'
        )

    High Level Workflow Graph:

    .. image:: ../../images/generated/motion_statistics.png
       :width: 1000

    Detailed Workflow Graph:

    .. image:: ../../images/generated/motion_statistics_detailed.png
       :width: 1000

    Examples
    --------
    >>> import generate_motion_statistics
    >>> wf = generate_motion_statistics.motion_power_statistics("generate_statistics")
    >>> wf.inputs.inputspec.movement_parameters = 'CPAC_outupts/sub01/func/movement_parameteres/rest_mc.1D'
    >>> wf.inputs.inputspec.max_displacement = 'CPAC_outputs/sub01/func/max_dispalcement/max_disp.1D'
    >>> wf.inputs.inputspec.motion_correct = 'CPAC_outputs/sub01/func/motion_correct/rest_mc.nii.gz'
    >>> wf.inputs.inputspec.mask = 'CPAC_outputs/sub01/func/func_mask/rest_mask.nii.gz'
    >>> wf.inputs.inputspec.transformations = 'CPAC_outputs/sub01/func/coordinate_transformation/rest_mc.aff12.1D'
    >>> wf.inputs.inputspec.subject_id = 'sub01'
    >>> wf.inputs.inputspec.scan_id = 'rest_1'
    >>> wf.base_dir = './working_dir'
    >>> wf.run()

    References
    ----------

    .. [1] Power, J. D., Barnes, K. A., Snyder, A. Z., Schlaggar, B. L., & Petersen, S. E. (2012). Spurious
           but systematic correlations in functional connectivity MRI networks arise from subject motion. NeuroImage, 59(3),
           2142-2154. doi:10.1016/j.neuroimage.2011.10.018

    .. [2] Power, J. D., Barnes, K. A., Snyder, A. Z., Schlaggar, B. L., & Petersen, S. E. (2012). Steps
           toward optimizing motion artifact removal in functional connectivity MRI; a reply to Carp.
           NeuroImage. doi:10.1016/j.neuroimage.2012.03.017

    .. [3] Jenkinson, M., Bannister, P., Brady, M., Smith, S., 2002. Improved optimization for the robust
           and accurate linear registration and motion correction of brain images. Neuroimage 17, 825-841.

    """

    wf = pe.Workflow(name=name)
    input_node = pe.Node(util.IdentityInterface(fields=['subject_id',
                                                        'scan_id',
                                                        'movement_parameters',
                                                        'max_displacement',
                                                        'motion_correct',
                                                        'transformations']),
                         name='inputspec')

    output_node = pe.Node(util.IdentityInterface(fields=['FDP_1D',
                                                         'FDJ_1D',
                                                         'DVARS_1D',
                                                         'power_params',
                                                         'motion_params']),
                          name='outputspec')

    cal_DVARS = pe.Node(Function(input_names=['func_brain'],
                                 output_names=['out_file'],
                                 function=calculate_DVARS,
                                 as_module=True),
                        name='cal_DVARS')

    # calculate mean DVARS
    wf.connect(input_node, 'motion_correct', cal_DVARS, 'func_brain')
    wf.connect(cal_DVARS, 'out_file', output_node, 'DVARS_1D')

    # Calculating mean Framewise Displacement as per power et al., 2012
    calculate_FDP = pe.Node(Function(input_names=['in_file'],
                                     output_names=['out_file'],
                                     function=calculate_FD_P,
                                     as_module=True),
                            name='calculate_FD')

    wf.connect(input_node, 'movement_parameters', calculate_FDP, 'in_file')
    wf.connect(calculate_FDP, 'out_file', output_node, 'FDP_1D')

    # Calculating mean Framewise Displacement as per jenkinson et al., 2002
    calculate_FDJ = pe.Node(Function(input_names=['in_file',
                                                  'motion_correct_tool'],
                                     output_names=['out_file'],
                                     function=calculate_FD_J,
                                     as_module=True),
                            name='calculate_FDJ')

    calculate_FDJ.inputs.motion_correct_tool = motion_correct_tool
    if motion_correct_tool == '3dvolreg':
        wf.connect(input_node, 'transformations', calculate_FDJ, 'in_file')
    elif motion_correct_tool == 'mcflirt':
        wf.connect(input_node, 'max_displacement', calculate_FDJ, 'in_file')

    wf.connect(calculate_FDJ, 'out_file', output_node, 'FDJ_1D')

    calc_motion_parameters = pe.Node(Function(input_names=['subject_id',
                                                           'scan_id',
                                                           'movement_parameters',
                                                           'max_displacement',
                                                           'motion_correct_tool'],
                                              output_names=['out_file'],
                                              function=gen_motion_parameters,
                                              as_module=True),
                                     name='calc_motion_parameters')

    calc_motion_parameters.inputs.motion_correct_tool = motion_correct_tool
    wf.connect(input_node, 'subject_id',
               calc_motion_parameters, 'subject_id')
    wf.connect(input_node, 'scan_id',
               calc_motion_parameters, 'scan_id')
    wf.connect(input_node, 'movement_parameters',
               calc_motion_parameters, 'movement_parameters')
    wf.connect(input_node, 'max_displacement',
               calc_motion_parameters, 'max_displacement')

    wf.connect(calc_motion_parameters, 'out_file',
               output_node, 'motion_params')

    calc_power_parameters = pe.Node(Function(input_names=['subject_id',
                                                          'scan_id',
                                                          'fdp',
                                                          'fdj',
                                                          'dvars',
                                                          'motion_correct_tool'],
                                             output_names=['out_file'],
                                             function=gen_power_parameters,
                                             as_module=True),
                                    name='calc_power_parameters')

    calc_power_parameters.inputs.motion_correct_tool = motion_correct_tool
    wf.connect(input_node, 'subject_id',
               calc_power_parameters, 'subject_id')
    wf.connect(input_node, 'scan_id',
               calc_power_parameters, 'scan_id')
    wf.connect(cal_DVARS, 'out_file',
               calc_power_parameters, 'dvars')
    wf.connect(calculate_FDP, 'out_file',
               calc_power_parameters, 'fdp')

    if motion_correct_tool == '3dvolreg':
        wf.connect(calculate_FDJ, 'out_file', calc_power_parameters, 'fdj')

    wf.connect(calc_power_parameters, 'out_file',
               output_node, 'power_params')

    return wf


def calculate_FD_P(in_file):
    """
    Method to calculate Framewise Displacement (FD)  as per Power et al., 2012

    Parameters
    ----------
    in_file : string
        movement parameters vector file path

    Returns
    -------
    out_file : string
        Frame-wise displacement mat
        file path

    """

    motion_params = np.genfromtxt(in_file).T

    rotations = np.transpose(np.abs(np.diff(motion_params[0:3, :])))
    translations = np.transpose(np.abs(np.diff(motion_params[3:6, :])))

    fd = np.sum(translations, axis=1) + \
         (50 * np.pi / 180) * np.sum(rotations, axis=1)

    fd = np.insert(fd, 0, 0)

    out_file = os.path.join(os.getcwd(), 'FD.1D')
    np.savetxt(out_file, fd)

    return out_file


def calculate_FD_J(in_file, motion_correct_tool='3dvolreg'):
    """
    Method to calculate framewise displacement as per Jenkinson et al. 2002

    Parameters
    ----------
    in_file : string
        matrix transformations from volume alignment file path

    Returns
    -------
    out_file : string
        Frame-wise displacement file path

    """

    if motion_correct_tool == '3dvolreg':
        pm_ = np.genfromtxt(in_file)

        pm = np.zeros((pm_.shape[0], pm_.shape[1] + 4))
        pm[:, :12] = pm_
        pm[:, 12:] = [0.0, 0.0, 0.0, 1.0]

        # The default radius (as in FSL) of a sphere represents the brain
        rmax = 80.0

        T_rb_prev = pm[0].reshape(4, 4)

        fd = np.zeros(pm.shape[0])

        for i in range(1, pm.shape[0]):
            T_rb = pm[i].reshape(4, 4)

            M = np.dot(T_rb, np.linalg.inv(T_rb_prev)) - np.eye(4)
            A = M[0:3, 0:3]
            b = M[0:3, 3]

            fd[i] = np.sqrt(
                (rmax * rmax / 5) * np.trace(np.dot(A.T, A)) + np.dot(b.T, b)
            )

            T_rb_prev = T_rb

    elif motion_correct_tool == 'mcflirt':
        rel_rms = np.loadtxt(in_file[1])
        fd = np.append(0, rel_rms)

    out_file = os.path.join(os.getcwd(), 'FD_J.1D')
    np.savetxt(out_file, fd, fmt='%.8f')

    return out_file


def gen_motion_parameters(subject_id, scan_id, movement_parameters,
                          max_displacement, motion_correct_tool):
    """
    Method to calculate all the movement parameters

    Parameters
    ----------
    subject_id : string
        subject name or id
    scan_id : string
        scan name or id
    max_displacement : string
        path of file with maximum displacement (in mm) for brain voxels in each volume
    movement_parameters : string
        path of 1D file containing six movement/motion parameters(3 Translation,
        3 Rotations) in different columns (roll pitch yaw dS  dL  dP)

    Returns
    -------
    out_file : string
        path to csv file containing various motion parameters

    """

    mot = np.genfromtxt(movement_parameters).T

    # Relative RMS of translation
    rms = np.sqrt(mot[3] ** 2 + mot[4] ** 2 + mot[5] ** 2)

    # remove any other information other than matrix from
    # max displacement file. AFNI adds information to the file
    if motion_correct_tool == '3dvolreg':
        maxdisp = np.loadtxt(max_displacement)

<<<<<<< HEAD
    elif motion_correct_tool=='mcflirt':
        maxdisp = np.loadtxt(max_displacement[0]) # TODO: mcflirt outputs absdisp, instead of maxdisp
=======
    elif motion_correct_tool == 'mcflirt':
        maxdisp = np.loadtxt(max_displacement[
                                 0])  # TODO: mcflirt outputs absdisp, instead of maxdisp
>>>>>>> 30326ceb
        reldisp = np.loadtxt(max_displacement[1])

    abs_relative = lambda v: np.abs(np.diff(v))
    max_relative = lambda v: np.max(abs_relative(v))
    avg_relative = lambda v: np.mean(abs_relative(v))
    max_abs = lambda v: np.max(np.abs(v))
    avg_abs = lambda v: np.mean(np.abs(v))

    info = [
        ('Subject', subject_id),
        ('Scan', scan_id),
        ('Mean_Relative_RMS_Displacement', avg_relative(rms)),
        ('Max_Relative_RMS_Displacement', max_relative(rms)),
        ('Movements_gt_threshold', np.sum(abs_relative(rms) > 0.1)),
<<<<<<< HEAD
        ('Mean_Relative_Mean_Rotation', avg_relative(np.abs(mot[0:3]).mean(axis=0))),
        ('Mean_Relative_Maxdisp', avg_relative(maxdisp)), # to be updated
        ('Max_Relative_Maxdisp', max_relative(maxdisp)), # to be updated
        ('Max_Abs_Maxdisp', max_abs(maxdisp)), # to be updated
=======
        ('Mean_Relative_Mean_Rotation',
         avg_relative(np.abs(mot[0:3]).mean(axis=0))),
        ('Mean_Relative_Maxdisp', avg_relative(maxdisp)),  # to be updated
        ('Max_Relative_Maxdisp', max_relative(maxdisp)),  # to be updated
        ('Max_Abs_Maxdisp', max_abs(maxdisp)),  # to be updated
>>>>>>> 30326ceb
        ('Max Relative_Roll', max_relative(mot[0])),
        ('Max_Relative_Pitch', max_relative(mot[1])),
        ('Max_Relative_Yaw', max_relative(mot[2])),
        ('Max_Relative_dS-I', max_relative(mot[3])),
        ('Max_Relative_dL-R', max_relative(mot[4])),
        ('Max_Relative_dP-A', max_relative(mot[5])),
        ('Mean_Relative_Roll', avg_relative(mot[0])),
        ('Mean_Relative_Pitch', avg_relative(mot[1])),
        ('Mean_Relative_Yaw', avg_relative(mot[2])),
        ('Mean_Relative_dS-I', avg_relative(mot[3])),
        ('Mean_Relative_dL-R', avg_relative(mot[4])),
        ('Mean_Relative_dP-A', avg_relative(mot[5])),
        ('Max_Abs_Roll', max_abs(mot[0])),
        ('Max_Abs_Pitch', max_abs(mot[1])),
        ('Max_Abs_Yaw', max_abs(mot[2])),
        ('Max_Abs_dS-I', max_abs(mot[3])),
        ('Max_Abs_dL-R', max_abs(mot[4])),
        ('Max_Abs_dP-A', max_abs(mot[5])),
        ('Mean_Abs_Roll', avg_abs(mot[0])),
        ('Mean_Abs_Pitch', avg_abs(mot[1])),
        ('Mean_Abs_Yaw', avg_abs(mot[2])),
        ('Mean_Abs_dS-I', avg_abs(mot[3])),
        ('Mean_Abs_dL-R', avg_abs(mot[4])),
        ('Mean_Abs_dP-A', avg_abs(mot[5])),
    ]

    out_file = os.path.join(os.getcwd(), 'motion_parameters.txt')
    with open(out_file, 'w') as f:
        f.write(','.join(t for t, v in info))
        f.write('\n')
        f.write(','.join(
            v if type(v) == str else '{0:.6f}'.format(v) for t, v in info))
        f.write('\n')

    return out_file


<<<<<<< HEAD
def gen_power_parameters(subject_id, scan_id, fdp=None, fdj=None, dvars=None, motion_correct_tool='3dvolreg'):
=======
def gen_power_parameters(subject_id, scan_id, fdp=None, fdj=None, dvars=None,
                         motion_correct_tool='3dvolreg'):
>>>>>>> 30326ceb
    """
    Method to generate Power parameters for scrubbing

    Parameters
    ----------
    subject_id : string
        subject name or id
    scan_id : string
        scan name or id
    FDP_1D: string
        framewise displacement(FD as per power et al., 2012) file path
    FDJ_1D: string
        framewise displacement(FD as per jenkinson et al., 2002) file path
    threshold : float
        scrubbing threshold set in the configuration
        by default the value is set to 1.0
    DVARS : string
        path to numpy file containing DVARS

    Returns
    -------
    out_file : string (csv file)
        path to csv file containing all the pow parameters
    """

    fdp_data = np.loadtxt(fdp)
    dvars_data = np.loadtxt(dvars)

    # Mean (across time/frames) of the absolute values
    # for Framewise Displacement (FD)
    meanFD_Power = np.mean(fdp_data)

    # Mean DVARS
    meanDVARS = np.mean(dvars_data)

    if motion_correct_tool == '3dvolreg':

        fdj_data = np.loadtxt(fdj)

        # Mean FD Jenkinson
        meanFD_Jenkinson = np.mean(fdj_data)

        # Root mean square (RMS; across time/frames)
        # of the absolute values for FD
        rmsFDJ = np.sqrt(np.mean(fdj_data))

        # Mean of the top quartile of FD is $FDquartile
        quat = int(len(fdj_data) / 4)
        FDJquartile = np.mean(np.sort(fdj_data)[::-1][:quat])

        info = [
            ('Subject', subject_id),
            ('Scan', scan_id),
            ('MeanFD_Power', meanFD_Power),
            ('MeanFD_Jenkinson', meanFD_Jenkinson),
            ('rootMeanSquareFD', rmsFDJ),
            ('FDquartile(top1/4thFD)', FDJquartile),
            ('MeanDVARS', meanDVARS),
        ]

    elif motion_correct_tool == 'mcflirt':
        info = [
            ('Subject', subject_id),
            ('Scan', scan_id),
            ('MeanFD_Power', meanFD_Power),
            ('MeanDVARS', meanDVARS),
        ]

    out_file = os.path.join(os.getcwd(), 'pow_params.txt')
    with open(out_file, 'w') as f:
        f.write(','.join(t for t, v in info))
        f.write('\n')
        f.write(','.join(
            v if type(v) == str else '{0:.4f}'.format(v) for t, v in info))
        f.write('\n')

    return out_file


def calculate_DVARS(func_brain):
    """
    Method to calculate DVARS as per power's method

    Parameters
    ----------
    func_brain : string (nifti file)
        path to motion correct functional data

    Returns
    -------
    out_file : string (numpy mat file)
        path to file containing array of DVARS calculation for each voxel
    """

    rest_data = nb.load(func_brain).get_data().astype(np.float32)

    # square of relative intensity value for each voxel across every timepoint
    data = np.square(np.diff(rest_data, axis=3))

    # square root and mean across all timepoints inside mask
    dvars = np.sqrt(np.mean(data, axis=0))

    out_file = os.path.join(os.getcwd(), 'DVARS.txt')
    np.savetxt(out_file, dvars)
    return out_file<|MERGE_RESOLUTION|>--- conflicted
+++ resolved
@@ -6,12 +6,8 @@
 from CPAC.utils.interfaces.function import Function
 
 
-<<<<<<< HEAD
-def motion_power_statistics(name='motion_stats', motion_correct_tool='3dvolreg'):
-=======
 def motion_power_statistics(name='motion_stats',
                             motion_correct_tool='3dvolreg'):
->>>>>>> 30326ceb
     """
     The main purpose of this workflow is to get various statistical measures
      from the movement/motion parameters obtained in functional preprocessing.
@@ -399,14 +395,9 @@
     if motion_correct_tool == '3dvolreg':
         maxdisp = np.loadtxt(max_displacement)
 
-<<<<<<< HEAD
-    elif motion_correct_tool=='mcflirt':
-        maxdisp = np.loadtxt(max_displacement[0]) # TODO: mcflirt outputs absdisp, instead of maxdisp
-=======
     elif motion_correct_tool == 'mcflirt':
         maxdisp = np.loadtxt(max_displacement[
                                  0])  # TODO: mcflirt outputs absdisp, instead of maxdisp
->>>>>>> 30326ceb
         reldisp = np.loadtxt(max_displacement[1])
 
     abs_relative = lambda v: np.abs(np.diff(v))
@@ -421,18 +412,11 @@
         ('Mean_Relative_RMS_Displacement', avg_relative(rms)),
         ('Max_Relative_RMS_Displacement', max_relative(rms)),
         ('Movements_gt_threshold', np.sum(abs_relative(rms) > 0.1)),
-<<<<<<< HEAD
-        ('Mean_Relative_Mean_Rotation', avg_relative(np.abs(mot[0:3]).mean(axis=0))),
-        ('Mean_Relative_Maxdisp', avg_relative(maxdisp)), # to be updated
-        ('Max_Relative_Maxdisp', max_relative(maxdisp)), # to be updated
-        ('Max_Abs_Maxdisp', max_abs(maxdisp)), # to be updated
-=======
         ('Mean_Relative_Mean_Rotation',
          avg_relative(np.abs(mot[0:3]).mean(axis=0))),
         ('Mean_Relative_Maxdisp', avg_relative(maxdisp)),  # to be updated
         ('Max_Relative_Maxdisp', max_relative(maxdisp)),  # to be updated
         ('Max_Abs_Maxdisp', max_abs(maxdisp)),  # to be updated
->>>>>>> 30326ceb
         ('Max Relative_Roll', max_relative(mot[0])),
         ('Max_Relative_Pitch', max_relative(mot[1])),
         ('Max_Relative_Yaw', max_relative(mot[2])),
@@ -470,12 +454,8 @@
     return out_file
 
 
-<<<<<<< HEAD
-def gen_power_parameters(subject_id, scan_id, fdp=None, fdj=None, dvars=None, motion_correct_tool='3dvolreg'):
-=======
 def gen_power_parameters(subject_id, scan_id, fdp=None, fdj=None, dvars=None,
                          motion_correct_tool='3dvolreg'):
->>>>>>> 30326ceb
     """
     Method to generate Power parameters for scrubbing
 
