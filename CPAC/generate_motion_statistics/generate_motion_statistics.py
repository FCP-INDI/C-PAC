--- conflicted
+++ resolved
@@ -458,82 +458,6 @@
     return pm
 
 
-<<<<<<< HEAD
-def set_frames_ex(in_file, threshold, 
-                  frames_before=1, frames_after=2):
-    """
-    Method to calculate Number of frames that would be censored 
-    ("scrubbed") by removing the offending time frames 
-    (i.e., those exceeding FD threshold), the preceding frame, 
-    and the two subsequent frames
-    
-    Parameters
-    ----------
-    in_file : a string 
-        framewise displacement(FD) file path
-    threshold : a float
-         scrubbing threshold value set in configuration file
-    frames_before : an integer
-        number of frames preceding the offending time frame
-        by default value is 1
-    frames_after : an integer
-        number of frames following the offending time frame
-        by default value is 2
-         
-    Returns
-    -------
-    out_file : string
-        path to file containing offending time frames
-    """
-
-    import os
-    import numpy as np
-    from numpy import loadtxt
-
-    out_file = os.path.join(os.getcwd(), 'frames_ex.1D')
-    data = loadtxt(in_file)
-    #masking zeroth timepoint value as 0, since the mean displacment value for
-    #zeroth timepoint cannot be calculated, as there is no timepoint before it
-    data[0] = 0
-
-    extra_indices = []
-
-    indices = [i[0] for i in (np.argwhere(data >= threshold)).tolist()]
-    #print "initial indices-->", indices
-    
-    for i in indices:
-        
-        #remove preceding frames
-        if i > 0 :
-            count = 1
-            while count <= frames_before:
-                extra_indices.append(i-count)
-                count+=1
-                
-        #remove following frames
-        count = 1
-        while count <= frames_after and (i+count) < len(data):
-            extra_indices.append(i+count)
-            count+=1
-                    
-    indices = list(set(indices) | set(extra_indices))
-    indices.sort()
-
-    f = open(out_file, 'a')
-
-    #print "indices preceding and following -->", \
-    #      set(extra_indices)
-    #print "final indices -->", indices
-    for idx in indices:
-        f.write('%s,' % int(idx))
-
-    f.close()
-
-    return out_file
-
-
-=======
->>>>>>> e3757e22
 def calculate_FD_P(in_file):
     """
     Method to calculate Framewise Displacement (FD) calculations
@@ -721,7 +645,7 @@
                 count += 1
         # remove following frames
         count = 1
-        while count <= frames_after:
+        while count <= frames_after and (i+count) < len(data)
             extra_indices.append(i + count)
             count += 1
 
@@ -733,7 +657,7 @@
             f.write('{0},'.format(idx))
 
     return out_file
-
+  
 
 def gen_motion_parameters(subject_id, scan_id, movement_parameters, 
                           max_displacement):
