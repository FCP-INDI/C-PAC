--- conflicted
+++ resolved
@@ -1,14 +1,8 @@
 # Copyright (C) 2022-2023  C-PAC Developers
 
-<<<<<<< HEAD
 # This file is part of C-PAC.
-=======
-<<<<<<< HEAD
-Copyright (C) 2022  C-PAC Developers
-=======
-Copyright (C) 2022-2023  C-PAC Developers
->>>>>>> 7f94c3a42f0c3eb7c76b15ac5591545d20e8a52f
->>>>>>> aa83f86d
+
+# Copyright (C) 2022-2023  C-PAC Developers
 
 # C-PAC is free software: you can redistribute it and/or modify it under
 # the terms of the GNU Lesser General Public License as published by the
