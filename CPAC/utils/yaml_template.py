"""Copyright (C) 2022  C-PAC Developers

This file is part of C-PAC.

C-PAC is free software: you can redistribute it and/or modify it under
the terms of the GNU Lesser General Public License as published by the
Free Software Foundation, either version 3 of the License, or (at your
option) any later version.

C-PAC is distributed in the hope that it will be useful, but WITHOUT
ANY WARRANTY; without even the implied warranty of MERCHANTABILITY or
FITNESS FOR A PARTICULAR PURPOSE. See the GNU Lesser General Public
License for more details.

You should have received a copy of the GNU Lesser General Public
License along with C-PAC. If not, see <https://www.gnu.org/licenses/>."""
from copy import deepcopy
import os
import re
from datetime import datetime
from hashlib import sha1
import yaml
<<<<<<< HEAD
from CPAC.surface.globals import DOUBLERUN_GUARD_MESSAGE
from CPAC.utils.configuration import Configuration, Preconfiguration, \
                                     preconfig_yaml
from CPAC.utils.utils import set_nested_value, update_config_dict, \
                             update_pipeline_values_1_8, YAML_BOOLS
=======
from click import BadParameter
from CPAC.utils.configuration import Configuration, DEFAULT_PIPELINE_FILE
from CPAC.utils.configuration.diff import dct_diff
from CPAC.utils.utils import load_preconfig, \
                             lookup_nested_value, update_config_dict, \
                             update_pipeline_values_1_8
>>>>>>> 356dc30c

YAML_LOOKUP = {yaml_str: key for key, value in YAML_BOOLS.items() for
               yaml_str in value}


class YamlTemplate():  # pylint: disable=too-few-public-methods
    """A class to link YAML comments to the contents of a YAML file

    Attributes
    ----------
    comments : dict
        Flat dictionary with '.'-delimited pseudo-nested structure.
        E.g., comments for ``{'pipeline_setup': {'pipeline_name': value}}``
        would be keyed ``{'pipeline_setup': comment0,
                          'pipeline_setup.pipeline_name: comment1}`` to
        allow comments at each level of depth.

    dump : method

    get_nested : method

    original : str
    """
    def __init__(self, original_yaml, base_config=None):
        """
        Parameters
        ----------
        original_yaml : str
            raw YAML or path to YAML file

        base_config : Configuration, optional
        """
        preconfig_path = preconfig_yaml(original_yaml)
        if os.path.exists(preconfig_path):
            original_yaml = preconfig_path
        if os.path.exists(original_yaml):
            with open(original_yaml, 'r', encoding='utf-8') as _f:
                original_yaml = _f.read()
        self.comments = {}
        self.template = original_yaml
        if base_config is None:
            self._dict = yaml.safe_load(self.template)
        else:
            self._dict = base_config.dict()
        self._parse_comments()

    get_nested = Configuration.get_nested

    def dump(self, new_dict, parents=None):
        """Dump a YAML file from a new dictionary with the comments from
        the template dictionary

        Parameters
        ----------
        new_dict : dict

        parents : list of str

        Returns
        -------
        str
        """
        # Initialize variable for autmatically updated value
        if parents == ['surface_analysis', 'freesurfer'] or parents is None:
            freesurfer_extraction = False
            try:
                brain_extractions = self.get_nested(
                    new_dict, ['anatomical_preproc', 'brain_extraction',
                               'using'])
            except KeyError:
                brain_extractions = []
            if (brain_extractions is not None and
                    'FreeSurfer-ABCD' in brain_extractions):
                freesurfer_extraction = True
        # SSOT FSLDIR
        try:  # Get from current config
            fsldir = self.get_nested(new_dict,
                                     ['pipeline_setup', 'system_config',
                                      'FSLDIR'])
        except KeyError:  # Get from imported base
            fsldir = self.get_nested(self._dict,
                                     ['pipeline_setup', 'system_config',
                                      'FSLDIR'])
        # Add YAML version directive to top of document and ensure
        # C-PAC version comment and 'FROM' are at the top of the YAML
        # output
        if parents is None:
            parents = []
            _dump = ['%YAML 1.1', '---']
            if 'pipeline_setup' not in new_dict:
                new_dict['pipeline_setup'] = None
            # Insert automatically-changed value in original dict
            if freesurfer_extraction:
                new_dict = set_nested_value(
                    new_dict, ['surface_analysis', 'freesurfer', 'run'], False)
        else:
            _dump = []
        # Prepare for indentation
        line_level = len(parents)
        # Get a safely mutable copy of the dict
        loop_dict = deepcopy(self.get_nested(new_dict, parents) if
                             parents else new_dict)
        # Grab special key to print first
        import_from = loop_dict.pop('FROM', None)
        # Iterate through mutated dict
        for key in loop_dict:
            # List of progressively-indented key strings
            keys = [*parents, key]
            # Comments are stored in a flat dictionary with
            # '.'-delimited pseudonested keys
            comment = self.comments.get('.'.join(keys))
            # This exception should only happen from mutations
            # introduced this function
            try:
                value = self.get_nested(new_dict, keys)
            except KeyError:  # exclude unincluded keys
                continue
            # Add comment for automatically changed value
            if (keys == ['surface_analysis', 'freesurfer', 'run'] and
                    freesurfer_extraction):
                if comment is None:
                    comment = []
                comment.append(f'# {DOUBLERUN_GUARD_MESSAGE}')
            # Print comment if there's one above this key in the template
            if comment:
                if key != 'pipeline_setup':
                    _dump += ['']  # Add a blank line above the comment
                _dump += [indent(line_level, 0) + line for line in comment]
            # Print 'FROM' between preamble comment and rest of config
            # if applicable
            if key == 'pipeline_setup' and import_from is not None:
                _dump += [f'FROM: {import_from}', '']
            # Apply indentation to key
            indented_key = f'{indent(line_level, 0)}{key}:'
            # Print YAML-formatted value
            if value is not None:
                # SSOT FSLDIR
                if (isinstance(value, str) and fsldir in value and
                        key != 'FSLDIR'):
                    value = value.replace(fsldir, '$FSLDIR')
                if isinstance(value, dict):
                    _dump += [indented_key, self.dump(new_dict, keys)]
                elif isinstance(value, list):
                    list_line = _format_list_items(value, line_level)
                    if '\n' in list_line:
                        _dump += [indented_key, *list_line.split('\n')]
                    else:
                        _dump += [f'{indented_key} {list_line}']
                elif isinstance(value, bool) or (isinstance(value, str) and
                                                 value.lower() in YAML_LOOKUP):
                    if isinstance(value, str):
                        value = YAML_LOOKUP[value.lower()]
                    value = 'On' if value is True else 'Off'
                    _dump += [f'{indented_key} {value}']
                else:
                    _dump += [f'{indented_key} {value}']
            elif key != 'pipeline_setup':
                _dump += [indented_key]
        # Normalize line spacing and return YAML string
        return re.sub('\n{3,}', '\n\n', '\n'.join(_dump)).rstrip() + '\n'

    def _parse_comments(self):
        # Split YAML into lines
        yaml_lines = self.template.split('\n')
        # Initialize comment and key
        comment = []
        key = []
        for line in yaml_lines:
            # Calculate indentation
            line_level = _count_indent(line)
            # Remove indentation and trailing whitespace
            stripped_line = line.strip()
            # Collect a line of a comment
            if stripped_line.startswith('#'):
                comment.append(stripped_line)
            # If a line is not a comment line:
            elif not any(stripped_line.startswith(seq) for
                         seq in ('%YAML', '---')):
                # If the line is a key
                if ':' in stripped_line:
                    # Set the key for the comments dictionary
                    line_key = stripped_line.split(':', 1)[0].strip()
                    if line_level == 0:
                        key = [line_key]
                    else:
                        key = [*key[:line_level], line_key]
                    # Store the full list of comment lines
                    self.comments['.'.join(key)] = comment
                    # Reset the comment variable to collect the next comment
                    comment = []


def _count_indent(line):
    '''Helper method to determine indentation level

    Parameters
    ----------
    line : str

    Returns
    -------
    number_of_indents : int

    Examples
    --------
    >>> _count_indent('No indent')
    0
    >>> _count_indent('    Four spaces')
    2
    '''
    return (len(line) - len(line.lstrip())) // 2


def create_yaml_from_template(d,  # pylint: disable=invalid-name
                              template='default', import_from=None):
    """Save dictionary to a YAML file, keeping the structure
    (such as first level comments and ordering) from the template

    It may not be fully robust to YAML structures, but it works
    for C-PAC config files!

    Parameters
    ----------
    d : dict or Configuration

    template : str
        path to template, name of preconfig, or YAML as a string

    import_from : str, optional
        name of a preconfig. Full config is generated if omitted

    Examples
    --------
    >>> import yaml
    >>> from CPAC.utils.configuration import Configuration, Preconfiguration
    >>> Configuration(yaml.safe_load(create_yaml_from_template({}))).dict(
    ...     ) == Configuration({}).dict()
    True
    >>> fmriprep_options = Preconfiguration('fmriprep-options')
    >>> fmriprep_options - Configuration({}) != {}
    True
    >>> fmriprep_options - fmriprep_options
    {}
    >>> fmriprep_options - Preconfiguration('fmriprep-options')
    {}
    >>> fmriprep_options - Configuration({'FROM': 'fmriprep-options'})
    {}
    >>> fmriprep_options - Configuration(yaml.safe_load(
    ...     create_yaml_from_template(fmriprep_options, import_from=None)))
    {}
    >>> fmriprep_options - Configuration(yaml.safe_load(
    ...     create_yaml_from_template(fmriprep_options,
    ...                               import_from='default')))
    {}
    >>> fmriprep_options - Configuration(yaml.safe_load(
    ...     create_yaml_from_template(fmriprep_options, import_from='blank')))
    {}
    >>> different_sca = Configuration({'pipeline_setup': {
    ...     'pipeline_name': 'different_SCA'},
    ...     'seed_based_correlation_analysis': {'run': 'y',
    ...     'norm_timeseries_for_DR': 'Off'}})
    >>> (Configuration(yaml.safe_load(create_yaml_from_template(
    ...     different_sca))) - Configuration()).get(
    ...     'seed_based_correlation_analysis') not in (None, {})
    True
    """
    if import_from is None:  # full config
        d = d.dict() if isinstance(d, Configuration) else d
        base_config = None
    else:  # config based on preconfig
        d = Configuration(d) if not isinstance(d, Configuration) else d
        base_config = Preconfiguration(import_from)
        d = (d - base_config).left
        d.update({'FROM': import_from})
    yaml_template = YamlTemplate(template, base_config)
    return yaml_template.dump(new_dict=d)


def _format_list_items(l,  # noqa: E741  # pylint:disable=invalid-name
                       line_level):
    '''Helper method to handle lists in the YAML

    Parameters
    ----------
    l : list

    line_level : int

    Returns
    -------
    yaml : str

    Examples
    --------
    >>> print(_format_list_items([1, 2, {'nested': 3}], 0))
      - 1
      - 2
      - nested: 3
    >>> print(
    ...     _format_list_items([1, 2, {'nested': [3, {'deep': [4]}]}], 1))
        - 1
        - 2
        - nested:
          - 3
          - deep:
            - 4
    '''
    # keep short, simple lists in square brackets
    if all(isinstance(item, (str, bool, int, float)) for item in l):
        preformat = str([yaml_bool(item) for item in l])
        if len(preformat) < 50:
            return preformat.replace("'", '').replace('"', '')
    # list long or complex lists on lines with indented '-' lead-ins
    return '\n'.join([
        f'{indent(line_level)}{li}' for li in yaml.dump(
            yaml_bool(l), sort_keys=False
        ).replace("'On'", 'On').replace("'Off'", 'Off').split('\n')
    ]).rstrip()


def hash_data_config(sub_list):
    '''Function to generate a short SHA1 hash from a data config
    subject list of dicts

    Parameters
    ----------
    sub_list : list of dicts

    Returns
    -------
    data_config_hash : str, len(8)

    Examples
    --------
    >>> sub_list = [{'site_id': f'site{i}', 'subject_id': f'sub{i}',
    ...              'unique_id': f'uid{i}'} for i in range(1, 4)]
    >>> sub_list[0]
    {'site_id': 'site1', 'subject_id': 'sub1', 'unique_id': 'uid1'}
    >>> hash_data_config(sub_list)
    '6f49a278'
    '''
    return sha1('_'.join([','.join([run.get(key, '') for run in sub_list]) for
                key in ['site_id', 'subject_id',
                        'unique_id']]).encode('utf-8')).hexdigest()[:8]


def indent(line_level, plus=2):
    '''Function to return an indent string for a given level

    Parameters
    ----------
    line_level : int
        The level of indentation to return

    Returns
    -------
    str
        The string of spaces to use for indentation
    '''
    return " " * (2 * line_level + plus)


def yaml_bool(value):
    '''Helper function to give On/Off value to bools

    Parameters
    ----------
    value : any

    Returns
    -------
    value : any

    Examples
    --------
    >>> yaml_bool(True)
    'On'
    >>> yaml_bool([False, 'On', True])
    ['Off', 'On', 'On']
    '''
    if isinstance(value, str):
        lookup_value = value.lower()
        if lookup_value in YAML_LOOKUP:
            value = YAML_LOOKUP[lookup_value]
    elif isinstance(value, list):
        return [yaml_bool(item) for item in value]
    elif isinstance(value, dict):
        # if 'Name' is a key, promote that item to the top
        return {**({'Name': value['Name']} if 'Name' in value else {}),
                **{k: yaml_bool(value[k]) for k in value if k != 'Name'}}
    if isinstance(value, bool):
        if value is True:
            return 'On'
        return 'Off'
    return value


def upgrade_pipeline_to_1_8(path):
    '''Function to upgrade a C-PAC 1.7 pipeline config to C-PAC 1.8

    Parameters
    ----------
    path : str

    Returns
    -------
    None

    Outputs
    -------
    {path}.{now}.bak
        original file

    path
        upgraded file
    '''
    # back up original config
    now = datetime.isoformat(datetime.now()).replace(':', '_')
    backup = f'{path}.{now}.bak'
    print(f'Backing up {path} to {backup} and upgrading to C-PAC 1.8')
    with open(path, 'r', encoding='utf-8') as _f:
        original = _f.read()
    with open(backup, 'w', encoding='utf-8') as _f:
        _f.write(original)
    # upgrade and overwrite
    orig_dict = yaml.safe_load(original)
    # set Regressor 'Name's if not provided
    regressors = orig_dict.get('Regressors')
    if isinstance(regressors, list):
        for i, regressor in enumerate(regressors):
            if 'Name' not in regressor:
                regressor['Name'] = f'Regressor-{str(i + 1)}'
    if 'pipelineName' in orig_dict and len(original.strip()):
        middle_dict, leftovers_dict, _complete_dict = update_config_dict(
            orig_dict)
        with open(path, 'w', encoding='utf-8') as _f:
            _f.write(create_yaml_from_template(
                update_pipeline_values_1_8(middle_dict)))
        if leftovers_dict:
            with open(f'{path}.rem', 'w', encoding='utf-8') as _f:
                _f.write(yaml.dump(leftovers_dict))


def update_a_preconfig(preconfig, import_from):
    """
    Parameters
    ----------
    preconfig : str

    import_from : str
    """
    import sys
    print(f'Updating {preconfig} preconfig…', file=sys.stderr)
    updated = create_yaml_from_template(Preconfiguration(preconfig),
                                        import_from=import_from)
    with open(preconfig_yaml(preconfig), 'w', encoding='utf-8') as _f:
        _f.write(updated)


def update_all_preconfigs():
    """Update all other preconfigs with comments from default"""
    from CPAC.pipeline import ALL_PIPELINE_CONFIGS
    full = ['blank', 'default']
    update_a_preconfig('blank', None)
    for preconfig in [_ for _ in ALL_PIPELINE_CONFIGS if _ not in full]:
        update_a_preconfig(preconfig, 'blank')


if __name__ == '__main__':
    update_all_preconfigs()<|MERGE_RESOLUTION|>--- conflicted
+++ resolved
@@ -20,20 +20,11 @@
 from datetime import datetime
 from hashlib import sha1
 import yaml
-<<<<<<< HEAD
 from CPAC.surface.globals import DOUBLERUN_GUARD_MESSAGE
 from CPAC.utils.configuration import Configuration, Preconfiguration, \
                                      preconfig_yaml
 from CPAC.utils.utils import set_nested_value, update_config_dict, \
                              update_pipeline_values_1_8, YAML_BOOLS
-=======
-from click import BadParameter
-from CPAC.utils.configuration import Configuration, DEFAULT_PIPELINE_FILE
-from CPAC.utils.configuration.diff import dct_diff
-from CPAC.utils.utils import load_preconfig, \
-                             lookup_nested_value, update_config_dict, \
-                             update_pipeline_values_1_8
->>>>>>> 356dc30c
 
 YAML_LOOKUP = {yaml_str: key for key, value in YAML_BOOLS.items() for
                yaml_str in value}
@@ -496,9 +487,14 @@
 def update_all_preconfigs():
     """Update all other preconfigs with comments from default"""
     from CPAC.pipeline import ALL_PIPELINE_CONFIGS
-    full = ['blank', 'default']
+    not_from_blank = ['blank', 'default', 'fx-options', 'nhp-macaque',
+                      'rbc-options']
     update_a_preconfig('blank', None)
-    for preconfig in [_ for _ in ALL_PIPELINE_CONFIGS if _ not in full]:
+    for preconfig in ['fx-options', 'rbc-options']:
+        update_a_preconfig(preconfig, 'fmriprep-options')
+    update_a_preconfig('nhp-macaque', 'monkey')
+    for preconfig in [_ for _ in ALL_PIPELINE_CONFIGS if
+                      _ not in not_from_blank]:
         update_a_preconfig(preconfig, 'blank')
 
 
