--- conflicted
+++ resolved
@@ -68,9 +68,5 @@
                     default_flow_style=default_flow_style,
                     Dumper=noalias_dumper
                 ).strip("{}\n\r") + "\n"
-<<<<<<< HEAD
-
-=======
->>>>>>> 027da997
 
     return output