import os
import fnmatch
import numbers
import threading
import numpy as np
from inspect import currentframe, getframeinfo , stack


def get_zscore(input_name, map_node=False, wf_name='z_score'):
    """
    Workflow to calculate z-scores

    Parameters
    ----------
    wf_name : string
        name of the workflow

    Returns
    -------
    wf : workflow object

    Notes
    -----
    `Source <https://github.com/FCP-INDI/C-PAC/blob/master/CPAC/network_centrality/z_score.py>`_


    Workflow Inputs::

        inputspec.input_file : string
            path to input functional derivative file for which z score has to be calculated
        inputspec.mask_file : string
            path to whole brain functional mask file required to calculate zscore

    Workflow Outputs::

        outputspec.z_score_img : string
             path to image containing Normalized Input Image Z scores across full brain.

    High Level Workflow Graph:

    .. image:: ../images/zscore.dot.png
       :width: 500


    Detailed Workflow Graph:

    .. image:: ../images/zscore_detailed.dot.png
       :width: 500

    Example
    -------
    >>> import get_zscore as z
    >>> wf = z.get_zscore()
    >>> wf.inputs.inputspec.input_file = '/home/data/graph_working_dir/calculate_centrality/degree_centrality_binarize.nii.gz'
    >>> wf.inputs.inputspec.mask_file = '/home/data/graphs/GraphGeneration/new_mask_3m.nii.gz'
    >>> wf.run()

    """

    import nipype.pipeline.engine as pe
    import nipype.interfaces.utility as util
    import nipype.interfaces.fsl as fsl

    wflow = pe.Workflow(name=wf_name)

    inputNode = pe.Node(util.IdentityInterface(fields=['input_file',
                                                       'mask_file']),
                        name='inputspec')

    outputNode = pe.Node(util.IdentityInterface(fields=['z_score_img']),
                         name='outputspec')

    if map_node:
        mean = pe.MapNode(interface=fsl.ImageStats(),
                          name='mean',
                          iterfield=['in_file'])

        standard_deviation = pe.MapNode(interface=fsl.ImageStats(),
                                        name='standard_deviation',
                                        iterfield=['in_file'])

        op_string = pe.MapNode(util.Function(input_names=['mean', 'std_dev'],
                                             output_names=['op_string'],
                                             function=get_operand_string),
                               name='op_string',
                               iterfield=['mean', 'std_dev'])

        z_score = pe.MapNode(interface=fsl.MultiImageMaths(),
                             name='z_score',
                             iterfield=['in_file', 'op_string'])

    else:
        mean = pe.Node(interface=fsl.ImageStats(), name='mean')

        standard_deviation = pe.Node(interface=fsl.ImageStats(),
                                     name='standard_deviation')

        op_string = pe.Node(util.Function(input_names=['mean', 'std_dev'],
                                          output_names=['op_string'],
                                          function=get_operand_string),
                            name='op_string')

        z_score = pe.Node(interface=fsl.MultiImageMaths(), name='z_score')

    # calculate the mean
    mean.inputs.op_string = '-k %s -m'
    wflow.connect(inputNode, 'input_file', mean, 'in_file')
    wflow.connect(inputNode, 'mask_file', mean, 'mask_file')

    # calculate the standard deviation
    standard_deviation.inputs.op_string = '-k %s -s'
    wflow.connect(inputNode, 'input_file', standard_deviation, 'in_file')
    wflow.connect(inputNode, 'mask_file', standard_deviation, 'mask_file')

    # calculate the z-score
    wflow.connect(mean, 'out_stat', op_string, 'mean')
    wflow.connect(standard_deviation, 'out_stat', op_string, 'std_dev')

    #z_score.inputs.out_file = input_name + '_zstd.nii.gz'

    wflow.connect(op_string, 'op_string', z_score, 'op_string')
    wflow.connect(inputNode, 'input_file', z_score, 'in_file')
    wflow.connect(inputNode, 'mask_file', z_score, 'operand_files')

    wflow.connect(z_score, 'out_file', outputNode, 'z_score_img')

    return wflow


def get_fisher_zscore(input_name, map_node=False, wf_name='fisher_z_score'):
    """
    Runs the compute_fisher_z_score function as part of a one-node workflow.
    """

    import nipype.pipeline.engine as pe
    import nipype.interfaces.utility as util
    import nipype.interfaces.fsl as fsl

    wflow = pe.Workflow(name=wf_name)

    inputNode = pe.Node(util.IdentityInterface(fields=['correlation_file',
                                                       'timeseries_one_d']),
                        name='inputspec')

    outputNode = pe.Node(
        util.IdentityInterface(fields=['fisher_z_score_img']),
        name='outputspec')

    if map_node:
        # node to separate out
        fisher_z_score = pe.MapNode(
            util.Function(input_names=['correlation_file',
                                       'timeseries_one_d',
                                       'input_name'],
                          output_names=['out_file'],
                          function=compute_fisher_z_score),
            name='fisher_z_score',
            iterfield=['correlation_file'])
    else:
        fisher_z_score = pe.Node(
            util.Function(input_names=['correlation_file',
                                       'timeseries_one_d',
                                       'input_name'],
                          output_names=['out_file'],
                          function=compute_fisher_z_score),
            name='fisher_z_score')

    fisher_z_score.inputs.input_name = input_name

    wflow.connect(inputNode, 'correlation_file',
                  fisher_z_score, 'correlation_file')
    wflow.connect(inputNode, 'timeseries_one_d',
                  fisher_z_score, 'timeseries_one_d')
    wflow.connect(fisher_z_score, 'out_file',
                  outputNode, 'fisher_z_score_img')

    return wflow


def compute_fisher_z_score(correlation_file, timeseries_one_d, input_name):
    """
    Computes the fisher z transform of the input correlation map
    If the correlation map contains data for multiple ROIs then
    the function returns z score for each ROI as a seperate nifti
    file


    Parameters
    ----------

    correlation_file: string
        Input correlations file


    Returns
    -------

    out_file : list (nifti files)
        list of z_scores for mask or ROI
    """

    import nibabel as nb
    import numpy as np
    import os

    if isinstance(timeseries_one_d, basestring):
        if '.1D' in timeseries_one_d or '.csv' in timeseries_one_d:
            timeseries_file = timeseries_one_d

    else:
        for timeseries in timeseries_one_d:
            if '.1D' in timeseries or '.csv' in timeseries:
                timeseries_file = timeseries

    # get the specific roi number
    filename = correlation_file.split("/")[-1]
    filename = filename.replace(".nii", "")
    if ".gz" in filename:
        filename = filename.replace(".gz", "")

    corr_img = nb.load(correlation_file)
    corr_data = corr_img.get_data()

    hdr = corr_img.get_header()

    # calculate the Fisher r-to-z transformation
    corr_data = np.log((1 + corr_data) / (1 - corr_data)) / 2.0

    z_score_img = nb.Nifti1Image(corr_data, header=hdr,
                                 affine=corr_img.get_affine())

    out_file = os.path.join(os.getcwd(), filename + '_fisher_zstd.nii.gz')

    z_score_img.to_filename(out_file)

    return out_file


def get_operand_string(mean, std_dev):
    """
    Method to get operand string for Fsl Maths

    Parameters
    ----------
    mean : string
        path to img containing mean
    std_dev : string
        path to img containing standard deviation

    Returns
    ------
    op_string : string
        operand string
    """

    str1 = "-sub %f -div %f" % (float(mean), float(std_dev))
    op_string = str1 + " -mas %s"
    return op_string


def get_roi_num_list(timeseries_file, prefix=None):
    # extracts the ROI labels from the 3dROIstats output CSV file
    with open(timeseries_file, "r") as f:
        roi_file_lines = f.read().splitlines()

    roi_err = "\n\n[!] The output of 3dROIstats, used in extracting the " \
              "timeseries, is either empty, or not in the expected " \
              "format.\n\nROI output file: {0}\n\nIf there are no rows " \
              "in the output file, double-check your ROI/mask selection." \
              "\n\n".format(str(timeseries_file))

    for line in roi_file_lines:
        if "Mean_" in line:
            try:
                roi_list = line.split("\t")
                # clear out any blank strings/non ROI labels in the list
                roi_list = [x for x in roi_list if "Mean" in x]
                # rename labels
                roi_list = [x.replace("Mean", "ROI").replace(" ", "") \
                            for x in roi_list]
            except:
                raise Exception(roi_err)
            break
    else:
        raise Exception(roi_err)

    if prefix:
        temp_rois = []
        for roi in roi_list:
            roi = prefix + "_" + str(roi)
            temp_rois.append(roi)
        roi_list = temp_rois

    return roi_list


def safe_shape(*vol_data):
    """
    Checks if the volume (first three dimensions) of multiple ndarrays
    are the same shape.

    Parameters
    ----------
    vol_data0, vol_data1, ..., vol_datan : ndarray
        Volumes to check

    Returns
    -------
    same_volume : bool
        True only if all volumes have the same shape.
    """
    same_volume = True

    first_vol_shape = vol_data[0].shape[:3]
    for vol in vol_data[1:]:
        same_volume &= (first_vol_shape == vol.shape[:3])

    return same_volume


def extract_one_d(list_timeseries):
    if isinstance(list_timeseries, basestring):
        if '.1D' in list_timeseries or '.csv' in list_timeseries:
            return list_timeseries

    for timeseries in list_timeseries:
        if '.1D' in timeseries or '.csv' in timeseries:
            return timeseries

    raise Exception("Unable to retrieve roi timeseries 1D or csv" \
                    " file. Files found:" + list_timeseries)


def extract_txt(list_timeseries):
    """
    Method to extract txt file containing
    roi timeseries required for dual regression
    """
    if isinstance(list_timeseries, basestring):
        if list_timeseries.endswith('.txt'):
            return list_timeseries

    out_file = None
    for timeseries in list_timeseries:
        if timeseries.endswith('.txt'):
            out_file = timeseries

    if not out_file:
        raise Exception("Unable to retrieve roi timeseries txt" \
                        " file required for dual regression." \
                        " Existing files are:%s" % (list_timeseries))

    return out_file


def set_gauss(fwhm):
    fwhm = float(fwhm)

    sigma = float(fwhm / 2.3548)

    op = "-kernel gauss %f -fmean -mas " % (sigma) + "%s"
    op_string = op

    return op_string


def zscore(data, axis):
    data = data.copy()
    data -= data.mean(axis=axis, keepdims=True)
    data /= data.std(axis=axis, keepdims=True)
    np.copyto(data, 0.0, where=np.isnan(data))
    return data


def correlation(matrix1, matrix2,
                match_rows=False, z_scored=False, symmetric=False):
    d1 = matrix1.shape[-1]
    d2 = matrix2.shape[-1]

    assert d1 == d2
    assert matrix1.ndim <= 2
    assert matrix2.ndim <= 2
    if match_rows:
        assert matrix1.shape == matrix2.shape

    var = np.sqrt(d1 * d2)
    
    if not z_scored:
        matrix1 = zscore(matrix1, matrix1.ndim - 1)
        matrix2 = zscore(matrix2, matrix2.ndim - 1)

    if match_rows:
        return np.einsum('...i,...i', matrix1, matrix2) / var
    
    if matrix1.ndim >= matrix2.ndim:
        r = np.dot(matrix1, matrix2.T) / var
    else:
        r = np.dot(matrix2, matrix1.T) / var

    r = np.clip(r, -1.0, 1.0)

    if symmetric:
        return (r + r.T) / 2
    
    return r
    

def check(params_dct, subject_id, scan_id, val_to_check, throw_exception):

    if val_to_check not in params_dct:
        if throw_exception:
            raise Exception("Missing Value for {0} for participant "
                            "{1}".format(val_to_check, subject_id))
        return None

    if isinstance(params_dct[val_to_check], dict):
        ret_val = params_dct[val_to_check][scan_id]
    else:
        ret_val = params_dct[val_to_check]

    if ret_val == 'None':
        if throw_exception:
            raise Exception("'None' Parameter Value for {0} for participant "
                            "{1}".format(val_to_check, subject_id))
        else:
            ret_val = None

    if ret_val == '' and throw_exception:
        raise Exception("Missing Value for {0} for participant "
                        "{1}".format(val_to_check, subject_id))

    return ret_val


def check_random_state(seed):
    """
    Turn seed into a np.random.RandomState instance
    Code from scikit-learn (https://github.com/scikit-learn/scikit-learn)

    Parameters
    ----------
    seed : None | int | instance of RandomState
        If seed is None, return the RandomState singleton used by np.random.
        If seed is an int, return a new RandomState instance seeded with seed.
        If seed is already a RandomState instance, return it.
        Otherwise raise ValueError.
    """
    if seed is None or seed is np.random:
        return np.random.mtrand._rand
    if isinstance(seed, (numbers.Integral, np.integer)):
        return np.random.RandomState(seed)
    if isinstance(seed, np.random.RandomState):
        return seed
    raise ValueError('%r cannot be used to seed a numpy.random.RandomState'
                     ' instance' % seed)


def try_fetch_parameter(scan_parameters, subject, scan, keys):
    
    scan_parameters = dict(
        (k.lower(), v)
        for k, v in scan_parameters.iteritems()
    )

    for key in keys:

        key = key.lower()
        
        if key not in scan_parameters:
            continue

        if isinstance(scan_parameters[key], dict):
            value = scan_parameters[key][scan]
        else:
            value = scan_parameters[key]

        # Explicit none value
        if value == 'None':
            return None

        if value is not None:
            return value

    return None


def get_scan_params(subject_id, scan, pipeconfig_start_indx,
                    pipeconfig_stop_indx, data_config_scan_params=None):
    """
    Method to extract slice timing correction parameters
    and scan parameters.

    Parameters
    ----------
    subject_id : str
        subject id
    scan : str
        scan id
    pipeconfig_start_indx : int
        starting volume index as provided in the pipeline config yaml file
    pipeconfig_stop_indx : int
        ending volume index as provided in the pipeline config yaml file
    data_config_scan_params : str
        file path to scan parameter JSON file listed in data config yaml file

    Returns
    -------
    TR : a string
        TR value
    pattern : a string
        slice aquisition pattern string or file path
    ref_slice : an integer
        reference slice which is used to allign all other slices
    first_tr : an integer
        starting TR or starting volume index
    last_tr : an integer
        ending TR or ending volume index
    """

    import os
    import json
    import warnings

    check2 = lambda val: val if val == None or val == '' or \
                                isinstance(val, str) else int(val)

    # initialize vars to empty
    TR = ''
    TE = None
    pattern = ''
    ref_slice = ''
    first_tr = ''
    last_tr = ''
    unit = 's'

    if isinstance(pipeconfig_stop_indx, str):
        if "End" in pipeconfig_stop_indx or "end" in pipeconfig_stop_indx:
            pipeconfig_stop_indx = None

    if data_config_scan_params:
        if ".json" in data_config_scan_params:
            if not os.path.exists(data_config_scan_params):
                err = "\n[!] WARNING: Scan parameters JSON file listed in " \
                      "your data configuration file does not exist:\n{0}" \
                      "\n\n".format(data_config_scan_params)
                raise Exception(err)

            with open(data_config_scan_params, "r") as f:
                params_dct = json.load(f)

            # get details from the configuration
            # if this is a JSON file, the key values are the BIDS format
            # standard
            # TODO: better handling of errant key values!!!
            if "RepetitionTime" in params_dct.keys():
                TR = float(check(params_dct, subject_id, scan,
                                 'RepetitionTime', False))
            if "SliceTiming" in params_dct.keys():
                pattern = str(check(params_dct, subject_id, scan,
                                    'SliceTiming', False))
            elif "SliceAcquisitionOrder" in params_dct.keys():
                pattern = str(check(params_dct, subject_id, scan,
                                    'SliceAcquisitionOrder', False))

        elif len(data_config_scan_params) > 0 and \
                isinstance(data_config_scan_params, dict):

            params_dct = data_config_scan_params

            # TODO: better handling of errant key values!!!
            # TODO: use schema validator to deal with it
            # get details from the configuration
            TR = float(
                try_fetch_parameter(
                    params_dct,
                    subject_id, 
                    scan, 
                    ['TR', 'RepetitionTime']
                )
            )

            pattern = str(
                try_fetch_parameter(
                    params_dct,
                    subject_id,
                    scan,
                    ['acquisition', 'SliceTiming', 'SliceAcquisitionOrder']
                )
            )
            
            ref_slice = check(params_dct, subject_id, scan, 'reference',
                              False)
            if ref_slice:
                ref_slice = int(ref_slice)

            first_tr = check(params_dct, subject_id, scan, 'first_TR', False)
            if first_tr:
                first_tr = check2(first_tr)

            last_tr = check(params_dct, subject_id, scan, 'last_TR', False)
            if last_tr:
                last_tr = check2(last_tr)

        else:
            err = "\n\n[!] Could not read the format of the scan parameters "\
                  "information included in the data configuration file for " \
                  "the participant {0}.\n\n".format(subject_id)
            raise Exception(err)

    if first_tr == '':
        first_tr = pipeconfig_start_indx

    if last_tr == '':
        last_tr = pipeconfig_stop_indx

    unit = 's'

    if 'None' in pattern or 'none' in pattern:
        pattern = None

    '''
    if not pattern:
        if pipeconfig_tpattern:
            if "Use NIFTI Header" in pipeconfig_tpattern:
                pattern = ''
            else:
                pattern = pipeconfig_tpattern
    '''

    # pattern can be one of a few keywords, a filename, or blank which
    # indicates that the images header information should be used
    tpattern_file = None

    valid_patterns = ['alt+z', 'altplus', 'alt+z2', 'alt-z', 'altminus',
                      'alt-z2', 'seq+z', 'seqplus', 'seq-z', 'seqminus']

    if pattern and pattern != '' and pattern not in valid_patterns:

        if isinstance(pattern, list) or \
                ("[" in pattern and "]" in pattern and "," in pattern):
            # if we got the slice timing as a list, from a BIDS-format scan
            # parameters JSON file

            if not isinstance(pattern, list):
                pattern = pattern.replace("[", "").replace("]", "").split(",")

            slice_timings = [float(x) for x in pattern]

            # write out a tpattern file for AFNI 3dTShift
            tpattern_file = os.path.join(os.getcwd(), "tpattern.txt")
            try:
                with open(tpattern_file, "wt") as f:
                    for time in slice_timings:
                        f.write("{0}\n".format(time).replace(" ", ""))
            except:
                err = "\n[!] Could not write the slice timing file meant as "\
                      "an input for AFNI 3dTshift (slice timing correction):"\
                      "\n{0}\n\n".format(tpattern_file)
                raise Exception(err)

        elif ".txt" in pattern and not os.path.exists(pattern):
            # if the user provided an acquisition pattern text file for
            # 3dTshift
            raise Exception("Invalid Pattern file path {0}, Please provide "
                            "the correct path".format(pattern))
        elif ".txt" in pattern:
            with open(pattern, "r") as f:
                lines = f.readlines()
            if len(lines) < 2:
                raise Exception('Invalid slice timing file format. The file '
                                'should contain only one value per row. Use '
                                'new line char as delimiter')
            tpattern_file = pattern
            slice_timings = [float(l.rstrip('\r\n')) for l in lines]
        else:
            # this only happens if there is a non-path string set in the data
            # config dictionary for acquisition pattern (like "alt+z"), except
            # the pattern is not listed in that list
            err = "\n[!] The slice timing acquisition pattern provided is " \
                  "not supported by AFNI 3dTshift:\n" \
                  "{0}\n".format(str(pattern))
            raise Exception(err)

        pattern = tpattern_file

        slice_timings.sort()
        max_slice_offset = slice_timings[-1]

        # checking if the unit of TR and slice timing match or not
        # if slice timing in ms convert TR to ms as well
        if TR and max_slice_offset > TR:
            warnings.warn("TR is in seconds and slice timings are in "
                          "milliseconds. Converting TR into milliseconds")
            TR = TR * 1000
            print("New TR value {0} ms".format(TR))
            unit = 'ms'

    else:
        # check to see, if TR is in milliseconds, convert it into seconds
        if TR and TR > 10:
            warnings.warn('TR is in milliseconds, Converting it into seconds')
            TR = TR / 1000.0
            print("New TR value {0} s".format(TR))
            unit = 's'

    # swap back in
    if TR:
        tr = "{0}{1}".format(str(TR), unit)
    else:
        tr = ""

    tpattern = pattern
    start_indx = first_tr
    stop_indx = last_tr

    return tr, tpattern, ref_slice, start_indx, stop_indx


def get_tr(tr):
    """
    Method to return TR in seconds
    """
    import re
    if tr:
        tr = re.search("\d+.\d+", str(tr)).group(0)
        tr = float(tr)
        if tr > 10:
            tr = tr / 1000.0
    else:
        tr = ""
    return tr


def check_tr(tr, in_file):
    # imageData would have to be the image data from the funcFlow workflow,
    # funcFlow outputspec.subject
    import nibabel as nib
    img = nib.load(in_file)

    # get header from image data, then extract TR information, TR is fourth
    # item in list returned by get_zooms()
    imageHeader = img.get_header()
    imageZooms = imageHeader.get_zooms()
    header_tr = imageZooms[3]

    # If the TR information from header_tr (funcFlow) and convert_tr node
    # (TR from config file) do not match, prepare to update the TR information
    # from either convert_tr or header_tr using afni 3drefit, then append to
    # func_to_mni
    if header_tr != tr:
        if tr != None and tr != "":
            TR = tr
        else:
            TR = header_tr

        import warnings
        warnings.warn(
            'Warning: The TR information does not match between the config and subject list files.')

    return TR


<<<<<<< HEAD
def write_to_log(workflow, log_dir, index, inputs, scan_id):
    """
    Method to write into log file the status of the workflow run.
    """

    import os
    import time
    import datetime
    
    from CPAC import __version__
    from nipype import logging

    iflogger = logging.getLogger('nipype.interface')

    version = __version__
    subject_id = os.path.basename(log_dir)

    if scan_id is None:
        scan_id = "scan_anat"

    strategy = ""
    ts = time.time()
    stamp = datetime.datetime.fromtimestamp(ts).strftime('%Y-%m-%d %H:%M:%S')

    try:
        if workflow != 'DONE':
            wf_path = \
                os.path.dirname((os.getcwd()).split(workflow)[1]).strip("/")

            if wf_path and wf_path != "":
                if '/' in wf_path:
                    scan_id, strategy = wf_path.split('/', 1)
                    scan_id = scan_id.strip('_')
                    strategy = strategy.replace("/", "")
                else:
                    scan_id = wf_path.strip('_')

            file_path = os.path.join(log_dir, scan_id, workflow)

            try:
                os.makedirs(file_path)
            except Exception:
                iflogger.info(
                    "filepath already exist, filepath- {0}, "
                    "curr_dir - {1}".format(file_path, os.getcwd()))

        else:
            file_path = os.path.join(log_dir, scan_id)
    except Exception:
        print("ERROR in write log")
        raise

    try:
        os.makedirs(file_path)
    except Exception:
        iflogger.info(
            "filepath already exist, "
            "filepath: {0}, "
            "curr_dir: {1}".format(file_path, os.getcwd())
        )

    out_file = os.path.join(file_path, 'log_{0}.yml'.format(strategy))

    iflogger.info("CPAC custom log:")

    if isinstance(inputs, list):
        inputs = inputs[0]

    if os.path.exists(inputs):
        status_msg = "wf_status: DONE"
        iflogger.info(
            "version: {0}, "
            "timestamp: {1}, "
            "subject_id: {2}, "
            "scan_id: {3}, "
            "strategy: {4}, "
            "workflow: {5}, "
            "status: COMPLETED".format(
                str(version), str(stamp), subject_id,
                scan_id, strategy, workflow
            )
        )
    else:
        status_msg = "wf_status: ERROR"
        iflogger.info(
            "version: {0}, "
            "timestamp: {1}, "
            "subject_id: {2}, "
            "scan_id: {3}, "
            "strategy: {4}, "
            "workflow: {5}, "
            "status: ERROR".format(
                str(version), str(stamp), subject_id,
                scan_id, strategy, workflow
            )
        )

    with open(out_file, 'w') as f:
        f.write("version: {0}\n".format(str(version)))
        f.write("timestamp: {0}\n".format(str(stamp)))
        f.write("pipeline_index: {0}\n".format(index))
        f.write("subject_id: {0}\n".format(subject_id))
        f.write("scan_id: {0}\n".format(scan_id))
        f.write("strategy: {0}\n".format(strategy))
        f.write("workflow_name: {0}\n".format(workflow))
        f.write(status_msg)

    return out_file


def create_log(wf_name="log", scan_id=None):
    """
    Workflow to create log
    """

    import nipype.pipeline.engine as pe
    import nipype.interfaces.utility as util
    import CPAC.utils.interfaces.function as function

    wf = pe.Workflow(name=wf_name)

    input_node = pe.Node(util.IdentityInterface(fields=['workflow',
                                                        'log_dir',
                                                        'index',
                                                        'inputs']),
                         name='inputspec')

    output_node = pe.Node(util.IdentityInterface(fields=['out_file']),
                          name='outputspec')

    write_log = pe.Node(function.Function(input_names=['workflow',
                                                       'log_dir',
                                                       'index',
                                                       'inputs',
                                                       'scan_id'],
                                          output_names=['out_file'],
                                          function=write_to_log,
                                          as_module=True),
                        name='write_log')

    write_log.inputs.scan_id = scan_id

    wf.connect([
        (
            input_node, write_log, [
                ('workflow', 'workflow'),
                ('log_dir', 'log_dir'),
                ('index', 'index'),
                ('inputs', 'inputs')
            ]
        ),
        (
            write_log, output_node, [
                ('out_file', 'out_file')
            ]
        )
    ])

    return wf
=======
def pick_wm(seg_prob_list):
    seg_prob_list.sort()
    return seg_prob_list[-1]


def add_afni_prefix(tpattern):
    if ".txt" in tpattern:
        tpattern = "@{0}".format(tpattern)
    return tpattern
>>>>>>> eac923e6


def find_files(directory, pattern):
    for root, dirs, files in os.walk(directory):
        for basename in files:
            if fnmatch.fnmatch(basename, pattern):
                filename = os.path.join(root, basename)
                yield filename


def extract_output_mean(in_file, output_name):
    '''
    function takes 'in_file', which should be an intermediary 1D file
    from individual-level analysis, containing the mean of the output across
    all voxels

    it then parses this value and writes it to a .csv file named
    output_means.csv located in the subject's output directory
    '''

    if os.path.exists(in_file):

        with open(in_file, 'r') as f:
            line = f.readline()

        line = line.split('[')[0].strip(' ')

        # get filename of input maskave 1D file
        filename = in_file.split("/")[-1]
        filename = filename[0:-3]

        split_fullpath = in_file.split("/")

        if "_mask_" in in_file and \
           ("sca_roi" in in_file or "sca_tempreg" in in_file):

            for dirname in split_fullpath:
                if "_mask_" in dirname:
                    maskname = dirname

            filename = split_fullpath[-1]

            if ".1D" in filename:
                filename = filename.replace(".1D", "")

            resource_name = "{0}_{1}_{2}".format(output_name, maskname,
                                                 filename)

        elif "_spatial_map_" in in_file and "dr_tempreg" in in_file:

            for dirname in split_fullpath:
                if "_spatial_map_" in dirname:
                    mapname = dirname

            filename = split_fullpath[-1]

            if ".1D" in filename:
                filename = filename.replace(".1D", "")

            resource_name = "{0}_{1}_{2}".format(output_name, mapname,
                                                 filename)

        elif "_mask_" in in_file and "centrality" in in_file:

            for dirname in split_fullpath:
                if "_mask_" in dirname:
                    maskname = dirname

            filename = split_fullpath[-1]

            if ".1D" in filename:
                filename = filename.replace(".1D", "")

            resource_name = "{0}_{1}_{2}".format(output_name, maskname,
                                                 filename)

        else:
            resource_name = output_name

        output_means_file = os.path.join(os.getcwd(),
                                         'mean_{0}.txt'.format(resource_name))

        with open(output_means_file, 'w') as f:
            f.write(line)

    return output_means_file


def create_output_mean_csv(subject_dir):
    '''
    this function finds all of the mean_{output}.txt files in the subject's
    output directory, collects the data and organizes them into one .csv
    file in the subject directory
    '''

    import os
    import csv

    output_vals = {}

    subID = subject_dir.split('/')[len(subject_dir.split('/')) - 1]
    means_dir = os.path.join(subject_dir, 'output_means')

    # extract the mean values
    for root, _, files in os.walk(means_dir):

        for filename in files:

            if 'mean_' in filename:

                output = filename.replace('mean_', '')
                output = output.replace('.txt', '')

                filepath = os.path.join(root, filename)

                if os.path.exists(filepath):
                    try:
                        mean_file = open(filepath, 'rU')
                        val = mean_file.readline()
                        val = val.strip('\n')
                    except:
                        print '\n\n[!] CPAC says: Could not open the output ' \
                              'mean text file.\n'
                        print 'Path: ', filepath, '\n\n'
                        raise Exception

                else:
                    print '\n\n[!] CPAC says: Could not find the output mean ' \
                          'text file.\n'
                    print 'Path not found: ', filepath, '\n\n'
                    raise Exception

                output_vals[output] = val

    # now take the extracted mean values and write them into the .csv file!
    csv_file_path = os.path.join(subject_dir, 'output_means_%s.csv' % subID)
    with open(csv_file_path, 'wt') as csv_file:

        output_items = list(output_vals.items())

        deriv_string = ','.join(v for v, _ in output_items)
        val_string = ','.join(v for _, v in output_items)

        csv_file.write(deriv_string + '\n')
        csv_file.write(val_string + '\n')


def check_command_path(path):
    import os
    return os.system("%s >/dev/null 2>&1" % path) != 32512


def check_system_deps(check_ants=False,
                      check_ica_aroma=False,
                      check_centrality_degree=False,
                      check_centrality_lfcd=False):
    '''
    Function to check system for neuroimaging tools AFNI, C3D, FSL,
    and (optionally) ANTs
    '''

    missing_install = []

    # Check AFNI
    if not check_command_path("3dcalc"):
        missing_install.append("AFNI")

    # Check FSL
    if not check_command_path("fslmaths"):
        missing_install.append("FSL")

    # Check ANTs/C3D
    if check_ants:
        if not check_command_path("c3d_affine_tool"):
            missing_install.append("C3D")
        if not check_command_path("antsRegistration"):
            missing_install.append("ANTS")

    if check_centrality_degree:
        if not check_command_path("3dDegreeCentrality"):
            missing_install.append("3dDegreeCentrality")
    if check_centrality_lfcd:
        if not check_command_path("3dLFCD"):
            missing_install.append("3dLFCD")
        
    # Check ICA-AROMA
    if check_ica_aroma:
        if not check_command_path("ICA_AROMA.py"):
            missing_install.append("ICA-AROMA")

    # If we're missing deps, raise Exception
    if len(missing_install) > 0:
        missing_string = ""
        for string in missing_install:
            missing_string = missing_string + string + "\n"
        err = "\n\n[!] CPAC says: It appears the following software " \
              "packages are not installed or configured properly:\n\n%s\n" \
              "Consult the CPAC Installation Guide for instructions.\n\n" \
              % missing_string
        raise Exception(err)


# Check pipeline config againts computer resources
def check_config_resources(c):
    '''
    docstring
    '''

    # Import packages
    import psutil
    from multiprocessing import cpu_count

    # Init variables
    sys_virt_mem = psutil.virtual_memory()
    num_cores = cpu_count()

    # Check for pipeline memory for subject
    if c.maximumMemoryPerParticipant is None:
        # Get system memory and numSubsAtOnce
        sys_mem_gb = sys_virt_mem.total / (1024.0 ** 3)
        sub_mem_gb = sys_mem_gb / c.numParticipantsAtOnce
    else:
        sub_mem_gb = c.maximumMemoryPerParticipant

    # If centrality is enabled, check to mem_sub >= mem_centrality
    if c.runNetworkCentrality[0]:
        if sub_mem_gb < c.memoryAllocatedForDegreeCentrality:
            err_msg = 'Memory allocated for subject: %d needs to be greater ' \
                      'than the memory allocated for centrality: %d. Fix ' \
                      'and try again.' % (c.maximumMemoryPerParticipant,
                                          c.memoryAllocatedForDegreeCentrality)
            raise Exception(err_msg)

    # Check for pipeline threads
    # Check if user specified cores
    if c.maxCoresPerParticipant:
        total_user_cores = c.numParticipantsAtOnce * c.maxCoresPerParticipant
        if total_user_cores > num_cores:
            err_msg = 'Config file specifies more subjects running in ' \
                      'parallel than number of threads available. Change ' \
                      'this and try again'
            raise Exception(err_msg)
        else:
            num_cores_per_sub = c.maxCoresPerParticipant
    else:
        num_cores_per_sub = num_cores / c.maxCoresPerParticipant

    # Now check ANTS
    if 'ANTS' in c.regOption:
        if c.num_ants_threads is None:
            num_ants_cores = num_cores_per_sub
        elif c.num_ants_threads > c.maxCoresPerParticipant:
            err_msg = 'Number of threads for ANTS: %d is greater than the ' \
                      'number of threads per subject: %d. Change this and ' \
                      'try again.' % (c.num_ants_threads,
                                      c.maxCoresPerParticipant)
            raise Exception(err_msg)
        else:
            num_ants_cores = c.num_ants_threads
    else:
        num_ants_cores = 1

    # Return memory and cores
    return sub_mem_gb, num_cores_per_sub, num_ants_cores<|MERGE_RESOLUTION|>--- conflicted
+++ resolved
@@ -760,7 +760,6 @@
     return TR
 
 
-<<<<<<< HEAD
 def write_to_log(workflow, log_dir, index, inputs, scan_id):
     """
     Method to write into log file the status of the workflow run.
@@ -920,17 +919,11 @@
     ])
 
     return wf
-=======
+
+  
 def pick_wm(seg_prob_list):
     seg_prob_list.sort()
     return seg_prob_list[-1]
-
-
-def add_afni_prefix(tpattern):
-    if ".txt" in tpattern:
-        tpattern = "@{0}".format(tpattern)
-    return tpattern
->>>>>>> eac923e6
 
 
 def find_files(directory, pattern):
