--- conflicted
+++ resolved
@@ -2,16 +2,8 @@
 import collections.abc
 import fnmatch
 import gzip
-import json
 import numbers
 import pickle
-<<<<<<< HEAD
-from copy import deepcopy
-from itertools import repeat
-from optparse import OptionError
-import numpy as np
-import yaml
-=======
 import threading
 import numpy as np
 import json
@@ -20,7 +12,6 @@
 from click import BadParameter
 from copy import deepcopy
 from itertools import repeat
->>>>>>> 4df70394
 from voluptuous.error import Invalid
 from CPAC.pipeline import ALL_PIPELINE_CONFIGS, AVAILABLE_PIPELINE_CONFIGS
 
@@ -1474,32 +1465,12 @@
     import os
     import pkg_resources as p
 
-<<<<<<< HEAD
     if pipeline_label not in ALL_PIPELINE_CONFIGS:
-        raise OptionError(
+        raise BadParameter(
             "The pre-configured pipeline name '{0}' you provided is not one "
             "of the available pipelines.\n\nAvailable pipelines:\n"
             "{1}\n".format(pipeline_label, str(AVAILABLE_PIPELINE_CONFIGS)),
-            pipeline_label)
-=======
-    avail_configs = \
-        p.resource_filename(
-            "CPAC",
-            os.path.join(
-                "resources",
-                "configs")
-        )
-    avail_configs = os.listdir(avail_configs)
-    avail_configs = [x.split('_')[2].replace('.yml', '') for x
-                     in avail_configs if 'pipeline_config' in x]
-
-    if pipeline_label not in avail_configs:
-        raise BadParameter(
-            "The pre-configured pipeline name '{0}' you provided is not one "
-            "of the available pipelines.\n\nAvailable pipelines:\n"
-            "{1}\n".format(pipeline_label, str(avail_configs)),
             param='preconfig')
->>>>>>> 4df70394
 
     pipeline_file = \
         p.resource_filename(
