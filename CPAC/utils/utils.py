# Copyright (C) 2012-2022  C-PAC Developers

# This file is part of C-PAC.

# C-PAC is free software: you can redistribute it and/or modify it under
# the terms of the GNU Lesser General Public License as published by the
# Free Software Foundation, either version 3 of the License, or (at your
# option) any later version.

# C-PAC is distributed in the hope that it will be useful, but WITHOUT
# ANY WARRANTY; without even the implied warranty of MERCHANTABILITY or
# FITNESS FOR A PARTICULAR PURPOSE. See the GNU Lesser General Public
# License for more details.

# You should have received a copy of the GNU Lesser General Public
# License along with C-PAC. If not, see <https://www.gnu.org/licenses/>.
import os
import sys
import collections.abc
import fnmatch
import gzip
import json
import numbers
import pickle
import numpy as np
import yaml

from click import BadParameter
from copy import deepcopy
from itertools import repeat
from voluptuous.error import Invalid
from CPAC.pipeline import ALL_PIPELINE_CONFIGS, AVAILABLE_PIPELINE_CONFIGS

CONFIGS_DIR = os.path.abspath(os.path.join(
    __file__, *repeat(os.path.pardir, 2), 'resources/configs/'))
with open(os.path.join(CONFIGS_DIR, '1.7-1.8-nesting-mappings.yml'), 'r',
          encoding='utf-8') as _f:
    NESTED_CONFIG_MAPPING = yaml.safe_load(_f)
with open(os.path.join(CONFIGS_DIR, '1.7-1.8-deprecations.yml'), 'r',
          encoding='utf-8') as _f:
    NESTED_CONFIG_DEPRECATIONS = yaml.safe_load(_f)
YAML_BOOLS = {True: ('on', 't', 'true', 'y', 'yes'),
              False: ('f', 'false', 'n', 'no', 'off')}


def get_last_prov_entry(prov):
    while not isinstance(prov[-1], str):
        prov = prov[-1]
    return prov[-1]


def check_prov_for_regtool(prov):
    last_entry = get_last_prov_entry(prov)
    last_node = last_entry.split(':')[1]
    if 'ants' in last_node.lower():
        return 'ants'
    elif 'fsl' in last_node.lower():
        return 'fsl'
    else:
        # go further back in case we're checking against a concatenated
        # downstream xfm like bold-to-template (and prov is the provenance of
        # that downstream xfm)
        if 'from-T1w_to-template_mode-image_xfm:' in str(prov):
            splitprov = str(prov).split(
                'from-T1w_to-template_mode-image_xfm:')
            node_name = splitprov[1].split("']")[0]
            if 'ANTs' in node_name:
                return 'ants'
            elif 'FSL' in node_name:
                return 'fsl'
        elif 'from-bold_to-template_mode-image_xfm:' in str(prov):
            splitprov = str(prov).split(
                'from-bold_to-template_mode-image_xfm:')
            node_name = splitprov[1].split("']")[0]
            if 'ANTs' in node_name:
                return 'ants'
            elif 'FSL' in node_name:
                return 'fsl'
            else:
                return None
        elif 'from-T1w_to-symtemplate_mode-image_xfm:' in str(prov):
            splitprov = str(prov).split(
                'from-T1w_to-symtemplate_mode-image_xfm:')
            node_name = splitprov[1].split("']")[0]
            if 'ANTs' in node_name:
                return 'ants'
            elif 'FSL' in node_name:
                return 'fsl'
        elif 'from-bold_to-symtemplate_mode-image_xfm:' in str(prov):
            splitprov = str(prov).split(
                'from-bold_to-symtemplate_mode-image_xfm:')
            node_name = splitprov[1].split("']")[0]
            if 'ANTs' in node_name:
                return 'ants'
            elif 'FSL' in node_name:
                return 'fsl'
            else:
                return None
        else:
            return None


def check_prov_for_motion_tool(prov):
    last_entry = get_last_prov_entry(prov)
    last_node = last_entry.split(':')[1]
    if '3dvolreg' in last_node.lower():
        return '3dvolreg'
    elif 'mcflirt' in last_node.lower():
        return 'mcflirt'
    else:
        # check entire prov
        if '3dvolreg' in str(prov):
            return '3dvolreg'
        elif 'mcflirt' in str(prov):
            return 'mcflirt'
        else:
            return None


def cl_strip_brackets(arg_list):
    """Removes '[' from before first and ']' from after final
    arguments in a list of commandline arguments

    Parameters
    ----------
    arg_list : list

    Returns
    -------
    list

    Examples
    --------
    >>> cl_strip_brackets('[a b c]'.split(' '))
    ['a', 'b', 'c']
    >>> cl_strip_brackets('a b c'.split(' '))
    ['a', 'b', 'c']
    >>> cl_strip_brackets('[ a b c ]'.split(' '))
    ['a', 'b', 'c']
    """
    arg_list[0] = arg_list[0].lstrip('[')
    arg_list[-1] = arg_list[-1].rstrip(']')
    return [arg for arg in arg_list if arg]


def get_flag(in_flag):
    return in_flag


def get_flag_wf(wf_name='get_flag'):
    from CPAC.pipeline import nipype_pipeline_engine as pe
    import nipype.interfaces.utility as util

    wf = pe.Workflow(name=wf_name)

    input_node = pe.Node(util.IdentityInterface(fields=['in_flag']),
                         name='inputspec')

    get_flag = pe.Node(util.Function(input_names=['in_flag'],
                                     function=get_flag),
                       name='get_flag')

    wf.connect(input_node, 'in_flag', get_flag, 'in_flag')


def read_json(json_file):
    try:
        with open(json_file, 'r') as f:
            json_dct = json.load(f)
    except json.decoder.JSONDecodeError as err:
        raise Exception(f'\n\n{err}\n\nJSON file: {json_file}\n')
    return json_dct


def create_id_string(unique_id, resource, scan_id=None, template_desc=None,
<<<<<<< HEAD
                     atlas_id=None, fwhm=None):
=======
                     atlas_id=None, fwhm=None, subdir=None):
>>>>>>> a19a6769
    """Create the unique key-value identifier string for BIDS-Derivatives
    compliant file names.

    This is used in the file renaming performed during the Datasink
    connections.

    Example
    -------
    >>> create_id_string('sub-1_ses-1', 'desc-Mean-1_timeseries',
    ...                  scan_id='rest', atlas_id='Schaefer2018_desc-1007p17')
    'sub-1_ses-1_task-rest_atlas-Schaefer2018_desc-1007p17Mean1_timeseries'
    """
    from CPAC.utils.bids_utils import combine_multiple_entity_instances
    from CPAC.utils.outputs import Outputs

    if resource in Outputs.motion:
        resource = (
            f'desc-{resource.replace("framewise-displacement", "FD")}_motion')

    if atlas_id:
        if not (atlas_id.count('_') == 1 and '_desc-' in atlas_id):
            atlas_id = atlas_id.replace('_', '')
        resource = f'atlas-{atlas_id}_{resource}'

    part_id = unique_id.split('_')[0]
    ses_id = unique_id.split('_')[1]
    if 'sub-' not in part_id:
        part_id = f'sub-{part_id}'
    if 'ses-' not in ses_id:
        ses_id = f'ses-{ses_id}'

    if scan_id:
        out_filename = f'{part_id}_{ses_id}_task-{scan_id}_{resource}'
    else:
        out_filename = f'{part_id}_{ses_id}_{resource}'

    if template_desc:
        template_tag = template_desc.split(' -')[0]
        for prefix in ['space-', 'from-', 'to-']:
            for bidstag in out_filename.split('_'):
                if prefix in bidstag and 'template' in bidstag:
                    out_filename = out_filename.replace(
                        bidstag, f'{prefix}{template_tag}')

    if fwhm:
        for tag in resource.split('_'):
            if 'desc-' in tag and '-sm' in tag:
                newtag = tag.replace('-sm', f'-sm{fwhm}')
                out_filename = out_filename.replace(tag, newtag)
                break
        else:
            raise Exception('\n[!] FWHM provided but no desc-sm?\n')

    # drop space- entities from from native-space filenames
    if subdir == 'anat':
        out_filename = out_filename.replace('_space-T1w_', '_')
    if subdir == 'func':
        out_filename = out_filename.replace('_space-bold_', '_')

    return combine_multiple_entity_instances(out_filename)


def write_output_json(json_data, filename, indent=3, basedir=None):
    if not basedir:
        basedir = os.getcwd()
    if '.json' not in filename:
        filename = f'{filename}.json'
    json_file = os.path.join(basedir, filename)
    json_data = json.dumps(json_data, indent=indent, sort_keys=True)
    with open(json_file, 'wt') as f:
        f.write(json_data)
    return json_file


def get_zscore(map_node=False, wf_name='z_score'):
    """
    Workflow to calculate z-scores

    Parameters
    ----------
    wf_name : string
        name of the workflow

    Returns
    -------
    wf : workflow object

    Notes
    -----
    `Source <https://github.com/FCP-INDI/C-PAC/blob/master/CPAC/network_centrality/z_score.py>`_

    Workflow Inputs::

        inputspec.input_file : string
            path to input functional derivative file for which z score has to be calculated
        inputspec.mask_file : string
            path to whole brain functional mask file required to calculate zscore

    Workflow Outputs::

        outputspec.z_score_img : string
             path to image containing Normalized Input Image Z scores across full brain.

    .. exec::
        from CPAC.utils import get_zscore
        wf = get_zscore('mean')
        wf.write_graph(
            graph2use='orig',
            dotfilename='./images/generated/zscore.dot'
        )

    High Level Workflow Graph:

    .. image:: ../../images/generated/zscore.png
       :width: 500


    Detailed Workflow Graph:

    .. image:: ../../images/generated/zscore_detailed.png
       :width: 500

    Example
    -------
    >>> wf = get_zscore('example_input')
    >>> wf.inputs.inputspec.input_file = '/home/data/graph_working_dir/calculate_centrality/degree_centrality_binarize.nii.gz'
    >>> wf.inputs.inputspec.mask_file = '/home/data/graphs/GraphGeneration/new_mask_3m.nii.gz'
    >>> wf.run()  # doctest: +SKIP
    """  # noqa: E501  # pylint: disable=line-too-long
    # pylint: disable=import-outside-toplevel,redefined-outer-name,reimported
    from CPAC.pipeline import nipype_pipeline_engine as pe
    import nipype.interfaces.utility as util
    import nipype.interfaces.fsl as fsl

    wflow = pe.Workflow(name=wf_name)

    inputNode = pe.Node(util.IdentityInterface(fields=['input_file',
                                                       'mask_file']),
                        name='inputspec')

    outputNode = pe.Node(util.IdentityInterface(fields=['z_score_img']),
                         name='outputspec')

    if map_node:
        mean = pe.MapNode(interface=fsl.ImageStats(),
                          name='mean',
                          iterfield=['in_file'])

        standard_deviation = pe.MapNode(interface=fsl.ImageStats(),
                                        name='standard_deviation',
                                        iterfield=['in_file'])

        op_string = pe.MapNode(util.Function(input_names=['mean', 'std_dev'],
                                             output_names=['op_string'],
                                             function=get_operand_string),
                               name='op_string',
                               iterfield=['mean', 'std_dev'])

        z_score = pe.MapNode(interface=fsl.MultiImageMaths(),
                             name='z_score',
                             iterfield=['in_file', 'op_string'])

    else:
        mean = pe.Node(interface=fsl.ImageStats(), name='mean')

        standard_deviation = pe.Node(interface=fsl.ImageStats(),
                                     name='standard_deviation')

        op_string = pe.Node(util.Function(input_names=['mean', 'std_dev'],
                                          output_names=['op_string'],
                                          function=get_operand_string),
                            name='op_string')

        z_score = pe.Node(interface=fsl.MultiImageMaths(), name='z_score')

    # calculate the mean
    mean.inputs.op_string = '-k %s -m'
    wflow.connect(inputNode, 'input_file', mean, 'in_file')
    wflow.connect(inputNode, 'mask_file', mean, 'mask_file')

    # calculate the standard deviation
    standard_deviation.inputs.op_string = '-k %s -s'
    wflow.connect(inputNode, 'input_file', standard_deviation, 'in_file')
    wflow.connect(inputNode, 'mask_file', standard_deviation, 'mask_file')

    # calculate the z-score
    wflow.connect(mean, 'out_stat', op_string, 'mean')
    wflow.connect(standard_deviation, 'out_stat', op_string, 'std_dev')

    # z_score.inputs.out_file = input_name + '_zstd.nii.gz'

    wflow.connect(op_string, 'op_string', z_score, 'op_string')
    wflow.connect(inputNode, 'input_file', z_score, 'in_file')
    wflow.connect(inputNode, 'mask_file', z_score, 'operand_files')

    wflow.connect(z_score, 'out_file', outputNode, 'z_score_img')

    return wflow


def get_fisher_zscore(input_name, map_node=False, wf_name='fisher_z_score'):
    """
    Runs the compute_fisher_z_score function as part of a one-node workflow.
    """

    from CPAC.pipeline import nipype_pipeline_engine as pe
    import nipype.interfaces.utility as util
    import nipype.interfaces.fsl as fsl

    wflow = pe.Workflow(name=wf_name)

    inputNode = pe.Node(util.IdentityInterface(fields=['correlation_file',
                                                       'timeseries_one_d']),
                        name='inputspec')

    outputNode = pe.Node(
        util.IdentityInterface(fields=['fisher_z_score_img']),
        name='outputspec')

    if map_node:
        # node to separate out
        fisher_z_score = pe.MapNode(
            util.Function(input_names=['correlation_file',
                                       'timeseries_one_d',
                                       'input_name'],
                          output_names=['out_file'],
                          function=compute_fisher_z_score),
            name='fisher_z_score',
            iterfield=['correlation_file'])
    else:
        fisher_z_score = pe.Node(
            util.Function(input_names=['correlation_file',
                                       'timeseries_one_d',
                                       'input_name'],
                          output_names=['out_file'],
                          function=compute_fisher_z_score),
            name='fisher_z_score')

    fisher_z_score.inputs.input_name = input_name

    wflow.connect(inputNode, 'correlation_file',
                  fisher_z_score, 'correlation_file')
    wflow.connect(inputNode, 'timeseries_one_d',
                  fisher_z_score, 'timeseries_one_d')
    wflow.connect(fisher_z_score, 'out_file',
                  outputNode, 'fisher_z_score_img')

    return wflow


def compute_fisher_z_score(correlation_file, timeseries_one_d, input_name):
    """
    Computes the fisher z transform of the input correlation map
    If the correlation map contains data for multiple ROIs then
    the function returns z score for each ROI as a seperate nifti
    file


    Parameters
    ----------

    correlation_file : string
        Input correlations file


    Returns
    -------

    out_file : list (nifti files)
        list of z_scores for mask or ROI
    """

    import nibabel as nb
    import numpy as np
    import os

    if isinstance(timeseries_one_d, str):
        if '.1D' in timeseries_one_d or '.csv' in timeseries_one_d:
            timeseries_file = timeseries_one_d

    else:
        for timeseries in timeseries_one_d:
            if '.1D' in timeseries or '.csv' in timeseries:
                timeseries_file = timeseries

    # get the specific roi number
    filename = correlation_file.split("/")[-1]
    filename = filename.replace(".nii", "")
    if ".gz" in filename:
        filename = filename.replace(".gz", "")

    corr_img = nb.load(correlation_file)
    corr_data = corr_img.get_data()

    hdr = corr_img.get_header()

    # calculate the Fisher r-to-z transformation
    corr_data = np.log((1 + corr_data) / (1 - corr_data)) / 2.0

    z_score_img = nb.Nifti1Image(corr_data, header=hdr,
                                 affine=corr_img.get_affine())

    out_file = os.path.join(os.getcwd(), filename + '_fisher_zstd.nii.gz')

    z_score_img.to_filename(out_file)

    return out_file


def get_operand_string(mean, std_dev):
    """
    Method to get operand string for Fsl Maths

    Parameters
    ----------
    mean : string
        path to img containing mean
    std_dev : string
        path to img containing standard deviation

    Returns
    ------
    op_string : string
        operand string
    """

    str1 = "-sub %f -div %f" % (float(mean), float(std_dev))
    op_string = str1 + " -mas %s"
    return op_string


def get_roi_num_list(timeseries_file, prefix=None):
    # extracts the ROI labels from the 3dROIstats output CSV file
    with open(timeseries_file, "r") as f:
        roi_file_lines = f.read().splitlines()

    roi_err = "\n\n[!] The output of 3dROIstats, used in extracting the " \
              "timeseries, is either empty, or not in the expected " \
              "format.\n\nROI output file: {0}\n\nIf there are no rows " \
              "in the output file, double-check your ROI/mask selection." \
              "\n\n".format(str(timeseries_file))

    for line in roi_file_lines:
        if "Mean_" in line:
            try:
                roi_list = line.split(",")
                # clear out any blank strings/non ROI labels in the list
                roi_list = [x for x in roi_list if "Mean" in x]
                # rename labels
                roi_list = [
                    x.replace("Mean", "ROI").replace(" ", "").replace("#", "")
                    for x in roi_list]
            except:
                raise Exception(roi_err)
            break
    else:
        raise Exception(roi_err)

    if prefix:
        temp_rois = []
        for roi in roi_list:
            roi = prefix + "_" + str(roi)
            temp_rois.append(roi)
        roi_list = temp_rois

    return roi_list


def safe_shape(*vol_data):
    """
    Checks if the volume (first three dimensions) of multiple ndarrays
    are the same shape.

    Parameters
    ----------
    vol_data0, vol_data1, ..., vol_datan : ndarray
        Volumes to check

    Returns
    -------
    same_volume : bool
        True only if all volumes have the same shape.
    """
    same_volume = True

    first_vol_shape = vol_data[0].shape[:3]
    for vol in vol_data[1:]:
        same_volume &= (first_vol_shape == vol.shape[:3])

    return same_volume


def extract_one_d(list_timeseries):
    if isinstance(list_timeseries, str):
        if '.1D' in list_timeseries or '.csv' in list_timeseries:
            return list_timeseries

    for timeseries in list_timeseries:
        if '.1D' in timeseries or '.csv' in timeseries:
            return timeseries

    raise Exception("Unable to retrieve roi timeseries 1D or csv"
                    " file. Files found:" + list_timeseries)


def extract_txt(list_timeseries):
    """
    Method to extract txt file containing
    roi timeseries required for dual regression
    """
    if isinstance(list_timeseries, str):
        if list_timeseries.endswith('.txt'):
            return list_timeseries

    out_file = None
    for timeseries in list_timeseries:
        if timeseries.endswith('.txt'):
            out_file = timeseries

    if not out_file:
        raise Exception("Unable to retrieve roi timeseries txt"
                        " file required for dual regression."
                        " Existing files are:%s" % (list_timeseries))

    return out_file


def zscore(data, axis):
    data = data.copy()
    data -= data.mean(axis=axis, keepdims=True)
    data /= data.std(axis=axis, keepdims=True)
    np.copyto(data, 0.0, where=np.isnan(data))
    return data


def correlation(matrix1, matrix2,
                match_rows=False, z_scored=False, symmetric=False):
    d1 = matrix1.shape[-1]
    d2 = matrix2.shape[-1]

    assert d1 == d2
    assert matrix1.ndim <= 2
    assert matrix2.ndim <= 2
    if match_rows:
        assert matrix1.shape == matrix2.shape

    var = np.sqrt(d1 * d2)

    if not z_scored:
        matrix1 = zscore(matrix1, matrix1.ndim - 1)
        matrix2 = zscore(matrix2, matrix2.ndim - 1)

    if match_rows:
        return np.einsum('...i,...i', matrix1, matrix2) / var

    if matrix1.ndim >= matrix2.ndim:
        r = np.dot(matrix1, matrix2.T) / var
    else:
        r = np.dot(matrix2, matrix1.T) / var

    r = np.clip(r, -1.0, 1.0)

    if symmetric:
        return (r + r.T) / 2

    return r


def check(params_dct, subject_id, scan_id, val_to_check, throw_exception):
    if val_to_check not in params_dct:
        if throw_exception:
            raise Exception("Missing Value for {0} for participant "
                            "{1}".format(val_to_check, subject_id))
        return None

    if isinstance(params_dct[val_to_check], dict):
        ret_val = params_dct[val_to_check][scan_id]
    else:
        ret_val = params_dct[val_to_check]

    if ret_val == 'None':
        if throw_exception:
            raise Exception("'None' Parameter Value for {0} for participant "
                            "{1}".format(val_to_check, subject_id))
        else:
            ret_val = None

    if ret_val == '' and throw_exception:
        raise Exception("Missing Value for {0} for participant "
                        "{1}".format(val_to_check, subject_id))

    return ret_val


def check_random_state(seed):
    """
    Turn seed into a np.random.RandomState instance
    Code from scikit-learn (https://github.com/scikit-learn/scikit-learn)

    Parameters
    ----------
    seed : None | int | instance of RandomState
        If seed is None, return the RandomState singleton used by np.random.
        If seed is an int, return a new RandomState instance seeded with seed.
        If seed is already a RandomState instance, return it.
        Otherwise raise ValueError.
    """
    if seed is None or seed is np.random:
        return np.random.mtrand._rand
    if isinstance(seed, (numbers.Integral, np.integer)):
        return np.random.RandomState(seed)
    if isinstance(seed, np.random.RandomState):
        return seed
    raise ValueError('%r cannot be used to seed a numpy.random.RandomState'
                     ' instance' % seed)


def try_fetch_parameter(scan_parameters, subject, scan, keys):
    scan_parameters = dict(
        (k.lower(), v)
        for k, v in scan_parameters.items()
    )

    for key in keys:

        key = key.lower()

        if key not in scan_parameters:
            continue

        if isinstance(scan_parameters[key], dict):
            value = scan_parameters[key][scan]
        else:
            value = scan_parameters[key]

        # Explicit none value
        if value == 'None':
            return None

        if value is not None:
            return value

    return None


def get_scan_params(subject_id, scan, pipeconfig_start_indx,
                    pipeconfig_stop_indx, data_config_scan_params=None):
    """
    Method to extract slice timing correction parameters
    and scan parameters.

    Parameters
    ----------
    subject_id : str
        subject id
    scan : str
        scan id
    pipeconfig_start_indx : int
        starting volume index as provided in the pipeline config yaml file
    pipeconfig_stop_indx : int
        ending volume index as provided in the pipeline config yaml file
    data_config_scan_params : str
        file path to scan parameter JSON file listed in data config yaml file

    Returns
    -------
    TR : a string
        TR value
    pattern : a string
        slice aquisition pattern string or file path
    ref_slice : an integer
        reference slice which is used to allign all other slices
    first_tr : an integer
        starting TR or starting volume index
    last_tr : an integer
        ending TR or ending volume index
    pe_direction : str
    effective_echo_spacing : float
    """

    import os
    import json
    import warnings

    check2 = lambda val: val if val == None or val == '' or \
                                isinstance(val, str) else int(val)

    # initialize vars to empty
    TR = ''
    TE = None
    pattern = ''
    ref_slice = ''
    first_tr = ''
    last_tr = ''
    unit = 's'
    pe_direction = ''
    effective_echo_spacing = None

    if isinstance(pipeconfig_stop_indx, str):
        if "End" in pipeconfig_stop_indx or "end" in pipeconfig_stop_indx:
            pipeconfig_stop_indx = None

    if data_config_scan_params:
        if ".json" in data_config_scan_params:
            if not os.path.exists(data_config_scan_params):
                err = "\n[!] WARNING: Scan parameters JSON file listed in " \
                      "your data configuration file does not exist:\n{0}" \
                      "\n\n".format(data_config_scan_params)
                raise Exception(err)

            with open(data_config_scan_params, "r") as f:
                params_dct = json.load(f)

            # get details from the configuration
            # if this is a JSON file, the key values are the BIDS format
            # standard
            # TODO: better handling of errant key values!!!
            if "RepetitionTime" in params_dct.keys():
                TR = float(check(params_dct, subject_id, scan,
                                 "RepetitionTime", False))
            if "SliceTiming" in params_dct.keys():
                pattern = str(check(params_dct, subject_id, scan,
                                    "SliceTiming", False))
            elif "SliceAcquisitionOrder" in params_dct.keys():
                pattern = str(check(params_dct, subject_id, scan,
                                    "SliceAcquisitionOrder", False))
            if "PhaseEncodingDirection" in params_dct.keys():
                pe_direction = str(check(params_dct, subject_id, scan,
                                         "PhaseEncodingDirection", False))
            if "EffectiveEchoSpacing" in params_dct.keys():
                effective_echo_spacing = float(
                    check(params_dct, subject_id, scan,
                          "EffectiveEchoSpacing", False))

        elif len(data_config_scan_params) > 0 and \
                isinstance(data_config_scan_params, dict):

            params_dct = data_config_scan_params

            # TODO: better handling of errant key values!!!
            # TODO: use schema validator to deal with it
            # get details from the configuration
            TR = float(
                try_fetch_parameter(
                    params_dct,
                    subject_id,
                    scan,
                    ['TR', 'RepetitionTime']
                )
            )

            pattern = str(
                try_fetch_parameter(
                    params_dct,
                    subject_id,
                    scan,
                    ['acquisition', 'SliceTiming', 'SliceAcquisitionOrder']
                )
            )

            ref_slice = check(params_dct, subject_id, scan, 'reference',
                              False)
            if ref_slice:
                ref_slice = int(ref_slice)

            first_tr = check(params_dct, subject_id, scan, 'first_TR', False)
            if first_tr:
                first_tr = check2(first_tr)

            last_tr = check(params_dct, subject_id, scan, 'last_TR', False)
            if last_tr:
                last_tr = check2(last_tr)

            pe_direction = check(params_dct, subject_id, scan,
                                 'PhaseEncodingDirection', False)

            effective_echo_spacing = float(
                try_fetch_parameter(params_dct, subject_id, scan,
                                    ["EffectiveEchoSpacing"]))

        else:
            err = "\n\n[!] Could not read the format of the scan parameters " \
                  "information included in the data configuration file for " \
                  f"the participant {subject_id}.\n\n"
            raise Exception(err)

    if first_tr == '' or first_tr is None:
        first_tr = pipeconfig_start_indx

    if last_tr == '' or last_tr is None:
        last_tr = pipeconfig_stop_indx

    unit = 's'

    if 'None' in pattern or 'none' in pattern:
        pattern = None

    '''
    if not pattern:
        if pipeconfig_tpattern:
            if "Use NIFTI Header" in pipeconfig_tpattern:
                pattern = ''
            else:
                pattern = pipeconfig_tpattern
    '''

    # pattern can be one of a few keywords, a filename, or blank which
    # indicates that the images header information should be used
    tpattern_file = None

    valid_patterns = ['alt+z', 'altplus', 'alt+z2', 'alt-z', 'altminus',
                      'alt-z2', 'seq+z', 'seqplus', 'seq-z', 'seqminus']

    if pattern and pattern != '' and pattern not in valid_patterns:

        if isinstance(pattern, list) or \
                ("[" in pattern and "]" in pattern and "," in pattern):
            # if we got the slice timing as a list, from a BIDS-format scan
            # parameters JSON file

            if not isinstance(pattern, list):
                pattern = pattern.replace("[", "").replace("]", "").split(",")

            slice_timings = [float(x) for x in pattern]

            # write out a tpattern file for AFNI 3dTShift
            tpattern_file = os.path.join(os.getcwd(), "tpattern.txt")
            try:
                with open(tpattern_file, "wt") as f:
                    for time in slice_timings:
                        f.write("{0}\n".format(time).replace(" ", ""))
            except:
                err = "\n[!] Could not write the slice timing file meant as " \
                      "an input for AFNI 3dTshift (slice timing correction):" \
                      "\n{0}\n\n".format(tpattern_file)
                raise Exception(err)

        elif ".txt" in pattern and not os.path.exists(pattern):
            # if the user provided an acquisition pattern text file for
            # 3dTshift
            raise Exception("Invalid Pattern file path {0}, Please provide "
                            "the correct path".format(pattern))
        elif ".txt" in pattern:
            with open(pattern, "r") as f:
                lines = f.readlines()
            if len(lines) < 2:
                raise Exception('Invalid slice timing file format. The file '
                                'should contain only one value per row. Use '
                                'new line char as delimiter')
            tpattern_file = pattern
            slice_timings = [float(l.rstrip('\r\n')) for l in lines]
        else:
            # this only happens if there is a non-path string set in the data
            # config dictionary for acquisition pattern (like "alt+z"), except
            # the pattern is not listed in that list
            err = "\n[!] The slice timing acquisition pattern provided is " \
                  "not supported by AFNI 3dTshift:\n" \
                  "{0}\n".format(str(pattern))
            raise Exception(err)

        pattern = tpattern_file

        slice_timings.sort()
        max_slice_offset = slice_timings[-1]

        # checking if the unit of TR and slice timing match or not
        # if slice timing in ms convert TR to ms as well
        if TR and max_slice_offset > TR:
            warnings.warn("TR is in seconds and slice timings are in "
                          "milliseconds. Converting TR into milliseconds")
            TR = TR * 1000
            print("New TR value {0} ms".format(TR))
            unit = 'ms'

    else:
        # check to see, if TR is in milliseconds, convert it into seconds
        if TR and TR > 10:
            warnings.warn('TR is in milliseconds, Converting it into seconds')
            TR = TR / 1000.0
            print("New TR value {0} s".format(TR))
            unit = 's'

    # swap back in
    if TR:
        tr = "{0}{1}".format(str(TR), unit)
    else:
        tr = ""

    tpattern = pattern
    start_indx = first_tr
    stop_indx = last_tr

    return (tr if tr else None,
            tpattern if tpattern else None,
            ref_slice,
            start_indx,
            stop_indx,
            pe_direction,
            effective_echo_spacing)


def get_tr(tr):
    """
    Method to return TR in seconds
    """
    import re
    if tr:
        tr = re.search(r"\d+.\d+", str(tr)).group(0)
        tr = float(tr)
        if tr > 10:
            tr = tr / 1000.0
    else:
        tr = ""
    return tr


def check_tr(tr, in_file):
    # imageData would have to be the image data from the funcFlow workflow,
    # funcFlow outputspec.subject
    import nibabel as nib
    img = nib.load(in_file)

    # get header from image data, then extract TR information, TR is fourth
    # item in list returned by get_zooms()
    imageHeader = img.get_header()
    imageZooms = imageHeader.get_zooms()
    header_tr = imageZooms[3]

    # If the TR information from header_tr (funcFlow) and convert_tr node
    # (TR from config file) do not match, prepare to update the TR information
    # from either convert_tr or header_tr using afni 3drefit, then append to
    # func_to_mni
    if header_tr != tr:
        if tr != None and tr != "":
            TR = tr
        else:
            TR = header_tr

        import warnings
        warnings.warn('Warning: The TR information does not match between '
                      'the config and subject list files.')

    return TR


def add_afni_prefix(tpattern):
    if ".txt" in tpattern:
        tpattern = "@{0}".format(tpattern)
    return tpattern


def write_to_log(workflow, log_dir, index, inputs, scan_id):
    """
    Method to write into log file the status of the workflow run.
    """

    import os
    import time
    import datetime

    from CPAC import __version__
    from nipype import logging

    iflogger = logging.getLogger('nipype.interface')

    version = __version__
    subject_id = os.path.basename(log_dir)

    if scan_id is None:
        scan_id = "scan_anat"

    strategy = ""
    ts = time.time()
    stamp = datetime.datetime.fromtimestamp(ts).strftime('%Y-%m-%d %H:%M:%S')

    try:
        if workflow != 'DONE':
            wf_path = \
                os.path.dirname((os.getcwd()).split(workflow)[1]).strip("/")

            if wf_path and wf_path != "":
                if '/' in wf_path:
                    scan_id, strategy = wf_path.split('/', 1)
                    scan_id = scan_id.strip('_')
                    strategy = strategy.replace("/", "")
                else:
                    scan_id = wf_path.strip('_')

            file_path = os.path.join(log_dir, scan_id, workflow)

            try:
                os.makedirs(file_path)
            except Exception:
                iflogger.info(
                    "filepath already exist, filepath- {0}, "
                    "curr_dir - {1}".format(file_path, os.getcwd()))

        else:
            file_path = os.path.join(log_dir, scan_id)
    except Exception:
        print("ERROR in write log")
        raise

    try:
        os.makedirs(file_path)
    except Exception:
        iflogger.info(
            "filepath already exist, "
            "filepath: {0}, "
            "curr_dir: {1}".format(file_path, os.getcwd())
        )

    out_file = os.path.join(file_path, 'log_{0}.yml'.format(strategy))

    iflogger.info("CPAC custom log:")

    if isinstance(inputs, list):
        inputs = inputs[0]

    if os.path.exists(inputs):
        status_msg = "wf_status: DONE"
        iflogger.info(
            "version: {0}, "
            "timestamp: {1}, "
            "subject_id: {2}, "
            "scan_id: {3}, "
            "strategy: {4}, "
            "workflow: {5}, "
            "status: COMPLETED".format(
                str(version), str(stamp), subject_id,
                scan_id, strategy, workflow
            )
        )
    else:
        status_msg = "wf_status: ERROR"
        iflogger.info(
            "version: {0}, "
            "timestamp: {1}, "
            "subject_id: {2}, "
            "scan_id: {3}, "
            "strategy: {4}, "
            "workflow: {5}, "
            "status: ERROR".format(
                str(version), str(stamp), subject_id,
                scan_id, strategy, workflow
            )
        )

    with open(out_file, 'w') as f:
        f.write("version: {0}\n".format(str(version)))
        f.write("timestamp: {0}\n".format(str(stamp)))
        f.write("pipeline_index: {0}\n".format(index))
        f.write("subject_id: {0}\n".format(subject_id))
        f.write("scan_id: {0}\n".format(scan_id))
        f.write("strategy: {0}\n".format(strategy))
        f.write("workflow_name: {0}\n".format(workflow))
        f.write(status_msg)

    return out_file


def create_log(wf_name="log", scan_id=None):
    """
    Workflow to create log
    """

    from CPAC.pipeline import nipype_pipeline_engine as pe
    import nipype.interfaces.utility as util
    import CPAC.utils.interfaces.function as function

    wf = pe.Workflow(name=wf_name)

    input_node = pe.Node(util.IdentityInterface(fields=['workflow',
                                                        'log_dir',
                                                        'index',
                                                        'inputs']),
                         name='inputspec')

    output_node = pe.Node(util.IdentityInterface(fields=['out_file']),
                          name='outputspec')

    write_log = pe.Node(function.Function(input_names=['workflow',
                                                       'log_dir',
                                                       'index',
                                                       'inputs',
                                                       'scan_id'],
                                          output_names=['out_file'],
                                          function=write_to_log,
                                          as_module=True),
                        name='write_log')

    write_log.inputs.scan_id = scan_id

    wf.connect([
        (
            input_node, write_log, [
                ('workflow', 'workflow'),
                ('log_dir', 'log_dir'),
                ('index', 'index'),
                ('inputs', 'inputs')
            ]
        ),
        (
            write_log, output_node, [
                ('out_file', 'out_file')
            ]
        )
    ])

    return wf


def pick_wm(seg_prob_list):
    seg_prob_list.sort()
    return seg_prob_list[-1]


def find_files(directory, pattern):
    for root, dirs, files in os.walk(directory):
        for basename in files:
            if fnmatch.fnmatch(basename, pattern):
                filename = os.path.join(root, basename)
                yield filename


def extract_output_mean(in_file, output_name):
    '''
    function takes 'in_file', which should be an intermediary 1D file
    from individual-level analysis, containing the mean of the output across
    all voxels

    it then parses this value and writes it to a .csv file named
    output_means.csv located in the subject's output directory
    '''

    if os.path.exists(in_file):

        with open(in_file, 'r') as f:
            line = f.readline()

        line = line.split('[')[0].strip(' ')

        # get filename of input maskave 1D file
        filename = in_file.split("/")[-1]
        filename = filename[0:-3]

        split_fullpath = in_file.split("/")

        if "_mask_" in in_file and (
           "sca_roi" in in_file or "sca_tempreg" in in_file
        ):

            for dirname in split_fullpath:
                if "_mask_" in dirname:
                    maskname = dirname

            filename = split_fullpath[-1]

            if ".1D" in filename:
                filename = filename.replace(".1D", "")

            resource_name = "{0}_{1}_{2}".format(output_name, maskname,
                                                 filename)

        elif "_spatial_map_" in in_file and "dr_tempreg" in in_file:

            for dirname in split_fullpath:
                if "_spatial_map_" in dirname:
                    mapname = dirname

            filename = split_fullpath[-1]

            if ".1D" in filename:
                filename = filename.replace(".1D", "")

            resource_name = "{0}_{1}_{2}".format(output_name, mapname,
                                                 filename)

        elif "_mask_" in in_file and "centrality" in in_file:

            for dirname in split_fullpath:
                if "_mask_" in dirname:
                    maskname = dirname

            filename = split_fullpath[-1]

            if ".1D" in filename:
                filename = filename.replace(".1D", "")

            resource_name = "{0}_{1}_{2}".format(output_name, maskname,
                                                 filename)

        else:
            resource_name = output_name

        output_means_file = os.path.join(os.getcwd(),
                                         'mean_{0}.txt'.format(resource_name))

        with open(output_means_file, 'w') as f:
            f.write(line)

    return output_means_file


def create_output_mean_csv(subject_dir):
    '''
    this function finds all of the mean_{output}.txt files in the subject's
    output directory, collects the data and organizes them into one .csv
    file in the subject directory
    '''

    import os
    import csv

    output_vals = {}

    subID = subject_dir.split('/')[len(subject_dir.split('/')) - 1]
    means_dir = os.path.join(subject_dir, 'output_means')

    # extract the mean values
    for root, _, files in os.walk(means_dir):

        for filename in files:

            if 'mean_' in filename:

                output = filename.replace('mean_', '')
                output = output.replace('.txt', '')

                filepath = os.path.join(root, filename)

                if os.path.exists(filepath):
                    try:
                        mean_file = open(filepath, 'rU')
                        val = mean_file.readline()
                        val = val.strip('\n')
                    except:
                        print('\n\n[!] CPAC says: Could not open the output '
                              'mean text file.\n')
                        print('Path: ', filepath, '\n\n')
                        raise Exception

                else:
                    print('\n\n[!] CPAC says: Could not find the output mean '
                          'text file.\n')
                    print('Path not found: ', filepath, '\n\n')
                    raise Exception

                output_vals[output] = val

    # now take the extracted mean values and write them into the .csv file!
    csv_file_path = os.path.join(subject_dir, 'output_means_%s.csv' % subID)
    with open(csv_file_path, 'wt') as csv_file:

        output_items = list(output_vals.items())

        deriv_string = ','.join(v for v, _ in output_items)
        val_string = ','.join(v for _, v in output_items)

        csv_file.write(deriv_string + '\n')
        csv_file.write(val_string + '\n')


def check_command_path(path):
    import os
    return os.system("%s >/dev/null 2>&1" % path) != 32512


def check_system_deps(check_ants=False,
                      check_ica_aroma=False,
                      check_centrality_degree=False,
                      check_centrality_lfcd=False):
    '''
    Function to check system for neuroimaging tools AFNI, C3D, FSL,
    and (optionally) ANTs
    '''

    missing_install = []

    # Check AFNI
    if not check_command_path("3dcalc"):
        missing_install.append("AFNI")

    # Check FSL
    if not check_command_path("fslmaths"):
        missing_install.append("FSL")

    # Check ANTs/C3D
    if check_ants:
        if not check_command_path("c3d_affine_tool"):
            missing_install.append("C3D")
        if not check_command_path("antsRegistration"):
            missing_install.append("ANTS")

    if check_centrality_degree:
        if not check_command_path("3dDegreeCentrality"):
            missing_install.append("3dDegreeCentrality")
    if check_centrality_lfcd:
        if not check_command_path("3dLFCD"):
            missing_install.append("3dLFCD")

    # Check ICA-AROMA
    if check_ica_aroma:
        if not check_command_path("ICA_AROMA.py"):
            missing_install.append("ICA-AROMA")

    # If we're missing deps, raise Exception
    if len(missing_install) > 0:
        missing_string = ""
        for string in missing_install:
            missing_string = missing_string + string + "\n"
        err = "\n\n[!] CPAC says: It appears the following software " \
              "packages are not installed or configured properly:\n\n%s\n" \
              % missing_string
        raise Exception(err)


# Check pipeline config againts computer resources
def check_config_resources(c):
    # Import packages
    import psutil
    from multiprocessing import cpu_count

    # Init variables
    sys_virt_mem = psutil.virtual_memory()
    num_cores = cpu_count()

    # Check for pipeline memory for subject
    if c.pipeline_setup['system_config'][
        'maximum_memory_per_participant'] is None:
        # Get system memory and numSubsAtOnce
        sys_mem_gb = sys_virt_mem.total / (1024.0 ** 3)
        sub_mem_gb = sys_mem_gb / c.pipeline_setup['system_config'][
            'num_participants_at_once']
    else:
        sub_mem_gb = c.pipeline_setup['system_config'][
            'maximum_memory_per_participant']

    # If centrality is enabled, check to mem_sub >= mem_centrality
    if c.network_centrality['run']:
        if sub_mem_gb < c.network_centrality['memory_allocation']:
            err_msg = 'Memory allocated for subject: %d needs to be greater ' \
                      'than the memory allocated for centrality: %d. Fix ' \
                      'and try again.' % (c.pipeline_setup[
                          'system_config']['maximum_memory_per_participant'],
                                          c.network_centrality[
                          'memory_allocation'])
            raise Exception(err_msg)

    # Check for pipeline threads
    # Check if user specified cores
    if c.pipeline_setup['system_config']['max_cores_per_participant']:
        total_user_cores = c.pipeline_setup['system_config'][
                               'num_participants_at_once'] * \
                           c.pipeline_setup['system_config'][
                               'max_cores_per_participant']
        if total_user_cores > num_cores:
            raise SystemError('Configuration specifies more threads running '
                              'in parallel (%d) than number of threads '
                              'available (%d). Change this and try again' %
                              (total_user_cores, num_cores))
        num_cores_per_sub = c.pipeline_setup['system_config'][
            'max_cores_per_participant']
    else:
        num_cores_per_sub = num_cores / c.pipeline_setup['system_config'][
            'num_participants_at_once']

    # Now check ANTS
    if 'ANTS' in c.registration_workflows['anatomical_registration'][
        'registration']['using']:
        if c.pipeline_setup['system_config']['num_ants_threads'] is None:
            num_ants_cores = num_cores_per_sub
        elif c.pipeline_setup['system_config']['num_ants_threads'] > \
                c.pipeline_setup['system_config'][
                    'max_cores_per_participant']:
            err_msg = 'Number of threads for ANTS: %d is greater than the ' \
                      'number of threads per subject: %d. Change this and ' \
                      'try again.' % (
                      c.pipeline_setup['system_config']['num_ants_threads'],
                      c.pipeline_setup['system_config'][
                          'max_cores_per_participant'])
            raise Exception(err_msg)
        else:
            num_ants_cores = c.pipeline_setup['system_config'][
                'num_ants_threads']
    else:
        num_ants_cores = 1

    # Now check OMP
    if c.pipeline_setup['system_config']['num_OMP_threads'] is None:
        num_omp_cores = 1
    elif c.pipeline_setup['system_config']['num_OMP_threads'] > \
            c.pipeline_setup['system_config']['max_cores_per_participant']:
        err_msg = 'Number of threads for OMP: %d is greater than the ' \
                  'number of threads per subject: %d. Change this and ' \
                  'try again.' % (c.pipeline_setup['system_config'][
                                      'num_OMP_threads'],
                                  c.pipeline_setup['system_config'][
                                      'max_cores_per_participant'])
        raise Exception(err_msg)
    else:
        num_omp_cores = c.pipeline_setup['system_config']['num_OMP_threads']

    # Return memory and cores
    return sub_mem_gb, num_cores_per_sub, num_ants_cores, num_omp_cores


def _check_nested_types(d, keys):
    '''Helper function to check types for *_nested_value functions'''
    if not isinstance(d, dict):
        raise TypeError(f'Expected dict, got {type(d).__name__}: {str(d)}')
    if not isinstance(keys, list) and not isinstance(keys, tuple):
        raise TypeError(
            f'Expected list, got {type(keys).__name__}: {str(keys)}')


def delete_nested_value(d, keys):
    '''Helper function to delete nested values

    Paramters
    ---------
    d: dict
    keys: list or tuple

    Returns
    -------
    dict
        updated

    Examples
    --------
    >>> delete_nested_value(
    ...     {'nested': {'key1': 'value', 'key2': 'value'}},
    ...     ['nested', 'key1'])
    {'nested': {'key2': 'value'}}
    '''
    _check_nested_types(d, keys)
    if len(keys) == 1:
        del d[keys[0]]
        return d
    if not len(keys):  # pylint: disable=len-as-condition
        return d
    d[keys[0]] = delete_nested_value(d.get(keys[0], {}), keys[1:])
    return d


def load_preconfig(pipeline_label):
    import os
    import pkg_resources as p

    if pipeline_label not in ALL_PIPELINE_CONFIGS:
        raise BadParameter(
            "The pre-configured pipeline name '{0}' you provided is not one "
            "of the available pipelines.\n\nAvailable pipelines:\n"
            "{1}\n".format(pipeline_label, str(AVAILABLE_PIPELINE_CONFIGS)),
            param='preconfig')

    pipeline_file = \
        p.resource_filename(
            "CPAC",
            os.path.join(
                "resources",
                "configs",
                "pipeline_config_{0}.yml".format(pipeline_label)
            )
        )

    print(f"Loading the '{pipeline_label}' pre-configured pipeline.",
          file=sys.stderr)

    return pipeline_file


def ordereddict_to_dict(value):
    '''
    this function convert ordereddict into regular dict
    '''
    for k, v in value.items():
        if isinstance(v, dict):
            value[k] = ordereddict_to_dict(v)
    return dict(value)


def repickle(directory):
    """
    Function to check all of the pickles in a given directory, recursively, and
    convert any Python 2 pickles found to Python 3 pickles.

    Parameters
    ----------
    directory : str

    Returns
    -------
    None
    """
    for root, _, files in os.walk(directory, followlinks=True):
        for fn in files:
            p = os.path.join(root, fn)
            if fn.endswith(".pkl"):
                if _pickle2(p):
                    try:
                        with open(p, 'rb') as fp:
                            f = pickle.load(fp, encoding='latin1')
                        with open(p, 'wb') as fp:
                            pickle.dump(f, fp)
                        print(
                            f"Converted pickle {fn} from a Python 2 pickle to "
                            "a Python 3 pickle."
                        )
                    except Exception as e:
                        print(
                            f"Could not convert Python 2 pickle {p} "
                            f"because {e}\n"
                        )
                else:
                    print(f"Pickle {fn} is a Python 3 pickle.")
            elif fn.endswith(".pklz"):
                if _pickle2(p, True):
                    try:
                        with gzip.open(p, 'rb') as fp:
                            f = pickle.load(fp, encoding='latin1')
                        with gzip.open(p, 'wb') as fp:
                            pickle.dump(f, fp)
                        print(
                            f"Converted pickle {fn} from a Python 2 pickle to "
                            "a Python 3 pickle."
                        )
                    except Exception as e:
                        print(
                            f"Could not convert Python 2 pickle {p} "
                            f"because {e}\n"
                        )
                else:
                    print(f"Pickle {fn} is a Python 3 pickle.")


def _pickle2(p, z=False):
    """
    Helper function to check if a pickle is a Python 2 pickle. Also prints
    other exceptions raised by trying to load the file at p.

    Parameters
    ----------
    p : str
        path to pickle

    z : bool
        if pickle is gzipped

    Returns
    -------
    pickle2 : bool
        True if p is a Python 2 pickle
    """
    if z:
        with gzip.open(p, 'rb') as fp:
            try:
                pickle.load(fp)
            except UnicodeDecodeError:
                return True
            except Exception as e:
                print(
                    f"Pickle {p} may be a Python 3 pickle, but raised "
                    f"exception {e}"
                )
    else:
        with open(p, 'rb') as fp:
            try:
                pickle.load(fp)
            except UnicodeDecodeError:
                return True
            except Exception as e:
                print(
                    f"Pickle {p} may be a Python 3 pickle, but raised "
                    f"exception {e}"
                )
    return False


def _changes_1_8_0_to_1_8_1(config_dict):
    '''
    Examples
    --------
    Starting with 1.8.0
    >>> zero = {'anatomical_preproc': {
    ...     'non_local_means_filtering': True,
    ...     'n4_bias_field_correction': True
    ... }, 'functional_preproc': {
    ...     'motion_estimates_and_correction': {
    ...         'calculate_motion_first': False
    ...     }
    ... }, 'segmentation': {
    ...     'tissue_segmentation': {
    ...         'ANTs_Prior_Based': {
    ...             'CSF_label': 0,
    ...             'left_GM_label': 1,
    ...             'right_GM_label': 2,
    ...             'left_WM_label': 3,
    ...             'right_WM_label': 4}}}}
    >>> updated_apb = _changes_1_8_0_to_1_8_1(zero)[
    ...     'segmentation']['tissue_segmentation']['ANTs_Prior_Based']
    >>> updated_apb['CSF_label']
    [0]
    >>> updated_apb['GM_label']
    [1, 2]
    >>> updated_apb['WM_label']
    [3, 4]

    Starting with 1.8.1
    >>> one = {'anatomical_preproc': {
    ...     'non_local_means_filtering': True,
    ...     'n4_bias_field_correction': True
    ... }, 'functional_preproc': {
    ...     'motion_estimates_and_correction': {
    ...         'calculate_motion_first': False
    ...     }
    ... }, 'segmentation': {
    ...     'tissue_segmentation': {
    ...         'ANTs_Prior_Based': {
    ...             'CSF_label': [0],
    ...             'GM_label': [1, 2],
    ...             'WM_label': [3, 4]}}}}
    >>> updated_apb = _changes_1_8_0_to_1_8_1(one)[
    ...     'segmentation']['tissue_segmentation']['ANTs_Prior_Based']
    >>> updated_apb['CSF_label']
    [0]
    >>> updated_apb['GM_label']
    [1, 2]
    >>> updated_apb['WM_label']
    [3, 4]
    '''
    for key_sequence in {
        ('anatomical_preproc', 'non_local_means_filtering'),
        ('anatomical_preproc', 'n4_bias_field_correction')
    }:
        config_dict = _now_runswitch(config_dict, key_sequence)
    for combiners in {
        ((
            ('segmentation', 'tissue_segmentation', 'ANTs_Prior_Based',
             'CSF_label'),
        ), ('segmentation', 'tissue_segmentation', 'ANTs_Prior_Based',
            'CSF_label')),
        ((
            ('segmentation', 'tissue_segmentation', 'ANTs_Prior_Based',
             'left_GM_label'),
            ('segmentation', 'tissue_segmentation', 'ANTs_Prior_Based',
             'right_GM_label')
        ), ('segmentation', 'tissue_segmentation', 'ANTs_Prior_Based',
            'GM_label')),
        ((
            ('segmentation', 'tissue_segmentation', 'ANTs_Prior_Based',
             'left_WM_label'),
            ('segmentation', 'tissue_segmentation', 'ANTs_Prior_Based',
             'right_WM_label')
        ), ('segmentation', 'tissue_segmentation', 'ANTs_Prior_Based',
            'WM_label'))
    }:
        config_dict = _combine_labels(config_dict, *combiners)
    try:
        calculate_motion_first = lookup_nested_value(
            config_dict,
            ['functional_preproc', 'motion_estimates_and_correction',
                'calculate_motion_first']
        )
    except KeyError:
        calculate_motion_first = None
    if calculate_motion_first is not None:
        del config_dict['functional_preproc'][
            'motion_estimates_and_correction']['calculate_motion_first']
        config_dict = set_nested_value(config_dict, [
            'functional_preproc', 'motion_estimates_and_correction',
            'motion_estimates', 'calculate_motion_first'
        ], calculate_motion_first)

    return config_dict


def _combine_labels(config_dict, list_to_combine, new_key):
    '''
    Helper function to combine formerly separate keys into a
    combined key.

    Parameters
    ----------
    config_dict: dict

    key_sequence: iterable of lists or tuples

    new_key: list or tuple

    Returns
    -------
    updated_config_dict: dict
    '''
    new_value = []
    any_old_values = False
    for _to_combine in list_to_combine:
        try:
            old_value = lookup_nested_value(config_dict, _to_combine)
        except KeyError:
            old_value = None
        if old_value is not None:
            any_old_values = True
            if isinstance(old_value, (list, set, tuple)):
                for value in old_value:
                    new_value.append(value)
            else:
                new_value.append(old_value)
            config_dict = delete_nested_value(config_dict, _to_combine)
    if any_old_values:
        return set_nested_value(config_dict, new_key, new_value)
    return config_dict


def concat_list(in_list1=None, in_list2=None):
    """
    Parameters
    ----------
    in_list1 : list or str
        file path or a list of file paths

    in_list2 : list or str
        file path or a list of file paths

    Returns
    -------
    out_list : list
        a list of file paths
    """

    if in_list1 is not None:
        if not isinstance(in_list1, list):
            in_list1 = [in_list1]
    else:
        in_list1 = []

    if in_list2 is not None:
        if not isinstance(in_list2, list):
            in_list2 = [in_list2]
    else:
        in_list2 = []

    out_list = in_list1 + in_list2

    return out_list


def list_item_replace(l,  # noqa: E741  # pylint: disable=invalid-name
                      old, new):
    '''Function to replace an item in a list

    Parameters
    ----------
    l : list or string

    old : any
        item to replace

    new : any
        new item

    Returns
    -------
    l : list or string
        updated

    Examples
    --------
    >>> list_item_replace(['AFNI', 'FSL'], 'AFNI', '3dSkullStrip')
    ['3dSkullStrip', 'FSL']
    >>> list_item_replace(['AFNI', 'FSL'], 'FSL', 'BET')
    ['AFNI', 'BET']
    '''
    if isinstance(l, list) and old in l:
        l[l.index(old)] = new
    elif isinstance(l, str):
        l = l.replace(old, new)  # noqa: E741
    return l


def lookup_nested_value(d, keys):
    '''Helper method to look up nested values

    Paramters
    ---------
    d: dict
    keys: list or tuple

    Returns
    -------
    yaml: str or dict

    Examples
    --------
    >>> lookup_nested_value({'nested': {'True': True}}, ['nested', 'True'])
    True
    >>> lookup_nested_value({'nested': {'None': None}}, ['nested', 'None'])
    ''
    '''
    if not isinstance(d, dict):
        return d
    if len(keys) == 1:
        value = d[keys[0]]
        if value is None:
            return ''
        return value
    else:
        try:
            return lookup_nested_value(d[keys[0]], keys[1:])
        except KeyError as e:
            e.args = (keys,)
            raise


def _now_runswitch(config_dict, key_sequence):
    '''
    Helper function to convert a formerly forkable value to a
    runswitch.

    Parameters
    ----------
    config_dict: dict

    key_sequence: list or tuple

    Returns
    -------
    updated_config_dict: dict
    '''
    try:
        old_forkable = lookup_nested_value(config_dict, key_sequence)
    except KeyError:
        return config_dict
    if isinstance(old_forkable, (bool, list)):
        return set_nested_value(
            config_dict, key_sequence, {'run': old_forkable})
    return config_dict


def _remove_somethings(value, things_to_remove):
    '''Helper function to remove instances of any in a given set of
    values from a list.

    Parameters
    ----------
    value : list

    things_to_remove : set

    Returns
    -------
    list
    '''
    if isinstance(value, list):
        for thing in things_to_remove:
            while thing in value:
                value.remove(thing)
    return value


def remove_False(d, k):
    '''Function to remove "Off" and False from a list at a given nested key.

    Parameters
    ----------
    d : dict

    k : list

    Returns
    -------
    d : dict
       updated

    Examples
    --------
    >>> remove_False({'a': {'b': [1, False, 2, "Off", 3]}}, ['a', 'b'])
    {'a': {'b': [1, 2, 3]}}
    '''
    value = _remove_somethings(lookup_nested_value(d, k), {False, 'Off'})
    return set_nested_value(d, k, value)


def remove_None(d, k):
    '''Function to remove "None" and None from a list at a given nested key.

    Parameters
    ----------
    d : dict

    k : list

    Returns
    -------
    d : dict
       updated

    Examples
    --------
    >>> remove_None({'a': {'b': [1, None, 2, "None", 3]}}, ['a', 'b'])
    {'a': {'b': [1, 2, 3]}}
    '''
    value = _remove_somethings(lookup_nested_value(d, k), {None, 'None'})
    return set_nested_value(d, k, value)


def replace_in_strings(d, replacements=None):
    '''Helper function to recursively replace substrings.

    Parameters
    ----------
    d : any

    replacements : list of 2-tuples
        0 : str
            substring to replace
        1 : str
            replacement substring

    Returns
    -------
    d : any
       same as input, but updated

    Examples
    --------
    >>> replace_in_strings({'key': 'test${resolution_for_func_preproc}'})
    {'key': 'test${func_resolution}'}
    '''
    if replacements is None:
        replacements = [(r'${resolution_for_func_preproc}',
                         r'${func_resolution}')]
    if isinstance(d, dict):
        return {k: replace_in_strings(d[k], replacements) for k in d}
    if isinstance(d, list):
        return [replace_in_strings(i, replacements) for i in d]
    if isinstance(d, str):
        for replacement in replacements:
            d = d.replace(replacement[0], replacement[1])
    return d


def set_nested_value(d, keys, value):
    '''Helper method to set nested values

    Paramters
    ---------
    d: dict
    keys: list or tuple
    value: any

    Returns
    -------
    dict
        updated

    Examples
    --------
    >>> set_nested_value({}, ['nested', 'keys'], 'value')
    {'nested': {'keys': 'value'}}
    '''
    _check_nested_types(d, keys)
    if len(keys) == 1:
        d.update({keys[0]: value})
        return d
    if not len(keys):  # pylint: disable=len-as-condition
        return d
    new_d = {
        keys[0]: set_nested_value(d.get(keys[0], {}), keys[1:], value)
    }
    d = update_nested_dict(d, new_d)
    return d


def update_config_dict(old_dict):
    '''Function to convert an old config dict to a new config dict

    Parameters
    ----------
    old_dict : dict

    Returns
    -------
    new_dict : dict
        1.8 nested config dictionary

    old_dict : dict
        remaining undefined mappings

    combined_dict : dict
        1.8 nested config dictionary plus remaining undefined mappings

    Examples
    --------
    >>> a, b, c = update_config_dict({
    ...     'pipelineName': 'example-pipeline', '2': None})
    >>> a
    {'pipeline_setup': {'pipeline_name': 'example-pipeline'}}
    >>> b
    {'2': None}
    >>> c
    {'pipeline_setup': {'pipeline_name': 'example-pipeline'}, '2': None}
    '''
    def _append_to_list(current_value, new_value):
        '''Helper function to add new_value to the current_value list
        or create a list if one does not exist. Skips falsy elements
        in new_value

        Parameters
        ----------
        current_value : list

        new_value : list, bool, None, or str

        Returns
        -------
        list

        Examples
        --------
        >>> _append_to_list([1], [2])
        [1, 2]
        >>> _append_to_list([1, 2], [2])
        [1, 2]
        >>> _append_to_list(None, [2])
        [2]
        >>> _append_to_list([1], [1, 2])
        [1, 2]
        >>> _append_to_list([1], [None, 2])
        [1, 2]
        '''
        if not isinstance(current_value, list):
            if current_value is not None:
                current_value = [current_value]
            else:
                current_value = []
        else:
            current_value = [v for v in current_value if v is not None]
        if isinstance(new_value, list):
            for i in new_value:
                if i and i not in current_value and i != 'Off':
                    current_value.append(i)
        elif (
            new_value and new_value not in current_value and
            new_value != 'Off'
        ):
            current_value.append(new_value)
        return current_value

    def _bool_to_str(old_value, value_if_true):
        '''Helper function to convert a True or a list containing a
        True to a given string

        Parameters
        ----------
        old_value : list, bool, None, or str

        value_if_true : str

        Returns
        -------
        str or None

        Examples
        --------
        >>> _bool_to_str([0], 'test_str')
        >>> _bool_to_str([1], 'test_str')
        'test_str'
        >>> _bool_to_str(0, 'test_str')
        >>> _bool_to_str(1, 'test_str')
        'test_str'
        >>> _bool_to_str([True, False], 'test_str')
        'test_str'
        >>> _bool_to_str(None, 'test_str')
        >>> _bool_to_str([0, None, False], 'test_str')
        >>> _bool_to_str([0, None, False, 1], 'test_str')
        'test_str'
        '''
        if isinstance(old_value, list):
            if any(bool(i) for i in old_value):
                return value_if_true
        elif bool(old_value):
            return value_if_true
        return None

    def _get_old_values(old_dict, new_dict, key):
        '''Helper function to get old and current values of a special key
        being updated.

        Parameters
        ----------
        old_dict : dict

        new_dict : dict

        key : str

        Returns
        -------
        old_dict : dict

        new_dict : dict

        old_value : any

        current_value : any
        '''
        old_value = old_dict.pop(key)
        current_value = lookup_nested_value(
            new_dict, NESTED_CONFIG_MAPPING[key]
        )
        return old_dict, new_dict, old_value, current_value

    new_dict = {}
    for key in old_dict.copy():
        if key in NESTED_CONFIG_MAPPING:
            # handle special cases
            special_cases = {
                'acpc_run_preprocessing',
                'acpc_template_brain',
                'ANTs_prior_based_segmentation',
                'func_reg_input',
                'runRegisterFuncToTemplate',
                'runRegisterFuncToEPI',
                'fsl_linear_reg_only',
                'functional_registration',
                'template_for_resample',
                'fnirtConfig',
                'run_smoothing',
                'runZScoring',
                'run_longitudinal'
            }
            if key in special_cases:
                try:
                    (
                        old_dict, new_dict, old_value, current_value
                    ) = _get_old_values(old_dict, new_dict, key)
                except KeyError:
                    continue

                # longitudinal_template_generation.run
                if key == 'run_longitudinal':
                    if 'anat' in old_value or 'func' in old_value:
                        current_value = True
                    else:
                        current_value = False

                # anatomical_preproc.acpc_alignment.run_before_preproc
                if key == 'acpc_run_preprocessing':
                    current_value = True if old_value.lower(
                    ) == 'before' else False if old_value.lower(
                    ) == 'after' else None

                # anatomical_preproc.acpc_alignment.acpc_target
                if key == 'acpc_template_brain':
                    if current_value in {'None', None, ''}:
                        new_dict = set_nested_value(
                            new_dict,
                            ['anatomical_preproc', 'acpc_alignment',
                             'acpc_target'],
                            'whole-head'
                        )

                # segmentation.tissue_segmentation.using
                elif key == 'ANTs_prior_based_segmentation':
                    new_value = _bool_to_str(old_value, 'ANTs_Prior_Based')
                    if new_value == 'ANTs_Prior_Based':
                        new_dict = set_nested_value(
                            new_dict,
                            NESTED_CONFIG_MAPPING[key][:-1] +
                            [new_value, 'run'],
                            old_value
                        )

                # registration_workflows.functional_registration.
                # coregistration.func_input_prep.input
                elif key == 'func_reg_input':
                    new_value = _replace_in_value_list(old_value, (' ', '_'))
                    current_value = _replace_in_value_list(
                        current_value, (' ', '_'))

                # registration_workflows.functional_registration.
                # func_registration_to_template.target_template.using
                elif key in {
                    'runRegisterFuncToTemplate', 'runRegisterFuncToEPI'
                }:
                    current_value = _replace_in_value_list(
                        current_value, (' ', '_'))
                    if key == 'runRegisterFuncToTemplate':
                        current_value = [
                            v for v in current_value if v not in {
                                'Off', 'False', False
                            }
                        ]
                        new_value = []
                        new_dict = set_nested_value(
                            new_dict,
                            ['registration_workflows',
                             'functional_registration',
                             'func_registration_to_template', 'run'],
                            bool(current_value)
                        )
                    if key == 'runRegisterFuncToEPI':
                        new_value = _bool_to_str(old_value, 'EPI_template')

                # registration_workflows.anatomical_registration.registration.
                # using
                elif key == 'fsl_linear_reg_only':
                    new_value = _bool_to_str(old_value, 'FSL-linear')

                # registration_workflows.functional_registration.
                # func_registration_to_template.target_template.
                # EPI_template.EPI_template_for_resample
                elif key == 'template_for_resample':
                    new_dict = set_nested_value(
                        new_dict,
                        ['registration_workflows', 'functional_registration',
                         'func_registration_to_template', 'target_template',
                         'EPI_template', 'EPI_template_for_resample'],
                        current_value
                    )

                # registration_workflows.functional_registration.
                # EPI_registration.FSL-FNIRT.fnirt_config
                elif key == 'fnirtConfig':
                    current_value = old_value
                    new_dict = set_nested_value(
                        new_dict,
                        ['registration_workflows', 'functional_registration',
                         'EPI_registration', 'FSL-FNIRT', 'fnirt_config'],
                        current_value
                    )

                # post_processing.spatial_smoothing.output
                elif key == 'run_smoothing':
                    new_value = [_bool_to_str(old_value, 'smoothed')]
                    if any(not bool(value) for value in old_value):
                        new_value.append('nonsmoothed')
                    current_value = new_value

                # post_processing.z-scoring.output
                elif key == 'runZScoring':
                    new_value = [_bool_to_str(old_value, 'z-scored')]
                    if any(not bool(value) for value in old_value):
                        new_value.append('raw')
                    current_value = new_value

                # make sure list values are cast as lists
                if key not in {  # if key not in non-list-valued keys
                    'acpc_run_preprocessing', 'acpc_template_brain',
                    'functional_registration', 'template_for_resample',
                    'fnirtConfig', 'run_longitudinal'
                }:
                    current_value = _append_to_list(current_value, new_value)

            # update remaining keys
            else:
                current_value = old_dict.pop(key)

            if current_value == 'None':
                current_value = None

            new_dict = set_nested_value(
                new_dict, NESTED_CONFIG_MAPPING[key], current_value)
        elif key in NESTED_CONFIG_DEPRECATIONS:
            old_dict.pop(key)
    return new_dict, old_dict, update_nested_dict(new_dict.copy(), old_dict)


def update_nested_dict(d_base, d_update, fully_specified=False):
    """Update dictionary of varying depth.

    Parameters
    ----------
    d_base : dict
        original dictionary

    d_update : dict
        dictionary with updates

    fully_specified : bool
        if True, overwrite instead of update

    Returns
    -------
    d_base : dict
        original dictionary with updates

    Examples
    --------
    >>> d_base = {'pipeline_name': 'cpac-default-pipeline',
    ...     'output_directory': {'path': '/output',
    ...     'write_func_outputs': False,
    ...     'write_debugging_outputs': False,
    ...     'output_tree': 'default',
    ...     'quality_control': {
    ...         'generate_quality_control_images': True,
    ...         'generate_xcpqc_files': True}},
    ...     'working_directory': {'path': '/tmp', 'remove_working_dir': True},
    ...     'log_directory': {'run_logging': True, 'path': '/logs'},
    ...     'system_config': {'maximum_memory_per_participant': 1,
    ...     'max_cores_per_participant': 1,
    ...     'num_ants_threads': 4,
    ...     'num_participants_at_once': 1},
    ...     'Amazon-AWS': {'aws_output_bucket_credentials': None,
    ...                    's3_encryption': False}}
    >>> d_update = {'pipeline_name': 'cpac_fmriprep-options',
    ...     'system_config': {'num_ants_threads': 1},
    ...     'Amazon-AWS': {'s3_encryption': True}}
    >>> str(update_nested_dict(d_base, d_update)) == str({
    ...     'pipeline_name': 'cpac_fmriprep-options', 'output_directory': {
    ...         'path': '/output', 'write_func_outputs': False,
    ...         'write_debugging_outputs': False, 'output_tree': 'default',
    ...         'quality_control': {
    ...             'generate_quality_control_images': True,
    ...             'generate_xcpqc_files': True}
    ...     }, 'working_directory': {
    ...        'path': '/tmp', 'remove_working_dir': True
    ...     }, 'log_directory': {'run_logging': True, 'path': '/logs'},
    ...     'system_config': {
    ...     'maximum_memory_per_participant': 1,
    ...     'max_cores_per_participant': 1,
    ...     'num_ants_threads': 1, 'num_participants_at_once': 1
    ... }, 'Amazon-AWS': {
    ...     'aws_output_bucket_credentials': None, 's3_encryption': True}})
    True
    >>> tse_base = {'timeseries_extraction': {'run': True, 'tse_roi_paths': {
    ...     '/cpac_templates/CC400.nii.gz': 'Avg',
    ...     '/cpac_templates/aal_mask_pad.nii.gz': 'Avg'
    ... }, 'realignment': 'ROI_to_func'}}
    >>> str(update_nested_dict(tse_base, {})) == str({
    ...     'timeseries_extraction': {'run': True, 'tse_roi_paths': {
    ...         '/cpac_templates/CC400.nii.gz': 'Avg',
    ...         '/cpac_templates/aal_mask_pad.nii.gz': 'Avg'
    ... }, 'realignment': 'ROI_to_func'}})
    True
    >>> str(update_nested_dict(tse_base, {'timeseries_extraction': {
    ...     'tse_roi_paths': {'/cpac_templates/rois_3mm.nii.gz': 'Voxel'}
    ... }})) == str({'timeseries_extraction': {'run': True, 'tse_roi_paths': {
    ...     '/cpac_templates/rois_3mm.nii.gz': 'Voxel'
    ... }, 'realignment': 'ROI_to_func'}})
    True
    >>> str(update_nested_dict(tse_base, {'timeseries_extraction': {
    ...     'roi_paths_fully_specified': False,
    ...     'tse_roi_paths': {'/cpac_templates/rois_3mm.nii.gz': 'Voxel'}
    ... }})) == str({'timeseries_extraction': {'run': True, 'tse_roi_paths': {
    ...     '/cpac_templates/CC400.nii.gz': 'Avg',
    ...     '/cpac_templates/aal_mask_pad.nii.gz': 'Avg',
    ...     '/cpac_templates/rois_3mm.nii.gz': 'Voxel'
    ... }, 'realignment': 'ROI_to_func'}})
    True
    >>> str(update_nested_dict(tse_base, {'timeseries_extraction': {
    ...     'roi_paths_fully_specified': False,
    ...     'tse_roi_paths': {'/cpac_templates/aal_mask_pad.nii.gz': 'Voxel'}
    ... }})) == str({'timeseries_extraction': {'run': True,
    ...     'tse_roi_paths': {
    ...         '/cpac_templates/CC400.nii.gz': 'Avg',
    ...         '/cpac_templates/aal_mask_pad.nii.gz': 'Voxel'
    ... }, 'realignment': 'ROI_to_func'}})
    True
    >>> str(update_nested_dict(tse_base, {'timeseries_extraction': {
    ...     'tse_roi_paths': {'/cpac_templates/aal_mask_pad.nii.gz': 'Voxel'}
    ... }})) == str({'timeseries_extraction': {'run': True, 'tse_roi_paths': {
    ...     '/cpac_templates/aal_mask_pad.nii.gz': 'Voxel'
    ... }, 'realignment': 'ROI_to_func'}})
    True
    """  # noqa: E501  # pylint: disable=line-too-long

    # short-circuit if d_update has `*_roi_paths` and
    # `roi_paths_fully_specified` children
    if fully_specified:
        return d_update
    d_new = {} if d_base is None else deepcopy(d_base)
    for k, v in d_update.items():
        if k.endswith('_roi_paths'):
            fully_specified = d_update.get('roi_paths_fully_specified', True)
        else:
            fully_specified = False
        if k != 'roi_paths_fully_specified':
            if isinstance(v, collections.abc.Mapping):
                d_new[k] = update_nested_dict(d_new.get(k, {}), v,
                                              fully_specified)
            else:
                d_new[k] = v
    return d_new


def update_pipeline_values_1_8(d_old):
    '''Function to update pipeline config values that changed from
    C-PAC 1.7 to 1.8.

    Parameters
    ----------
    d_old : dict

    Returns
    -------
    d : dict
       updated

    Examples
    --------
    >>> update_pipeline_values_1_8({'segmentation': {'tissue_segmentation': {
    ...     'using': ['FSL-FAST Thresholding', 'Customized Thresholding']}}})
    {'segmentation': {'tissue_segmentation': {'using': ['FSL-FAST'], 'FSL-FAST': {'thresholding': {'use': 'Custom'}}}}}
    >>> update_pipeline_values_1_8({'segmentation': {'tissue_segmentation': {
    ...     'using': ['FSL-FAST Thresholding']}}})
    {'segmentation': {'tissue_segmentation': {'using': ['FSL-FAST'], 'FSL-FAST': {'thresholding': {'use': 'Auto'}}}}}
    '''  # noqa: E501  # pylint: disable=line-too-long
    from CPAC.pipeline.schema import valid_options \
        # pylint: disable=import-outside-toplevel

    d = replace_in_strings(d_old.copy())

    d = _replace_changed_values(
        d,
        ['anatomical_preproc', 'brain_extraction', 'using'],
        [('AFNI', '3dSkullStrip'), ('FSL', 'BET'), ('unet', 'UNet')]
    )

    d = _replace_changed_values(
        d,
        ['functional_preproc', 'func_masking', 'using'],
        [('3dAutoMask', 'AFNI'), ('BET', 'FSL')]
    )

    try:
        seg_use_threshold = lookup_nested_value(d, [
            'segmentation', 'tissue_segmentation', 'using'])
    except KeyError:
        seg_use_threshold = []

    if not isinstance(seg_use_threshold, list):
        seg_use_threshold = [seg_use_threshold]
    if 'FSL-FAST Thresholding' in seg_use_threshold:
        if 'using' in d['segmentation'].get(
            'tissue_segmentation', {}
        ):
            d['segmentation'][
                'tissue_segmentation'
            ]['using'].append('FSL-FAST')
        else:
            d = set_nested_value(d, [
                'segmentation', 'tissue_segmentation',
                'using'], ['FSL-FAST'])
        seg_use_threshold.remove('FSL-FAST Thresholding')
    if 'Customized Thresholding' in seg_use_threshold:
        seg_use_threshold.remove('Customized Thresholding')
        d = set_nested_value(d, [
            'segmentation', 'tissue_segmentation',
            'FSL-FAST', 'thresholding', 'use'], 'Custom')
    else:
        d = set_nested_value(d, [
            'segmentation', 'tissue_segmentation',
            'FSL-FAST', 'thresholding', 'use'], 'Auto')

    for centr in ['degree_centrality', 'eigenvector_centrality',
                  'local_functional_connectivity_density']:
        centr_keys = ['network_centrality', centr, 'weight_options']
        try:
            centr_value = lookup_nested_value(d, centr_keys)
            if any(isinstance(v, bool) for v in centr_value):
                for i in range(2):
                    if centr_value[i] is True:
                        centr_value[i] = valid_options['centrality'][
                            'weight_options'][i]
                while False in centr_value:
                    centr_value.remove(False)
                d = set_nested_value(d, centr_keys, centr_value)
        except KeyError:
            continue

    seg_template_key = [
        'segmentation', 'tissue_segmentation',
        'Template_Based', 'template_for_segmentation']
    try:
        seg_template = lookup_nested_value(d, seg_template_key)
        for replacement in [
            ('EPI_template', valid_options['segmentation']['template'][0]),
            ('T1_template', valid_options['segmentation']['template'][1])
        ]:
            seg_template = list_item_replace(seg_template, *replacement)
        while 'Off' in seg_template:
            seg_template.remove('Off')
        while False in seg_template:
            seg_template.remove(False)
        d = set_nested_value(d, seg_template_key, seg_template)
        d = remove_None(d, seg_template_key)
    except KeyError:
        pass

    distcor_key = ['functional_preproc', 'distortion_correction', 'using']
    try:
        lookup_nested_value(d, distcor_key)
        d = remove_None(d, distcor_key)
    except KeyError:
        pass

    if 'functional_registration' in d and isinstance(
        d['functional_registration'], dict
    ):
        if '1-coregistration' in d['functional_registration']:
            coreg = d['functional_registration'].pop('1-coregistration')
            d = set_nested_value(
                d, ['registration_workflows', 'functional_registration',
                    'coregistration'],
                coreg
            )
        if not(bool(d['functional_registration'])):
            d.pop('functional_registration')

    return update_values_from_list(d)


def update_values_from_list(d_old, last_exception=None):
    '''Function to convert 1-length lists of an expected type to
    single items of that type, or to convert singletons of an expected
    list of a type into lists thereof. Also handles some type
    conversions against the schema.

    Parameters
    ----------
    d_old : dict

    last_exception: Exception or None
        if the same exception recurs, raise it.

    Returns
    -------
    d : dict
       updated

    Examples
    --------
    >>> update_values_from_list({'pipeline_setup': {
    ...     'pipeline_name': ['one_string']}})
    {'pipeline_setup': {'pipeline_name': 'one_string'}}
    >>> update_values_from_list({'nuisance_corrections': {
    ...     '1-ICA-AROMA': {'run': [False]}}})
    {'nuisance_corrections': {'1-ICA-AROMA': {'run': [False]}}}
    '''
    from CPAC.pipeline.schema import schema

    d = d_old.copy()

    try:
        schema(d)
    except Invalid as e:
        if (
            last_exception and last_exception.path == e.path and
            last_exception.msg == e.msg
        ):
            raise e
        observed = lookup_nested_value(d, e.path)
        if observed == 'None':
            return update_values_from_list(
                set_nested_value(d, e.path, None), e)

        expected = e.msg.split('expected')[-1].strip(
        ) if 'expected' in e.msg else 'unknown'

        if (
            expected != 'bool' and isinstance(observed, list) and
            len(observed) == 1
        ):
            try:
                return update_values_from_list(
                    set_nested_value(d, e.path, observed[0]), e)
            except TypeError:
                raise e

        if expected == 'bool':
            if isinstance(observed, int):  # pylint: disable=no-else-return
                return update_values_from_list(
                    set_nested_value(d, e.path, bool(observed)), e)
            elif isinstance(observed, list):
                if len(observed) == 0:  # pylint: disable=no-else-return
                    return update_values_from_list(set_nested_value(
                        d, e.path, False), e)
                else:
                    # maintain a list if list expected
                    list_expected = (e.path[-1] == 0)
                    e_path = e.path[:-1] if list_expected else e.path
                    if len(observed) == 1:  # pylint: disable=no-else-return
                        if isinstance(observed[0], int):
                            value = bool(observed[0])
                        elif observed[0].lower() in YAML_BOOLS[True]:
                            value = True
                        elif observed[0].lower() in YAML_BOOLS[False]:
                            value = False
                        return update_values_from_list(set_nested_value(
                            d, e_path, [value] if list_expected else value), e)
                    else:
                        return update_values_from_list(set_nested_value(
                            d, e_path, [bool(value) for value in observed]), e)
            elif observed.lower() in YAML_BOOLS[True]:
                return update_values_from_list(
                    set_nested_value(d, e.path, True), e)
            elif observed.lower() in YAML_BOOLS[False]:
                return update_values_from_list(
                    set_nested_value(d, e.path, False), e)
            else:
                return update_values_from_list(
                    set_nested_value(d, e_path, observed[0]), e)

        elif expected == 'a list':
            return update_values_from_list(
                set_nested_value(d, e.path, [observed]), e)
        else:
            raise e
    return d


def _replace_changed_values(d, nested_key, replacement_list):
    '''Helper function to replace values changed from C-PAC 1.7 to C-PAC 1.8.

    Parameters
    ----------
    d : dict

    nested_key : list of strings

    replacement_list : list of tuples
        0 : any
            value to replace
        1 : any
            replacement value

    Returns
    -------
    d : dict

    Examples
    --------
    >>> d = {'test': {'this': ['function']}}
    >>> _replace_changed_values(d, ['test', 'this'], [('function', 'success')])
    {'test': {'this': ['success']}}
    '''
    try:
        current_value = lookup_nested_value(d, nested_key)
    except KeyError:
        return d
    if isinstance(current_value, list):
        current_value = _replace_in_value_list(
            current_value, replacement_list)
    else:
        for replacement in replacement_list:
            current_value = list_item_replace(current_value, *replacement)
    return set_nested_value(d, nested_key, current_value)


def _replace_in_value_list(current_value, replacement_tuple):
    '''Helper function to make character replacements in
    `current_value` and drop falsy values.

    Parameters
    ----------
    current_value : list

    replacement_tuple : tuple or list of tuples
        0 : str
            character value to replace
        1 : str
            replacement character value

    Returns
    -------
    current_value : list

    Examples
    --------
    >>> current_value = ['EPI Template', 'T1_Template', 'None']
    >>> _replace_in_value_list(current_value, (' ', '_'))
    ['EPI_Template', 'T1_Template']
    >>> current_value = ['AFNI', 'FSL', 'None', None, False]
    >>> _replace_in_value_list(current_value, [
    ...     ('AFNI', '3dSkullStrip'), ('FSL', 'BET')])
    ['3dSkullStrip', 'BET']
    '''
    if isinstance(replacement_tuple, list):
        for rt in replacement_tuple:
            current_value = _replace_in_value_list(current_value, rt)
        return current_value
    if not isinstance(current_value, list):
        current_value = [current_value]
    return [
        v.replace(*replacement_tuple) for v in current_value
        if bool(v) and v not in {'None', 'Off', ''}
    ]<|MERGE_RESOLUTION|>--- conflicted
+++ resolved
@@ -173,11 +173,7 @@
 
 
 def create_id_string(unique_id, resource, scan_id=None, template_desc=None,
-<<<<<<< HEAD
-                     atlas_id=None, fwhm=None):
-=======
                      atlas_id=None, fwhm=None, subdir=None):
->>>>>>> a19a6769
     """Create the unique key-value identifier string for BIDS-Derivatives
     compliant file names.
 
