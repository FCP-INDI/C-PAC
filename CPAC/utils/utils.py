--- conflicted
+++ resolved
@@ -417,13 +417,7 @@
 
         create_symbolic_links(pipeline_id, relevant_strategies, path, subject_id)
 
-
 def modify_model_files(model_file, group_analysis_sublist, output_sublist):
-<<<<<<< HEAD
-    import os
-
-    def read_model_file(file):
-=======
     """
     Method to modify fsl model matrix file and group file
     
@@ -440,7 +434,6 @@
     -------
     out_file : string
         Path to output modified model file
->>>>>>> 76a6f849
 
     """
     
@@ -466,13 +459,6 @@
         return dict1
 
     model_map = read_model_file(model_file)
-<<<<<<< HEAD
-
-    file_name, ext = os.path.splitext(os.path.basename(model_file))
-    file_name = file_name + '_new' + ext
-    file_name = os.path.join(os.getcwd(), file_name)
-
-=======
     
     out_file, ext = os.path.splitext(os.path.basename(model_file))
     out_file = out_file + '_new' + ext
@@ -480,12 +466,11 @@
     
     #create an index of all subjects for a derivative for which 
     #CPAC did not run successfully
->>>>>>> 76a6f849
     remove_index = []
     for subject in group_analysis_sublist:
         if subject not in output_sublist:
             remove_index.append(group_analysis_sublist.index(subject))
-
+    
     print remove_index
     f = open(out_file, 'wb')
 
@@ -508,13 +493,5 @@
         count+=1
 
     f.close()
-<<<<<<< HEAD
-    return file_name
-=======
-    
+
     return out_file
-        
-
-            
-        
->>>>>>> 76a6f849
