--- conflicted
+++ resolved
@@ -1306,11 +1306,7 @@
             'maximum_memory_per_participant']
 
     # If centrality is enabled, check to mem_sub >= mem_centrality
-<<<<<<< HEAD
     if True in c.network_centrality['run']:
-=======
-    if c.network_centrality['run']:
->>>>>>> 06b8adc1
         if sub_mem_gb < c.network_centrality['memory_allocation']:
             err_msg = 'Memory allocated for subject: %d needs to be greater ' \
                       'than the memory allocated for centrality: %d. Fix ' \
