import os
import collections.abc
import fnmatch
import gzip
import numbers
import pickle
import threading
import numpy as np
<<<<<<< HEAD
import yaml

from inspect import currentframe, getframeinfo, stack
from itertools import repeat
from optparse import OptionError
from voluptuous.error import Invalid

NESTED_CONFIG_MAPPING = yaml.safe_load(open(
    os.path.abspath(os.path.join(__file__, *repeat(os.path.pardir, 2),
        'resources/configs/1.7-1.8-nesting-mappings.yml')), 'r'))
=======
import json

from inspect import currentframe, getframeinfo, stack


def get_last_prov_entry(prov):
    while not isinstance(prov[-1], str):
        prov = prov[-1]
    return prov[-1]


def check_prov_for_regtool(prov):
    last_entry = get_last_prov_entry(prov)
    last_node = last_entry.split(':')[1]
    if 'ants' in last_node.lower():
        return 'ants'
    elif 'fsl' in last_node.lower():
        return 'fsl'
    else:
        return None


def check_prov_for_motion_tool(prov):
    last_entry = get_last_prov_entry(prov)
    last_node = last_entry.split(':')[1]
    if '3dvolreg' in last_node.lower():
        return '3dvolreg'
    elif 'mcflirt' in last_node.lower():
        return 'mcflirt'
    else:
        return None
>>>>>>> 23d86fa8


def get_flag(in_flag):
    return in_flag


def get_flag_wf(wf_name='get_flag'):
    import nipype.pipeline.engine as pe
    import nipype.interfaces.utility as util

    wf = pe.Workflow(name=wf_name)

    input_node = pe.Node(util.IdentityInterface(fields=['in_flag']),
                         name='inputspec')

    get_flag = pe.Node(util.Function(input_names=['in_flag'],
                                     function=get_flag),
                       name='get_flag')

    wf.connect(input_node, 'in_flag', get_flag, 'in_flag')


def read_json(json_file):
    try:
        with open(json_file, 'r') as f:
            json_dct = json.load(f)
    except json.decoder.JSONDecodeError as err:
        raise Exception(f'\n\n{err}\n\nJSON file: {json_file}\n')
    return json_dct


def create_id_string(unique_id, resource, scan_id=None):
    """Create the unique key-value identifier string for BIDS-Derivatives
    compliant file names.

    This is used in the file renaming performed during the Datasink
    connections.
    """
    if scan_id:
        out_filename = f'{unique_id}_task-{scan_id}_{resource}'
    else:
        out_filename = f'{unique_id}_{resource}'
    return out_filename


def write_output_json(json_data, filename, indent=3):
    json_file = os.path.join(os.getcwd(), f'{filename}.json')
    json_data = json.dumps(json_data, indent=indent, sort_keys=True)
    with open(json_file, 'wt') as f:
        f.write(json_data)
    return json_file


def get_zscore(input_name, map_node=False, wf_name='z_score'):
    """
    Workflow to calculate z-scores

    Parameters
    ----------
    wf_name : string
        name of the workflow

    Returns
    -------
    wf : workflow object

    Notes
    -----
    `Source <https://github.com/FCP-INDI/C-PAC/blob/master/CPAC/network_centrality/z_score.py>`_

    Workflow Inputs::

        inputspec.input_file : string
            path to input functional derivative file for which z score has to be calculated
        inputspec.mask_file : string
            path to whole brain functional mask file required to calculate zscore

    Workflow Outputs::

        outputspec.z_score_img : string
             path to image containing Normalized Input Image Z scores across full brain.

    .. exec::
        from CPAC.utils import get_zscore
        wf = get_zscore('mean')
        wf.write_graph(
            graph2use='orig',
            dotfilename='./images/generated/zscore.dot'
        )

    High Level Workflow Graph:

    .. image:: ../../images/generated/zscore.png
       :width: 500


    Detailed Workflow Graph:

    .. image:: ../../images/generated/zscore_detailed.png
       :width: 500

    Example
    -------
    >>> wf = get_zscore('example_input')
    >>> wf.inputs.inputspec.input_file = '/home/data/graph_working_dir/calculate_centrality/degree_centrality_binarize.nii.gz'
    >>> wf.inputs.inputspec.mask_file = '/home/data/graphs/GraphGeneration/new_mask_3m.nii.gz'
    >>> wf.run()  # doctest: +SKIP
    """  # noqa

    import nipype.pipeline.engine as pe
    import nipype.interfaces.utility as util
    import nipype.interfaces.fsl as fsl

    wflow = pe.Workflow(name=wf_name)

    inputNode = pe.Node(util.IdentityInterface(fields=['input_file',
                                                       'mask_file']),
                        name='inputspec')

    outputNode = pe.Node(util.IdentityInterface(fields=['z_score_img']),
                         name='outputspec')

    if map_node:
        mean = pe.MapNode(interface=fsl.ImageStats(),
                          name='mean',
                          iterfield=['in_file'])

        standard_deviation = pe.MapNode(interface=fsl.ImageStats(),
                                        name='standard_deviation',
                                        iterfield=['in_file'])

        op_string = pe.MapNode(util.Function(input_names=['mean', 'std_dev'],
                                             output_names=['op_string'],
                                             function=get_operand_string),
                               name='op_string',
                               iterfield=['mean', 'std_dev'])

        z_score = pe.MapNode(interface=fsl.MultiImageMaths(),
                             name='z_score',
                             iterfield=['in_file', 'op_string'])

    else:
        mean = pe.Node(interface=fsl.ImageStats(), name='mean')

        standard_deviation = pe.Node(interface=fsl.ImageStats(),
                                     name='standard_deviation')

        op_string = pe.Node(util.Function(input_names=['mean', 'std_dev'],
                                          output_names=['op_string'],
                                          function=get_operand_string),
                            name='op_string')

        z_score = pe.Node(interface=fsl.MultiImageMaths(), name='z_score')

    # calculate the mean
    mean.inputs.op_string = '-k %s -m'
    wflow.connect(inputNode, 'input_file', mean, 'in_file')
    wflow.connect(inputNode, 'mask_file', mean, 'mask_file')

    # calculate the standard deviation
    standard_deviation.inputs.op_string = '-k %s -s'
    wflow.connect(inputNode, 'input_file', standard_deviation, 'in_file')
    wflow.connect(inputNode, 'mask_file', standard_deviation, 'mask_file')

    # calculate the z-score
    wflow.connect(mean, 'out_stat', op_string, 'mean')
    wflow.connect(standard_deviation, 'out_stat', op_string, 'std_dev')

    # z_score.inputs.out_file = input_name + '_zstd.nii.gz'

    wflow.connect(op_string, 'op_string', z_score, 'op_string')
    wflow.connect(inputNode, 'input_file', z_score, 'in_file')
    wflow.connect(inputNode, 'mask_file', z_score, 'operand_files')

    wflow.connect(z_score, 'out_file', outputNode, 'z_score_img')

    return wflow


def get_fisher_zscore(input_name, map_node=False, wf_name='fisher_z_score'):
    """
    Runs the compute_fisher_z_score function as part of a one-node workflow.
    """

    import nipype.pipeline.engine as pe
    import nipype.interfaces.utility as util
    import nipype.interfaces.fsl as fsl

    wflow = pe.Workflow(name=wf_name)

    inputNode = pe.Node(util.IdentityInterface(fields=['correlation_file',
                                                       'timeseries_one_d']),
                        name='inputspec')

    outputNode = pe.Node(
        util.IdentityInterface(fields=['fisher_z_score_img']),
        name='outputspec')

    if map_node:
        # node to separate out
        fisher_z_score = pe.MapNode(
            util.Function(input_names=['correlation_file',
                                       'timeseries_one_d',
                                       'input_name'],
                          output_names=['out_file'],
                          function=compute_fisher_z_score),
            name='fisher_z_score',
            iterfield=['correlation_file'])
    else:
        fisher_z_score = pe.Node(
            util.Function(input_names=['correlation_file',
                                       'timeseries_one_d',
                                       'input_name'],
                          output_names=['out_file'],
                          function=compute_fisher_z_score),
            name='fisher_z_score')

    fisher_z_score.inputs.input_name = input_name

    wflow.connect(inputNode, 'correlation_file',
                  fisher_z_score, 'correlation_file')
    wflow.connect(inputNode, 'timeseries_one_d',
                  fisher_z_score, 'timeseries_one_d')
    wflow.connect(fisher_z_score, 'out_file',
                  outputNode, 'fisher_z_score_img')

    return wflow


def compute_fisher_z_score(correlation_file, timeseries_one_d, input_name):
    """
    Computes the fisher z transform of the input correlation map
    If the correlation map contains data for multiple ROIs then
    the function returns z score for each ROI as a seperate nifti
    file


    Parameters
    ----------

    correlation_file: string
        Input correlations file


    Returns
    -------

    out_file : list (nifti files)
        list of z_scores for mask or ROI
    """

    import nibabel as nb
    import numpy as np
    import os

    if isinstance(timeseries_one_d, str):
        if '.1D' in timeseries_one_d or '.csv' in timeseries_one_d:
            timeseries_file = timeseries_one_d

    else:
        for timeseries in timeseries_one_d:
            if '.1D' in timeseries or '.csv' in timeseries:
                timeseries_file = timeseries

    # get the specific roi number
    filename = correlation_file.split("/")[-1]
    filename = filename.replace(".nii", "")
    if ".gz" in filename:
        filename = filename.replace(".gz", "")

    corr_img = nb.load(correlation_file)
    corr_data = corr_img.get_data()

    hdr = corr_img.get_header()

    # calculate the Fisher r-to-z transformation
    corr_data = np.log((1 + corr_data) / (1 - corr_data)) / 2.0

    z_score_img = nb.Nifti1Image(corr_data, header=hdr,
                                 affine=corr_img.get_affine())

    out_file = os.path.join(os.getcwd(), filename + '_fisher_zstd.nii.gz')

    z_score_img.to_filename(out_file)

    return out_file


def get_operand_string(mean, std_dev):
    """
    Method to get operand string for Fsl Maths

    Parameters
    ----------
    mean : string
        path to img containing mean
    std_dev : string
        path to img containing standard deviation

    Returns
    ------
    op_string : string
        operand string
    """

    str1 = "-sub %f -div %f" % (float(mean), float(std_dev))
    op_string = str1 + " -mas %s"
    return op_string


def get_roi_num_list(timeseries_file, prefix=None):
    # extracts the ROI labels from the 3dROIstats output CSV file
    with open(timeseries_file, "r") as f:
        roi_file_lines = f.read().splitlines()

    roi_err = "\n\n[!] The output of 3dROIstats, used in extracting the " \
              "timeseries, is either empty, or not in the expected " \
              "format.\n\nROI output file: {0}\n\nIf there are no rows " \
              "in the output file, double-check your ROI/mask selection." \
              "\n\n".format(str(timeseries_file))

    for line in roi_file_lines:
        if "Mean_" in line:
            try:
                roi_list = line.split(",")
                # clear out any blank strings/non ROI labels in the list
                roi_list = [x for x in roi_list if "Mean" in x]
                # rename labels
                roi_list = [
                    x.replace("Mean", "ROI").replace(" ", "").replace("#", "") \
                    for x in roi_list]
            except:
                raise Exception(roi_err)
            break
    else:
        raise Exception(roi_err)

    if prefix:
        temp_rois = []
        for roi in roi_list:
            roi = prefix + "_" + str(roi)
            temp_rois.append(roi)
        roi_list = temp_rois

    return roi_list


def safe_shape(*vol_data):
    """
    Checks if the volume (first three dimensions) of multiple ndarrays
    are the same shape.

    Parameters
    ----------
    vol_data0, vol_data1, ..., vol_datan : ndarray
        Volumes to check

    Returns
    -------
    same_volume : bool
        True only if all volumes have the same shape.
    """
    same_volume = True

    first_vol_shape = vol_data[0].shape[:3]
    for vol in vol_data[1:]:
        same_volume &= (first_vol_shape == vol.shape[:3])

    return same_volume


def extract_one_d(list_timeseries):
    if isinstance(list_timeseries, str):
        if '.1D' in list_timeseries or '.csv' in list_timeseries:
            return list_timeseries

    for timeseries in list_timeseries:
        if '.1D' in timeseries or '.csv' in timeseries:
            return timeseries

    raise Exception("Unable to retrieve roi timeseries 1D or csv" \
                    " file. Files found:" + list_timeseries)


def extract_txt(list_timeseries):
    """
    Method to extract txt file containing
    roi timeseries required for dual regression
    """
    if isinstance(list_timeseries, str):
        if list_timeseries.endswith('.txt'):
            return list_timeseries

    out_file = None
    for timeseries in list_timeseries:
        if timeseries.endswith('.txt'):
            out_file = timeseries

    if not out_file:
        raise Exception("Unable to retrieve roi timeseries txt" \
                        " file required for dual regression." \
                        " Existing files are:%s" % (list_timeseries))

    return out_file


def zscore(data, axis):
    data = data.copy()
    data -= data.mean(axis=axis, keepdims=True)
    data /= data.std(axis=axis, keepdims=True)
    np.copyto(data, 0.0, where=np.isnan(data))
    return data


def correlation(matrix1, matrix2,
                match_rows=False, z_scored=False, symmetric=False):
    d1 = matrix1.shape[-1]
    d2 = matrix2.shape[-1]

    assert d1 == d2
    assert matrix1.ndim <= 2
    assert matrix2.ndim <= 2
    if match_rows:
        assert matrix1.shape == matrix2.shape

    var = np.sqrt(d1 * d2)

    if not z_scored:
        matrix1 = zscore(matrix1, matrix1.ndim - 1)
        matrix2 = zscore(matrix2, matrix2.ndim - 1)

    if match_rows:
        return np.einsum('...i,...i', matrix1, matrix2) / var

    if matrix1.ndim >= matrix2.ndim:
        r = np.dot(matrix1, matrix2.T) / var
    else:
        r = np.dot(matrix2, matrix1.T) / var

    r = np.clip(r, -1.0, 1.0)

    if symmetric:
        return (r + r.T) / 2

    return r


def check(params_dct, subject_id, scan_id, val_to_check, throw_exception):
    if val_to_check not in params_dct:
        if throw_exception:
            raise Exception("Missing Value for {0} for participant "
                            "{1}".format(val_to_check, subject_id))
        return None

    if isinstance(params_dct[val_to_check], dict):
        ret_val = params_dct[val_to_check][scan_id]
    else:
        ret_val = params_dct[val_to_check]

    if ret_val == 'None':
        if throw_exception:
            raise Exception("'None' Parameter Value for {0} for participant "
                            "{1}".format(val_to_check, subject_id))
        else:
            ret_val = None

    if ret_val == '' and throw_exception:
        raise Exception("Missing Value for {0} for participant "
                        "{1}".format(val_to_check, subject_id))

    return ret_val


def check_random_state(seed):
    """
    Turn seed into a np.random.RandomState instance
    Code from scikit-learn (https://github.com/scikit-learn/scikit-learn)

    Parameters
    ----------
    seed : None | int | instance of RandomState
        If seed is None, return the RandomState singleton used by np.random.
        If seed is an int, return a new RandomState instance seeded with seed.
        If seed is already a RandomState instance, return it.
        Otherwise raise ValueError.
    """
    if seed is None or seed is np.random:
        return np.random.mtrand._rand
    if isinstance(seed, (numbers.Integral, np.integer)):
        return np.random.RandomState(seed)
    if isinstance(seed, np.random.RandomState):
        return seed
    raise ValueError('%r cannot be used to seed a numpy.random.RandomState'
                     ' instance' % seed)


def try_fetch_parameter(scan_parameters, subject, scan, keys):
    scan_parameters = dict(
        (k.lower(), v)
        for k, v in scan_parameters.items()
    )

    for key in keys:

        key = key.lower()

        if key not in scan_parameters:
            continue

        if isinstance(scan_parameters[key], dict):
            value = scan_parameters[key][scan]
        else:
            value = scan_parameters[key]

        # Explicit none value
        if value == 'None':
            return None

        if value is not None:
            return value

    return None


def get_scan_params(subject_id, scan, pipeconfig_start_indx,
                    pipeconfig_stop_indx, data_config_scan_params=None):
    """
    Method to extract slice timing correction parameters
    and scan parameters.

    Parameters
    ----------
    subject_id : str
        subject id
    scan : str
        scan id
    pipeconfig_start_indx : int
        starting volume index as provided in the pipeline config yaml file
    pipeconfig_stop_indx : int
        ending volume index as provided in the pipeline config yaml file
    data_config_scan_params : str
        file path to scan parameter JSON file listed in data config yaml file

    Returns
    -------
    TR : a string
        TR value
    pattern : a string
        slice aquisition pattern string or file path
    ref_slice : an integer
        reference slice which is used to allign all other slices
    first_tr : an integer
        starting TR or starting volume index
    last_tr : an integer
        ending TR or ending volume index
    """

    import os
    import json
    import warnings

    check2 = lambda val: val if val == None or val == '' or \
                                isinstance(val, str) else int(val)

    # initialize vars to empty
    TR = ''
    TE = None
    pattern = ''
    ref_slice = ''
    first_tr = ''
    last_tr = ''
    unit = 's'
    pe_direction = ''

    if isinstance(pipeconfig_stop_indx, str):
        if "End" in pipeconfig_stop_indx or "end" in pipeconfig_stop_indx:
            pipeconfig_stop_indx = None

    if data_config_scan_params:
        if ".json" in data_config_scan_params:
            if not os.path.exists(data_config_scan_params):
                err = "\n[!] WARNING: Scan parameters JSON file listed in " \
                      "your data configuration file does not exist:\n{0}" \
                      "\n\n".format(data_config_scan_params)
                raise Exception(err)

            with open(data_config_scan_params, "r") as f:
                params_dct = json.load(f)

            # get details from the configuration
            # if this is a JSON file, the key values are the BIDS format
            # standard
            # TODO: better handling of errant key values!!!
            if "RepetitionTime" in params_dct.keys():
                TR = float(check(params_dct, subject_id, scan,
                                 'RepetitionTime', False))
            if "SliceTiming" in params_dct.keys():
                pattern = str(check(params_dct, subject_id, scan,
                                    'SliceTiming', False))
            elif "SliceAcquisitionOrder" in params_dct.keys():
                pattern = str(check(params_dct, subject_id, scan,
                                    'SliceAcquisitionOrder', False))
            if "PhaseEncodingDirection" in params_dct.keys():
                pe_direction = str(check(params_dct, subject_id, scan,
                                         'PhaseEncodingDirection', False))

        elif len(data_config_scan_params) > 0 and \
                isinstance(data_config_scan_params, dict):

            params_dct = data_config_scan_params

            # TODO: better handling of errant key values!!!
            # TODO: use schema validator to deal with it
            # get details from the configuration
            TR = float(
                try_fetch_parameter(
                    params_dct,
                    subject_id,
                    scan,
                    ['TR', 'RepetitionTime']
                )
            )

            pattern = str(
                try_fetch_parameter(
                    params_dct,
                    subject_id,
                    scan,
                    ['acquisition', 'SliceTiming', 'SliceAcquisitionOrder']
                )
            )

            ref_slice = check(params_dct, subject_id, scan, 'reference',
                              False)
            if ref_slice:
                ref_slice = int(ref_slice)

            first_tr = check(params_dct, subject_id, scan, 'first_TR', False)
            if first_tr:
                first_tr = check2(first_tr)

            last_tr = check(params_dct, subject_id, scan, 'last_TR', False)
            if last_tr:
                last_tr = check2(last_tr)

            pe_direction = check(params_dct, subject_id, scan,
                                 'PhaseEncodingDirection', False)

        else:
            err = "\n\n[!] Could not read the format of the scan parameters " \
                  "information included in the data configuration file for " \
                  "the participant {0}.\n\n".format(subject_id)
            raise Exception(err)

    if first_tr == '' or first_tr == None:
        first_tr = pipeconfig_start_indx

    if last_tr == '' or last_tr == None:
        last_tr = pipeconfig_stop_indx

    unit = 's'

    if 'None' in pattern or 'none' in pattern:
        pattern = None

    '''
    if not pattern:
        if pipeconfig_tpattern:
            if "Use NIFTI Header" in pipeconfig_tpattern:
                pattern = ''
            else:
                pattern = pipeconfig_tpattern
    '''

    # pattern can be one of a few keywords, a filename, or blank which
    # indicates that the images header information should be used
    tpattern_file = None

    valid_patterns = ['alt+z', 'altplus', 'alt+z2', 'alt-z', 'altminus',
                      'alt-z2', 'seq+z', 'seqplus', 'seq-z', 'seqminus']

    if pattern and pattern != '' and pattern not in valid_patterns:

        if isinstance(pattern, list) or \
                ("[" in pattern and "]" in pattern and "," in pattern):
            # if we got the slice timing as a list, from a BIDS-format scan
            # parameters JSON file

            if not isinstance(pattern, list):
                pattern = pattern.replace("[", "").replace("]", "").split(",")

            slice_timings = [float(x) for x in pattern]

            # write out a tpattern file for AFNI 3dTShift
            tpattern_file = os.path.join(os.getcwd(), "tpattern.txt")
            try:
                with open(tpattern_file, "wt") as f:
                    for time in slice_timings:
                        f.write("{0}\n".format(time).replace(" ", ""))
            except:
                err = "\n[!] Could not write the slice timing file meant as " \
                      "an input for AFNI 3dTshift (slice timing correction):" \
                      "\n{0}\n\n".format(tpattern_file)
                raise Exception(err)

        elif ".txt" in pattern and not os.path.exists(pattern):
            # if the user provided an acquisition pattern text file for
            # 3dTshift
            raise Exception("Invalid Pattern file path {0}, Please provide "
                            "the correct path".format(pattern))
        elif ".txt" in pattern:
            with open(pattern, "r") as f:
                lines = f.readlines()
            if len(lines) < 2:
                raise Exception('Invalid slice timing file format. The file '
                                'should contain only one value per row. Use '
                                'new line char as delimiter')
            tpattern_file = pattern
            slice_timings = [float(l.rstrip('\r\n')) for l in lines]
        else:
            # this only happens if there is a non-path string set in the data
            # config dictionary for acquisition pattern (like "alt+z"), except
            # the pattern is not listed in that list
            err = "\n[!] The slice timing acquisition pattern provided is " \
                  "not supported by AFNI 3dTshift:\n" \
                  "{0}\n".format(str(pattern))
            raise Exception(err)

        pattern = tpattern_file

        slice_timings.sort()
        max_slice_offset = slice_timings[-1]

        # checking if the unit of TR and slice timing match or not
        # if slice timing in ms convert TR to ms as well
        if TR and max_slice_offset > TR:
            warnings.warn("TR is in seconds and slice timings are in "
                          "milliseconds. Converting TR into milliseconds")
            TR = TR * 1000
            print("New TR value {0} ms".format(TR))
            unit = 'ms'

    else:
        # check to see, if TR is in milliseconds, convert it into seconds
        if TR and TR > 10:
            warnings.warn('TR is in milliseconds, Converting it into seconds')
            TR = TR / 1000.0
            print("New TR value {0} s".format(TR))
            unit = 's'

    # swap back in
    if TR:
        tr = "{0}{1}".format(str(TR), unit)
    else:
        tr = ""

    tpattern = pattern
    start_indx = first_tr
    stop_indx = last_tr

    return (
        tr if tr else None,
        tpattern if tpattern else None,
        ref_slice,
        start_indx,
        stop_indx,
        pe_direction
    )


def get_tr(tr):
    """
    Method to return TR in seconds
    """
    import re
    if tr:
        tr = re.search(r"\d+.\d+", str(tr)).group(0)
        tr = float(tr)
        if tr > 10:
            tr = tr / 1000.0
    else:
        tr = ""
    return tr


def check_tr(tr, in_file):
    # imageData would have to be the image data from the funcFlow workflow,
    # funcFlow outputspec.subject
    import nibabel as nib
    img = nib.load(in_file)

    # get header from image data, then extract TR information, TR is fourth
    # item in list returned by get_zooms()
    imageHeader = img.get_header()
    imageZooms = imageHeader.get_zooms()
    header_tr = imageZooms[3]

    # If the TR information from header_tr (funcFlow) and convert_tr node
    # (TR from config file) do not match, prepare to update the TR information
    # from either convert_tr or header_tr using afni 3drefit, then append to
    # func_to_mni
    if header_tr != tr:
        if tr != None and tr != "":
            TR = tr
        else:
            TR = header_tr

        import warnings
        warnings.warn(
            'Warning: The TR information does not match between the config and subject list files.')

    return TR


def add_afni_prefix(tpattern):
    if ".txt" in tpattern:
        tpattern = "@{0}".format(tpattern)
    return tpattern


def write_to_log(workflow, log_dir, index, inputs, scan_id):
    """
    Method to write into log file the status of the workflow run.
    """

    import os
    import time
    import datetime

    from CPAC import __version__
    from nipype import logging

    iflogger = logging.getLogger('nipype.interface')

    version = __version__
    subject_id = os.path.basename(log_dir)

    if scan_id is None:
        scan_id = "scan_anat"

    strategy = ""
    ts = time.time()
    stamp = datetime.datetime.fromtimestamp(ts).strftime('%Y-%m-%d %H:%M:%S')

    try:
        if workflow != 'DONE':
            wf_path = \
                os.path.dirname((os.getcwd()).split(workflow)[1]).strip("/")

            if wf_path and wf_path != "":
                if '/' in wf_path:
                    scan_id, strategy = wf_path.split('/', 1)
                    scan_id = scan_id.strip('_')
                    strategy = strategy.replace("/", "")
                else:
                    scan_id = wf_path.strip('_')

            file_path = os.path.join(log_dir, scan_id, workflow)

            try:
                os.makedirs(file_path)
            except Exception:
                iflogger.info(
                    "filepath already exist, filepath- {0}, "
                    "curr_dir - {1}".format(file_path, os.getcwd()))

        else:
            file_path = os.path.join(log_dir, scan_id)
    except Exception:
        print("ERROR in write log")
        raise

    try:
        os.makedirs(file_path)
    except Exception:
        iflogger.info(
            "filepath already exist, "
            "filepath: {0}, "
            "curr_dir: {1}".format(file_path, os.getcwd())
        )

    out_file = os.path.join(file_path, 'log_{0}.yml'.format(strategy))

    iflogger.info("CPAC custom log:")

    if isinstance(inputs, list):
        inputs = inputs[0]

    if os.path.exists(inputs):
        status_msg = "wf_status: DONE"
        iflogger.info(
            "version: {0}, "
            "timestamp: {1}, "
            "subject_id: {2}, "
            "scan_id: {3}, "
            "strategy: {4}, "
            "workflow: {5}, "
            "status: COMPLETED".format(
                str(version), str(stamp), subject_id,
                scan_id, strategy, workflow
            )
        )
    else:
        status_msg = "wf_status: ERROR"
        iflogger.info(
            "version: {0}, "
            "timestamp: {1}, "
            "subject_id: {2}, "
            "scan_id: {3}, "
            "strategy: {4}, "
            "workflow: {5}, "
            "status: ERROR".format(
                str(version), str(stamp), subject_id,
                scan_id, strategy, workflow
            )
        )

    with open(out_file, 'w') as f:
        f.write("version: {0}\n".format(str(version)))
        f.write("timestamp: {0}\n".format(str(stamp)))
        f.write("pipeline_index: {0}\n".format(index))
        f.write("subject_id: {0}\n".format(subject_id))
        f.write("scan_id: {0}\n".format(scan_id))
        f.write("strategy: {0}\n".format(strategy))
        f.write("workflow_name: {0}\n".format(workflow))
        f.write(status_msg)

    return out_file


def create_log(wf_name="log", scan_id=None):
    """
    Workflow to create log
    """

    import nipype.pipeline.engine as pe
    import nipype.interfaces.utility as util
    import CPAC.utils.interfaces.function as function

    wf = pe.Workflow(name=wf_name)

    input_node = pe.Node(util.IdentityInterface(fields=['workflow',
                                                        'log_dir',
                                                        'index',
                                                        'inputs']),
                         name='inputspec')

    output_node = pe.Node(util.IdentityInterface(fields=['out_file']),
                          name='outputspec')

    write_log = pe.Node(function.Function(input_names=['workflow',
                                                       'log_dir',
                                                       'index',
                                                       'inputs',
                                                       'scan_id'],
                                          output_names=['out_file'],
                                          function=write_to_log,
                                          as_module=True),
                        name='write_log')

    write_log.inputs.scan_id = scan_id

    wf.connect([
        (
            input_node, write_log, [
                ('workflow', 'workflow'),
                ('log_dir', 'log_dir'),
                ('index', 'index'),
                ('inputs', 'inputs')
            ]
        ),
        (
            write_log, output_node, [
                ('out_file', 'out_file')
            ]
        )
    ])

    return wf


def pick_wm(seg_prob_list):
    seg_prob_list.sort()
    return seg_prob_list[-1]


def find_files(directory, pattern):
    for root, dirs, files in os.walk(directory):
        for basename in files:
            if fnmatch.fnmatch(basename, pattern):
                filename = os.path.join(root, basename)
                yield filename


def extract_output_mean(in_file, output_name):
    '''
    function takes 'in_file', which should be an intermediary 1D file
    from individual-level analysis, containing the mean of the output across
    all voxels

    it then parses this value and writes it to a .csv file named
    output_means.csv located in the subject's output directory
    '''

    if os.path.exists(in_file):

        with open(in_file, 'r') as f:
            line = f.readline()

        line = line.split('[')[0].strip(' ')

        # get filename of input maskave 1D file
        filename = in_file.split("/")[-1]
        filename = filename[0:-3]

        split_fullpath = in_file.split("/")

        if "_mask_" in in_file and \
                ("sca_roi" in in_file or "sca_tempreg" in in_file):

            for dirname in split_fullpath:
                if "_mask_" in dirname:
                    maskname = dirname

            filename = split_fullpath[-1]

            if ".1D" in filename:
                filename = filename.replace(".1D", "")

            resource_name = "{0}_{1}_{2}".format(output_name, maskname,
                                                 filename)

        elif "_spatial_map_" in in_file and "dr_tempreg" in in_file:

            for dirname in split_fullpath:
                if "_spatial_map_" in dirname:
                    mapname = dirname

            filename = split_fullpath[-1]

            if ".1D" in filename:
                filename = filename.replace(".1D", "")

            resource_name = "{0}_{1}_{2}".format(output_name, mapname,
                                                 filename)

        elif "_mask_" in in_file and "centrality" in in_file:

            for dirname in split_fullpath:
                if "_mask_" in dirname:
                    maskname = dirname

            filename = split_fullpath[-1]

            if ".1D" in filename:
                filename = filename.replace(".1D", "")

            resource_name = "{0}_{1}_{2}".format(output_name, maskname,
                                                 filename)

        else:
            resource_name = output_name

        output_means_file = os.path.join(os.getcwd(),
                                         'mean_{0}.txt'.format(resource_name))

        with open(output_means_file, 'w') as f:
            f.write(line)

    return output_means_file


def create_output_mean_csv(subject_dir):
    '''
    this function finds all of the mean_{output}.txt files in the subject's
    output directory, collects the data and organizes them into one .csv
    file in the subject directory
    '''

    import os
    import csv

    output_vals = {}

    subID = subject_dir.split('/')[len(subject_dir.split('/')) - 1]
    means_dir = os.path.join(subject_dir, 'output_means')

    # extract the mean values
    for root, _, files in os.walk(means_dir):

        for filename in files:

            if 'mean_' in filename:

                output = filename.replace('mean_', '')
                output = output.replace('.txt', '')

                filepath = os.path.join(root, filename)

                if os.path.exists(filepath):
                    try:
                        mean_file = open(filepath, 'rU')
                        val = mean_file.readline()
                        val = val.strip('\n')
                    except:
                        print('\n\n[!] CPAC says: Could not open the output ' \
                              'mean text file.\n')
                        print('Path: ', filepath, '\n\n')
                        raise Exception

                else:
                    print('\n\n[!] CPAC says: Could not find the output mean ' \
                          'text file.\n')
                    print('Path not found: ', filepath, '\n\n')
                    raise Exception

                output_vals[output] = val

    # now take the extracted mean values and write them into the .csv file!
    csv_file_path = os.path.join(subject_dir, 'output_means_%s.csv' % subID)
    with open(csv_file_path, 'wt') as csv_file:

        output_items = list(output_vals.items())

        deriv_string = ','.join(v for v, _ in output_items)
        val_string = ','.join(v for _, v in output_items)

        csv_file.write(deriv_string + '\n')
        csv_file.write(val_string + '\n')


def check_command_path(path):
    import os
    return os.system("%s >/dev/null 2>&1" % path) != 32512


def check_system_deps(check_ants=False,
                      check_ica_aroma=False,
                      check_centrality_degree=False,
                      check_centrality_lfcd=False):
    '''
    Function to check system for neuroimaging tools AFNI, C3D, FSL,
    and (optionally) ANTs
    '''

    missing_install = []

    # Check AFNI
    if not check_command_path("3dcalc"):
        missing_install.append("AFNI")

    # Check FSL
    if not check_command_path("fslmaths"):
        missing_install.append("FSL")

    # Check ANTs/C3D
    if check_ants:
        if not check_command_path("c3d_affine_tool"):
            missing_install.append("C3D")
        if not check_command_path("antsRegistration"):
            missing_install.append("ANTS")

    if check_centrality_degree:
        if not check_command_path("3dDegreeCentrality"):
            missing_install.append("3dDegreeCentrality")
    if check_centrality_lfcd:
        if not check_command_path("3dLFCD"):
            missing_install.append("3dLFCD")

    # Check ICA-AROMA
    if check_ica_aroma:
        if not check_command_path("ICA_AROMA.py"):
            missing_install.append("ICA-AROMA")

    # If we're missing deps, raise Exception
    if len(missing_install) > 0:
        missing_string = ""
        for string in missing_install:
            missing_string = missing_string + string + "\n"
        err = "\n\n[!] CPAC says: It appears the following software " \
              "packages are not installed or configured properly:\n\n%s\n" \
              % missing_string
        raise Exception(err)


# Check pipeline config againts computer resources
def check_config_resources(c):
    '''
    docstring
    '''

    # Import packages
    import psutil
    from multiprocessing import cpu_count

    # Init variables
    sys_virt_mem = psutil.virtual_memory()
    num_cores = cpu_count()

    # Check for pipeline memory for subject
    if c.pipeline_setup['system_config'][
        'maximum_memory_per_participant'] is None:
        # Get system memory and numSubsAtOnce
        sys_mem_gb = sys_virt_mem.total / (1024.0 ** 3)
        sub_mem_gb = sys_mem_gb / c.pipeline_setup['system_config'][
            'num_participants_at_once']
    else:
        sub_mem_gb = c.pipeline_setup['system_config'][
            'maximum_memory_per_participant']

    # If centrality is enabled, check to mem_sub >= mem_centrality
    if c.network_centrality['run'][0]:
        if sub_mem_gb < c.network_centrality['memory_allocation']:
            err_msg = 'Memory allocated for subject: %d needs to be greater ' \
                      'than the memory allocated for centrality: %d. Fix ' \
                      'and try again.' % (c.pipeline_setup['system_config'][
                                              'maximum_memory_per_participant'],
                                          c.network_centrality[
                                              'memory_allocation'])
            raise Exception(err_msg)

    # Check for pipeline threads
    # Check if user specified cores
    if c.pipeline_setup['system_config']['max_cores_per_participant']:
        total_user_cores = c.pipeline_setup['system_config'][
                               'num_participants_at_once'] * \
                           c.pipeline_setup['system_config'][
                               'max_cores_per_participant']
        if total_user_cores > num_cores:
            err_msg = 'Config file specifies more subjects running in ' \
                      'parallel than number of threads available. Change ' \
                      'this and try again'
            raise Exception(err_msg)
        else:
            num_cores_per_sub = c.pipeline_setup['system_config'][
                'max_cores_per_participant']
    else:
<<<<<<< HEAD
        num_cores_per_sub = num_cores / c.pipeline_setup['system_config']['num_participants_at_once']
=======
        num_cores_per_sub = num_cores / c.pipeline_setup['system_config'][
            'num_participants_at_once']
>>>>>>> 23d86fa8

        # Now check ANTS
    if 'ANTS' in c.registration_workflows['anatomical_registration'][
        'registration']['using']:
        if c.pipeline_setup['system_config']['num_ants_threads'] is None:
            num_ants_cores = num_cores_per_sub
        elif c.pipeline_setup['system_config']['num_ants_threads'] > \
                c.pipeline_setup['system_config'][
                    'max_cores_per_participant']:
            err_msg = 'Number of threads for ANTS: %d is greater than the ' \
                      'number of threads per subject: %d. Change this and ' \
                      'try again.' % (
                      c.pipeline_setup['system_config']['num_ants_threads'],
                      c.pipeline_setup['system_config'][
                          'max_cores_per_participant'])
            raise Exception(err_msg)
        else:
            num_ants_cores = c.pipeline_setup['system_config'][
                'num_ants_threads']
    else:
        num_ants_cores = 1

    # Now check OMP
    if c.pipeline_setup['system_config']['num_OMP_threads'] is None:
        num_omp_cores = 1
    elif c.pipeline_setup['system_config']['num_OMP_threads'] > \
            c.pipeline_setup['system_config']['max_cores_per_participant']:
        err_msg = 'Number of threads for OMP: %d is greater than the ' \
                  'number of threads per subject: %d. Change this and ' \
                  'try again.' % (c.pipeline_setup['system_config'][
                                      'num_OMP_threads'],
                                  c.pipeline_setup['system_config'][
                                      'max_cores_per_participant'])
        raise Exception(err_msg)
    else:
        num_omp_cores = c.pipeline_setup['system_config']['num_OMP_threads']

    # Return memory and cores
    return sub_mem_gb, num_cores_per_sub, num_ants_cores, num_omp_cores


def load_preconfig(pipeline_label):
    import os
    import pkg_resources as p

    avail_configs = \
        p.resource_filename(
            "CPAC",
            os.path.join(
                "resources",
                "configs")
        )
    avail_configs = os.listdir(avail_configs)
    avail_configs = [x.split('_')[2].replace('.yml', '') for x
                     in avail_configs if 'pipeline_config' in x]

    if pipeline_label not in avail_configs:
        raise OptionError(
            "The pre-configured pipeline name '{0}' you provided is not one "
            "of the available pipelines.\n\nAvailable pipelines:\n"
            "{1}\n".format(pipeline_label, str(avail_configs)), pipeline_label)

    pipeline_file = \
        p.resource_filename(
            "CPAC",
            os.path.join(
                "resources",
                "configs",
                "pipeline_config_{0}.yml".format(pipeline_label)
            )
        )

    print("Running the '{0}' pre-configured pipeline.".format(pipeline_label))

    return pipeline_file


def ordereddict_to_dict(value):
<<<<<<< HEAD
=======
    import yamlordereddictloader

>>>>>>> 23d86fa8
    '''
    this function convert ordereddict into regular dict
    '''
    for k, v in value.items():
        if isinstance(v, dict):
            value[k] = ordereddict_to_dict(v)
    return dict(value)


def repickle(directory):
    """
    Function to check all of the pickles in a given directory, recursively, and
    convert any Python 2 pickles found to Python 3 pickles.

    Parameters
    ----------
    directory: str

    Returns
    -------
    None
    """
    for root, dirs, files in os.walk(directory, followlinks=True):
        for fn in files:
            p = os.path.join(root, fn)
            if fn.endswith(".pkl"):
                if _pickle2(p):
                    try:
                        with open(p, 'rb') as fp:
                            f = pickle.load(fp, encoding='latin1')
                        with open(p, 'wb') as fp:
                            pickle.dump(f, fp)
                        print(
                            f"Converted pickle {fn} from a Python 2 pickle to "
                            "a Python 3 pickle."
                        )
                    except Exception as e:
                        print(
                            f"Could not convert Python 2 pickle {p} "
                            f"because {e}\n"
                        )
                else:
                    print(f"Pickle {fn} is a Python 3 pickle.")
            elif fn.endswith(".pklz"):
                if _pickle2(p, True):
                    try:
                        with gzip.open(p, 'rb') as fp:
                            f = pickle.load(fp, encoding='latin1')
                        with gzip.open(p, 'wb') as fp:
                            pickle.dump(f, fp)
                        print(
                            f"Converted pickle {fn} from a Python 2 pickle to "
                            "a Python 3 pickle."
                        )
                    except Exception as e:
                        print(
                            f"Could not convert Python 2 pickle {p} "
                            f"because {e}\n"
                        )
                else:
                    print(f"Pickle {fn} is a Python 3 pickle.")


def _pickle2(p, z=False):
    """
    Helper function to check if a pickle is a Python 2 pickle. Also prints
    other exceptions raised by trying to load the file at p.

    Parameters
    ----------
    p: str
        path to pickle

    z: bool
        if pickle is gzipped

    Returns
    -------
    pickle2: bool
        True if p is a Python 2 pickle
    """
    if z:
        with gzip.open(p, 'rb') as fp:
            try:
                pickle.load(fp)
            except UnicodeDecodeError:
                return (True)
            except Exception as e:
                print(
                    f"Pickle {p} may be a Python 3 pickle, but raised "
                    f"exception {e}"
                )
    else:
        with open(p, 'rb') as fp:
            try:
                pickle.load(fp)
            except UnicodeDecodeError:
                return (True)
            except Exception as e:
                print(
                    f"Pickle {p} may be a Python 3 pickle, but raised "
                    f"exception {e}"
                )
    return (False)


def concat_list(in_list1=None, in_list2=None):
    """
    Parameters
    ----------
    in_list1: list or str
        file path or a list of file paths

    in_list2: list or str
        file path or a list of file paths

    Returns
    -------
    out_list: list
        a list of file paths
    """

    if in_list1 is not None:
        if not isinstance(in_list1, list):
            in_list1 = [in_list1]
    else:
        in_list1 = []

<<<<<<< HEAD
    if in_list2 is not None:
=======
    if in_list2 != None:
>>>>>>> 23d86fa8
        if not isinstance(in_list2, list):
            in_list2 = [in_list2]
    else:
        in_list2 = []

    out_list = in_list1 + in_list2

<<<<<<< HEAD
    return out_list


def dct_diff(dct1, dct2):
    '''Function to compare 2 nested dicts, dropping values unspecified
    in the second. Adapted from https://github.com/sgiavasis/CPAC_regtest_pack/blob/9056ef63cbe693f436c4ea8a5fee669f8d2e35f7/cpac_pipe_diff.py#L31-L78

    Parameters
    ----------
    dct1: dict

    dct2: dict

    Returns
    -------
    diff: set
    a tuple of values from dct1, dct2 for each differing key

    Example
    -------
    >>> import yaml
    >>> def read_yaml_file(yaml_file):
    ...     return yaml.safe_load(open(yaml_file, 'r'))
    >>> pipeline = read_yaml_file('/code/dev/docker_data/default_pipeline.yml')
    >>> dct_diff(pipeline, pipeline)
    {}
    >>> pipeline2 = read_yaml_file('/code/CPAC/resources/configs/'
    ...     'pipeline_config_fmriprep-options.yml')
    >>> dct_diff(pipeline, pipeline2)['pipeline_setup']['pipeline_name']
    ('cpac-default-pipeline', 'cpac_fmriprep-options')
    '''  # noqa
    diff = {}
    for key in dct1:
        if isinstance(dct1[key], dict):
            if not isinstance(dct2, dict):
                raise Exception(dct2)
            diff[key] = dct_diff(dct1[key], dct2.get(key, {}))
        else:
            dct1_val = dct1.get(key)
            dct2_val = dct2.get(key) if isinstance(dct2, dict) else None

            # skip unspecified values
            if dct2_val in [None, 'None']:
                continue

            if dct1_val != dct2_val:
                diff[key] = (dct1_val, dct2_val)

    # add any new keys
    if isinstance(dct2, dict):
        for key in dct2:
            if key not in dct1:
                diff[key] = dct2[key]

    # only return non-empty diffs
    return {k: diff[k] for k in diff if diff[k]}


def list_item_replace(l, old, new):
    '''Function to replace an item in a list

    Parameters
    ----------
    l: list

    old: any
        item to replace

    new: any
        new item

    Returns
    -------
    l: list
        updated

    Examples
    --------
    >>> list_item_replace(['AFNI', 'FSL'], 'AFNI', '3dSkullStrip')
    ['3dSkullStrip', 'FSL']
    >>> list_item_replace(['AFNI', 'FSL'], 'FSL', 'BET')
    ['AFNI', 'BET']
    '''
    if isinstance(l, list) and old in l:
        l[l.index(old)] = new
    return l


def lookup_nested_value(d, keys):
    '''Helper method to look up nested values

    Paramters
    ---------
    d: dict
    keys: list or tuple

    Returns
    -------
    yaml: str or dict

    Examples
    --------
    >>> lookup_nested_value({'nested': {'True': True}}, ['nested', 'True'])
    True
    >>> lookup_nested_value({'nested': {'None': None}}, ['nested', 'None'])
    ''
    '''
    if not isinstance(d, dict):
        return d
    if len(keys) == 1:
        value = d.get(keys[0])
        if value is None:
            return ''
        return value
    else:
        return lookup_nested_value(d.get(keys[0], {}), keys[1:])


def _remove_somethings(value, things_to_remove):
    '''Helper function to remove instances of any in a given set of
    values from a list.

    Parameters
    ----------
    value: list

    things_to_remove: set

    Returns
    -------
    list
    '''
    if isinstance(value, list):
        for thing in things_to_remove:
            while thing in value:
                value.remove(thing)
    return value


def remove_False(d, k):
    '''Function to remove "Off" and False from a list at a given nested key.

    Parameters
    ----------
    d: dict

    k: list

    Returns
    -------
    d: dict
       updated

    Examples
    --------
    >>> remove_False({'a': {'b': [1, False, 2, "Off", 3]}}, ['a', 'b'])
    {'a': {'b': [1, 2, 3]}}
    '''
    value = _remove_somethings(lookup_nested_value(d, k), {False, 'Off'})
    return set_nested_value(d, k, value)


def remove_None(d, k):
    '''Function to remove "None" and None from a list at a given nested key.

    Parameters
    ----------
    d: dict

    k: list

    Returns
    -------
    d: dict
       updated

    Examples
    --------
    >>> remove_None({'a': {'b': [1, None, 2, "None", 3]}}, ['a', 'b'])
    {'a': {'b': [1, 2, 3]}}
    '''
    value = _remove_somethings(lookup_nested_value(d, k), {None, 'None'})
    return set_nested_value(d, k, value)


def set_nested_value(d, keys, value):
    '''Helper method to look up nested values

    Paramters
    ---------
    d: dict
    keys: list or tuple
    value: any

    Returns
    -------
    dict
        updated

    Examples
    --------
    >>> set_nested_value({}, ['nested', 'keys'], 'value')
    {'nested': {'keys': 'value'}}
    '''
    if not isinstance(d, dict):
        raise TypeError(f'Expected dict, got {type(d).__name__}: {str(d)}')
    if not isinstance(keys, list):
        raise TypeError(f'Expected list, got {type(keys).__name}: {str(keys)}')
    if len(keys) == 1:
        d.update({keys[0]: value})
        return d
    if not len(keys):
        return d
    return update_nested_dict(d, {
        keys[0]: set_nested_value(d.get(keys[0], {}), keys[1:], value)
    })


def update_config_dict(old_dict):
    '''Function to convert an old config dict to a new config dict

    Parameters
    ----------
    old_dict: dict

    Returns
    -------
    new_dict: dict
        1.8 nested config dictionary

    old_dict: dict
        remaining undefined mappings

    combined_dict: dict
        1.8 nested config dictionary plus remaining undefined mappings

    Examples
    --------
    >>> a, b, c = update_config_dict({'pipelineName': 'example-pipeline', '2': None})
    >>> a
    {'pipeline_setup': {'pipeline_name': 'example-pipeline'}}
    >>> b
    {'2': None}
    >>> c
    {'pipeline_setup': {'pipeline_name': 'example-pipeline'}, '2': None}
    ''' # noqa
    def _append_to_list(current_value, new_value):
        '''Helper function to add new_value to the current_value list
        or create a list if one does not exist. Skips falsy elements
        in new_value

        Parameters
        ----------
        current_value: list

        new_value: list, bool, None, or str

        Returns
        -------
        list

        Examples
        --------
        >>> _append_to_list([1], [2])
        [1, 2]
        >>> _append_to_list([1, 2], [2])
        [1, 2]
        >>> _append_to_list(None, [2])
        [2]
        >>> _append_to_list([1], [1, 2])
        [1, 2]
        >>> _append_to_list([1], [None, 2])
        [1, 2]
        '''
        if not isinstance(current_value, list):
            if current_value:
                current_value = [current_value]
            else:
                current_value = []
        if isinstance(new_value, list):
            for i in new_value:
                if i and i not in current_value and i != 'Off':
                    current_value.append(i)
        elif (new_value and new_value not in current_value and
            new_value != 'Off'
        ):
            current_value.append(new_value)
        return current_value
    
    def _bool_to_str(old_value, value_if_true):
        '''Helper function to convert a True or a list containing a
        True to a given string

        Parameters
        ----------
        old_value: list, bool, None, or str

        value_if_true: str

        Returns
        -------
        str or None

        Examples
        --------
        >>> _bool_to_str([0], 'test_str')
        >>> _bool_to_str([1], 'test_str')
        'test_str'
        >>> _bool_to_str(0, 'test_str')
        >>> _bool_to_str(1, 'test_str')
        'test_str'
        >>> _bool_to_str([True, False], 'test_str')
        'test_str'
        >>> _bool_to_str(None, 'test_str')
        >>> _bool_to_str([0, None, False], 'test_str')
        >>> _bool_to_str([0, None, False, 1], 'test_str')
        'test_str'
        '''
        if isinstance(old_value, list):
            if any([bool(i) for i in old_value]):
                return value_if_true
        elif bool(old_value):
            return value_if_true
        return None

    new_dict = {}
    for key in old_dict.copy():
        if key in NESTED_CONFIG_MAPPING:
            # handle special cases
            # anatomical_preproc.segmentation_workflow.1-segmentation.using
            if key == 'ANTs_prior_based_segmentation':
                old_value = old_dict.pop(key)
                try:
                    current_value = lookup_nested_value(
                        new_dict, NESTED_CONFIG_MAPPING[key]
                    )
                except KeyError:
                    current_value = []
                new_value = _bool_to_str(old_value, 'ANTs_Prior_Based')
                if new_value == 'ANTs_Prior_Based':
                    new_dict = set_nested_value(
                        new_dict,
                        NESTED_CONFIG_MAPPING[key][:-1] + [new_value, 'run'],
                        old_value
                    )
                current_value = _append_to_list(current_value, new_value)
                new_dict = set_nested_value(
                    new_dict, NESTED_CONFIG_MAPPING[key], current_value
                )

            # functional_registration.2-func_registration_to_template.target_template.using
            elif key in {'runRegisterFuncToTemplate', 'runRegisterFuncToEPI'}:
                old_value = old_dict.pop(key)
                try:
                    current_value = lookup_nested_value(
                        new_dict, NESTED_CONFIG_MAPPING[key]
                    )
                except KeyError:
                    current_value = []
                new_value = None
                if key == 'runRegisterFuncToEPI':
                    new_value = _bool_to_str(old_value, 'EPI_template')
                current_value = _append_to_list(current_value, new_value)
                new_dict = set_nested_value(
                    new_dict, NESTED_CONFIG_MAPPING[key], current_value
                )

            # update remaining keys
            else:
                new_dict = set_nested_value(
                    new_dict, NESTED_CONFIG_MAPPING[key], old_dict.pop(key))
    return new_dict, old_dict, update_nested_dict(new_dict.copy(), old_dict)


def update_nested_dict(d_base, d_update):
    """Update dictionary of varying depth.

    Parameters
    ----------
    d_base: dict
        original dictionary

    d_update: dict
        dictionary with updates

    Returns
    -------
    d_base: dict
        original dictionary with updates

    Examples
    --------
    >>> d_base = {'pipeline_name': 'cpac-default-pipeline',
    ...     'output_directory': {'path': '/output',
    ...     'write_func_outputs': False,
    ...     'write_debugging_outputs': False,
    ...     'output_tree': 'default',
    ...     'generate_quality_control_images': True},
    ...     'working_directory': {'path': '/tmp', 'remove_working_dir': True},
    ...     'log_directory': {'run_logging': True, 'path': '/logs'},
    ...     'system_config': {'maximum_memory_per_participant': 1,
    ...     'max_cores_per_participant': 1,
    ...     'num_ants_threads': 4,
    ...     'num_participants_at_once': 1},
    ...     'Amazon-AWS': {'aws_output_bucket_credentials': None,
    ...                    's3_encryption': False}}
    >>> d_update = {'pipeline_name': 'cpac_fmriprep-options',
    ...     'system_config': {'num_ants_threads': 1},
    ...     'Amazon-AWS': {'s3_encryption': True}}
    >>> update_nested_dict(d_base, d_update)
    {'pipeline_name': 'cpac_fmriprep-options', 'output_directory': {'path': '/output', 'write_func_outputs': False, 'write_debugging_outputs': False, 'output_tree': 'default', 'generate_quality_control_images': True}, 'working_directory': {'path': '/tmp', 'remove_working_dir': True}, 'log_directory': {'run_logging': True, 'path': '/logs'}, 'system_config': {'maximum_memory_per_participant': 1, 'max_cores_per_participant': 1, 'num_ants_threads': 1, 'num_participants_at_once': 1}, 'Amazon-AWS': {'aws_output_bucket_credentials': None, 's3_encryption': True}}
    """  # noqa
    if d_base is None:
        d_base = {}
    for k, v in d_update.items():
        if isinstance(v, collections.abc.Mapping):
            d_base[k] = update_nested_dict(d_base.get(k, {}), v)
        else:
            d_base[k] = v
    return d_base


def update_pipeline_values(d_old):
    '''Function to update pipeline config values that changed from
    C-PAC 1.7 to 1.8.

    Parameters
    ----------
    d_old: dict

    Returns
    -------
    d: dict
       updated

    Examples
    --------
    >>> update_pipeline_values({'anatomical_preproc': {'segmentation_workflow': {'3-custom_thresholding': {'run': ['FSL-FAST Thresholding', 'Customized Thresholding']}}}})
    {'anatomical_preproc': {'segmentation_workflow': {'3-custom_thresholding': {'run': True}, '1-segmentation': {'using': ['FSL-FAST']}}}}
    >>> update_pipeline_values({'anatomical_preproc': {'segmentation_workflow': {'1-segmentation': {'using': ['Template_Based']}, '3-custom_thresholding': {'run': ['FSL-FAST Thresholding', 'Customized Thresholding']}}}})
    {'anatomical_preproc': {'segmentation_workflow': {'1-segmentation': {'using': ['Template_Based', 'FSL-FAST']}, '3-custom_thresholding': {'run': True}}}}
    '''  # noqa
    from CPAC.pipeline.schema import valid_options

    d = d_old.copy()

    resolution_replacements = [
        (r'${resolution_for_anat}',
         r'${anatomical_preproc.registration_workflow.resolution_for_anat}'),
        (r'${resolution_for_func_preproc}',
         r'${functional_registration.2-func_registration_to_template.'
         'output_resolution.func_preproc_outputs}')
    ]
    for keylist in [
        ['anatomical_preproc', 'registration_workflow',
         'template_brain_only_for_anat'],
        ['anatomical_preproc', 'registration_workflow',
         'template_skull_for_anat'],
        ['anatomical_preproc', 'registration_workflow', 'registration',
         'FSL-FNIRT', 'ref_mask'],
        ['functional_registration', '2-func_registration_to_template',
         'target_template', 'T1_template', 'template_brain'],
        ['functional_registration', '2-func_registration_to_template',
         'target_template', 'T1_template', 'template_skull'],
        ['voxel_mirrored_homotopic_connectivity', 'symmetric_registration',
         'template_symmetric_brain_only'],
        ['voxel_mirrored_homotopic_connectivity', 'symmetric_registration',
         'template_symmetric_skull'],
        ['voxel_mirrored_homotopic_connectivity', 'symmetric_registration',
         'dilated_symmetric_brain_mask'],
        ['PyPEER', 'eye_mask_path']
    ]:
        value = lookup_nested_value(d, keylist)
        if isinstance(value, str):
            for replacement in resolution_replacements:
                value = value.replace(*replacement)
            if value:
                set_nested_value(d, keylist, value)

    bet = lookup_nested_value(d, [
        'anatomical_preproc', 'brain_extraction', 'extraction', 'using'])
    if bet:
        for replacement in [
            ('AFNI', '3dSkullStrip'), ('FSL', 'BET'), ('unet', 'UNet')
        ]:
            bet = list_item_replace(bet, *replacement)
        d = set_nested_value(
            d,
            ['anatomical_preproc', 'brain_extraction', 'extraction', 'using'],
            bet)

    seg_use_threshold = lookup_nested_value(d, [
        'anatomical_preproc', 'segmentation_workflow',
        '3-custom_thresholding', 'run'])
    if seg_use_threshold and isinstance(seg_use_threshold, list):
        if 'FSL-FAST Thresholding' in seg_use_threshold:
            if 'using' in d['anatomical_preproc']['segmentation_workflow'].get(
                '1-segmentation', {}
            ):
                d['anatomical_preproc']['segmentation_workflow'][
                    '1-segmentation']['using'].append('FSL-FAST')
            else:
                set_nested_value(d, [
                    'anatomical_preproc', 'segmentation_workflow',
                    '1-segmentation', 'using'], ['FSL-FAST'])
            seg_use_threshold.remove('FSL-FAST Thresholding')
        if 'Customized Thresholding' in seg_use_threshold:
            set_nested_value(d, [
                'anatomical_preproc', 'segmentation_workflow',
                '3-custom_thresholding', 'run'], [True])
        else:
            set_nested_value(d, [
                'anatomical_preproc', 'segmentation_workflow',
                '3-custom_thresholding', 'run'], False)

    for centr in ['degree_centrality', 'eigenvector_centrality',
                  'local_functional_connectivity_density']:
        centr_keys = ['network_centrality', centr, 'weight_options']
        centr_value = lookup_nested_value(d, centr_keys)
        if any([isinstance(v, bool) for v in centr_value]):
            for i in range(2):
                if centr_value[i] is True:
                    centr_value[i] = valid_options['centrality'][
                        'weight_options'][i]
            while False in centr_value:
                centr_value.remove(False)
            set_nested_value(d, centr_keys, centr_value)

    seg_template_key = [
        'anatomical_preproc', 'segmentation_workflow', '1-segmentation',
        'Template_Based', 'template_for_segmentation']
    seg_template = lookup_nested_value(d, seg_template_key)

    if seg_template:
        for replacement in [
            ('EPI_template', valid_options['segmentation']['template'][0]),
            ('T1_template', valid_options['segmentation']['template'][1])
        ]:
            seg_template = list_item_replace(seg_template, *replacement)
        while 'Off' in seg_template:
            seg_template.remove('Off')
        while False in seg_template:
            seg_template.remove(False)
        d = set_nested_value(d, seg_template_key, seg_template)
        d = remove_None(d, seg_template_key)

    distcor_key = ['functional_preproc', 'distortion_correction', 'using']
    if lookup_nested_value(d, distcor_key):
        d = remove_None(d, distcor_key)

    tse_key = ['timeseries_extraction', 'roi_tse_outputs']
    tse = lookup_nested_value(d, tse_key)
    if isinstance(tse, list) and isinstance(tse[0], bool):
        new_tse = []
        if len(tse) and tse[0]:
            new_tse.append('csv')
        if len(tse) > 1 and tse[1]:
            new_tse.append('numpy')
        d = set_nested_value(d, tse_key, new_tse)

    return update_values_from_list(d)


def update_values_from_list(d_old, last_exception=None):
    '''Function to convert 1-length lists of an expected type to
    single items of that type, or to convert singletons of an expected
    list of a type into lists thereof. Also handles some type
    conversions against the schema.

    Parameters
    ----------
    d_old: dict

    last_exception: Exception or None
        if the same exception recurs, raise it.

    Returns
    -------
    d: dict
       updated

    Examples
    --------
    >>> update_values_from_list({'pipeline_setup': {'pipeline_name': ['one_string']}})
    {'pipeline_setup': {'pipeline_name': 'one_string'}}
    >>> update_values_from_list({'regional_homogeneity': {'run': [False]}})
    {'regional_homogeneity': {'run': False}}
    '''  # noqa
    from CPAC.pipeline.schema import schema

    d = d_old.copy()

    try:
        schema(d)
    except Invalid as e:
        if (
            last_exception and last_exception.path == e.path and
            last_exception.msg == e.msg
        ):
            raise e
        observed = lookup_nested_value(d, e.path)
        if observed == 'None':
            return update_values_from_list(
                set_nested_value(d, e.path, None), e)

        expected = e.msg.split('expected')[-1].strip(
        ) if 'expected' in e.msg else 'unknown'

        if (
            expected != 'bool' and isinstance(observed, list) and
            len(observed) == 1
        ):
            try:
                return update_values_from_list(
                    set_nested_value(d, e.path, observed[0]), e)
            except TypeError:
                raise e

        if expected == 'bool':
            if isinstance(observed, int):
                return update_values_from_list(
                    set_nested_value(d, e.path, bool(observed)), e)
            elif isinstance(observed, list):
                if len(observed) == 0:
                    return update_values_from_list(set_nested_value(
                        d, e.path, False), e)
                else:
                    # maintain a list if list expected
                    list_expected = (e.path[-1] == 0)
                    e_path = e.path[:-1] if list_expected else e.path
                    if len(observed) == 1:
                        if isinstance(observed[0], int):
                            value = bool(observed[0])
                        elif observed[0] in {'On', 'True'}:
                            value = True
                        elif observed[0] in {'Off', 'False'}:
                            value = False
                        return update_values_from_list(set_nested_value(
                            d, e_path, [value] if list_expected else value), e)
                    else:
                        return update_values_from_list(set_nested_value(
                            d, e_path, [bool(value) for value in observed]), e)
            elif observed in {'On', 'True'}:
                return update_values_from_list(
                    set_nested_value(d, e.path, True), e)
            elif observed in {'Off', 'False'}:
                return update_values_from_list(
                    set_nested_value(d, e.path, False), e)
            else:
                return update_values_from_list(
                    set_nested_value(d, e_path, observed[0]), e)

        elif expected == 'a list':
            return update_values_from_list(
                set_nested_value(d, e.path, [observed]), e)
        else:
            raise e
    return d
=======
    return out_list
>>>>>>> 23d86fa8
<|MERGE_RESOLUTION|>--- conflicted
+++ resolved
@@ -6,7 +6,7 @@
 import pickle
 import threading
 import numpy as np
-<<<<<<< HEAD
+import json
 import yaml
 
 from inspect import currentframe, getframeinfo, stack
@@ -17,10 +17,6 @@
 NESTED_CONFIG_MAPPING = yaml.safe_load(open(
     os.path.abspath(os.path.join(__file__, *repeat(os.path.pardir, 2),
         'resources/configs/1.7-1.8-nesting-mappings.yml')), 'r'))
-=======
-import json
-
-from inspect import currentframe, getframeinfo, stack
 
 
 def get_last_prov_entry(prov):
@@ -49,7 +45,6 @@
         return 'mcflirt'
     else:
         return None
->>>>>>> 23d86fa8
 
 
 def get_flag(in_flag):
@@ -379,7 +374,7 @@
                 roi_list = [x for x in roi_list if "Mean" in x]
                 # rename labels
                 roi_list = [
-                    x.replace("Mean", "ROI").replace(" ", "").replace("#", "") \
+                    x.replace("Mean", "ROI").replace(" ", "").replace("#", "")
                     for x in roi_list]
             except:
                 raise Exception(roi_err)
@@ -430,7 +425,7 @@
         if '.1D' in timeseries or '.csv' in timeseries:
             return timeseries
 
-    raise Exception("Unable to retrieve roi timeseries 1D or csv" \
+    raise Exception("Unable to retrieve roi timeseries 1D or csv"
                     " file. Files found:" + list_timeseries)
 
 
@@ -449,8 +444,8 @@
             out_file = timeseries
 
     if not out_file:
-        raise Exception("Unable to retrieve roi timeseries txt" \
-                        " file required for dual regression." \
+        raise Exception("Unable to retrieve roi timeseries txt"
+                        " file required for dual regression."
                         " Existing files are:%s" % (list_timeseries))
 
     return out_file
@@ -1067,8 +1062,9 @@
 
         split_fullpath = in_file.split("/")
 
-        if "_mask_" in in_file and \
-                ("sca_roi" in in_file or "sca_tempreg" in in_file):
+        if "_mask_" in in_file and (
+           "sca_roi" in in_file or "sca_tempreg" in in_file
+        ):
 
             for dirname in split_fullpath:
                 if "_mask_" in dirname:
@@ -1155,13 +1151,13 @@
                         val = mean_file.readline()
                         val = val.strip('\n')
                     except:
-                        print('\n\n[!] CPAC says: Could not open the output ' \
+                        print('\n\n[!] CPAC says: Could not open the output '
                               'mean text file.\n')
                         print('Path: ', filepath, '\n\n')
                         raise Exception
 
                 else:
-                    print('\n\n[!] CPAC says: Could not find the output mean ' \
+                    print('\n\n[!] CPAC says: Could not find the output mean '
                           'text file.\n')
                     print('Path not found: ', filepath, '\n\n')
                     raise Exception
@@ -1287,14 +1283,10 @@
             num_cores_per_sub = c.pipeline_setup['system_config'][
                 'max_cores_per_participant']
     else:
-<<<<<<< HEAD
-        num_cores_per_sub = num_cores / c.pipeline_setup['system_config']['num_participants_at_once']
-=======
         num_cores_per_sub = num_cores / c.pipeline_setup['system_config'][
             'num_participants_at_once']
->>>>>>> 23d86fa8
-
-        # Now check ANTS
+
+    # Now check ANTS
     if 'ANTS' in c.registration_workflows['anatomical_registration'][
         'registration']['using']:
         if c.pipeline_setup['system_config']['num_ants_threads'] is None:
@@ -1371,11 +1363,6 @@
 
 
 def ordereddict_to_dict(value):
-<<<<<<< HEAD
-=======
-    import yamlordereddictloader
-
->>>>>>> 23d86fa8
     '''
     this function convert ordereddict into regular dict
     '''
@@ -1462,7 +1449,7 @@
             try:
                 pickle.load(fp)
             except UnicodeDecodeError:
-                return (True)
+                return True
             except Exception as e:
                 print(
                     f"Pickle {p} may be a Python 3 pickle, but raised "
@@ -1473,13 +1460,13 @@
             try:
                 pickle.load(fp)
             except UnicodeDecodeError:
-                return (True)
+                return True
             except Exception as e:
                 print(
                     f"Pickle {p} may be a Python 3 pickle, but raised "
                     f"exception {e}"
                 )
-    return (False)
+    return False
 
 
 def concat_list(in_list1=None, in_list2=None):
@@ -1504,11 +1491,7 @@
     else:
         in_list1 = []
 
-<<<<<<< HEAD
     if in_list2 is not None:
-=======
-    if in_list2 != None:
->>>>>>> 23d86fa8
         if not isinstance(in_list2, list):
             in_list2 = [in_list2]
     else:
@@ -1516,7 +1499,6 @@
 
     out_list = in_list1 + in_list2
 
-<<<<<<< HEAD
     return out_list
 
 
@@ -1805,7 +1787,7 @@
         ):
             current_value.append(new_value)
         return current_value
-    
+
     def _bool_to_str(old_value, value_if_true):
         '''Helper function to convert a True or a list containing a
         True to a given string
@@ -2174,7 +2156,4 @@
                 set_nested_value(d, e.path, [observed]), e)
         else:
             raise e
-    return d
-=======
-    return out_list
->>>>>>> 23d86fa8
+    return d