import os
import collections.abc
import fnmatch
import gzip
import numbers
import pickle
import threading
import numpy as np
import json
import yaml

from copy import deepcopy
from itertools import repeat
from optparse import OptionError
from voluptuous.error import Invalid

CONFIGS_DIR = os.path.abspath(os.path.join(
    __file__, *repeat(os.path.pardir, 2), 'resources/configs/'))
NESTED_CONFIG_MAPPING = yaml.safe_load(open(os.path.join(
    CONFIGS_DIR, '1.7-1.8-nesting-mappings.yml'), 'r'))
NESTED_CONFIG_DEPRECATIONS = yaml.safe_load(open(os.path.join(
    CONFIGS_DIR, '1.7-1.8-deprecations.yml'), 'r'))


def get_last_prov_entry(prov):
    while not isinstance(prov[-1], str):
        prov = prov[-1]
    return prov[-1]


def check_prov_for_regtool(prov):
    last_entry = get_last_prov_entry(prov)
    last_node = last_entry.split(':')[1]
    if 'ants' in last_node.lower():
        return 'ants'
    elif 'fsl' in last_node.lower():
        return 'fsl'
    else:
        # go further back in case we're checking against a concatenated
        # downstream xfm like bold-to-template (and prov is the provenance of
        # that downstream xfm)
        if 'from-T1w_to-template_mode-image_xfm:' in str(prov):
            splitprov = str(prov).split(
                'from-T1w_to-template_mode-image_xfm:')
            node_name = splitprov[1].split("']")[0]
            if 'ANTs' in node_name:
                return 'ants'
            elif 'FSL' in node_name:
                return 'fsl'
        elif 'from-bold_to-template_mode-image_xfm:' in str(prov):
            splitprov = str(prov).split(
                'from-bold_to-template_mode-image_xfm:')
            node_name = splitprov[1].split("']")[0]
            if 'ANTs' in node_name:
                return 'ants'
            elif 'FSL' in node_name:
                return 'fsl'
            else:
                return None
        elif 'from-T1w_to-symtemplate_mode-image_xfm:' in str(prov):
            splitprov = str(prov).split(
                'from-T1w_to-symtemplate_mode-image_xfm:')
            node_name = splitprov[1].split("']")[0]
            if 'ANTs' in node_name:
                return 'ants'
            elif 'FSL' in node_name:
                return 'fsl'
        elif 'from-bold_to-symtemplate_mode-image_xfm:' in str(prov):
            splitprov = str(prov).split(
                'from-bold_to-symtemplate_mode-image_xfm:')
            node_name = splitprov[1].split("']")[0]
            if 'ANTs' in node_name:
                return 'ants'
            elif 'FSL' in node_name:
                return 'fsl'
            else:
                return None
        else:
            return None


def check_prov_for_motion_tool(prov):
    last_entry = get_last_prov_entry(prov)
    last_node = last_entry.split(':')[1]
    if '3dvolreg' in last_node.lower():
        return '3dvolreg'
    elif 'mcflirt' in last_node.lower():
        return 'mcflirt'
    else:
        # check entire prov
        if '3dvolreg' in str(prov):
            return '3dvolreg'
        elif 'mcflirt' in str(prov):
            return 'mcflirt'
        else:
            return None


def get_flag(in_flag):
    return in_flag


def get_flag_wf(wf_name='get_flag'):
    from CPAC.pipeline import nipype_pipeline_engine as pe
    import nipype.interfaces.utility as util

    wf = pe.Workflow(name=wf_name)

    input_node = pe.Node(util.IdentityInterface(fields=['in_flag']),
                         name='inputspec')

    get_flag = pe.Node(util.Function(input_names=['in_flag'],
                                     function=get_flag),
                       name='get_flag')

    wf.connect(input_node, 'in_flag', get_flag, 'in_flag')


def read_json(json_file):
    try:
        with open(json_file, 'r') as f:
            json_dct = json.load(f)
    except json.decoder.JSONDecodeError as err:
        raise Exception(f'\n\n{err}\n\nJSON file: {json_file}\n')
    return json_dct


def create_id_string(unique_id, resource, scan_id=None, atlas_id=None,
                     fwhm=None):
    """Create the unique key-value identifier string for BIDS-Derivatives
    compliant file names.

    This is used in the file renaming performed during the Datasink
    connections.
    """

    if atlas_id:
        if '_' in atlas_id:
            atlas_id = atlas_id.replace("_", "")
        resource = f'atlas-{atlas_id}_{resource}'

    if 'sub-' not in unique_id:
        unique_id = f'sub-{unique_id}'

    if scan_id:
        out_filename = f'{unique_id}_task-{scan_id}_{resource}'
    else:
        out_filename = f'{unique_id}_{resource}'
        
    if fwhm:
        for tag in resource.split('_'):
            if 'desc-' in tag and '-sm' in tag:
                newtag = tag.replace('-sm', f'-sm{fwhm}')
                out_filename = out_filename.replace(tag, newtag)
                break
        else:
            raise Exception('\n[!] FWHM provided but no desc-sm?\n')

    return out_filename


def write_output_json(json_data, filename, indent=3, basedir=None):
    if not basedir:
        basedir = os.getcwd()
    if '.json' not in filename:
        filename = f'{filename}.json'
    json_file = os.path.join(basedir, filename)
    json_data = json.dumps(json_data, indent=indent, sort_keys=True)
    with open(json_file, 'wt') as f:
        f.write(json_data)
    return json_file


def get_zscore(map_node=False, wf_name='z_score'):
    """
    Workflow to calculate z-scores

    Parameters
    ----------
    wf_name : string
        name of the workflow

    Returns
    -------
    wf : workflow object

    Notes
    -----
    `Source <https://github.com/FCP-INDI/C-PAC/blob/master/CPAC/network_centrality/z_score.py>`_

    Workflow Inputs::

        inputspec.input_file : string
            path to input functional derivative file for which z score has to be calculated
        inputspec.mask_file : string
            path to whole brain functional mask file required to calculate zscore

    Workflow Outputs::

        outputspec.z_score_img : string
             path to image containing Normalized Input Image Z scores across full brain.

    .. exec::
        from CPAC.utils import get_zscore
        wf = get_zscore('mean')
        wf.write_graph(
            graph2use='orig',
            dotfilename='./images/generated/zscore.dot'
        )

    High Level Workflow Graph:

    .. image:: ../../images/generated/zscore.png
       :width: 500


    Detailed Workflow Graph:

    .. image:: ../../images/generated/zscore_detailed.png
       :width: 500

    Example
    -------
    >>> wf = get_zscore('example_input')
    >>> wf.inputs.inputspec.input_file = '/home/data/graph_working_dir/calculate_centrality/degree_centrality_binarize.nii.gz'
    >>> wf.inputs.inputspec.mask_file = '/home/data/graphs/GraphGeneration/new_mask_3m.nii.gz'
    >>> wf.run()  # doctest: +SKIP
    """  # noqa

    from CPAC.pipeline import nipype_pipeline_engine as pe
    import nipype.interfaces.utility as util
    import nipype.interfaces.fsl as fsl

    wflow = pe.Workflow(name=wf_name)

    inputNode = pe.Node(util.IdentityInterface(fields=['input_file',
                                                       'mask_file']),
                        name='inputspec')

    outputNode = pe.Node(util.IdentityInterface(fields=['z_score_img']),
                         name='outputspec')

    if map_node:
        mean = pe.MapNode(interface=fsl.ImageStats(),
                          name='mean',
                          iterfield=['in_file'])

        standard_deviation = pe.MapNode(interface=fsl.ImageStats(),
                                        name='standard_deviation',
                                        iterfield=['in_file'])

        op_string = pe.MapNode(util.Function(input_names=['mean', 'std_dev'],
                                             output_names=['op_string'],
                                             function=get_operand_string),
                               name='op_string',
                               iterfield=['mean', 'std_dev'])

        z_score = pe.MapNode(interface=fsl.MultiImageMaths(),
                             name='z_score',
                             iterfield=['in_file', 'op_string'])

    else:
        mean = pe.Node(interface=fsl.ImageStats(), name='mean')

        standard_deviation = pe.Node(interface=fsl.ImageStats(),
                                     name='standard_deviation')

        op_string = pe.Node(util.Function(input_names=['mean', 'std_dev'],
                                          output_names=['op_string'],
                                          function=get_operand_string),
                            name='op_string')

        z_score = pe.Node(interface=fsl.MultiImageMaths(), name='z_score')

    # calculate the mean
    mean.inputs.op_string = '-k %s -m'
    wflow.connect(inputNode, 'input_file', mean, 'in_file')
    wflow.connect(inputNode, 'mask_file', mean, 'mask_file')

    # calculate the standard deviation
    standard_deviation.inputs.op_string = '-k %s -s'
    wflow.connect(inputNode, 'input_file', standard_deviation, 'in_file')
    wflow.connect(inputNode, 'mask_file', standard_deviation, 'mask_file')

    # calculate the z-score
    wflow.connect(mean, 'out_stat', op_string, 'mean')
    wflow.connect(standard_deviation, 'out_stat', op_string, 'std_dev')

    # z_score.inputs.out_file = input_name + '_zstd.nii.gz'

    wflow.connect(op_string, 'op_string', z_score, 'op_string')
    wflow.connect(inputNode, 'input_file', z_score, 'in_file')
    wflow.connect(inputNode, 'mask_file', z_score, 'operand_files')

    wflow.connect(z_score, 'out_file', outputNode, 'z_score_img')

    return wflow


def get_fisher_zscore(input_name, map_node=False, wf_name='fisher_z_score'):
    """
    Runs the compute_fisher_z_score function as part of a one-node workflow.
    """

    from CPAC.pipeline import nipype_pipeline_engine as pe
    import nipype.interfaces.utility as util
    import nipype.interfaces.fsl as fsl

    wflow = pe.Workflow(name=wf_name)

    inputNode = pe.Node(util.IdentityInterface(fields=['correlation_file',
                                                       'timeseries_one_d']),
                        name='inputspec')

    outputNode = pe.Node(
        util.IdentityInterface(fields=['fisher_z_score_img']),
        name='outputspec')

    if map_node:
        # node to separate out
        fisher_z_score = pe.MapNode(
            util.Function(input_names=['correlation_file',
                                       'timeseries_one_d',
                                       'input_name'],
                          output_names=['out_file'],
                          function=compute_fisher_z_score),
            name='fisher_z_score',
            iterfield=['correlation_file'])
    else:
        fisher_z_score = pe.Node(
            util.Function(input_names=['correlation_file',
                                       'timeseries_one_d',
                                       'input_name'],
                          output_names=['out_file'],
                          function=compute_fisher_z_score),
            name='fisher_z_score')

    fisher_z_score.inputs.input_name = input_name

    wflow.connect(inputNode, 'correlation_file',
                  fisher_z_score, 'correlation_file')
    wflow.connect(inputNode, 'timeseries_one_d',
                  fisher_z_score, 'timeseries_one_d')
    wflow.connect(fisher_z_score, 'out_file',
                  outputNode, 'fisher_z_score_img')

    return wflow


def compute_fisher_z_score(correlation_file, timeseries_one_d, input_name):
    """
    Computes the fisher z transform of the input correlation map
    If the correlation map contains data for multiple ROIs then
    the function returns z score for each ROI as a seperate nifti
    file


    Parameters
    ----------

    correlation_file : string
        Input correlations file


    Returns
    -------

    out_file : list (nifti files)
        list of z_scores for mask or ROI
    """

    import nibabel as nb
    import numpy as np
    import os

    if isinstance(timeseries_one_d, str):
        if '.1D' in timeseries_one_d or '.csv' in timeseries_one_d:
            timeseries_file = timeseries_one_d

    else:
        for timeseries in timeseries_one_d:
            if '.1D' in timeseries or '.csv' in timeseries:
                timeseries_file = timeseries

    # get the specific roi number
    filename = correlation_file.split("/")[-1]
    filename = filename.replace(".nii", "")
    if ".gz" in filename:
        filename = filename.replace(".gz", "")

    corr_img = nb.load(correlation_file)
    corr_data = corr_img.get_data()

    hdr = corr_img.get_header()

    # calculate the Fisher r-to-z transformation
    corr_data = np.log((1 + corr_data) / (1 - corr_data)) / 2.0

    z_score_img = nb.Nifti1Image(corr_data, header=hdr,
                                 affine=corr_img.get_affine())

    out_file = os.path.join(os.getcwd(), filename + '_fisher_zstd.nii.gz')

    z_score_img.to_filename(out_file)

    return out_file


def get_operand_string(mean, std_dev):
    """
    Method to get operand string for Fsl Maths

    Parameters
    ----------
    mean : string
        path to img containing mean
    std_dev : string
        path to img containing standard deviation

    Returns
    ------
    op_string : string
        operand string
    """

    str1 = "-sub %f -div %f" % (float(mean), float(std_dev))
    op_string = str1 + " -mas %s"
    return op_string


def get_roi_num_list(timeseries_file, prefix=None):
    # extracts the ROI labels from the 3dROIstats output CSV file
    with open(timeseries_file, "r") as f:
        roi_file_lines = f.read().splitlines()

    roi_err = "\n\n[!] The output of 3dROIstats, used in extracting the " \
              "timeseries, is either empty, or not in the expected " \
              "format.\n\nROI output file: {0}\n\nIf there are no rows " \
              "in the output file, double-check your ROI/mask selection." \
              "\n\n".format(str(timeseries_file))

    for line in roi_file_lines:
        if "Mean_" in line:
            try:
                roi_list = line.split(",")
                # clear out any blank strings/non ROI labels in the list
                roi_list = [x for x in roi_list if "Mean" in x]
                # rename labels
                roi_list = [
                    x.replace("Mean", "ROI").replace(" ", "").replace("#", "")
                    for x in roi_list]
            except:
                raise Exception(roi_err)
            break
    else:
        raise Exception(roi_err)

    if prefix:
        temp_rois = []
        for roi in roi_list:
            roi = prefix + "_" + str(roi)
            temp_rois.append(roi)
        roi_list = temp_rois

    return roi_list


def safe_shape(*vol_data):
    """
    Checks if the volume (first three dimensions) of multiple ndarrays
    are the same shape.

    Parameters
    ----------
    vol_data0, vol_data1, ..., vol_datan : ndarray
        Volumes to check

    Returns
    -------
    same_volume : bool
        True only if all volumes have the same shape.
    """
    same_volume = True

    first_vol_shape = vol_data[0].shape[:3]
    for vol in vol_data[1:]:
        same_volume &= (first_vol_shape == vol.shape[:3])

    return same_volume


def extract_one_d(list_timeseries):
    if isinstance(list_timeseries, str):
        if '.1D' in list_timeseries or '.csv' in list_timeseries:
            return list_timeseries

    for timeseries in list_timeseries:
        if '.1D' in timeseries or '.csv' in timeseries:
            return timeseries

    raise Exception("Unable to retrieve roi timeseries 1D or csv"
                    " file. Files found:" + list_timeseries)


def extract_txt(list_timeseries):
    """
    Method to extract txt file containing
    roi timeseries required for dual regression
    """
    if isinstance(list_timeseries, str):
        if list_timeseries.endswith('.txt'):
            return list_timeseries

    out_file = None
    for timeseries in list_timeseries:
        if timeseries.endswith('.txt'):
            out_file = timeseries

    if not out_file:
        raise Exception("Unable to retrieve roi timeseries txt"
                        " file required for dual regression."
                        " Existing files are:%s" % (list_timeseries))

    return out_file


def zscore(data, axis):
    data = data.copy()
    data -= data.mean(axis=axis, keepdims=True)
    data /= data.std(axis=axis, keepdims=True)
    np.copyto(data, 0.0, where=np.isnan(data))
    return data


def correlation(matrix1, matrix2,
                match_rows=False, z_scored=False, symmetric=False):
    d1 = matrix1.shape[-1]
    d2 = matrix2.shape[-1]

    assert d1 == d2
    assert matrix1.ndim <= 2
    assert matrix2.ndim <= 2
    if match_rows:
        assert matrix1.shape == matrix2.shape

    var = np.sqrt(d1 * d2)

    if not z_scored:
        matrix1 = zscore(matrix1, matrix1.ndim - 1)
        matrix2 = zscore(matrix2, matrix2.ndim - 1)

    if match_rows:
        return np.einsum('...i,...i', matrix1, matrix2) / var

    if matrix1.ndim >= matrix2.ndim:
        r = np.dot(matrix1, matrix2.T) / var
    else:
        r = np.dot(matrix2, matrix1.T) / var

    r = np.clip(r, -1.0, 1.0)

    if symmetric:
        return (r + r.T) / 2

    return r


def check(params_dct, subject_id, scan_id, val_to_check, throw_exception):
    if val_to_check not in params_dct:
        if throw_exception:
            raise Exception("Missing Value for {0} for participant "
                            "{1}".format(val_to_check, subject_id))
        return None

    if isinstance(params_dct[val_to_check], dict):
        ret_val = params_dct[val_to_check][scan_id]
    else:
        ret_val = params_dct[val_to_check]

    if ret_val == 'None':
        if throw_exception:
            raise Exception("'None' Parameter Value for {0} for participant "
                            "{1}".format(val_to_check, subject_id))
        else:
            ret_val = None

    if ret_val == '' and throw_exception:
        raise Exception("Missing Value for {0} for participant "
                        "{1}".format(val_to_check, subject_id))

    return ret_val


def check_random_state(seed):
    """
    Turn seed into a np.random.RandomState instance
    Code from scikit-learn (https://github.com/scikit-learn/scikit-learn)

    Parameters
    ----------
    seed : None | int | instance of RandomState
        If seed is None, return the RandomState singleton used by np.random.
        If seed is an int, return a new RandomState instance seeded with seed.
        If seed is already a RandomState instance, return it.
        Otherwise raise ValueError.
    """
    if seed is None or seed is np.random:
        return np.random.mtrand._rand
    if isinstance(seed, (numbers.Integral, np.integer)):
        return np.random.RandomState(seed)
    if isinstance(seed, np.random.RandomState):
        return seed
    raise ValueError('%r cannot be used to seed a numpy.random.RandomState'
                     ' instance' % seed)


def try_fetch_parameter(scan_parameters, subject, scan, keys):
    scan_parameters = dict(
        (k.lower(), v)
        for k, v in scan_parameters.items()
    )

    for key in keys:

        key = key.lower()

        if key not in scan_parameters:
            continue

        if isinstance(scan_parameters[key], dict):
            value = scan_parameters[key][scan]
        else:
            value = scan_parameters[key]

        # Explicit none value
        if value == 'None':
            return None

        if value is not None:
            return value

    return None


def get_scan_params(subject_id, scan, pipeconfig_start_indx,
                    pipeconfig_stop_indx, data_config_scan_params=None):
    """
    Method to extract slice timing correction parameters
    and scan parameters.

    Parameters
    ----------
    subject_id : str
        subject id
    scan : str
        scan id
    pipeconfig_start_indx : int
        starting volume index as provided in the pipeline config yaml file
    pipeconfig_stop_indx : int
        ending volume index as provided in the pipeline config yaml file
    data_config_scan_params : str
        file path to scan parameter JSON file listed in data config yaml file

    Returns
    -------
    TR : a string
        TR value
    pattern : a string
        slice aquisition pattern string or file path
    ref_slice : an integer
        reference slice which is used to allign all other slices
    first_tr : an integer
        starting TR or starting volume index
    last_tr : an integer
        ending TR or ending volume index
    """

    import os
    import json
    import warnings

    check2 = lambda val: val if val == None or val == '' or \
                                isinstance(val, str) else int(val)

    # initialize vars to empty
    TR = ''
    TE = None
    pattern = ''
    ref_slice = ''
    first_tr = ''
    last_tr = ''
    unit = 's'
    pe_direction = ''

    if isinstance(pipeconfig_stop_indx, str):
        if "End" in pipeconfig_stop_indx or "end" in pipeconfig_stop_indx:
            pipeconfig_stop_indx = None

    if data_config_scan_params:
        if ".json" in data_config_scan_params:
            if not os.path.exists(data_config_scan_params):
                err = "\n[!] WARNING: Scan parameters JSON file listed in " \
                      "your data configuration file does not exist:\n{0}" \
                      "\n\n".format(data_config_scan_params)
                raise Exception(err)

            with open(data_config_scan_params, "r") as f:
                params_dct = json.load(f)

            # get details from the configuration
            # if this is a JSON file, the key values are the BIDS format
            # standard
            # TODO: better handling of errant key values!!!
            if "RepetitionTime" in params_dct.keys():
                TR = float(check(params_dct, subject_id, scan,
                                 'RepetitionTime', False))
            if "SliceTiming" in params_dct.keys():
                pattern = str(check(params_dct, subject_id, scan,
                                    'SliceTiming', False))
            elif "SliceAcquisitionOrder" in params_dct.keys():
                pattern = str(check(params_dct, subject_id, scan,
                                    'SliceAcquisitionOrder', False))
            if "PhaseEncodingDirection" in params_dct.keys():
                pe_direction = str(check(params_dct, subject_id, scan,
                                         'PhaseEncodingDirection', False))

        elif len(data_config_scan_params) > 0 and \
                isinstance(data_config_scan_params, dict):

            params_dct = data_config_scan_params

            # TODO: better handling of errant key values!!!
            # TODO: use schema validator to deal with it
            # get details from the configuration
            TR = float(
                try_fetch_parameter(
                    params_dct,
                    subject_id,
                    scan,
                    ['TR', 'RepetitionTime']
                )
            )

            pattern = str(
                try_fetch_parameter(
                    params_dct,
                    subject_id,
                    scan,
                    ['acquisition', 'SliceTiming', 'SliceAcquisitionOrder']
                )
            )

            ref_slice = check(params_dct, subject_id, scan, 'reference',
                              False)
            if ref_slice:
                ref_slice = int(ref_slice)

            first_tr = check(params_dct, subject_id, scan, 'first_TR', False)
            if first_tr:
                first_tr = check2(first_tr)

            last_tr = check(params_dct, subject_id, scan, 'last_TR', False)
            if last_tr:
                last_tr = check2(last_tr)

            pe_direction = check(params_dct, subject_id, scan,
                                 'PhaseEncodingDirection', False)

        else:
            err = "\n\n[!] Could not read the format of the scan parameters " \
                  "information included in the data configuration file for " \
                  "the participant {0}.\n\n".format(subject_id)
            raise Exception(err)

    if first_tr == '' or first_tr == None:
        first_tr = pipeconfig_start_indx

    if last_tr == '' or last_tr == None:
        last_tr = pipeconfig_stop_indx

    unit = 's'

    if 'None' in pattern or 'none' in pattern:
        pattern = None

    '''
    if not pattern:
        if pipeconfig_tpattern:
            if "Use NIFTI Header" in pipeconfig_tpattern:
                pattern = ''
            else:
                pattern = pipeconfig_tpattern
    '''

    # pattern can be one of a few keywords, a filename, or blank which
    # indicates that the images header information should be used
    tpattern_file = None

    valid_patterns = ['alt+z', 'altplus', 'alt+z2', 'alt-z', 'altminus',
                      'alt-z2', 'seq+z', 'seqplus', 'seq-z', 'seqminus']

    if pattern and pattern != '' and pattern not in valid_patterns:

        if isinstance(pattern, list) or \
                ("[" in pattern and "]" in pattern and "," in pattern):
            # if we got the slice timing as a list, from a BIDS-format scan
            # parameters JSON file

            if not isinstance(pattern, list):
                pattern = pattern.replace("[", "").replace("]", "").split(",")

            slice_timings = [float(x) for x in pattern]

            # write out a tpattern file for AFNI 3dTShift
            tpattern_file = os.path.join(os.getcwd(), "tpattern.txt")
            try:
                with open(tpattern_file, "wt") as f:
                    for time in slice_timings:
                        f.write("{0}\n".format(time).replace(" ", ""))
            except:
                err = "\n[!] Could not write the slice timing file meant as " \
                      "an input for AFNI 3dTshift (slice timing correction):" \
                      "\n{0}\n\n".format(tpattern_file)
                raise Exception(err)

        elif ".txt" in pattern and not os.path.exists(pattern):
            # if the user provided an acquisition pattern text file for
            # 3dTshift
            raise Exception("Invalid Pattern file path {0}, Please provide "
                            "the correct path".format(pattern))
        elif ".txt" in pattern:
            with open(pattern, "r") as f:
                lines = f.readlines()
            if len(lines) < 2:
                raise Exception('Invalid slice timing file format. The file '
                                'should contain only one value per row. Use '
                                'new line char as delimiter')
            tpattern_file = pattern
            slice_timings = [float(l.rstrip('\r\n')) for l in lines]
        else:
            # this only happens if there is a non-path string set in the data
            # config dictionary for acquisition pattern (like "alt+z"), except
            # the pattern is not listed in that list
            err = "\n[!] The slice timing acquisition pattern provided is " \
                  "not supported by AFNI 3dTshift:\n" \
                  "{0}\n".format(str(pattern))
            raise Exception(err)

        pattern = tpattern_file

        slice_timings.sort()
        max_slice_offset = slice_timings[-1]

        # checking if the unit of TR and slice timing match or not
        # if slice timing in ms convert TR to ms as well
        if TR and max_slice_offset > TR:
            warnings.warn("TR is in seconds and slice timings are in "
                          "milliseconds. Converting TR into milliseconds")
            TR = TR * 1000
            print("New TR value {0} ms".format(TR))
            unit = 'ms'

    else:
        # check to see, if TR is in milliseconds, convert it into seconds
        if TR and TR > 10:
            warnings.warn('TR is in milliseconds, Converting it into seconds')
            TR = TR / 1000.0
            print("New TR value {0} s".format(TR))
            unit = 's'

    # swap back in
    if TR:
        tr = "{0}{1}".format(str(TR), unit)
    else:
        tr = ""

    tpattern = pattern
    start_indx = first_tr
    stop_indx = last_tr

    return (
        tr if tr else None,
        tpattern if tpattern else None,
        ref_slice,
        start_indx,
        stop_indx,
        pe_direction
    )


def get_tr(tr):
    """
    Method to return TR in seconds
    """
    import re
    if tr:
        tr = re.search(r"\d+.\d+", str(tr)).group(0)
        tr = float(tr)
        if tr > 10:
            tr = tr / 1000.0
    else:
        tr = ""
    return tr


def check_tr(tr, in_file):
    # imageData would have to be the image data from the funcFlow workflow,
    # funcFlow outputspec.subject
    import nibabel as nib
    img = nib.load(in_file)

    # get header from image data, then extract TR information, TR is fourth
    # item in list returned by get_zooms()
    imageHeader = img.get_header()
    imageZooms = imageHeader.get_zooms()
    header_tr = imageZooms[3]

    # If the TR information from header_tr (funcFlow) and convert_tr node
    # (TR from config file) do not match, prepare to update the TR information
    # from either convert_tr or header_tr using afni 3drefit, then append to
    # func_to_mni
    if header_tr != tr:
        if tr != None and tr != "":
            TR = tr
        else:
            TR = header_tr

        import warnings
        warnings.warn(
            'Warning: The TR information does not match between the config and subject list files.')

    return TR


def add_afni_prefix(tpattern):
    if ".txt" in tpattern:
        tpattern = "@{0}".format(tpattern)
    return tpattern


def write_to_log(workflow, log_dir, index, inputs, scan_id):
    """
    Method to write into log file the status of the workflow run.
    """

    import os
    import time
    import datetime

    from CPAC import __version__
    from nipype import logging

    iflogger = logging.getLogger('nipype.interface')

    version = __version__
    subject_id = os.path.basename(log_dir)

    if scan_id is None:
        scan_id = "scan_anat"

    strategy = ""
    ts = time.time()
    stamp = datetime.datetime.fromtimestamp(ts).strftime('%Y-%m-%d %H:%M:%S')

    try:
        if workflow != 'DONE':
            wf_path = \
                os.path.dirname((os.getcwd()).split(workflow)[1]).strip("/")

            if wf_path and wf_path != "":
                if '/' in wf_path:
                    scan_id, strategy = wf_path.split('/', 1)
                    scan_id = scan_id.strip('_')
                    strategy = strategy.replace("/", "")
                else:
                    scan_id = wf_path.strip('_')

            file_path = os.path.join(log_dir, scan_id, workflow)

            try:
                os.makedirs(file_path)
            except Exception:
                iflogger.info(
                    "filepath already exist, filepath- {0}, "
                    "curr_dir - {1}".format(file_path, os.getcwd()))

        else:
            file_path = os.path.join(log_dir, scan_id)
    except Exception:
        print("ERROR in write log")
        raise

    try:
        os.makedirs(file_path)
    except Exception:
        iflogger.info(
            "filepath already exist, "
            "filepath: {0}, "
            "curr_dir: {1}".format(file_path, os.getcwd())
        )

    out_file = os.path.join(file_path, 'log_{0}.yml'.format(strategy))

    iflogger.info("CPAC custom log:")

    if isinstance(inputs, list):
        inputs = inputs[0]

    if os.path.exists(inputs):
        status_msg = "wf_status: DONE"
        iflogger.info(
            "version: {0}, "
            "timestamp: {1}, "
            "subject_id: {2}, "
            "scan_id: {3}, "
            "strategy: {4}, "
            "workflow: {5}, "
            "status: COMPLETED".format(
                str(version), str(stamp), subject_id,
                scan_id, strategy, workflow
            )
        )
    else:
        status_msg = "wf_status: ERROR"
        iflogger.info(
            "version: {0}, "
            "timestamp: {1}, "
            "subject_id: {2}, "
            "scan_id: {3}, "
            "strategy: {4}, "
            "workflow: {5}, "
            "status: ERROR".format(
                str(version), str(stamp), subject_id,
                scan_id, strategy, workflow
            )
        )

    with open(out_file, 'w') as f:
        f.write("version: {0}\n".format(str(version)))
        f.write("timestamp: {0}\n".format(str(stamp)))
        f.write("pipeline_index: {0}\n".format(index))
        f.write("subject_id: {0}\n".format(subject_id))
        f.write("scan_id: {0}\n".format(scan_id))
        f.write("strategy: {0}\n".format(strategy))
        f.write("workflow_name: {0}\n".format(workflow))
        f.write(status_msg)

    return out_file


def create_log(wf_name="log", scan_id=None):
    """
    Workflow to create log
    """

    from CPAC.pipeline import nipype_pipeline_engine as pe
    import nipype.interfaces.utility as util
    import CPAC.utils.interfaces.function as function

    wf = pe.Workflow(name=wf_name)

    input_node = pe.Node(util.IdentityInterface(fields=['workflow',
                                                        'log_dir',
                                                        'index',
                                                        'inputs']),
                         name='inputspec')

    output_node = pe.Node(util.IdentityInterface(fields=['out_file']),
                          name='outputspec')

    write_log = pe.Node(function.Function(input_names=['workflow',
                                                       'log_dir',
                                                       'index',
                                                       'inputs',
                                                       'scan_id'],
                                          output_names=['out_file'],
                                          function=write_to_log,
                                          as_module=True),
                        name='write_log')

    write_log.inputs.scan_id = scan_id

    wf.connect([
        (
            input_node, write_log, [
                ('workflow', 'workflow'),
                ('log_dir', 'log_dir'),
                ('index', 'index'),
                ('inputs', 'inputs')
            ]
        ),
        (
            write_log, output_node, [
                ('out_file', 'out_file')
            ]
        )
    ])

    return wf


def pick_wm(seg_prob_list):
    seg_prob_list.sort()
    return seg_prob_list[-1]


def find_files(directory, pattern):
    for root, dirs, files in os.walk(directory):
        for basename in files:
            if fnmatch.fnmatch(basename, pattern):
                filename = os.path.join(root, basename)
                yield filename


def extract_output_mean(in_file, output_name):
    '''
    function takes 'in_file', which should be an intermediary 1D file
    from individual-level analysis, containing the mean of the output across
    all voxels

    it then parses this value and writes it to a .csv file named
    output_means.csv located in the subject's output directory
    '''

    if os.path.exists(in_file):

        with open(in_file, 'r') as f:
            line = f.readline()

        line = line.split('[')[0].strip(' ')

        # get filename of input maskave 1D file
        filename = in_file.split("/")[-1]
        filename = filename[0:-3]

        split_fullpath = in_file.split("/")

        if "_mask_" in in_file and (
           "sca_roi" in in_file or "sca_tempreg" in in_file
        ):

            for dirname in split_fullpath:
                if "_mask_" in dirname:
                    maskname = dirname

            filename = split_fullpath[-1]

            if ".1D" in filename:
                filename = filename.replace(".1D", "")

            resource_name = "{0}_{1}_{2}".format(output_name, maskname,
                                                 filename)

        elif "_spatial_map_" in in_file and "dr_tempreg" in in_file:

            for dirname in split_fullpath:
                if "_spatial_map_" in dirname:
                    mapname = dirname

            filename = split_fullpath[-1]

            if ".1D" in filename:
                filename = filename.replace(".1D", "")

            resource_name = "{0}_{1}_{2}".format(output_name, mapname,
                                                 filename)

        elif "_mask_" in in_file and "centrality" in in_file:

            for dirname in split_fullpath:
                if "_mask_" in dirname:
                    maskname = dirname

            filename = split_fullpath[-1]

            if ".1D" in filename:
                filename = filename.replace(".1D", "")

            resource_name = "{0}_{1}_{2}".format(output_name, maskname,
                                                 filename)

        else:
            resource_name = output_name

        output_means_file = os.path.join(os.getcwd(),
                                         'mean_{0}.txt'.format(resource_name))

        with open(output_means_file, 'w') as f:
            f.write(line)

    return output_means_file


def create_output_mean_csv(subject_dir):
    '''
    this function finds all of the mean_{output}.txt files in the subject's
    output directory, collects the data and organizes them into one .csv
    file in the subject directory
    '''

    import os
    import csv

    output_vals = {}

    subID = subject_dir.split('/')[len(subject_dir.split('/')) - 1]
    means_dir = os.path.join(subject_dir, 'output_means')

    # extract the mean values
    for root, _, files in os.walk(means_dir):

        for filename in files:

            if 'mean_' in filename:

                output = filename.replace('mean_', '')
                output = output.replace('.txt', '')

                filepath = os.path.join(root, filename)

                if os.path.exists(filepath):
                    try:
                        mean_file = open(filepath, 'rU')
                        val = mean_file.readline()
                        val = val.strip('\n')
                    except:
                        print('\n\n[!] CPAC says: Could not open the output '
                              'mean text file.\n')
                        print('Path: ', filepath, '\n\n')
                        raise Exception

                else:
                    print('\n\n[!] CPAC says: Could not find the output mean '
                          'text file.\n')
                    print('Path not found: ', filepath, '\n\n')
                    raise Exception

                output_vals[output] = val

    # now take the extracted mean values and write them into the .csv file!
    csv_file_path = os.path.join(subject_dir, 'output_means_%s.csv' % subID)
    with open(csv_file_path, 'wt') as csv_file:

        output_items = list(output_vals.items())

        deriv_string = ','.join(v for v, _ in output_items)
        val_string = ','.join(v for _, v in output_items)

        csv_file.write(deriv_string + '\n')
        csv_file.write(val_string + '\n')


def check_command_path(path):
    import os
    return os.system("%s >/dev/null 2>&1" % path) != 32512


def check_system_deps(check_ants=False,
                      check_ica_aroma=False,
                      check_centrality_degree=False,
                      check_centrality_lfcd=False):
    '''
    Function to check system for neuroimaging tools AFNI, C3D, FSL,
    and (optionally) ANTs
    '''

    missing_install = []

    # Check AFNI
    if not check_command_path("3dcalc"):
        missing_install.append("AFNI")

    # Check FSL
    if not check_command_path("fslmaths"):
        missing_install.append("FSL")

    # Check ANTs/C3D
    if check_ants:
        if not check_command_path("c3d_affine_tool"):
            missing_install.append("C3D")
        if not check_command_path("antsRegistration"):
            missing_install.append("ANTS")

    if check_centrality_degree:
        if not check_command_path("3dDegreeCentrality"):
            missing_install.append("3dDegreeCentrality")
    if check_centrality_lfcd:
        if not check_command_path("3dLFCD"):
            missing_install.append("3dLFCD")

    # Check ICA-AROMA
    if check_ica_aroma:
        if not check_command_path("ICA_AROMA.py"):
            missing_install.append("ICA-AROMA")

    # If we're missing deps, raise Exception
    if len(missing_install) > 0:
        missing_string = ""
        for string in missing_install:
            missing_string = missing_string + string + "\n"
        err = "\n\n[!] CPAC says: It appears the following software " \
              "packages are not installed or configured properly:\n\n%s\n" \
              % missing_string
        raise Exception(err)


# Check pipeline config againts computer resources
def check_config_resources(c):
    '''
    docstring
    '''

    # Import packages
    import psutil
    from multiprocessing import cpu_count

    # Init variables
    sys_virt_mem = psutil.virtual_memory()
    num_cores = cpu_count()

    # Check for pipeline memory for subject
    if c.pipeline_setup['system_config'][
        'maximum_memory_per_participant'] is None:
        # Get system memory and numSubsAtOnce
        sys_mem_gb = sys_virt_mem.total / (1024.0 ** 3)
        sub_mem_gb = sys_mem_gb / c.pipeline_setup['system_config'][
            'num_participants_at_once']
    else:
        sub_mem_gb = c.pipeline_setup['system_config'][
            'maximum_memory_per_participant']

    # If centrality is enabled, check to mem_sub >= mem_centrality
    if c.network_centrality['run']:
        if sub_mem_gb < c.network_centrality['memory_allocation']:
            err_msg = 'Memory allocated for subject: %d needs to be greater ' \
                      'than the memory allocated for centrality: %d. Fix ' \
                      'and try again.' % (c.pipeline_setup['system_config'][
                                              'maximum_memory_per_participant'],
                                          c.network_centrality[
                                              'memory_allocation'])
            raise Exception(err_msg)

    # Check for pipeline threads
    # Check if user specified cores
    if c.pipeline_setup['system_config']['max_cores_per_participant']:
        total_user_cores = c.pipeline_setup['system_config'][
                               'num_participants_at_once'] * \
                           c.pipeline_setup['system_config'][
                               'max_cores_per_participant']
        if total_user_cores > num_cores:
            err_msg = 'Config file specifies more subjects running in ' \
                      'parallel than number of threads available. Change ' \
                      'this and try again'
            raise Exception(err_msg)
        else:
            num_cores_per_sub = c.pipeline_setup['system_config'][
                'max_cores_per_participant']
    else:
        num_cores_per_sub = num_cores / c.pipeline_setup['system_config'][
            'num_participants_at_once']

    # Now check ANTS
    if 'ANTS' in c.registration_workflows['anatomical_registration'][
        'registration']['using']:
        if c.pipeline_setup['system_config']['num_ants_threads'] is None:
            num_ants_cores = num_cores_per_sub
        elif c.pipeline_setup['system_config']['num_ants_threads'] > \
                c.pipeline_setup['system_config'][
                    'max_cores_per_participant']:
            err_msg = 'Number of threads for ANTS: %d is greater than the ' \
                      'number of threads per subject: %d. Change this and ' \
                      'try again.' % (
                      c.pipeline_setup['system_config']['num_ants_threads'],
                      c.pipeline_setup['system_config'][
                          'max_cores_per_participant'])
            raise Exception(err_msg)
        else:
            num_ants_cores = c.pipeline_setup['system_config'][
                'num_ants_threads']
    else:
        num_ants_cores = 1

    # Now check OMP
    if c.pipeline_setup['system_config']['num_OMP_threads'] is None:
        num_omp_cores = 1
    elif c.pipeline_setup['system_config']['num_OMP_threads'] > \
            c.pipeline_setup['system_config']['max_cores_per_participant']:
        err_msg = 'Number of threads for OMP: %d is greater than the ' \
                  'number of threads per subject: %d. Change this and ' \
                  'try again.' % (c.pipeline_setup['system_config'][
                                      'num_OMP_threads'],
                                  c.pipeline_setup['system_config'][
                                      'max_cores_per_participant'])
        raise Exception(err_msg)
    else:
        num_omp_cores = c.pipeline_setup['system_config']['num_OMP_threads']

    # Return memory and cores
    return sub_mem_gb, num_cores_per_sub, num_ants_cores, num_omp_cores


def load_preconfig(pipeline_label):
    import os
    import pkg_resources as p

    avail_configs = \
        p.resource_filename(
            "CPAC",
            os.path.join(
                "resources",
                "configs")
        )
    avail_configs = os.listdir(avail_configs)
    avail_configs = [x.split('_')[2].replace('.yml', '') for x
                     in avail_configs if 'pipeline_config' in x]

    if pipeline_label not in avail_configs:
        raise OptionError(
            "The pre-configured pipeline name '{0}' you provided is not one "
            "of the available pipelines.\n\nAvailable pipelines:\n"
            "{1}\n".format(pipeline_label, str(avail_configs)), pipeline_label)

    pipeline_file = \
        p.resource_filename(
            "CPAC",
            os.path.join(
                "resources",
                "configs",
                "pipeline_config_{0}.yml".format(pipeline_label)
            )
        )

    print("Running the '{0}' pre-configured pipeline.".format(pipeline_label))

    return pipeline_file


def ordereddict_to_dict(value):
    '''
    this function convert ordereddict into regular dict
    '''
    for k, v in value.items():
        if isinstance(v, dict):
            value[k] = ordereddict_to_dict(v)
    return dict(value)


def repickle(directory):
    """
    Function to check all of the pickles in a given directory, recursively, and
    convert any Python 2 pickles found to Python 3 pickles.

    Parameters
    ----------
    directory : str

    Returns
    -------
    None
    """
    for root, dirs, files in os.walk(directory, followlinks=True):
        for fn in files:
            p = os.path.join(root, fn)
            if fn.endswith(".pkl"):
                if _pickle2(p):
                    try:
                        with open(p, 'rb') as fp:
                            f = pickle.load(fp, encoding='latin1')
                        with open(p, 'wb') as fp:
                            pickle.dump(f, fp)
                        print(
                            f"Converted pickle {fn} from a Python 2 pickle to "
                            "a Python 3 pickle."
                        )
                    except Exception as e:
                        print(
                            f"Could not convert Python 2 pickle {p} "
                            f"because {e}\n"
                        )
                else:
                    print(f"Pickle {fn} is a Python 3 pickle.")
            elif fn.endswith(".pklz"):
                if _pickle2(p, True):
                    try:
                        with gzip.open(p, 'rb') as fp:
                            f = pickle.load(fp, encoding='latin1')
                        with gzip.open(p, 'wb') as fp:
                            pickle.dump(f, fp)
                        print(
                            f"Converted pickle {fn} from a Python 2 pickle to "
                            "a Python 3 pickle."
                        )
                    except Exception as e:
                        print(
                            f"Could not convert Python 2 pickle {p} "
                            f"because {e}\n"
                        )
                else:
                    print(f"Pickle {fn} is a Python 3 pickle.")


def _pickle2(p, z=False):
    """
    Helper function to check if a pickle is a Python 2 pickle. Also prints
    other exceptions raised by trying to load the file at p.

    Parameters
    ----------
    p : str
        path to pickle

    z : bool
        if pickle is gzipped

    Returns
    -------
    pickle2 : bool
        True if p is a Python 2 pickle
    """
    if z:
        with gzip.open(p, 'rb') as fp:
            try:
                pickle.load(fp)
            except UnicodeDecodeError:
                return True
            except Exception as e:
                print(
                    f"Pickle {p} may be a Python 3 pickle, but raised "
                    f"exception {e}"
                )
    else:
        with open(p, 'rb') as fp:
            try:
                pickle.load(fp)
            except UnicodeDecodeError:
                return True
            except Exception as e:
                print(
                    f"Pickle {p} may be a Python 3 pickle, but raised "
                    f"exception {e}"
                )
    return False


def concat_list(in_list1=None, in_list2=None):
    """
    Parameters
    ----------
    in_list1 : list or str
        file path or a list of file paths

    in_list2 : list or str
        file path or a list of file paths

    Returns
    -------
    out_list : list
        a list of file paths
    """

    if in_list1 is not None:
        if not isinstance(in_list1, list):
            in_list1 = [in_list1]
    else:
        in_list1 = []

    if in_list2 is not None:
        if not isinstance(in_list2, list):
            in_list2 = [in_list2]
    else:
        in_list2 = []

    out_list = in_list1 + in_list2

    return out_list


def dct_diff(dct1, dct2):
    '''Function to compare 2 nested dicts, dropping values unspecified
    in the second. Adapted from https://github.com/sgiavasis/CPAC_regtest_pack/blob/9056ef63cbe693f436c4ea8a5fee669f8d2e35f7/cpac_pipe_diff.py#L31-L78

    Parameters
    ----------
    dct1 : dict

    dct2 : dict

    Returns
    -------
    diff : set
    a tuple of values from dct1, dct2 for each differing key

    Example
    -------
    >>> import yaml
    >>> def read_yaml_file(yaml_file):
    ...     return yaml.safe_load(open(yaml_file, 'r'))
    >>> pipeline = read_yaml_file('/code/dev/docker_data/default_pipeline.yml')
    >>> dct_diff(pipeline, pipeline)
    {}
    >>> pipeline2 = read_yaml_file('/code/CPAC/resources/configs/'
    ...     'pipeline_config_fmriprep-options.yml')
    >>> dct_diff(pipeline, pipeline2)['pipeline_setup']['pipeline_name']
    ('cpac-default-pipeline', 'cpac_fmriprep-options')
    '''  # noqa
    diff = {}
    for key in dct1:
        if isinstance(dct1[key], dict):
            if not isinstance(dct2, dict):
                try:
                    dct2 = dct2.dict()
                except AttributeError:
                    raise TypeError(f'{dct2} is not a dict.')
            diff[key] = dct_diff(dct1[key], dct2.get(key, {}))
            if diff[key] == {}:
                del diff[key]
        else:
            dct1_val = dct1.get(key)
            dct2_val = dct2.get(key) if isinstance(dct2, dict) else None

            if dct1_val != dct2_val:
                diff[key] = (dct1_val, dct2_val)

    # add any new keys
    if isinstance(dct2, dict):
        for key in dct2:
            if key not in dct1:
                diff[key] = dct2[key]

        # only return non-empty diffs
        return {k: diff[k] for k in diff if k in dct2}

    return {}


def list_item_replace(l, old, new):  # noqa E741
    '''Function to replace an item in a list

    Parameters
    ----------
    l : list or string

    old : any
        item to replace

    new : any
        new item

    Returns
    -------
    l : list or string
        updated

    Examples
    --------
    >>> list_item_replace(['AFNI', 'FSL'], 'AFNI', '3dSkullStrip')
    ['3dSkullStrip', 'FSL']
    >>> list_item_replace(['AFNI', 'FSL'], 'FSL', 'BET')
    ['AFNI', 'BET']
    '''
    if isinstance(l, list) and old in l:
        l[l.index(old)] = new
    elif isinstance(l, str):
        l = l.replace(old, new)  # noqa E741
    return l


def lookup_nested_value(d, keys):
    '''Helper method to look up nested values

    Paramters
    ---------
    d: dict
    keys: list or tuple

    Returns
    -------
    yaml: str or dict

    Examples
    --------
    >>> lookup_nested_value({'nested': {'True': True}}, ['nested', 'True'])
    True
    >>> lookup_nested_value({'nested': {'None': None}}, ['nested', 'None'])
    ''
    '''
    if not isinstance(d, dict):
        return d
    if len(keys) == 1:
        value = d[keys[0]]
        if value is None:
            return ''
        return value
    else:
        try:
            return lookup_nested_value(d[keys[0]], keys[1:])
        except KeyError as e:
            e.args = (keys,)
            raise


def _remove_somethings(value, things_to_remove):
    '''Helper function to remove instances of any in a given set of
    values from a list.

    Parameters
    ----------
    value : list

    things_to_remove : set

    Returns
    -------
    list
    '''
    if isinstance(value, list):
        for thing in things_to_remove:
            while thing in value:
                value.remove(thing)
    return value


def remove_False(d, k):
    '''Function to remove "Off" and False from a list at a given nested key.

    Parameters
    ----------
    d : dict

    k : list

    Returns
    -------
    d : dict
       updated

    Examples
    --------
    >>> remove_False({'a': {'b': [1, False, 2, "Off", 3]}}, ['a', 'b'])
    {'a': {'b': [1, 2, 3]}}
    '''
    value = _remove_somethings(lookup_nested_value(d, k), {False, 'Off'})
    return set_nested_value(d, k, value)


def remove_None(d, k):
    '''Function to remove "None" and None from a list at a given nested key.

    Parameters
    ----------
    d : dict

    k : list

    Returns
    -------
    d : dict
       updated

    Examples
    --------
    >>> remove_None({'a': {'b': [1, None, 2, "None", 3]}}, ['a', 'b'])
    {'a': {'b': [1, 2, 3]}}
    '''
    value = _remove_somethings(lookup_nested_value(d, k), {None, 'None'})
    return set_nested_value(d, k, value)


def replace_in_strings(d, replacements=[
    (r'${resolution_for_func_preproc}', r'${func_resolution}')
]):
    '''Helper function to recursively replace substrings.

    Parameters
    ----------
    d : any

    replacements : list of 2-tuples
        0 : str
            substring to replace
        1 : str
            replacement substring

    Returns
    -------
    d : any
       same as input, but updated

    Examples
    --------
    >>> replace_in_strings({'key': 'test${resolution_for_func_preproc}'})
    {'key': 'test${func_resolution}'}
    '''
    if isinstance(d, dict):
        return {k: replace_in_strings(d[k], replacements) for k in d}
    if isinstance(d, list):
        return [replace_in_strings(i, replacements) for i in d]
    if isinstance(d, str):
        for replacement in replacements:
            d = d.replace(replacement[0], replacement[1])
    return d


def set_nested_value(d, keys, value):
    '''Helper method to look up nested values

    Paramters
    ---------
    d: dict
    keys: list or tuple
    value: any

    Returns
    -------
    dict
        updated

    Examples
    --------
    >>> set_nested_value({}, ['nested', 'keys'], 'value')
    {'nested': {'keys': 'value'}}
    '''
    if not isinstance(d, dict):
        raise TypeError(f'Expected dict, got {type(d).__name__}: {str(d)}')
    if not isinstance(keys, list):
        raise TypeError(f'Expected list, got {type(keys).__name}: {str(keys)}')
    if len(keys) == 1:
        d.update({keys[0]: value})
        return d
    if not len(keys):
        return d
    return update_nested_dict(d, {
        keys[0]: set_nested_value(d.get(keys[0], {}), keys[1:], value)
    })


def update_config_dict(old_dict):
    '''Function to convert an old config dict to a new config dict

    Parameters
    ----------
    old_dict : dict

    Returns
    -------
    new_dict : dict
        1.8 nested config dictionary

    old_dict : dict
        remaining undefined mappings

    combined_dict : dict
        1.8 nested config dictionary plus remaining undefined mappings

    Examples
    --------
    >>> a, b, c = update_config_dict({'pipelineName': 'example-pipeline', '2': None})
    >>> a
    {'pipeline_setup': {'pipeline_name': 'example-pipeline'}}
    >>> b
    {'2': None}
    >>> c
    {'pipeline_setup': {'pipeline_name': 'example-pipeline'}, '2': None}
    ''' # noqa
    def _append_to_list(current_value, new_value):
        '''Helper function to add new_value to the current_value list
        or create a list if one does not exist. Skips falsy elements
        in new_value

        Parameters
        ----------
        current_value : list

        new_value : list, bool, None, or str

        Returns
        -------
        list

        Examples
        --------
        >>> _append_to_list([1], [2])
        [1, 2]
        >>> _append_to_list([1, 2], [2])
        [1, 2]
        >>> _append_to_list(None, [2])
        [2]
        >>> _append_to_list([1], [1, 2])
        [1, 2]
        >>> _append_to_list([1], [None, 2])
        [1, 2]
        '''
        if not isinstance(current_value, list):
            if current_value is not None:
                current_value = [current_value]
            else:
                current_value = []
        else:
            current_value = [v for v in current_value if v is not None]
        if isinstance(new_value, list):
            for i in new_value:
                if i and i not in current_value and i != 'Off':
                    current_value.append(i)
        elif (
            new_value and new_value not in current_value and
            new_value != 'Off'
        ):
            current_value.append(new_value)
        return current_value

    def _bool_to_str(old_value, value_if_true):
        '''Helper function to convert a True or a list containing a
        True to a given string

        Parameters
        ----------
        old_value : list, bool, None, or str

        value_if_true : str

        Returns
        -------
        str or None

        Examples
        --------
        >>> _bool_to_str([0], 'test_str')
        >>> _bool_to_str([1], 'test_str')
        'test_str'
        >>> _bool_to_str(0, 'test_str')
        >>> _bool_to_str(1, 'test_str')
        'test_str'
        >>> _bool_to_str([True, False], 'test_str')
        'test_str'
        >>> _bool_to_str(None, 'test_str')
        >>> _bool_to_str([0, None, False], 'test_str')
        >>> _bool_to_str([0, None, False, 1], 'test_str')
        'test_str'
        '''
        if isinstance(old_value, list):
            if any([bool(i) for i in old_value]):
                return value_if_true
        elif bool(old_value):
            return value_if_true
        return None

    def _get_old_values(old_dict, new_dict, key):
        '''Helper function to get old and current values of a special key
        being updated.

        Parameters
        ----------
        old_dict : dict

        new_dict : dict

        key : str

        Returns
        -------
        old_dict : dict

        new_dict : dict

        old_value : any

        current_value : any
        '''
        old_value = old_dict.pop(key)
        current_value = lookup_nested_value(
            new_dict, NESTED_CONFIG_MAPPING[key]
        )
        return old_dict, new_dict, old_value, current_value

    new_dict = {}
    for key in old_dict.copy():
        if key in NESTED_CONFIG_MAPPING:
            # handle special cases
            special_cases = {
                'acpc_run_preprocessing',
                'acpc_template_brain',
                'ANTs_prior_based_segmentation',
                'func_reg_input',
                'runRegisterFuncToTemplate',
                'runRegisterFuncToEPI',
                'fsl_linear_reg_only',
                'functional_registration',
                'template_for_resample',
                'fnirtConfig',
                'run_smoothing',
                'runZScoring',
                'run_longitudinal'
            }
            if key in special_cases:
                try:
                    (
                        old_dict, new_dict, old_value, current_value
                    ) = _get_old_values(old_dict, new_dict, key)
                except KeyError:
                    continue

                # longitudinal_template_generation.run
                if key == 'run_longitudinal':
                    if 'anat' in old_value or 'func' in old_value:
                        current_value = True
                    else:
                        current_value = False

                # anatomical_preproc.acpc_alignment.run_before_preproc
                if key == 'acpc_run_preprocessing':
                    current_value = True if old_value.lower(
                    ) == 'before' else False if old_value.lower(
                    ) == 'after' else None

                # anatomical_preproc.acpc_alignment.acpc_target
                if key == 'acpc_template_brain':
                    if current_value in {'None', None, ''}:
                        new_dict = set_nested_value(
                            new_dict,
                            ['anatomical_preproc', 'acpc_alignment',
                             'acpc_target'],
                            'whole-head'
                        )

                # segmentation.tissue_segmentation.using
                elif key == 'ANTs_prior_based_segmentation':
                    new_value = _bool_to_str(old_value, 'ANTs_Prior_Based')
                    if new_value == 'ANTs_Prior_Based':
                        new_dict = set_nested_value(
                            new_dict,
                            NESTED_CONFIG_MAPPING[key][:-1] +
                            [new_value, 'run'],
                            old_value
                        )

                # registration_workflows.functional_registration.
                # coregistration.func_input_prep.input
                elif key == 'func_reg_input':
                    new_value = _replace_in_value_list(old_value, (' ', '_'))
                    current_value = _replace_in_value_list(
                        current_value, (' ', '_'))

                # registration_workflows.functional_registration.
                # func_registration_to_template.target_template.using
                elif key in {
                    'runRegisterFuncToTemplate', 'runRegisterFuncToEPI'
                }:
                    current_value = _replace_in_value_list(
                        current_value, (' ', '_'))
                    if key == 'runRegisterFuncToTemplate':
                        current_value = [
                            v for v in current_value if v not in {
                                'Off', 'False', False
                            }
                        ]
                        new_value = []
                        new_dict = set_nested_value(
                            new_dict,
                            ['registration_workflows',
                             'functional_registration',
                             'func_registration_to_template', 'run'],
                            bool(current_value)
                        )
                    if key == 'runRegisterFuncToEPI':
                        new_value = _bool_to_str(old_value, 'EPI_template')

                # registration_workflows.anatomical_registration.registration.
                # using
                elif key == 'fsl_linear_reg_only':
                    new_value = _bool_to_str(old_value, 'FSL-linear')

                # registration_workflows.functional_registration.
                # func_registration_to_template.target_template.
                # EPI_template.EPI_template_for_resample
                elif key == 'template_for_resample':
                    new_dict = set_nested_value(
                        new_dict,
                        ['registration_workflows', 'functional_registration',
                         'func_registration_to_template', 'target_template',
                         'EPI_template', 'EPI_template_for_resample'],
                        current_value
                    )

                # registration_workflows.functional_registration.
                # EPI_registration.FSL-FNIRT.fnirt_config
                elif key == 'fnirtConfig':
                    current_value = old_value
                    new_dict = set_nested_value(
                        new_dict,
                        ['registration_workflows', 'functional_registration',
                         'EPI_registration', 'FSL-FNIRT', 'fnirt_config'],
                        current_value
                    )

                # post_processing.spatial_smoothing.output
                elif key == 'run_smoothing':
                    new_value = [_bool_to_str(old_value, 'smoothed')]
                    if any([not bool(value) for value in old_value]):
                        new_value.append('nonsmoothed')
                    current_value = new_value

                # post_processing.z-scoring.output
                elif key == 'runZScoring':
                    new_value = [_bool_to_str(old_value, 'z-scored')]
                    if any([not bool(value) for value in old_value]):
                        new_value.append('raw')
                    current_value = new_value

                # make sure list values are cast as lists
                if key not in {  # if key not in non-list-valued keys
                    'acpc_run_preprocessing', 'acpc_template_brain',
                    'functional_registration', 'template_for_resample',
                    'fnirtConfig', 'run_longitudinal'
                }:
                    current_value = _append_to_list(current_value, new_value)

            # update remaining keys
            else:
                current_value = old_dict.pop(key)

            if current_value == 'None':
                current_value = None

            new_dict = set_nested_value(
                new_dict, NESTED_CONFIG_MAPPING[key], current_value)
        elif key in NESTED_CONFIG_DEPRECATIONS:
            old_dict.pop(key)
    return new_dict, old_dict, update_nested_dict(new_dict.copy(), old_dict)


def update_nested_dict(d_base, d_update):
    """Update dictionary of varying depth.

    Parameters
    ----------
    d_base : dict
        original dictionary

    d_update : dict
        dictionary with updates

    Returns
    -------
    d_base : dict
        original dictionary with updates

    Examples
    --------
    >>> d_base = {'pipeline_name': 'cpac-default-pipeline',
    ...     'output_directory': {'path': '/output',
    ...     'write_func_outputs': False,
    ...     'write_debugging_outputs': False,
    ...     'output_tree': 'default',
    ...     'generate_quality_control_images': True},
    ...     'working_directory': {'path': '/tmp', 'remove_working_dir': True},
    ...     'log_directory': {'run_logging': True, 'path': '/logs'},
    ...     'system_config': {'maximum_memory_per_participant': 1,
    ...     'max_cores_per_participant': 1,
    ...     'num_ants_threads': 4,
    ...     'num_participants_at_once': 1},
    ...     'Amazon-AWS': {'aws_output_bucket_credentials': None,
    ...                    's3_encryption': False}}
    >>> d_update = {'pipeline_name': 'cpac_fmriprep-options',
    ...     'system_config': {'num_ants_threads': 1},
    ...     'Amazon-AWS': {'s3_encryption': True}}
    >>> update_nested_dict(d_base, d_update)
    {'pipeline_name': 'cpac_fmriprep-options', 'output_directory': {'path': '/output', 'write_func_outputs': False, 'write_debugging_outputs': False, 'output_tree': 'default', 'generate_quality_control_images': True}, 'working_directory': {'path': '/tmp', 'remove_working_dir': True}, 'log_directory': {'run_logging': True, 'path': '/logs'}, 'system_config': {'maximum_memory_per_participant': 1, 'max_cores_per_participant': 1, 'num_ants_threads': 1, 'num_participants_at_once': 1}, 'Amazon-AWS': {'aws_output_bucket_credentials': None, 's3_encryption': True}}
    """  # noqa
    d_new = {} if d_base is None else deepcopy(d_base)
    for k, v in d_update.items():
        if isinstance(v, collections.abc.Mapping):
            d_new[k] = update_nested_dict(d_new.get(k, {}), v)
        else:
<<<<<<< HEAD
            try:
                d_base[k] = v
            except:
                err = "\n[!] If you are seeing this error, it might be that "\
                      "you are using a pipeline configuration nest level in "\
                      "either your current pipeline configuration or an "\
                      "imported one that is not compatible with the version "\
                      "of C-PAC you are currently using.\n"
                raise Exception(err)
    return d_base
=======
            d_new[k] = v
    return d_new
>>>>>>> 2fef1308


def update_pipeline_values_1_8(d_old):
    '''Function to update pipeline config values that changed from
    C-PAC 1.7 to 1.8.

    Parameters
    ----------
    d_old : dict

    Returns
    -------
    d : dict
       updated

    Examples
    --------
    >>> update_pipeline_values_1_8({'segmentation': {'tissue_segmentation': {
    ...     'using': ['FSL-FAST Thresholding', 'Customized Thresholding']}}})
    {'segmentation': {'tissue_segmentation': {'using': ['FSL-FAST'], 'FSL-FAST': {'thresholding': {'use': 'Custom'}}}}}
    >>> update_pipeline_values_1_8({'segmentation': {'tissue_segmentation': {
    ...     'using': ['FSL-FAST Thresholding']}}})
    {'segmentation': {'tissue_segmentation': {'using': ['FSL-FAST'], 'FSL-FAST': {'thresholding': {'use': 'Auto'}}}}}
    '''  # noqa
    from CPAC.pipeline.schema import valid_options

    d = replace_in_strings(d_old.copy())

    d = _replace_changed_values(
        d,
        ['anatomical_preproc', 'brain_extraction', 'using'],
        [('AFNI', '3dSkullStrip'), ('FSL', 'BET'), ('unet', 'UNet')]
    )

    d = _replace_changed_values(
        d,
        ['functional_preproc', 'func_masking', 'using'],
        [('3dAutoMask', 'AFNI'), ('BET', 'FSL')]
    )

    try:
        seg_use_threshold = lookup_nested_value(d, [
            'segmentation', 'tissue_segmentation', 'using'])
    except KeyError:
        seg_use_threshold = []

    if not isinstance(seg_use_threshold, list):
        seg_use_threshold = [seg_use_threshold]
    if 'FSL-FAST Thresholding' in seg_use_threshold:
        if 'using' in d['segmentation'].get(
            'tissue_segmentation', {}
        ):
            d['segmentation'][
                'tissue_segmentation'
            ]['using'].append('FSL-FAST')
        else:
            set_nested_value(d, [
                'segmentation', 'tissue_segmentation',
                'using'], ['FSL-FAST'])
        seg_use_threshold.remove('FSL-FAST Thresholding')
    if 'Customized Thresholding' in seg_use_threshold:
        set_nested_value(d, [
            'segmentation', 'tissue_segmentation',
            'FSL-FAST', 'thresholding', 'use'], 'Custom')
        seg_use_threshold.remove('Customized Thresholding')
    else:
        set_nested_value(d, [
            'segmentation', 'tissue_segmentation',
            'FSL-FAST', 'thresholding', 'use'], 'Auto')

    for centr in ['degree_centrality', 'eigenvector_centrality',
                  'local_functional_connectivity_density']:
        centr_keys = ['network_centrality', centr, 'weight_options']
        try:
            centr_value = lookup_nested_value(d, centr_keys)
            if any([isinstance(v, bool) for v in centr_value]):
                for i in range(2):
                    if centr_value[i] is True:
                        centr_value[i] = valid_options['centrality'][
                            'weight_options'][i]
                while False in centr_value:
                    centr_value.remove(False)
                set_nested_value(d, centr_keys, centr_value)
        except KeyError:
            continue

    seg_template_key = [
        'segmentation', 'tissue_segmentation',
        'Template_Based', 'template_for_segmentation']
    try:
        seg_template = lookup_nested_value(d, seg_template_key)
        for replacement in [
            ('EPI_template', valid_options['segmentation']['template'][0]),
            ('T1_template', valid_options['segmentation']['template'][1])
        ]:
            seg_template = list_item_replace(seg_template, *replacement)
        while 'Off' in seg_template:
            seg_template.remove('Off')
        while False in seg_template:
            seg_template.remove(False)
        d = set_nested_value(d, seg_template_key, seg_template)
        d = remove_None(d, seg_template_key)
    except KeyError:
        pass

    distcor_key = ['functional_preproc', 'distortion_correction', 'using']
    try:
        lookup_nested_value(d, distcor_key)
        d = remove_None(d, distcor_key)
    except KeyError:
        pass

    if 'functional_registration' in d and isinstance(
        d['functional_registration'], dict
    ):
        if '1-coregistration' in d['functional_registration']:
            coreg = d['functional_registration'].pop('1-coregistration')
            set_nested_value(
                d, ['registration_workflows', 'functional_registration',
                    'coregistration'],
                coreg
            )
        if not(bool(d['functional_registration'])):
            d.pop('functional_registration')

    return update_values_from_list(d)


def update_values_from_list(d_old, last_exception=None):
    '''Function to convert 1-length lists of an expected type to
    single items of that type, or to convert singletons of an expected
    list of a type into lists thereof. Also handles some type
    conversions against the schema.

    Parameters
    ----------
    d_old : dict

    last_exception: Exception or None
        if the same exception recurs, raise it.

    Returns
    -------
    d : dict
       updated

    Examples
    --------
    >>> update_values_from_list({'pipeline_setup': {
    ...     'pipeline_name': ['one_string']}})
    {'pipeline_setup': {'pipeline_name': 'one_string'}}
    >>> update_values_from_list({'nuisance_corrections': {'1-ICA-AROMA': {'run': [False]}}})
    {'nuisance_corrections': {'1-ICA-AROMA': {'run': [False]}}}
    '''  # noqa
    from CPAC.pipeline.schema import schema

    d = d_old.copy()

    try:
        schema(d)
    except Invalid as e:
        if (
            last_exception and last_exception.path == e.path and
            last_exception.msg == e.msg
        ):
            raise e
        observed = lookup_nested_value(d, e.path)
        if observed == 'None':
            return update_values_from_list(
                set_nested_value(d, e.path, None), e)

        expected = e.msg.split('expected')[-1].strip(
        ) if 'expected' in e.msg else 'unknown'

        if (
            expected != 'bool' and isinstance(observed, list) and
            len(observed) == 1
        ):
            try:
                return update_values_from_list(
                    set_nested_value(d, e.path, observed[0]), e)
            except TypeError:
                raise e

        if expected == 'bool':
            if isinstance(observed, int):
                return update_values_from_list(
                    set_nested_value(d, e.path, bool(observed)), e)
            elif isinstance(observed, list):
                if len(observed) == 0:
                    return update_values_from_list(set_nested_value(
                        d, e.path, False), e)
                else:
                    # maintain a list if list expected
                    list_expected = (e.path[-1] == 0)
                    e_path = e.path[:-1] if list_expected else e.path
                    if len(observed) == 1:
                        if isinstance(observed[0], int):
                            value = bool(observed[0])
                        elif observed[0] in {'On', 'True'}:
                            value = True
                        elif observed[0] in {'Off', 'False'}:
                            value = False
                        return update_values_from_list(set_nested_value(
                            d, e_path, [value] if list_expected else value), e)
                    else:
                        return update_values_from_list(set_nested_value(
                            d, e_path, [bool(value) for value in observed]), e)
            elif observed in {'On', 'True'}:
                return update_values_from_list(
                    set_nested_value(d, e.path, True), e)
            elif observed in {'Off', 'False'}:
                return update_values_from_list(
                    set_nested_value(d, e.path, False), e)
            else:
                return update_values_from_list(
                    set_nested_value(d, e_path, observed[0]), e)

        elif expected == 'a list':
            return update_values_from_list(
                set_nested_value(d, e.path, [observed]), e)
        else:
            raise e
    return d


def _replace_changed_values(d, nested_key, replacement_list):
    '''Helper function to replace values changed from C-PAC 1.7 to C-PAC 1.8.

    Parameters
    ----------
    d : dict

    nested_key : list of strings

    replacement_list : list of tuples
        0 : any
            value to replace
        1 : any
            replacement value

    Returns
    -------
    d : dict

    Examples
    --------
    >>> d = {'test': {'this': ['function']}}
    >>> _replace_changed_values(d, ['test', 'this'], [('function', 'success')])
    {'test': {'this': ['success']}}
    '''
    try:
        current_value = lookup_nested_value(d, nested_key)
    except KeyError:
        return d
    if isinstance(current_value, list):
        current_value = _replace_in_value_list(
            current_value, replacement_list)
    else:
        for replacement in replacement_list:
            current_value = list_item_replace(current_value, *replacement)
    return set_nested_value(d, nested_key, current_value)


def _replace_in_value_list(current_value, replacement_tuple):
    '''Helper function to make character replacements in
    `current_value` and drop falsy values.

    Parameters
    ----------
    current_value : list

    replacement_tuple : tuple or list of tuples
        0 : str
            character value to replace
        1 : str
            replacement character value

    Returns
    -------
    current_value : list

    Examples
    --------
    >>> current_value = ['EPI Template', 'T1_Template', 'None']
    >>> _replace_in_value_list(current_value, (' ', '_'))
    ['EPI_Template', 'T1_Template']
    >>> current_value = ['AFNI', 'FSL', 'None', None, False]
    >>> _replace_in_value_list(current_value, [
    ...     ('AFNI', '3dSkullStrip'), ('FSL', 'BET')])
    ['3dSkullStrip', 'BET']
    '''
    if isinstance(replacement_tuple, list):
        for rt in replacement_tuple:
            current_value = _replace_in_value_list(current_value, rt)
        return current_value
    if not isinstance(current_value, list):
        current_value = [current_value]
    return [
        v.replace(*replacement_tuple) for v in current_value
        if bool(v) and v not in {'None', 'Off', ''}
    ]<|MERGE_RESOLUTION|>--- conflicted
+++ resolved
@@ -2171,21 +2171,8 @@
         if isinstance(v, collections.abc.Mapping):
             d_new[k] = update_nested_dict(d_new.get(k, {}), v)
         else:
-<<<<<<< HEAD
-            try:
-                d_base[k] = v
-            except:
-                err = "\n[!] If you are seeing this error, it might be that "\
-                      "you are using a pipeline configuration nest level in "\
-                      "either your current pipeline configuration or an "\
-                      "imported one that is not compatible with the version "\
-                      "of C-PAC you are currently using.\n"
-                raise Exception(err)
-    return d_base
-=======
             d_new[k] = v
     return d_new
->>>>>>> 2fef1308
 
 
 def update_pipeline_values_1_8(d_old):
