--- conflicted
+++ resolved
@@ -75,7 +75,6 @@
     template_raw = list(reference[all_template_filter &
                         (reference['To z-std'] == 'Yes')]['Resource'])
 
-<<<<<<< HEAD
     template_raw = list(
         reference[all_template_filter &  
         (reference['To z-std'] == 'Yes')]['Resource'])
@@ -91,7 +90,5 @@
     giftis = reference[reference.File.map(_is_gifti)][['Resource', 'File']]
     giftis = {gifti.Resource: gifti.File.split(' ')[-1] for gifti in giftis.itertuples() if ' ' in gifti.File}
     
-=======
     # motion parameters to rename until FCP-INDI/CPAC#1624 is merged
-    motion = list(reference[reference['Type'] == 'motion']['Resource'])
->>>>>>> 7f94c3a4
+    motion = list(reference[reference['Type'] == 'motion']['Resource'])