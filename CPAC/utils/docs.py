"""Utilties for documentation."""
<<<<<<< HEAD
from urllib import request
from urllib.error import HTTPError
from CPAC import __version__
=======
import ast
>>>>>>> 4df70394


def docstring_parameter(*args, **kwargs):
    """Decorator to parameterize docstrings.

    Examples
    --------
    >>> @docstring_parameter('test', answer='Yes it does.')
    ... def do_nothing():
    ...     '''Does this {} do anything? {answer}'''
    ...     pass
    >>> print(do_nothing.__doc__)
    Does this test do anything? Yes it does.
    """
    def dec(obj):
        obj.__doc__ = obj.__doc__.format(*args, **kwargs)
        return obj
    return dec


<<<<<<< HEAD
def _docs_url_prefix():
    """Function to determine the URL prefix for this version of C-PAC"""
    def _url(url_version):
        return f'https://fcp-indi.github.io/docs/{url_version}'
    url_version = f'v{__version__}'
    try:
        request.urlopen(  # pylint: disable=consider-using-with
                        _url(url_version))
    except HTTPError:
        if 'dev' in url_version:
            url_version = 'nightly'
        else:
            url_version = 'latest'
    return _url(url_version)


DOCS_URL_PREFIX = _docs_url_prefix()
=======
def grab_docstring_dct(fn):
    """Function to grab a NodeBlock dictionary from a docstring.

    Parameters
    ----------
    fn : function
        The NodeBlock function with the docstring to be parsed.

    Returns
    -------
    dct : dict
        A NodeBlock configuration dictionary.
    """
    fn_docstring = fn.__doc__
    init_dct_schema = ['name', 'config', 'switch', 'option_key',
                       'option_val', 'inputs', 'outputs']
    if 'Node Block:' in fn_docstring:
        fn_docstring = fn_docstring.split('Node Block:')[1]
    fn_docstring = fn_docstring.lstrip().replace('\n', '')
    dct = ast.literal_eval(fn_docstring)
    for key in init_dct_schema:
        if key not in dct.keys():
            raise Exception('\n[!] Developer info: At least one of the '
                            'required docstring keys in your node block '
                            'is missing.\n\nNode block docstring keys:\n'
                            f'{init_dct_schema}\n\nYou provided:\n'
                            f'{dct.keys()}\n\nDocstring:\n{fn_docstring}\n\n')
    return dct
>>>>>>> 4df70394
<|MERGE_RESOLUTION|>--- conflicted
+++ resolved
@@ -1,11 +1,8 @@
 """Utilties for documentation."""
-<<<<<<< HEAD
+import ast
 from urllib import request
 from urllib.error import HTTPError
 from CPAC import __version__
-=======
-import ast
->>>>>>> 4df70394
 
 
 def docstring_parameter(*args, **kwargs):
@@ -26,7 +23,6 @@
     return dec
 
 
-<<<<<<< HEAD
 def _docs_url_prefix():
     """Function to determine the URL prefix for this version of C-PAC"""
     def _url(url_version):
@@ -43,8 +39,6 @@
     return _url(url_version)
 
 
-DOCS_URL_PREFIX = _docs_url_prefix()
-=======
 def grab_docstring_dct(fn):
     """Function to grab a NodeBlock dictionary from a docstring.
 
@@ -73,4 +67,6 @@
                             f'{init_dct_schema}\n\nYou provided:\n'
                             f'{dct.keys()}\n\nDocstring:\n{fn_docstring}\n\n')
     return dct
->>>>>>> 4df70394
+
+
+DOCS_URL_PREFIX = _docs_url_prefix()