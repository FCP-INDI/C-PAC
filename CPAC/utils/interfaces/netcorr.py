# emacs: -*- mode: python; py-indent-offset: 4; indent-tabs-mode: nil -*-
# vi: set ft = python sts = 4 ts = 4 sw = 4 et:
"""Afni preprocessing interfaces

    Change directory to provide relative paths for doctests
    >>> import os
    >>> filepath = os.path.dirname( os.path.realpath( __file__ ) )
    >>> datadir = os.path.realpath(os.path.join(filepath, '../../testing/data'))
    >>> os.chdir(datadir)
"""
import warnings

import os
import re

from ..base import (Directory, TraitedSpec,
                    traits, isdefined, File, InputMultiPath, Undefined)
from ...utils.filemanip import (load_json, save_json, split_filename)
from nipype.utils.filemanip import fname_presuffix
from .base import AFNICommand, AFNICommandInputSpec,\
    AFNICommandOutputSpec
from nipype.interfaces.base import CommandLineInputSpec, CommandLine

warn = warnings.warn
warnings.filterwarnings('always', category=UserWarning)


class To3DInputSpec(AFNICommandInputSpec):
    out_file = File(name_template="%s", desc='output image file name',
                    argstr='-prefix %s', name_source=["in_folder"])
    in_folder = Directory(desc='folder with DICOM images to convert',
                          argstr='%s/*.dcm',
                          position=-1,
                          mandatory=True,
                          exists=True)

    filetype = traits.Enum('spgr', 'fse', 'epan', 'anat', 'ct', 'spct',
                           'pet', 'mra', 'bmap', 'diff',
                           'omri', 'abuc', 'fim', 'fith', 'fico', 'fitt', 'fift',
                           'fizt', 'fict', 'fibt',
                           'fibn', 'figt', 'fipt',
                           'fbuc', argstr='-%s', desc='type of datafile being converted')

    skipoutliers = traits.Bool(desc='skip the outliers check',
                               argstr='-skip_outliers')

    assumemosaic = traits.Bool(desc='assume that Siemens image is mosaic',
                               argstr='-assume_dicom_mosaic')

    datatype = traits.Enum('short', 'float', 'byte', 'complex',
                           desc='set output file datatype', argstr='-datum %s')

    funcparams = traits.Str(desc='parameters for functional data',
                            argstr='-time:zt %s alt+z2')


class To3D(AFNICommand):
    """Create a 3D dataset from 2D image files using AFNI to3d command

    For complete details, see the `to3d Documentation
    <http://afni.nimh.nih.gov/pub/dist/doc/program_help/to3d.html>`_

    Examples
    ========

    >>> from nipype.interfaces import afni
    >>> To3D = afni.To3D()
    >>> To3D.inputs.datatype = 'float'
    >>> To3D.inputs.in_folder = '.'
    >>> To3D.inputs.out_file = 'dicomdir.nii'
    >>> To3D.inputs.filetype = "anat"
    >>> To3D.cmdline #doctest: +ELLIPSIS
    'to3d -datum float -anat -prefix dicomdir.nii ./*.dcm'
    >>> res = To3D.run() #doctest: +SKIP

   """

    _cmd = 'to3d'
    input_spec = To3DInputSpec
    output_spec = AFNICommandOutputSpec


class TShiftInputSpec(AFNICommandInputSpec):
    in_file = File(desc='input file to 3dTShift',
                   argstr='%s',
                   position=-1,
                   mandatory=True,
                   exists=True)

    out_file = File(name_template="%s_tshift", desc='output image file name',
                    argstr='-prefix %s', name_source="in_file")

    tr = traits.Str(desc='manually set the TR' +
                    'You can attach suffix "s" for seconds or "ms" for milliseconds.',
                    argstr='-TR %s')

    tzero = traits.Float(desc='align each slice to given time offset',
                         argstr='-tzero %s',
                         xor=['tslice'])

    tslice = traits.Int(desc='align each slice to time offset of given slice',
                        argstr='-slice %s',
                        xor=['tzero'])

    ignore = traits.Int(desc='ignore the first set of points specified',
                        argstr='-ignore %s')

    interp = traits.Enum(('Fourier', 'linear', 'cubic', 'quintic', 'heptic'),
                         desc='different interpolation methods (see 3dTShift for details)' +
                         ' default = Fourier', argstr='-%s')

    tpattern = traits.Enum(('alt+z', 'alt+z2', 'alt-z',
                            'alt-z2', 'seq+z', 'seq-z'),
                           desc='use specified slice time pattern rather than one in header',
                           argstr='-tpattern %s')

    rlt = traits.Bool(desc='Before shifting, remove the mean and linear trend',
                      argstr="-rlt")

    rltplus = traits.Bool(desc='Before shifting,' +
                          ' remove the mean and linear trend and ' +
                          'later put back the mean',
                          argstr="-rlt+")


class TShift(AFNICommand):
    """Shifts voxel time series from input
    so that seperate slices are aligned to the same
    temporal origin

    For complete details, see the `3dTshift Documentation.
    <http://afni.nimh.nih.gov/pub/dist/doc/program_help/3dTshift.html>

    Examples
    ========

    >>> from nipype.interfaces import afni as afni
    >>> tshift = afni.TShift()
    >>> tshift.inputs.in_file = 'functional.nii'
    >>> tshift.inputs.tpattern = 'alt+z'
    >>> tshift.inputs.tzero = 0.0
    >>> tshift.cmdline #doctest:
    '3dTshift -prefix functional_tshift -tpattern alt+z -tzero 0.0 functional.nii'
    >>> res = tshift.run()   # doctest: +SKIP

    """

    _cmd = '3dTshift'
    input_spec = TShiftInputSpec
    output_spec = AFNICommandOutputSpec


class RefitInputSpec(CommandLineInputSpec):
    in_file = File(desc='input file to 3drefit',
                   argstr='%s',
                   position=-1,
                   mandatory=True,
                   exists=True,
                   copyfile=True)

    deoblique = traits.Bool(desc='replace current transformation' +
                            ' matrix with cardinal matrix',
                            argstr='-deoblique')

    xorigin = traits.Str(desc='x distance for edge voxel offset',
                         argstr='-xorigin %s')

    yorigin = traits.Str(desc='y distance for edge voxel offset',
                         argstr='-yorigin %s')
    zorigin = traits.Str(desc='z distance for edge voxel offset',
                         argstr='-zorigin %s')


class Refit(CommandLine):
    """Changes some of the information inside a 3D dataset's header

    For complete details, see the `3drefit Documentation.
    <http://afni.nimh.nih.gov/pub/dist/doc/program_help/3drefit.html>

    Examples
    ========

    >>> from nipype.interfaces import afni as afni
    >>> refit = afni.Refit()
    >>> refit.inputs.in_file = 'structural.nii'
    >>> refit.inputs.deoblique = True
    >>> refit.cmdline
    '3drefit -deoblique structural.nii'
    >>> res = refit.run() # doctest: +SKIP

    """

    _cmd = '3drefit'
    input_spec = RefitInputSpec
    output_spec = AFNICommandOutputSpec
    outputs = {}

    def _list_outputs(self):
<<<<<<< HEAD
        self.outputs["out_file"] = os.path.abspath(self.inputs.in_file)
        return self.outputs
=======
        outputs = self.output_spec().get()
        outputs["out_file"] = os.path.abspath(self.inputs.in_file)
        return outputs
>>>>>>> 17cf2be7


class WarpInputSpec(AFNICommandInputSpec):

    in_file = File(desc='input file to 3dWarp',
                   argstr='%s',
                   position=-1,
                   mandatory=True,
                   exists=True)

    out_file = File(name_template="%s_warp", desc='output image file name',
                    argstr='-prefix %s', name_source="in_file")

    tta2mni = traits.Bool(desc='transform dataset from Talairach to MNI152',
                          argstr='-tta2mni')

    mni2tta = traits.Bool(desc='transform dataset from MNI152 to Talaraich',
                          argstr='-mni2tta')

    matparent = File(desc="apply transformation from 3dWarpDrive",
                     argstr="-matparent %s",
                     exists=True)

    deoblique = traits.Bool(desc='transform dataset from oblique to cardinal',
                            argstr='-deoblique')

    interp = traits.Enum(('linear', 'cubic', 'NN', 'quintic'),
                         desc='spatial interpolation methods [default = linear]',
                         argstr='-%s')

    gridset = File(desc="copy grid of specified dataset",
                   argstr="-gridset %s",
                   exists=True)

    zpad = traits.Int(desc="pad input dataset with N planes" +
                      " of zero on all sides.",
                      argstr="-zpad %d")


class Warp(AFNICommand):
    """Use 3dWarp for spatially transforming a dataset

    For complete details, see the `3dWarp Documentation.
    <http://afni.nimh.nih.gov/pub/dist/doc/program_help/3dWarp.html>`_

    Examples
    ========

    >>> from nipype.interfaces import afni as afni
    >>> warp = afni.Warp()
    >>> warp.inputs.in_file = 'structural.nii'
    >>> warp.inputs.deoblique = True
    >>> warp.inputs.out_file = "trans.nii.gz"
    >>> warp.cmdline
    '3dWarp -deoblique -prefix trans.nii.gz structural.nii'
    >>> res = warp.run() # doctest: +SKIP

    """

    _cmd = '3dWarp'
    input_spec = WarpInputSpec
    output_spec = AFNICommandOutputSpec


class ResampleInputSpec(AFNICommandInputSpec):

    in_file = File(desc='input file to 3dresample',
                   argstr='-inset %s',
                   position=-1,
                   mandatory=True,
                   exists=True)

    out_file = File(name_template="%s_resample", desc='output image file name',
                    argstr='-prefix %s', name_source="in_file")

    orientation = traits.Str(desc='new orientation code',
                             argstr='-orient %s')

    resample_mode = traits.Enum('NN', 'Li', 'Cu', 'Bk',
                                argstr='-rmode %s',
                                desc="resampling method from set {'NN', 'Li', 'Cu', 'Bk'}.  These are for 'Nearest Neighbor', 'Linear', 'Cubic' and 'Blocky' interpolation, respectively. Default is NN.")

    voxel_size = traits.Tuple(*[traits.Float()]*3,
                              argstr='-dxyz %f %f %f',
                              desc="resample to new dx, dy and dz")

    master = traits.File(argstr='-master %s',
                         desc='align dataset grid to a reference file')


class Resample(AFNICommand):
    """Resample or reorient an image using AFNI 3dresample command

    For complete details, see the `3dresample Documentation.
    <http://afni.nimh.nih.gov/pub/dist/doc/program_help/3dresample.html>`_

    Examples
    ========

    >>> from nipype.interfaces import afni as afni
    >>> resample = afni.Resample()
    >>> resample.inputs.in_file = 'functional.nii'
    >>> resample.inputs.orientation= 'RPI'
    >>> resample.inputs.outputtype = "NIFTI"
    >>> resample.cmdline
    '3dresample -orient RPI -prefix functional_resample.nii -inset functional.nii'
    >>> res = resample.run() # doctest: +SKIP

    """

    _cmd = '3dresample'
    input_spec = ResampleInputSpec
    output_spec = AFNICommandOutputSpec


class AutoTcorrelateInputSpec(AFNICommandInputSpec):
    in_file = File(desc='timeseries x space (volume or surface) file',
                   argstr='%s',
                   position=-1,
                   mandatory=True,
                   exists=True)

    polort = traits.Int(
        desc='Remove polynomical trend of order m or -1 for no detrending',
        argstr="-polort %d")
    eta2 = traits.Bool(desc='eta^2 similarity',
                       argstr="-eta2")
    mask = File(exists=True, desc="mask of voxels",
                argstr="-mask %s")
    mask_only_targets = traits.Bool(desc="use mask only on targets voxels",
                                    argstr="-mask_only_targets",
                                    xor=['mask_source'])

    mask_source = File(exists=True,
                        desc="mask for source voxels",
                        argstr="-mask_source %s",
                        xor=['mask_only_targets'])

    out_file = File(name_template="%s_similarity_matrix.1D", desc='output image file name',
                    argstr='-prefix %s', name_source="in_file")


class AutoTcorrelate(AFNICommand):
    """Computes the correlation coefficient between the time series of each
    pair of voxels in the input dataset, and stores the output into a
    new anatomical bucket dataset [scaled to shorts to save memory space].

    Examples
    ========

    >>> from nipype.interfaces import afni as afni
    >>> corr = afni.AutoTcorrelate()
    >>> corr.inputs.in_file = 'functional.nii'
    >>> corr.inputs.polort = -1
    >>> corr.inputs.eta2 = True
    >>> corr.inputs.mask = 'mask.nii'
    >>> corr.inputs.mask_only_targets = True
    >>> corr.cmdline # doctest: +ELLIPSIS, +NORMALIZE_WHITESPACE
    '3dAutoTcorrelate -eta2 -mask mask.nii -mask_only_targets -prefix functional_similarity_matrix.1D -polort -1 functional.nii'
    >>> res = corr.run() # doctest: +SKIP
    """
    input_spec = AutoTcorrelateInputSpec
    output_spec = AFNICommandOutputSpec
    _cmd = '3dAutoTcorrelate'

    def _overload_extension(self, value):
        path, base, ext = split_filename(value)
        if ext.lower() not in [".1d", ".nii.gz", ".nii"]:
            ext = ext + ".1D"
        return os.path.join(path, base + ext)


class TStatInputSpec(AFNICommandInputSpec):
    in_file = File(desc='input file to 3dTstat',
                   argstr='%s',
                   position=-1,
                   mandatory=True,
                   exists=True)

    out_file = File(name_template="%s_tstat", desc='output image file name',
                    argstr='-prefix %s', name_source="in_file")

    mask = File(desc='mask file',
                argstr='-mask %s',
                exists=True)
    options = traits.Str(desc='selected statistical output',
                         argstr='%s')


class TStat(AFNICommand):
    """Compute voxel-wise statistics using AFNI 3dTstat command

    For complete details, see the `3dTstat Documentation.
    <http://afni.nimh.nih.gov/pub/dist/doc/program_help/3dTstat.html>`_

    Examples
    ========

    >>> from nipype.interfaces import afni as afni
    >>> tstat = afni.TStat()
    >>> tstat.inputs.in_file = 'functional.nii'
    >>> tstat.inputs.args= '-mean'
    >>> tstat.inputs.out_file = "stats"
    >>> tstat.cmdline
    '3dTstat -mean -prefix stats functional.nii'
    >>> res = tstat.run() # doctest: +SKIP

    """

    _cmd = '3dTstat'
    input_spec = TStatInputSpec
    output_spec = AFNICommandOutputSpec


class DetrendInputSpec(AFNICommandInputSpec):
    in_file = File(desc='input file to 3dDetrend',
                   argstr='%s',
                   position=-1,
                   mandatory=True,
                   exists=True)

    out_file = File(name_template="%s_detrend", desc='output image file name',
                    argstr='-prefix %s', name_source="in_file")


class Detrend(AFNICommand):
    """This program removes components from voxel time series using
    linear least squares

    For complete details, see the `3dDetrend Documentation.
    <http://afni.nimh.nih.gov/pub/dist/doc/program_help/3dDetrend.html>`_

    Examples
    ========

    >>> from nipype.interfaces import afni as afni
    >>> detrend = afni.Detrend()
    >>> detrend.inputs.in_file = 'functional.nii'
    >>> detrend.inputs.args = '-polort 2'
    >>> detrend.inputs.outputtype = "AFNI"
    >>> detrend.cmdline
    '3dDetrend -polort 2 -prefix functional_detrend functional.nii'
    >>> res = detrend.run() # doctest: +SKIP

    """

    _cmd = '3dDetrend'
    input_spec = DetrendInputSpec
    output_spec = AFNICommandOutputSpec


class DespikeInputSpec(AFNICommandInputSpec):
    in_file = File(desc='input file to 3dDespike',
                   argstr='%s',
                   position=-1,
                   mandatory=True,
                   exists=True)

    out_file = File(name_template="%s_despike", desc='output image file name',
                    argstr='-prefix %s', name_source="in_file")


class Despike(AFNICommand):
    """Removes 'spikes' from the 3D+time input dataset

    For complete details, see the `3dDespike Documentation.
    <http://afni.nimh.nih.gov/pub/dist/doc/program_help/3dDespike.html>`_

    Examples
    ========

    >>> from nipype.interfaces import afni as afni
    >>> despike = afni.Despike()
    >>> despike.inputs.in_file = 'functional.nii'
    >>> despike.cmdline
    '3dDespike -prefix functional_despike functional.nii'
    >>> res = despike.run() # doctest: +SKIP

    """

    _cmd = '3dDespike'
    input_spec = DespikeInputSpec
    output_spec = AFNICommandOutputSpec


class AutomaskInputSpec(AFNICommandInputSpec):
    in_file = File(desc='input file to 3dAutomask',
                   argstr='%s',
                   position=-1,
                   mandatory=True,
                   exists=True)

    out_file = File(name_template="%s_mask", desc='output image file name',
                    argstr='-prefix %s', name_source="in_file")

    brain_file = File(name_template="%s_masked",
                      desc="output file from 3dAutomask",
                      argstr='-apply_prefix %s',
                      name_source="in_file")

    clfrac = traits.Float(desc='sets the clip level fraction' +
                          ' (must be 0.1-0.9). ' +
                          'A small value will tend to make the mask larger [default = 0.5].',
                          argstr="-dilate %s")

    dilate = traits.Int(desc='dilate the mask outwards',
                        argstr="-dilate %s")

    erode = traits.Int(desc='erode the mask inwards',
                       argstr="-erode %s")


class AutomaskOutputSpec(TraitedSpec):
    out_file = File(desc='mask file',
                    exists=True)

    brain_file = File(desc='brain file (skull stripped)', exists=True)


class Automask(AFNICommand):
    """Create a brain-only mask of the image using AFNI 3dAutomask command

    For complete details, see the `3dAutomask Documentation.
    <http://afni.nimh.nih.gov/pub/dist/doc/program_help/3dAutomask.html>`_

    Examples
    ========

    >>> from nipype.interfaces import afni as afni
    >>> automask = afni.Automask()
    >>> automask.inputs.in_file = 'functional.nii'
    >>> automask.inputs.dilate = 1
    >>> automask.inputs.outputtype = "NIFTI"
    >>> automask.cmdline #doctest: +ELLIPSIS
    '3dAutomask -apply_prefix functional_masked.nii -dilate 1 -prefix functional_mask.nii functional.nii'
    >>> res = automask.run() # doctest: +SKIP

    """

    _cmd = '3dAutomask'
    input_spec = AutomaskInputSpec
    output_spec = AutomaskOutputSpec


class VolregInputSpec(AFNICommandInputSpec):

    in_file = File(desc='input file to 3dvolreg',
                   argstr='%s',
                   position=-1,
                   mandatory=True,
                   exists=True)
    out_file = File(name_template="%s_volreg", desc='output image file name',
                    argstr='-prefix %s', name_source="in_file")

    basefile = File(desc='base file for registration',
                    argstr='-base %s',
                    position=-6,
                    exists=True)
    zpad = traits.Int(desc='Zeropad around the edges' +
                      ' by \'n\' voxels during rotations',
                      argstr='-zpad %d',
                      position=-5)
    md1dfile = File(desc='max displacement output file',
                    argstr='-maxdisp1D %s',
                    position=-4)
    oned_file = File(name_template='%s.1D', desc='1D movement parameters output file',
                     argstr='-1Dfile %s',
                     name_source="in_file",
                     keep_extension=True,
                     position=-3)
    verbose = traits.Bool(desc='more detailed description of the process',
                          argstr='-verbose')
    timeshift = traits.Bool(desc='time shift to mean slice time offset',
                            argstr='-tshift 0')
    copyorigin = traits.Bool(desc='copy base file origin coords to output',
                             argstr='-twodup')


class VolregOutputSpec(TraitedSpec):
    out_file = File(desc='registered file', exists=True)
    md1d_file = File(desc='max displacement info file', exists=True)
    oned_file = File(desc='movement parameters info file', exists=True)


class Volreg(AFNICommand):
    """Register input volumes to a base volume using AFNI 3dvolreg command

    For complete details, see the `3dvolreg Documentation.
    <http://afni.nimh.nih.gov/pub/dist/doc/program_help/3dvolreg.html>`_

    Examples
    ========

    >>> from nipype.interfaces import afni as afni
    >>> volreg = afni.Volreg()
    >>> volreg.inputs.in_file = 'functional.nii'
    >>> volreg.inputs.args = '-Fourier -twopass'
    >>> volreg.inputs.zpad = 4
    >>> volreg.inputs.outputtype = "NIFTI"
    >>> volreg.cmdline #doctest: +ELLIPSIS
    '3dvolreg -Fourier -twopass -1Dfile functional.1D -prefix functional_volreg.nii -zpad 4 functional.nii'
    >>> res = volreg.run() # doctest: +SKIP

    """

    _cmd = '3dvolreg'
    input_spec = VolregInputSpec
    output_spec = VolregOutputSpec


class MergeInputSpec(AFNICommandInputSpec):
    in_files = InputMultiPath(
        File(desc='input file to 3dmerge', exists=True),
        argstr='%s',
        position=-1,
        mandatory=True)
    out_file = File(name_template="%s_merge", desc='output image file name',
                    argstr='-prefix %s', name_source="in_file")
    doall = traits.Bool(desc='apply options to all sub-bricks in dataset',
                        argstr='-doall')
    blurfwhm = traits.Int(desc='FWHM blur value (mm)',
                          argstr='-1blur_fwhm %d',
                          units='mm')


class Merge(AFNICommand):
    """Merge or edit volumes using AFNI 3dmerge command

    For complete details, see the `3dmerge Documentation.
    <http://afni.nimh.nih.gov/pub/dist/doc/program_help/3dmerge.html>`_

    Examples
    ========

    >>> from nipype.interfaces import afni as afni
    >>> merge = afni.Merge()
    >>> merge.inputs.in_files = ['functional.nii', 'functional2.nii']
    >>> merge.inputs.blurfwhm = 4
    >>> merge.inputs.doall = True
    >>> merge.inputs.out_file = 'e7.nii'
    >>> res = merge.run() # doctest: +SKIP

    """

    _cmd = '3dmerge'
    input_spec = MergeInputSpec
    output_spec = AFNICommandOutputSpec


class CopyInputSpec(AFNICommandInputSpec):
    in_file = File(desc='input file to 3dcopy',
                   argstr='%s',
                   position=-2,
                   mandatory=True,
                   exists=True)
    out_file = File(name_template="%s_copy", desc='output image file name',
                    argstr='-prefix %s', name_source="in_file")


class Copy(AFNICommand):
    """Copies an image of one type to an image of the same
    or different type using 3dcopy command

    For complete details, see the `3dcopy Documentation.
    <http://afni.nimh.nih.gov/pub/dist/doc/program_help/3dcopy.html>`_

    Examples
    ========

    >>> from nipype.interfaces import afni as afni
    >>> copy = afni.Copy()
    >>> copy.inputs.in_file = 'functional.nii'
    >>> copy.inputs.out_file = 'new_func.nii'
    >>> res = copy.run() # doctest: +SKIP

    """

    _cmd = '3dcopy'
    input_spec = CopyInputSpec
    output_spec = AFNICommandOutputSpec


class FourierInputSpec(AFNICommandInputSpec):
    in_file = File(desc='input file to 3dFourier',
                   argstr='%s',
                   position=-1,
                   mandatory=True,
                   exists=True)
    out_file = File(name_template="%s_fourier", desc='output image file name',
                    argstr='-prefix %s', name_source="in_file")
    lowpass = traits.Float(desc='lowpass',
                           argstr='-lowpass %f',
                           position=0,
                           mandatory=True)
    highpass = traits.Float(desc='highpass',
                            argstr='-highpass %f',
                            position=1,
                            mandatory=True)


class Fourier(AFNICommand):
    """Program to lowpass and/or highpass each voxel time series in a
    dataset, via the FFT

    For complete details, see the `3dFourier Documentation.
    <http://afni.nimh.nih.gov/pub/dist/doc/program_help/3dfourier.html>`_

    Examples
    ========

    >>> from nipype.interfaces import afni as afni
    >>> fourier = afni.Fourier()
    >>> fourier.inputs.in_file = 'functional.nii'
    >>> fourier.inputs.args = '-retrend'
    >>> fourier.inputs.highpass = 0.005
    >>> fourier.inputs.lowpass = 0.1
    >>> res = fourier.run() # doctest: +SKIP

    """

    _cmd = '3dFourier'
    input_spec = FourierInputSpec
    output_spec = AFNICommandOutputSpec


class BandpassInputSpec(AFNICommandInputSpec):
    in_file = File(
        desc='input file to 3dBandpass',
        argstr='%s',
        position=-1,
        mandatory=True,
        exists=True)
    out_file = File(
        name_template='%s_bp',
        desc='output file from 3dBandpass',
        argstr='-prefix %s',
        position=1,
        name_source='in_file',
        genfile=True)
    lowpass = traits.Float(
        desc='lowpass',
        argstr='%f',
        position=-2,
        mandatory=True)
    highpass = traits.Float(
        desc='highpass',
        argstr='%f',
        position=-3,
        mandatory=True)
    mask = File(
        desc='mask file',
        position=2,
        argstr='-mask %s',
        exists=True)
    despike = traits.Bool(
        argstr='-despike',
        desc="""Despike each time series before other processing.
                  ++ Hopefully, you don't actually need to do this,
                     which is why it is optional.""")
    orthogonalize_file = InputMultiPath(
        File(exists=True),
        argstr="-ort %s",
        desc="""Also orthogonalize input to columns in f.1D
                   ++ Multiple '-ort' options are allowed.""")
    orthogonalize_dset = File(
        exists=True,
        argstr="-dsort %s",
        desc="""Orthogonalize each voxel to the corresponding
                   voxel time series in dataset 'fset', which must
                   have the same spatial and temporal grid structure
                   as the main input dataset.
                   ++ At present, only one '-dsort' option is allowed.""")
    no_detrend = traits.Bool(
        argstr='-nodetrend',
        desc="""Skip the quadratic detrending of the input that
                    occurs before the FFT-based bandpassing.
                   ++ You would only want to do this if the dataset
                      had been detrended already in some other program.""")
    tr = traits.Float(
        argstr="-dt %f",
        desc="set time step (TR) in sec [default=from dataset header]")
    nfft = traits.Int(
        argstr='-nfft %d',
        desc="set the FFT length [must be a legal value]")
    normalize = traits.Bool(
        argstr='-norm',
        desc="""Make all output time series have L2 norm = 1
                   ++ i.e., sum of squares = 1""")
    automask = traits.Bool(
        argstr='-automask',
        desc="Create a mask from the input dataset")
    blur = traits.Float(
        argstr='-blur %f',
        desc="""Blur (inside the mask only) with a filter
                    width (FWHM) of 'fff' millimeters.""")
    localPV = traits.Float(
        argstr='-localPV %f',
        desc="""Replace each vector by the local Principal Vector
                    (AKA first singular vector) from a neighborhood
                    of radius 'rrr' millimiters.
                   ++ Note that the PV time series is L2 normalized.
                   ++ This option is mostly for Bob Cox to have fun with.""")
    notrans = traits.Bool(
        argstr='-notrans',
        desc="""Don't check for initial positive transients in the data:
                   ++ The test is a little slow, so skipping it is OK,
                   if you KNOW the data time series are transient-free.""")


class Bandpass(AFNICommand):
    """Program to lowpass and/or highpass each voxel time series in a
    dataset, offering more/different options than Fourier

    For complete details, see the `3dBandpass Documentation.
    <http://afni.nimh.nih.gov/pub/dist/doc/program_help/3dbandpass.html>`_

    Examples
    ========

    >>> from nipype.interfaces import afni as afni
    >>> from nipype.testing import  example_data
    >>> bandpass = afni.Bandpass()
    >>> bandpass.inputs.in_file = example_data('functional.nii')
    >>> bandpass.inputs.highpass = 0.005
    >>> bandpass.inputs.lowpass = 0.1
    >>> res = bandpass.run() # doctest: +SKIP

    """

    _cmd = '3dBandpass'
    input_spec = BandpassInputSpec
    output_spec = AFNICommandOutputSpec


class ZCutUpInputSpec(AFNICommandInputSpec):
    in_file = File(desc='input file to 3dZcutup',
                   argstr='%s',
                   position=-1,
                   mandatory=True,
                   exists=True)
    out_file = File(name_template="%s_zcupup", desc='output image file name',
                    argstr='-prefix %s', name_source="in_file")
    keep = traits.Str(desc='slice range to keep in output',
                      argstr='-keep %s')


class ZCutUp(AFNICommand):
    """Cut z-slices from a volume using AFNI 3dZcutup command

    For complete details, see the `3dZcutup Documentation.
    <http://afni.nimh.nih.gov/pub/dist/doc/program_help/3dZcutup.html>`_

    Examples
    ========

    >>> from nipype.interfaces import afni as afni
    >>> zcutup = afni.ZCutUp()
    >>> zcutup.inputs.in_file = 'functional.nii'
    >>> zcutup.inputs.out_file = 'functional_zcutup.nii'
    >>> zcutup.inputs.keep= '0 10'
    >>> res = zcutup.run() # doctest: +SKIP

    """

    _cmd = '3dZcutup'
    input_spec = ZCutUpInputSpec
    output_spec = AFNICommandOutputSpec


class AllineateInputSpec(AFNICommandInputSpec):
    in_file = File(desc='input file to 3dAllineate',
                   argstr='-source %s',
                   position=-1,
                   mandatory=True,
                   exists=True)
    reference = File(
        exists=True,
        argstr='-base %s',
        desc="""file to be used as reference, the first volume will be used
if not given the reference will be the first volume of in_file.""")
    out_file = File(
        desc='output file from 3dAllineate',
        argstr='-prefix %s',
        position=-2,
        name_source='%s_allineate',
        genfile=True)

    out_param_file = File(
        argstr='-1Dparam_save %s',
        desc='Save the warp parameters in ASCII (.1D) format.')
    in_param_file = File(
        exists=True,
        argstr='-1Dparam_apply %s',
        desc="""Read warp parameters from file and apply them to
                  the source dataset, and produce a new dataset""")
    out_matrix = File(
        argstr='-1Dmatrix_save %s',
        desc='Save the transformation matrix for each volume.')
    in_matrix = File(desc='matrix to align input file',
                     argstr='-1Dmatrix_apply %s',
                     position=-3)

    _cost_funcs = [
        'leastsq', 'ls',
        'mutualinfo', 'mi',
        'corratio_mul', 'crM',
        'norm_mutualinfo', 'nmi',
        'hellinger', 'hel',
        'corratio_add', 'crA',
        'corratio_uns', 'crU']

    cost = traits.Enum(
        *_cost_funcs, argstr='-cost %s',
        desc="""Defines the 'cost' function that defines the matching
                between the source and the base""")
    _interp_funcs = [
        'nearestneighbour', 'linear', 'cubic', 'quintic', 'wsinc5']
    interpolation = traits.Enum(
        *_interp_funcs[:-1], argstr='-interp %s',
        desc='Defines interpolation method to use during matching')
    final_interpolation = traits.Enum(
        *_interp_funcs, argstr='-final %s',
        desc='Defines interpolation method used to create the output dataset')

    #   TECHNICAL OPTIONS (used for fine control of the program):
    nmatch = traits.Int(
        argstr='-nmatch %d',
        desc='Use at most n scattered points to match the datasets.')
    no_pad = traits.Bool(
        argstr='-nopad',
        desc='Do not use zero-padding on the base image.')
    zclip = traits.Bool(
        argstr='-zclip',
        desc='Replace negative values in the input datasets (source & base) with zero.')
    convergence = traits.Float(
        argstr='-conv %f',
        desc='Convergence test in millimeters (default 0.05mm).')
    usetemp = traits.Bool(argstr='-usetemp', desc='temporary file use')
    check = traits.List(
        traits.Enum(*_cost_funcs), argstr='-check %s',
        desc="""After cost functional optimization is done, start at the
                final parameters and RE-optimize using this new cost functions.
                If the results are too different, a warning message will be
                printed.  However, the final parameters from the original
                optimization will be used to create the output dataset.""")

    #      ** PARAMETERS THAT AFFECT THE COST OPTIMIZATION STRATEGY **
    one_pass = traits.Bool(
        argstr='-onepass',
        desc="""Use only the refining pass -- do not try a coarse
                resolution pass first.  Useful if you know that only
                small amounts of image alignment are needed.""")
    two_pass = traits.Bool(
        argstr='-twopass',
        desc="""Use a two pass alignment strategy for all volumes, searching
              for a large rotation+shift and then refining the alignment.""")
    two_blur = traits.Float(
        argstr='-twoblur',
        desc='Set the blurring radius for the first pass in mm.')
    two_first = traits.Bool(
        argstr='-twofirst',
        desc="""Use -twopass on the first image to be registered, and
               then on all subsequent images from the source dataset,
               use results from the first image's coarse pass to start
               the fine pass.""")
    two_best = traits.Int(
        argstr='-twobest %d',
        desc="""In the coarse pass, use the best 'bb' set of initial
               points to search for the starting point for the fine
               pass.  If bb==0, then no search is made for the best
               starting point, and the identity transformation is
               used as the starting point.  [Default=5; min=0 max=11]""")
    fine_blur = traits.Float(
        argstr='-fineblur %f',
        desc="""Set the blurring radius to use in the fine resolution
               pass to 'x' mm.  A small amount (1-2 mm?) of blurring at
               the fine step may help with convergence, if there is
               some problem, especially if the base volume is very noisy.
               [Default == 0 mm = no blurring at the final alignment pass]""")

    center_of_mass = traits.Str(
        argstr='-cmass%s',
        desc='Use the center-of-mass calculation to bracket the shifts.')
    autoweight = traits.Str(
        argstr='-autoweight%s',
        desc="""Compute a weight function using the 3dAutomask
               algorithm plus some blurring of the base image.""")
    automask = traits.Int(
        argstr='-automask+%d',
        desc="""Compute a mask function, set a value for dilation or 0.""")
    autobox = traits.Bool(
        argstr='-autobox',
        desc="""Expand the -automask function to enclose a rectangular
                box that holds the irregular mask.""")
    nomask = traits.Bool(
        argstr='-nomask',
        desc="""Don't compute the autoweight/mask; if -weight is not
                also used, then every voxel will be counted equally.""")
    weight_file = File(
        argstr='-weight %s', exists=True,
        desc="""Set the weighting for each voxel in the base dataset;
                larger weights mean that voxel count more in the cost function.
                Must be defined on the same grid as the base dataset""")
    out_weight_file = traits.File(
        argstr='-wtprefix %s',
        desc="""Write the weight volume to disk as a dataset""")

    source_mask = File(
        exists=True, argstr='-source_mask %s',
        desc='mask the input dataset')
    source_automask = traits.Int(
        argstr='-source_automask+%d',
        desc='Automatically mask the source dataset with dilation or 0.')
    warp_type = traits.Enum(
        'shift_only', 'shift_rotate', 'shift_rotate_scale', 'affine_general',
        argstr='-warp %s',
        desc='Set the warp type.')
    warpfreeze = traits.Bool(
        argstr='-warpfreeze',
        desc='Freeze the non-rigid body parameters after first volume.')
    replacebase = traits.Bool(
        argstr='-replacebase',
        desc="""If the source has more than one volume, then after the first
                volume is aligned to the base""")
    replacemeth = traits.Enum(
        *_cost_funcs,
        argstr='-replacemeth %s',
        desc="""After first volume is aligned, switch method for later volumes.
                For use with '-replacebase'.""")
    epi = traits.Bool(
        argstr='-EPI',
        desc="""Treat the source dataset as being composed of warped
                EPI slices, and the base as comprising anatomically
                'true' images.  Only phase-encoding direction image
                shearing and scaling will be allowed with this option.""")
    master = File(
        exists=True, argstr='-master %s',
        desc='Write the output dataset on the same grid as this file')
    newgrid = traits.Float(
        argstr='-newgrid %f',
        desc='Write the output dataset using isotropic grid spacing in mm')

    # Non-linear experimental
    _nwarp_types = ['bilinear',
                    'cubic', 'quintic', 'heptic', 'nonic',
                    'poly3', 'poly5', 'poly7',  'poly9']  # same non-hellenistic
    nwarp = traits.Enum(
        *_nwarp_types, argstr='-nwarp %s',
        desc='Experimental nonlinear warping: bilinear or legendre poly.')
    _dirs = ['X', 'Y', 'Z', 'I', 'J', 'K']
    nwarp_fixmot = traits.List(
        traits.Enum(*_dirs),
        argstr='-nwarp_fixmot%s',
        desc='To fix motion along directions.')
    nwarp_fixdep = traits.List(
        traits.Enum(*_dirs),
        argstr='-nwarp_fixdep%s',
        desc='To fix non-linear warp dependency along directions.')


class AllineateOutputSpec(TraitedSpec):
    out_file = File(desc='output image file name')
    matrix = File(desc='matrix to align input file')


class Allineate(AFNICommand):
    """Program to align one dataset (the 'source') to a base dataset

    For complete details, see the `3dAllineate Documentation.
    <http://afni.nimh.nih.gov/pub/dist/doc/program_help/3dAllineate.html>`_

    Examples
    ========

    >>> from nipype.interfaces import afni as afni
    >>> allineate = afni.Allineate()
    >>> allineate.inputs.in_file = 'functional.nii'
    >>> allineate.inputs.out_file= 'functional_allineate.nii'
    >>> allineate.inputs.in_matrix= 'cmatrix.mat'
    >>> res = allineate.run() # doctest: +SKIP

    """

    _cmd = '3dAllineate'
    input_spec = AllineateInputSpec
    output_spec = AllineateOutputSpec

    def _format_arg(self, name, trait_spec, value):
        if name == 'nwarp_fixmot' or name == 'nwarp_fixdep':
            arg = ' '.join([trait_spec.argstr % v for v in value])
            return arg
        return super(Allineate, self)._format_arg(name, trait_spec, value)

    def _list_outputs(self):
        outputs = self.output_spec().get()
        if not isdefined(self.inputs.out_file):
            outputs['out_file'] = self._gen_fname(self.inputs.in_file,
                                                  suffix=self.inputs.suffix)
        else:
            outputs['out_file'] = os.path.abspath(self.inputs.out_file)
        return outputs

    def _gen_filename(self, name):
        if name == 'out_file':
            return self._list_outputs()[name]


class MaskaveInputSpec(AFNICommandInputSpec):
    in_file = File(desc='input file to 3dmaskave',
                   argstr='%s',
                   position=-2,
                   mandatory=True,
                   exists=True)
    out_file = File(name_template="%s_maskave.1D", desc='output image file name',
                    keep_extension=True,
                    argstr="> %s", name_source="in_file", position=-1)
    mask = File(desc='matrix to align input file',
                argstr='-mask %s',
                position=1,
                exists=True)
    quiet = traits.Bool(desc='matrix to align input file',
                        argstr='-quiet',
                        position=2)


class Maskave(AFNICommand):
    """Computes average of all voxels in the input dataset
    which satisfy the criterion in the options list

    For complete details, see the `3dmaskave Documentation.
    <http://afni.nimh.nih.gov/pub/dist/doc/program_help/3dmaskave.html>`_

    Examples
    ========

    >>> from nipype.interfaces import afni as afni
    >>> maskave = afni.Maskave()
    >>> maskave.inputs.in_file = 'functional.nii'
    >>> maskave.inputs.mask= 'seed_mask.nii'
    >>> maskave.inputs.quiet= True
    >>> maskave.cmdline #doctest: +ELLIPSIS
    '3dmaskave -mask seed_mask.nii -quiet functional.nii > functional_maskave.1D'
    >>> res = maskave.run() # doctest: +SKIP

    """

    _cmd = '3dmaskave'
    input_spec = MaskaveInputSpec
    output_spec = AFNICommandOutputSpec


class SkullStripInputSpec(AFNICommandInputSpec):
    in_file = File(desc='input file to 3dSkullStrip',
                   argstr='-input %s',
                   position=1,
                   mandatory=True,
                   exists=True)
    out_file = File(name_template="%s_skullstrip", desc='output image file name',
                    argstr='-prefix %s', name_source="in_file")


class SkullStrip(AFNICommand):
    """A program to extract the brain from surrounding
    tissue from MRI T1-weighted images

    For complete details, see the `3dSkullStrip Documentation.
    <http://afni.nimh.nih.gov/pub/dist/doc/program_help/3dSkullStrip.html>`_

    Examples
    ========

    >>> from nipype.interfaces import afni as afni
    >>> skullstrip = afni.SkullStrip()
    >>> skullstrip.inputs.in_file = 'functional.nii'
    >>> skullstrip.inputs.args = '-o_ply'
    >>> res = skullstrip.run() # doctest: +SKIP

    """
    _cmd = '3dSkullStrip'
    input_spec = SkullStripInputSpec
    output_spec = AFNICommandOutputSpec


class TCatInputSpec(AFNICommandInputSpec):
    in_files = InputMultiPath(
        File(exists=True),
        desc='input file to 3dTcat',
        argstr=' %s',
        position=-1,
        mandatory=True)
    out_file = File(name_template="%s_tcat", desc='output image file name',
                    argstr='-prefix %s', name_source="in_file")
    rlt = traits.Str(desc='options', argstr='-rlt%s', position=1)


class TCat(AFNICommand):
    """Concatenate sub-bricks from input datasets into
    one big 3D+time dataset

    For complete details, see the `3dTcat Documentation.
    <http://afni.nimh.nih.gov/pub/dist/doc/program_help/3dTcat.html>`_

    Examples
    ========

    >>> from nipype.interfaces import afni as afni
    >>> tcat = afni.TCat()
    >>> tcat.inputs.in_files = ['functional.nii', 'functional2.nii']
    >>> tcat.inputs.out_file= 'functional_tcat.nii'
    >>> tcat.inputs.rlt = '+'
    >>> res = tcat.run() # doctest: +SKIP

    """

    _cmd = '3dTcat'
    input_spec = TCatInputSpec
    output_spec = AFNICommandOutputSpec


class FimInputSpec(AFNICommandInputSpec):
    in_file = File(desc='input file to 3dfim+',
                   argstr=' -input %s',
                   position=1,
                   mandatory=True,
                   exists=True)
    out_file = File(name_template="%s_fim", desc='output image file name',
                    argstr='-bucket %s', name_source="in_file")
    ideal_file = File(desc='ideal time series file name',
                      argstr='-ideal_file %s',
                      position=2,
                      mandatory=True,
                      exists=True)
    fim_thr = traits.Float(desc='fim internal mask threshold value',
                           argstr='-fim_thr %f', position=3)
    out = traits.Str(desc='Flag to output the specified parameter',
                     argstr='-out %s', position=4)


class Fim(AFNICommand):
    """Program to calculate the cross-correlation of
    an ideal reference waveform with the measured FMRI
    time series for each voxel

    For complete details, see the `3dfim+ Documentation.
    <http://afni.nimh.nih.gov/pub/dist/doc/program_help/3dfim+.html>`_

    Examples
    ========

    >>> from nipype.interfaces import afni as afni
    >>> fim = afni.Fim()
    >>> fim.inputs.in_file = 'functional.nii'
    >>> fim.inputs.ideal_file= 'seed.1D'
    >>> fim.inputs.out_file = 'functional_corr.nii'
    >>> fim.inputs.out = 'Correlation'
    >>> fim.inputs.fim_thr = 0.0009
    >>> res = fim.run() # doctest: +SKIP

    """

    _cmd = '3dfim+'
    input_spec = FimInputSpec
    output_spec = AFNICommandOutputSpec


class TCorrelateInputSpec(AFNICommandInputSpec):
    xset = File(desc='input xset',
                argstr=' %s',
                position=-2,
                mandatory=True,
                exists=True)
    yset = File(desc='input yset',
                argstr=' %s',
                position=-1,
                mandatory=True,
                exists=True)
    out_file = File(name_template="%s_tcorr", desc='output image file name',
                    argstr='-prefix %s', name_source="xset")
    pearson = traits.Bool(desc='Correlation is the normal' +
                          ' Pearson correlation coefficient',
                          argstr='-pearson',
                          position=1)
    polort = traits.Int(desc='Remove polynomical trend of order m',
                        argstr='-polort %d', position=2)


class TCorrelate(AFNICommand):
    """Computes the correlation coefficient between corresponding voxel
    time series in two input 3D+time datasets 'xset' and 'yset'

    For complete details, see the `3dTcorrelate Documentation.
    <http://afni.nimh.nih.gov/pub/dist/doc/program_help/3dTcorrelate.html>`_

    Examples
    ========

    >>> from nipype.interfaces import afni as afni
    >>> tcorrelate = afni.TCorrelate()
    >>> tcorrelate.inputs.xset= 'u_rc1s1_Template.nii'
    >>> tcorrelate.inputs.yset = 'u_rc1s2_Template.nii'
    >>> tcorrelate.inputs.out_file = 'functional_tcorrelate.nii.gz'
    >>> tcorrelate.inputs.polort = -1
    >>> tcorrelate.inputs.pearson = True
    >>> res = tcarrelate.run() # doctest: +SKIP

    """

    _cmd = '3dTcorrelate'
    input_spec = TCorrelateInputSpec
    output_spec = AFNICommandOutputSpec


class BrickStatInputSpec(AFNICommandInputSpec):
    in_file = File(desc='input file to 3dmaskave',
                   argstr='%s',
                   position=-1,
                   mandatory=True,
                   exists=True)

    mask = File(desc='-mask dset = use dset as mask to include/exclude voxels',
                argstr='-mask %s',
                position=2,
                exists=True)

    min = traits.Bool(desc='print the minimum value in dataset',
                      argstr='-min',
                      position=1)


class BrickStatOutputSpec(TraitedSpec):
    min_val = traits.Float(desc='output')


class BrickStat(AFNICommand):
    """Compute maximum and/or minimum voxel values of an input dataset

    For complete details, see the `3dBrickStat Documentation.
    <http://afni.nimh.nih.gov/pub/dist/doc/program_help/3dBrickStat.html>`_

    Examples
    ========

    >>> from nipype.interfaces import afni as afni
    >>> brickstat = afni.BrickStat()
    >>> brickstat.inputs.in_file = 'functional.nii'
    >>> brickstat.inputs.mask = 'skeleton_mask.nii.gz'
    >>> brickstat.inputs.min = True
    >>> res = brickstat.run() # doctest: +SKIP

    """
    _cmd = '3dBrickStat'
    input_spec = BrickStatInputSpec
    output_spec = BrickStatOutputSpec

    def aggregate_outputs(self, runtime=None, needed_outputs=None):

        outputs = self._outputs()

        outfile = os.path.join(os.getcwd(), 'stat_result.json')

        if runtime is None:
            try:
                min_val = load_json(outfile)['stat']
            except IOError:
                return self.run().outputs
        else:
            min_val = []
            for line in runtime.stdout.split('\n'):
                if line:
                    values = line.split()
                    if len(values) > 1:
                        min_val.append([float(val) for val in values])
                    else:
                        min_val.extend([float(val) for val in values])

            if len(min_val) == 1:
                min_val = min_val[0]
            save_json(outfile, dict(stat=min_val))
        outputs.min_val = min_val

        return outputs


class ROIStatsInputSpec(AFNICommandInputSpec):
    in_file = File(desc='input file to 3dROIstats',
                   argstr='%s',
                   position=-1,
                   mandatory=True,
                   exists=True)

    mask = File(desc='input mask',
                argstr='-mask %s',
                position=3,
                exists=True)

    mask_f2short = traits.Bool(
        desc='Tells the program to convert a float mask ' +
        'to short integers, by simple rounding.',
        argstr='-mask_f2short',
        position=2)

    quiet = traits.Bool(desc='execute quietly',
                        argstr='-quiet',
                        position=1)


class ROIStatsOutputSpec(TraitedSpec):
    stats = File(desc='output', exists=True)


class ROIStats(AFNICommand):
    """Display statistics over masked regions

    For complete details, see the `3dROIstats Documentation.
    <http://afni.nimh.nih.gov/pub/dist/doc/program_help/3dROIstats.html>`_

    Examples
    ========

    >>> from nipype.interfaces import afni as afni
    >>> roistats = afni.ROIStats()
    >>> roistats.inputs.in_file = 'functional.nii'
    >>> roistats.inputs.mask = 'skeleton_mask.nii.gz'
    >>> roistats.inputs.quiet=True
    >>> res = roistats.run() # doctest: +SKIP

    """
    _cmd = '3dROIstats'
    input_spec = ROIStatsInputSpec
    output_spec = ROIStatsOutputSpec

    def aggregate_outputs(self, runtime=None, needed_outputs=None):

        outputs = self._outputs()

        outfile = os.path.join(os.getcwd(), 'stat_result.json')

        if runtime is None:
            try:
                stats = load_json(outfile)['stat']
            except IOError:
                return self.run().outputs
        else:
            stats = []
            for line in runtime.stdout.split('\n'):
                if line:
                    values = line.split()
                    if len(values) > 1:
                        stats.append([float(val) for val in values])
                    else:
                        stats.extend([float(val) for val in values])

            if len(stats) == 1:
                stats = stats[0]
            of = os.path.join(os.getcwd(), 'TS.1D')
            f = open(of, 'w')

            for st in stats:
                f.write(str(st) + '\n')
            f.close()
            save_json(outfile, dict(stat=of))
        outputs.stats = of

        return outputs


class CalcInputSpec(AFNICommandInputSpec):
    in_file_a = File(desc='input file to 3dcalc',
                     argstr='-a %s', position=0, mandatory=True, exists=True)
    in_file_b = File(desc='operand file to 3dcalc',
                     argstr=' -b %s', position=1, exists=True)
    in_file_c = File(desc='operand file to 3dcalc',
                     argstr=' -c %s', position=2, exists=True)
    out_file = File(name_template="%s_calc", desc='output image file name',
                    argstr='-prefix %s', name_source="in_file_a")
    expr = traits.Str(desc='expr', argstr='-expr "%s"', position=3,
                      mandatory=True)
    start_idx = traits.Int(desc='start index for in_file_a',
                           requires=['stop_idx'])
    stop_idx = traits.Int(desc='stop index for in_file_a',
                          requires=['start_idx'])
    single_idx = traits.Int(desc='volume index for in_file_a')
    other = File(desc='other options', argstr='')


class Calc(AFNICommand):
    """This program does voxel-by-voxel arithmetic on 3D datasets

    For complete details, see the `3dcalc Documentation.
    <http://afni.nimh.nih.gov/pub/dist/doc/program_help/3dcalc.html>`_

    Examples
    ========

    >>> from nipype.interfaces import afni as afni
    >>> calc = afni.Calc()
    >>> calc.inputs.in_file_a = 'functional.nii'
    >>> calc.inputs.in_file_b = 'functional2.nii'
    >>> calc.inputs.expr='a*b'
    >>> calc.inputs.out_file =  'functional_calc.nii.gz'
    >>> calc.inputs.outputtype = "NIFTI"
    >>> calc.cmdline #doctest: +ELLIPSIS
    '3dcalc -a functional.nii  -b functional2.nii -expr "a*b" -prefix functional_calc.nii.gz'

    """

    _cmd = '3dcalc'
    input_spec = CalcInputSpec
    output_spec = AFNICommandOutputSpec

    def _format_arg(self, name, trait_spec, value):
        if name == 'in_file_a':
            arg = trait_spec.argstr % value
            if isdefined(self.inputs.start_idx):
                arg += '[%d..%d]' % (self.inputs.start_idx,
                                     self.inputs.stop_idx)
            if isdefined(self.inputs.single_idx):
                arg += '[%d]' % (self.inputs.single_idx)
            return arg
        return super(Calc, self)._format_arg(name, trait_spec, value)

    def _parse_inputs(self, skip=None):
        """Skip the arguments without argstr metadata
        """
        return super(Calc, self)._parse_inputs(
            skip=('start_idx', 'stop_idx', 'other'))


class BlurInMaskInputSpec(AFNICommandInputSpec):
    in_file = File(
        desc='input file to 3dSkullStrip',
        argstr='-input %s',
        position=1,
        mandatory=True,
        exists=True)
    out_file = File(name_template='%s_blur', desc='output to the file', argstr='-prefix %s',
                    name_source='in_file', position=-1)
    mask = File(
        desc='Mask dataset, if desired.  Blurring will occur only within the mask.  Voxels NOT in the mask will be set to zero in the output.',
        argstr='-mask %s')
    multimask = File(
        desc='Multi-mask dataset -- each distinct nonzero value in dataset will be treated as a separate mask for blurring purposes.',
        argstr='-Mmask %s')
    automask = traits.Bool(
        desc='Create an automask from the input dataset.',
        argstr='-automask')
    fwhm = traits.Float(
        desc='fwhm kernel size',
        argstr='-FWHM %f',
        mandatory=True)
    preserve = traits.Bool(
        desc='Normally, voxels not in the mask will be set to zero in the output.  If you want the original values in the dataset to be preserved in the output, use this option.',
        argstr='-preserve')
    float_out = traits.Bool(
        desc='Save dataset as floats, no matter what the input data type is.',
        argstr='-float')
    options = traits.Str(desc='options', argstr='%s', position=2)


class BlurInMask(AFNICommand):
    """ Blurs a dataset spatially inside a mask.  That's all.  Experimental.

    For complete details, see the `3dBlurInMask Documentation.
    <http://afni.nimh.nih.gov/pub/dist/doc/program_help/3dBlurInMask.html>

    Examples
    ========

    >>> from nipype.interfaces import afni as afni
    >>> bim = afni.BlurInMask()
    >>> bim.inputs.in_file = 'functional.nii'
    >>> bim.inputs.mask = 'mask.nii'
    >>> bim.inputs.fwhm = 5.0
    >>> bim.cmdline #doctest: +ELLIPSIS
    '3dBlurInMask -input functional.nii -FWHM 5.000000 -mask mask.nii -prefix functional_blur'
    >>> res = bim.run()   # doctest: +SKIP

    """

    _cmd = '3dBlurInMask'
    input_spec = BlurInMaskInputSpec
    output_spec = AFNICommandOutputSpec


class TCorrMapInputSpec(AFNICommandInputSpec):
    in_file = File(exists=True, argstr='-input %s', mandatory=True)
    seeds = File(exists=True, argstr='-seed %s', xor=('seeds_width'))
    mask = File(exists=True, argstr='-mask %s')
    automask = traits.Bool(argstr='-automask')
    polort = traits.Int(argstr='-polort %d')
    bandpass = traits.Tuple((traits.Float(), traits.Float()),
                            argstr='-bpass %f %f')
    regress_out_timeseries = traits.File(exists=True, argstr='-ort %s')
    blur_fwhm = traits.Float(argstr='-Gblur %f')
    seeds_width = traits.Float(argstr='-Mseed %f', xor=('seeds'))

    # outputs
    mean_file = File(argstr='-Mean %s', suffix='_mean', name_source="in_file")
    zmean = File(argstr='-Zmean %s', suffix='_zmean', name_source="in_file")
    qmean = File(argstr='-Qmean %s', suffix='_qmean', name_source="in_file")
    pmean = File(argstr='-Pmean %s', suffix='_pmean', name_source="in_file")

    _thresh_opts = ('absolute_threshold',
                    'var_absolute_threshold',
                    'var_absolute_threshold_normalize')
    thresholds = traits.List(traits.Int())
    absolute_threshold = File(
        argstr='-Thresh %f %s', suffix='_thresh',
        name_source="in_file", xor=_thresh_opts)
    var_absolute_threshold = File(
        argstr='-VarThresh %f %f %f %s', suffix='_varthresh',
        name_source="in_file", xor=_thresh_opts)
    var_absolute_threshold_normalize = File(
        argstr='-VarThreshN %f %f %f %s', suffix='_varthreshn',
        name_source="in_file", xor=_thresh_opts)

    correlation_maps = File(
        argstr='-CorrMap %s', name_source="in_file")
    correlation_maps_masked = File(
        argstr='-CorrMask %s', name_source="in_file")

    _expr_opts = ('average_expr', 'average_expr_nonzero', 'sum_expr')
    expr = traits.Str()
    average_expr = File(
        argstr='-Aexpr %s %s', suffix='_aexpr',
        name_source='in_file', xor=_expr_opts)
    average_expr_nonzero = File(
        argstr='-Cexpr %s %s', suffix='_cexpr',
        name_source='in_file', xor=_expr_opts)
    sum_expr = File(
        argstr='-Sexpr %s %s', suffix='_sexpr',
        name_source='in_file', xor=_expr_opts)
    histogram_bin_numbers = traits.Int()
    histogram = File(
        name_source='in_file', argstr='-Hist %d %s', suffix='_hist')


class TCorrMapOutputSpec(TraitedSpec):

    mean_file = File()
    zmean = File()
    qmean = File()
    pmean = File()
    absolute_threshold = File()
    var_absolute_threshold = File()
    var_absolute_threshold_normalize = File()
    correlation_maps = File()
    correlation_maps_masked = File()
    average_expr = File()
    average_expr_nonzero = File()
    sum_expr = File()
    histogram = File()


class TCorrMap(AFNICommand):
    """ For each voxel time series, computes the correlation between it
    and all other voxels, and combines this set of values into the
    output dataset(s) in some way.

    For complete details, see the `3dTcorrMap Documentation.
    <http://afni.nimh.nih.gov/pub/dist/doc/program_help/3dTcorrMap.html>

    Examples
    ========

    >>> from nipype.interfaces import afni as afni
    >>> tcm = afni.TCorrMap()
    >>> tcm.inputs.in_file = 'functional.nii'
    >>> tcm.inputs.mask = 'mask.nii'
    >>> tcm.mean_file = '%s_meancorr.nii'
    >>> res = tcm.run()   # doctest: +SKIP

    """

    _cmd = '3dTcorrMap'
    input_spec = TCorrMapInputSpec
    output_spec = TCorrMapOutputSpec
    _additional_metadata = ['suffix']

    def _format_arg(self, name, trait_spec, value):
        if name in self.inputs._thresh_opts:
            return trait_spec.argstr % self.inputs.thresholds + [value]
        elif name in self.inputs._expr_opts:
            return trait_spec.argstr % (self.inputs.expr, value)
        elif name == 'histogram':
            return trait_spec.argstr % (self.inputs.histogram_bin_numbers,
                                        value)
        else:
            return super(TCorrMap, self)._format_arg(name, trait_spec, value)

class AutoboxInputSpec(AFNICommandInputSpec):
    in_file = File(exists=True, mandatory=True, argstr='-input %s',
                   desc='input file')
    padding = traits.Int(
        argstr='-npad %d',
        desc='Number of extra voxels to pad on each side of box')
    out_file = File(argstr="-prefix %s", name_source="in_file")
    no_clustering = traits.Bool(
        argstr='-noclust',
        desc="""Don't do any clustering to find box. Any non-zero
                voxel will be preserved in the cropped volume.
                The default method uses some clustering to find the
                cropping box, and will clip off small isolated blobs.""")


class AutoboxOuputSpec(TraitedSpec):  # out_file not mandatory
    x_min = traits.Int()
    x_max = traits.Int()
    y_min = traits.Int()
    y_max = traits.Int()
    z_min = traits.Int()
    z_max = traits.Int()

    out_file = File(desc='output file')


class Autobox(AFNICommand):
    """ Computes size of a box that fits around the volume.
    Also can be used to crop the volume to that box.

    For complete details, see the `3dAutobox Documentation.
    <http://afni.nimh.nih.gov/pub/dist/doc/program_help/3dAutobox.html>

    Examples
    ========

    >>> from nipype.interfaces import afni as afni
    >>> abox = afni.Autobox()
    >>> abox.inputs.in_file = 'structural.nii'
    >>> abox.inputs.padding = 5
    >>> res = abox.run()   # doctest: +SKIP

    """

    _cmd = '3dAutobox'
    input_spec = AutoboxInputSpec
    output_spec = AutoboxOuputSpec

    def aggregate_outputs(self, runtime=None, needed_outputs=None):
        outputs = self._outputs()
        pattern = 'x=(?P<x_min>-?\d+)\.\.(?P<x_max>-?\d+)  y=(?P<y_min>-?\d+)\.\.(?P<y_max>-?\d+)  z=(?P<z_min>-?\d+)\.\.(?P<z_max>-?\d+)'
        for line in runtime.stderr.split('\n'):
            m = re.search(pattern, line)
            if m:
                d = m.groupdict()
                for k in d.keys():
                    d[k] = int(d[k])
                outputs.set(**d)
        outputs.set(out_file=self._gen_filename('out_file'))
        return outputs

    def _gen_filename(self, name):
        if name == 'out_file' and (not isdefined(self.inputs.out_file)):
            return Undefined
        return super(Autobox, self)._gen_filename(name)

class RetroicorInputSpec(AFNICommandInputSpec):
    in_file = File(desc='input file to 3dretroicor',
                   argstr='%s',
                   position=-1,
                   mandatory=True,
                   exists=True)
    out_file = File(desc='output image file name', argstr='-prefix %s', mandatory=True, position=1)
    card = File(desc='1D cardiac data file for cardiac correction',
                argstr='-card %s',
                position=-2,
                exists=True)
    resp = File(desc='1D respiratory waveform data for correction',
                argstr='-resp %s',
                position=-3,
                exists=True)
    threshold = traits.Int(desc='Threshold for detection of R-wave peaks in input (Make sure it is above the background noise level, Try 3/4 or 4/5 times range plus minimum)',
                           argstr='-threshold %d',
                           position=-4)
    order = traits.Int(desc='The order of the correction (2 is typical)',
                       argstr='-order %s',
                       position=-5)

    cardphase = File(desc='Filename for 1D cardiac phase output',
                     argstr='-cardphase %s',
                     position=-6,
                     hash_files=False)
    respphase = File(desc='Filename for 1D resp phase output',
                     argstr='-respphase %s',
                     position=-7,
                     hash_files=False)


class Retroicor(AFNICommand):
    """Performs Retrospective Image Correction for physiological
    motion effects, using a slightly modified version of the
    RETROICOR algorithm

    The durations of the physiological inputs are assumed to equal
    the duration of the dataset. Any constant sampling rate may be
    used, but 40 Hz seems to be acceptable. This program's cardiac
    peak detection algorithm is rather simplistic, so you might try
    using the scanner's cardiac gating output (transform it to a
    spike wave if necessary).

    This program uses slice timing information embedded in the
    dataset to estimate the proper cardiac/respiratory phase for
    each slice. It makes sense to run this program before any
    program that may destroy the slice timings (e.g. 3dvolreg for
    motion correction).

    For complete details, see the `3dretroicor Documentation.
    <http://afni.nimh.nih.gov/pub/dist/doc/program_help/3dretroicor.html>`_

    Examples
    ========
    >>> from nipype.interfaces import afni as afni
    >>> ret = afni.Retroicor()
    >>> ret.inputs.in_file = 'functional.nii'
    >>> ret.inputs.card = 'mask.1D'
    >>> ret.inputs.resp = 'resp.1D'
    >>> res = ret.run()   # doctest: +SKIP
    """

    _cmd = '3dretroicor'
    input_spec = RetroicorInputSpec
    output_spec = AFNICommandOutputSpec


class AFNItoNIFTIInputSpec(AFNICommandInputSpec):
    in_file = File(desc='input file to 3dAFNItoNIFTI',
        argstr='%s',
        position=-1,
        mandatory=True,
        exists=True)
    out_file = File(name_template="%s.nii", desc='output image file name',
                    argstr='-prefix %s', name_source="in_file")
    hash_files = False

class AFNItoNIFTI(AFNICommand):
    """Changes AFNI format files to NIFTI format using 3dAFNItoNIFTI

    see AFNI Documentation: <http://afni.nimh.nih.gov/pub/dist/doc/program_help/3dAFNItoNIFTI.html>
    this can also convert 2D or 1D data, which you can numpy.squeeze() to remove extra dimensions

    Examples
    ========

    >>> from nipype.interfaces import afni as afni
    >>> a2n = afni.AFNItoNIFTI()
    >>> a2n.inputs.in_file = 'afni_output.3D'
    >>> a2n.inputs.out_file =  'afni_output.nii'
    >>> a2n.cmdline
    '3dAFNItoNIFTI -prefix afni_output.nii afni_output.3D'

    """

    _cmd = '3dAFNItoNIFTI'
    input_spec = AFNItoNIFTIInputSpec
    output_spec = AFNICommandOutputSpec

    def _overload_extension(self, value):
        path, base, ext = split_filename(value)
        if ext.lower() not in [".1d", ".nii.gz", ".1D"]:
            ext = ext + ".nii"
        return os.path.join(path, base + ext)

    def _gen_filename(self, name):
        return os.path.abspath(super(AFNItoNIFTI, self)._gen_filename(name))
<|MERGE_RESOLUTION|>--- conflicted
+++ resolved
@@ -196,14 +196,9 @@
     outputs = {}
 
     def _list_outputs(self):
-<<<<<<< HEAD
-        self.outputs["out_file"] = os.path.abspath(self.inputs.in_file)
-        return self.outputs
-=======
         outputs = self.output_spec().get()
         outputs["out_file"] = os.path.abspath(self.inputs.in_file)
         return outputs
->>>>>>> 17cf2be7
 
 
 class WarpInputSpec(AFNICommandInputSpec):
