--- conflicted
+++ resolved
@@ -31,12 +31,7 @@
     get_scan_params,
     get_tr,
     check_tr,
-<<<<<<< HEAD
-    write_to_log,
-    create_log,
-=======
     add_afni_prefix,
->>>>>>> eac923e6
     find_files,
     extract_output_mean,
     create_output_mean_csv,
