--- conflicted
+++ resolved
@@ -197,8 +197,7 @@
 
     return local_dl
 
-
-<<<<<<< HEAD
+  
 def pull_s3_sublist(data_folder, creds_path=None, keep_prefix=True):
 
     import os
@@ -239,15 +238,6 @@
         raise Exception(err)
 
     return s3_list
-
-
-def generate_group_analysis_sublist():
-    """Create the group-level analysis inclusion list.
-    """
-
-
-
-
 
 
 def generate_group_analysis_files(data_config_outdir, data_config_name):
@@ -373,9 +363,7 @@
     print "Participant list required later for group analysis - %s\n\n" \
           % file_name
 
-
-=======
->>>>>>> 33cde1dc
+      
 def extract_scan_params_csv(scan_params_csv):
     """
     Function to extract the site-based scan parameters from a csv file
@@ -1613,12 +1601,9 @@
 
         # put data_dct contents in an ordered list for the YAML dump
         data_list = []
-<<<<<<< HEAD
-        group_list = []
-=======
+
         included = {'site': [], 'sub': []}
         num_sess = num_scan = 0
->>>>>>> 33cde1dc
 
         for site in sorted(data_dct.keys()):
             for sub in sorted(data_dct[site].keys()):
