--- conflicted
+++ resolved
@@ -487,10 +487,7 @@
     """
 
     c = Configuration(yaml.safe_load(open(os.path.realpath(data_config), 'r')))
-<<<<<<< HEAD
-=======
-
->>>>>>> b174e146
+
     if c.scanParametersCSV is not None:
         s_param_map = read_csv(c.scanParametersCSV)
     else:
