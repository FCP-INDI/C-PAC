--- conflicted
+++ resolved
@@ -1434,11 +1434,7 @@
     else:
         try:
             c = Configuration(yaml.safe_load(open(os.path.realpath(group_config), \
-<<<<<<< HEAD
-                                    'r')))
-=======
                                   'r')))
->>>>>>> b174e146
         except:
             raise Exception("Error in reading %s configuration file" \
                                 % group_config)
