# Copyright (C) 2023  C-PAC Developers

# This file is part of C-PAC.

# C-PAC is free software: you can redistribute it and/or modify it under
# the terms of the GNU Lesser General Public License as published by the
# Free Software Foundation, either version 3 of the License, or (at your
# option) any later version.

# C-PAC is distributed in the hope that it will be useful, but WITHOUT
# ANY WARRANTY; without even the implied warranty of MERCHANTABILITY or
# FITNESS FOR A PARTICULAR PURPOSE. See the GNU Lesser General Public
# License for more details.

# You should have received a copy of the GNU Lesser General Public
# License along with C-PAC. If not, see <https://www.gnu.org/licenses/>.
"""
Helpers and aliases for handling typing in main and variant Python versions

Once all variants (see {DOCS_URL_PREFIX}/user/versions#variants)
run Python ≥ 3.10, these global variables can be replaced with the
current preferred syntax.
"""
import sys
from typing import Union

from CPAC.utils.docs import DOCS_URL_PREFIX

# Set the version-specific documentation URL in the module docstring:
__doc__ = __doc__.replace(r'{DOCS_URL_PREFIX}', DOCS_URL_PREFIX)

if sys.version_info >= (3, 8):
    from typing import Literal
    LITERAL = Literal
else:
    from typing_extensions import Literal
    LITERAL = Literal
<<<<<<< HEAD
if sys.version_info >= (3, 9):
    LIST = list
else:
    from typing import List
    LIST = List
=======
>>>>>>> a8928461
if sys.version_info >= (3, 10):
    LIST_OR_STR = list | str  # pylint: disable=invalid-name
    TUPLE = tuple
else:
    from typing import Tuple
    LIST_OR_STR = Union[list, str]  # pylint: disable=invalid-name
    TUPLE = Tuple

<<<<<<< HEAD
ConfigKeyType = Union[str, LIST[str]]

__all__ = ['ConfigKeyType', 'LIST', 'LIST_OR_STR', 'LITERAL', 'TUPLE']
=======
__all__ = ['LIST_OR_STR', 'LITERAL', 'TUPLE']
>>>>>>> a8928461
<|MERGE_RESOLUTION|>--- conflicted
+++ resolved
@@ -23,7 +23,6 @@
 """
 import sys
 from typing import Union
-
 from CPAC.utils.docs import DOCS_URL_PREFIX
 
 # Set the version-specific documentation URL in the module docstring:
@@ -35,14 +34,11 @@
 else:
     from typing_extensions import Literal
     LITERAL = Literal
-<<<<<<< HEAD
 if sys.version_info >= (3, 9):
     LIST = list
 else:
     from typing import List
     LIST = List
-=======
->>>>>>> a8928461
 if sys.version_info >= (3, 10):
     LIST_OR_STR = list | str  # pylint: disable=invalid-name
     TUPLE = tuple
@@ -51,10 +47,6 @@
     LIST_OR_STR = Union[list, str]  # pylint: disable=invalid-name
     TUPLE = Tuple
 
-<<<<<<< HEAD
 ConfigKeyType = Union[str, LIST[str]]
 
-__all__ = ['ConfigKeyType', 'LIST', 'LIST_OR_STR', 'LITERAL', 'TUPLE']
-=======
-__all__ = ['LIST_OR_STR', 'LITERAL', 'TUPLE']
->>>>>>> a8928461
+__all__ = ['ConfigKeyType', 'LIST', 'LIST_OR_STR', 'LITERAL', 'TUPLE']