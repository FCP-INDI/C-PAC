--- conflicted
+++ resolved
@@ -35,16 +35,10 @@
     from typing_extensions import Literal
     LITERAL = Literal
 if sys.version_info >= (3, 9):
-<<<<<<< HEAD
-    LIST = list
-else:
-    from typing import List
-=======
     from collections.abc import Iterable
     LIST = list
 else:
     from typing import Iterable, List
->>>>>>> 8ebbd4e3
     LIST = List
 if sys.version_info >= (3, 10):
     LIST_OR_STR = list | str  # pylint: disable=invalid-name
@@ -54,11 +48,6 @@
     LIST_OR_STR = Union[list, str]  # pylint: disable=invalid-name
     TUPLE = Tuple
 ITERABLE = Iterable
-
-<<<<<<< HEAD
 ConfigKeyType = Union[str, LIST[str]]
-
-__all__ = ['ConfigKeyType', 'LIST', 'LIST_OR_STR', 'LITERAL', 'TUPLE']
-=======
-__all__ = ['ITERABLE', 'LIST_OR_STR', 'LITERAL', 'TUPLE']
->>>>>>> 8ebbd4e3
+__all__ = ['ConfigKeyType', 'ITERABLE', 'LIST', 'LIST_OR_STR', 'LITERAL',
+           'TUPLE']