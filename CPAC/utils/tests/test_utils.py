--- conflicted
+++ resolved
@@ -2,12 +2,8 @@
 import multiprocessing
 from unittest import mock
 import pytest
-<<<<<<< HEAD
 from CPAC.func_preproc import get_motion_ref
-=======
-from CPAC.func_preproc.func_preproc import get_motion_ref
 from CPAC.pipeline.nodeblock import NodeBlockFunction
->>>>>>> 5b2cdeb4
 from CPAC.utils.configuration import Configuration
 from CPAC.utils.utils import check_config_resources, check_system_deps, \
                              try_fetch_parameter
