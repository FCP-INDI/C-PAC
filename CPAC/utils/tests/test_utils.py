--- conflicted
+++ resolved
@@ -1,13 +1,8 @@
-<<<<<<< HEAD
-'''Tests of CPAC utility functions'''
+"""Tests of CPAC utility functions"""
 import pytest
 from CPAC.func_preproc.func_preproc import get_motion_ref
 from CPAC.utils.docs import grab_docstring_dct
-from CPAC.utils.utils import try_fetch_parameter
-=======
-"""Tests for C-PAC utilities"""
 from CPAC.utils.utils import check_system_deps, try_fetch_parameter
->>>>>>> 55529b31
 
 scan_params_bids = {
     'RepetitionTime': 2.0,
@@ -33,7 +28,6 @@
     assert TR == 2.5
 
 
-<<<<<<< HEAD
 def test_NodeBlock_option_SSOT():  # pylint: disable=invalid-name
     '''Test using NodeBlock dictionaries for SSOT for options'''
     nodebock_opts = grab_docstring_dct(get_motion_ref).get('option_val')
@@ -43,10 +37,10 @@
     for opt in nodebock_opts:
         assert f"'{opt}'" in error_message
     assert error_message.endswith('Tool input: \'chaos\'')
-=======
+
+
 def test_system_deps():
     """Test system dependencies.
     Raises an exception if dependencies are not met.
     """
     check_system_deps(*([True] * 4))
->>>>>>> 55529b31
