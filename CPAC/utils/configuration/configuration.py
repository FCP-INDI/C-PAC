# Copyright (C) 2022-2024  C-PAC Developers

# This file is part of C-PAC.

# C-PAC is free software: you can redistribute it and/or modify it under
# the terms of the GNU Lesser General Public License as published by the
# Free Software Foundation, either version 3 of the License, or (at your
# option) any later version.

# C-PAC is distributed in the hope that it will be useful, but WITHOUT
# ANY WARRANTY; without even the implied warranty of MERCHANTABILITY or
# FITNESS FOR A PARTICULAR PURPOSE. See the GNU Lesser General Public
# License for more details.

# You should have received a copy of the GNU Lesser General Public
# License along with C-PAC. If not, see <https://www.gnu.org/licenses/>.
"""C-PAC Configuration class and related functions."""

import os
import re
from typing import Optional
from warnings import warn

from click import BadParameter
import pkg_resources as p
import yaml

from .diff import dct_diff

CONFIG_KEY_TYPE = str | list[str]
SPECIAL_REPLACEMENT_STRINGS = {r"${resolution_for_anat}", r"${func_resolution}"}


class ConfigurationDictUpdateConflation(SyntaxError):
    """Custom exception to clarify similar methods."""

    def __init__(self):
        self.msg = (
            "`Configuration().update` requires a key and a value. "
            "Perhaps you meant `Configuration().dict().update`?"
        )
        super().__init__()


class Configuration:
    """
    Class to set dictionary keys as map attributes.

    If the given dictionary includes the key ``FROM``, that key's value
    will form the base of the Configuration object with the values in
    the given dictionary overriding matching keys in the base at any
    depth. If no ``FROM`` key is included, the base Configuration is
    the default Configuration.

    ``FROM`` accepts either the name of a preconfigured pipleine or a
    path to a YAML file.

    Given a Configuration ``c``, and a list or tuple of an attribute name
    and nested keys ``keys = ['attribute', 'key0', 'key1']`` or
    ``keys = ('attribute', 'key0', 'key1')``, the value 'value' nested in

    .. code-block:: python

        c.attribute = {'key0': {'key1': 'value'}}

    can be accessed (get and set) in any of the following ways (and
    more):

    .. code-block:: python

        c.attribute['key0']['key1']
        c['attribute']['key0']['key1']
        c['attribute', 'key0', 'key1']
        c[keys]

    Examples
    --------
    >>> c = Configuration({})
    >>> c['pipeline_setup', 'pipeline_name']
    'cpac-blank-template'
    >>> c = Configuration({'pipeline_setup': {
    ...     'pipeline_name': 'example_pipeline'}})
    >>> c['pipeline_setup', 'pipeline_name']
    'example_pipeline'
    >>> c['pipeline_setup', 'pipeline_name'] = 'new_pipeline2'
    >>> c['pipeline_setup', 'pipeline_name']
    'new_pipeline2'

    >>> from CPAC.utils.tests.configs import SLACK_420349

    # test "FROM: /path/to/file"
    >>> slack_420349_filepath = Configuration(
    ...     yaml.safe_load(SLACK_420349['filepath']))
    >>> slack_420349_filepath['pipeline_setup', 'pipeline_name']
    'slack_420349_filepath'

    # test "FROM: preconfig"
    >>> slack_420349_preconfig = Configuration(
    ...    yaml.safe_load(SLACK_420349['preconfig']))
    >>> slack_420349_preconfig['pipeline_setup', 'pipeline_name']
    'slack_420349_preconfig'
    """

    def __init__(
        self, config_map: Optional[dict] = None, skip_env_check: bool = False
    ) -> None:
        """Initialize a Configuration instance.

        Parameters
        ----------
        config_map : dict, optional

        skip_env_check : bool, optional
        """
        from CPAC.pipeline.schema import schema
        from CPAC.utils.utils import lookup_nested_value, update_nested_dict

        if config_map is None:
            config_map = {}
        if skip_env_check:
            config_map["skip env check"] = True

        base_config = config_map.pop("FROM", None)
        if base_config:
            if base_config.lower() in ["default", "default_pipeline"]:
                base_config = "default"
            # import another config (specified with 'FROM' key)
            try:
                base_config = Preconfiguration(
                    base_config, skip_env_check=skip_env_check
                )
            except BadParameter:
                base_config = configuration_from_file(base_config)
            config_map = update_nested_dict(base_config.dict(), config_map)
        else:
            # base everything on blank pipeline for unspecified keys
            config_map = update_nested_dict(
                preconfig_yaml("blank", load=True), config_map
            )

        config_map = self._nonestr_to_None(config_map)

        try:
            regressors = lookup_nested_value(
                config_map,
                ["nuisance_corrections", "2-nuisance_regression", "Regressors"],
            )
        except KeyError:
            regressors = []
        if isinstance(regressors, list):
            for i, regressor in enumerate(regressors):
                # set Regressor 'Name's if not provided
                if "Name" not in regressor:
                    regressor["Name"] = f"Regressor-{i + 1!s}"
                # make Regressor 'Name's Nipype-friendly
                regressor["Name"] = nipype_friendly_name(regressor["Name"])

        config_map = schema(config_map)

        # remove 'skip env check' now that the config is validated
        if "skip env check" in config_map:
            del config_map["skip env check"]
        # remove 'FROM' before setting attributes now that it's imported
        if "FROM" in config_map:
            del config_map["FROM"]

        if skip_env_check:
            for key in config_map:
                # set attribute
                setattr(self, key, self.set_without_ENV(config_map[key]))
        else:
            # set FSLDIR to the environment $FSLDIR if the user sets it to
            # 'FSLDIR' in the pipeline config file
            _FSLDIR = config_map.get("FSLDIR")
            if _FSLDIR and bool(re.match(r"^[\$\{]{0,2}?FSLDIR[\}]?$", _FSLDIR)):
                config_map["FSLDIR"] = os.environ["FSLDIR"]
            for key in config_map:
                # set attribute
                setattr(self, key, self.set_from_ENV(config_map[key]))
        self._update_attr()

        # set working directory as an environment variable
        os.environ["CPAC_WORKDIR"] = self["pipeline_setup", "working_directory", "path"]

    def __str__(self):
        return f"C-PAC Configuration ('{self['pipeline_setup', 'pipeline_name']}')"

    def __repr__(self):
        """Show Configuration as a dict when accessed directly."""
        return str(self.dict())

    def __copy__(self):
        newone = type(self)({})
        newone.__dict__.update(self.__dict__)
        newone._update_attr()
        return newone

    def __getitem__(self, key):
        if isinstance(key, str):
            return getattr(self, key)
        if isinstance(key, (list, tuple)):
            return self.get_nested(self, key)
        self.key_type_error(key)
        return None

    def __setitem__(self, key, value):
        if isinstance(key, str):
            setattr(self, key, value)
        elif isinstance(key, (list, tuple)):
            self.set_nested(self, key, value)
        else:
            self.key_type_error(key)

    def __sub__(self: "Configuration", other: "Configuration"):
        """Return the set difference between two Configurations.

        Examples
        --------
        >>> diff = (Preconfiguration('fmriprep-options')
        ...         - Preconfiguration('default'))
        >>> diff['pipeline_setup']['pipeline_name']
        ('cpac_fmriprep-options', 'cpac-default-pipeline')
        >>> diff['pipeline_setup']['pipeline_name'].s_value
        'cpac_fmriprep-options'
        >>> diff['pipeline_setup']['pipeline_name'].t_value
        'cpac-default-pipeline'
        >>> diff.s_value['pipeline_setup']['pipeline_name']
        'cpac_fmriprep-options'
        >>> diff.t_value['pipeline_setup']['pipeline_name']
        'cpac-default-pipeline'
        >>> diff['pipeline_setup']['pipeline_name'].left
        'cpac_fmriprep-options'
        >>> diff.left['pipeline_setup']['pipeline_name']
        'cpac_fmriprep-options'
        >>> diff['pipeline_setup']['pipeline_name'].minuend
        'cpac_fmriprep-options'
        >>> diff.minuend['pipeline_setup']['pipeline_name']
        'cpac_fmriprep-options'
        >>> diff['pipeline_setup']['pipeline_name'].right
        'cpac-default-pipeline'
        >>> diff.right['pipeline_setup']['pipeline_name']
        'cpac-default-pipeline'
        >>> diff['pipeline_setup']['pipeline_name'].subtrahend
        'cpac-default-pipeline'
        >>> diff.subtrahend['pipeline_setup']['pipeline_name']
        'cpac-default-pipeline'
        """
        return dct_diff(self.dict(), other.dict())

    def dict(self):
        """Show contents of a C-PAC configuration as a dict."""
        return {k: v for k, v in self.__dict__.items() if not callable(v)}

    def keys(self):
        """Show toplevel keys of a C-PAC configuration dict."""
        return self.dict().keys()

    def _nonestr_to_None(self, d):
        """Recursive method to type convert 'None' to None in nested config.

        Parameters
        ----------
        d : any
            config item to check

        Returns
        -------
        d : any
            same item, same type, but with 'none' strings converted to
            Nonetypes
        """
        if isinstance(d, str) and d.lower() == "none":
            return None
        if isinstance(d, list):
            return [self._nonestr_to_None(i) for i in d]
        if isinstance(d, set):
            return {self._nonestr_to_None(i) for i in d}
        if isinstance(d, dict):
            return {i: self._nonestr_to_None(d[i]) for i in d}
        return d

    def set_from_ENV(self, conf):  # pylint: disable=invalid-name
        """Replace strings like $VAR and ${VAR} with environment variable values.

        Parameters
        ----------
        conf : any

        Returns
        -------
        conf : any

        Examples
        --------
        >>> import os
        >>> os.environ['SAMPLE_VALUE_SFE'] = '/example/path'
        >>> c = Configuration()
        >>> c.set_from_ENV({'key': {'nested_list': [
        ...     1, '1', '$SAMPLE_VALUE_SFE/extended']}})
        {'key': {'nested_list': [1, '1', '/example/path/extended']}}
        >>> c.set_from_ENV(['${SAMPLE_VALUE_SFE}', 'SAMPLE_VALUE_SFE'])
        ['/example/path', 'SAMPLE_VALUE_SFE']
        >>> del os.environ['SAMPLE_VALUE_SFE']
        """
        if isinstance(conf, list):
            return [self.set_from_ENV(item) for item in conf]
        if isinstance(conf, dict):
            return {key: self.set_from_ENV(conf[key]) for key in conf}
        if isinstance(conf, str):
            # set any specified environment variables
            # (only matching all-caps plus `-` and `_`)
            # like `${VAR}`
            _pattern1 = r"\${[A-Z\-_]*}"
            # like `$VAR`
            _pattern2 = r"\$[A-Z\-_]*(?=/|$)"
            # replace with environment variables if they exist
            for _pattern in [_pattern1, _pattern2]:
                _match = re.search(_pattern, conf)
                if _match:
                    _match = _match.group().lstrip("${").rstrip("}")
                    conf = re.sub(_pattern, os.environ.get(_match, f"${_match}"), conf)
        return conf

    def set_without_ENV(self, conf):  # pylint: disable=invalid-name
        """Retain strings like $VAR and ${VAR} when setting attributes.

        Parameters
        ----------
        conf : any

        Returns
        -------
        conf : any

        Examples
        --------
        >>> import os
        >>> os.environ['SAMPLE_VALUE_SFE'] = '/example/path'
        >>> c = Configuration()
        >>> c.set_without_ENV({'key': {'nested_list': [
        ...     1, '1', '$SAMPLE_VALUE_SFE/extended']}})
        {'key': {'nested_list': [1, '1', '$SAMPLE_VALUE_SFE/extended']}}
        >>> c.set_without_ENV(['${SAMPLE_VALUE_SFE}', 'SAMPLE_VALUE_SFE'])
        ['${SAMPLE_VALUE_SFE}', 'SAMPLE_VALUE_SFE']
        >>> del os.environ['SAMPLE_VALUE_SFE']
        """
        if isinstance(conf, list):
            return [self.set_without_ENV(item) for item in conf]
        if isinstance(conf, dict):
            return {key: self.set_without_ENV(conf[key]) for key in conf}
        return conf

    def sub_pattern(self, pattern, orig_key):
        return orig_key.replace(pattern, self[pattern[2:-1].split(".")])

    def check_pattern(self, orig_key, tags=None):
        if tags is None:
            tags = []
        if isinstance(orig_key, dict):
            return {k: self.check_pattern(orig_key[k], tags) for k in orig_key}
        if isinstance(orig_key, list):
            return [self.check_pattern(item) for item in orig_key]
        if not isinstance(orig_key, str):
            return orig_key
        template_pattern = r"\${.*}"
        r = re.finditer(template_pattern, orig_key)
        for i in r:
            pattern = i.group(0)
            if isinstance(pattern, str) and len(pattern) and pattern not in tags:
                try:
                    orig_key = self.sub_pattern(pattern, orig_key)
                except AttributeError as ae:
                    if pattern not in SPECIAL_REPLACEMENT_STRINGS:
                        warn(str(ae), category=SyntaxWarning)
        return orig_key

    # method to find any pattern ($) in the configuration
    # and update the attributes with its pattern value
    def _update_attr(self):
        def check_path(key):
            if isinstance(key, str) and "/" in key:
                if not os.path.exists(key):
                    warn(f"Invalid path- {key}. Please check your configuration file")

        attributes = [
            (attr, getattr(self, attr))
            for attr in dir(self)
            if not callable(attr) and not attr.startswith("__")
        ]

        template_list = [
            "template_brain_only_for_anat",
            "template_skull_for_anat",
            "ref_mask",
            "template_brain_only_for_func",
            "template_skull_for_func",
            "template_symmetric_brain_only",
            "template_symmetric_skull",
            "dilated_symmetric_brain_mask",
        ]

        for attr_key, attr_value in attributes:
            if attr_key in template_list:
                new_key = self.check_pattern(attr_value, "FSLDIR")
            else:
                new_key = self.check_pattern(attr_value)
            setattr(self, attr_key, new_key)

    def update(self, key, val=ConfigurationDictUpdateConflation()):
        if isinstance(key, dict):
            raise ConfigurationDictUpdateConflation
        if isinstance(val, Exception):
            raise val
        setattr(self, key, val)

    def get_nested(self, _d, keys):
        if _d is None:
            _d = {}
        if isinstance(keys, str):
            return _d[keys]
        if isinstance(keys, (list, tuple)):
            if len(keys) > 1:
                return self.get_nested(_d[keys[0]], keys[1:])
            return _d[keys[0]]
        return _d

    def set_nested(self, d, keys, value):  # pylint: disable=invalid-name
        if isinstance(keys, str):
            d[keys] = value
        elif isinstance(keys, (list, tuple)):
            if len(keys) > 1:
                d[keys[0]] = self.set_nested(d[keys[0]], keys[1:], value)
            else:
                d[keys[0]] = value
        return d

    def _check_if_switch(self, key: CONFIG_KEY_TYPE, error: bool = False) -> bool:
        """Check if a given entity is a switch.

        Parameters
        ----------
        key : str or list of str
            key to check

        error : bool
            raise a TypeError if not a switch

        Returns
        -------
        bool
            True if the given key is a switch, False otherwise

        Examples
        --------
        >>> c = Configuration()
        >>> c._check_if_switch('anatomical_preproc')
        False
        >>> c._check_if_switch(['anatomical_preproc'])
        False
        >>> c._check_if_switch(['anatomical_preproc', 'run'])
        True
        """
        _maybe_switch = self[key]
        if isinstance(_maybe_switch, bool):
            return True
        if isinstance(_maybe_switch, list):
            _answer = all(isinstance(_, bool) for _ in _maybe_switch)
            if _answer:
                return _answer
        if error:
            msg = f"`{key}` is not a switch in {self!s}."
            raise TypeError(msg)
        return False

    def _switch_bool(self, key: CONFIG_KEY_TYPE, value: bool, exclusive: bool) -> bool:
        """Return True if the key is set to the given value or False otherwise.

        Parameters
        ----------
        key : str or list of str
            key to check

        value : bool
            value to check for

        exclusive : bool
            return False if forking (both True and False)

        Returns
        -------
        bool
            True if the given key is set to the given value or False
            otherwise. If exclusive is True, return False if the key
            is set to both True and False.
        """
        if not (exclusive and self.switch_is_on_off(key)):
            if isinstance(self[key], bool):
                return self[key] is value
            if isinstance(self[key], list):
                return value in self[key]
        return False

    def switch_is_off(self, key: CONFIG_KEY_TYPE, exclusive: bool = False) -> bool:
        """Return True if the key is set to 'off' OR 'on' and 'off' or False otherwise.

        Used for tracking forking.

        Parameters
        ----------
        key : str or list of str
            key to check

        exclusive : bool, optional, default: False
            return False if the key is set to 'on' and 'off'

        Returns
        -------
        bool
            True if key is set to 'off', False if not set to 'off'.
            If exclusive is set to True, return False if the key is
            set to 'on' and 'off'.

        Examples
        --------
        >>> c = Configuration()
        >>> c.switch_is_off(['nuisance_corrections', '2-nuisance_regression',
        ...                  'run'])
        True
        >>> c = Configuration({'nuisance_corrections': {
        ...     '2-nuisance_regression': {'run': [True, False]}}})
        >>> c.switch_is_off(['nuisance_corrections', '2-nuisance_regression',
        ...                  'run'])
        True
        >>> c.switch_is_off(['nuisance_corrections', '2-nuisance_regression',
        ...                  'run'], exclusive=True)
        False
        """
        self._check_if_switch(key, True)
        return self._switch_bool(key, False, exclusive)

    def switch_is_on(self, key: CONFIG_KEY_TYPE, exclusive: bool = False) -> bool:
        """Return True if the key is set to 'on' OR 'on' and 'off' or False otherwise.

        Used for tracking forking.

        Parameters
        ----------
        key : str or list of str
            key to check

        exclusive : bool, optional, default: False
            return False if the key is set to 'on' and 'off'

        Returns
        -------
        bool
            True if key is set to 'on', False if not set to 'on'.
            If exclusive is set to True, return False if the key is
            set to 'on' and 'off'.

        Examples
        --------
        >>> c = Configuration()
        >>> c.switch_is_on(['nuisance_corrections', '2-nuisance_regression',
        ...                 'run'])
        False
        >>> c = Configuration({'nuisance_corrections': {
        ...     '2-nuisance_regression': {'run': [True, False]}}})
        >>> c.switch_is_on(['nuisance_corrections', '2-nuisance_regression',
        ...                 'run'])
        True
        >>> c.switch_is_on(['nuisance_corrections', '2-nuisance_regression',
        ...                 'run'], exclusive=True)
        False
        """
        self._check_if_switch(key, True)
        return self._switch_bool(key, True, exclusive)

    def switch_is_on_off(self, key: CONFIG_KEY_TYPE) -> bool:
        """Return True if the key is set to both 'on' and 'off' or False otherwise.

        Used for tracking forking.

        Parameters
        ----------
        key : str or list of str
            key to check

        Returns
        -------
        bool
            True if key is set to 'on' and 'off', False otherwise

        Examples
        --------
        >>> c = Configuration()
        >>> c.switch_is_on_off(['nuisance_corrections',
        ...                     '2-nuisance_regression', 'run'])
        False
        >>> c = Configuration({'nuisance_corrections': {
        ...     '2-nuisance_regression': {'run': [True, False]}}})
        >>> c.switch_is_on_off(['nuisance_corrections',
        ...                     '2-nuisance_regression', 'run'])
        True
        """
        self._check_if_switch(key, True)
        if isinstance(self[key], list):
            return True in self[key] and False in self[key]
        return False

    def key_type_error(self, key):
        """Raise a KeyError if an inappropriate type of key is attempted."""
        raise KeyError(
            " ".join(
                [
                    "Configuration key must be a string, list, or tuple;",
                    type(key).__name__,
                    f"`{key!s}`",
                    "was given.",
                ]
            )
        )


def check_pname(p_name: str, pipe_config: Configuration) -> str:
    """Check / set `p_name`, the str representation of a pipeline for use in filetrees.

    Parameters
    ----------
    p_name : str or None

    pipe_config : Configuration

    Returns
    -------
    p_name

    Examples
    --------
    >>> c = Configuration()
    >>> check_pname(None, c)
    'pipeline_cpac-blank-template'
    >>> check_pname('cpac-default-pipeline', c)
    'pipeline_cpac-default-pipeline'
    >>> check_pname('pipeline_cpac-default-pipeline', c)
    'pipeline_cpac-default-pipeline'
    >>> check_pname('different-name', Configuration())
    'pipeline_different-name'
    >>> p_name = check_pname(None, Preconfiguration('blank'))
    >>> p_name
    'pipeline_cpac-blank-template'
    >>> p_name = check_pname(None, Preconfiguration('default'))
    >>> p_name
    'pipeline_cpac-default-pipeline'
    """
    if p_name is None:
        p_name = f'pipeline_{pipe_config["pipeline_setup", "pipeline_name"]}'
    elif not p_name.startswith("pipeline_"):
        p_name = f"pipeline_{p_name}"
    return p_name


def collect_key_list(config_dict):
    """Return a list of lists of keys for a nested dictionary.

    Parameters
    ----------
    config_dict : dict

    Returns
    -------
    key_list : list

    Examples
    --------
    >>> collect_key_list({'test': {'nested': 1, 'dict': 2}})
    [['test', 'nested'], ['test', 'dict']]
    """
    key_list = []
    for key in config_dict:
        if isinstance(config_dict[key], dict):
            for inner_key_list in collect_key_list(config_dict[key]):
                key_list.append([key, *inner_key_list])
        else:
            key_list.append([key])
    return key_list


def configuration_from_file(config_file):
    """Load a Configuration from a pipeline config file.

    Parameters
    ----------
    config_file : str
        path to configuration file

    Returns
    -------
    Configuration
    """
    with open(config_file, "r", encoding="utf-8") as config:
        return Configuration(yaml.safe_load(config))


def preconfig_yaml(preconfig_name="default", load=False):
    """Get the path to a preconfigured pipeline's YAML file.

    Raises BadParameter if an invalid preconfig name is given.

    Parameters
    ----------
    preconfig_name : str

    load : boolean
        return dict if True, str if False

    Returns
    -------
    str or dict
        path to YAML file or dict loaded from YAML
    """
    from CPAC.pipeline import ALL_PIPELINE_CONFIGS, AVAILABLE_PIPELINE_CONFIGS

    if preconfig_name not in ALL_PIPELINE_CONFIGS:
        msg = (
            f"The pre-configured pipeline name '{preconfig_name}' you "
            "provided is not one of the available pipelines.\n\nAvailable "
            f"pipelines:\n{AVAILABLE_PIPELINE_CONFIGS!s}\n"
        )
        raise BadParameter(
            msg,
            param="preconfig",
        )
    if load:
        with open(preconfig_yaml(preconfig_name), "r", encoding="utf-8") as _f:
            return yaml.safe_load(_f)
    return p.resource_filename(
        "CPAC",
        os.path.join("resources", "configs", f"pipeline_config_{preconfig_name}.yml"),
    )


class Preconfiguration(Configuration):
    """A preconfigured Configuration.

    Parameters
    ----------
    preconfig : str
        The canonical name of the preconfig to load
    """

    def __init__(self, preconfig, skip_env_check=False):
        super().__init__(
            config_map=preconfig_yaml(preconfig, True), skip_env_check=skip_env_check
        )


def set_subject(
<<<<<<< HEAD
    sub_group, pipe_config: "Configuration", p_name: Optional[str] = None
) -> TUPLE[str, str, str]:
=======
    sub_dict: dict, pipe_config: "Configuration", p_name: Optional[str] = None
) -> tuple[str, str, str]:
>>>>>>> 0d66689d
    """Set pipeline name and log directory path for a given sub_dict.

    Parameters
    ----------
    sub_dict : dict

    pipe_config : CPAC.utils.configuration.Configuration

    p_name : str, optional
        pipeline name string

    Returns
    -------
    subject_id : str

    p_name : str
        pipeline name string

    log_dir : str
        path to subject log directory

    Examples
    --------
    >>> from tempfile import TemporaryDirectory
    >>> from CPAC.utils.configuration import Configuration
    >>> sub_dict = {'site_id': 'site1', 'subject_id': 'sub1',
    ...             'unique_id': 'uid1'}
    >>> with TemporaryDirectory() as tmpdir:
    ...     subject_id, p_name, log_dir = set_subject(
    ...         sub_dict, Configuration({'pipeline_setup': {'log_directory':
    ...             {'path': tmpdir}}}))
    >>> subject_id
    'sub1_uid1'
    >>> p_name
    'pipeline_cpac-blank-template'
    >>> log_dir.endswith(f'{p_name}/{subject_id}')
    True
    """
    subject_id = sub_group[0][0]
    if sub_group[0][1]:
        subject_id += f"_{sub_group[0][1]}"
    p_name = check_pname(p_name, pipe_config)
    log_dir = os.path.join(
        pipe_config.pipeline_setup["log_directory"]["path"], p_name, subject_id
    )
    if not os.path.exists(log_dir):
        os.makedirs(os.path.join(log_dir))
    return subject_id, p_name, log_dir


def nipype_friendly_name(name: str) -> str:
    """Replace each sequence of non-alphanumeric characters...

    ...with a single underscore and remove any leading underscores.

    Parameters
    ----------
    name : str

    Returns
    -------
    str
    """
    return re.sub(r"[^a-zA-Z0-9]+", "_", name).lstrip("_")<|MERGE_RESOLUTION|>--- conflicted
+++ resolved
@@ -756,13 +756,8 @@
 
 
 def set_subject(
-<<<<<<< HEAD
     sub_group, pipe_config: "Configuration", p_name: Optional[str] = None
 ) -> TUPLE[str, str, str]:
-=======
-    sub_dict: dict, pipe_config: "Configuration", p_name: Optional[str] = None
-) -> tuple[str, str, str]:
->>>>>>> 0d66689d
     """Set pipeline name and log directory path for a given sub_dict.
 
     Parameters
