--- conflicted
+++ resolved
@@ -16,17 +16,9 @@
 
 You should have received a copy of the GNU Lesser General Public
 License along with C-PAC. If not, see <https://www.gnu.org/licenses/>."""
-<<<<<<< HEAD
-from .configuration import Configuration, Preconfiguration, preconfig_yaml
+from .configuration import check_pname, Configuration, Preconfiguration, \
+                           preconfig_yaml, set_subject
 from . import configuration, diff
 
-__all__ = ['Configuration', 'configuration', 'diff', 'Preconfiguration',
-           'preconfig_yaml']
-=======
-from .configuration import check_pname, Configuration, DEFAULT_PIPELINE_FILE, \
-                           Preconfiguration, set_subject
-from . import configuration, diff
-
-__all__ = ['check_pname', 'Configuration', 'configuration',
-           'DEFAULT_PIPELINE_FILE', 'diff', 'Preconfiguration', 'set_subject']
->>>>>>> 356dc30c
+__all__ = ['check_pname', 'Configuration', 'configuration', 'diff',
+           'Preconfiguration', 'preconfig_yaml', 'set_subject']