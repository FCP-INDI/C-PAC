import json
import nipype.pipeline.engine as pe
import nipype.interfaces.utility as util

from CPAC.utils import function


def get_rest(scan, rest_dict, resource="scan"):
    """Return the file path of the chosen resource stored in the functional
    file dictionary, if it exists.

    scan: the scan/series name or label
    rest_dict: the dictionary read in from the data configuration YAML file
               (sublist) nested under 'func:'
    resource: the dictionary key
                  scan - the functional timeseries
                  scan_parameters - path to the scan parameters JSON file, or
                                    a dictionary containing scan parameters
                                    information (to be phased out in the
                                    future)
    """
    try:
        file_path = rest_dict[scan][resource]
    except KeyError:
        file_path = None
    return file_path


def extract_scan_params_dct(scan_params_dct):
    return scan_params_dct


def get_map(map, map_dct):
    # return the spatial map required
    return map_dct[map]


def select_model_files(model, ftest, model_name):
    """
    Method to select model files
    """

    import os
    import glob

    files = glob.glob(os.path.join(model, '*'))

    if len(files) == 0:
        raise Exception("No files found inside directory %s" % model)

    fts_file = ''

    for filename in files:
        if (model_name + '.mat') in filename:
            mat_file = filename
        elif (model_name + '.grp') in filename:
            grp_file = filename
        elif ((model_name + '.fts') in filename) and ftest:
            fts_file = filename
        elif (model_name + '.con') in filename:
            con_file = filename

    if ftest == True and fts_file == '':
        errmsg = "\n[!] CPAC says: You have f-tests included in your group " \
                 "analysis model '%s', but no .fts files were found in the " \
                 "output folder specified for group analysis: %s.\n\nThe " \
                 ".fts file is automatically generated by CPAC, and if you " \
                 "are seeing this error, it is because something went wrong " \
                 "with the generation of this file, or it has been moved." \
                 "\n\n" % (model_name, model)

        raise Exception(errmsg)

    return fts_file, con_file, grp_file, mat_file


def check_func_scan(func_scan_dct, scan):
    """Run some checks on the functional timeseries-related files for a given
    series/scan name or label."""

    scan_resources = func_scan_dct[scan]

    try:
        scan_resources.keys()
    except AttributeError:
        err = "\n[!] The data configuration file you provided is " \
              "missing a level under the 'func:' key. CPAC versions " \
              "1.2 and later use data configurations with an " \
              "additional level of nesting.\n\nExample\nfunc:\n  " \
              "rest01:\n    scan: /path/to/rest01_func.nii.gz\n" \
              "    scan parameters: /path/to/scan_params.json\n\n" \
              "See the User Guide for more information.\n\n"
        raise Exception(err)

    # actual 4D time series file
    if "scan" not in scan_resources.keys():
        err = "\n\n[!] The {0} scan is missing its actual time-series " \
              "scan file, which should be a filepath labeled with the " \
              "'scan' key.\n\n".format(scan)
        raise Exception(err)

    # Nipype restriction (may have changed)
    if '.' in scan or '+' in scan or '*' in scan:
        raise Exception('\n\n[!] Scan names cannot contain any special '
                        'characters (., +, *, etc.). Please update this '
                        'and try again.\n\nScan: {0}'
                        '\n\n'.format(scan))


def create_func_datasource(rest_dict, wf_name='func_datasource'):
    """Return the functional timeseries-related file paths for each
    series/scan, from the dictionary of functional files described in the data
    configuration (sublist) YAML file.

    Scan input (from inputnode) is an iterable.
    """
    import nipype.pipeline.engine as pe
    import nipype.interfaces.utility as util

    wf = pe.Workflow(name=wf_name)

    inputnode = pe.Node(util.IdentityInterface(
                                fields=['subject', 'scan', 'creds_path',
                                        'dl_dir'],
                                mandatory_inputs=True),
                        name='inputnode')

    outputnode = pe.Node(util.IdentityInterface(fields=['subject', 'rest',
                                                        'scan', 'scan_params',
                                                        'phase_diff',
                                                        'magnitude']),
                         name='outputspec')

    # have this here for now because of the big change in the data
    # configuration format
    check_scan = pe.Node(function.Function(input_names=['func_scan_dct',
                                                        'scan'],
                                           output_names=[],
                                           function=check_func_scan,
                                           as_module=True),
                         name='check_func_scan')

    check_scan.inputs.func_scan_dct = rest_dict
    wf.connect(inputnode, 'scan', check_scan, 'scan')

    # get the functional scan itself
    selectrest = pe.Node(function.Function(input_names=['scan',
                                                        'rest_dict',
                                                        'resource'],
                                           output_names=['file_path'],
                                           function=get_rest,
                                           as_module=True),
                         name='selectrest')
    selectrest.inputs.rest_dict = rest_dict
    selectrest.inputs.resource = "scan"
    wf.connect(inputnode, 'scan', selectrest, 'scan')

    # check to see if it's on an Amazon AWS S3 bucket, and download it, if it
    # is - otherwise, just return the local file path
    check_s3_node = pe.Node(function.Function(input_names=['file_path',
                                                           'creds_path',
                                                           'dl_dir',
                                                           'img_type'],
                                              output_names=['local_path'],
                                              function=check_for_s3,
                                              as_module=True),
                            name='check_for_s3')

    wf.connect(selectrest, 'file_path', check_s3_node, 'file_path')
    wf.connect(inputnode, 'creds_path', check_s3_node, 'creds_path')
    wf.connect(inputnode, 'dl_dir', check_s3_node, 'dl_dir')
    check_s3_node.inputs.img_type = 'func'

    wf.connect(inputnode, 'subject', outputnode, 'subject')
    wf.connect(check_s3_node, 'local_path', outputnode, 'rest')
    wf.connect(inputnode, 'scan', outputnode, 'scan')

    # scan parameters CSV
    select_scan_params = pe.Node(function.Function(input_names=['scan',
                                                                'rest_dict',
                                                                'resource'],
                                                   output_names=['file_path'],
                                                   function=get_rest,
                                                   as_module=True),
                                 name='select_scan_params')
    select_scan_params.inputs.rest_dict = rest_dict
    select_scan_params.inputs.resource = "scan_parameters"
    wf.connect(inputnode, 'scan', select_scan_params, 'scan')

    # if the scan parameters file is on AWS S3, download it
    s3_scan_params = pe.Node(function.Function(input_names=['file_path',
                                                            'creds_path',
                                                            'dl_dir',
                                                            'img_type'],
                                               output_names=['local_path'],
                                               function=check_for_s3,
                                               as_module=True),
                             name='s3_scan_params')

    wf.connect(select_scan_params, 'file_path', s3_scan_params, 'file_path')
    wf.connect(inputnode, 'creds_path', s3_scan_params, 'creds_path')
    wf.connect(inputnode, 'dl_dir', s3_scan_params, 'dl_dir')
    wf.connect(s3_scan_params, 'local_path', outputnode, 'scan_params')

    return wf


def create_fmap_datasource(fmap_dct, wf_name='fmap_datasource'):
    """Return the field map files, from the dictionary of functional files
    described in the data configuration (sublist) YAML file.
    """

    import nipype.pipeline.engine as pe
    import nipype.interfaces.utility as util

    wf = pe.Workflow(name=wf_name)

    inputnode = pe.Node(util.IdentityInterface(
                                fields=['subject', 'scan', 'creds_path',
                                        'dl_dir'],
                                mandatory_inputs=True),
                        name='inputnode')

    outputnode = pe.Node(util.IdentityInterface(fields=['subject', 'rest',
                                                        'scan', 'scan_params',
                                                        'phase_diff',
                                                        'magnitude']),
                         name='outputspec')

    selectrest = pe.Node(function.Function(input_names=['scan',
                                                        'rest_dict',
                                                        'resource'],
                                           output_names=['file_path'],
                                           function=get_rest,
                                           as_module=True),
                         name='selectrest')
    selectrest.inputs.rest_dict = fmap_dct
    selectrest.inputs.resource = "scan"
    wf.connect(inputnode, 'scan', selectrest, 'scan')

    # check to see if it's on an Amazon AWS S3 bucket, and download it, if it
    # is - otherwise, just return the local file path
    check_s3_node = pe.Node(function.Function(input_names=['file_path',
                                                           'creds_path',
                                                           'dl_dir',
                                                           'img_type'],
                                              output_names=['local_path'],
                                              function=check_for_s3,
                                              as_module=True),
                            name='check_for_s3')

    wf.connect(selectrest, 'file_path', check_s3_node, 'file_path')
    wf.connect(inputnode, 'creds_path', check_s3_node, 'creds_path')
    wf.connect(inputnode, 'dl_dir', check_s3_node, 'dl_dir')
    check_s3_node.inputs.img_type = 'other'

    wf.connect(inputnode, 'subject', outputnode, 'subject')
    wf.connect(check_s3_node, 'local_path', outputnode, 'rest')
    wf.connect(inputnode, 'scan', outputnode, 'scan')

    # scan parameters CSV
    select_scan_params = pe.Node(function.Function(input_names=['scan',
                                                                'rest_dict',
                                                                'resource'],
                                                   output_names=['file_path'],
                                                   function=get_rest,
                                                   as_module=True),
                                 name='select_scan_params')
    select_scan_params.inputs.rest_dict = fmap_dct
    select_scan_params.inputs.resource = "scan_parameters"
    wf.connect(inputnode, 'scan', select_scan_params, 'scan')

    # if the scan parameters file is on AWS S3, download it
    s3_scan_params = pe.Node(function.Function(input_names=['file_path',
                                                            'creds_path',
                                                            'dl_dir',
                                                            'img_type'],
                                               output_names=['local_path'],
                                               function=check_for_s3,
                                               as_module=True),
                             name='s3_scan_params')

    wf.connect(select_scan_params, 'file_path', s3_scan_params, 'file_path')
    wf.connect(inputnode, 'creds_path', s3_scan_params, 'creds_path')
    wf.connect(inputnode, 'dl_dir', s3_scan_params, 'dl_dir')
    wf.connect(s3_scan_params, 'local_path', outputnode, 'scan_params')

    return wf


def get_fmap_phasediff_metadata(data_config_scan_params):

    if not isinstance(data_config_scan_params, dict) and \
            ".json" in data_config_scan_params:
        with open(data_config_scan_params, 'r') as f:
            data_config_scan_params = json.load(f)

    echo_time = data_config_scan_params.get("EchoTime")
    dwell_time = data_config_scan_params.get("DwellTime")
    pe_direction = data_config_scan_params.get("PhaseEncodingDirection")

    return (echo_time, dwell_time, pe_direction)


def calc_deltaTE_and_asym_ratio(dwell_time, echo_time_one, echo_time_two,
                                echo_time_three=None):

    echo_times = [echo_time_one, echo_time_two]
    if echo_time_three:
        # get only the two different ones
        echo_times = list(dict.fromkeys([echo_time_one, echo_time_two,
                                         echo_time_three]))

    # convert into milliseconds if necessary
    # these values will/should never be more than 10ms
    if ((echo_times[0] * 1000) < 10) and ((echo_times[1] * 1000) < 10):
        echo_times[0] = echo_times[0] * 1000
        echo_times[1] = echo_times[1] * 1000

    deltaTE = abs(echo_times[0] - echo_times[1])
    dwell_asym_ratio = (dwell_time / deltaTE)

    return (deltaTE, dwell_asym_ratio)


def match_epi_fmaps(bold_pedir, epi_fmap_one, epi_fmap_params_one,
                    epi_fmap_two=None, epi_fmap_params_two=None):
    """Parse the field map files in the data configuration and determine which
    ones have the same and opposite phase-encoding directions as the BOLD scan
    in the current pipeline.

    Example - parse the files under the 'fmap' level, i.e. 'epi_AP':
        anat: /path/to/T1w.nii.gz
        fmap:
          epi_AP:
            scan: /path/to/field-map.nii.gz
            scan_parameters: <config dictionary containing phase-encoding
                              direction>
        func:
          rest_1:
            scan: /path/to/bold.nii.gz
            scan_parameters: <config dictionary of BOLD scan parameters>

    1. Check PhaseEncodingDirection field in the metadata for the BOLD.
    2. Check whether there are one or two EPI's in the field map data.
    3. Grab the one or two EPI field maps.
    """

    fmap_dct = {epi_fmap_one: epi_fmap_params_one}
    if epi_fmap_two and epi_fmap_params_two:
        fmap_dct[epi_fmap_two] = epi_fmap_params_two

    opposite_pe_epi = None
    same_pe_epi = None

    for epi_scan in fmap_dct.keys():
        scan_params = fmap_dct[epi_scan]
        if not isinstance(scan_params, dict) and ".json" in scan_params:
            with open(scan_params, 'r') as f:
                scan_params = json.load(f)
        if "PhaseEncodingDirection" in scan_params:
            epi_pedir = scan_params["PhaseEncodingDirection"]
            if epi_pedir == bold_pedir:
                same_pe_epi = epi_scan
            elif epi_pedir[0] == bold_pedir[0]:
                opposite_pe_epi = epi_scan

    return (opposite_pe_epi, same_pe_epi)


<<<<<<< HEAD
def create_check_for_s3_node(name, file_path, img_type='other', creds_path=None, dl_dir=None, map_node=False):

    if map_node:
        check_s3_node = pe.MapNode(function.Function(input_names=['file_path',
                                                                'creds_path',
                                                                'dl_dir',
                                                                'img_type'],
                                                    output_names=['local_path'],
                                                    function=check_for_s3,
                                                    as_module=True),
                                                    iterfield=['file_path'],
                                                    name='check_for_s3_%s' % name)
    else: 
        check_s3_node = pe.Node(function.Function(input_names=['file_path',
                                                                'creds_path',
                                                                'dl_dir',
                                                                'img_type'],
                                                output_names=['local_path'],
                                                function=check_for_s3,
                                                as_module=True),
                                name='check_for_s3_%s' % name)
=======
def create_check_for_s3_node(name, file_path, img_type='other', creds_path=None, dl_dir=None):

    from CPAC.utils.datasource import check_for_s3
    
    check_s3_node = pe.Node(function.Function(input_names=['file_path',
                                                           'creds_path',
                                                           'dl_dir',
                                                           'img_type'],
                                              output_names=['local_path'],
                                              function=check_for_s3,
                                              as_module=True),
                            name='check_for_s3_%s' % name)

>>>>>>> 60bcd2e8
    check_s3_node.inputs.set(
        file_path=file_path,
        creds_path=creds_path,
        dl_dir=dl_dir,
        img_type=img_type
    )

    return check_s3_node


# Check if passed-in file is on S3
def check_for_s3(file_path, creds_path=None, dl_dir=None, img_type='other',
                 verbose=False):

    # Import packages
    import os
    import nibabel as nib
    import botocore.exceptions
    from indi_aws import fetch_creds

    # Init variables
    s3_str = 's3://'
    if creds_path:
        if "None" in creds_path or "none" in creds_path or \
                "null" in creds_path:
            creds_path = None

    if dl_dir is None:
        dl_dir = os.getcwd()

    if file_path is None:
        # in case it's something like scan parameters or field map files, but
        # we don't have any
        return None

    # TODO: remove this once scan parameter input as dictionary is phased out
    if isinstance(file_path, dict):
        # if this is a dictionary, just skip altogether
        local_path = file_path
        return local_path

    if file_path.lower().startswith(s3_str):
        
        file_path = s3_str + file_path[len(s3_str):]

        # Get bucket name and bucket object
        bucket_name = file_path[len(s3_str):].split('/')[0]
        # Extract relative key path from bucket and local path
        s3_prefix = s3_str + bucket_name
        s3_key = file_path[len(s3_prefix) + 1:]
        local_path = os.path.join(dl_dir, bucket_name, s3_key)

        # Get local directory and create folders if they dont exist
        local_dir = os.path.dirname(local_path)
        if not os.path.exists(local_dir):
            try:
                os.makedirs(local_dir)
            except OSError as e:
                if e.errno != os.errno.EEXIST:
                    raise e

        if os.path.exists(local_path):
            print("{0} already exists- skipping download.".format(local_path))
        else:
            # Download file
            try:
                bucket = fetch_creds.return_bucket(creds_path, bucket_name)
                print("Attempting to download from AWS S3: {0}".format(file_path))
                bucket.download_file(Key=s3_key, Filename=local_path)
            except botocore.exceptions.ClientError as exc:
                error_code = int(exc.response['Error']['Code'])

                err_msg = str(exc)
                if error_code == 403:
                    err_msg = 'Access to bucket: "%s" is denied; using credentials '\
                              'in subject list: "%s"; cannot access the file "%s"'\
                              % (bucket_name, creds_path, file_path)
                elif error_code == 404:
                    err_msg = 'File: {0} does not exist; check spelling and try '\
                              'again'.format(os.path.join(bucket_name, s3_key))
                else:
                    err_msg = 'Unable to connect to bucket: "%s". Error message:\n%s'\
                              % (bucket_name, exc)

                raise Exception(err_msg)

            except Exception as exc:
                err_msg = 'Unable to connect to bucket: "%s". Error message:\n%s'\
                          % (bucket_name, exc)
                raise Exception(err_msg)

    # Otherwise just return what was passed in
    else:
        local_path = file_path

    # Check if it exists or it is successfully downloaded
    if not os.path.exists(local_path):
        raise IOError('File {0} does not exist!'.format(local_path))

    if verbose:
        print("Downloaded file:\n{0}\n".format(local_path))

    # Check image dimensionality
    if local_path.endswith('.nii') or local_path.endswith('.nii.gz'):
        img_nii = nib.load(local_path)

        if img_type == 'anat':
            if len(img_nii.shape) != 3:
                raise IOError('File: %s must be an anatomical image with 3 '\
                              'dimensions but %d dimensions found!'
                              % (local_path, len(img_nii.shape)))
        elif img_type == 'func':
            if len(img_nii.shape) != 4:
                raise IOError('File: %s must be a functional image with 4 '\
                              'dimensions but %d dimensions found!'
                              % (local_path, len(img_nii.shape)))

    return local_path


def resolve_resolution(resolution, template, template_name, tag = None):

    import nipype.interfaces.afni as afni
    import nipype.pipeline.engine as pe
    from CPAC.utils.datasource import check_for_s3

    tagname = None
    local_path = None
    
    if "{" in template and tag is not None:
            tagname = "${" + tag + "}"
    try:
        if tagname is not None:
            local_path = check_for_s3(template.replace(tagname, str(resolution)))     
    except (IOError, OSError):
        local_path = None

    ## TODO debug - it works in ipython but doesn't work in nipype wf
    # try:
    #     local_path = check_for_s3('/usr/local/fsl/data/standard/MNI152_T1_3.438mmx3.438mmx3.4mm_brain_mask_dil.nii.gz')     
    # except (IOError, OSError):
    #     local_path = None

    if local_path is None:
        if tagname is not None:
            ref_template = template.replace(tagname, '1mm') 
            local_path = check_for_s3(ref_template)
        elif tagname is None and "s3" in template:
            local_path = check_for_s3(template)
        else:
            local_path = template    

        if "x" in str(resolution):
            resolution = tuple(float(i.replace('mm', '')) for i in resolution.split("x"))
        else:
            resolution = (float(resolution.replace('mm', '')), ) * 3

        resample = pe.Node(interface = afni.Resample(), name=template_name)
        resample.inputs.voxel_size = resolution
        resample.inputs.outputtype = 'NIFTI_GZ'
        resample.inputs.resample_mode = 'Cu'
        resample.inputs.in_file = local_path
        resample.base_dir = '.'

        resampled_template = resample.run()
        local_path = resampled_template.outputs.out_file

    return local_path


def create_anat_datasource(wf_name='anat_datasource'):

    import nipype.pipeline.engine as pe
    import nipype.interfaces.utility as util

    wf = pe.Workflow(name=wf_name)

    inputnode = pe.Node(util.IdentityInterface(
                                fields=['subject', 'anat', 'creds_path',
                                        'dl_dir', 'img_type'],
                                mandatory_inputs=True),
                        name='inputnode')

    check_s3_node = pe.Node(function.Function(input_names=['file_path',
                                                           'creds_path',
                                                           'dl_dir',
                                                           'img_type'],
                                              output_names=['local_path'],
                                              function=check_for_s3,
                                              as_module=True),
                            name='check_for_s3')

    wf.connect(inputnode, 'anat', check_s3_node, 'file_path')
    wf.connect(inputnode, 'creds_path', check_s3_node, 'creds_path')
    wf.connect(inputnode, 'dl_dir', check_s3_node, 'dl_dir')
    wf.connect(inputnode, 'img_type', check_s3_node, 'img_type')

    outputnode = pe.Node(util.IdentityInterface(fields=['subject',
                                                        'anat']),
                         name='outputspec')

    wf.connect(inputnode, 'subject', outputnode, 'subject')
    wf.connect(check_s3_node, 'local_path', outputnode, 'anat')

    # Return the workflow
    return wf


def create_roi_mask_dataflow(masks, wf_name='datasource_roi_mask'):

    import os

    mask_dict = {}

    for mask_file in masks:

        mask_file = mask_file.rstrip('\r\n')

        if mask_file.strip() == '' or mask_file.startswith('#'):
            continue

        base_file = os.path.basename(mask_file)

        try:
            valid_extensions = ['.nii', '.nii.gz']

            base_name = [
                base_file[:-len(ext)]
                for ext in valid_extensions
                if base_file.endswith(ext)
            ][0]

            if base_name in mask_dict:
                raise ValueError(
                    'Files with same name not allowed: %s %s' % (
                        mask_file,
                        mask_dict[base_name]
                    )
                )

            mask_dict[base_name] = mask_file

        except IndexError as e:
            raise Exception('Error in spatial_map_dataflow: '
                            'File extension not in .nii and .nii.gz')

        except Exception as e:
            raise e


    wf = pe.Workflow(name=wf_name)  

    inputnode = pe.Node(util.IdentityInterface(fields=['mask',
                                                       'mask_file',
                                                       'creds_path',
                                                       'dl_dir'],
                                               mandatory_inputs=True),
                        name='inputspec')

    mask_keys, mask_values = \
        zip(*mask_dict.items())

    inputnode.synchronize = True
    inputnode.iterables = [
        ('mask', mask_keys),
        ('mask_file', mask_values),
    ]

    check_s3_node = pe.Node(function.Function(input_names=['file_path',
                                                           'creds_path',
                                                           'dl_dir',
                                                           'img_type'],
                                              output_names=['local_path'],
                                              function=check_for_s3,
                                              as_module=True),
                            name='check_for_s3')

    wf.connect(inputnode, 'mask_file', check_s3_node, 'file_path')
    wf.connect(inputnode, 'creds_path', check_s3_node, 'creds_path')
    wf.connect(inputnode, 'dl_dir', check_s3_node, 'dl_dir')
    check_s3_node.inputs.img_type = 'mask'

    outputnode = pe.Node(util.IdentityInterface(fields=['out_file']),
                         name='outputspec')

    wf.connect(check_s3_node, 'local_path', outputnode, 'out_file')

    return wf


def create_spatial_map_dataflow(spatial_maps, wf_name='datasource_maps'):

    import os

    wf = pe.Workflow(name=wf_name)
    
    spatial_map_dict = {}
    
    for spatial_map_file in spatial_maps:

        spatial_map_file = spatial_map_file.rstrip('\r\n')
        base_file = os.path.basename(spatial_map_file)

        try:
            valid_extensions = ['.nii', '.nii.gz']

            base_name = [
                base_file[:-len(ext)]
                for ext in valid_extensions
                if base_file.endswith(ext)
            ][0]

            if base_name in spatial_map_dict:
                raise ValueError(
                    'Files with same name not allowed: %s %s' % (
                        spatial_map_file,
                        spatial_map_dict[base_name]
                    )
                )
        
            spatial_map_dict[base_name] = spatial_map_file
        
        except IndexError as e:
            raise Exception('Error in spatial_map_dataflow: '
                            'File extension not in .nii and .nii.gz')

    inputnode = pe.Node(util.IdentityInterface(fields=['spatial_map',
                                                       'spatial_map_file',
                                                       'creds_path',
                                                       'dl_dir'],
                                               mandatory_inputs=True),
                        name='inputspec')

    spatial_map_keys, spatial_map_values = \
        zip(*spatial_map_dict.items())

    inputnode.synchronize = True
    inputnode.iterables = [
        ('spatial_map', spatial_map_keys),
        ('spatial_map_file', spatial_map_values),
    ]

    check_s3_node = pe.Node(function.Function(input_names=['file_path',
                                                           'creds_path',
                                                           'dl_dir',
                                                           'img_type'],
                                              output_names=['local_path'],
                                              function=check_for_s3,
                                              as_module=True),
                            name='check_for_s3')

    wf.connect(inputnode, 'spatial_map_file', check_s3_node, 'file_path')
    wf.connect(inputnode, 'creds_path', check_s3_node, 'creds_path')
    wf.connect(inputnode, 'dl_dir', check_s3_node, 'dl_dir')
    check_s3_node.inputs.img_type = 'mask'

    select_spatial_map = pe.Node(util.IdentityInterface(fields=['out_file'],
                                                        mandatory_inputs=True),
                                 name='select_spatial_map')

    wf.connect(check_s3_node, 'local_path', select_spatial_map, 'out_file')

    return wf


def create_grp_analysis_dataflow(wf_name='gp_dataflow'):

    import nipype.pipeline.engine as pe
    import nipype.interfaces.utility as util
    from CPAC.utils.datasource import select_model_files

    wf = pe.Workflow(name=wf_name)

    inputnode = pe.Node(util.IdentityInterface(fields=['ftest',
                                                        'grp_model',
                                                        'model_name'],
                                                mandatory_inputs=True),
                        name='inputspec')

    selectmodel = pe.Node(function.Function(input_names=['model',
                                                         'ftest',
                                                         'model_name'],
                                            output_names=['fts_file',
                                                          'con_file',
                                                          'grp_file',
                                                          'mat_file'],
                                            function=select_model_files,
                                            as_module=True),
                          name='selectnode')

    wf.connect(inputnode, 'ftest',
                selectmodel, 'ftest')
    wf.connect(inputnode, 'grp_model',
                selectmodel, 'model')
    wf.connect(inputnode, 'model_name', selectmodel, 'model_name')

    outputnode = pe.Node(util.IdentityInterface(fields=['fts',
                                                        'grp',
                                                        'mat',
                                                        'con'],
                                                mandatory_inputs=True),
                            name='outputspec')

    wf.connect(selectmodel, 'mat_file',
                outputnode, 'mat')
    wf.connect(selectmodel, 'grp_file',
                outputnode, 'grp')
    wf.connect(selectmodel, 'fts_file',
                outputnode, 'fts')
    wf.connect(selectmodel, 'con_file',
                outputnode, 'con')

    return wf


def resample_func_roi(in_func, in_roi, realignment, identity_matrix):

    import os, subprocess
    import nibabel as nb    

    # load func and ROI dimension
    func_img = nb.load(in_func)
    func_shape = func_img.shape 
    roi_img = nb.load(in_roi)
    roi_shape = roi_img.shape 

    # check if func size = ROI size, return func and ROI; else resample using flirt 
    if roi_shape != func_shape:

        # resample func to ROI: in_file = func, reference = ROI
        if 'func_to_ROI' in realignment: 
            in_file = in_func
            reference = in_roi
            out_file = os.path.join(os.getcwd(), in_file[in_file.rindex('/')+1:in_file.rindex('.nii')]+'_resampled.nii.gz')
            out_func = out_file
            out_roi = in_roi
            interp = 'trilinear'

        # resample ROI to func: in_file = ROI, reference = func
        elif 'ROI_to_func' in realignment: 
            in_file = in_roi
            reference = in_func
            out_file = os.path.join(os.getcwd(), in_file[in_file.rindex('/')+1:in_file.rindex('.nii')]+'_resampled.nii.gz')
            out_func = in_func
            out_roi = out_file
            interp = 'nearestneighbour'

        cmd = ['flirt', '-in', in_file, 
                '-ref', reference, 
                '-out', out_file, 
                '-interp', interp, 
                '-applyxfm', '-init', identity_matrix]
        subprocess.check_output(cmd)

    else:
        out_func = in_func
        out_roi = in_roi
    
    return out_func, out_roi<|MERGE_RESOLUTION|>--- conflicted
+++ resolved
@@ -368,43 +368,28 @@
     return (opposite_pe_epi, same_pe_epi)
 
 
-<<<<<<< HEAD
 def create_check_for_s3_node(name, file_path, img_type='other', creds_path=None, dl_dir=None, map_node=False):
 
     if map_node:
         check_s3_node = pe.MapNode(function.Function(input_names=['file_path',
-                                                                'creds_path',
-                                                                'dl_dir',
-                                                                'img_type'],
-                                                    output_names=['local_path'],
-                                                    function=check_for_s3,
-                                                    as_module=True),
-                                                    iterfield=['file_path'],
-                                                    name='check_for_s3_%s' % name)
+                                                                  'creds_path',
+                                                                  'dl_dir',
+                                                                  'img_type'],
+                                                     output_names=['local_path'],
+                                                     function=check_for_s3,
+                                                     as_module=True),
+                                                     iterfield=['file_path'],
+                                   name='check_for_s3_%s' % name)
     else: 
         check_s3_node = pe.Node(function.Function(input_names=['file_path',
-                                                                'creds_path',
-                                                                'dl_dir',
-                                                                'img_type'],
-                                                output_names=['local_path'],
-                                                function=check_for_s3,
-                                                as_module=True),
+                                                               'creds_path',
+                                                               'dl_dir',
+                                                               'img_type'],
+                                                  output_names=['local_path'],
+                                                  function=check_for_s3,
+                                                  as_module=True),
                                 name='check_for_s3_%s' % name)
-=======
-def create_check_for_s3_node(name, file_path, img_type='other', creds_path=None, dl_dir=None):
-
-    from CPAC.utils.datasource import check_for_s3
-    
-    check_s3_node = pe.Node(function.Function(input_names=['file_path',
-                                                           'creds_path',
-                                                           'dl_dir',
-                                                           'img_type'],
-                                              output_names=['local_path'],
-                                              function=check_for_s3,
-                                              as_module=True),
-                            name='check_for_s3_%s' % name)
-
->>>>>>> 60bcd2e8
+
     check_s3_node.inputs.set(
         file_path=file_path,
         creds_path=creds_path,
