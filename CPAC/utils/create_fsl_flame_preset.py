
# TODO: create a function that can help easily map raw pheno files that do not
# TODO: have the participant_session id that CPAC uses


def read_group_list_text_file(group_list_text_file):
    """Read in the group-level analysis participant-session list text file."""

    with open(group_list_text_file, "r") as f:
        group_list = f.readlines()

    # each item here includes both participant and session, and this also will
    # become the main ID column in the written design matrix CSV
    group_list = [str(x).rstrip("\n") for x in group_list if x != ""]

    return group_list


def read_pheno_csv_into_df(pheno_csv, id_label=None):
    """Read the phenotypic file CSV or TSV into a Pandas DataFrame."""

    import pandas as pd

    with open(pheno_csv, "r") as f:
        if id_label:
            if '.tsv' in pheno_csv or '.TSV' in pheno_csv:
                pheno_df = pd.read_table(f, dtype={id_label: object})
            else:
                pheno_df = pd.read_csv(f, dtype={id_label: object})
        else:
            if '.tsv' in pheno_csv or '.TSV' in pheno_csv:
                pheno_df = pd.read_table(f)
            else:
                pheno_df = pd.read_csv(f)

    return pheno_df


def write_group_list_text_file(group_list, out_file=None):
    """Write out the group-level analysis participant list as a text file."""

    import os

    # prevent duplicates - depending on how the design matrix is set up, we
    # might have multiples of the sub_ses_ID's, like if we're doing repeated
    # measures with series/scans
    new_group_list = []
    for sub_ses_id in group_list:
        if sub_ses_id not in new_group_list:
            new_group_list.append(sub_ses_id)

    if not out_file:
        out_file = os.path.join(os.getcwd(), "group_analysis_participant_"
                                             "list.txt")
    else:
        out_file = os.path.abspath(out_file)
        dir_path = out_file.split(os.path.basename(out_file))[0]
        if not os.path.exists(dir_path):
            os.makedirs(dir_path)

    with open(out_file, "wt") as f:
        for part_id in new_group_list:
            f.write("{0}\n".format(part_id))

    if os.path.exists(out_file):
        print "Group-level analysis participant list written:" \
              "\n{0}\n".format(out_file)

    return out_file


def write_dataframe_to_csv(matrix_df, out_file=None):
    """Write out a matrix Pandas DataFrame into a CSV file."""

    import os

    if not out_file:
        out_file = os.path.join(os.getcwd(), "matrix.csv")
    else:
        out_file = os.path.abspath(out_file)
        dir_path = out_file.split(os.path.basename(out_file))[0]
        if not os.path.exists(dir_path):
            os.makedirs(dir_path)

    try:
        matrix_df = matrix_df.drop(labels='participant_session_id', axis=1)
    except ValueError:
        pass
    except KeyError:
        pass

    matrix_df.to_csv(out_file, index=False)

    if os.path.exists(out_file):
        print "CSV file written:\n{0}\n".format(out_file)


def write_config_dct_to_yaml(config_dct, out_file=None):
    """Write out a configuration dictionary into a YAML file."""

    import os
    import CPAC

    if not out_file:
        out_file = os.path.join(os.getcwd(), "group_config.yml")
    else:
        out_file = os.path.abspath(out_file)
        dir_path = out_file.split(os.path.basename(out_file))[0]
        if not os.path.exists(dir_path):
            os.makedirs(dir_path)

    if not out_file.endswith(".yml"):
        out_file = "{0}.yml".format(out_file)

    field_order = ['pipeline_dir', 'participant_list', 'output_dir', 'work_dir',
                   'log_dir', 'FSLDIR', 'run_fsl_feat', 'num_models_at_once', 
                   'model_name', 'preset', 'pheno_file', 'ev_selections', 
                   'participant_id_label', 'design_formula', 'mean_mask', 
                   'custom_roi_mask', 'derivative_list', 'coding_scheme', 
                   'group_sep', 'grouping_var', 'z_threshold', 'p_threshold',
                   'sessions_list', 'series_list', 'contrasts', 'f_tests',
                   'custom_contrasts']

    with open(out_file, "wt") as f:
        f.write("# CPAC Group-Level Analysis Configuration File\n"
                "# Version {0}\n".format(CPAC.__version__))
        f.write("#\n# http://fcp-indi.github.io for more info.\n#\n"
                "# Tip: This file can be edited manually with "
                "a text editor for quick modifications.\n\n\n")
        f.write("# General Group-Level Analysis Settings\n"
                "##############################################################"
                "################\n\n")
        for key in field_order:
            val = config_dct[key]
            f.write("{0}: {1}\n\n".format(key, val))

            if key == 'FSLDIR':
                f.write("\n# FSL-FEAT\n########################################"
                        "######################################\n\n")

    if os.path.exists(out_file):
        print "Group-level analysis configuration YAML file written:\n" \
              "{0}\n".format(out_file)


def create_design_matrix_df(group_list, pheno_df=None,
                            ev_selections=None, pheno_sub_label=None,
                            pheno_ses_label=None, pheno_site_label=None):
    """Create the design matrix intended for group-level analysis via the FSL
    FLAME tool.

    This does NOT create the final .mat file that FSL FLAME takes in. This is
    an intermediary design matrix CSV meant for the user to review.

    If there is a phenotype CSV provided, this function will align the
    participant-session ID labels in the CPAC individual-level analysis output
    directory with the values listed in the phenotype file.
    """

    import pandas as pd

    # kill duplicates
    pheno_df = pheno_df.drop_duplicates()

    # replace spaces and dashes with underscores, to prevent confusion with 
    # the Patsy design formula
    rename_pheno_cols = {}
    for col_name in pheno_df.columns:
        if ' ' in col_name or '-' in col_name:
            rename_pheno_cols.update({col_name: col_name.replace(' ', '_').replace('-', '_')})
    pheno_df = pheno_df.rename(columns=rename_pheno_cols)

    # map the participant-session IDs to just participant IDs
    '''
    group_list_map = {}
    for part_ses in group_list:
        sub_id = part_ses.split("_")[0]
        try:
            ses_id = part_ses.split("_")[1]
        except IndexError:
            raise Exception('the group analysis participant list may not be '
                            'in the appropriate format.')
        group_list_map[part_ses] = [sub_id, ses_id, part_ses]
    

    # create a dataframe mapping the 'sub01_ses-1' CPAC-style unique IDs to
    # subject and session columns, like this:
    #     sub01    ses-1    sub01_ses-1
    #     sub02    ses-1    sub02_ses-1
    map_df = pd.DataFrame.from_dict(group_list, orient='index')

    # also, rename the columns to be easier
    map_df = map_df.rename(
        columns={0: 'participant_id', 1: 'session_id',
                 2: 'participant_session_id'})

    # sort by ses_id, then sub_id
    #     need everything grouped by session first, in case of the paired
    #     analyses where the first condition is all on top and the second is
    #     all on the bottom
    map_df = map_df.sort_values(by=['participant_id'])

    # drop unique_id column (does it ever need to really be included?)
    # was just keeping it in up until here for mental book-keeping if anything
    map_df = map_df[['participant_session_id', 'participant_id',
                     'session_id']]
    '''

    map_df = pd.DataFrame({'participant_id': group_list})

    if pheno_df is None:
        # no phenotypic matrix provided; simpler design models
        design_df = map_df[['participant_session_id']]

    else:
        # if a phenotype CSV file is provided with the data

        # align the pheno's participant ID column with the group sublist text
        # file
        if not pheno_sub_label:
            # TODO: exception message
            raise Exception("there's a pheno file, but no pheno sub label")
        else:
            # rename the pheno sub label thingy
            pheno_df = pheno_df.rename(
                columns={pheno_sub_label: 'participant_id'})
            if ev_selections:
                ev_selections.insert(0, 'participant_id')
            sort_by = ['participant_id']

            if pheno_ses_label:
                # if sessions are important in the model, do this also
                pheno_df = pheno_df.rename(
                    columns={pheno_ses_label: 'session_id'})
                if ev_selections:
                    ev_selections.append(1, 'session_id')
                # again, sort by session ID first in case of repeated
                # measures, where the sessions have to be all together first
                sort_by.insert(0, 'session_id')

            if pheno_site_label:
                # and if sites are important as well, same here
                pheno_df = pheno_df.rename(
                    columns={pheno_site_label: 'site_id'})
                if ev_selections:
                    ev_selections.append(2, 'site_id')

            if ev_selections:
                # get specific covariates!
                pheno_df = pheno_df[ev_selections]

            # check for inconsistency with leading zeroes
            # (sometimes, the sub_ids from individual will be something like
            #  '0002601' and the phenotype will have '2601')
            sublist_subs = map_df['participant_id']
            pheno_subs = list(pheno_df['participant_id'])

            for index, row in pheno_df.iterrows():
                pheno_sub_id = str(row['participant_id'])
                for sub_id in sublist_subs:
                    if str(sub_id).lstrip('0') == pheno_sub_id:
                        pheno_df.at[index, 'participant_id'] = sub_id

            for sub in sublist_subs:
                if sub in pheno_subs:
                    # okay, there's at least one match
                    break
            else:
                new_sublist_subs = [str(x).lstrip('0') for x in sublist_subs]
                for sub in new_sublist_subs:
                    if sub in pheno_subs:
                        # that's better
                        map_df['participant_id'] = new_sublist_subs
                        break
                else:
                    raise Exception('the participant IDs in your group '
                                    'analysis participant list and the '
                                    'participant IDs in your phenotype file '
                                    'do not match')
            
            # merge
            if pheno_ses_label:
                design_df = pheno_df.merge(map_df, on=['participant_id'])
            else:
                design_df = pheno_df.merge(map_df[['participant_id']],
                                           on='participant_id')

            design_df = design_df.sort_values(sort_by)


    return design_df


def create_contrasts_template_df(design_df, contrasts_dct_list=None):
    """Create the template Pandas DataFrame for the contrasts matrix CSV.

    The headers in the contrasts matrix needs to match the headers of the
    design matrix."""

    import pandas as pd

    contrast_cols = list(design_df.columns)
    contrast_cols.remove('participant_id')

    # TODO:
    # if session, if site, remove

    if contrasts_dct_list:
        # if we are initializing the contrasts matrix with pre-set contrast
        # vectors - just check for accuracy here
        for contrast_dct in contrasts_dct_list:
            # contrast_dct is a dictionary with each column name mapped to its
            # contrast vector value, like this:
            #     {contrast: "Group Mean", "Group Mean": 1, "age": 0}
            if (len(contrast_dct.keys()) - 1) != len(contrast_cols):
                # it's -1 because of the "contrast" column in contrast_dct
                # TODO: message
                raise Exception("number of columns in the contrast vector "
                                "does not match the number of covariate "
                                "columns in the design matrix")

    else:
        # if default, start it up with a blank "template" contrast vector
        contrast_one = {"Contrasts": "contrast_1"}
        contrast_two = {"Contrasts": "contrast_2"}

        for col in contrast_cols:
            contrast_one.update({col: 0})
            contrast_two.update({col: 0})

        contrasts_dct_list = [contrast_one, contrast_two]

    contrast_cols.insert(0, "Contrasts")

    # now, make the actual dataframe
    contrasts_df = pd.DataFrame(contrasts_dct_list)

    # order the columns properly
    contrasts_df = contrasts_df[contrast_cols]

    return contrasts_df


def preset_single_group_avg(group_list, pheno_df=None, covariate=None,
                            pheno_sub_label=None, output_dir=None,
                            model_name="one_sample_T-test"):
    """Set up the design matrix CSV for running a single group average
    (one-sample T-test)."""

    import os

    if not output_dir:
        output_dir = os.getcwd()

    id_cols = ["participant_id", "session_id", "site_id"]

    # change spaces and dashes to underscores to prevent confusion with the
    # Patsy design formula
    covariate = covariate.lstrip(' ').rstrip(' ')
    covariate = covariate.replace(' ', '_').replace('-', '_')

    ev_selections = None
    if pheno_df is not None:
        if covariate and pheno_sub_label:
            # if we're adding an additional covariate
            ev_selections = [covariate]

    design_df = create_design_matrix_df(group_list, pheno_df,
                                        ev_selections=ev_selections,
                                        pheno_sub_label=pheno_sub_label)

    design_df["Group_Mean"] = 1

    group_mean_contrast = {"Contrasts": "Group Mean"}

    # make these loops in case we expand this to handle more than one
    # covariate past the Group Mean
    for col in design_df.columns:
        if col not in id_cols:
            if col == "Group_Mean":
                group_mean_contrast.update({col: 1})
            else:
                group_mean_contrast.update({col: 0})

    contrasts = [group_mean_contrast]

    if covariate:
        covariate_contrast = {"Contrasts": covariate}

        for col in design_df.columns:
            if col not in id_cols:
                if col == covariate:
                    covariate_contrast.update({col: 1})
                else:
                    covariate_contrast.update({col: 0})

        contrasts.append(covariate_contrast)

    contrasts_df = create_contrasts_template_df(design_df, contrasts)

    # create design and contrasts matrix file paths
    design_mat_path = os.path.join(output_dir, model_name,
                                   "design_matrix_{0}.csv".format(model_name))

    contrasts_mat_path = os.path.join(output_dir, model_name,
                                      "contrasts_matrix_{0}.csv"
                                      "".format(model_name))

    # start group config yaml dictionary
    design_formula = "Group_Mean"
    if covariate:
        design_formula = "{0} + {1}".format(design_formula, covariate)

    group_config = {"pheno_file": design_mat_path,
                    "ev_selections": {"demean": [str(covariate)],
                                      "categorical": ["Group_Mean"]},
                    "design_formula": design_formula,
                    "group_sep": "Off",
                    "grouping_var": None,
                    "sessions_list": [],
                    "series_list": [],
                    "custom_contrasts": contrasts_mat_path,
                    "model_name": model_name,
                    "output_dir": os.path.join(output_dir, model_name),
                    "work_dir": os.path.join(output_dir, model_name),
                    "log_dir": os.path.join(output_dir, model_name)}

    return design_df, contrasts_df, group_config


def preset_unpaired_two_group(group_list, pheno_df, groups, pheno_sub_label,
                              output_dir=None,
                              model_name="two_sample_unpaired_T-test"):
    """Set up the design matrix and contrasts matrix for running an unpaired
    two-group difference (two-sample unpaired T-test).

    group_list: a list of strings- sub_ses unique IDs
    pheno_df: a Pandas DataFrame object of the phenotypic file CSV/matrix
    groups: a list of either one or two strings- design matrix EV/covariate
            labels to take from the phenotype DF and include in the model
    pheno_sub_label: a string of the label name of the column in the phenotype
                     file that holds the participant/session ID for each row
    output_dir: (optional) string of the output directory path
    model_name: (optional) name/label of the model to run

    Sets up the model described here:
        https://fsl.fmrib.ox.ac.uk/fsl/fslwiki/FEAT/UserGuide
            #Unpaired_Two-Group_Difference_.28Two-Sample_Unpaired_T-Test.29

    Only one "group" will be provided usually if the two groups in the
    phenotypic information you wish to compare are encoded in one covariate
    column, as categorical information. Thus, providing this one name will
    pull it from the phenotype file, and this function will break it out into
    two columns using dummy-coding.
    """

    import os

    if not output_dir:
        output_dir = os.getcwd()

    id_cols = ["participant_id", "session_id", "site_id"]

    # change spaces and dashes to underscores to prevent confusion with the
    # Patsy design formula
    old_groups = groups
    groups = []
    for group in old_groups:
        group = group.lstrip(' ').rstrip(' ')
        group = group.replace(' ', '_').replace('-', '_')
        groups.append(group)

    # if the two groups are encoded in one categorical EV/column, then we will
    # have to dummy code them out
    #     if this is the case, then "groups" will be a list with only one
    #     element in it- the one EV/column that is to be split up into two
    ev_selections = []
    for group in groups:
        ev_selections.append(group)

    design_df = create_design_matrix_df(group_list, pheno_df,
                                        ev_selections=ev_selections,
                                        pheno_sub_label=pheno_sub_label)

    if len(groups) == 1:
        # we're going to split the one categorical EV into two
        new_groups = []

        # get full range of values in one-column categorical EV
        group_set = list(set(design_df[groups[0]]))

        # run this again!
        # change spaces and dashes to underscores to prevent confusion with the
        # Patsy design formula
        new_group_set = []
        for group in group_set:
            group = group.lstrip(' ').rstrip(' ')
            group = group.replace(' ', '_').replace('-', '_')
            new_group_set.append(group)

        # this preset is for an unpaired two-group difference- should only be
        # two groups encoded in this EV!
        if len(group_set) > 2:
            # TODO: message
            raise Exception("more than two groups provided, but this is a"
                            "model for a two-group difference\n\ngroups "
                            "found in column:\n{0}".format(str(group_set)))
        elif len(group_set) == 0:
            raise Exception("no groups were found - something went wrong "
                            "with reading the phenotype information")
        elif len(group_set) == 1:
            raise Exception("only one group found in the column provided, "
                            "but this is a model for a two-group difference"
                            "\n\ngroups found in column:\n"
                            "{0}".format(str(group_set)))

        # create the two new dummy-coded columns
        # column 1
        # new column name
        new_name = "{0}_{1}".format(groups[0], new_group_set[0])
        # create new column encoded in 0's
        design_df[new_name] = 0
        # map the relevant values into 1's
        design_df[new_name] = design_df[groups[0]].map({group_set[0]: 1,
                                                        group_set[1]: 0})
        # update groups list
        new_groups.append(new_name)

        # column 2
        # new column name
        new_name = "{0}_{1}".format(groups[0], new_group_set[1])
        # create new column encoded in 0's
        design_df[new_name] = 0
        # map the relevant values into 1's
        design_df[new_name] = design_df[groups[0]].map({group_set[1]: 1,
                                                        group_set[0]: 0})
        # update groups list
        new_groups.append(new_name)

        # drop original EV/column
        del design_df[groups[0]]

        # update groups list
        groups = new_groups

    # start the contrasts
    contrast_one = {"Contrasts": "{0} - {1}".format(groups[0], groups[1])}
    contrast_two = {"Contrasts": "{0} - {1}".format(groups[1], groups[0])}

    # make these loops in case we expand this to handle additional covariates
    # past the "prescribed" ones in the model/preset
    for col in design_df.columns:
        if col not in id_cols:
            if col == groups[0]:
                contrast_one.update({col: 1})
                contrast_two.update({col: -1})
            elif col == groups[1]:
                contrast_one.update({col: -1})
                contrast_two.update({col: 1})
            else:
                contrast_one.update({col: 0})
                contrast_two.update({col: 0})

    contrasts = [contrast_one, contrast_two]

    contrasts_df = create_contrasts_template_df(design_df, contrasts)

    # create design and contrasts matrix file paths
    design_mat_path = os.path.join(output_dir, model_name,
                                   "design_matrix_{0}.csv".format(model_name))

    contrasts_mat_path = os.path.join(output_dir, model_name,
                                      "contrasts_matrix_{0}.csv"
                                      "".format(model_name))

    # start group config yaml dictionary
    design_formula = "{0} + {1}".format(groups[0], groups[1])

    group_config = {"pheno_file": design_mat_path,
                    "ev_selections": {"demean": [],
                                      "categorical": str(groups)},
                    "design_formula": design_formula,
                    "group_sep": "On",
                    "grouping_var": str(groups),
                    "sessions_list": [],
                    "series_list": [],
                    "custom_contrasts": contrasts_mat_path,
                    "model_name": model_name,
                    "output_dir": os.path.join(output_dir, model_name),
                    "work_dir": os.path.join(output_dir, model_name),
                    "log_dir": os.path.join(output_dir, model_name)}

    return design_df, contrasts_df, group_config


def preset_paired_two_group(group_list, conditions, condition_type="session",
                            output_dir=None,
                            model_name="two_sample_unpaired_T-test"):
    """Set up the design matrix and contrasts matrix for running an paired
    two-group difference (two-sample paired T-test).

    group_list: a list of strings- sub_ses unique IDs
    conditions: a two-item list of strings- session or series/scan names of
                the two sessions or two scans (per participant) you wish to
                compare
    condition_type: a string, either "session" or "scan", depending on what
                    is in "conditions"
    output_dir: (optional) string of the output directory path
    model_name: (optional) name/label of the model to run

    Sets up the model described here:
        https://fsl.fmrib.ox.ac.uk/fsl/fslwiki/FEAT/UserGuide
            #Paired_Two-Group_Difference_.28Two-Sample_Paired_T-Test.29
    """

    import os

    if not output_dir:
        output_dir = os.getcwd()

    if len(conditions) != 2:
        # TODO: msg
        raise Exception

    design_df = create_design_matrix_df(group_list)

    # make the "condition" EV (the 1's and -1's delineating the two
    # conditions, with the "conditions" being the two sessions or two scans)
    condition_ev = []

    if condition_type == "session":
        # note: the participant_id column in design_df should be in order, so
        #       the condition_ev should come out in order:
        #           1,1,1,1,-1,-1,-1,-1  (this is checked further down)
        for sub_ses_id in design_df["participant_session_id"]:
            if sub_ses_id.split("_")[-1] == conditions[0]:
                condition_ev.append(1)
            elif sub_ses_id.split("_")[-1] == conditions[1]:
                condition_ev.append(-1)

        group_config = {"sessions_list": conditions, "series_list": []}

    elif condition_type == "scan":
        # TODO: re-visit later, when session/scan difference in how to run
        # TODO: group-level analysis repeated measures is streamlined and
        # TODO: simplified
        # the information needed in this part is not encoded in the group
        # sublist! user inputs the two scan names, and we have a list of
        # sub_ses (which needs to be doubled), with each scan paired to each
        # half of this list (will need to ensure these scans exist for each
        # selected derivative in the output directory later on)

        for sub_ses_id in design_df["participant_session_id"]:
            condition_ev.append(1)
        for sub_ses_id in design_df["participant_session_id"]:
            condition_ev.append(-1)

        # NOTE: there is only one iteration of the sub_ses list in
        #       design_df["participant_id"] at this point! so use append to
        #       double that column:
        design_df = design_df.append(design_df)

        group_config = {"sessions_list": [], "series_list": conditions}

    else:
        # TODO: msg
        raise Exception

    # let's check to make sure it came out right
    #   first half
    for val in condition_ev[0:(len(condition_ev) / 2) - 1]:
        if val != 1:
            # TODO: msg
            raise Exception('Non-equal amount of participants for each '
                            '{0}.\n'.format(condition_type))
    #   second half
    for val in condition_ev[(len(condition_ev) / 2):]:
        if val != -1:
            # TODO: msg
            raise Exception('second half')

    design_df[condition_type] = condition_ev

    # initalize the contrast dct's
    contrast_one = {}
    contrast_two = {}

    design_formula = "{0}".format(condition_type)

    # create the participant identity columns
    for sub_ses_id in design_df["participant_session_id"]:
        new_part_col = []
        sub_id = sub_ses_id.split("_")[0]
        new_part_label = "participant_{0}".format(sub_id)
        for moving_sub_ses_id in design_df["participant_id"]:
            moving_sub_id = moving_sub_ses_id.split("_")[0]
            if moving_sub_id == sub_id:
                new_part_col.append(1)
            else:
                new_part_col.append(0)
        design_df[new_part_label] = new_part_col
        contrast_one.update({new_part_label: 0})
        contrast_two.update({new_part_label: 0})
        if new_part_label not in design_formula:
            design_formula = "{0} + {1}".format(design_formula,
                                                new_part_label)

    # finish the contrasts
    #   should be something like
    #                    ses,sub,sub,sub, etc.
    #     ses-1 - ses-2:   1,  0,  0,  0, 0...
    #     ses-2 - ses-1:  -1,  0,  0,  0, etc.
    contrast_one.update({
        "Contrasts": "{0}_{1} - {2}_{3}".format(condition_type,
                                                conditions[0],
                                                condition_type,
                                                conditions[1])})
    contrast_two.update({
        "Contrasts": "{0}_{1} - {2}_{3}".format(condition_type,
                                                conditions[1],
                                                condition_type,
                                                conditions[0])})

    contrast_one.update({condition_type: 1})
    contrast_two.update({condition_type: -1})

    contrasts = [contrast_one, contrast_two]

    contrasts_df = create_contrasts_template_df(design_df, contrasts)

    # create design and contrasts matrix file paths
    design_mat_path = os.path.join(output_dir, model_name,
                                   "design_matrix_{0}.csv".format(model_name))

    contrasts_mat_path = os.path.join(output_dir, model_name,
                                      "contrasts_matrix_{0}.csv"
                                      "".format(model_name))

    # start group config yaml dictionary
    group_config.update({"pheno_file": design_mat_path,
                         "ev_selections": {"demean": [],
                                           "categorical": []},
                         "design_formula": design_formula,
                         "group_sep": "Off",
                         "grouping_var": None,
                         "custom_contrasts": contrasts_mat_path,
                         "model_name": model_name,
                         "output_dir": os.path.join(output_dir, model_name),
                         "work_dir": os.path.join(output_dir, model_name),
                         "log_dir": os.path.join(output_dir, model_name)})

    return design_df, contrasts_df, group_config


def preset_tripled_two_group(group_list, conditions, condition_type="session",
                             output_dir=None,
                             model_name="tripled_T-test"):
    """Set up the design matrix and contrasts matrix for running a tripled
    two-group difference ('tripled' T-test).

    group_list: a list of strings- sub_ses unique IDs
    conditions: a three-item list of strings- session or series/scan names of
                the three sessions or three scans (per participant) you wish
                to compare
    condition_type: a string, either "session" or "scan", depending on what
                    is in "conditions"
    output_dir: (optional) string of the output directory path
    model_name: (optional) name/label of the model to run

    Sets up the model described here:
        https://fsl.fmrib.ox.ac.uk/fsl/fslwiki/FEAT/UserGuide
            #Tripled_Two-Group_Difference_.28.22Tripled.22_T-Test.29
    """

    import os

    if not output_dir:
        output_dir = os.getcwd()

    if len(conditions) != 3:
        # TODO: msg
        raise Exception('Three conditions are required for the tripled '
                        't-test.\n')

    design_df = create_design_matrix_df(group_list)

    # make the "condition" EVs (the 1's, -1's, and 0's delineating the three
    # conditions, with the "conditions" being the three sessions or three
    # scans)
    condition_ev_one = []
    condition_ev_two = []

    if condition_type == "session":
        # note: the participant_id column in design_df should be in order, so
        #       the condition_ev's should come out in order:
        #           1,1,1,-1,-1,-1, 0, 0, 0  (this is checked further down)
        #           1,1,1, 0, 0, 0,-1,-1,-1
        for sub_ses_id in design_df["participant_session_id"]:
            if sub_ses_id.split("_")[-1] == conditions[0]:
                condition_ev_one.append(1)
                condition_ev_two.append(1)
            elif sub_ses_id.split("_")[-1] == conditions[1]:
                condition_ev_one.append(-1)
                condition_ev_two.append(0)
            elif sub_ses_id.split("_")[-1] == conditions[2]:
                condition_ev_one.append(0)
                condition_ev_two.append(-1)

        group_config = {"sessions_list": conditions, "series_list": []}

    elif condition_type == "scan":
        # TODO: re-visit later, when session/scan difference in how to run
        # TODO: group-level analysis repeated measures is streamlined and
        # TODO: simplified
        # the information needed in this part is not encoded in the group
        # sublist! user inputs the two scan names, and we have a list of
        # sub_ses (which needs to be doubled), with each scan paired to each
        # half of this list (will need to ensure these scans exist for each
        # selected derivative in the output directory later on)

        for sub_ses_id in design_df["participant_session_id"]:
            condition_ev_one.append(1)
            condition_ev_two.append(1)
        for sub_ses_id in design_df["participant_session_id"]:
            condition_ev_one.append(-1)
            condition_ev_two.append(0)
        for sub_ses_id in design_df["participant_session_id"]:
            condition_ev_one.append(0)
            condition_ev_two.append(-1)

        # NOTE: there is only one iteration of the sub_ses list in
        #       design_df["participant_id"] at this point! so use append
        #       (twice) triple that column:
        design_df_double = design_df.append(design_df)
        design_df = design_df_double.append(design_df)

        group_config = {"sessions_list": [], "series_list": conditions}

    else:
        # TODO: msg
        raise Exception

    # let's check to make sure it came out right
    #   first third
    for val in condition_ev_one[0:(len(condition_ev_one) / 3) - 1]:
        if val != 1:
            # TODO: msg
            raise Exception
    #   second third
    for val in condition_ev_one[(len(condition_ev_one) / 3):(len(condition_ev_one)/3)*2]:
        if val != -1:
            # TODO: msg
            raise Exception
    #   third... third
    for val in condition_ev_one[((len(condition_ev_one)/3)*2 + 1):]:
        if val != 0:
            # TODO: msg
            raise Exception
    #   first third
    for val in condition_ev_two[0:(len(condition_ev_two) / 3) - 1]:
        if val != 1:
            # TODO: msg
            raise Exception
    #   second third
    for val in condition_ev_two[(len(condition_ev_two) / 3):(len(condition_ev_two)/3)*2]:
        if val != 0:
            # TODO: msg
            raise Exception
    #   third... third
    for val in condition_ev_two[((len(condition_ev_two)/3)*2 + 1):]:
        if val != -1:
            # TODO: msg
            raise Exception

    # label the two covariate columns which encode the three conditions
    column_one = "{0}_column_one".format(condition_type)
    column_two = "{0}_column_two".format(condition_type)

    design_df[column_one] = condition_ev_one
    design_df[column_two] = condition_ev_two

    # initalize the contrast dct's
    contrast_one = {}
    contrast_two = {}
    contrast_three = {}

    design_formula = "{0} + {1}".format(column_one, column_two)

    # create the participant identity columns
    for sub_ses_id in design_df["participant_session_id"]:
        new_part_col = []
        sub_id = sub_ses_id.split("_")[0]
        new_part_label = "participant_{0}".format(sub_id)
        for moving_sub_ses_id in design_df["participant_id"]:
            moving_sub_id = moving_sub_ses_id.split("_")[0]
            if moving_sub_id == sub_id:
                new_part_col.append(1)
            else:
                new_part_col.append(0)
        design_df[new_part_label] = new_part_col
        contrast_one.update({new_part_label: 0})
        contrast_two.update({new_part_label: 0})
        contrast_three.update({new_part_label: 0})
        if new_part_label not in design_formula:
            design_formula = "{0} + {1}".format(design_formula,
                                                new_part_label)

    # finish the contrasts
    #   should be something like
    #                    ses,ses,sub,sub,sub, etc.
    #     ses-1 - ses-2:   2,  1,  0,  0,  0...
    #     ses-1 - ses-3:   1,  2,  0,  0,  0...
    #     ses-2 - ses-3:  -1,  1,  0,  0,  0, etc.
    contrast_one.update({
        "Contrasts": "{0}_{1} - {2}_{3}".format(condition_type,
                                                conditions[0],
                                                condition_type,
                                                conditions[1])})
    contrast_two.update({
        "Contrasts": "{0}_{1} - {2}_{3}".format(condition_type,
                                                conditions[0],
                                                condition_type,
                                                conditions[2])})

    contrast_three.update({
        "Contrasts": "{0}_{1} - {2}_{3}".format(condition_type,
                                                conditions[1],
                                                condition_type,
                                                conditions[2])})

    contrast_one.update({column_one: 2, column_two: 1})
    contrast_two.update({column_one: 1, column_two: 2})
    contrast_three.update({column_one: -1, column_two: 1})

    contrasts = [contrast_one, contrast_two, contrast_three]

    contrasts_df = create_contrasts_template_df(design_df, contrasts)

    # create design and contrasts matrix file paths
    design_mat_path = os.path.join(output_dir, model_name,
                                   "design_matrix_{0}.csv".format(model_name))

    contrasts_mat_path = os.path.join(output_dir, model_name,
                                      "contrasts_matrix_{0}.csv"
                                      "".format(model_name))

    # start group config yaml dictionary
    group_config.update({"pheno_file": design_mat_path,
                         "ev_selections": {"demean": [],
                                           "categorical": []},
                         "design_formula": design_formula,
                         "group_sep": "Off",
                         "grouping_var": None,
                         "custom_contrasts": contrasts_mat_path,
                         "model_name": model_name,
                         "output_dir": os.path.join(output_dir, model_name),
                         "work_dir": os.path.join(output_dir, model_name),
                         "log_dir": os.path.join(output_dir, model_name)})

    return design_df, contrasts_df, group_config


def run(pipeline_dir, derivative_list, z_thresh, p_thresh, preset=None,
        group_list_text_file=None, pheno_file=None, pheno_sub_label=None, 
        output_dir=None, model_name=None, covariate=None, condition_type=None,
        run=False):

    # FSL FEAT presets: run regular group analysis with no changes to its
    # original flow- use the generated pheno as the pheno, use the
    # contrasts DF as a custom contrasts matrix, and auto-generate the
    # group analysis config YAML as well

    # NOTE: the input parameters above may come in as a dictionary instead
    #       or something

    import os
    import pandas as pd
    import pkg_resources as p

    # make life easy
    keys_csv = p.resource_filename('CPAC', 'resources/cpac_outputs.csv')
    try:
        keys = pd.read_csv(keys_csv)
    except Exception as e:
        err = "\n[!] Could not access or read the cpac_outputs.csv " \
              "resource file:\n{0}\n\nError details {1}\n".format(keys_csv, e)
        raise Exception(err)

    if derivative_list == 'all':
        derivative_list = ['alff', 'falff', 'reho', 'sca_roi', 'sca_tempreg',
                           'vmhc', 'centrality', 'dr_tempreg']

    if pheno_file and not pheno_sub_label:
        # TODO: message
        raise Exception("pheno file provided, but no pheno sub label")

    if pheno_sub_label and not pheno_file:
        # TODO: message
        raise Exception("pheno sub label provided, but no pheno file")

<<<<<<< HEAD
    if not group_list_text_file or group_list_text_file == 'None':
        raise Exception("subject list not defined")

    if isinstance(group_list_text_file, list):
=======
    try:
        if "None" in group_list_text_file or "none" in group_list_text_file:
            group_list_text_file = None
    except TypeError:
        pass

    if not group_list_text_file:
        from CPAC.pipeline.cpac_group_runner import grab_pipeline_dir_subs
        group_list = grab_pipeline_dir_subs(pipeline_dir)

    elif isinstance(group_list_text_file, list):
>>>>>>> e9878a0d
        group_list = group_list_text_file

        # write out a group analysis sublist text file so that it can be
        # linked in the group analysis config yaml
        group_list_text_file = os.path.join(output_dir, model_name,
                                            "gpa_participant_list_"
                                            "{0}.txt".format(model_name))
    elif os.path.isfile(group_list_text_file):
        group_list = read_group_list_text_file(group_list_text_file)
        # write out a group analysis sublist text file so that it can be
        # linked in the group analysis config yaml
        group_list_text_file = os.path.join(output_dir, model_name,
                                            "gpa_participant_list_"
                                            "{0}.txt".format(model_name))

    if len(group_list) == 0:
        msg = "\n\n[!] C-PAC says: No participants found in the pipeline " \
              "directory you provided. Make sure the directory is the " \
              "individual-level pipeline directory that contains the sub-" \
              "directories labeled with the participant_session IDs.\n\n" \
              "Pipeline directory provided: {0}\n\n".format(pipeline_dir)
        raise Exception(msg)

    if not preset:
        # TODO: this
        pass

    group_config = {"pipeline_dir": pipeline_dir,
                    "FSLDIR": "FSLDIR",
                    "run_fsl_feat": [1],
                    "num_models_at_once": 1,
                    "preset": preset,
                    "participant_list": group_list_text_file,
                    "participant_id_label": "participant_id",
                    "mean_mask": ["Group Mask"],
                    "custom_roi_mask": None,
                    "derivative_list": derivative_list,
                    "coding_scheme": ["Treatment"],
                    "z_threshold": [float(z_thresh)],
                    "p_threshold": [float(p_thresh)],
                    "contrasts": [],
                    "f_tests": []}

    if preset == "single_grp":
        design_df, contrasts_df, group_config_update = \
            preset_single_group_avg(group_list, pheno_df=None, covariate=None,
                                    pheno_sub_label=None,
                                    output_dir=output_dir,
                                    model_name=model_name)

        group_config.update(group_config_update)

    elif preset == "single_grp_cov":

        if not pheno_file:
            # TODO: message
            raise Exception("pheno file not provided")

        if not covariate:
            # TODO: message
            raise Exception("covariate not provided")

        pheno_df = read_pheno_csv_into_df(pheno_file, pheno_sub_label)

        design_df, contrasts_df, group_config_update = \
            preset_single_group_avg(group_list, pheno_df, covariate=covariate,
                                    pheno_sub_label=pheno_sub_label,
                                    output_dir=output_dir,
                                    model_name=model_name)

        group_config.update(group_config_update)

    elif preset == "unpaired_two":

        if not pheno_file:
            # TODO: message
            raise Exception("pheno file not provided")

        if not covariate:
            # TODO: message
            raise Exception("the two groups were not provided")

        # we're assuming covariate will be coming in as a string of either one
        # covariate name, or a string with two covariates separated by a comma
        #     either way, it needs to be in list form in this case, not string
        covariate = covariate.split(",")

        pheno_df = read_pheno_csv_into_df(pheno_file, pheno_sub_label)

        # in this case, "covariate" gets sent in as a list of two covariates
        design_df, contrasts_df, group_config_update = \
            preset_unpaired_two_group(group_list, pheno_df,
                                      groups=covariate,
                                      pheno_sub_label=pheno_sub_label,
                                      output_dir=output_dir,
                                      model_name=model_name)

        group_config.update(group_config_update)

    elif preset == "paired_two":
        # run a two-sample paired T-test

        # we need it as repeated measures- either session or scan
        # and the list of subs
        # also: the two session or scan names (in a list together), and
        # whether they are sessions or scans

        if not covariate:
            # TODO: message
            raise Exception("the two conditions were not provided")

        if not condition_type:
            # TODO: message
            raise Exception("you didn't specify whether the two groups are "
                            "sessions or series/scans")

        # we're assuming covariate (which in this case, is the two sessions,
        # or two scans) will be coming in as a string of either one covariate
        # name, or a string with two covariates separated by a comma
        #     either way, it needs to be in list form in this case, not string
        covariate = covariate.split(",")

        design_df, contrasts_df, group_config_update = \
            preset_paired_two_group(group_list,
                                    conditions=covariate,
                                    condition_type=condition_type,
                                    output_dir=output_dir,
                                    model_name=model_name)

        group_config.update(group_config_update)

    elif preset == "tripled_two":
        # run a "tripled" T-test

        # we need it as repeated measures- either session or scan
        # and the list of subs
        # also: the two session or scan names (in a list together), and
        # whether they are sessions or scans

        if not covariate:
            # TODO: message
            raise Exception("the three conditions were not provided")

        if not condition_type:
            # TODO: message
            raise Exception("you didn't specify whether the three groups are "
                            "sessions or series/scans")

        # we're assuming covariate (which in this case, is the three sessions,
        # or three scans) will be coming in as a string of either one
        # covariate name, or a string with three covariates separated by a
        # comma
        #     either way, it needs to be in list form in this case, not string
        covariate = covariate.split(",")

        design_df, contrasts_df, group_config_update = \
            preset_tripled_two_group(group_list,
                                     conditions=covariate,
                                     condition_type=condition_type,
                                     output_dir=output_dir,
                                     model_name=model_name)

        group_config.update(group_config_update)

    else:
        # TODO: not a real preset!
        raise Exception("not one of the valid presets")

    # write participant list text file
    write_group_list_text_file(design_df["participant_id"],
                               group_list_text_file)

    # write design matrix CSV
    write_dataframe_to_csv(design_df, group_config["pheno_file"])

    # write custom contrasts matrix CSV
    write_dataframe_to_csv(contrasts_df, group_config["custom_contrasts"])

    # write group-level analysis config YAML
    out_config = os.path.join(output_dir, model_name,
                              "group_config_{0}.yml".format(model_name))
    write_config_dct_to_yaml(group_config, out_config)

    if run:
        # TODO: we need to separate the individual-level pipeline config from
        # TODO: the group-level one, it's too restrictive
        pass<|MERGE_RESOLUTION|>--- conflicted
+++ resolved
@@ -998,12 +998,6 @@
         # TODO: message
         raise Exception("pheno sub label provided, but no pheno file")
 
-<<<<<<< HEAD
-    if not group_list_text_file or group_list_text_file == 'None':
-        raise Exception("subject list not defined")
-
-    if isinstance(group_list_text_file, list):
-=======
     try:
         if "None" in group_list_text_file or "none" in group_list_text_file:
             group_list_text_file = None
@@ -1015,7 +1009,6 @@
         group_list = grab_pipeline_dir_subs(pipeline_dir)
 
     elif isinstance(group_list_text_file, list):
->>>>>>> e9878a0d
         group_list = group_list_text_file
 
         # write out a group analysis sublist text file so that it can be
