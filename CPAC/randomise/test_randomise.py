import os
import glob
import nipype.interfaces.io as nio
<<<<<<< HEAD
import nipype.pipeline.engine as pe
import pytest

=======
from CPAC.pipeline import nipype_pipeline_engine as pe
>>>>>>> 1d028315
from nipype.interfaces.fsl import ImageStats


@pytest.mark.skip(reason="test needs refactoring")
@pytest.mark.parametrize(
     'inputs',
     [['subjects', 'design_matrix_file', 'contrast_file', 'permutations']]
)
def test_run_randomize(inputs,output_dir=None,run=True):
   from . import pipeline
   randomise_workflow = pe.Workflow(name = 'preproc')
   if output_dir == None:
     output_dir = ''
        
   workflow_dir = os.path.join(output_dir,"randomise_results")
   randomise_workflow.base_dir = workflow_dir
  
   #resource_pool = {}
   
   num_of_cores = 1
   
   t_node = pipeline.create_randomise()
   t_node.inputs.inputspec.subjects=  ''
   t_node.inputs.inputspec.design_matrix_file= ''
   t_node.inputs.inputspec.constrast_file= ''
   #t_node.inputs.inputspec.f_constrast_file= ''
   t_node.inputs.inputspec.permutations=5000
   #t_node.inputs.inputspec.mask = ''# 


   dataSink = pe.Node(nio.DataSink(), name='dataSink_file')
   dataSink.inputs.base_directory = workflow_dir
   randomise_workflow.connect(t_node,'outputspec.index_file',dataSink, 'index_file')
   #randomise_workflow.connect(t_node,'outputspec.thresh_out',dataSink,'threshold_file')
   randomise_workflow.connect(t_node,'outputspec.localmax_txt_file',dataSink,'localmax_txt_file')
   randomise_workflow.connect(t_node,'outputspec.localmax_vol_file',dataSink,'localmax_vol_file')
   randomise_workflow.connect(t_node,'outputspec.max_file',dataSink,'max_file')
   randomise_workflow.connect(t_node,'outputspec.mean_file',dataSink,'mean_file')
   randomise_workflow.connect(t_node,'outputspec.pval_file',dataSink,'pval_file')
   randomise_workflow.connect(t_node,'outputspec.size_file',dataSink,'size_file')
   randomise_workflow.connect(t_node,'outputspec.tstat_files',dataSink,'tstat_files')
   randomise_workflow.connect(t_node,'outputspec.t_corrected_p_files',dataSink,'t_corrected_p_files')
   if run == True:
       randomise_workflow.run(plugin='MultiProc', plugin_args ={'n_procs': num_of_cores})
   else:
       return randomise_workflow, randomise_workflow.base_dir<|MERGE_RESOLUTION|>--- conflicted
+++ resolved
@@ -1,13 +1,10 @@
 import os
 import glob
 import nipype.interfaces.io as nio
-<<<<<<< HEAD
 import nipype.pipeline.engine as pe
 import pytest
 
-=======
 from CPAC.pipeline import nipype_pipeline_engine as pe
->>>>>>> 1d028315
 from nipype.interfaces.fsl import ImageStats
 
 
