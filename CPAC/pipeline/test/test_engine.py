--- conflicted
+++ resolved
@@ -1,7 +1,6 @@
 import os
 import pytest
 from CPAC.pipeline.cpac_pipeline import initialize_nipype_wf, \
-<<<<<<< HEAD
     load_cpac_pipe_config, connect_pipeline, build_anat_preproc_stack, build_workflow
 from CPAC.pipeline.engine import ResourcePool, ingress_raw_anat_data, ingress_raw_func_data, \
     ingress_pipeconfig_paths, initiate_rpool
@@ -9,18 +8,6 @@
 
 
 def test_ingress_func_raw_data(pipe_config, bids_dir, test_dir):
-=======
-    load_cpac_pipe_config
-from CPAC.pipeline.engine import ResourcePool, ingress_raw_anat_data, \
-    ingress_raw_func_data, ingress_pipeconfig_paths  # noqa F401
-
-from CPAC.utils.bids_utils import create_cpac_data_config
-
-
-@pytest.mark.skip(reason='needs refactoring (ingress_raw_data split into '
-                  'anat and func)')
-def test_ingress_raw_data(pipe_config, bids_dir, test_dir):
->>>>>>> e63d16c6
 
     sub_data_dct = create_cpac_data_config(bids_dir,
                                            skip_bids_validator=True)[0]
@@ -40,17 +27,10 @@
 
     rpool = ResourcePool(name=unique_id, cfg=cfg)
 
-<<<<<<< HEAD
     wf, rpool, diff, blip, fmap_rp_list = ingress_raw_func_data(wf, rpool, cfg,
                                                                 sub_data_dct,
                                                                 unique_id,
                                                                 part_id, ses_id)
-=======
-    wf, rpool, diff, blip, fmap_rp_list = ingress_raw_data(wf, rpool, cfg,   # noqa F821
-                                                           sub_data_dct,
-                                                           unique_id,
-                                                           part_id, ses_id)
->>>>>>> e63d16c6
 
     rpool.gather_pipes(wf, cfg, all=True)
 
@@ -152,7 +132,6 @@
     cfg.pipeline_setup['log_directory']['path'] = \
         os.path.join(test_dir, 'logs')
 
-<<<<<<< HEAD
     wf = initialize_nipype_wf(cfg, sub_data_dct)
 
     wf, rpool = initiate_rpool(wf, cfg, sub_data_dct)
@@ -177,9 +156,3 @@
 # test_ingress_pipeconfig_data(cfg, bids_dir, test_dir)
 # test_build_anat_preproc_stack(cfg, bids_dir, test_dir)
 test_build_workflow(cfg, bids_dir, test_dir)
-=======
-
-if __name__ == '__main__':
-    # test_ingress_raw_data(cfg, bids_dir, test_dir)
-    test_ingress_pipeconfig_data(cfg, bids_dir, test_dir)
->>>>>>> e63d16c6
