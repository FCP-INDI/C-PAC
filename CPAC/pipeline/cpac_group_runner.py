import fnmatch
import pandas

def load_config_yml(config_file, individual=False):

    # loads a configuration YAML file
    #
    # input
    #   config_file: full filepath to YAML (.yml) file
    #
    # output
    #   config: Configuration object

    import os
    import yaml
    from CPAC.utils import Configuration

    try:
        config_path = os.path.realpath(config_file)

        with open(config_path,"r") as f:
            config_dict = yaml.load(f)

        config = Configuration(config_dict)

    except Exception as e:
        err = "\n\n[!] CPAC says: Could not load or read the configuration " \
        	  "YAML file:\n%s\nDetails: %s\n\n" % (config_file, e)
        raise Exception(err)

    if individual:
        config.logDirectory = os.path.abspath(config.logDirectory)
        config.workingDirectory = os.path.abspath(config.workingDirectory)
        config.outputDirectory = os.path.abspath(config.outputDirectory)
        config.crashLogDirectory = os.path.abspath(config.crashLogDirectory)

    return config


def load_text_file(filepath, label="file"):

    # loads a text file and returns the lines in a list
    #
    # input
    #   filepath: full filepath to the text file
    #
    # output
    #   lines_list: list of lines from text file

    if not filepath.endswith(".txt"):
        err = "\n\n[!] CPAC says: The %s should be a text file (.txt).\n" \
              "Path provided: %s\n\n" % (label, filepath)
        raise Exception(err)

    try:
        with open(filepath,"r") as f:
            lines_list = f.readlines()
    except Exception as e:
        err = "\n\n[!] CPAC says: Could not load or read the %s:\n%s\n" \
              "Details: %s\n\n" % (label, filepath, e)
        raise Exception(err)

    # get rid of those \n's that love to show up everywhere
    lines_list = [i.rstrip("\n") for i in lines_list]

    return lines_list


def grab_pipeline_dir_subs(pipeline_dir):
    import os
    inclusion_list = []
    pipeline_list = [x.split('_')[0] for x in os.listdir(pipeline_dir) if os.path.isdir(os.path.join(pipeline_dir, x))]
    for sub_id in pipeline_list:
        if sub_id not in inclusion_list:
            inclusion_list.append(sub_id)
    return inclusion_list


def read_pheno_csv_into_df(pheno_csv, id_label=None):
    """Read the phenotypic file CSV or TSV into a Pandas DataFrame."""

    import pandas as pd

    with open(pheno_csv, "r") as f:
        if id_label:
            if '.tsv' in pheno_csv or '.TSV' in pheno_csv:
                pheno_df = pd.read_table(f, dtype={id_label: object})
            else:
                pheno_df = pd.read_csv(f, dtype={id_label: object})
        else:
            if '.tsv' in pheno_csv or '.TSV' in pheno_csv:
                pheno_df = pd.read_table(f)
            else:
                pheno_df = pd.read_csv(f)

    return pheno_df


def gather_nifti_globs(pipeline_output_folder, resource_list, pull_func=False,
                       derivatives=None, exts=['nii', 'nii.gz']):

    # the number of directory levels under each participant's output folder
    # can vary depending on what preprocessing strategies were chosen, and
    # there may be several output filepaths with varying numbers of directory
    # levels

    # this parses them quickly while also catching each preprocessing strategy

    import os
    import glob
    import pandas as pd
    import pkg_resources as p

    if len(resource_list) == 0:
        err = "\n\n[!] No derivatives selected!\n\n"
        raise Exception(err)

    if derivatives is None:

        keys_csv = p.resource_filename('CPAC', 'resources/cpac_outputs.csv')
        try:
            keys = pd.read_csv(keys_csv)
        except Exception as e:
            err = "\n[!] Could not access or read the cpac_outputs.csv " \
                "resource file:\n{0}\n\nError details {1}\n".format(keys_csv, e)
            raise Exception(err)

        derivatives = list(
            keys[keys['Derivative'] == 'yes'][keys['Space'] == 'template'][
                keys['Values'] == 'z-score']['Resource'])
        derivatives = derivatives + list(
            keys[keys['Derivative'] == 'yes'][keys['Space'] == 'template'][
                keys['Values'] == 'z-stat']['Resource'])

        if pull_func:
            derivatives = derivatives + list(keys[keys['Functional timeseries'] == 'yes']['Resource'])

    # remove any extra /'s
    pipeline_output_folder = pipeline_output_folder.rstrip("/")

    print "\n\nGathering the output file paths from %s..." \
          % pipeline_output_folder

    # this is just to keep the fsl feat config file derivatives entries
    # nice and lean
    search_dirs = []
    for derivative_name in derivatives:
        for resource_name in resource_list:
            if resource_name in derivative_name:
                search_dirs.append(derivative_name)

    '''
    search_dirs = [
        resource_name
        for resource_name in resource_list
        if any([resource_name in derivative_name
                for derivative_name in derivatives])
    ]
    '''

    # grab MeanFD_Jenkinson just in case
    search_dirs += ["power_params"]

    nifti_globs = []

    for resource_name in search_dirs:

        glob_pieces = [pipeline_output_folder, "*", resource_name, "*"]
        glob_query = os.path.join(*glob_pieces)
        found_files = glob.iglob(glob_query)

        still_looking = True
        while still_looking:

            still_looking = False
            for found_file in found_files:
                still_looking = True

                if os.path.isfile(found_file) and \
                   any(found_file.endswith('.' + ext) for ext in exts):
                    nifti_globs.append(glob_query)
                    break
        
            if still_looking:
                glob_query = os.path.join(glob_query, "*")
                found_files = glob.iglob(glob_query)

    if len(nifti_globs) == 0:
        err = "\n\n[!] No output filepaths found in the pipeline output " \
              "directory provided for the derivatives selected!\n\nPipeline "\
              "output directory provided: %s\nDerivatives selected:%s\n\n" \
              % (pipeline_output_folder, resource_list)
        raise Exception(err)

    return nifti_globs


def grab_raw_score_filepath(filepath, resource_id):

    # this lives in the output path collector

    import os
    import glob

    if "vmhc" in resource_id:
        raw_score_path = filepath.replace(resource_id,"vmhc_raw_score")
        raw_score_path = raw_score_path.replace(raw_score_path.split("/")[-1],"")
        raw_score_path = glob.glob(os.path.join(raw_score_path,"*"))[0]
    else:                   
        raw_score_path = filepath.replace("_zstd","")
        raw_score_path = raw_score_path.replace("_fisher","")
        raw_score_path = raw_score_path.replace("_zstat","")
                    
        if "sca_roi_files_to_standard" in resource_id:
            sub_folder = raw_score_path.split("/")[-2] + "/"
            if "z_score" in sub_folder:
                raw_score_path = raw_score_path.replace(sub_folder,"")
        elif "sca_tempreg_maps_zstat" in resource_id:
            sca_filename = raw_score_path.split("/")[-1]
            globpath = raw_score_path.replace(sca_filename, "*")
            globpath = os.path.join(globpath, sca_filename)
            raw_score_path = glob.glob(globpath)[0]     
        elif "dr_tempreg_maps" in resource_id:
            raw_score_path = raw_score_path.replace("map_z_","map_")
            raw_filename = raw_score_path.split("/")[-1]
            raw_score_path = raw_score_path.replace(raw_filename,"")
            raw_score_path = glob.glob(os.path.join(raw_score_path,"*",raw_filename))[0]       
        else:
            # in case filenames are different between z-standardized and raw
            raw_score_path = raw_score_path.replace(raw_score_path.split("/")[-1],"")
            try:
                raw_score_path = glob.glob(os.path.join(raw_score_path,"*"))[0]
            except:
                raw_score_path = os.path.join(raw_score_path,"*")
                
    if (raw_score_path is None) or (not os.path.exists(raw_score_path)):
        err = "\n\n[!] The filepath for the raw score of " \
              "%s can not be found.\nFilepath: %s\n\nThis " \
              "is needed for the Measure Mean calculation." \
              "\n\n" % (resource_id, raw_score_path)
        raise Exception(err)

    return raw_score_path


def find_power_params_file(filepath, resource_id, series_id):

    import os

    try:
        power_path = filepath.replace(resource_id, "power_params", 1)
        series_id_string = "_scan_%s" % series_id
        power_first_half = power_path.split(series_id_string)[0]
        power_first_half = os.path.join(power_first_half, series_id_string)
        participant_id = power_first_half.split("/")[-3]
    except Exception as e:
        err = "\n\n[!] Something went wrong with finding the power " \
              "parameters file for at least one of the participants.\n\n" \
              "Error details: %s\n\n" % e
        raise Exception(err)
    
    power_params_file = None
    for root, dirs, files in os.walk(power_first_half):
        for filename in files:
            filepath = os.path.join(root, filename)
            if "pow_params.txt" in filepath:
                power_params_file = filepath

    if not power_params_file:
        err = "\n\n[!] Could not find the power parameters file for the " \
              "following participant and series..\nParticipant: %s\n" \
              "Series: %s\n\nIt should be available here: %s\n\n" \
              % (participant_id, series_id, power_first_half)
        raise Exception(err)

    return power_params_file


def extract_power_params(power_params_lines, power_params_filepath):

    # check formatting
    if len(power_params_lines) != 2:
        err = "\n\n[!] There is something wrong with the formatting of the " \
              "power parameters file.\nFilepath: %s\n\n" \
              % power_params_filepath
        raise Exception(err)

    names_list = power_params_lines[0].split(",")
    values_list = power_params_lines[1].split(",")

    # let's make extra sure
    if (values_list[0].replace(" ", "") not in power_params_filepath) or \
        (values_list[1].replace(" ", "") not in power_params_filepath):
        err = "\n\n[!] There is a mismatch between the contents of the " \
              "power parameters file and where it is located!\n" \
              "Filepath: %s\n\n" % power_params_filepath
        raise Exception(err)

    if (names_list[2].replace(" ", "") != "MeanFD_Power") or \
        (names_list[3].replace(" ", "") != "MeanFD_Jenkinson") or \
            (names_list[-1].replace(" ", "") != "MeanDVARS"):
        err = "\n\n[!] There is a mismatch between the power parameters " \
              "format and what is expected!!\nFilepath: %s\n\n" \
              % power_params_filepath
        raise Exception(err)

    meanfd_power = values_list[2]
    meanfd_jenk = values_list[3]
    meandvars = values_list[-1]

    return meanfd_power, meanfd_jenk, meandvars
 

def create_output_dict_list(nifti_globs, pipeline_output_folder,
                            resource_list, get_motion=False, 
                            get_raw_score=False, pull_func=False, 
                            derivatives=None, exts=['nii', 'nii.gz']):

    import os
    import glob
    import itertools
    import pandas as pd
    import pkg_resources as p

    if len(resource_list) == 0:
        err = "\n\n[!] No derivatives selected!\n\n"
        raise Exception(err)

    if derivatives is None:

        keys_csv = p.resource_filename('CPAC', 'resources/cpac_outputs.csv')
        try:
            keys = pd.read_csv(keys_csv)
        except Exception as e:
            err = "\n[!] Could not access or read the cpac_outputs.csv " \
                "resource file:\n{0}\n\nError details {1}\n".format(keys_csv, e)
            raise Exception(err)

        derivatives = list(
            keys[keys['Derivative'] == 'yes'][keys['Space'] == 'template'][
                keys['Values'] == 'z-score']['Resource'])
        derivatives = derivatives + list(
            keys[keys['Derivative'] == 'yes'][keys['Space'] == 'template'][
                keys['Values'] == 'z-stat']['Resource'])

        if pull_func:
            derivatives = derivatives + list(keys[keys['Functional timeseries'] == 'yes']['Resource'])

    # remove any extra /'s
    pipeline_output_folder = pipeline_output_folder.rstrip("/")

    print "\n\nGathering the output file paths from %s..." \
          % pipeline_output_folder

    # this is just to keep the fsl feat config file derivatives entries
    # nice and lean
    search_dirs = []
    for derivative_name in derivatives:
        for resource_name in resource_list:
            if resource_name in derivative_name:
                search_dirs.append(derivative_name)

    '''
    search_dirs = [
        resource_name
        for resource_name in resource_list
        if any([resource_name in derivative_name
                for derivative_name in derivatives])
    ]
    '''

    # grab MeanFD_Jenkinson just in case
    search_dirs += ["power_params"]

    exts = ['.' + ext.lstrip('.') for ext in exts]

    # parse each result of each "valid" glob string
    output_dict_list = {}

    for root, _, files in os.walk(pipeline_output_folder):
        for filename in files:

            filepath = os.path.join(root, filename)

            if not any(fnmatch.fnmatch(filepath, pattern) for pattern in nifti_globs):
                continue

            if not any(filepath.endswith(ext) for ext in exts):
                continue

            relative_filepath = filepath.split(pipeline_output_folder)[1]
            filepath_pieces = filter(None, relative_filepath.split("/"))
            
            resource_id = filepath_pieces[1]

            if resource_id not in search_dirs:
                continue

            series_id_string = filepath_pieces[2]
            strat_info = "_".join(filepath_pieces[3:])[:-len(ext)]
            
            unique_resource_id = (resource_id, strat_info)
                        
            if unique_resource_id not in output_dict_list.keys():
                output_dict_list[unique_resource_id] = []
            
            unique_id = filepath_pieces[0]

            series_id = series_id_string.replace("_scan_", "")
            series_id = series_id.replace("_rest", "")
            
            new_row_dict = {}
            new_row_dict["participant_session_id"] = unique_id
            new_row_dict["participant_id"], new_row_dict["session"] = \
                unique_id.split('_')

            new_row_dict["Series"] = series_id
            new_row_dict["Filepath"] = filepath
            
            print('{0} - {1} - {2}'.format(unique_id, series_id, 
                  resource_id))

            if get_motion:
                # if we're including motion measures
                power_params_file = find_power_params_file(filepath,
                    resource_id, series_id)
                power_params_lines = load_text_file(power_params_file,
                    "power parameters file")
                meanfd_p, meanfd_j, meandvars = \
                    extract_power_params(power_params_lines,
                                         power_params_file)
                new_row_dict["MeanFD_Power"] = meanfd_p
                new_row_dict["MeanFD_Jenkinson"] = meanfd_j
                new_row_dict["MeanDVARS"] = meandvars

            if get_raw_score:
                # grab raw score for measure mean just in case
                raw_score_path = grab_raw_score_filepath(filepath,
                                                         resource_id)                    
                new_row_dict["Raw_Filepath"] = raw_score_path
                       
            # unique_resource_id is tuple (resource_id,strat_info)
            output_dict_list[unique_resource_id].append(new_row_dict)

    return output_dict_list


def create_output_df_dict(output_dict_list, inclusion_list=None):

    import pandas as pd

    output_df_dict = {}
    
    # unique_resource_id is tuple (resource_id,strat_info)
    for unique_resource_id in output_dict_list.keys():

        # NOTE: this dataframe reflects what was found in the C-PAC output
        #       directory for individual-level analysis outputs,
        #       NOT what is in the pheno file
        new_df = pd.DataFrame(output_dict_list[unique_resource_id])

        # drop whatever is not in the inclusion lists
        if inclusion_list:
            new_df = new_df[new_df.participant_id.isin(inclusion_list)]

        if new_df.empty:
            print("No outputs found for {0} for the participants "
                  "listed in the the group analysis participant list you "
                  "used. Skipping generating a model for this "
                  "output.".format(unique_resource_id))
            continue

        # unique_resource_id is tuple (resource_id,strat_info)
        if unique_resource_id not in output_df_dict.keys():
            output_df_dict[unique_resource_id] = new_df
    
    return output_df_dict


def gather_outputs(pipeline_folder, resource_list, inclusion_list,
                   get_motion, get_raw_score, get_func=False, derivatives=None,
                   exts=['nii', 'nii.gz']):

    # probably won't have a session list due to subject ID format!

    nifti_globs = gather_nifti_globs(
        pipeline_folder,
        resource_list,
        get_func,
        derivatives,
        exts
    )

    output_dict_list = create_output_dict_list(
        nifti_globs,
        pipeline_folder,
        resource_list,
        get_motion,
        get_raw_score,
        get_func,
        derivatives,
        exts
    )

    output_df_dict = create_output_df_dict(output_dict_list, inclusion_list)
    
    return output_df_dict


def pheno_sessions_to_repeated_measures(pheno_df, sessions_list):
    import pandas as pd
    """Take in the selected session names, and match them to the unique
    participant-session IDs appropriately for an FSL FEAT repeated measures
    analysis.

    More info:
      https://fsl.fmrib.ox.ac.uk/fsl/fslwiki/FEAT/
          UserGuide#Paired_Two-Group_Difference_.28Two-Sample_Paired_T-Test.29

    Sample input:
        pheno_df
          sub01
          sub02
        sessions_list
          [ses01, ses02]

    Expected output:
        pheno_df       Session  participant_sub01  participant_sub02
          sub01          ses01                  1                  0
          sub02          ses01                  0                  1
          sub01          ses02                  1                  0
          sub02          ses02                  0                  1
    """

    # first, check to see if this design matrix setup has already been done
    # in the pheno CSV file
    #     NOTE: this is mainly for PRESET GROUP ANALYSIS MODELS!!!
    num_partic_cols = 0
    for col_names in pheno_df.columns:
        if "participant_id" in col_names:
            num_partic_cols += 1
            
    if num_partic_cols > 1 and ("session" in pheno_df.columns or "session_column_one" in pheno_df.columns):
        for part_ses_id in pheno_df["participant_session_id"]:
            if "participant_{0}".format(part_ses_id.split("_")[0]) in pheno_df.columns:
                continue
            break
        else:
            # if it's already set up properly, then just send the pheno_df
            # back and bypass all the machinery below
            return pheno_df
    else:
        # if not an FSL model preset, continue as normal
        new_rows = []
        another_new_row = []

        # grab the ordered sublist before we double the rows
        sublist = pheno_df['participant_id']

        for session in sessions_list:
            sub_pheno_df = pheno_df.copy()
            sub_pheno_df["session"] = session
            sub_pheno_df["participant_session_id"] = pheno_df.participant_id+'_ses-%s' % session
            new_rows.append(sub_pheno_df)
            another_new_row.append(sub_pheno_df)
            pheno_df = pd.concat(new_rows)
            pheno_df = pd.concat(another_new_row)

    sessions_col = []
    part_ids_col = []

    # participant IDs new columns
    participant_id_cols = {}
    i = 0
    
    for participant_unique_id in pheno_df["participant_session_id"]:
        part_col = [0] * len(pheno_df["participant_session_id"])

        for session in sessions_list:
            if session in participant_unique_id.split("_")[1]:
                #print(participant_unique_id)# generate/update sessions categorical column
                part_id = participant_unique_id.split("_")[0]
                
                part_ids_col.append(part_id)
                sessions_col.append(session)

                header_title = "participant_%s" % part_id
                
                # generate/update participant ID column (1's or 0's)
                if header_title not in participant_id_cols.keys():
                    part_col[i] = 1
                    participant_id_cols[header_title] = part_col
                else:
                    participant_id_cols[header_title][i] = 1
        i += 1

    pheno_df["session"] = sessions_col
    pheno_df["participant"] = part_ids_col

    # add new participant ID columns
    for sub_id in sublist:
        new_col = 'participant_{0}'.format(sub_id)
        pheno_df[new_col] = participant_id_cols[new_col]
    
    return pheno_df


def pheno_series_to_repeated_measures(pheno_df, series_list,
                                      repeated_sessions=False):
    import pandas as pd

    # take in the selected series/scans, and create all of the permutations
    # of unique participant IDs (participant_site_session) and series/scans
    # and populate the pheno
    #   this is so the user does not have to have a specially-formatted
    #   version of the phenotype CSV for repeated measures; they can just
    #   enter the regular one

    # first, check to see if this design matrix setup has already been done
    # in the pheno CSV file
    num_partic_cols = 0
    for col_names in pheno_df.columns:
        if "participant_id" in col_names:
            num_partic_cols += 1
    if num_partic_cols > 1 and "scan" in pheno_df.columns:
        for part_ses_id in pheno_df["participant_session_id"]:
            if "participant_{0}".format(part_ses_id.split("_")[0]) in pheno_df.columns:
                continue
            break
        else:
            # if it's already set up properly, then just send the pheno_df
            # back and bypass all the machinery below
            return pheno_df

    new_rows = []
    for series in series_list:
        sub_pheno_df = pheno_df.copy()
        sub_pheno_df["Series"] = series
        new_rows.append(sub_pheno_df)
    pheno_df = pd.concat(new_rows)

    if not repeated_sessions:
        # participant IDs new columns
        participant_id_cols = {}
        i = 0

        for participant_unique_id in pheno_df["participant_id"]:

            part_col = [0] * len(pheno_df["participant_id"])
            header_title = "participant_%s" % participant_unique_id

            if header_title not in participant_id_cols.keys():
                part_col[i] = 1
                participant_id_cols[header_title] = part_col
            else:
                participant_id_cols[header_title][i] = 1

            i += 1

        for new_col in participant_id_cols.keys():
            pheno_df[new_col] = participant_id_cols[new_col]
        
    return pheno_df


def balance_repeated_measures(pheno_df, sessions_list, series_list=None):

    # this is for repeated measures only.
    # if the user selects a participant list like this:
    #    sub001_session_1
    #    sub001_session_2
    #    sub002_session_1
    #    sub002_session_2
    #    sub003_session_1
    # then have this drop "sub003_session_1", because repeated measures
    # requires a uniform balance of repeats

    from collections import Counter

    part_ID_count = Counter(pheno_df["participant_id"])

    if series_list:
        sessions_x_series = len(sessions_list) * len(series_list)
    else:
        sessions_x_series = len(sessions_list)
       
    dropped_parts = []

    for part_ID in part_ID_count.keys():
        if part_ID_count[part_ID] != sessions_x_series:
            pheno_df = pheno_df[pheno_df.participant_id != part_ID]
            del pheno_df["participant_%s" % part_ID]
            dropped_parts.append(part_ID)

    return pheno_df, dropped_parts


def prep_feat_inputs(group_config_file):
    
    # Preps group analysis run

    # config_file: filepath to the C-PAC group-level config file
    
    import os
    import pandas as pd
    import pkg_resources as p

    keys_csv = p.resource_filename('CPAC', 'resources/cpac_outputs.csv')
    try:
        keys = pd.read_csv(keys_csv)
    except Exception as e:
        err = "\n[!] Could not access or read the cpac_outputs.csv " \
              "resource file:\n{0}\n\nError details {1}\n".format(keys_csv, e)
        raise Exception(err)

    derivatives = list(keys[keys['Derivative'] == 'yes'][keys['Space'] == 'template'][keys['Values'] == 'z-score']['Resource'])
    derivatives = derivatives + list(keys[keys['Derivative'] == 'yes'][keys['Space'] == 'template'][keys['Values'] == 'z-stat']['Resource'])

    group_model = load_config_yml(group_config_file)
    pipeline_dir = group_model.pipeline_dir

    #   - create participant list
    #   - get output measure list
    #   - see if any of the models will require the raw scores
    
    get_motion = False
    get_raw_score = False

    if not group_model.participant_list:
        inclusion_list = grab_pipeline_dir_subs(pipeline_dir)
    elif '.' in group_model.participant_list:
        if not os.path.isfile(group_model.participant_list):
            raise Exception('\n[!] C-PAC says: Your participant '
                            'inclusion list is not a valid file!\n\n'
                            'File path: {0}'
                            '\n'.format(group_model.participant_list))
        else:
            inclusion_list = load_text_file(group_model.participant_list,
                                            "group-level analysis participant "
                                            "list")
    else:
        inclusion_list = grab_pipeline_dir_subs(pipeline_dir)

    output_measure_list = group_model.derivative_list

    # if any of the models will require motion parameters
    if ("MeanFD" in group_model.design_formula) or ("MeanDVARS" in group_model.design_formula):
        get_motion = True

    # make sure "None" gets processed properly here...
    if (group_model.custom_roi_mask == "None") or \
            (group_model.custom_roi_mask == "none"):
        custom_roi_mask = None
    else:
        custom_roi_mask = group_model.custom_roi_mask

    if ("Measure_Mean" in group_model.design_formula) or \
            (custom_roi_mask != None):
        get_raw_score = True

    # sammin sammin mmmm samin in gray v

    # create encompassing output dataframe dictionary
    #     note, it is still limited to the lowest common denominator of all
    #     group model choices- it does not pull in the entire output directory
    # - there will be a dataframe for each combination of output measure
    #   type and preprocessing strategy
    # - each dataframe will contain output filepaths and their associated
    #   information, and each dataframe will include ALL SERIES/SCANS
    # - the dataframes will be pruned for each model LATER
    output_df_dict = gather_outputs(pipeline_dir,
                                    output_measure_list,
                                    inclusion_list,
                                    get_motion,
                                    get_raw_score)
    
    # alright, group model processing time
    #   going to merge the phenotype DFs with the output file DF
    analysis_dict = {}

    model_name = group_model.model_name

    if len(group_model.derivative_list) == 0:
        err = "\n\n[!] There are no derivatives listed in the " \
              "derivative_list field of your group analysis " \
              "configuration file.\n\nConfiguration file: " \
              "{0}\n".format(group_config_file)
        raise Exception(err)

    # load original phenotype CSV into a dataframe
    pheno_df = read_pheno_csv_into_df(group_model.pheno_file, 
                                      group_model.participant_id_label)

    # enforce the sub ID label to "Participant"
    pheno_df.rename(columns={group_model.participant_id_label:"participant_id"},
                    inplace=True)
    pheno_df["participant_id"] = pheno_df["participant_id"].astype(str)

    # unique_resource = (output_measure_type, preprocessing strategy)
    # output_df_dict[unique_resource] = dataframe
    for unique_resource in output_df_dict.keys():
        resource_id = unique_resource[0]

        # do this backwards, because the group_model.derivative_list is a
        # list of substrings that would be in a derivative name
        # for example:
        #     group_model.derivative_list = ['centrality']
        #     this would include both 'centrality_zstd' and
        #     'centrality_smooth_zstd', both of which could be the current
        #     value of 'resource_id'
        # also, 'derivatives' is a list of group-analysis eligible
        # derivatives (standard space, z-score standardized)
        for derivative in group_model.derivative_list:
            if derivative in resource_id and resource_id in derivatives:
                break
        else:
            continue

        strat_info = unique_resource[1]

        # output_df has the information for ALL of the output files for
        # this unique_resource_id- all series, and if applicable, motion
        # params numbers, and paths to raw outputs (for measure mean or
        # custom ROI means)
        #   then cut it down and merge with the phenotype DF as needed
        #   depending on the analysis
        output_df = output_df_dict[unique_resource]

        # prune the output_df for this specific group model and output +
        # preprocessing strategy
        if not group_model.participant_list:
            inclusion_list = grab_pipeline_dir_subs(pipeline_dir)
            output_df = output_df[output_df["participant_id"].isin(inclusion_list)]
        elif os.path.isfile(group_model.participant_list):
            inclusion_list = load_text_file(group_model.participant_list,
                                            "group-level analysis "
                                            "participant list")
            output_df = output_df[output_df["participant_id"].isin(inclusion_list)]
        else:
            raise Exception('\nCannot read group-level analysis participant ' \
                            'list.\n')

        new_pheno_df = pheno_df.copy()

        # check for inconsistency with leading zeroes
        # (sometimes, the sub_ids from individual will be something like
        #  '0002601' and the phenotype will have '2601')
        sublist_subs = output_df['participant_id']
        pheno_subs = list(new_pheno_df['participant_id'])

        for sub in sublist_subs:
            if sub in pheno_subs:
                # okay, there's at least one match
                break
        else:
            new_sublist_subs = [str(x).lstrip('0') for x in sublist_subs]
            for sub in new_sublist_subs:
                if sub in pheno_subs:
                    # that's better
                    output_df['participant_id'] = new_sublist_subs
                    break
            else:
                raise Exception('the participant IDs in your group '
                                'analysis participant list and the '
                                'participant IDs in your phenotype file '
                                'do not match')

        repeated_measures = False
        repeated_sessions = False
        repeated_series = False

        if len(group_model.sessions_list) > 0:
            repeated_sessions = True

        if len(group_model.series_list) > 0:
            repeated_series = True

        if repeated_sessions or repeated_series:
            repeated_measures = True

        if repeated_measures:
            if repeated_sessions:
                # IF USING FSL PRESETS: new_pheno_df will get passed
                #                       through unchanged
                new_pheno_df = \
                    pheno_sessions_to_repeated_measures(new_pheno_df,
                                                        group_model.sessions_list)

            # create new rows for all of the series, if applicable
            #   ex. if 10 subjects and two sessions, 10 rows -> 20 rows
            if repeated_series:
                # IF USING FSL PRESETS: new_pheno_df will get passed
                #                       through unchanged
                new_pheno_df = \
                    pheno_series_to_repeated_measures(new_pheno_df,
                                                      group_model.series_list,
                                                      repeated_sessions)

            # drop the pheno rows - if there are participants missing in
            # the output files (ex. if ReHo did not complete for 2 of the
            # participants, etc.), then drop these rows from the phenotype
            #   we are dropping all instances of this participant, all
            #   sessions and all series, because in repeated measures/
            #   within-subject, if one goes, they all have to go
            new_pheno_df = \
                new_pheno_df[pheno_df["participant_id"].isin(output_df["participant_id"])]

            if len(new_pheno_df) == 0:
                err = "\n\n[!] There is a mis-match between the "\
                      "participant IDs in the output directory/particip" \
                      "ant list and the phenotype file.\n\n"
                raise Exception(err)

            join_columns = ["participant_id"]

            if "scan" in new_pheno_df:
                # TODO: maybe come up with something more unique than
                # TODO: "session" or "scan" for covariate names to signal
                # TODO: when presets are being used?
                # if we're using one of the FSL presets!
                # IMPT: we need to match the rows with the actual scans

                # ALSO IMPT: we're going to rely on the series_list from
                #            the group model config to match, so always
                #            make sure the order remains the same
                #            example: the 1,1,1,-1,-1,-1 condition vector
                #                     in the preset should be the first
                #                     scan in the list for 1,1,1 and the
                #                     second for -1,-1,-1
                scan_label_col = []
                for val in new_pheno_df["scan"]:
                    if len(group_model.series_list) == 2:
                        if val == 1:
                            scan_label_col.append(
                                group_model.series_list[0])
                        elif val == -1:
                            scan_label_col.append(
                                group_model.series_list[1])
                new_pheno_df["Series"] = scan_label_col

                # now make sure the 1,1,1,-1,-1,-1,...etc. matches
                # properly with the actual scans by merging
                join_columns.append("Series")
                new_pheno_df = pd.merge(new_pheno_df, output_df,
                                        how="inner", on=join_columns)
                run_label = "repeated_measures_multiple_series"

                analysis_dict[(model_name, group_config_file, resource_id, strat_info, run_label)] = \
                    new_pheno_df

            elif "Series" in new_pheno_df:
                # if Series is one of the categorically-encoded covariates
                # make sure we only are including the series the user has
                # selected to include in the repeated measures analysis

                # check in case the pheno has series IDs that doesn't
                # exist in the output directory, first
                new_pheno_df = \
                    new_pheno_df[new_pheno_df["Series"].isin(output_df["Series"])]
                # okay, now check against the user-specified series list
                new_pheno_df = \
                    new_pheno_df[new_pheno_df["Series"].isin(group_model.series_list)]
                join_columns.append("Series")
                # pull together the pheno DF and the output files DF!
                new_pheno_df = pd.merge(new_pheno_df, output_df,
                                        how="inner", on=join_columns)

                if repeated_sessions:
                    # this can be removed/modified once sessions are no
                    # longer integrated in the full unique participant IDs
                    new_pheno_df, dropped_parts = \
                        balance_repeated_measures(new_pheno_df,
                                                  group_model.sessions_list,
                                                  group_model.series_list)

                    session = 'repeated_measures_multiple_sessions'
                    series = 'repeated_measures_multiple_series'
                else:
                    series = "repeated_measures_multiple_series"
                    if 'session' in output_df:
                        for ses_df_tuple in new_pheno_df.groupby('session'):
                            session = 'ses-{0}'.format(ses_df_tuple[0])
                            ses_df = ses_df_tuple[1]

                            # send it in
                            analysis_dict[(model_name, group_config_file, resource_id,
                                           strat_info, session, series)] = new_pheno_df
                    else:
                        # default a session
                        session = 'ses-1'
                        # send it in
                        analysis_dict[(model_name, group_config_file, resource_id,
                                       strat_info, session, series)] = new_pheno_df

            else:
                # this runs if there are repeated sessions but not
                # repeated series
                #   split up the series here
                #   iterate over the Series/Scans
                for series_df_tuple in output_df.groupby("Series"):

                    session = 'repeated_measures_multiple_sessions'
                    series = series_df_tuple[0]

                    # series_df is output_df but with only one of the
                    # Series
                    series_df = series_df_tuple[1]

                    # trim down the pheno DF to match the output DF, remove any
                    # extra participant_<ID> identity columns, and merge
                    newer_pheno_df = new_pheno_df[pheno_df["participant_id"].isin(series_df["participant_id"])]
                    for col in newer_pheno_df.columns:
                        if 'participant_' in col and 'id' not in col and 'session' not in col:
                            if col.replace('participant_', '') not in list(series_df['participant_id']):
                                newer_pheno_df = newer_pheno_df.drop(labels=col, axis=1)

                    newer_pheno_df = pd.merge(newer_pheno_df, series_df, how="inner", on=["participant_id", "session"])

                    # this can be removed/modified once sessions are no
                    # longer integrated in the full unique participant IDs
                    if "session" in newer_pheno_df.columns:
                        # TODO: re-visit why there is a "participant_ID"
                        # TODO: column? will this still work without
                        # TODO: presets?
                        newer_pheno_df, dropped_parts = \
                            balance_repeated_measures(newer_pheno_df,
                                                      group_model.sessions_list,
                                                      None)

                    # unique_resource =
                    #        (output_measure_type, preprocessing strategy)
                    analysis_dict[(model_name, group_config_file,
                                   resource_id, strat_info, session, 
                                   series)] = newer_pheno_df

        else:
            # no repeated measures

            # split up the output files list DataFrame by series, then
            # merge with the pheno DataFrame and send it off for analysis

            # essentially, make sure each series combination goes into its
            # own model (and dataframe) for this unique_resource_id

            # iterate over the Series/Scans
            for series_df_tuple in output_df.groupby("Series"):
                series = series_df_tuple[0]

                # series_df - this is output_df but with only one of the Series
                series_df = series_df_tuple[1]

                # trim down the pheno DF to match the output DF and merge
                newer_pheno_df = \
                    new_pheno_df[pheno_df["participant_id"].isin(series_df["participant_id"])]

                # multiple sessions?
                if 'session' in series_df:
                    for ses_df_tuple in series_df.groupby('session'):
                        session = 'ses-{0}'.format(ses_df_tuple[0])
                        ses_df = ses_df_tuple[1]
                        newer_ses_pheno_df = \
                            pd.merge(newer_pheno_df, ses_df, how="inner",
                                     on=["participant_id"])
                        # send it in
                        analysis_dict[(model_name, group_config_file, resource_id,
                                       strat_info, session, series)] = newer_ses_pheno_df
                else:
                    # default a session
                    session = 'ses-1'
                    newer_pheno_df = pd.merge(newer_pheno_df, series_df,
                                              how="inner",
                                              on=["participant_id"])
                    # send it in
                    analysis_dict[(model_name, group_config_file, resource_id,
                                   strat_info, session, series)] = newer_pheno_df

    if len(analysis_dict) == 0:
        err = '\n\n[!] C-PAC says: Could not find a match between the ' \
              'participants in your pipeline output directory that were ' \
              'included in your analysis, and the participants in the ' \
              'phenotype file provided.\n\n'
        raise Exception(err) 

    return analysis_dict


def build_feat_models(group_config_file):

    import os
    from CPAC.pipeline.cpac_ga_model_generator import build_feat_model

    analysis_dict = prep_feat_inputs(group_config_file)

    for unique_resource_id in analysis_dict.keys():
        # unique_resource_id is a 6-long tuple:
        #    ( model name, group model config file, output measure name,
        #          preprocessing strategy string, session_id,
        #          series_id or "repeated_measures" )

        model_name = unique_resource_id[0]
        group_config_file = unique_resource_id[1]
        resource_id = unique_resource_id[2]
        preproc_strat = unique_resource_id[3]
        session = unique_resource_id[4]
        series = unique_resource_id[5]
        model_df = analysis_dict[unique_resource_id]

        dmat_csv_path, new_sub_file, empty_csv = build_feat_model(model_df,
                                                                  model_name,
                                                                  group_config_file,
                                                                  resource_id,
                                                                  preproc_strat,
                                                                  session,
                                                                  series)

    if os.path.isfile(empty_csv):
        return 0
    else:
        return -1


def run_feat(group_config_file):

    import os
    import pandas as pd
    from multiprocessing import Process
    from CPAC.pipeline.cpac_ga_model_generator import create_dir
    from CPAC.utils.create_flame_model_files import create_flame_model_files

    # let's get the show on the road
    procss = []

    # get group pipeline config loaded
    c = load_config_yml(group_config_file)

    pipeline_dir = c.pipeline_dir
    model_name = c.model_name
    out_dir = c.output_dir

    pipeline_name = pipeline_dir.rstrip('/').split('/')[-1]

    model_dir = os.path.join(out_dir,
                             'cpac_group_analysis',
                             'FSL_FEAT',
                             '{0}'.format(pipeline_name),
                             'group_model_{0}'.format(model_name))

    # TODO: more checking of this file
    custom_contrasts_csv = os.path.join(model_dir, 'contrasts.csv')

    models = {}
    for root, dirs, files in os.walk(model_dir):
        for filename in files:
            filepath = os.path.join(root, filename)
            second_half = filepath.split(model_dir)[1].split('/')
            second_half.remove('')

            try:
                id_tuple = (second_half[0], second_half[1], second_half[2], 
                            second_half[3])
                print id_tuple
            except IndexError:
                # not a file we are interested in
                continue

            if id_tuple not in models.keys():
                models[id_tuple] = {}

            if 'group_sublist' in filepath:
                models[id_tuple]['group_sublist'] = filepath
            elif 'design_matrix' in filepath:
                models[id_tuple]['design_matrix'] = filepath
                models[id_tuple]['dir_path'] = filepath.replace('model_files/design_matrix.csv', '')
            elif 'groups' in filepath:
                models[id_tuple]['group_vector'] = filepath
            elif 'merged_mask' in filepath:
                models[id_tuple]['merged_mask'] = filepath
            elif 'merged' in filepath:
                models[id_tuple]['merged'] = filepath

    if len(models) == 0:
        err = '\n\n[!] C-PAC says: Cannot find the FSL-FEAT model files.\n\n' \
              'I am looking here:\n{0}\n\nIf that doesn\'t sound right, double'\
              '-check your group configuration file.\n\n'.format(model_dir)
        raise Exception(err)

    for id_tuple in models.keys():

        # generate working/log directory for this sub-model's group analysis run
        work_dir = os.path.join(c.work_dir,
                                models[id_tuple]['dir_path'].replace(out_dir, '').lstrip('/'))
        work_dir = work_dir.replace('cpac_group_analysis', 'cpac_group_analysis_workdir')
        work_dir = work_dir.replace('model_files/', '')
        log_dir = os.path.join(c.log_dir,
                               models[id_tuple]['dir_path'].replace(out_dir, '').lstrip('/'))
        log_dir = log_dir.replace('cpac_group_analysis', 'cpac_group_analysis_logdir')
        log_dir = log_dir.replace('model_files/', '')

        model_out_dir = os.path.join(models[id_tuple]['dir_path'], 
                                     'fsl-feat_results')
        model_out_dir = model_out_dir.replace('model_files/', '')
        input_files_dir = os.path.join(models[id_tuple]['dir_path'], 
                                       'flame_input_files')

        create_dir(work_dir, "group analysis working")
        create_dir(log_dir, "group analysis logfile")
        create_dir(input_files_dir, "FSL-FEAT FLAME tool input files")
        create_dir(model_out_dir, "FSL-FEAT output files")

        design_matrix = pd.read_csv(models[id_tuple]['design_matrix'])
        design_matrix = design_matrix.drop(labels='participant_id', axis=1)

        grp_vector = load_text_file(models[id_tuple]['group_vector'],
                                    'group vector file')

        mat, grp, con, fts = create_flame_model_files(design_matrix, 
                                                      design_matrix.columns, 
                                                      None, None,  
                                                      custom_contrasts_csv, 
                                                      None, c.group_sep, 
                                                      grp_vector, 
                                                      c.coding_scheme, 
                                                      model_name,
                                                      id_tuple[0], 
                                                      input_files_dir)
        if fts:
            f_test = True
        else:
            f_test = False

        if not con:
            msg = '\n\n################## MODEL NOT BEING INCLUDED ###########'\
                  '#######' \
                  '\n\n[!] C-PAC says: There is a mismatch between the design '\
                  'matrix and contrasts matrix for this model:\n\n' \
                  'Derivative: {0}\nSession: {1}\nScan: {2}\nPreprocessing ' \
                  'strategy:\n    {3}\n\nThe model is not proceeding into the '\
                  'FSL-FEAT FLAME run.\n\n'\
                  '#########################################################' \
                  '\n'.format(id_tuple[0], id_tuple[1], id_tuple[2], id_tuple[3])
            print msg
            continue
            
        # TODO: start kicking off the pipeline

        from CPAC.group_analysis.group_analysis import run_feat_pipeline

        procss.append(Process(target=run_feat_pipeline,
                              args=(c, models[id_tuple]['merged'],
                                    models[id_tuple]['merged_mask'], f_test, 
                                    mat, con, grp, model_out_dir, work_dir, 
                                    log_dir, model_name, fts)))

    manage_processes(procss, out_dir, c.num_models_at_once)


def run_cwas_group(pipeline_dir, out_dir, working_dir, crash_dir, roi_file,
                   regressor_file, participant_column, columns,
                   permutations, parallel_nodes, inclusion=None):

    import os
    import numpy as np
    from multiprocessing import pool
    from CPAC.cwas.pipeline import create_cwas

    pipeline_dir = os.path.abspath(pipeline_dir)

    out_dir = os.path.join(out_dir, 'cpac_group_analysis', 'MDMR',
                           os.path.basename(pipeline_dir))

    working_dir = os.path.join(working_dir, 'cpac_group_analysis', 'MDMR',
                               os.path.basename(pipeline_dir))

    crash_dir = os.path.join(crash_dir, 'cpac_group_analysis', 'MDMR',
                             os.path.basename(pipeline_dir))

    inclusion_list = None
    if inclusion:
        inclusion_list = load_text_file(inclusion, "MDMR participant "
                                                   "inclusion list")

    output_df_dct = gather_outputs(pipeline_dir,
                                   ["functional_to_standard"],
                                   inclusion_list, False, False,
                                   get_func=True)

    for preproc_strat in output_df_dct.keys():
        # go over each preprocessing strategy

        df_dct = {}
        strat_df = output_df_dct[preproc_strat]


        if len(set(strat_df["Series"])) > 1:
            # more than one scan/series ID
            for strat_scan in list(set(strat_df["Series"])):
                # make a list of sub-dataframes, each one with only file paths
                # from one scan ID each
                df_dct[strat_scan] = strat_df[strat_df["Series"] == strat_scan]
        else:
            df_dct[list(set(strat_df["Series"]))[0]] = strat_df

        for df_scan in df_dct.keys():
            func_paths = {
                p.split("_")[0]: f
                for p, f in
                zip(
                    df_dct[df_scan].participant_id,
                    df_dct[df_scan].Filepath
                )
            }

            cwas_wf = create_cwas(name="MDMR_{0}".format(df_scan),
                                  working_dir=working_dir,
                                  crash_dir=crash_dir)
            cwas_wf.inputs.inputspec.subjects = func_paths
            cwas_wf.inputs.inputspec.roi = roi_file
            cwas_wf.inputs.inputspec.regressor = regressor_file
            cwas_wf.inputs.inputspec.participant_column = participant_column
            cwas_wf.inputs.inputspec.columns = columns
            cwas_wf.inputs.inputspec.permutations = permutations
            cwas_wf.inputs.inputspec.parallel_nodes = parallel_nodes
            cwas_wf.run()


def run_cwas(pipeline_config):

    import os
    import yaml

    pipeline_config = os.path.abspath(pipeline_config)

    with open(pipeline_config, "r") as f:
        pipeconfig_dct = yaml.load(f)

    output_dir = pipeconfig_dct["outputDirectory"]
    working_dir = pipeconfig_dct["workingDirectory"]
    crash_dir = pipeconfig_dct["crashLogDirectory"]

    roi_file = pipeconfig_dct["mdmr_roi_file"]
    regressor_file = pipeconfig_dct["mdmr_regressor_file"]
    participant_column = pipeconfig_dct["mdmr_regressor_participant_column"]
    columns = pipeconfig_dct["mdmr_regressor_columns"]
    permutations = pipeconfig_dct["mdmr_permutations"]
    parallel_nodes = pipeconfig_dct["mdmr_parallel_nodes"]
    inclusion = pipeconfig_dct["mdmr_inclusion"]

    if not inclusion or "None" in inclusion or "none" in inclusion:
        inclusion = None

    pipeline_dirs = []
    for dirname in os.listdir(output_dir):
        if "pipeline_" in dirname:
            pipeline_dirs.append(os.path.join(output_dir, dirname))

    for pipeline in pipeline_dirs:
        run_cwas_group(pipeline, output_dir, working_dir, crash_dir, roi_file,
                       regressor_file, participant_column, columns,
                       permutations, parallel_nodes,
                       inclusion=inclusion)


def find_other_res_template(template_path, new_resolution):
    """Find the same template/standard file in another resolution, if it
    exists.

    template_path: file path to the template NIfTI file
    new_resolution: (int) the resolution of the template file you need

    NOTE: Makes an assumption regarding the filename format of the files.
    """

    # TODO: this is assuming there is a mm resolution in the file path - not
    # TODO: robust to varying templates - look into alternatives

    ref_file = None

    if "mm" in template_path:
        template_parts = template_path.rsplit('mm', 1)

        if len(template_parts) < 2:
            # TODO: better message
            raise Exception('no resolution in the file path!')

        template_parts[0] = str(new_resolution).join(template_parts[0].rsplit(template_parts[0][-1], 1))
        ref_file = "{0}{1}".format(template_parts[0], template_parts[1])

    elif "${resolution_for_func_preproc}" in template_path:
        ref_file = template_path.replace("${resolution_for_func_preproc}",
                                         "{0}mm".format(new_resolution))

    if ref_file:
        print("\nAttempting to find {0}mm version of the template:\n{1}"
              "\n\n".format(new_resolution, ref_file))

    return ref_file


def check_cpac_output_image(image_path, reference_path, out_dir=None,
                            roi_file=False):

    import os
    import nibabel as nb

    if not out_dir:
        out_dir = os.getcwd()

    # we want to preserve the original directory structure of the input image,
    # but place that sub-tree into the BASC working directory (in this case,
    # 'out_dir')
    try:
        orig_dir = "pipeline_{0}".format(image_path.split('pipeline_')[1])
    except IndexError:
        if roi_file:
            orig_dir = os.path.join("ROI_files", os.path.basename(image_path))
        else:
            raise IndexError(image_path)
    out_path = os.path.join(out_dir, 'resampled_input_images', orig_dir)

    # if this was already done
    if os.path.isfile(out_path):
        image_path = out_path

    resample = False

    image_nb = nb.load(image_path)
    ref_nb = nb.load(reference_path)

    # check: do we even need to resample?
    if int(image_nb.header.get_zooms()[0]) != int(ref_nb.header.get_zooms()[0]):
        print("Input image resolution is {0}mm\nTemplate image resolution "
              "is {1}mm\n".format(image_nb.header.get_zooms()[0],
                                  ref_nb.header.get_zooms()[0]))
        resample = True
    if image_nb.shape != ref_nb.shape:
        print("Input image shape is {0}\nTemplate image shape is "
              "{1}\n".format(image_nb.shape, ref_nb.shape))
        resample = True

    if resample:
        if not os.path.isdir(
                out_path.replace(os.path.basename(out_path), "")):
            try:
                os.makedirs(out_path.replace(os.path.basename(out_path), ""))
            except:
                # TODO: better message
                raise Exception("couldn't make the dirs!")

        print("Resampling input image:\n{0}\n\n..to this reference:\n{1}"
              "\n\n..and writing this file here:\n{2}"
              "\n".format(image_path, reference_path, out_path))
        cmd = ['flirt', '-in', image_path, '-ref', reference_path, '-out',
               out_path]
        if roi_file:
            cmd.append('-interp')
            cmd.append('nearestneighbour')
        return cmd
    else:
        return resample


def resample_cpac_output_image(cmd_args):

    import subprocess

    print("Running:\n{0}\n\n".format(" ".join(cmd_args)))
    retcode = subprocess.check_output(cmd_args)

    for arg in cmd_args:
        if 'resampled_input_images' in arg:
            out_file = arg

    return out_file


def run_randomise(group_config_file):

    import os
    import yaml
    from CPAC.randomise import prep_randomise_workflow,run

    group_config = os.path.abspath(group_config_file)

    with open(pipeline_config, "r") as f:
        groupconfig_dct = yaml.load(f)

    output_dir = groupconfig_dct["rand_outputDirectory"]
    working_dir = pipeconfig_dct["rand_workingDirectory"]
    crash_dir = pipeconfig_dct["rand_crashLogDirectory"]

  
    rand_wf = prep_randomise_workflow(c,merged_file=merged_file,mask_file=out_file,working_dir=working_dir,output_dir=output_dir,crash_dir=crash_dir)
    workflow.connect(c.randomise_dmat,'local_path',rand_wf,'inputspec.design_matrix_file')
    workflow.connect(c.randomise_contrast,'local_path',rand_wf,'inputspec.contrast_file')
    rand_wf.inputs.permutations = c.permutations
    rand_wf.inputs.demean = c.demean
    rand_wf.inputs.c_thresh = c.randomise_thresh
    rand_wf.inputs.tfce = c.tfce
        
    rand_wf.run(group_config_file)

    


def launch_PyBASC(pybasc_config):

    import subprocess

    print('Running PyBASC with configuration file:\n'
          '{0}'.format(pybasc_config))
    cmd_args = ['PyBASC', pybasc_config]
    retcode = subprocess.check_output(cmd_args)

    return retcode


def run_basc(pipeline_config):
    """Run the PyBASC module.

    PyBASC is a separate Python package built and maintained by Aki Nikolaidis
    which implements the BASC analysis via Python.

    PyBASC is based off of the following work:
        - Garcia-Garcia, M., Nikolaidis, A., Bellec, P., Craddock, R. C., Cheung, B., Castellanos, F. X., & Milham, M. P. (2017).
              Detecting stable individual differences in the functional organization of the human basal ganglia. NeuroImage.
        - Bellec, P., Rosa-Neto, P., Lyttelton, O. C., Benali, H., & Evans, A. C. (2010).
              Multi-level bootstrap analysis of stable clusters in resting-state fMRI. Neuroimage, 51(3), 1126-1139.
        - Bellec, P., Marrelec, G., & Benali, H. (2008).
              A bootstrap test to investigate changes in brain connectivity for functional MRI. Statistica Sinica, 1253-1268.

    PyBASC GitHub repository:
        https://github.com/AkiNikolaidis/PyBASC

    PyBASC author:
        https://www.researchgate.net/profile/Aki_Nikolaidis

    Inputs
        pipeline_config: path to C-PAC pipeline configuration YAML file

    Steps (of the C-PAC interface for PyBASC, not PyBASC itself)
        1. Read in the PyBASC-relevant pipeline config items and create a new
           PyBASC config dictionary.
        2. Ensure the functional template is in the selected resolution.
        3. If ROI mask files are on AWS S3, download these into the group
           level analysis working directory.
        4. Resample the ROI mask files if they are not in the selected
           output resolution.
        5. Create sub-directories for each C-PAC pipeline the user has
           selected to run PyBASC for (preprocessed and template-space
           functional time series are pulled from each pipeline output
           directory, for input into PyBASC).
        6. Gather functional_to_standard outputs from each pipeline.
        7. Create further sub-directories for each nuisance regression
           strategy and functional scan within each C-PAC pipeline, and
           separate the functional outputs by strategy and scan as well.
        8. Resample functional time series if they are not in the selected
           output resolution.
        9. Finish populating the PyBASC config dictionary, and write it out
           into a config YAML file for each pipeline-strategy-scan we are
           running.
        10. Launch PyBASC for each configuration generated.

    """

    import os
    import yaml
    from CPAC.utils.datasource import check_for_s3
    from multiprocessing import pool

    pipeline_config = os.path.abspath(pipeline_config)

    with open(pipeline_config, "r") as f:
        pipeconfig_dct = yaml.load(f)

    output_dir = os.path.abspath(pipeconfig_dct["outputDirectory"])
    working_dir = os.path.abspath(pipeconfig_dct['workingDirectory'])
    if pipeconfig_dct['awsOutputBucketCredentials']:
        creds_path = os.path.abspath(pipeconfig_dct['awsOutputBucketCredentials'])

    func_template = pipeconfig_dct["template_brain_only_for_func"]
    if '$FSLDIR' in func_template:
        if os.environ.get('FSLDIR'):
            func_template = func_template.replace('$FSLDIR',
                                                  os.environ['FSLDIR'])

    basc_inclusion = pipeconfig_dct["basc_inclusion"]
    basc_pipeline = pipeconfig_dct["basc_pipeline"]
    basc_scan_inclusion = pipeconfig_dct["basc_scan_inclusion"]
    basc_resolution = pipeconfig_dct["basc_resolution"]

    basc_config_dct = {'run': True,
                       'reruns': 1}

    for key in pipeconfig_dct.keys():
        if 'basc' in key:
            basc_config_dct[key.replace('basc_', '')] = pipeconfig_dct[key]

    iterables = ['dataset_bootstrap_list', 'timeseries_bootstrap_list', 
                 'blocklength_list', 'n_clusters_list', 'output_sizes']
    for iterable in iterables:
        basc_config_dct[iterable] = [int(x) for x in str(basc_config_dct[iterable]).split(',')]

    basc_config_dct['proc_mem'] = [basc_config_dct['proc'],
                                   basc_config_dct['memory']]
    del basc_config_dct['proc']
    del basc_config_dct['memory']

    if "None" in basc_inclusion or "none" in basc_inclusion:
        basc_inclusion = None

    if "None" in basc_pipeline or "none" in basc_pipeline:
        basc_pipeline = None
    else:
        # turn this into a list, even if there's only one pipeline folder
        # given
        basc_pipeline = basc_pipeline.split(",")

    # we have the functional template only for potential resampling - to make
    # sure everything is the same resolution and shape (as what the user has
    # selected)
    if "mm" in basc_resolution:
        basc_resolution = basc_resolution.replace('mm', '')

    # get the functional template, but in the specified resolution for BASC
    ref_file = find_other_res_template(func_template, basc_resolution)

    # did that actually work?
    if not os.path.isfile(ref_file):
        # TODO: better message
        raise Exception('\n[!] The reference file could not be found.\nPath: '
                        '{0}\n'.format(ref_file))

    pipeline_dirs = []
    if not basc_pipeline:
        for dirname in os.listdir(output_dir):
            if "pipeline_" in dirname:
                pipeline_dirs.append(os.path.join(output_dir, dirname))
    else:
        for pipeline_name in basc_pipeline:
            pipeline_dirs.append(os.path.join(output_dir, pipeline_name))

    working_dir = os.path.join(working_dir, 'cpac_group_analysis', 'PyBASC',
                               '{0}mm_resolution'.format(basc_resolution), 
                               'working_dir')

    # check for S3 of ROI files here!
    for key in ['roi_mask_file', 'cross_cluster_mask_file']:
        if 's3://' in basc_config_dct[key]:
            basc_config_dct[key] = check_for_s3(basc_config_dct[key],
                                                creds_path=creds_path,
                                                dl_dir=working_dir)

    # resample ROI files if necessary
    roi_cmd_args = check_cpac_output_image(basc_config_dct['roi_mask_file'],
                                           ref_file,
                                           out_dir=working_dir,
                                           roi_file=True)
    roi_two_cmd_args = check_cpac_output_image(basc_config_dct['cross_cluster_mask_file'],
                                               ref_file,
                                               out_dir=working_dir,
                                               roi_file=True)

    if roi_cmd_args:
        roi_file = resample_cpac_output_image(roi_cmd_args)
        basc_config_dct['roi_mask_file'] = roi_file
    if roi_two_cmd_args:
        roi_file_two = resample_cpac_output_image(roi_two_cmd_args)
        basc_config_dct['cross_cluster_mask_file'] = roi_file_two

    for pipeline_dir in pipeline_dirs:

        pipeline_dir = os.path.abspath(pipeline_dir)

        out_dir = os.path.join(output_dir, 'cpac_group_analysis', 'PyBASC',
                               '{0}mm_resolution'.format(basc_resolution),
                               os.path.basename(pipeline_dir))
        working_dir = os.path.join(working_dir,
                                   os.path.basename(pipeline_dir))

        inclusion_list = None
        scan_inclusion = None

        if basc_inclusion:
            inclusion_list = load_text_file(basc_inclusion, "BASC participant"
                                                            " inclusion list")

        if 'none' in basc_scan_inclusion.lower():
            basc_scan_inclusion = None
        if basc_scan_inclusion:
            scan_inclusion = basc_scan_inclusion.split(',')

        # create encompassing output dataframe dictionary
        #     note, it is still limited to the lowest common denominator of all
        #     group model choices- it does not pull in the entire output directory
        # - there will be a dataframe for each combination of output measure
        #   type and preprocessing strategy
        # - each dataframe will contain output filepaths and their associated
        #   information, and each dataframe will include ALL SERIES/SCANS
        output_df_dct = gather_outputs(pipeline_dir,
                                       ["functional_to_standard",
                                        "functional_mni"],
                                       inclusion_list, False, False,
                                       get_func=True)

        for preproc_strat in output_df_dct.keys():
            # go over each preprocessing strategy

            df_dct = {}
            strat_df = output_df_dct[preproc_strat]

            nuisance_string = \
                preproc_strat[1].replace(os.path.basename(preproc_strat[1]),
                                         '')

            if len(set(strat_df["Series"])) > 1:
                # more than one scan/series ID
                for strat_scan in list(set(strat_df["Series"])):
                    # make a list of sub-dataframes, each one with only file paths
                    # from one scan ID each
                    df_dct[strat_scan] = strat_df[
                        strat_df["Series"] == strat_scan]
            else:
                df_dct[list(set(strat_df["Series"]))[0]] = strat_df

            # TODO: need a catch for if none of the df_scans below are in scan_inclusion

            for df_scan in df_dct.keys():
                # do only the selected scans
                if scan_inclusion:
                    if df_scan not in scan_inclusion:
                        continue

                basc_config_dct['analysis_ID'] = '{0}_{1}'.format(os.path.basename(pipeline_dir),
                                                                  df_scan)

                # add scan label and nuisance regression strategy label to the
                # output directory path
                scan_out_dir = os.path.join(out_dir, df_scan,
                                            nuisance_string.lstrip('/'))
                scan_working_dir = os.path.join(working_dir, df_scan,
                                                nuisance_string.lstrip('/'))

                basc_config_dct['home'] = scan_out_dir
                basc_config_dct['cluster_methods'] = ['ward']

                func_paths = list(df_dct[df_scan]["Filepath"])

                # affinity threshold is an iterable, and must match the number of
                # functional file paths for the MapNodes
                affinity_thresh = pipeconfig_dct['basc_affinity_thresh'] * len(func_paths)

                # resampling if necessary
                #     each run should take the file, resample it and write it
                #     into the BASC sub-dir of the working directory
                #         should end up with a new "func_paths" list with all of
                #         these file paths in it
                ref_file_iterable = [ref_file] * len(func_paths)
                working_dir_iterable = [scan_working_dir] * len(func_paths)
                func_cmd_args_list = map(check_cpac_output_image, func_paths,
                                         ref_file_iterable,
                                         working_dir_iterable)

                # resample them now
                if func_cmd_args_list[0]:
                    p = pool.Pool(int(basc_config_dct['proc_mem'][0]))
                    func_paths = p.map(resample_cpac_output_image,
                                       func_cmd_args_list)

                # TODO: add list into basc_config here
                basc_config_dct['subject_file_list'] = func_paths

                basc_config_outfile = os.path.join(scan_working_dir,
                                                   'PyBASC_config.yml')
                print('\nWriting PyBASC configuration file for {0} scan in\n'
                      '{1}'.format(df_scan, basc_config_outfile))
                with open(basc_config_outfile, 'wt') as f:
                    noalias_dumper = yaml.dumper.SafeDumper
                    noalias_dumper.ignore_aliases = lambda self, data: True
                    f.write(yaml.dump(basc_config_dct,
                                      default_flow_style=False,
                                      Dumper=noalias_dumper))

                # go!
                launch_PyBASC(basc_config_outfile)            
                

def run_isc_group(pipeline_dir, out_dir, working_dir, crash_dir,
                  isc, isfc, levels=[], permutations=1000, 
                  std_filter=None):

    import os
    from CPAC.isc.pipeline import create_isc, create_isfc

    pipeline_dir = os.path.abspath(pipeline_dir)

    out_dir = os.path.join(out_dir, 'cpac_group_analysis', 'ISC',
                           os.path.basename(pipeline_dir))

    working_dir = os.path.join(working_dir, 'cpac_group_analysis', 'ISC',
                               os.path.basename(pipeline_dir))

    crash_dir = os.path.join(crash_dir, 'cpac_group_analysis', 'ISC',
                             os.path.basename(pipeline_dir))

    output_df_dct = gather_outputs(
        pipeline_dir,
        ["functional_to_standard", "roi_timeseries"],
        inclusion_list=None,
        get_motion=False, get_raw_score=False, get_func=True,
        derivatives=["functional_to_standard", "roi_timeseries"],
        exts=['nii', 'nii.gz', 'csv']
    )

    for preproc_strat in output_df_dct.keys():
        # go over each preprocessing strategy

        derivative, _ = preproc_strat

        if "voxel" not in levels and derivative == "functional_to_standard":
            continue

        if "roi" not in levels and derivative == "roi_timeseries":
            continue

        df_dct = {}
        strat_df = output_df_dct[preproc_strat]

        if len(set(strat_df["Series"])) > 1:
            # more than one scan/series ID
            for strat_scan in list(set(strat_df["Series"])):
                # make a list of sub-dataframes, each one with only file paths
                # from one scan ID each
                df_dct[strat_scan] = strat_df[strat_df["Series"] == strat_scan]
        else:
            df_dct[list(set(strat_df["Series"]))[0]] = strat_df

        if isc:
            for df_scan in df_dct.keys():
                func_paths = {
                    p.split("_")[0]: f
                    for p, f in
                    zip(
                        df_dct[df_scan].participant_id,
                        df_dct[df_scan].Filepath
                    )
                }

                isc_wf = create_isc(name="ISC_{0}".format(df_scan), working_dir=working_dir, crash_dir=crash_dir)
                isc_wf.inputs.inputspec.subjects = func_paths
                isc_wf.inputs.inputspec.permutations = permutations
                isc_wf.inputs.inputspec.std = std_filter
                isc_wf.inputs.inputspec.collapse_subj = False
                isc_wf.run()

        if isfc:
            for df_scan in df_dct.keys():
                func_paths = {
                    p.split("_")[0]: f
                    for p, f in
                    zip(
                        df_dct[df_scan].participant_id,
                        df_dct[df_scan].Filepath
                    )
                }

                isfc_wf = create_isfc(name="ISFC_{0}".format(df_scan), working_dir=working_dir, crash_dir=crash_dir)
                isfc_wf.inputs.inputspec.subjects = func_paths
                isfc_wf.inputs.inputspec.permutations = permutations
                isfc_wf.inputs.inputspec.std = std_filter
                isfc_wf.inputs.inputspec.collapse_subj = False
                isfc_wf.run()


def run_isc(pipeline_config):

    import os
    import yaml

    pipeline_config = os.path.abspath(pipeline_config)

    with open(pipeline_config, "r") as f:
        pipeconfig_dct = yaml.load(f)

    output_dir = pipeconfig_dct["outputDirectory"]
    working_dir = pipeconfig_dct["workingDirectory"]
    crash_dir = pipeconfig_dct["crashLogDirectory"]


    isc = 1 in pipeconfig_dct.get("runISC", [])
    isfc = 1 in pipeconfig_dct.get("runISFC", [])
    permutations = pipeconfig_dct.get("isc_permutations", 1000)
    std_filter = pipeconfig_dct.get("isc_level_voxel_std_filter", None)

    if std_filter == 0.0:
        std_filter = None

    levels = []
    if 1 in pipeconfig_dct.get("isc_level_voxel", []):
        levels += ["voxel"]

    if 1 in pipeconfig_dct.get("isc_level_roi", []):
        levels += ["roi"]

    if len(levels) == 0:
        return

    if not isc and not isfc:
        return

    pipeline_dirs = []
    for dirname in os.listdir(output_dir):
        if "pipeline_" in dirname:
            pipeline_dirs.append(os.path.join(output_dir, dirname))

    for pipeline in pipeline_dirs:
        run_isc_group(pipeline, output_dir, working_dir, crash_dir,
                      isc=isc, isfc=isfc, levels=levels,
                      permutations=permutations,
                      std_filter=std_filter)


def manage_processes(procss, output_dir, num_parallel=1):

    import os

    # start kicking it off
    pid = open(os.path.join(output_dir, 'pid_group.txt'), 'w')

    jobQueue = []
    if len(procss) <= num_parallel:
        """
        Stream all the subjects as sublist is
        less than or equal to the number of
        subjects that need to run
        """
        for p in procss:
            p.start()
            print >> pid, p.pid

    else:
        """
        Stream the subject workflows for preprocessing.
        At Any time in the pipeline c.numSubjectsAtOnce
        will run, unless the number remaining is less than
        the value of the parameter stated above
        """
        idx = 0
        while idx < len(procss):
            if len(jobQueue) == 0 and idx == 0:
                idc = idx
                for p in procss[idc: idc + num_parallel]:
                    p.start()
                    print >> pid, p.pid
                    jobQueue.append(p)
                    idx += 1
            else:
                for job in jobQueue:
                    if not job.is_alive():
                        print 'found dead job ', job
                        loc = jobQueue.index(job)
                        del jobQueue[loc]
                        procss[idx].start()
                        jobQueue.append(procss[idx])
                        idx += 1

    pid.close()


def run(config_file, pipeline_output_folder):

    # this runs all group analyses, and this function only really exists for
    # the "Run Group-Level Analysis" command on the GUI

    # get MAIN pipeline config loaded
    c = load_config_yml(config_file)

    # Run MDMR, if selected
    if 1 in c.runMDMR:
        run_cwas(config_file)

    # Run ISC, if selected
    if 1 in c.runISC or 1 in c.runISFC:
        run_isc(config_file)

    # Run PyBASC, if selected
    if 1 in c.run_basc:
        run_basc(config_file)

    # Run FSL FEAT group analysis, if selected
    if 1 in c.run_fsl_feat:
<<<<<<< HEAD
        run_feat(config_file)

    #RUn randomise, if selected
    if 1 in c.run_randomise:
        run_randomise(group_config_file)
=======
        run_feat(config_file, pipeline_output_folder)
>>>>>>> e9878a0d
<|MERGE_RESOLUTION|>--- conflicted
+++ resolved
@@ -1988,12 +1988,8 @@
 
     # Run FSL FEAT group analysis, if selected
     if 1 in c.run_fsl_feat:
-<<<<<<< HEAD
         run_feat(config_file)
 
-    #RUn randomise, if selected
+    # Run randomise, if selected
     if 1 in c.run_randomise:
-        run_randomise(group_config_file)
-=======
-        run_feat(config_file, pipeline_output_folder)
->>>>>>> e9878a0d
+        run_randomise(group_config_file)