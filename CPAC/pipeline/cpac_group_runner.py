--- conflicted
+++ resolved
@@ -145,13 +145,8 @@
     # remove any extra /'s
     pipeline_output_folder = pipeline_output_folder.rstrip("/")
 
-<<<<<<< HEAD
-    print("\n\nGathering the output file paths from %s..." \
-          % pipeline_output_folder)
-=======
     print("\n\nGathering the output file paths from "
           "{0}...".format(pipeline_output_folder))
->>>>>>> 2299f6f8
 
     # this is just to keep the fsl feat config file derivative_list entries
     # nice and lean
@@ -177,21 +172,10 @@
 
             if b_any(ext in x for x in glob.glob(glob_string)) == True:
                 nifti_globs.append(glob_string)
-
-<<<<<<< HEAD
-                if os.path.isfile(found_file) and \
-                   any(found_file.endswith('.' + ext) for ext in exts):
-                    nifti_globs.append(glob_query)
-                    break
-
-            if still_looking:
-                glob_query = os.path.join(glob_query, "*")
-                found_files = glob.iglob(glob_query)
-=======
+                
             glob_string = os.path.join(glob_string, "*")
             prog_string = prog_string + "."
             print(prog_string)
->>>>>>> 2299f6f8
 
     if len(nifti_globs) == 0:
         err = "\n\n[!] No output filepaths found in the pipeline output " \
@@ -357,13 +341,8 @@
     # remove any extra /'s
     pipeline_output_folder = pipeline_output_folder.rstrip("/")
 
-<<<<<<< HEAD
-    print("\n\nGathering the output file paths from %s..." \
-          % pipeline_output_folder)
-=======
     print("\n\nGathering the output file paths from "
           "{0}...".format(pipeline_output_folder))
->>>>>>> 2299f6f8
 
     # this is just to keep the fsl feat config file derivatives entries
     # nice and lean
@@ -2048,11 +2027,7 @@
             else:
                 for job in jobQueue:
                     if not job.is_alive():
-<<<<<<< HEAD
-                        print('found dead job ', job)
-=======
                         print('found dead job {0}'.format(job))
->>>>>>> 2299f6f8
                         loc = jobQueue.index(job)
                         del jobQueue[loc]
                         procss[idx].start()
