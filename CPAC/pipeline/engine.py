# Copyright (C) 2021-2023  C-PAC Developers

# This file is part of C-PAC.

# C-PAC is free software: you can redistribute it and/or modify it under
# the terms of the GNU Lesser General Public License as published by the
# Free Software Foundation, either version 3 of the License, or (at your
# option) any later version.

# C-PAC is distributed in the hope that it will be useful, but WITHOUT
# ANY WARRANTY; without even the implied warranty of MERCHANTABILITY or
# FITNESS FOR A PARTICULAR PURPOSE. See the GNU Lesser General Public
# License for more details.

# You should have received a copy of the GNU Lesser General Public
# License along with C-PAC. If not, see <https://www.gnu.org/licenses/>.
import ast
import copy
import hashlib
import json
from itertools import chain
import logging
import os
import re
from typing import Any, Optional, Union
import warnings


from CPAC.pipeline import \
    nipype_pipeline_engine as pe  # pylint: disable=ungrouped-imports
from nipype import config, logging  # pylint: disable=wrong-import-order
from CPAC.pipeline.nodeblock import NodeBlockFunction  # pylint: disable=ungrouped-imports
from nipype.interfaces.utility import \
    Rename  # pylint: disable=wrong-import-order
from CPAC.image_utils.spatial_smoothing import spatial_smoothing
from CPAC.image_utils.statistical_transforms import z_score_standardize, \
    fisher_z_score_standardize
from CPAC.pipeline.check_outputs import ExpectedOutputs
from CPAC.pipeline.utils import MOVEMENT_FILTER_KEYS, name_fork, source_set
from CPAC.registration.registration import transform_derivative
from CPAC.utils.bids_utils import res_in_filename
from CPAC.utils.datasource import (
    create_anat_datasource,
    create_func_datasource,
    ingress_func_metadata,
    create_general_datasource,
    resolve_resolution
)
from CPAC.utils.interfaces.function import Function
from CPAC.utils.interfaces.datasink import DataSink
from CPAC.utils.monitoring import getLogger, LOGTAIL, \
                                  WARNING_FREESURFER_OFF_WITH_DATA
from CPAC.utils.outputs import Outputs
from CPAC.utils.typing import LIST_OR_STR, TUPLE
from CPAC.utils.utils import check_prov_for_regtool, \
    create_id_string, get_last_prov_entry, read_json, write_output_json

from CPAC.resources.templates.lookup_table import lookup_identifier

logger = getLogger('nipype.workflow')


class ResourcePool:
    def __init__(self, rpool=None, name=None, cfg=None, pipe_list=None):

        if not rpool:
            self.rpool = {}
        else:
            self.rpool = rpool

        if not pipe_list:
            self.pipe_list = []
        else:
            self.pipe_list = pipe_list

        self.name = name
        self.info = {}

        if cfg:
            self.cfg = cfg
            self.logdir = cfg.pipeline_setup['log_directory']['path']

            self.num_cpus = cfg.pipeline_setup['system_config'][
                'max_cores_per_participant']
            self.num_ants_cores = cfg.pipeline_setup['system_config'][
                'num_ants_threads']

            self.ants_interp = cfg.registration_workflows[
                'functional_registration']['func_registration_to_template'][
                'ANTs_pipelines']['interpolation']
            self.fsl_interp = cfg.registration_workflows[
                'functional_registration']['func_registration_to_template'][
                'FNIRT_pipelines']['interpolation']

            self.func_reg = cfg.registration_workflows[
                'functional_registration']['func_registration_to_template'][
                'run']

            self.run_smoothing = 'smoothed' in cfg.post_processing[
                'spatial_smoothing']['output']
            self.smoothing_bool = cfg.post_processing['spatial_smoothing']['run']
            self.run_zscoring = 'z-scored' in cfg.post_processing[
                'z-scoring']['output']
            self.zscoring_bool = cfg.post_processing['z-scoring']['run']
            self.fwhm = cfg.post_processing['spatial_smoothing']['fwhm']
            self.smooth_opts = cfg.post_processing['spatial_smoothing'][
                'smoothing_method']

        self.xfm = ['alff', 'desc-sm_alff', 'desc-zstd_alff', 
                    'desc-sm-zstd_alff',
                    'falff', 'desc-sm_falff', 'desc-zstd_falff',
                    'desc-sm-zstd_falff',
                    'reho', 'desc-sm_reho', 'desc-zstd_reho',
                    'desc-sm-zstd_reho']

    def __repr__(self) -> str:
        params = [f"{param}={getattr(self, param)}" for param in
                  ["rpool", "name", "cfg", "pipe_list"] if
                  getattr(self, param, None) is not None]
        return f'ResourcePool({", ".join(params)})'

    def __str__(self) -> str:
        if self.name:
            return f'ResourcePool({self.name}): {list(self.rpool)}'
        return f'ResourcePool: {list(self.rpool)}'

    def append_name(self, name):
        self.name.append(name)

    def back_propogate_template_name(self, wf, resource_idx: str, json_info: dict,
                                     id_string: 'pe.Node') -> None:
        """Find and apply the template name from a resource's provenance

        Parameters
        ----------
        resource_idx : str

        json_info : dict

        id_string : pe.Node

        Returns
        -------
        None
        """
        if ('template' in resource_idx and self.check_rpool('derivatives-dir')):
            if self.check_rpool('template'):
                node, out = self.get_data('template')
                wf.connect(node, out, id_string, 'template_desc')
        elif 'Template' in json_info:
            id_string.inputs.template_desc = json_info['Template']
        elif ('template' in resource_idx and
              len(json_info.get('CpacProvenance', [])) > 1):
            for resource in source_set(json_info['CpacProvenance']):
                source, value = resource.split(':', 1)
                if value.startswith('template_'
                                    ) and source != 'FSL-AFNI-bold-ref':
                    # 'FSL-AFNI-bold-ref' is currently allowed to be in
                    # a different space, so don't use it as the space for
                    # descendents
                    try:
                        anscestor_json = list(self.rpool.get(source).items()
                                              )[0][1].get('json', {})
                        if 'Description' in anscestor_json:
                            id_string.inputs.template_desc = anscestor_json[
                                'Description']
                            return
                    except (IndexError, KeyError):
                        pass
        return

    def get_name(self):
        return self.name

    def check_rpool(self, resource):
        if not isinstance(resource, list):
            resource = [resource]
        for name in resource:
            if name in self.rpool:
                return True
        return False

    def get_pipe_number(self, pipe_idx):
        return self.pipe_list.index(pipe_idx)

    def get_pool_info(self):
        return self.info

    def set_pool_info(self, info_dct):
        self.info.update(info_dct)

    def get_entire_rpool(self):
        return self.rpool

    def get_resources(self):
        return self.rpool.keys()

    def copy_rpool(self):
        return ResourcePool(rpool=copy.deepcopy(self.get_entire_rpool()),
                            name=self.name,
                            cfg=self.cfg,
                            pipe_list=copy.deepcopy(self.pipe_list))

    @staticmethod
    def get_raw_label(resource: str) -> str:
        """Removes ``desc-*`` label"""
        for tag in resource.split('_'):
            if 'desc-' in tag:
                resource = resource.replace(f'{tag}_', '')
                break
        return resource

    def get_strat_info(self, prov, label=None, logdir=None):
        strat_info = {}
        for entry in prov:
            if isinstance(entry, list):
                strat_info[entry[-1].split(':')[0]] = entry
            elif isinstance(entry, str):
                strat_info[entry.split(':')[0]] = entry.split(':')[1]
        if label:
            if not logdir:
                logdir = self.logdir
            print(f'\n\nPrinting out strategy info for {label} in {logdir}\n')
            write_output_json(strat_info, f'{label}_strat_info',
                              indent=4, basedir=logdir)

    def set_json_info(self, resource, pipe_idx, key, val):
        #TODO: actually should probably be able to inititialize resource/pipe_idx
        if pipe_idx not in self.rpool[resource]:
            raise Exception('\n[!] DEV: The pipeline/strat ID does not exist '
                            f'in the resource pool.\nResource: {resource}'
                            f'Pipe idx: {pipe_idx}\nKey: {key}\nVal: {val}\n')
        else:
            if 'json' not in self.rpool[resource][pipe_idx]:
                self.rpool[resource][pipe_idx]['json'] = {}
            self.rpool[resource][pipe_idx]['json'][key] = val

    def get_json_info(self, resource, pipe_idx, key):
        #TODO: key checks
        if not pipe_idx:
           for pipe_idx, val in self.rpool[resource].items():
                return val['json'][key]
        return self.rpool[resource][pipe_idx][key]

    @staticmethod
    def get_resource_from_prov(prov):
        # each resource (i.e. "desc-cleaned_bold" AKA nuisance-regressed BOLD
        # data) has its own provenance list. the name of the resource, and
        # the node that produced it, is always the last item in the provenance
        # list, with the two separated by a colon :
        if not len(prov):
            return None
        if isinstance(prov[-1], list):
            return prov[-1][-1].split(':')[0]
        elif isinstance(prov[-1], str):
            return prov[-1].split(':')[0]

    def regressor_dct(self, cfg) -> dict:
        """Returns the regressor dictionary for the current strategy if
        one exists. Raises KeyError otherwise."""
        # pylint: disable=attribute-defined-outside-init
        if hasattr(self, '_regressor_dct'):  # memoized
            # pylint: disable=access-member-before-definition
            return self._regressor_dct
        key_error = KeyError("[!] No regressors in resource pool. \n\n"
                             "Try turning on create_regressors or "
                             "ingress_regressors.")
        _nr = cfg['nuisance_corrections', '2-nuisance_regression']
        if not hasattr(self, 'regressors'):
            self.regressors = {reg["Name"]: reg for reg in _nr['Regressors']}
        if self.check_rpool('parsed_regressors'):  # ingressed regressor
            # name regressor workflow without regressor_prov
            strat_name = _nr['ingress_regressors']['Regressors']['Name']
            if strat_name in self.regressors:
                self._regressor_dct = self.regressors[strat_name]
                return self._regressor_dct
            raise key_error
        prov = self.get_cpac_provenance('desc-confounds_timeseries')
        strat_name_components = prov[-1].split('_')
        for _ in list(range(prov[-1].count('_'))):
            reg_name = '_'.join(strat_name_components[-_:])
            if reg_name in self.regressors:
                self._regressor_dct = self.regressors[reg_name]
                return self._regressor_dct
        raise key_error

    def set_data(self, resource, node, output, json_info, pipe_idx, node_name,
                 fork=False, inject=False):
        json_info = json_info.copy()
        cpac_prov = []
        if 'CpacProvenance' in json_info:
            cpac_prov = json_info['CpacProvenance']
        current_prov_list = list(cpac_prov)
        new_prov_list = list(cpac_prov)   # <---- making a copy, it was already a list
        if not inject:
            new_prov_list.append(f'{resource}:{node_name}')
        try:
            res, new_pipe_idx = self.generate_prov_string(new_prov_list)
        except IndexError:
            raise IndexError(f'\n\nThe set_data() call for {resource} has no '
                             'provenance information and should not be an '
                             'injection.')
        if not json_info:
            json_info = {'RawSources': [resource]}     # <---- this will be repopulated to the full file path at the end of the pipeline building, in gather_pipes()
        json_info['CpacProvenance'] = new_prov_list

        if resource not in self.rpool.keys():
            self.rpool[resource] = {}
        else:
            if not fork:     # <--- in the event of multiple strategies/options, this will run for every option; just keep in mind
                search = False
                if self.get_resource_from_prov(current_prov_list) == resource:
                    pipe_idx = self.generate_prov_string(current_prov_list)[1] # CHANGING PIPE_IDX, BE CAREFUL DOWNSTREAM IN THIS FUNCTION
                    if pipe_idx not in self.rpool[resource].keys():
                        search = True
                else:
                    search = True
                if search:
                    for idx in current_prov_list:
                        if self.get_resource_from_prov(idx) == resource:
                            if isinstance(idx, list):
                                pipe_idx = self.generate_prov_string(idx)[1] # CHANGING PIPE_IDX, BE CAREFUL DOWNSTREAM IN THIS FUNCTION
                            elif isinstance(idx, str):
                                pipe_idx = idx
                            break
                if pipe_idx in self.rpool[resource].keys():  # <--- in case the resource name is now new, and not the original
                    del self.rpool[resource][pipe_idx]  # <--- remove old keys so we don't end up with a new strat for every new node unit (unless we fork)
        if new_pipe_idx not in self.rpool[resource]:
            self.rpool[resource][new_pipe_idx] = {}
        if new_pipe_idx not in self.pipe_list:
            self.pipe_list.append(new_pipe_idx)

        self.rpool[resource][new_pipe_idx]['data'] = (node, output)
        self.rpool[resource][new_pipe_idx]['json'] = json_info

    def get(self, resource: LIST_OR_STR, pipe_idx: Optional[str] = None,
            report_fetched: Optional[bool] = False,
            optional: Optional[bool] = False) -> Union[
                TUPLE[Optional[dict], Optional[str]], Optional[dict]]:
        # NOTE!!!
        #   if this is the main rpool, this will return a dictionary of strats, and inside those, are dictionaries like {'data': (node, out), 'json': info}
        #   BUT, if this is a sub rpool (i.e. a strat_pool), this will return a one-level dictionary of {'data': (node, out), 'json': info} WITHOUT THE LEVEL OF STRAT KEYS ABOVE IT
        if not isinstance(resource, list):
            resource = [resource]
        # if a list of potential inputs are given, pick the first one
        # found
        for label in resource:
            if label in self.rpool.keys():
                _found = self.rpool[label]
                if pipe_idx:
                    _found = _found[pipe_idx]
                if report_fetched:
                    return _found, label
                return _found
        if optional:
            if report_fetched:
                return (None, None)
            return None
        raise LookupError(
            "\n\n[!] C-PAC says: None of the listed resources are in "
            f"the resource pool:\n\n  {resource}\n\nOptions:\n- You "
            "can enable a node block earlier in the pipeline which "
            "produces these resources. Check the 'outputs:' field in "
            "a node block's documentation.\n- You can directly "
            "provide this required data by pulling it from another "
            "BIDS directory using 'source_outputs_dir:' in the "
            "pipeline configuration, or by placing it directly in "
            "your C-PAC output directory.\n- If you have done these, "
            "and you still get this message, please let us know "
            "through any of our support channels at: "
            "https://fcp-indi.github.io/\n")

    def get_data(self, resource, pipe_idx=None, report_fetched=False,
                 quick_single=False):
        if report_fetched:
            if pipe_idx:
                connect, fetched = self.get(resource, pipe_idx=pipe_idx,
                                            report_fetched=report_fetched)
                return (connect['data'], fetched)
            connect, fetched =self.get(resource,
                                       report_fetched=report_fetched)
            return (connect['data'], fetched)
        elif pipe_idx:
            return self.get(resource, pipe_idx=pipe_idx)['data']
        elif quick_single or len(self.get(resource)) == 1:
            for key, val in self.get(resource).items():
                return val['data']
        return self.get(resource)['data']

    def copy_resource(self, resource, new_name):
        try:
            self.rpool[new_name] = self.rpool[resource]
        except KeyError:
            raise Exception(f"[!] {resource} not in the resource pool.")

    def update_resource(self, resource, new_name):
        # move over any new pipe_idx's
        self.rpool[new_name].update(self.rpool[resource])

    def get_pipe_idxs(self, resource):
        return self.rpool[resource].keys()

    def get_json(self, resource, strat=None):
        # NOTE: resource_strat_dct has to be entered properly by the developer
        # it has to either be rpool[resource][strat] or strat_pool[resource]
        if strat:
            resource_strat_dct = self.rpool[resource][strat]
        else:
            # for strat_pools mainly, where there is no 'strat' key level
            resource_strat_dct = self.rpool[resource]

        # TODO: the below hits the exception if you use get_cpac_provenance on
        # TODO: the main rpool (i.e. if strat=None)
        if 'json' in resource_strat_dct:
            strat_json = resource_strat_dct['json']
        else:
            raise Exception('\n[!] Developer info: the JSON '
                            f'information for {resource} and {strat} '
                            f'is incomplete.\n')
        return strat_json

    def get_cpac_provenance(self, resource, strat=None):
        # NOTE: resource_strat_dct has to be entered properly by the developer
        # it has to either be rpool[resource][strat] or strat_pool[resource]
        if isinstance(resource, list):
            for _resource in resource:
                try:
                    return self.get_cpac_provenance(_resource, strat)
                except KeyError:
                    continue
        json_data = self.get_json(resource, strat)
        return json_data['CpacProvenance']

    @staticmethod
    def generate_prov_string(prov):
        # this will generate a string from a SINGLE RESOURCE'S dictionary of
        # MULTIPLE PRECEDING RESOURCES (or single, if just one)
        #   NOTE: this DOES NOT merge multiple resources!!! (i.e. for merging-strat pipe_idx generation)
        if not isinstance(prov, list):
            raise Exception('\n[!] Developer info: the CpacProvenance '
                            f'entry for {prov} has to be a list.\n')
        last_entry = get_last_prov_entry(prov)
        resource = last_entry.split(':')[0]
        return (resource, str(prov))

    @staticmethod
    def generate_prov_list(prov_str):
        if not isinstance(prov_str, str):
            raise Exception('\n[!] Developer info: the CpacProvenance '
                            f'entry for {str(prov_str)} has to be a string.\n')
        return ast.literal_eval(prov_str)

    @staticmethod
    def get_resource_strats_from_prov(prov):
        # if you provide the provenance of a resource pool output, this will
        # return a dictionary of all the preceding resource pool entries that
        # led to that one specific output:
        #   {rpool entry}: {that entry's provenance}
        #   {rpool entry}: {that entry's provenance}
        resource_strat_dct = {}
        if isinstance(prov, str):
            resource = prov.split(':')[0]
            resource_strat_dct[resource] = prov
        else:
            for spot, entry in enumerate(prov):
                if isinstance(entry, list):
                    resource = entry[-1].split(':')[0]
                    resource_strat_dct[resource] = entry
                elif isinstance(entry, str):
                    resource = entry.split(':')[0]
                    resource_strat_dct[resource] = entry
        return resource_strat_dct

    def flatten_prov(self, prov):
        if isinstance(prov, str):
            return [prov]
        elif isinstance(prov, list):
            flat_prov = []
            for entry in prov:
                if isinstance(entry, list):
                    flat_prov += self.flatten_prov(entry)
                else:
                    flat_prov.append(entry)
            return flat_prov

    def get_strats(self, resources, debug=False):

        # TODO: NOTE: NOT COMPATIBLE WITH SUB-RPOOL/STRAT_POOLS
        # TODO: (and it doesn't have to be)

        import itertools

        linked_resources = []
        resource_list = []
        if debug:
            verbose_logger = getLogger('engine')
            verbose_logger.debug('\nresources: %s', resources)
        for resource in resources:
            # grab the linked-input tuples
            if isinstance(resource, tuple):
                linked = []
                for label in list(resource):
                    rp_dct, fetched_resource = self.get(label,
                                                        report_fetched=True,
                                                        optional=True)
                    if not rp_dct:
                        continue
                    linked.append(fetched_resource)
                resource_list += linked
                if len(linked) < 2:
                    continue
                linked_resources.append(linked)
            else:
                resource_list.append(resource)

        total_pool = []
        variant_pool = {}
        len_inputs = len(resource_list)
        if debug:
            verbose_logger = getLogger('engine')
            verbose_logger.debug('linked_resources: %s',
                                 linked_resources)
            verbose_logger.debug('resource_list: %s', resource_list)
        for resource in resource_list:
            rp_dct, fetched_resource = self.get(resource,
                                                report_fetched=True,             # <---- rp_dct has the strats/pipe_idxs as the keys on first level, then 'data' and 'json' on each strat level underneath
                                                optional=True)                   # oh, and we make the resource fetching in get_strats optional so we can have optional inputs, but they won't be optional in the node block unless we want them to be
            if not rp_dct:
                len_inputs -= 1
                continue
            sub_pool = []
            if debug:
                verbose_logger.debug('len(rp_dct): %s\n', len(rp_dct))
            for strat in rp_dct.keys():
                json_info = self.get_json(fetched_resource, strat)
                cpac_prov = json_info['CpacProvenance']
                sub_pool.append(cpac_prov)
                if fetched_resource not in variant_pool:
                    variant_pool[fetched_resource] = []
                if 'CpacVariant' in json_info:
                    for key, val in json_info['CpacVariant'].items():
                        if val not in variant_pool[fetched_resource]:
                            variant_pool[fetched_resource] += val
                            variant_pool[fetched_resource].append(
                                f'NO-{val[0]}')

            if debug:
                verbose_logger = getLogger('engine')
                verbose_logger.debug('%s sub_pool: %s\n', resource, sub_pool)
            total_pool.append(sub_pool)

        if not total_pool:
            raise LookupError('\n\n[!] C-PAC says: None of the listed '
                              'resources in the node block being connected '
                              'exist in the resource pool.\n\nResources:\n'
                              '%s\n\n' % resource_list)

        # TODO: right now total_pool is:
        # TODO:    [[[T1w:anat_ingress, desc-preproc_T1w:anatomical_init, desc-preproc_T1w:acpc_alignment], [T1w:anat_ingress,desc-preproc_T1w:anatomical_init]],
        # TODO:     [[T1w:anat_ingress, desc-preproc_T1w:anatomical_init, desc-preproc_T1w:acpc_alignment, desc-brain_mask:brain_mask_afni], [T1w:anat_ingress, desc-preproc_T1w:anatomical_init, desc-brain_mask:brain_mask_afni]]]

        # TODO: and the code below thinks total_pool is a list of lists, like [[pipe_idx, pipe_idx], [pipe_idx, pipe_idx, pipe_idx], etc.]
        # TODO: and the actual resource is encoded in the tag: of the last item, every time!
        # keying the strategies to the resources, inverting it
        if len_inputs > 1:
            strats = itertools.product(*total_pool)

            # we now currently have "strats", the combined permutations of all the strategies, as a list of tuples, each tuple combining one version of input each, being one of the permutations.
            # OF ALL THE DIFFERENT INPUTS. and they are tagged by their fetched inputs with {name}:{strat}.
            # so, each tuple has ONE STRAT FOR EACH INPUT, so if there are three inputs, each tuple will have 3 items.
            new_strats = {}

            # get rid of duplicates - TODO: refactor .product
            strat_str_list = []            
            strat_list_list = []
            for strat_tuple in strats:
                strat_list = list(copy.deepcopy(strat_tuple))
                strat_str = str(strat_list)
                if strat_str not in strat_str_list:
                    strat_str_list.append(strat_str)
                    strat_list_list.append(strat_list)

            if debug:
                verbose_logger = getLogger('engine')
                verbose_logger.debug('len(strat_list_list): %s\n',
                                     len(strat_list_list))
            for strat_list in strat_list_list:

                json_dct = {}
                for strat in strat_list:
                    # strat is a prov list for a single resource/input
                    strat_resource, strat_idx = \
                        self.generate_prov_string(strat)
                    strat_json = self.get_json(strat_resource,
                                               strat=strat_idx)
                    json_dct[strat_resource] = strat_json

                drop = False
                if linked_resources:
                    for linked in linked_resources:  # <--- 'linked' is each tuple
                        if drop:
                            break
                        for xlabel in linked:
                            if drop:
                                break
                            xjson = copy.deepcopy(json_dct[xlabel])
                            for ylabel in linked:
                                if xlabel == ylabel:
                                    continue
                                yjson = copy.deepcopy(json_dct[ylabel])
                                
                                if 'CpacVariant' not in xjson:
                                    xjson['CpacVariant'] = {}
                                if 'CpacVariant' not in yjson:
                                    yjson['CpacVariant'] = {}
                                    
                                current_strat = []
                                for key, val in xjson['CpacVariant'].items():
                                    if isinstance(val, list):
                                        current_strat.append(val[0])
                                    else:
                                        current_strat.append(val)
                                current_spread = list(set(variant_pool[xlabel]))
                                for spread_label in current_spread:
                                    if 'NO-' in spread_label:
                                        continue
                                    if spread_label not in current_strat:
                                        current_strat.append(f'NO-{spread_label}')
                                
                                other_strat = []
                                for key, val in yjson['CpacVariant'].items():
                                    if isinstance(val, list):
                                        other_strat.append(val[0])
                                    else:
                                        other_strat.append(val)
                                other_spread = list(set(variant_pool[ylabel]))
                                for spread_label in other_spread:
                                    if 'NO-' in spread_label:
                                        continue
                                    if spread_label not in other_strat:
                                        other_strat.append(f'NO-{spread_label}')
                                
                                for variant in current_spread:
                                    in_current_strat = False
                                    in_other_strat = False
                                    in_other_spread = False

                                    if variant is None:
                                        in_current_strat = True
                                        if None in other_spread:
                                            in_other_strat = True
                                    if variant in current_strat:
                                        in_current_strat = True
                                    if variant in other_strat:
                                        in_other_strat = True
                                    if variant in other_spread:
                                        in_other_spread = True

                                    if not in_other_strat:
                                        if in_other_spread:
                                            if in_current_strat:
                                                drop = True
                                                break

                                    if in_other_strat:
                                        if in_other_spread:
                                            if not in_current_strat:
                                                drop = True
                                                break       
                                if drop:
                                    break
                if drop:
                    continue

                # make the merged strat label from the multiple inputs
                # strat_list is actually the merged CpacProvenance lists
                pipe_idx = str(strat_list)
                new_strats[pipe_idx] = ResourcePool()     # <----- new_strats is A DICTIONARY OF RESOURCEPOOL OBJECTS!
                
                # placing JSON info at one level higher only for copy convenience
                new_strats[pipe_idx].rpool['json'] = {}
                new_strats[pipe_idx].rpool['json']['subjson'] = {}
                new_strats[pipe_idx].rpool['json']['CpacProvenance'] = strat_list

                # now just invert resource:strat to strat:resource for each resource:strat
                for cpac_prov in strat_list:
                    resource, strat = self.generate_prov_string(cpac_prov)
                    resource_strat_dct = self.rpool[resource][strat]   # <----- remember, this is the dct of 'data' and 'json'.
                    new_strats[pipe_idx].rpool[resource] = resource_strat_dct   # <----- new_strats is A DICTIONARY OF RESOURCEPOOL OBJECTS! each one is a new slice of the resource pool combined together.
                    self.pipe_list.append(pipe_idx)
                    if 'CpacVariant' in resource_strat_dct['json']:
                        if 'CpacVariant' not in new_strats[pipe_idx].rpool['json']:
                            new_strats[pipe_idx].rpool['json']['CpacVariant'] = {}
                        for younger_resource, variant_list in resource_strat_dct['json']['CpacVariant'].items():
                            if younger_resource not in new_strats[pipe_idx].rpool['json']['CpacVariant']:
                                new_strats[pipe_idx].rpool['json']['CpacVariant'][younger_resource] = variant_list
                    # preserve each input's JSON info also
                    data_type = resource.split('_')[-1]
                    if data_type not in new_strats[pipe_idx].rpool['json']['subjson']:
                        new_strats[pipe_idx].rpool['json']['subjson'][data_type] = {}
                    new_strats[pipe_idx].rpool['json']['subjson'][data_type].update(copy.deepcopy(resource_strat_dct['json']))
        else:
            new_strats = {}
            for resource_strat_list in total_pool:       # total_pool will have only one list of strats, for the one input
                for cpac_prov in resource_strat_list:     # <------- cpac_prov here doesn't need to be modified, because it's not merging with other inputs
                    resource, pipe_idx = self.generate_prov_string(cpac_prov)
                    resource_strat_dct = self.rpool[resource][pipe_idx]   # <----- remember, this is the dct of 'data' and 'json'.
                    new_strats[pipe_idx] = ResourcePool(rpool={resource: resource_strat_dct})   # <----- again, new_strats is A DICTIONARY OF RESOURCEPOOL OBJECTS!
                    # placing JSON info at one level higher only for copy convenience
                    new_strats[pipe_idx].rpool['json'] = resource_strat_dct['json']  # TODO: WARNING- THIS IS A LEVEL HIGHER THAN THE ORIGINAL 'JSON' FOR EASE OF ACCESS IN CONNECT_BLOCK WITH THE .GET(JSON)
                    new_strats[pipe_idx].rpool['json']['subjson'] = {}
                    new_strats[pipe_idx].rpool['json']['CpacProvenance'] = cpac_prov
                    # preserve each input's JSON info also
                    data_type = resource.split('_')[-1]                    
                    if data_type not in new_strats[pipe_idx].rpool['json']['subjson']:
                        new_strats[pipe_idx].rpool['json']['subjson'][data_type] = {}
                    new_strats[pipe_idx].rpool['json']['subjson'][data_type].update(copy.deepcopy(resource_strat_dct['json']))
        return new_strats

    def derivative_xfm(self, wf, label, connection, json_info, pipe_idx,
                       pipe_x):

        if label in self.xfm:

            json_info = dict(json_info)

            # get the bold-to-template transform from the current strat_pool
            # info
            xfm_idx = None
            xfm_label = 'from-bold_to-template_mode-image_xfm'
            for entry in json_info['CpacProvenance']:
                if isinstance(entry, list):
                    if entry[-1].split(':')[0] == xfm_label:
                        xfm_prov = entry
                        xfm_idx = self.generate_prov_string(xfm_prov)[1]
                        break

            # but if the resource doesn't have the bold-to-template transform
            # in its provenance/strategy, find the appropriate one for this
            # current pipe_idx/strat
            if not xfm_idx:
                xfm_info = []
                for pipe_idx, entry in self.get(xfm_label).items():
                    xfm_info.append((pipe_idx, entry['json']['CpacProvenance']))
            else:
                xfm_info = [(xfm_idx, xfm_prov)]

            for num, xfm_entry in enumerate(xfm_info):

                xfm_idx, xfm_prov = xfm_entry
                reg_tool = check_prov_for_regtool(xfm_prov)

                xfm = transform_derivative(f'{label}_xfm_{pipe_x}_{num}',
                                           label, reg_tool, self.num_cpus,
                                           self.num_ants_cores,
                                           ants_interp=self.ants_interp,
                                           fsl_interp=self.fsl_interp,
                                           opt=None)
                wf.connect(connection[0], connection[1],
                           xfm, 'inputspec.in_file')

                node, out = self.get_data("T1w-brain-template-deriv",
                                          quick_single=True)
                wf.connect(node, out, xfm, 'inputspec.reference')

                node, out = self.get_data('from-bold_to-template_mode-image_xfm',
                                          pipe_idx=xfm_idx)
                wf.connect(node, out, xfm, 'inputspec.transform')

                label = f'space-template_{label}'
                json_info['Template'] = self.get_json_info('T1w-brain-template-deriv',
                                                           None, 'Description')
                new_prov = json_info['CpacProvenance'] + xfm_prov
                json_info['CpacProvenance'] = new_prov
                new_pipe_idx = self.generate_prov_string(new_prov)
                self.set_data(label, xfm, 'outputspec.out_file', json_info,
                              new_pipe_idx, f'{label}_xfm_{num}', fork=True)

        return wf

    @property
    def filtered_movement(self) -> bool:
        """
        Check if the movement parameters have been filtered in this strat_pool

        Returns
        -------
        bool
        """
        try:
            return 'motion_estimate_filter' in str(self.get_cpac_provenance(
                'desc-movementParameters_motion'))
        except KeyError:
            # not a strat_pool or no movement parameters in strat_pool
            return False

    def filter_name(self, cfg) -> str:
        """
        In a strat_pool with filtered movement parameters, return the
        name of the filter for this strategy

        Returns
        -------
        str
        """
        motion_filters = cfg['functional_preproc',
                             'motion_estimates_and_correction',
                             'motion_estimate_filter', 'filters']
        if len(motion_filters) == 1 and cfg.switch_is_on([
            'functional_preproc', 'motion_estimates_and_correction',
            'motion_estimate_filter', 'run'], exclusive=True
        ):
            return motion_filters[0]['Name']
        try:
            key = 'motion'
            sidecar = self.get_json('desc-movementParameters_motion')
        except KeyError:
            sidecar = None
        if sidecar is not None and 'CpacVariant' in sidecar:
            if sidecar['CpacVariant'][key]:
                return sidecar['CpacVariant'][key][0][::-1].split('_',
                                                                  1)[0][::-1]
        return 'none'

    def post_process(self, wf, label, connection, json_info, pipe_idx, pipe_x,
                     outs):

        input_type = 'func_derivative'

        post_labels = [(label, connection[0], connection[1])]

        if re.match(r'(.*_)?[ed]c[bw]$', label) or re.match(r'(.*_)?lfcd[bw]$',
                                                            label):
            # suffix: [eigenvector or degree] centrality [binarized or weighted]
            # or lfcd [binarized or weighted]
            mask = 'template-specification-file'
        elif 'space-template' in label:
            mask = 'space-template_res-derivative_desc-bold_mask'
        else:
            mask = 'space-bold_desc-brain_mask'

        mask_idx = None
        for entry in json_info['CpacProvenance']:
            if isinstance(entry, list):
                if entry[-1].split(':')[0] == mask:
                    mask_prov = entry
                    mask_idx = self.generate_prov_string(mask_prov)[1]
                    break

        if self.smoothing_bool:
            if label in Outputs.to_smooth:
                for smooth_opt in self.smooth_opts:

                    sm = spatial_smoothing(f'{label}_smooth_{smooth_opt}_'
                                           f'{pipe_x}',
                                           self.fwhm, input_type, smooth_opt)
                    wf.connect(connection[0], connection[1],
                               sm, 'inputspec.in_file')
                    node, out = self.get_data(mask, pipe_idx=mask_idx,
                                              quick_single=mask_idx is None)
                    wf.connect(node, out, sm, 'inputspec.mask')

                    if 'desc-' not in label:
                        if 'space-' in label:
                            for tag in label.split('_'):
                                if 'space-' in tag:
                                    smlabel = label.replace(tag,
                                                            f'{tag}_desc-sm')
                                    break
                        else:
                            smlabel = f'desc-sm_{label}'
                    else:
                        for tag in label.split('_'):
                            if 'desc-' in tag:
                                newtag = f'{tag}-sm'
                                smlabel = label.replace(tag, newtag)
                                break

                    post_labels.append((smlabel, sm, 'outputspec.out_file'))

                    self.set_data(smlabel, sm, 'outputspec.out_file',
                                  json_info, pipe_idx,
                                  f'spatial_smoothing_{smooth_opt}',
                                  fork=True)
                    self.set_data('fwhm', sm, 'outputspec.fwhm', json_info,
                                  pipe_idx, f'spatial_smoothing_{smooth_opt}',
                                  fork=True)

        if self.zscoring_bool:            
            for label_con_tpl in post_labels:
                label = label_con_tpl[0]
                connection = (label_con_tpl[1], label_con_tpl[2])
                if label in Outputs.to_zstd:
                    zstd = z_score_standardize(f'{label}_zstd_{pipe_x}',
                                               input_type)

                    wf.connect(connection[0], connection[1],
                               zstd, 'inputspec.in_file')

                    node, out = self.get_data(mask, pipe_idx=mask_idx)
                    wf.connect(node, out, zstd, 'inputspec.mask')

                    if 'desc-' not in label:
                        if 'space-template' in label:
                            new_label = label.replace('space-template',
                                                      'space-template_desc-zstd')
                        else:
                            new_label = f'desc-zstd_{label}'
                    else:
                        for tag in label.split('_'):
                            if 'desc-' in tag:
                                newtag = f'{tag}-zstd'
                                new_label = label.replace(tag, newtag)
                                break

                    post_labels.append((new_label, zstd, 'outputspec.out_file'))

                    self.set_data(new_label, zstd, 'outputspec.out_file',
                                  json_info, pipe_idx, f'zscore_standardize',
                                  fork=True)

                elif label in Outputs.to_fisherz:

                    zstd = fisher_z_score_standardize(f'{label}_zstd_{pipe_x}',
                                                      label, input_type)

                    wf.connect(connection[0], connection[1],
                               zstd, 'inputspec.correlation_file')

                    # if the output is 'space-template_desc-MeanSCA_correlations', we want
                    # 'desc-MeanSCA_timeseries'
                    oned = label.replace('correlations', 'timeseries')

                    node, out = outs[oned]
                    wf.connect(node, out, zstd, 'inputspec.timeseries_oned')

                    post_labels.append((new_label, zstd, 'outputspec.out_file'))

                    self.set_data(new_label, zstd, 'outputspec.out_file',
                                  json_info, pipe_idx,
                                  'fisher_zscore_standardize',
                                  fork=True)

        return (wf, post_labels)

    def gather_pipes(self, wf, cfg, all=False, add_incl=None, add_excl=None):
        excl = []
        substring_excl = []
        outputs_logger = getLogger(f'{cfg["subject_id"]}_expectedOutputs')
        expected_outputs = ExpectedOutputs()

        if add_excl:
            excl += add_excl

        if 'nonsmoothed' not in cfg.post_processing['spatial_smoothing'][
                'output']:
            excl += Outputs.native_nonsmooth
            excl += Outputs.template_nonsmooth

        if 'raw' not in cfg.post_processing['z-scoring']['output']:
            excl += Outputs.native_raw
            excl += Outputs.template_raw

        if not cfg.pipeline_setup['output_directory']['write_debugging_outputs']:
            # substring_excl.append(['bold'])
            excl += Outputs.debugging

        for resource in self.rpool.keys():
            if resource not in Outputs.any:
                continue

            if resource in excl:
                continue

            drop = False
            for substring_list in substring_excl:
                bool_list = []
                for substring in substring_list:
                    if substring in resource:
                        bool_list.append(True)
                    else:
                        bool_list.append(False)
                for item in bool_list:
                    if not item:
                        break
                else:
                    drop = True
                if drop:
                    break
            if drop:
                continue

            subdir = 'other'
            if resource in Outputs.anat:
                subdir = 'anat'
                #TODO: get acq- etc.
            elif resource in Outputs.func:
                subdir = 'func'
                #TODO: other stuff like acq- etc.

            for pipe_idx in self.rpool[resource]:
                unique_id = self.get_name()
                part_id = unique_id.split('_')[0]
                ses_id = unique_id.split('_')[1]

                if 'ses-' not in ses_id:
                    ses_id = f"ses-{ses_id}"

                out_dir = cfg.pipeline_setup['output_directory']['path']
                pipe_name = cfg.pipeline_setup['pipeline_name']
                container = os.path.join(f'pipeline_{pipe_name}', part_id,
                                         ses_id)
                filename = f'{unique_id}_{res_in_filename(self.cfg, resource)}'

                out_path = os.path.join(out_dir, container, subdir, filename)

                out_dct = {
                    'unique_id': unique_id,
                    'out_dir': out_dir,
                    'container': container,
                    'subdir': subdir,
                    'filename': filename,
                    'out_path': out_path
                }
                self.rpool[resource][pipe_idx]['out'] = out_dct

                # TODO: have to link the pipe_idx's here. and call up 'desc-preproc_T1w' from a Sources in a json and replace. here.
                # TODO: can do the pipeline_description.json variants here too!

        for resource in self.rpool.keys():

            if resource not in Outputs.any:
                continue

            if resource in excl:
                continue

            drop = False
            for substring_list in substring_excl:
                bool_list = []
                for substring in substring_list:
                    if substring in resource:
                        bool_list.append(True)
                    else:
                        bool_list.append(False)
                for item in bool_list:
                    if not item:
                        break
                else:
                    drop = True
                if drop:
                    break
            if drop:
                continue

            num_variant = 0
            if len(self.rpool[resource]) == 1:
                num_variant = ""
            all_jsons = [self.rpool[resource][pipe_idx]['json'] for pipe_idx in
                         self.rpool[resource]]
            unlabelled = set(key for json_info in all_jsons for key in
                             json_info.get('CpacVariant', {}).keys() if
                             key not in (*MOVEMENT_FILTER_KEYS, 'regressors'))
            if 'bold' in unlabelled:
                all_bolds = list(
                    chain.from_iterable(json_info['CpacVariant']['bold'] for
                                        json_info in all_jsons if
                                        'CpacVariant' in json_info and
                                        'bold' in json_info['CpacVariant']))
                # not any(not) because all is overloaded as a parameter here
                if not any(not re.match(r'apply_(phasediff|blip)_to_'
                                        r'timeseries_separately_.*', _bold)
                           for _bold in all_bolds):
                    # this fork point should only result in 0 or 1 forks
                    unlabelled.remove('bold')
                del all_bolds
            all_forks = {key: set(
                chain.from_iterable(json_info['CpacVariant'][key] for
                                    json_info in all_jsons if
                                    'CpacVariant' in json_info and
                                    key in json_info['CpacVariant'])) for
                key in unlabelled}
            # del all_jsons
            for key, forks in all_forks.items():
                if len(forks) < 2:  # no int suffix needed if only one fork
                    unlabelled.remove(key)
            # del all_forks
            for pipe_idx in self.rpool[resource]:
                pipe_x = self.get_pipe_number(pipe_idx)
                json_info = self.rpool[resource][pipe_idx]['json']
                out_dct = self.rpool[resource][pipe_idx]['out']

                try:
                    if unlabelled:
                        num_variant += 1
                except TypeError:
                    pass

                try:
                    del json_info['subjson']
                except KeyError:
                    pass

                if out_dct['subdir'] == 'other' and not all:
                    continue

                unique_id = out_dct['unique_id']
                resource_idx = resource

                if isinstance(num_variant, int):
                    resource_idx, out_dct = name_fork(resource_idx, cfg,
                                                      json_info, out_dct)
                    if unlabelled:
                        if 'desc-' in out_dct['filename']:
                            for key in out_dct['filename'].split('_')[::-1]:
                                # final `desc` entity
                                if key.startswith('desc-'):
                                    out_dct['filename'] = out_dct['filename'
                                                                  ].replace(
                                        key, f'{key}-{num_variant}')
                                    resource_idx = resource_idx.replace(
                                        key, f'{key}-{num_variant}')
                                    break
                        else:
                            suff = resource.split('_')[-1]
                            newdesc_suff = f'desc-{num_variant}_{suff}'
                            resource_idx = resource_idx.replace(suff,
                                                                newdesc_suff)
                id_string = pe.Node(Function(input_names=['cfg', 'unique_id',
                                                          'resource',
                                                          'scan_id',
                                                          'template_desc',
                                                          'atlas_id',
                                                          'fwhm',
                                                          'subdir'],
                                             output_names=['out_filename'],
                                             function=create_id_string),
                                    name=f'id_string_{resource_idx}_{pipe_x}')
                id_string.inputs.cfg = self.cfg
                id_string.inputs.unique_id = unique_id
                id_string.inputs.resource = resource_idx
                id_string.inputs.subdir = out_dct['subdir']

                # grab the iterable scan ID
                if out_dct['subdir'] == 'func':
                    node, out = self.rpool['scan']["['scan:func_ingress']"][
                            'data']
                    wf.connect(node, out, id_string, 'scan_id')
                
                self.back_propogate_template_name(wf, resource_idx, json_info,
                                                  id_string)
                # grab the FWHM if smoothed
                for tag in resource.split('_'):
                    if 'desc-' in tag and '-sm' in tag:
                        fwhm_idx = pipe_idx.replace(f'{resource}:', 'fwhm:')
                        try:
                            node, out = self.rpool['fwhm'][fwhm_idx]['data']
                            wf.connect(node, out, id_string, 'fwhm')
                        except KeyError:
                            # smoothing was not done for this resource in the
                            # engine.py smoothing
                            pass
                        break
                atlas_suffixes = ['timeseries', 'correlations', 'statmap']
                # grab the iterable atlas ID
                atlas_id = None
                if not resource.endswith('desc-confounds_timeseries'):
                    if resource.split('_')[-1] in atlas_suffixes:
                        atlas_idx = pipe_idx.replace(resource, 'atlas_name')
                        # need the single quote and the colon inside the double
                        # quotes - it's the encoded pipe_idx
                        #atlas_idx = new_idx.replace(f"'{temp_rsc}:",
                        #                            "'atlas_name:")
                        if atlas_idx in self.rpool['atlas_name']:
                            node, out = self.rpool['atlas_name'][atlas_idx][
                                'data']
                            wf.connect(node, out, id_string, 'atlas_id')
                        elif 'atlas-' in resource:
                            for tag in resource.split('_'):
                                if 'atlas-' in tag:
                                    atlas_id = tag.replace('atlas-', '')
                            id_string.inputs.atlas_id = atlas_id
                        else:
                            warnings.warn(str(
                                LookupError("\n[!] No atlas ID found for "
                                        f"{out_dct['filename']}.\n")))
<<<<<<< HEAD
               
=======
>>>>>>> 72120f4c
                nii_name = pe.Node(Rename(), name=f'nii_{resource_idx}_'
                                                  f'{pipe_x}')
                nii_name.inputs.keep_ext = True
                
                if resource in Outputs.ciftis:
                   nii_name.inputs.keep_ext = False
                   id_string.inputs.extension = Outputs.ciftis[resource]
                else:
                   nii_name.inputs.keep_ext = True
                
               
                if resource in Outputs.giftis:

                   nii_name.inputs.keep_ext = False
                   id_string.inputs.extension = f'{Outputs.giftis[resource]}.gii'
                   
                else:
                   nii_name.inputs.keep_ext = True
                
                wf.connect(id_string, 'out_filename',
                           nii_name, 'format_string')
                
                node, out = self.rpool[resource][pipe_idx]['data']
               
                try:
                    wf.connect(node, out, nii_name, 'in_file')
                except OSError as os_error:
                    logger.warning(os_error)
                    continue

                write_json_imports = ['import os', 'import json']
                write_json = pe.Node(Function(input_names=['json_data',
                                                           'filename'],
                                              output_names=['json_file'],
                                              function=write_output_json,
                                              imports=write_json_imports),
                                     name=f'json_{resource_idx}_{pipe_x}')
                write_json.inputs.json_data = json_info

                wf.connect(id_string, 'out_filename', write_json, 'filename')
                ds = pe.Node(DataSink(), name=f'sinker_{resource_idx}_'
                                              f'{pipe_x}')
                ds.inputs.parameterization = False
                ds.inputs.base_directory = out_dct['out_dir']
                ds.inputs.encrypt_bucket_keys = cfg.pipeline_setup[
                    'Amazon-AWS']['s3_encryption']
                ds.inputs.container = out_dct['container']

                if cfg.pipeline_setup['Amazon-AWS'][
                    'aws_output_bucket_credentials']:
                    ds.inputs.creds_path = cfg.pipeline_setup['Amazon-AWS'][
                        'aws_output_bucket_credentials']
                expected_outputs += (out_dct['subdir'], create_id_string(
                    self.cfg, unique_id, resource_idx,
                    template_desc=id_string.inputs.template_desc,
                    atlas_id=atlas_id, subdir=out_dct['subdir']))
                wf.connect(nii_name, 'out_file',
                           ds, f'{out_dct["subdir"]}.@data')
                wf.connect(write_json, 'json_file',
                           ds, f'{out_dct["subdir"]}.@json')
        outputs_logger.info(expected_outputs)

    def node_data(self, resource, **kwargs):
        '''Factory function to create NodeData objects

        Parameters
        ----------
        resource : str

        Returns
        -------
        NodeData
        '''
        return NodeData(self, resource, **kwargs)


class NodeBlock:
    def __init__(self, node_block_functions, debug=False):
        if not isinstance(node_block_functions, list):
            node_block_functions = [node_block_functions]

        self.node_blocks = {}

        for node_block_function in node_block_functions:    # <---- sets up the NodeBlock object in case you gave it a list of node blocks instead of a single one - for option forking.
        
            self.input_interface = []
            if isinstance(node_block_function, tuple):
                self.input_interface = node_block_function[1]
                node_block_function = node_block_function[0]
                if not isinstance(self.input_interface, list):
                    self.input_interface = [self.input_interface]

            if not isinstance(node_block_function, NodeBlockFunction):
                # If the object is a plain function `__name__` will be more useful then `str()`
                obj_str = node_block_function.__name__ \
                    if hasattr(node_block_function, '__name__') else \
                    str(node_block_function)
                raise TypeError(f'Object is not a nodeblock: "{obj_str}"')

            name = node_block_function.name
            self.name = name
            self.node_blocks[name] = {}

            if self.input_interface:
                for interface in self.input_interface:
                    for orig_input in node_block_function.inputs:
                        if isinstance(orig_input, tuple):
                            list_tup = list(orig_input)
                            if interface[0] in list_tup:
                                list_tup.remove(interface[0])
                                list_tup.append(interface[1])
                                node_block_function.inputs.remove(orig_input)
                                node_block_function.inputs.append(tuple(list_tup))
                        else:
                            if orig_input == interface[0]:
                                node_block_function.inputs.remove(interface[0])
                                node_block_function.inputs.append(interface[1])

            for key, val in node_block_function.legacy_nodeblock_dict().items():
                self.node_blocks[name][key] = val

            self.node_blocks[name]['block_function'] = node_block_function

            #TODO: fix/replace below
            self.outputs = {}
            for out in node_block_function.outputs:
                self.outputs[out] = None

            self.options = ['base']
            if node_block_function.outputs is not None:
                self.options = node_block_function.outputs

            logger.info('Connecting %s...', name)
            if debug:
                config.update_config(
                    {'logging': {'workflow_level': 'DEBUG'}})
                logging.update_logging(config)
                logger.debug('"inputs": %s\n\t "outputs": %s%s',
                             node_block_function.inputs,
                             list(self.outputs.keys()),
                             f'\n\t"options": {self.options}'
                             if self.options != ['base'] else '')
                config.update_config(
                    {'logging': {'workflow_level': 'INFO'}})
                logging.update_logging(config)

    def get_name(self):
        return self.name

    def check_null(self, val):
        if isinstance(val, str):
            val = None if val.lower() == 'none' else val
        return val

    def check_output(self, outputs, label, name):
        if label not in outputs:
            raise NameError(f'\n[!] Output name "{label}" in the block '
                            'function does not match the outputs list '
                            f'{outputs} in Node Block "{name}"\n')

    def grab_tiered_dct(self, cfg, key_list):
        cfg_dct = cfg.dict()
        for key in key_list:
            try:
                print(key)
                cfg_dct = cfg_dct.get(key, {})
            except KeyError:
                raise Exception(f"[!] The config provided to the node block is not valid")  
        return cfg_dct

    def connect_block(self, wf, cfg, rpool):
        debug = cfg.pipeline_setup['Debugging']['verbose']
        all_opts = []
        for name, block_dct in self.node_blocks.items():
            opts = []
            config = self.check_null(block_dct['config'])
            option_key = self.check_null(block_dct['option_key'])
            option_val = self.check_null(block_dct['option_val'])
            if option_key and option_val:
                if not isinstance(option_key, list):
                    option_key = [option_key]
                if not isinstance(option_val, list):
                    option_val = [option_val]
                if config:
                    key_list = config + option_key
                else:
                    key_list = option_key
                if 'USER-DEFINED' in option_val:
                    # load custom config data into each 'opt'
                    opts = self.grab_tiered_dct(cfg, key_list)
                else:
                    for option in option_val:
                        try:
                            if option in self.grab_tiered_dct(cfg, key_list):   # <---- goes over the option_vals in the node block docstring, and checks if the user's pipeline config included it in the forking list
                                opts.append(option)
                        except AttributeError as err:
                            raise Exception(f"{err}\nNode Block: {name}")

                if opts is None:
                    opts = [opts]

            elif option_key and not option_val:
                # enables multiple config forking entries
                if not isinstance(option_key[0], list):
                    raise Exception(f'[!] The option_key field ({option_key}) '
                                    f'for {name} exists but there is no '
                                    'option_val.\n\nIf you are trying to '
                                    'populate multiple option keys, the '
                                    'option_val field must contain a list of '
                                    'a list.\n')
                for option_config in option_key:
                    # option_config is a list of pipe config levels down to the option
                    if config:
                        key_list = config + option_config
                    else:
                        key_list = option_config
                    option_val = option_config[-1]
                    if option_val in self.grab_tiered_dct(cfg, key_list[:-1]):
                        opts.append(option_val)                
            else:                                           #         AND, if there are multiple option-val's (in a list) in the docstring, it gets iterated below in 'for opt in option' etc. AND THAT'S WHEN YOU HAVE TO DELINEATE WITHIN THE NODE BLOCK CODE!!!
                opts = [None]
            all_opts += opts

        sidecar_additions = {
            'CpacConfigHash': hashlib.sha1(json.dumps(cfg.dict(), sort_keys=True).encode('utf-8')).hexdigest(),
            'CpacConfig': cfg.dict()
        }

        if cfg['pipeline_setup']['output_directory'].get('user_defined'):
            sidecar_additions['UserDefined'] = cfg['pipeline_setup']['output_directory']['user_defined']

        for name, block_dct in self.node_blocks.items():    # <--- iterates over either the single node block in the sequence, or a list of node blocks within the list of node blocks, i.e. for option forking.

            switch = self.check_null(block_dct['switch'])
            config = self.check_null(block_dct['config'])
            option_key = self.check_null(block_dct['option_key'])
            option_val = self.check_null(block_dct['option_val'])
            inputs = self.check_null(block_dct['inputs'])
            outputs = self.check_null(block_dct['outputs'])

            block_function = block_dct['block_function']

            opts = []
            if option_key and option_val:
                if not isinstance(option_key, list):
                    option_key = [option_key]
                if not isinstance(option_val, list):
                    option_val = [option_val]
                if config:
                    key_list = config + option_key
                else:
                    key_list = option_key
                if 'USER-DEFINED' in option_val:
                    # load custom config data into each 'opt'
                    opts = self.grab_tiered_dct(cfg, key_list)
                else:
                    for option in option_val:
                        if option in self.grab_tiered_dct(cfg, key_list):   # <---- goes over the option_vals in the node block docstring, and checks if the user's pipeline config included it in the forking list
                            opts.append(option)
            else:                                                           #         AND, if there are multiple option-val's (in a list) in the docstring, it gets iterated below in 'for opt in option' etc. AND THAT'S WHEN YOU HAVE TO DELINEATE WITHIN THE NODE BLOCK CODE!!!
                opts = [None]                                               #         THIS ALSO MEANS the multiple option-val's in docstring node blocks can be entered once in the entire node-block sequence, not in a list of multiples
            if not opts:
                # for node blocks where the options are split into different
                # block functions - opts will be empty for non-selected
                # options, and would waste the get_strats effort below
                continue

            if not switch:
                switch = [True]
            else:
                if config:
                    try:
                        key_list = config + switch
                    except TypeError:
                        raise Exception("\n\n[!] Developer info: Docstring error "
                                        f"for {name}, make sure the 'config' or "
                                        "'switch' fields are lists.\n\n")
                    switch = self.grab_tiered_dct(cfg, key_list)
                    
                else:
                    if isinstance(switch[0], list):
                        # we have multiple switches, which is designed to only work if
                        # config is set to "None"
                        switch_list = []
                        for key_list in switch:
                            val = self.grab_tiered_dct(cfg, key_list)
                            if isinstance(val, list):
                                # fork switches
                                if True in val:
                                    switch_list.append(True)
                                if False in val:
                                    switch_list.append(False)
                            else:
                                switch_list.append(val)
                        if False in switch_list:
                            switch = [False]
                        else:
                            switch = [True]
                    else:
                        # if config is set to "None"
                        key_list = switch
                        switch = self.grab_tiered_dct(cfg, key_list)
                if not isinstance(switch, list):
                    switch = [switch]
            if True in switch:
                for pipe_idx, strat_pool in rpool.get_strats(
                        inputs, debug).items():         # strat_pool is a ResourcePool like {'desc-preproc_T1w': { 'json': info, 'data': (node, out) }, 'desc-brain_mask': etc.}
                    fork = False in switch                                            #   keep in mind rpool.get_strats(inputs) = {pipe_idx1: {'desc-preproc_T1w': etc.}, pipe_idx2: {..} }
                    for opt in opts:                                            #   it's a dictionary of ResourcePools called strat_pools, except those sub-ResourcePools only have one level! no pipe_idx strat keys.
                        # remember, you can get 'data' or 'json' from strat_pool with member functions
                        # strat_pool has all of the JSON information of all the inputs!
                        # so when we set_data below for the TOP-LEVEL MAIN RPOOL (not the strat_pool), we can generate new merged JSON information for each output.
                        #    particularly, our custom 'CpacProvenance' field.
                        node_name = name
                        pipe_x = rpool.get_pipe_number(pipe_idx)

                        replaced_inputs = []
                        for interface in self.input_interface:
                            if isinstance(interface[1], list):
                                for input_name in interface[1]:
                                    if strat_pool.check_rpool(input_name):
                                        break
                            else:
                                input_name = interface[1]
                            strat_pool.copy_resource(input_name, interface[0])
                            replaced_inputs.append(interface[0])
                        try:
                            wf, outs = block_function(wf, cfg, strat_pool,
                                                      pipe_x, opt)
                        except IOError as e:  # duplicate node
                            logger.warning(e)
                            continue

                        if not outs:
                            if (block_function.__name__ == 'freesurfer_'
                                                           'postproc'):
                                logger.warning(
                                    WARNING_FREESURFER_OFF_WITH_DATA)
                                LOGTAIL['warnings'].append(
                                    WARNING_FREESURFER_OFF_WITH_DATA)
                            continue

                        if opt and len(option_val) > 1:
                            node_name = f'{node_name}_{opt}'
                        elif opt and 'USER-DEFINED' in option_val:
                            node_name = f'{node_name}_{opt["Name"]}'

                        if debug:
                            verbose_logger = getLogger('engine')
                            verbose_logger.debug('\n=======================')
                            verbose_logger.debug('Node name: %s', node_name)
                            prov_dct = \
                                rpool.get_resource_strats_from_prov(
                                    ast.literal_eval(pipe_idx))
                            for key, val in prov_dct.items():
                                verbose_logger.debug('-------------------')
                                verbose_logger.debug('Input - %s:', key)
                                sub_prov_dct = \
                                    rpool.get_resource_strats_from_prov(val)
                                for sub_key, sub_val in sub_prov_dct.items():
                                    sub_sub_dct = \
                                        rpool.get_resource_strats_from_prov(
                                            sub_val)
                                    verbose_logger.debug('  sub-input - %s:',
                                                         sub_key)
                                    verbose_logger.debug('    prov = %s',
                                                         sub_val)
                                    verbose_logger.debug(
                                        '    sub_sub_inputs = %s',
                                        sub_sub_dct.keys())

                        for label, connection in outs.items():
                            self.check_output(outputs, label, name)
                            new_json_info = copy.deepcopy(strat_pool.get('json'))

                            # transfer over data-specific json info
                            #   for example, if the input data json is _bold and the output is also _bold
                            data_type = label.split('_')[-1]
                            if data_type in new_json_info['subjson']:
                                if 'SkullStripped' in new_json_info['subjson'][data_type]:
                                    new_json_info['SkullStripped'] = new_json_info['subjson'][data_type]['SkullStripped']

                            # determine sources for the outputs, i.e. all input data into the node block                   
                            new_json_info['Sources'] = [x for x in strat_pool.get_entire_rpool() if x != 'json' and x not in replaced_inputs]
                            
                            if isinstance(outputs, dict):
                                new_json_info.update(outputs[label])
                                if 'Description' not in outputs[label]:
                                    # don't propagate old Description
                                    try:
                                        del new_json_info['Description']
                                    except KeyError:
                                        pass
                                if 'Template' in outputs[label]:
                                    template_key = outputs[label]['Template']
                                    if template_key in new_json_info['Sources']:
                                        # only if the pipeline config template key is entered as the 'Template' field
                                        # otherwise, skip this and take in the literal 'Template' string
                                        try:
                                            new_json_info['Template'] = new_json_info['subjson'][template_key]['Description']
                                        except KeyError:
                                            pass
                                    try:
                                        new_json_info['Resolution'] = new_json_info['subjson'][template_key]['Resolution']
                                    except KeyError:
                                        pass
                            else:
                                # don't propagate old Description
                                try:
                                    del new_json_info['Description']
                                except KeyError:
                                    pass

                            if 'Description' in new_json_info:
                                new_json_info['Description'] = ' '.join(new_json_info['Description'].split())

                            for sidecar_key, sidecar_value in sidecar_additions.items():
                                if sidecar_key not in new_json_info:
                                    new_json_info[sidecar_key] = sidecar_value

                            try:
                                del new_json_info['subjson']
                            except KeyError:
                                pass

                            if fork or len(opts) > 1 or len(all_opts) > 1:
                                if 'CpacVariant' not in new_json_info:
                                    new_json_info['CpacVariant'] = {}
                                raw_label = rpool.get_raw_label(label)
                                if raw_label not in new_json_info['CpacVariant']:
                                    new_json_info['CpacVariant'][raw_label] = []
                                new_json_info['CpacVariant'][raw_label].append(node_name)
 
                            rpool.set_data(label,
                                           connection[0],
                                           connection[1],
                                           new_json_info,
                                           pipe_idx, node_name, fork)

                            wf, post_labels = rpool.post_process(
                                wf, label, connection, new_json_info, pipe_idx,
                                pipe_x, outs)

                            if rpool.func_reg:
                                for postlabel in post_labels:
                                    connection = (postlabel[1], postlabel[2])
                                    wf = rpool.derivative_xfm(wf, postlabel[0],
                                                              connection,
                                                              new_json_info,
                                                              pipe_idx,
                                                              pipe_x)
        return wf


def wrap_block(node_blocks, interface, wf, cfg, strat_pool, pipe_num, opt):
    """Wrap a list of node block functions to make them easier to use within
    other node blocks.

    Example usage:

        # This calls the 'bold_mask_afni' and 'bold_masking' node blocks to
        # skull-strip an EPI field map, without having to invoke the NodeBlock
        # connection system.

        # The interface dictionary tells wrap_block to set the EPI field map
        # in the parent node block's throw-away strat_pool as 'bold', so that
        # the 'bold_mask_afni' and 'bold_masking' node blocks will see that as
        # the 'bold' input.

        # It also tells wrap_block to set the 'desc-brain_bold' output of
        # the 'bold_masking' node block to 'opposite_pe_epi_brain' (what it
        # actually is) in the parent node block's strat_pool, which gets
        # returned.

        # Note 'bold' and 'desc-brain_bold' (all on the left side) are the
        # labels that 'bold_mask_afni' and 'bold_masking' understand/expect
        # through their interfaces and docstrings.

        # The right-hand side (the values of the 'interface' dictionary) are
        # what 'make sense' within the current parent node block - in this
        # case, the distortion correction node block dealing with field maps.

        interface = {'bold': (match_epi_fmaps_node, 'opposite_pe_epi'),
                     'desc-brain_bold': 'opposite_pe_epi_brain'}
        wf, strat_pool = wrap_block([bold_mask_afni, bold_masking],
                                    interface, wf, cfg, strat_pool,
                                    pipe_num, opt)

        ...further downstream in the parent node block:

        node, out = strat_pool.get_data('opposite_pe_epi_brain')

        # The above line will connect the output of the 'bold_masking' node
        # block (which is the skull-stripped version of 'opposite_pe_epi') to
        # the next node.

    """
    for block in node_blocks:
        #new_pool = copy.deepcopy(strat_pool)
        for in_resource, val in interface.items():
            if isinstance(val, tuple):
                strat_pool.set_data(in_resource, val[0], val[1], {}, "", "",
                                    fork=True)#
        if 'sub_num' not in strat_pool.get_pool_info():
            strat_pool.set_pool_info({'sub_num': 0})
        sub_num = strat_pool.get_pool_info()['sub_num']
        
        wf, outputs = block(wf, cfg, strat_pool, f'{pipe_num}-{sub_num}', opt)#
        for out, val in outputs.items():
            if out in interface and isinstance(interface[out], str):
                strat_pool.set_data(interface[out], outputs[out][0], outputs[out][1],
                                    {}, "", "")
            else:
                strat_pool.set_data(out, outputs[out][0], outputs[out][1],
                                    {}, "", "")
        sub_num += 1
        strat_pool.set_pool_info({'sub_num': sub_num})

    return (wf, strat_pool)

def ingress_raw_anat_data(wf, rpool, cfg, data_paths, unique_id, part_id,
                          ses_id):

    if 'anat' not in data_paths:
        print('No anatomical data present.')
        return rpool

    if 'creds_path' not in data_paths:
        data_paths['creds_path'] = None

    anat_flow = create_anat_datasource(f'anat_T1w_gather_{part_id}_{ses_id}')

    anat = {}
    if type(data_paths['anat']) is str:
        anat['T1']=data_paths['anat']
    elif 'T1w' in data_paths['anat']:
        anat['T1']=data_paths['anat']['T1w']

    if 'T1' in anat:
        anat_flow.inputs.inputnode.set(
            subject=part_id,
            anat=anat['T1'],
            creds_path=data_paths['creds_path'],
            dl_dir=cfg.pipeline_setup['working_directory']['path'],
            img_type='anat'
        )
        rpool.set_data('T1w', anat_flow, 'outputspec.anat', {},
                    "", "anat_ingress")
    
    if 'T2w' in data_paths['anat']: 
        anat_flow_T2 = create_anat_datasource(f'anat_T2w_gather_{part_id}_{ses_id}')
        anat_flow_T2.inputs.inputnode.set(
            subject=part_id,
            anat=data_paths['anat']['T2w'],
            creds_path=data_paths['creds_path'],
            dl_dir=cfg.pipeline_setup['working_directory']['path'],
            img_type='anat'
        )
        rpool.set_data('T2w', anat_flow_T2, 'outputspec.anat', {},
                    "", "anat_ingress")

    if cfg.surface_analysis['freesurfer']['ingress_reconall']:
        rpool = ingress_freesurfer(wf, rpool, cfg, data_paths, unique_id, part_id,
                          ses_id)
                
    return rpool

def ingress_freesurfer(wf, rpool, cfg, data_paths, unique_id, part_id,
                          ses_id):
    
    if 'anat' not in data_paths:
        print('No FreeSurfer data present.')
        return rpool
    
    if 'freesurfer_dir' in data_paths['anat']:
        fs_ingress = create_general_datasource('gather_freesurfer_dir') 
        fs_ingress.inputs.inputnode.set(
            unique_id=unique_id,
            data=data_paths['anat']['freesurfer_dir'],
            creds_path=data_paths['creds_path'],
            dl_dir=cfg.pipeline_setup['working_directory']['path'])
        rpool.set_data("freesurfer-subject-dir", fs_ingress, 'outputspec.data',
                       {}, "", "freesurfer_config_ingress")

        recon_outs = {
            'pipeline-fs_raw-average': 'mri/rawavg.mgz',
            'pipeline-fs_subcortical-seg': 'mri/aseg.mgz',
            'pipeline-fs_brainmask': 'mri/brainmask.mgz',
            'pipeline-fs_wmparc': 'mri/wmparc.mgz',
            'pipeline-fs_T1': 'mri/T1.mgz',
            'pipeline-fs_hemi-L_desc-surface_curv': 'surf/lh.curv',
            'pipeline-fs_hemi-R_desc-surface_curv': 'surf/rh.curv',
            'pipeline-fs_hemi-L_desc-surfaceMesh_pial': 'surf/lh.pial',
            'pipeline-fs_hemi-R_desc-surfaceMesh_pial': 'surf/rh.pial',
            'pipeline-fs_hemi-L_desc-surfaceMesh_smoothwm': 'surf/lh.smoothwm',
            'pipeline-fs_hemi-R_desc-surfaceMesh_smoothwm': 'surf/rh.smoothwm',
            'pipeline-fs_hemi-L_desc-surfaceMesh_sphere': 'surf/lh.sphere',
            'pipeline-fs_hemi-R_desc-surfaceMesh_sphere': 'surf/rh.sphere',
            'pipeline-fs_hemi-L_desc-surfaceMap_sulc': 'surf/lh.sulc',
            'pipeline-fs_hemi-R_desc-surfaceMap_sulc': 'surf/rh.sulc',
            'pipeline-fs_hemi-L_desc-surfaceMap_thickness': 'surf/lh.thickness',
            'pipeline-fs_hemi-R_desc-surfaceMap_thickness': 'surf/rh.thickness',
            'pipeline-fs_hemi-L_desc-surfaceMap_volume': 'surf/lh.volume',
            'pipeline-fs_hemi-R_desc-surfaceMap_volume': 'surf/rh.volume',
            'pipeline-fs_hemi-L_desc-surfaceMesh_white': 'surf/lh.white',
            'pipeline-fs_hemi-R_desc-surfaceMesh_white': 'surf/rh.white',
            'pipeline-fs_xfm': 'mri/transforms/talairach.lta'
        }
        
        for key, outfile in recon_outs.items():
            fullpath = os.path.join(data_paths['anat']['freesurfer_dir'],
                                    outfile)
            if os.path.exists(fullpath):
                fs_ingress = create_general_datasource(f'gather_fs_{key}_dir')
                fs_ingress.inputs.inputnode.set(
                    unique_id=unique_id,
                    data=fullpath,
                    creds_path=data_paths['creds_path'],
                    dl_dir=cfg.pipeline_setup['working_directory']['path'])
                rpool.set_data(key, fs_ingress, 'outputspec.data',
                               {}, "", f"fs_{key}_ingress")
            else:
                warnings.warn(str(
                        LookupError("\n[!] Path does not exist for "
                                        f"{fullpath}.\n")))
                
    return rpool

def ingress_raw_func_data(wf, rpool, cfg, data_paths, unique_id, part_id,
                          ses_id):

    func_paths_dct = data_paths['func']

    func_wf = create_func_datasource(func_paths_dct, rpool,
                                     f'func_ingress_{part_id}_{ses_id}')
    func_wf.inputs.inputnode.set(
        subject=part_id,
        creds_path=data_paths['creds_path'],
        dl_dir=cfg.pipeline_setup['working_directory']['path']
    )
    func_wf.get_node('inputnode').iterables = \
        ("scan", list(func_paths_dct.keys()))   

    rpool.set_data('subject', func_wf, 'outputspec.subject', {}, "",
                   "func_ingress")
    rpool.set_data('bold', func_wf, 'outputspec.rest', {}, "", "func_ingress")
    rpool.set_data('scan', func_wf, 'outputspec.scan', {}, "", "func_ingress")
    rpool.set_data('scan-params', func_wf, 'outputspec.scan_params', {}, "",
                   "scan_params_ingress")
    
    # TODO: CHECK FOR PARAMETERS

    wf, rpool, diff, blip, fmap_rp_list = \
        ingress_func_metadata(wf, cfg, rpool, data_paths, part_id,
                              data_paths['creds_path'], ses_id)

    # Memoize list of local functional scans
    # TODO: handle S3 files
    # Skip S3 files for now

    local_func_scans = [
        func_paths_dct[scan]['scan'] for scan in func_paths_dct.keys() if not
        func_paths_dct[scan]['scan'].startswith('s3://')]
    if local_func_scans:
        # pylint: disable=protected-access
        wf._local_func_scans = local_func_scans
        if cfg.pipeline_setup['Debugging']['verbose']:
            verbose_logger = getLogger('engine')
            verbose_logger.debug('local_func_scans: %s', local_func_scans)
    del local_func_scans

    return (wf, rpool, diff, blip, fmap_rp_list)


def ingress_output_dir(wf, cfg, rpool, unique_id, data_paths, part_id, ses_id, creds_path=None):

    dir_path = data_paths['derivatives_dir']

    print(f"\nPulling outputs from {dir_path}.\n")

    anat = os.path.join(dir_path, 'anat')
    func = os.path.join(dir_path, 'func')

    exts = ['.nii', '.gz', '.mat', '.1D', '.txt', '.csv', '.rms', '.tsv']

    outdir_anat = []
    outdir_func = []
    func_paths = {}
    func_dict = {}

    for subdir in [anat, func]:
        if os.path.isdir(subdir):
            for filename in os.listdir(subdir):
                for ext in exts:
                    if ext in filename:
                        if subdir == anat:
                            outdir_anat.append(os.path.join(subdir,
                                                    filename))
                        else:
                            outdir_func.append(os.path.join(subdir,
                                                    filename))

     # Add derivatives directory to rpool
    ingress = create_general_datasource(f'gather_derivatives_dir')
    ingress.inputs.inputnode.set(
            unique_id=unique_id,
            data=dir_path,
            creds_path=creds_path,
            dl_dir=cfg.pipeline_setup['working_directory']['path']
        )
    rpool.set_data("derivatives-dir", ingress, 'outputspec.data',
                {}, "", "outdir_config_ingress")

    for subdir in [outdir_anat, outdir_func]:
        for filepath in subdir:
            filename = str(filepath)
            for ext in exts:
                filename = filename.split("/")[-1].replace(ext, '')

            data_label = filename.split(unique_id)[1].lstrip('_')

            if len(filename) == len(data_label):
                raise Exception('\n\n[!] Possibly wrong participant or '
                                'session in this directory?\n\n'
                                f'Filepath: {filepath}\n\n')

            bidstag = ''
            for tag in data_label.split('_'):
                for prefix in ['task-', 'run-', 'acq-', 'rec']:
                    if tag.startswith(prefix):
                        bidstag += f'{tag}_'
                        data_label = data_label.replace(f'{tag}_', '')
            data_label, json = strip_template(data_label, dir_path, filename)

            rpool, json_info, pipe_idx, node_name, data_label = \
                json_outdir_ingress(rpool, filepath, \
                exts, data_label, json)

            if ('template' in data_label and not json_info['Template'] == \
                    cfg.pipeline_setup['outdir_ingress']['Template']):
                continue
            # Rename confounds to avoid confusion in nuisance regression
            if data_label.endswith('desc-confounds_timeseries'):
                data_label = 'pipeline-ingress_desc-confounds_timeseries'

            if len(bidstag) > 1:
                # Remove tail symbol
                bidstag = bidstag[:-1]
                if bidstag.startswith('task-'):
                    bidstag = bidstag.replace('task-', '')

            # Rename bold mask for CPAC naming convention
            # and to avoid collision with anat brain mask
            if data_label.endswith('desc-brain_mask') and filepath in outdir_func: 
                data_label = data_label.replace('brain_mask', 'bold_mask')

            try:
                pipe_x = rpool.get_pipe_number(pipe_idx)
            except ValueError:
                pipe_x = len(rpool.pipe_list)
            if filepath in outdir_anat:
                ingress = create_general_datasource(f'gather_anat_outdir_{str(data_label)}_{pipe_x}')
                ingress.inputs.inputnode.set(
                    unique_id=unique_id,
                    data=filepath,
                    creds_path=creds_path,
                    dl_dir=cfg.pipeline_setup['working_directory']['path']
                )
                rpool.set_data(data_label, ingress, 'outputspec.data', json_info,
                    pipe_idx, node_name, f"outdir_{data_label}_ingress", inject=True)
            else:
                if data_label.endswith('desc-preproc_bold'): 
                    func_key = data_label
                    func_dict[bidstag] = {}
                    func_dict[bidstag]['scan'] = str(filepath)
                    func_dict[bidstag]['scan_parameters'] = json_info
                    func_dict[bidstag]['pipe_idx'] = pipe_idx
                if data_label.endswith('desc-brain_mask'): 
                    data_label = data_label.replace('brain_mask', 'bold_mask')
                try:
                    func_paths[data_label].append(filepath)
                except:
                    func_paths[data_label] = []
                    func_paths[data_label].append(filepath)

    if func_dict:
        wf, rpool = func_outdir_ingress(wf, cfg, func_dict, rpool, unique_id, \
            creds_path, part_id, func_key, func_paths)

    if cfg.surface_analysis['freesurfer']['ingress_reconall']:
        rpool = ingress_freesurfer(wf, rpool, cfg, data_paths, unique_id, part_id,
                          ses_id)
    return wf, rpool

def json_outdir_ingress(rpool, filepath, exts, data_label, json):
    
    desc_val = None
    for tag in data_label.split('_'):
        if 'desc-' in tag:
            desc_val = tag
            break
    jsonpath = str(filepath)
    for ext in exts:
        jsonpath = jsonpath.replace(ext, '')
    jsonpath = f"{jsonpath}.json"

    if not os.path.exists(jsonpath):
        print(f'\n\n[!] No JSON found for file {filepath}.\nCreating '
            f'{jsonpath}..\n\n')
        json_info = {
            'Description': 'This data was generated elsewhere and '
                        'supplied by the user into this C-PAC run\'s '
                        'output directory. This JSON file was '
                        'automatically generated by C-PAC because a '
                        'JSON file was not supplied with the data.'
        }
        json_info = {**json_info, **json}
        write_output_json(json_info, jsonpath)
    else:
        json_info = read_json(jsonpath)
        json_info = {**json_info, **json}
    if 'CpacProvenance' in json_info:
        if desc_val:
            # it's a C-PAC output, let's check for pipe_idx/strat integer
            # suffixes in the desc- entries.
            only_desc = str(desc_val)
        
            if only_desc[-1].isdigit():
                for idx in range(0, 3):
                    # let's stop at 3, please don't run >999 strategies okay?
                    if only_desc[-1].isdigit():
                        only_desc = only_desc[:-1]
        
                if only_desc[-1] == '-':
                    only_desc = only_desc.rstrip('-')
                else:
                    raise Exception('\n[!] Something went wrong with either '
                                    'reading in the output directory or when '
                                    'it was written out previously.\n\nGive '
                                    'this to your friendly local C-PAC '
                                    f'developer:\n\n{str(data_label)}\n')

            # remove the integer at the end of the desc-* variant, we will 
            # get the unique pipe_idx from the CpacProvenance below
            data_label = data_label.replace(desc_val, only_desc)

        # preserve cpac provenance/pipe_idx
        pipe_idx = rpool.generate_prov_string(json_info['CpacProvenance'])
        node_name = ""
        
    else:
        json_info['CpacProvenance'] = [f'{data_label}:Non-C-PAC Origin: {filepath}']
        if not 'Description' in json_info:
            json_info['Description'] = 'This data was generated elsewhere and ' \
                                    'supplied by the user into this C-PAC run\'s '\
                                    'output directory. This JSON file was '\
                                    'automatically generated by C-PAC because a '\
                                    'JSON file was not supplied with the data.'
        pipe_idx = rpool.generate_prov_string(json_info['CpacProvenance'])
        node_name = f"{data_label}_ingress"

    return rpool, json_info, pipe_idx, node_name, data_label

def func_outdir_ingress(wf, cfg, func_dict, rpool, unique_id, creds_path, part_id, key, \
                            func_paths):
    pipe_x = len(rpool.pipe_list)
    exts = ['.nii', '.gz', '.mat', '.1D', '.txt', '.csv', '.rms', '.tsv']
    ingress = create_func_datasource(func_dict, rpool, f'gather_func_outdir_{key}_{pipe_x}')
    ingress.inputs.inputnode.set(
        subject=unique_id,
        creds_path=creds_path,
        dl_dir=cfg.pipeline_setup['working_directory']['path']
    )
    rpool.set_data('subject', ingress, 'outputspec.subject', {}, "",
        "func_ingress")
    ingress.get_node('inputnode').iterables = \
        ("scan", list(func_dict.keys())) 
    rpool.set_data(key, ingress, 'outputspec.rest', {}, "",
            "func_ingress")
    
    rpool.set_data('scan', ingress, 'outputspec.scan', {}, "", 'func_ingress')
    rpool.set_data('scan-params', ingress, 'outputspec.scan_params', {}, "",
        "scan_params_ingress")
    wf, rpool, diff, blip, fmap_rp_list = ingress_func_metadata(wf, cfg, \
            rpool, func_dict, part_id, creds_path, key)
    
    # Have to do it this weird way to save the parsed BIDS tag & filepath
    mask_paths_key = 'desc-bold_mask' if 'desc-bold_mask' in func_paths else \
                                    'space-template_desc-bold_mask'
    ts_paths_key = 'pipeline-ingress_desc-confounds_timeseries'

    # Connect func data with approproate scan name
    iterables = pe.Node(Function(input_names=['scan',
                                              'mask_paths',
                                              'ts_paths'],
                                output_names=['out_scan', 
                                              'mask',
                                              'confounds'],
                                function=set_iterables),
                                name=f'set_iterables_{pipe_x}')
    iterables.inputs.mask_paths = func_paths[mask_paths_key]
    iterables.inputs.ts_paths = func_paths[ts_paths_key]
    wf.connect(ingress, 'outputspec.scan', iterables, 'scan')

    for key in func_paths:
        if key == mask_paths_key or key == ts_paths_key:
            ingress_func = create_general_datasource(f'ingress_func_data_{key}')
            ingress_func.inputs.inputnode.set(
                unique_id=unique_id,
                creds_path=creds_path,
                dl_dir=cfg.pipeline_setup['working_directory']['path'])
            wf.connect(iterables, 'out_scan', ingress_func, 'inputnode.scan')
            if key == mask_paths_key:
                wf.connect(iterables, 'mask', ingress_func, 'inputnode.data')
                rpool.set_data(key, ingress_func, 'inputnode.data', {}, "", f"outdir_{key}_ingress")
            elif key == ts_paths_key:
                wf.connect(iterables, 'confounds', ingress_func, 'inputnode.data')
                rpool.set_data(key, ingress_func, 'inputnode.data', {}, "", f"outdir_{key}_ingress")

    return wf, rpool

def set_iterables(scan, mask_paths=None, ts_paths=None):
    
    # match scan with filepath to get filepath
    mask_path = [path for path in mask_paths if scan in path]
    ts_path = [path for path in ts_paths if scan in path]

    return (scan, mask_path[0], ts_path[0]) 

def strip_template(data_label, dir_path, filename):
    
    json = {}
    # rename to template 
    for prefix in ['space-', 'from-', 'to-']: 
        for bidstag in data_label.split('_'):
            if bidstag.startswith(prefix):
                template_key, template_val = bidstag.split('-')
                template_name, _template_desc = lookup_identifier(template_val)
                if template_name:
                    json['Template'] = template_val
                    data_label = data_label.replace(template_val, 'template')
            elif bidstag.startswith('res-'):
                res_key, res_val = bidstag.split('-')
                json['Resolution'] = res_val
                data_label = data_label.replace(bidstag, '')
    if data_label.find('__'): data_label = data_label.replace('__', '_') 
    return data_label, json


def ingress_pipeconfig_paths(cfg, rpool, unique_id, creds_path=None):
    # ingress config file paths
    # TODO: may want to change the resource keys for each to include one level up in the YAML as well

    import pkg_resources as p
    import pandas as pd
    import ast

    template_csv = p.resource_filename('CPAC', 'resources/cpac_templates.csv')
    template_df = pd.read_csv(template_csv, keep_default_na=False)
    
    for row in template_df.itertuples():
    
        key = row.Key
        val = row.Pipeline_Config_Entry
        val = cfg.get_nested(cfg, [x.lstrip() for x in val.split(',')])
        resolution = row.Intended_Resolution_Config_Entry
        desc = row.Description

        if not val:
            continue

        if resolution:
            res_keys = [x.lstrip() for x in resolution.split(',')]
            tag = res_keys[-1]
        json_info = {} 

        if '$FSLDIR' in val:
            val = val.replace('$FSLDIR', cfg.pipeline_setup[
                'system_config']['FSLDIR'])
        if '$priors_path' in val:
            priors_path = cfg.segmentation['tissue_segmentation']['FSL-FAST']['use_priors']['priors_path'] or ''
            if '$FSLDIR' in priors_path:
                priors_path = priors_path.replace('$FSLDIR', cfg.pipeline_setup['system_config']['FSLDIR'])
            val = val.replace('$priors_path', priors_path)
        if '${resolution_for_anat}' in val:
            val = val.replace('${resolution_for_anat}', cfg.registration_workflows['anatomical_registration']['resolution_for_anat'])               
        if '${func_resolution}' in val:
            val = val.replace('${func_resolution}', cfg.registration_workflows[
                'functional_registration']['func_registration_to_template'][
                'output_resolution'][tag])

        if desc:
            template_name, _template_desc = lookup_identifier(val)
            if template_name:
                desc = f"{template_name} - {desc}"
            json_info['Description'] = f"{desc} - {val}"
        if resolution:
            resolution = cfg.get_nested(cfg, res_keys)
            json_info['Resolution'] = resolution

            resampled_template = pe.Node(Function(input_names=['resolution',
                                                               'template',
                                                               'template_name',
                                                               'tag'],
                                                  output_names=['resampled_template'],
                                                  function=resolve_resolution,
                                                  as_module=True),
                                         name='resampled_' + key)

            resampled_template.inputs.resolution = resolution
            resampled_template.inputs.template = val
            resampled_template.inputs.template_name = key
            resampled_template.inputs.tag = tag
            
            # the set_data below is set up a little differently, because we are
            # injecting and also over-writing already-existing entries
            #   other alternative would have been to ingress into the
            #   resampled_template node from the already existing entries, but we
            #   didn't do that here
            rpool.set_data(key,
                           resampled_template,
                           'resampled_template',
                           json_info, "",
                           "template_resample") #, inject=True)   # pipe_idx (after the blank json {}) should be the previous strat that you want deleted! because you're not connecting this the regular way, you have to do it manually

        else:
            if val:
                config_ingress = create_general_datasource(f'gather_{key}')
                config_ingress.inputs.inputnode.set(
                    unique_id=unique_id,
                    data=val,
                    creds_path=creds_path,
                    dl_dir=cfg.pipeline_setup['working_directory']['path']
                )
                rpool.set_data(key, config_ingress, 'outputspec.data',
                               json_info, "", f"{key}_config_ingress")
    # templates, resampling from config
    '''
    template_keys = [
        ("anat", ["network_centrality", "template_specification_file"]),
        ("anat", ["nuisance_corrections", "2-nuisance_regression",
                  "lateral_ventricles_mask"]),
        ("anat",
         ["segmentation", "tissue_segmentation", "FSL-FAST", "use_priors",
          "CSF_path"]),
        ("anat",
         ["segmentation", "tissue_segmentation", "FSL-FAST", "use_priors",
          "GM_path"]),
        ("anat",
         ["segmentation", "tissue_segmentation", "FSL-FAST", "use_priors",
          "WM_path"]),
        ("anat",
         ["segmentation", "tissue_segmentation", "Template_Based", "CSF"]),
        ("anat",
         ["segmentation", "tissue_segmentation", "Template_Based", "GRAY"]),
        ("anat",
         ["segmentation", "tissue_segmentation", "Template_Based", "WHITE"]),
        ("anat", ["anatomical_preproc", "acpc_alignment", "T1w_ACPC_template"]),
        ("anat", ["anatomical_preproc", "acpc_alignment", "T1w_brain_ACPC_template"]),
        ("anat", ["anatomical_preproc", "acpc_alignment", "T2w_ACPC_template"]),
        ("anat", ["anatomical_preproc", "acpc_alignment", "T2w_brain_ACPC_template"])]

    def get_nested_attr(c, template_key):
        attr = getattr(c, template_key[0])
        keys = template_key[1:]

        def _get_nested(attr, keys):
            if len(keys) > 1:
                return (_get_nested(attr[keys[0]], keys[1:]))
            elif len(keys):
                return (attr[keys[0]])
            else:
                return (attr)

        return (_get_nested(attr, keys))

    def set_nested_attr(c, template_key, value):
        attr = getattr(c, template_key[0])
        keys = template_key[1:]

        def _set_nested(attr, keys):
            if len(keys) > 1:
                return (_set_nested(attr[keys[0]], keys[1:]))
            elif len(keys):
                attr[keys[0]] = value
            else:
                return (attr)

        return (_set_nested(attr, keys))

    for key_type, key in template_keys:
        attr = cfg.get_nested(cfg, key)
        if isinstance(attr, str) or attr == None:
            node = create_check_for_s3_node(
                key[-1],
                attr, key_type,
                data_paths['creds_path'],
                cfg.pipeline_setup['working_directory']['path'],
                map_node=False
            )
            cfg.set_nested(cfg, key, node)

    template_keys_in_list = [
        ("anat",
         ["segmentation", "tissue_segmentation", "ANTs_Prior_Based",
          "template_brain_list"]),
        ("anat",
         ["segmentation", "tissue_segmentation", "ANTs_Prior_Based",
          "template_segmentation_list"]),
    ]

    for key_type, key in template_keys_in_list:
        node = create_check_for_s3_node(
            key[-1],
            cfg.get_nested(cfg, key), key_type,
            data_paths['creds_path'],
            cfg.pipeline_setup['working_directory']['path'],
            map_node=True
        )
        cfg.set_nested(cfg, key, node)
    '''

    return rpool


def initiate_rpool(wf, cfg, data_paths=None, part_id=None):
    '''

    data_paths format:
      {'anat': {
            'T1w': '{T1w path}',
            'T2w': '{T2w path}'
        },
       'creds_path': {None OR path to credentials CSV},
       'func': {
           '{scan ID}':
               {
                   'scan': '{path to BOLD}',
                   'scan_parameters': {scan parameter dictionary}
               }
       },
       'site_id': 'site-ID',
       'subject_id': 'sub-01',
       'unique_id': 'ses-1',
       'derivatives_dir': '{derivatives_dir path}'}
    '''

    # TODO: refactor further, integrate with the ingress_data functionality
    # TODO: used for BIDS-Derivatives (below), and possible refactoring of
    # TODO: the raw data config to use 'T1w' label instead of 'anat' etc.

    if data_paths:
        part_id = data_paths['subject_id']
        ses_id = data_paths['unique_id']
        if 'creds_path' not in data_paths:
            creds_path = None
        else:
            creds_path = data_paths['creds_path']
        unique_id = f'{part_id}_{ses_id}'
    
    elif part_id:
        unique_id = part_id
        creds_path = None

    rpool = ResourcePool(name=unique_id, cfg=cfg)

    if data_paths:
        # ingress outdir
        try: 
            if data_paths['derivatives_dir'] and cfg.pipeline_setup['outdir_ingress']['run']:
                wf, rpool = \
                     ingress_output_dir(wf, cfg, rpool, unique_id, data_paths, part_id, \
                    ses_id, creds_path=None)
        except:
            rpool = ingress_raw_anat_data(wf, rpool, cfg, data_paths, unique_id,
                                        part_id, ses_id)
            if 'func' in data_paths:
                wf, rpool, diff, blip, fmap_rp_list = \
                    ingress_raw_func_data(wf, rpool, cfg, data_paths, unique_id,
                                        part_id, ses_id)

    # grab any file paths from the pipeline config YAML
    rpool = ingress_pipeconfig_paths(cfg, rpool, unique_id, creds_path)

    # output files with 4 different scans

    return (wf, rpool)


def run_node_blocks(blocks, data_paths, cfg=None):
    import os
    from CPAC.pipeline import nipype_pipeline_engine as pe
    from CPAC.pipeline.engine import NodeBlock

    if not cfg:
        cfg = {
            'pipeline_setup': {
                'working_directory': {
                    'path': os.getcwd()
                },
                'log_directory': {
                    'path': os.getcwd()
                }
            }
        }

    # TODO: WE HAVE TO PARSE OVER UNIQUE ID'S!!!
    _, rpool = initiate_rpool(cfg, data_paths)

    wf = pe.Workflow(name='node_blocks')
    wf.base_dir = cfg.pipeline_setup['working_directory']['path']
    wf.config['execution'] = {
        'hash_method': 'timestamp',
        'crashdump_dir': cfg.pipeline_setup['log_directory']['path']
    }

    run_blocks = []
    if rpool.check_rpool('desc-preproc_T1w'):
        print("Preprocessed T1w found, skipping anatomical preprocessing.")
    else:
        run_blocks += blocks[0]
    if rpool.check_rpool('desc-preproc_bold'):
        print("Preprocessed BOLD found, skipping functional preprocessing.")
    else:
        run_blocks += blocks[1]

    for block in run_blocks:
        wf = NodeBlock(block, debug=cfg['pipeline_setup', 'Debugging',
                                        'verbose']).connect_block(
                                            wf, cfg, rpool)
    rpool.gather_pipes(wf, cfg)

    wf.run()


class NodeData:
    r"""Class to hold outputs of
    CPAC.pipeline.engine.ResourcePool().get_data(), so one can do

    ``node_data = strat_pool.node_data(resource)`` and have
    ``node_data.node`` and ``node_data.out`` instead of doing
    ``node, out = strat_pool.get_data(resource)`` and needing two
    variables (``node`` and ``out``) to store that information.

    Also includes ``variant`` attribute providing the resource's self-
    keyed value within its ``CpacVariant`` dictionary.

    Examples
    --------
    >>> rp = ResourcePool()
    >>> rp.node_data(None)
    NotImplemented (NotImplemented)

    >>> rp.set_data('test',
    ...             pe.Node(Function(input_names=[]), 'test'),
    ...             'b', [], 0, 'test')
    >>> rp.node_data('test')
    test (b)
    >>> rp.node_data('test').out
    'b'

    >>> try:
    ...     rp.node_data('b')
    ... except LookupError as lookup_error:
    ...     print(str(lookup_error).strip().split('\n')[0].strip())
    [!] C-PAC says: None of the listed resources are in the resource pool:
    """
    # pylint: disable=too-few-public-methods
    def __init__(self, strat_pool=None, resource=None, **kwargs):
        self.node = NotImplemented
        self.out = NotImplemented
        if strat_pool is not None and resource is not None:
            self.node, self.out = strat_pool.get_data(resource, **kwargs)

    def __repr__(self):
        return f'{getattr(self.node, "name", str(self.node))} ({self.out})'<|MERGE_RESOLUTION|>--- conflicted
+++ resolved
@@ -1184,10 +1184,6 @@
                             warnings.warn(str(
                                 LookupError("\n[!] No atlas ID found for "
                                         f"{out_dct['filename']}.\n")))
-<<<<<<< HEAD
-               
-=======
->>>>>>> 72120f4c
                 nii_name = pe.Node(Rename(), name=f'nii_{resource_idx}_'
                                                   f'{pipe_x}')
                 nii_name.inputs.keep_ext = True
