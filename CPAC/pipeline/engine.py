--- conflicted
+++ resolved
@@ -36,15 +36,7 @@
 from CPAC.image_utils.statistical_transforms import z_score_standardize, \
     fisher_z_score_standardize
 from CPAC.pipeline.check_outputs import ExpectedOutputs
-<<<<<<< HEAD
 from CPAC.pipeline.utils import MOVEMENT_FILTER_KEYS, name_fork, source_set, validate_outputs
-=======
-from CPAC.pipeline.utils import (
-    MOVEMENT_FILTER_KEYS,
-    name_fork,
-    source_set,
-)
->>>>>>> cc0ff4d5
 from CPAC.registration.registration import transform_derivative
 from CPAC.utils.bids_utils import res_in_filename
 from CPAC.utils.datasource import (
@@ -66,6 +58,7 @@
 from CPAC.resources.templates.lookup_table import lookup_identifier
 
 logger = getLogger('nipype.workflow')
+
 
 class ResourcePool:
     def __init__(self, rpool=None, name=None, cfg=None, pipe_list=None):
@@ -1746,6 +1739,7 @@
 
 def ingress_raw_anat_data(wf, rpool, cfg, data_paths, unique_id, part_id,
                           ses_id):
+
     if 'anat' not in data_paths:
         print('No anatomical data present.')
         return rpool
@@ -2199,8 +2193,8 @@
     # ingress config file paths
     # TODO: may want to change the resource keys for each to include one level up in the YAML as well
 
+    import pkg_resources as p
     import pandas as pd
-    import pkg_resources as p
 
     template_csv = p.resource_filename('CPAC', 'resources/cpac_templates.csv')
     template_df = pd.read_csv(template_csv, keep_default_na=False)
