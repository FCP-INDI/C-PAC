import os
import ast
import six
import json
import warnings
import logging
import copy
from unittest import TestCase

from CPAC.pipeline import nipype_pipeline_engine as pe
import nipype.interfaces.utility as util
from nipype.interfaces.utility import Rename
from CPAC.utils.interfaces.function import Function
from CPAC.utils.interfaces.datasink import DataSink

from CPAC.registration.registration import transform_derivative
from CPAC.nuisance import NuisanceRegressor

from CPAC.utils import Outputs
from CPAC.utils.utils import read_json, create_id_string, write_output_json, \
    get_last_prov_entry, ordereddict_to_dict, check_prov_for_regtool
from CPAC.utils.datasource import (
    create_anat_datasource,
    create_func_datasource,
    ingress_func_metadata,
    create_general_datasource,
    create_check_for_s3_node,
    resolve_resolution
)
from CPAC.image_utils.spatial_smoothing import spatial_smoothing
from CPAC.image_utils.statistical_transforms import z_score_standardize, \
    fisher_z_score_standardize
from CPAC.pipeline.nipype_pipeline_engine import get_data_size

logger = logging.getLogger('workflow')


class ResourcePool(object):
    def __init__(self, rpool=None, name=None, cfg=None, pipe_list=None):

        if not rpool:
            self.rpool = {}
        else:
            self.rpool = rpool

        if not pipe_list:
            self.pipe_list = []
        else:
            self.pipe_list = pipe_list

        self.name = name

        if cfg:
            self.cfg = cfg
            self.logdir = cfg.pipeline_setup['log_directory']['path']

            self.num_cpus = cfg.pipeline_setup['system_config'][
                'max_cores_per_participant']
            self.num_ants_cores = cfg.pipeline_setup['system_config'][
                'num_ants_threads']

            self.ants_interp = cfg.registration_workflows[
                'functional_registration']['func_registration_to_template'][
                'ANTs_pipelines']['interpolation']
            self.fsl_interp = cfg.registration_workflows[
                'functional_registration']['func_registration_to_template'][
                'FNIRT_pipelines']['interpolation']

            self.func_reg = cfg.registration_workflows[
                'functional_registration']['func_registration_to_template'][
                'run']

            self.run_smoothing = 'smoothed' in cfg.post_processing[
                'spatial_smoothing']['output']
            self.run_zscoring = 'z-scored' in cfg.post_processing[
                'z-scoring']['output']
            self.fwhm = cfg.post_processing['spatial_smoothing']['fwhm']
            self.smooth_opts = cfg.post_processing['spatial_smoothing'][
                'smoothing_method']

        self.xfm = ['alff', 'falff', 'reho']

    def append_name(self, name):
        self.name.append(name)

    def get_name(self):
        return self.name

    def check_rpool(self, resource):
        if not isinstance(resource, list):
            resource = [resource]
        for name in resource:
            if name in self.rpool:
                return True
        return False

    def get_pipe_number(self, pipe_idx):
        return self.pipe_list.index(pipe_idx)

    def get_entire_rpool(self):
        return self.rpool

    def get_resources(self):
        return self.rpool.keys()

    def copy_rpool(self):
        return ResourcePool(rpool=copy.deepcopy(self.get_entire_rpool()),
                            name=self.name,
                            cfg=self.cfg,
                            pipe_list=copy.deepcopy(self.pipe_list))

    def get_raw_label(self, resource):
        # remove desc-* label
        for tag in resource.split('_'):
            if 'desc-' in tag:
                resource = resource.replace(f'{tag}_', '')
                break
        return resource

    def get_strat_info(self, prov, label=None, logdir=None):
        strat_info = {}
        for entry in prov:
            if isinstance(entry, list):
                strat_info[entry[-1].split(':')[0]] = entry
            elif isinstance(entry, str):
                strat_info[entry.split(':')[0]] = entry.split(':')[1]
        if label:
            if not logdir:
                logdir = self.logdir
            print(f'\n\nPrinting out strategy info for {label} in {logdir}\n')
            write_output_json(strat_info, f'{label}_strat_info',
                              indent=4, basedir=logdir)

    def set_json_info(self, resource, pipe_idx, key, val):
        #TODO: actually should probably be able to inititialize resource/pipe_idx
        if pipe_idx not in self.rpool[resource]:
            raise Exception('\n[!] DEV: The pipeline/strat ID does not exist '
                            f'in the resource pool.\nResource: {resource}'
                            f'Pipe idx: {pipe_idx}\nKey: {key}\nVal: {val}\n')
        else:
            if 'json' not in self.rpool[resource][pipe_idx]:
                self.rpool[resource][pipe_idx]['json'] = {}
            self.rpool[resource][pipe_idx]['json'][key] = val

    def get_json_info(self, resource, pipe_idx, key):
        #TODO: key checks
        return self.rpool[resource][pipe_idx][key]

    def get_resource_from_prov(self, prov):
        # each resource (i.e. "desc-cleaned_bold" AKA nuisance-regressed BOLD
        # data) has its own provenance list. the name of the resource, and
        # the node that produced it, is always the last item in the provenance
        # list, with the two separated by a colon :
        if isinstance(prov[-1], list):
            return prov[-1][-1].split(':')[0]
        elif isinstance(prov[-1], str):
            return prov[-1].split(':')[0]

    def set_data(self, resource, node, output, json_info, pipe_idx, node_name,
                 fork=False, inject=False):
        '''
        pipe_idx, node_name = new_id
        if f';{resource}:' not in pipe_idx:
            pipe_idx = f'{pipe_idx};{resource}:'   # <--- doing this up here, now, because the del self.rpool[resource][pipe_idx] below should only get deleted for the same input/output tag!
        if resource not in self.rpool.keys():
            self.rpool[resource] = {}
        else:
            if not fork:     # <--- in the event of multiple strategies/options, this will run for every option; just keep in mind
                if pipe_idx in self.rpool[resource].keys():  # <--- in case the resource name is now new, and not the original
                    del self.rpool[resource][pipe_idx]  # <--- remove old keys so we don't end up with a new strat for every new node unit (unless we fork)
        if pipe_idx[-1] == ';' or pipe_idx[-1] == ':':  # <--- if the ':', this kicks off when the pipe_idx is only something like 'T1w:', at the beginning
            new_name = node_name                        #      but how do we manage new threads, mid-pipeline?
        else:
            new_name = f',{node_name}'
        new_pipe_idx = f'{pipe_idx}{new_name}'
        '''
        json_info = json_info.copy()

        cpac_prov = []
        if 'CpacProvenance' in json_info:
            cpac_prov = json_info['CpacProvenance']
        new_prov_list = list(cpac_prov)   # <---- making a copy, it was already a list
        if not inject:
            new_prov_list.append(f'{resource}:{node_name}')
        try:
            res, new_pipe_idx = self.generate_prov_string(new_prov_list)
        except IndexError:
            raise IndexError(f'\n\nThe set_data() call for {resource} has no '
                             'provenance information and should not be an '
                             'injection.')
        if not json_info:
            json_info = {'RawSources': [resource]}     # <---- this will be repopulated to the full file path at the end of the pipeline building, in gather_pipes()
        json_info['CpacProvenance'] = new_prov_list

        if resource not in self.rpool.keys():
            self.rpool[resource] = {}
        else:
            if not fork:     # <--- in the event of multiple strategies/options, this will run for every option; just keep in mind
                if pipe_idx in self.rpool[resource].keys():  # <--- in case the resource name is now new, and not the original
                    del self.rpool[resource][pipe_idx]  # <--- remove old keys so we don't end up with a new strat for every new node unit (unless we fork)

        if new_pipe_idx not in self.rpool[resource]:
            self.rpool[resource][new_pipe_idx] = {}
        if new_pipe_idx not in self.pipe_list:
            self.pipe_list.append(new_pipe_idx)
            
        self.rpool[resource][new_pipe_idx]['data'] = (node, output)
        self.rpool[resource][new_pipe_idx]['json'] = json_info

    def get(self, resource, pipe_idx=None, report_fetched=False,
            optional=False):
        # NOTE!!!
        #   if this is the main rpool, this will return a dictionary of strats, and inside those, are dictionaries like {'data': (node, out), 'json': info}
        #   BUT, if this is a sub rpool (i.e. a strat_pool), this will return a one-level dictionary of {'data': (node, out), 'json': info} WITHOUT THE LEVEL OF STRAT KEYS ABOVE IT
        if isinstance(resource, list):
            # if a list of potential inputs are given, pick the first one
            # found
            for label in resource:
                if label in self.rpool.keys():
                    if report_fetched:
                        return (self.rpool[label], label)
                    return self.rpool[label]
            else:
                if optional:
                    if report_fetched:
                        return (None, None)
                    return None
                raise Exception("\n[!] C-PAC says: None of the listed "
                                "resources are in the resource pool:\n"
                                f"{resource}\n")
        else:
            if resource not in self.rpool.keys():
                if optional:
                    if report_fetched:
                        return (None, None)
                    return None
                raise LookupError("\n\n[!] C-PAC says: The listed resource is "
                                  f"not in the resource pool:\n{resource}\n\n"
                                  "Developer Note: This may be due to a mis"
                                  "match between the node block's docstring "
                                  "'input' field and a strat_pool.get_data() "
                                  "call within the block function.\n")
            if report_fetched:
                if pipe_idx:
                    return (self.rpool[resource][pipe_idx], resource)
                return (self.rpool[resource], resource)
            if pipe_idx:
                return self.rpool[resource][pipe_idx]
            return self.rpool[resource]

    def get_data(self, resource, pipe_idx=None, report_fetched=False,
                 quick_single=False):
        if quick_single:
            for key, val in self.get(resource).items():
                return val['data']
        if report_fetched:
            if pipe_idx:
                connect, fetched = self.get(resource, pipe_idx=pipe_idx,
                                            report_fetched=report_fetched)
                return (connect['data'], fetched)
            connect, fetched =self.get(resource,
                                       report_fetched=report_fetched)
            return (connect['data'], fetched)
        if pipe_idx:
            return self.get(resource, pipe_idx=pipe_idx)['data']
        return self.get(resource)['data']

    def copy_resource(self, resource, new_name):
        try:
            self.rpool[new_name] = self.rpool[resource]
        except KeyError:
            raise Exception(f"[!] {resource} not in the resource pool.")

    def get_pipe_idxs(self, resource):
        return self.rpool[resource].keys()

    def get_json(self, resource, strat=None):
        # NOTE: resource_strat_dct has to be entered properly by the developer
        # it has to either be rpool[resource][strat] or strat_pool[resource]
        if strat:
            resource_strat_dct = self.rpool[resource][strat]
        else:
            # for strat_pools mainly, where there is no 'strat' key level
            resource_strat_dct = self.rpool[resource]

        # TODO: the below hits the exception if you use get_cpac_provenance on
        # TODO: the main rpool (i.e. if strat=None)
        if 'json' in resource_strat_dct:
            strat_json = resource_strat_dct['json']
        else:
            raise Exception('\n[!] Developer info: the JSON '
                            f'information for {resource} and {strat} '
                            f'is  incomplete.\n')
        return strat_json

    def get_cpac_provenance(self, resource, strat=None):
        # NOTE: resource_strat_dct has to be entered properly by the developer
        # it has to either be rpool[resource][strat] or strat_pool[resource]
        json_data = self.get_json(resource, strat)
        return json_data['CpacProvenance']

    def generate_prov_string(self, prov):
        # this will generate a string from a SINGLE RESOURCE'S dictionary of
        # MULTIPLE PRECEDING RESOURCES (or single, if just one)
        #   NOTE: this DOES NOT merge multiple resources!!! (i.e. for merging-strat pipe_idx generation)
        if not isinstance(prov, list):
            raise Exception('\n[!] Developer info: the CpacProvenance '
                            f'entry for {prov} has to be a list.\n')
        last_entry = get_last_prov_entry(prov)
        resource = last_entry.split(':')[0]
        return (resource, str(prov))
        
    def generate_prov_list(self, prov_str):
        if not isinstance(prov_str, str):
            raise Exception('\n[!] Developer info: the CpacProvenance '
                            f'entry for {prov} has to be a string.\n')
        return (ast.literal_eval(prov_str))

    def get_resource_strats_from_prov(self, prov):
        # if you provide the provenance of a resource pool output, this will
        # return a dictionary of all the preceding resource pool entries that
        # led to that one specific output:
        #   {rpool entry}: {that entry's provenance}
        #   {rpool entry}: {that entry's provenance}
        resource_strat_dct = {}
        if isinstance(prov, str):
            resource = prov.split(':')[0]
            resource_strat_dct[resource] = prov
        else:
            for spot, entry in enumerate(prov):
                if isinstance(entry, list):
                    resource = entry[-1].split(':')[0]
                    resource_strat_dct[resource] = entry
                elif isinstance(entry, str):
                    resource = entry.split(':')[0]
                    resource_strat_dct[resource] = entry
        return resource_strat_dct

    def flatten_prov(self, prov):
        if isinstance(prov, str):
            return [prov]
        elif isinstance(prov, list):
            flat_prov = []
            for entry in prov:
                if isinstance(entry, list):
                    flat_prov += self.flatten_prov(entry)
                else:
                    flat_prov.append(entry)
            return flat_prov

    def get_strats(self, resources):

        # TODO: NOTE: NOT COMPATIBLE WITH SUB-RPOOL/STRAT_POOLS
        # TODO: (and it doesn't have to be)

        import itertools
        
        linked_resources = []
        resource_list = []
        for resource in resources:
            # grab the linked-input tuples
            if isinstance(resource, tuple):
                linked = []
                for label in list(resource):
                    rp_dct, fetched_resource = self.get(label,
                                                        report_fetched=True,
                                                        optional=True)
                    if not rp_dct:
                        continue
                    linked.append(fetched_resource)
                resource_list += linked
                if len(linked) < 2:
                    continue
                linked_resources.append(linked)
            else:
                resource_list.append(resource)

        total_pool = []
        variant_pool = {}
        len_inputs = len(resource_list)
        for resource in resource_list:
            rp_dct, fetched_resource = self.get(resource,
                                                report_fetched=True,             # <---- rp_dct has the strats/pipe_idxs as the keys on first level, then 'data' and 'json' on each strat level underneath
                                                optional=True)                   # oh, and we make the resource fetching in get_strats optional so we can have optional inputs, but they won't be optional in the node block unless we want them to be
            if not rp_dct:
                len_inputs -= 1
                continue
            sub_pool = []

            for strat in rp_dct.keys():
                json_info = self.get_json(fetched_resource, strat)
                cpac_prov = json_info['CpacProvenance']
                sub_pool.append(cpac_prov)
                if fetched_resource not in variant_pool:
                    variant_pool[fetched_resource] = []
                if 'CpacVariant' in json_info:
                    for key, val in json_info['CpacVariant'].items():
                        if val not in variant_pool[fetched_resource]:
                            variant_pool[fetched_resource] += val
                            variant_pool[fetched_resource].append(f'NO-{val[0]}')

            total_pool.append(sub_pool)

        # TODO: right now total_pool is:
        # TODO:    [[[T1w:anat_ingress, desc-preproc_T1w:anatomical_init, desc-preproc_T1w:acpc_alignment], [T1w:anat_ingress,desc-preproc_T1w:anatomical_init]],
        # TODO:     [[T1w:anat_ingress, desc-preproc_T1w:anatomical_init, desc-preproc_T1w:acpc_alignment, desc-brain_mask:brain_mask_afni], [T1w:anat_ingress, desc-preproc_T1w:anatomical_init, desc-brain_mask:brain_mask_afni]]]

        # TODO: and the code below thinks total_pool is a list of lists, like [[pipe_idx, pipe_idx], [pipe_idx, pipe_idx, pipe_idx], etc.]
        # TODO: and the actual resource is encoded in the tag: of the last item, every time!
        # keying the strategies to the resources, inverting it
        if len_inputs > 1:
            strats = itertools.product(*total_pool)

            # we now currently have "strats", the combined permutations of all the strategies, as a list of tuples, each tuple combining one version of input each, being one of the permutations.
            # OF ALL THE DIFFERENT INPUTS. and they are tagged by their fetched inputs with {name}:{strat}.
            # so, each tuple has ONE STRAT FOR EACH INPUT, so if there are three inputs, each tuple will have 3 items.
            new_strats = {}

            # get rid of duplicates - TODO: refactor .product
            strat_str_list = []            
            strat_list_list = []
            for strat_tuple in strats:
                strat_list = list(copy.deepcopy(strat_tuple))
                strat_str = str(strat_list)
                if strat_str not in strat_str_list:
                    strat_str_list.append(strat_str)
                    strat_list_list.append(strat_list)

            for strat_list in strat_list_list:

                json_dct = {}
                for strat in strat_list:
                    # strat is a prov list for a single resource/input
                    strat_resource, strat_idx = \
                        self.generate_prov_string(strat)
                    strat_json = self.get_json(strat_resource,
                                               strat=strat_idx)
                    json_dct[strat_resource] = strat_json

                drop = False
                if linked_resources:
                    for linked in linked_resources:  # <--- 'linked' is each tuple
                        if drop:
                            break
                        for xlabel in linked:
                            if drop:
                                break
                            xjson = copy.deepcopy(json_dct[xlabel])
                            for ylabel in linked:
                                if xlabel == ylabel:
                                    continue
                                yjson = copy.deepcopy(json_dct[ylabel])
                                
                                if 'CpacVariant' not in xjson:
                                    xjson['CpacVariant'] = {}
                                if 'CpacVariant' not in yjson:
                                    yjson['CpacVariant'] = {}
                                    
                                current_strat = []
                                for key, val in xjson['CpacVariant'].items():
                                    if isinstance(val, list):
                                        current_strat.append(val[0])
                                    else:
                                        current_strat.append(val)
                                current_spread = list(set(variant_pool[xlabel]))
                                for spread_label in current_spread:
                                    if 'NO-' in spread_label:
                                        continue
                                    if spread_label not in current_strat:
                                        current_strat.append(f'NO-{spread_label}')
                                
                                other_strat = []
                                for key, val in yjson['CpacVariant'].items():
                                    if isinstance(val, list):
                                        other_strat.append(val[0])
                                    else:
                                        other_strat.append(val)
                                other_spread = list(set(variant_pool[ylabel]))
                                for spread_label in other_spread:
                                    if 'NO-' in spread_label:
                                        continue
                                    if spread_label not in other_strat:
                                        other_strat.append(f'NO-{spread_label}')
                                
                                for variant in current_spread:
                                    in_current_strat = False
                                    in_other_strat = False
                                    in_other_spread = False

                                    if variant is None:
                                        in_current_strat = True
                                        if None in other_spread:
                                            in_other_strat = True
                                    if variant in current_strat:
                                        in_current_strat = True
                                    if variant in other_strat:
                                        in_other_strat = True
                                    if variant in other_spread:
                                        in_other_spread = True

                                    if not in_other_strat:
                                        if in_other_spread:
                                            if in_current_strat:
                                                drop = True
                                                break
                                            
                                    if in_other_strat:
                                        if in_other_spread:
                                            if not in_current_strat:
                                                drop = True
                                                break       
                                if drop:
                                    break
                if drop:
                    continue

                # make the merged strat label from the multiple inputs
                # strat_list is actually the merged CpacProvenance lists
                pipe_idx = str(strat_list)
                new_strats[pipe_idx] = ResourcePool()     # <----- new_strats is A DICTIONARY OF RESOURCEPOOL OBJECTS!
                # placing JSON info at one level higher only for copy convenience
                new_strats[pipe_idx].rpool['json'] = {}
                new_strats[pipe_idx].rpool['json']['subjson'] = {}
                new_strats[pipe_idx].rpool['json']['CpacProvenance'] = strat_list

                # now just invert resource:strat to strat:resource for each resource:strat
                for cpac_prov in strat_list:
                    resource, strat = self.generate_prov_string(cpac_prov)
                    resource_strat_dct = self.rpool[resource][strat]   # <----- remember, this is the dct of 'data' and 'json'.
                    new_strats[pipe_idx].rpool[resource] = resource_strat_dct   # <----- new_strats is A DICTIONARY OF RESOURCEPOOL OBJECTS! each one is a new slice of the resource pool combined together.
                    self.pipe_list.append(pipe_idx)
                    if 'CpacVariant' in resource_strat_dct['json']:
                        if 'CpacVariant' not in new_strats[pipe_idx].rpool['json']:
                            new_strats[pipe_idx].rpool['json']['CpacVariant'] = {}
                        for younger_resource, variant_list in resource_strat_dct['json']['CpacVariant'].items():
                            if younger_resource not in new_strats[pipe_idx].rpool['json']['CpacVariant']:
                                new_strats[pipe_idx].rpool['json']['CpacVariant'][younger_resource] = variant_list
                    # preserve each input's JSON info also
                    data_type = resource.split('_')[-1]
                    if data_type not in new_strats[pipe_idx].rpool['json']['subjson']:
                        new_strats[pipe_idx].rpool['json']['subjson'][data_type] = {}
                    new_strats[pipe_idx].rpool['json']['subjson'][data_type].update(copy.deepcopy(resource_strat_dct['json']))
        else:
            new_strats = {}
            for resource_strat_list in total_pool:       # total_pool will have only one list of strats, for the one input
                for cpac_prov in resource_strat_list:     # <------- cpac_prov here doesn't need to be modified, because it's not merging with other inputs
                    resource, pipe_idx = self.generate_prov_string(cpac_prov)
                    resource_strat_dct = self.rpool[resource][pipe_idx]   # <----- remember, this is the dct of 'data' and 'json'.
                    new_strats[pipe_idx] = ResourcePool(rpool={resource: resource_strat_dct})   # <----- again, new_strats is A DICTIONARY OF RESOURCEPOOL OBJECTS!
                    # placing JSON info at one level higher only for copy convenience
                    new_strats[pipe_idx].rpool['json'] = resource_strat_dct['json']  # TODO: WARNING- THIS IS A LEVEL HIGHER THAN THE ORIGINAL 'JSON' FOR EASE OF ACCESS IN CONNECT_BLOCK WITH THE .GET(JSON)
                    new_strats[pipe_idx].rpool['json']['subjson'] = {}
                    new_strats[pipe_idx].rpool['json']['CpacProvenance'] = cpac_prov
                    # preserve each input's JSON info also
                    data_type = resource.split('_')[-1]                    
                    if data_type not in new_strats[pipe_idx].rpool['json']['subjson']:
                        new_strats[pipe_idx].rpool['json']['subjson'][data_type] = {}
                    new_strats[pipe_idx].rpool['json']['subjson'][data_type].update(copy.deepcopy(resource_strat_dct['json']))

        return new_strats

    def derivative_xfm(self, wf, label, connection, json_info, pipe_idx,
                       pipe_x):
        if label in self.xfm:

            json_info = dict(json_info)

            # get the bold-to-template transform from the current strat_pool
            # info
            xfm_idx = None
            xfm_label = 'from-bold_to-template_mode-image_xfm'
            for entry in json_info['CpacProvenance']:
                if isinstance(entry, list):
                    if entry[-1].split(':')[0] == xfm_label:
                        xfm_prov = entry
                        xfm_idx = self.generate_prov_string(xfm_prov)[1]
                        break

            # but if the resource doesn't have the bold-to-template transform
            # in its provenance/strategy, find the appropriate one for this
            # current pipe_idx/strat
            if not xfm_idx:
                xfm_info = []
                for pipe_idx, entry in self.get(xfm_label).items():
                    xfm_info.append((pipe_idx, entry['json']['CpacProvenance']))
            else:
                xfm_info = [(xfm_idx, xfm_prov)]

            for num, xfm_entry in enumerate(xfm_info):

                xfm_idx, xfm_prov = xfm_entry
                reg_tool = check_prov_for_regtool(xfm_prov)

                xfm = transform_derivative(f'{label}_xfm_{pipe_x}_{num}',
                                           label, reg_tool, self.num_cpus,
                                           self.num_ants_cores,
                                           ants_interp=self.ants_interp,
                                           fsl_interp=self.fsl_interp,
                                           opt=None)
                wf.connect(connection[0], connection[1],
                           xfm, 'inputspec.in_file')

                node, out = self.get_data("T1w-brain-template-deriv",
                                          quick_single=True)
                wf.connect(node, out, xfm, 'inputspec.reference')

                node, out = self.get_data('from-bold_to-template_mode-image_xfm',
                                          pipe_idx=xfm_idx)
                wf.connect(node, out, xfm, 'inputspec.transform')

                label = f'space-template_{label}'

                new_prov = json_info['CpacProvenance'] + xfm_prov
                json_info['CpacProvenance'] = new_prov
                new_pipe_idx = self.generate_prov_string(new_prov)

                self.set_data(label, xfm, 'outputspec.out_file', json_info,
                              new_pipe_idx, f'{label}_xfm_{num}', fork=True)

        return wf

    def post_process(self, wf, label, connection, json_info, pipe_idx, pipe_x,
                     outs):

        input_type = 'func_derivative'
        if 'centrality' in label or 'lfcd' in label:
            input_type = 'func_derivative_multi'

        if 'centrality' in label or 'lfcd' in label:
            mask = 'template-specification-file'
        elif 'space-template' in label:
            mask = 'space-template_res-derivative_desc-bold_mask'
        else:
            mask = 'space-bold_desc-brain_mask'

        mask_idx = None
        for entry in json_info['CpacProvenance']:
            if isinstance(entry, list):
                if entry[-1].split(':')[0] == mask:
                    mask_prov = entry
                    mask_idx = self.generate_prov_string(mask_prov)[1]
                    break

        if self.run_smoothing:
            if label in Outputs.to_smooth:
                for smooth_opt in self.smooth_opts:

                    sm = spatial_smoothing(f'{label}_smooth_{smooth_opt}_'
                                           f'{pipe_x}',
                                           self.fwhm, input_type, smooth_opt)
                    wf.connect(connection[0], connection[1],
                               sm, 'inputspec.in_file')
                    node, out = self.get_data(mask, pipe_idx=mask_idx,
                                              quick_single=mask_idx is None)
                    wf.connect(node, out, sm, 'inputspec.mask')

                    if 'desc-' not in label:
                        if 'space-' in label:
                            for tag in label.split('_'):
                                if 'space-' in tag:
                                    smlabel = label.replace(tag,
                                                            f'{tag}_desc-sm')
                                    break
                        else:
                            smlabel = f'desc-sm_{label}'
                    else:
                        for tag in label.split('_'):
                            if 'desc-' in tag:
                                newtag = f'{tag}-sm'
                                smlabel = label.replace(tag, newtag)
                                break

                    self.set_data(smlabel, sm, 'outputspec.out_file',
                                  json_info, pipe_idx,
                                  f'spatial_smoothing_{smooth_opt}',
                                  fork=True)
                    self.set_data('fwhm', sm, 'outputspec.fwhm', json_info,
                                  pipe_idx, f'spatial_smoothing_{smooth_opt}',
                                  fork=True)

        if self.run_zscoring:

            if 'desc-' not in label:
                if 'space-template' in label:
                    label = label.replace('space-template',
                                          'space-template_desc-zstd')
                else:
                    label = f'desc-zstd_{label}'
            else:
                for tag in label.split('_'):
                    if 'desc-' in tag:
                        newtag = f'{tag}-zstd'
                        new_label = label.replace(tag, newtag)
                        break

            if label in Outputs.to_zstd:

                zstd = z_score_standardize(f'{label}_zstd_{pipe_x}',
                                           input_type)

                wf.connect(connection[0], connection[1],
                           zstd, 'inputspec.in_file')

                node, out = self.get_data(mask, pipe_idx=mask_idx)
                wf.connect(node, out, zstd, 'inputspec.mask')

                self.set_data(new_label, zstd, 'outputspec.out_file',
                              json_info, pipe_idx, f'zscore_standardize',
                              fork=True)

            elif label in Outputs.to_fisherz:

                zstd = fisher_z_score_standardize(f'{label}_zstd_{pipe_x}',
                                                  label, input_type)

                wf.connect(connection[0], connection[1],
                           zstd, 'inputspec.correlation_file')

                # if the output is 'desc-MeanSCA_correlations', we want
                # 'desc-MeanSCA_timeseries'
                oned = label.replace('correlations', 'timeseries')

                node, out = outs[oned]
                wf.connect(node, out, zstd, 'inputspec.timeseries_oned')

                self.set_data(new_label, zstd, 'outputspec.out_file',
                              json_info, pipe_idx,
                              'fisher_zscore_standardize',
                              fork=True)

        return wf

    def gather_pipes(self, wf, cfg, all=False, add_incl=None, add_excl=None):
       
        excl = []
        substring_excl = []

        if add_excl:
            excl += add_excl
                       
        if 'unsmoothed' not in cfg.post_processing['spatial_smoothing']['output']:
            excl += Outputs.native_nonsmooth
            excl += Outputs.template_nonsmooth
            
        if 'raw' not in cfg.post_processing['z-scoring']['output']:
            excl += Outputs.native_raw
            excl += Outputs.template_raw

        if not cfg.pipeline_setup['output_directory']['write_debugging_outputs']:
            substring_excl.append(['desc-reginput', 'bold'])
            excl += Outputs.debugging

        for resource in self.rpool.keys():
        
            if resource not in Outputs.any:
                continue
        
            if resource in excl:
                continue
                
            drop = False
            for substring_list in substring_excl:
                bool_list = []
                for substring in substring_list:
                    if substring in resource:
                        bool_list.append(True)
                    else:
                        bool_list.append(False)
                for item in bool_list:
                    if not item:
                        break
                else:
                    drop = True
                if drop:
                    break
            if drop:
                continue
                
            subdir = 'other'
            if resource in Outputs.anat:
                subdir = 'anat'
                #TODO: get acq- etc.
            elif resource in Outputs.func:
                subdir = 'func'
                #TODO: other stuff like acq- etc.

            for pipe_idx in self.rpool[resource]:
                unique_id = self.get_name()

                out_dir = cfg.pipeline_setup['output_directory']['path']
                pipe_name = cfg.pipeline_setup['pipeline_name']
                container = os.path.join(f'cpac_{pipe_name}', unique_id)
                filename = f'{unique_id}_{resource}'

                out_path = os.path.join(out_dir, container, subdir, filename)

                out_dct = {
                    'unique_id': unique_id,
                    'out_dir': out_dir,
                    'container': container,
                    'subdir': subdir,
                    'filename': filename,
                    'out_path': out_path
                }
                self.rpool[resource][pipe_idx]['out'] = out_dct

                # TODO: have to link the pipe_idx's here. and call up 'desc-preproc_T1w' from a Sources in a json and replace. here.
                # TODO: can do the pipeline_description.json variants here too!

        for resource in self.rpool.keys():

            if resource not in Outputs.any:
                continue

            if resource in excl:
                continue

            drop = False
            for substring_list in substring_excl:
                bool_list = []
                for substring in substring_list:
                    if substring in resource:
                        bool_list.append(True)
                    else:
                        bool_list.append(False)
                for item in bool_list:
                    if not item:
                        break
                else:
                    drop = True
                if drop:
                    break
            if drop:
                continue
                
            num_variant = 0
            if len(self.rpool[resource]) == 1:
                num_variant = ""
            for pipe_idx in self.rpool[resource]:

                pipe_x = self.get_pipe_number(pipe_idx)

                try:
                    num_variant += 1
                except TypeError:
                    pass

                json_info = self.rpool[resource][pipe_idx]['json']
                out_dct = self.rpool[resource][pipe_idx]['out']

                try:
                    del json_info['subjson']
                except KeyError:
                    pass

                if out_dct['subdir'] == 'other' and not all:
                    continue

                unique_id = out_dct['unique_id']

                if num_variant:
                    for key in out_dct['filename'].split('_'):
                        if 'desc-' in key:
                            out_dct['filename'] = out_dct['filename'
                            ].replace(key, f'{key}-{num_variant}')
                            resource_idx = resource.replace(key,
                                                            f'{key}-{num_variant}')
                            break
                        else:
                            suff = resource.split('_')[-1]
                            newdesc_suff = f'desc-{num_variant}_{suff}'
                            resource_idx = resource.replace(suff,
                                                            newdesc_suff)
                else:
                    resource_idx = resource

                id_string = pe.Node(Function(input_names=['unique_id',
                                                          'resource',
                                                          'scan_id',
                                                          'atlas_id',
                                                          'fwhm'],
                                             output_names=['out_filename'],
                                             function=create_id_string),
                                    name=f'id_string_{resource_idx}_{pipe_x}')
                id_string.inputs.unique_id = unique_id
                id_string.inputs.resource = resource_idx

                # grab the iterable scan ID
                if out_dct['subdir'] == 'func':
                    node, out = self.rpool['scan']["['scan:func_ingress']"][
                        'data']
                    wf.connect(node, out, id_string, 'scan_id')
                    
                # grab the FWHM if smoothed
                for tag in resource.split('_'):
                    if 'desc-' in tag and '-sm' in tag:
                        fwhm_idx = pipe_idx.replace(f'{resource}:', 'fwhm:')
                        try:
                            node, out = self.rpool['fwhm'][fwhm_idx]['data']
                            wf.connect(node, out, id_string, 'fwhm')
                        except KeyError:
                            # smoothing was not done for this resource in the
                            # engine.py smoothing
                            pass
                        break

                atlas_suffixes = ['timeseries', 'correlations', 'statmap']
                # grab the iterable atlas ID
                if resource.split('_')[-1] in atlas_suffixes:
                    atlas_idx = pipe_idx.replace(resource, 'atlas_name')
                    # need the single quote and the colon inside the double
                    # quotes - it's the encoded pipe_idx
                    #atlas_idx = new_idx.replace(f"'{temp_rsc}:",
                    #                            "'atlas_name:")
                    if atlas_idx in self.rpool['atlas_name']:
                        node, out = self.rpool['atlas_name'][atlas_idx][
                            'data']
                        wf.connect(node, out, id_string, 'atlas_id')
                    elif 'atlas-' in resource:
                        for tag in resource.split('_'):
                            if 'atlas-' in tag:
                                atlas_id = tag.replace('atlas-', '')
                        id_string.inputs.atlas_id = atlas_id
                    else:
                        warnings.warn(str(
                            LookupError("\n[!] No atlas ID found for "
                                        f"{out_dct['filename']}.\n")))

                nii_name = pe.Node(Rename(), name=f'nii_{resource_idx}_'
                                                  f'{pipe_x}')
                nii_name.inputs.keep_ext = True
                wf.connect(id_string, 'out_filename',
                           nii_name, 'format_string')

                node, out = self.rpool[resource][pipe_idx]['data']
                wf.connect(node, out, nii_name, 'in_file')

                write_json_imports = ['import os', 'import json']
                write_json = pe.Node(Function(input_names=['json_data',
                                                           'filename'],
                                              output_names=['json_file'],
                                              function=write_output_json,
                                              imports=write_json_imports),
                                     name=f'json_{resource_idx}_{pipe_x}')
                write_json.inputs.json_data = json_info

                wf.connect(id_string, 'out_filename', write_json, 'filename')

                ds = pe.Node(DataSink(), name=f'sinker_{resource_idx}_'
                                              f'{pipe_x}')
                ds.inputs.parameterization = False
                ds.inputs.base_directory = out_dct['out_dir']
                ds.inputs.encrypt_bucket_keys = cfg.pipeline_setup[
                    'Amazon-AWS']['s3_encryption']
                ds.inputs.container = out_dct['container']

                if cfg.pipeline_setup['Amazon-AWS'][
                    'aws_output_bucket_credentials']:
                    ds.inputs.creds_path = cfg.pipeline_setup['Amazon-AWS'][
                        'aws_output_bucket_credentials']

                wf.connect(nii_name, 'out_file',
                           ds, f'{out_dct["subdir"]}.@data')
                wf.connect(write_json, 'json_file',
                           ds, f'{out_dct["subdir"]}.@json')


class NodeBlock(object):
    def __init__(self, node_block_functions):

        if not isinstance(node_block_functions, list):
            node_block_functions = [node_block_functions]

        self.node_blocks = {}

        for node_block_function in node_block_functions:    # <---- sets up the NodeBlock object in case you gave it a list of node blocks instead of a single one - for option forking.
        
            self.input_interface = []
            if isinstance(node_block_function, tuple):
                self.input_interface = node_block_function[1]
                node_block_function = node_block_function[0]
                if not isinstance(self.input_interface, list):
                    self.input_interface = [self.input_interface]
        
            init_dct = self.grab_docstring_dct(node_block_function.__doc__)
            name = init_dct['name']
            self.name = name
            self.node_blocks[name] = {}
            
            if self.input_interface:
                for interface in self.input_interface:
                    for orig_input in init_dct['inputs']:
                        if isinstance(orig_input, tuple):
                            list_tup = list(orig_input)
                            if interface[0] in list_tup:
                                list_tup.remove(interface[0])
                                list_tup.append(interface[1])
                                init_dct['inputs'].remove(orig_input)
                                init_dct['inputs'].append(tuple(list_tup))
                        else:                         
                            if orig_input == interface[0]:
                                init_dct['inputs'].remove(interface[0])
                                init_dct['inputs'].append(interface[1])

            for key, val in init_dct.items():
                self.node_blocks[name][key] = val

            self.node_blocks[name]['block_function'] = node_block_function

            #TODO: fix/replace below
            self.outputs = {}
            for out in init_dct['outputs']:
                self.outputs[out] = None

            self.options = ['base']
            if 'options' in init_dct:
                self.options = init_dct['options']

    def get_name(self):
        return self.name

    def grab_docstring_dct(self, fn_docstring):
        init_dct_schema = ['name', 'config', 'switch', 'option_key',
                           'option_val', 'inputs', 'outputs']
        if 'Node Block:' in fn_docstring:
            fn_docstring = fn_docstring.split('Node Block:')[1]
        fn_docstring = fn_docstring.lstrip().replace('\n', '')
        dct = ast.literal_eval(fn_docstring)
        for key in init_dct_schema:
            if key not in dct.keys():
                raise Exception('\n[!] Developer info: At least one of the '
                                'required docstring keys in your node block '
                                'is missing.\n\nNode block docstring keys:\n'
                                f'{init_dct_schema}\n\nYou provided:\n'
                                f'{dct.keys()}\n\nDocstring:\n{fn_docstring}'
                                '\n\n')
        return dct

    def check_null(self, val):
        if isinstance(val, str):
            val = None if val.lower() == 'none' else val
        return val

    def check_output(self, outputs, label, name):
        if label not in outputs:
            raise Exception('\n[!] Output name in the block function does '
                            'not match the outputs list in Node Block '
                            f'{name}\n')

    def grab_tiered_dct(self, cfg, key_list):
        cfg_dct = cfg
        for key in key_list:
            cfg_dct = cfg_dct.__getitem__(key)
        return cfg_dct

    def connect_block(self, wf, cfg, rpool):
        all_opts = []
        for name, block_dct in self.node_blocks.items():
            opts = []
            config = self.check_null(block_dct['config'])
            option_key = self.check_null(block_dct['option_key'])
            option_val = self.check_null(block_dct['option_val'])
            if option_key and option_val:
                if not isinstance(option_key, list):
                    option_key = [option_key]
                if not isinstance(option_val, list):
                    option_val = [option_val]
                if config:
                    key_list = config + option_key
                else:
                    key_list = option_key
                if 'USER-DEFINED' in option_val:
                    # load custom config data into each 'opt'
                    opts = self.grab_tiered_dct(cfg, key_list)
                else:
                    for option in option_val:
                        try:
                            if option in self.grab_tiered_dct(cfg, key_list):   # <---- goes over the option_vals in the node block docstring, and checks if the user's pipeline config included it in the forking list
                                opts.append(option)
                        except AttributeError as err:
                            raise Exception(f"{err}\nNode Block: {name}")
                            
                if opts == None:
                    opts = [opts]

            elif option_key and not option_val:
                # enables multiple config forking entries
                if not isinstance(option_key[0], list):
                    raise Exception(f'[!] The option_key field ({option_key}) '
                                    f'for {name} exists but there is no '
                                    'option_val.\n\nIf you are trying to '
                                    'populate multiple option keys, the '
                                    'option_val field must contain a list of '
                                    'a list.\n')
                for option_config in option_key:
                    # option_config is a list of pipe config levels down to the option
                    if config:
                        key_list = config + option_config
                    else:
                        key_list = option_config
                    option_val = option_config[-1]
                    if option_val in self.grab_tiered_dct(cfg, key_list[:-1]):
                        opts.append(option_val)                
            else:                                                           #         AND, if there are multiple option-val's (in a list) in the docstring, it gets iterated below in 'for opt in option' etc. AND THAT'S WHEN YOU HAVE TO DELINEATE WITHIN THE NODE BLOCK CODE!!!
                opts = [None]
            all_opts += opts

        for name, block_dct in self.node_blocks.items():    # <--- iterates over either the single node block in the sequence, or a list of node blocks within the list of node blocks, i.e. for option forking.
            switch = self.check_null(block_dct['switch'])
            config = self.check_null(block_dct['config'])
            option_key = self.check_null(block_dct['option_key'])
            option_val = self.check_null(block_dct['option_val'])
            inputs = self.check_null(block_dct['inputs'])
            outputs = self.check_null(block_dct['outputs'])

            block_function = block_dct['block_function']

            opts = []
            if option_key and option_val:
                if not isinstance(option_key, list):
                    option_key = [option_key]
                if not isinstance(option_val, list):
                    option_val = [option_val]
                if config:
                    key_list = config + option_key
                else:
                    key_list = option_key
                if 'USER-DEFINED' in option_val:
                    # load custom config data into each 'opt'
                    opts = self.grab_tiered_dct(cfg, key_list)
                else:
                    for option in option_val:
                        if option in self.grab_tiered_dct(cfg, key_list):   # <---- goes over the option_vals in the node block docstring, and checks if the user's pipeline config included it in the forking list
                            opts.append(option)
            else:                                                           #         AND, if there are multiple option-val's (in a list) in the docstring, it gets iterated below in 'for opt in option' etc. AND THAT'S WHEN YOU HAVE TO DELINEATE WITHIN THE NODE BLOCK CODE!!!
                opts = [None]                                               #         THIS ALSO MEANS the multiple option-val's in docstring node blocks can be entered once in the entire node-block sequence, not in a list of multiples
            if not opts:
                # for node blocks where the options are split into different
                # block functions - opts will be empty for non-selected
                # options, and would waste the get_strats effort below
                continue

            if not switch:
                switch = [True]
            else:
                if config:
                    try:
                        key_list = config + switch
                    except TypeError:
                        raise Exception("\n\n[!] Developer info: Docstring error "
                                        f"for {name}, make sure the 'config' or "
                                        "'switch' fields are lists.\n\n")
                    switch = self.grab_tiered_dct(cfg, key_list)
                else:
                    if isinstance(switch[0], list):
                        # we have multiple switches, which is designed to only work if
                        # config is set to "None"
                        switch_list = []
                        for key_list in switch:
                            val = self.grab_tiered_dct(cfg, key_list)
                            if isinstance(val, list):
                                # fork switches
                                if True in val:
                                    switch_list.append(True)
                                else:
                                    switch_list.append(False)
                            else:
                                switch_list.append(val)
                        if False in switch_list:
                            switch = [False]
                        else:
                            switch = [True]
                    else:
                        # if config is set to "None"
                        key_list = switch
                        switch = self.grab_tiered_dct(cfg, key_list)
                if not isinstance(switch, list):
                    switch = [switch]

            if True in switch:
                print(f"Connecting {name}...\n")
                for pipe_idx, strat_pool in rpool.get_strats(inputs).items():         # strat_pool is a ResourcePool like {'desc-preproc_T1w': { 'json': info, 'data': (node, out) }, 'desc-brain_mask': etc.}
                    fork = False in switch                                            #   keep in mind rpool.get_strats(inputs) = {pipe_idx1: {'desc-preproc_T1w': etc.}, pipe_idx2: {..} }
                    for opt in opts:                                            #   it's a dictionary of ResourcePools called strat_pools, except those sub-ResourcePools only have one level! no pipe_idx strat keys.
                        # remember, you can get 'data' or 'json' from strat_pool with member functions
                        # strat_pool has all of the JSON information of all the inputs!
                        # so when we set_data below for the TOP-LEVEL MAIN RPOOL (not the strat_pool), we can generate new merged JSON information for each output.
                        #    particularly, our custom 'CpacProvenance' field.
                        node_name = name
                        pipe_x = rpool.get_pipe_number(pipe_idx)
<<<<<<< HEAD


                        try:
                            wf, outs = block_function(wf, cfg, strat_pool,
                                                pipe_x, opt)
                        except IOError as e:  # duplicate node
                            logger.warning(e)
                            continue
=======
                        
                        replaced_inputs = []
                        for interface in self.input_interface:
                            if isinstance(interface[1], list):
                                for input_name in interface[1]:
                                    if strat_pool.check_rpool(input_name):
                                        break
                            else:
                                input_name = interface[1]
                            strat_pool.copy_resource(input_name, interface[0])
                            replaced_inputs.append(interface[0])
                        
                        wf, outs = block_function(wf, cfg, strat_pool,
                                                  pipe_x, opt)
>>>>>>> 3be669df

                        if not outs:
                            continue

                        if opt and len(option_val) > 1:
                            node_name = f'{node_name}_{opt}'
                        elif opt and 'USER-DEFINED' in option_val:
                            node_name = f'{node_name}_{opt["Name"]}'

                        if cfg.pipeline_setup['Debugging']['verbose']:
                            print('\n=======================')
                            print(f'Node name: {node_name}')
                            prov_dct = \
                                rpool.get_resource_strats_from_prov(ast.literal_eval(pipe_idx))
                            for key, val in prov_dct.items():
                                print('-------------------')
                                print(f'Input - {key}:')
                                sub_prov_dct = \
                                    rpool.get_resource_strats_from_prov(val)
                                for sub_key, sub_val in sub_prov_dct.items():
                                    sub_sub_dct = \
                                    rpool.get_resource_strats_from_prov(sub_val)
                                    print(f'  sub-input - {sub_key}:')
                                    print(f'    prov = {sub_val}')
                                    print(f'    sub_sub_inputs = {sub_sub_dct.keys()}')

                        for label, connection in outs.items():
                            self.check_output(outputs, label, name)
                            new_json_info = copy.deepcopy(strat_pool.get('json'))
                            
                            # transfer over data-specific json info
                            #   for example, if the input data json is _bold and the output is also _bold
                            data_type = label.split('_')[-1]
                            if data_type in new_json_info['subjson']:
                                if 'SkullStripped' in new_json_info['subjson'][data_type]:
                                    new_json_info['SkullStripped'] = new_json_info['subjson'][data_type]['SkullStripped']

                            # determine sources for the outputs, i.e. all input data into the node block                   
                            new_json_info['Sources'] = [x for x in strat_pool.get_entire_rpool() if x != 'json' and x not in replaced_inputs]
                            
                            if isinstance(outputs, dict):
                                new_json_info.update(outputs[label])
                                if 'Description' not in outputs[label]:
                                    # don't propagate old Description
                                    try:
                                        del new_json_info['Description']
                                    except KeyError:
                                        pass
                                if 'Template' in outputs[label]:
                                    template_key = outputs[label]['Template']
                                    if template_key in new_json_info['Sources']:
                                        # only if the pipeline config template key is entered as the 'Template' field
                                        # otherwise, skip this and take in the literal 'Template' string
                                        try:
                                            new_json_info['Template'] = new_json_info['subjson'][template_key]['Description']
                                        except KeyError:
                                            pass
                                    try:
                                        new_json_info['Resolution'] = new_json_info['subjson'][template_key]['Resolution']
                                    except KeyError:
                                        pass
                            else:
                                # don't propagate old Description
                                try:
                                    del new_json_info['Description']
                                except KeyError:
                                    pass

                            if 'Description' in new_json_info:
                                new_json_info['Description'] = ' '.join(new_json_info['Description'].split())

                            try:
                                del new_json_info['subjson']
                            except KeyError:
                                pass

                            if strat_pool.check_rpool(label):
                                # so we won't get extra forks if we are
                                # merging strats (multiple inputs) plus the
                                # output name is one of the input names
                                old_pipe_prov = list(strat_pool.get_cpac_provenance(label))
                                new_json_info['CpacProvenance'] = old_pipe_prov
                                pipe_idx = strat_pool.generate_prov_string(old_pipe_prov)[1]

                            if fork or len(opts) > 1 or len(all_opts) > 1:
                                if 'CpacVariant' not in new_json_info:
                                    new_json_info['CpacVariant'] = {}
                                raw_label = rpool.get_raw_label(label)
                                if raw_label not in new_json_info['CpacVariant']:
                                    new_json_info['CpacVariant'][raw_label] = []
                                new_json_info['CpacVariant'][raw_label].append(node_name)

                            rpool.set_data(label,
                                           connection[0],
                                           connection[1],
                                           new_json_info,
                                           pipe_idx, node_name, fork)

                            if rpool.func_reg:
                                wf = rpool.derivative_xfm(wf, label,
                                                          connection,
                                                          new_json_info,
                                                          pipe_idx,
                                                          pipe_x)

                            wf = rpool.post_process(wf, label, connection,
                                                    new_json_info, pipe_idx,
                                                    pipe_x, outs)

        return wf


def wrap_block(node_blocks, interface, wf, cfg, strat_pool, pipe_num, opt):
    """Wrap a list of node block functions to make them easier to use within
    other node blocks.

    Example usage:

        # This calls the 'bold_mask_afni' and 'bold_masking' node blocks to
        # skull-strip an EPI field map, without having to invoke the NodeBlock
        # connection system.

        # The interface dictionary tells wrap_block to set the EPI field map
        # in the parent node block's throw-away strat_pool as 'bold', so that
        # the 'bold_mask_afni' and 'bold_masking' node blocks will see that as
        # the 'bold' input.

        # It also tells wrap_block to set the 'desc-brain_bold' output of
        # the 'bold_masking' node block to 'opposite_pe_epi_brain' (what it
        # actually is) in the parent node block's strat_pool, which gets
        # returned.

        # Note 'bold' and 'desc-brain_bold' (all on the left side) are the
        # labels that 'bold_mask_afni' and 'bold_masking' understand/expect
        # through their interfaces and docstrings.

        # The right-hand side (the values of the 'interface' dictionary) are
        # what 'make sense' within the current parent node block - in this
        # case, the distortion correction node block dealing with field maps.

        interface = {'bold': (match_epi_fmaps_node, 'opposite_pe_epi'),
                     'desc-brain_bold': 'opposite_pe_epi_brain'}
        wf, strat_pool = wrap_block([bold_mask_afni, bold_masking],
                                    interface, wf, cfg, strat_pool,
                                    pipe_num, opt)

        ...further downstream in the parent node block:

        node, out = strat_pool.get_data('opposite_pe_epi_brain')

        # The above line will connect the output of the 'bold_masking' node
        # block (which is the skull-stripped version of 'opposite_pe_epi') to
        # the next node.

    """

    for block in node_blocks:
        new_pool = copy.deepcopy(strat_pool)
        for input, val in interface.items():
            if isinstance(val, tuple):
                new_pool.set_data(input, val[0], val[1], {}, "", "")
        wf, outputs = block(wf, cfg, new_pool, pipe_num, opt)
        for out, val in outputs.items():
            if out in interface and isinstance(val, str):
                strat_pool.set_data(out, outputs[out][0], outputs[out][1],
                                    {}, "", "")

    return (wf, strat_pool)


def ingress_raw_anat_data(wf, rpool, cfg, data_paths, unique_id, part_id,
                          ses_id):
                          
    if 'anat' not in data_paths:
        print('No anatomical data present.')
        return rpool
                          
    if 'creds_path' not in data_paths:
        data_paths['creds_path'] = None

    anat_flow = create_anat_datasource(f'anat_T1w_gather_{part_id}_{ses_id}')

    if type(data_paths['anat']) is str:
        anat_T1=data_paths['anat']
    elif 'T1w' in data_paths['anat']:
        anat_T1=data_paths['anat']['T1w']

    anat_flow.inputs.inputnode.set(
        subject=part_id,
        anat=anat_T1,
        creds_path=data_paths['creds_path'],
        dl_dir=cfg.pipeline_setup['working_directory']['path'],
        img_type='anat'
    )
    rpool.set_data('T1w', anat_flow, 'outputspec.anat', {},
                   "", "anat_ingress")
    
    if 'T2w' in data_paths['anat']: 
        anat_flow_T2 = create_anat_datasource(f'anat_T2w_gather_{part_id}_{ses_id}')
        anat_flow_T2.inputs.inputnode.set(
            subject=part_id,
            anat=data_paths['anat']['T2w'],
            creds_path=data_paths['creds_path'],
            dl_dir=cfg.pipeline_setup['working_directory']['path'],
            img_type='anat'
        )
        rpool.set_data('T2w', anat_flow_T2, 'outputspec.anat', {},
                    "", "anat_ingress")

    return rpool


def ingress_raw_func_data(wf, rpool, cfg, data_paths, unique_id, part_id,
                          ses_id):

    func_paths_dct = data_paths['func']

    func_wf = create_func_datasource(func_paths_dct,
                                     f'func_ingress_{part_id}_{ses_id}')
    func_wf.inputs.inputnode.set(
        subject=part_id,
        creds_path=data_paths['creds_path'],
        dl_dir=cfg.pipeline_setup['working_directory']['path']
    )
    func_wf.get_node('inputnode').iterables = \
        ("scan", list(func_paths_dct.keys()))

    rpool.set_data('subject', func_wf, 'outputspec.subject', {}, "",
                   "func_ingress")
    rpool.set_data('bold', func_wf, 'outputspec.rest', {}, "", "func_ingress")
    rpool.set_data('scan', func_wf, 'outputspec.scan', {}, "", "func_ingress")
    rpool.set_data('scan_params', func_wf, 'outputspec.scan_params', {}, "",
                   "scan_params_ingress")

    wf, rpool, diff, blip, fmap_rp_list = \
        ingress_func_metadata(wf, cfg, rpool, data_paths, part_id,
                              data_paths['creds_path'], ses_id)

    # Memoize largest (x * y * z * t) functional image size in workflow
    # TODO: handle S3 files
    # Skip S3 files for now
    functional_scan_sizes = [get_data_size(
        func_paths_dct[scan]['scan']
    ) for scan in func_paths_dct.keys() if not
        func_paths_dct[scan]['scan'].startswith('s3://')]
    if functional_scan_sizes:
        wf._largest_func = max(functional_scan_sizes)
    del functional_scan_sizes

    return (wf, rpool, diff, blip, fmap_rp_list)


def ingress_output_dir(cfg, rpool, unique_id, creds_path=None):

    out_dir = cfg.pipeline_setup['output_directory']['path']
    source = False

    if cfg.pipeline_setup['output_directory']['pull_source_once']:
        if os.path.isdir(cfg.pipeline_setup['output_directory']['path']):
            if not os.listdir(cfg.pipeline_setup['output_directory']['path']):
                if cfg.pipeline_setup['output_directory']['source_outputs_dir']:
                    out_dir = cfg.pipeline_setup['output_directory'][
                        'source_outputs_dir']
                    source = True
                else:
                    out_dir = cfg.pipeline_setup['output_directory']['path']
            else:
                out_dir = cfg.pipeline_setup['output_directory']['path']
        else:
            if cfg.pipeline_setup['output_directory']['source_outputs_dir']:
                out_dir = cfg.pipeline_setup['output_directory'][
                    'source_outputs_dir']
                source = True
    else:
        if cfg.pipeline_setup['output_directory']['source_outputs_dir']:
            out_dir = cfg.pipeline_setup['output_directory'][
                'source_outputs_dir']
            source = True
        else:
            out_dir = cfg.pipeline_setup['output_directory']['path']

    if not source:
        if os.path.isdir(out_dir):
            if not os.listdir(out_dir):
                print(f"\nOutput directory {out_dir} does not exist yet, "
                      f"initializing.")
                return rpool
        else:
            print(f"\nOutput directory {out_dir} does not exist yet, "
                  f"initializing.")
            return rpool
            
        cpac_dir = os.path.join(out_dir,
                                f'cpac_{cfg.pipeline_setup["pipeline_name"]}',
                                unique_id)
    else:
        if os.path.isdir(out_dir):
            if not os.listdir(out_dir):
                raise Exception(f"\nSource directory {out_dir} does not exist!")
        
        cpac_dir = os.path.join(out_dir,
                                unique_id)

    print(f"\nPulling outputs from {cpac_dir}.\n")


    cpac_dir_anat = os.path.join(cpac_dir, 'anat')
    cpac_dir_func = os.path.join(cpac_dir, 'func')

    exts = ['.nii', '.gz', '.mat', '.1D', '.txt', '.csv', '.rms']

    all_output_dir = []
    if os.path.isdir(cpac_dir_anat):
        for filename in os.listdir(cpac_dir_anat):
            for ext in exts:
                if ext in filename:
                    all_output_dir.append(os.path.join(cpac_dir_anat,
                                                       filename))
    if os.path.isdir(cpac_dir_func):
        for filename in os.listdir(cpac_dir_func):
            for ext in exts:
                if ext in filename:
                    all_output_dir.append(os.path.join(cpac_dir_func,
                                                       filename))

    for filepath in all_output_dir:
        filename = str(filepath)
        for ext in exts:
            filename = filename.split("/")[-1].replace(ext, '')
        data_label = filename.split(unique_id)[1].lstrip('_')

        if len(filename) == len(data_label):
            raise Exception('\n\n[!] Possibly wrong participant or '
                            'session in this directory?\n\n'
                            f'Filepath: {filepath}\n\n')

        if 'task-' in data_label:
            for tag in data_label.split('_'):
                if 'task-' in tag:
                    break
            runtag = None
            if 'run-' in data_label:
                for runtag in data_label.split('_'):
                    if 'run-' in runtag:
                        break
            data_label = data_label.replace(f'{tag}_', '')
            if runtag:
                data_label = data_label.replace(f'{runtag}_', '')

        unique_data_label = str(data_label)

        #if 'sub-' in data_label or 'ses-' in data_label:
        #    raise Exception('\n\n[!] Possibly wrong participant or '
        #                    'session in this directory?\n\nDirectory: '
        #                    f'{cpac_dir_anat}\nFilepath: {filepath}\n\n')
        suffix = data_label.split('_')[-1]
        desc_val = None
        for tag in data_label.split('_'):
            if 'desc-' in tag:
                desc_val = tag
                break
        jsonpath = str(filepath)
        for ext in exts:
            jsonpath = jsonpath.replace(ext, '')
        jsonpath = f"{jsonpath}.json"

        if not os.path.exists(jsonpath):
            print(f'\n\n[!] No JSON found for file {filepath}.\nCreating '
                  f'{jsonpath}..\n\n')
            json_info = {
                'Description': 'This data was generated elsewhere and '
                               'supplied by the user into this C-PAC run\'s '
                               'output directory. This JSON file was '
                               'automatically generated by C-PAC because a '
                               'JSON file was not supplied with the data.'
            }
            write_output_json(json_info, jsonpath)
        else:        
            json_info = read_json(jsonpath)
            
        if 'CpacProvenance' in json_info:
            if desc_val:
                # it's a C-PAC output, let's check for pipe_idx/strat integer
                # suffixes in the desc- entries.
                only_desc = str(desc_val)
            
                if only_desc[-1].isdigit():
                    for idx in range(0, 3):
                        # let's stop at 3, please don't run >999 strategies okay?
                        if only_desc[-1].isdigit():
                            only_desc = only_desc[:-1]
            
                    if only_desc[-1] == '-':
                        only_desc = only_desc.rstrip('-')
                    else:
                        raise Exception('\n[!] Something went wrong with either '
                                        'reading in the output directory or when '
                                        'it was written out previously.\n\nGive '
                                        'this to your friendly local C-PAC '
                                        f'developer:\n\n{unique_data_label}\n')

                # remove the integer at the end of the desc-* variant, we will 
                # get the unique pipe_idx from the CpacProvenance below
                data_label = data_label.replace(desc_val, only_desc)

            # preserve cpac provenance/pipe_idx
            pipe_idx = rpool.generate_prov_string(json_info['CpacProvenance'])
            node_name = ""
        else:
            pipe_idx = ""
            node_name = f"{data_label}_ingress"

        resource = data_label

        ingress = create_general_datasource(f'gather_{unique_data_label}')
        ingress.inputs.inputnode.set(
            unique_id=unique_id,
            data=filepath,
            creds_path=creds_path,
            dl_dir=cfg.pipeline_setup['working_directory']['path']
        )
        rpool.set_data(resource, ingress, 'outputspec.data', json_info,
                       pipe_idx, node_name, inject=True)

    return rpool


def ingress_pipeconfig_paths(cfg, rpool, unique_id, creds_path=None):
    # ingress config file paths
    # TODO: may want to change the resource keys for each to include one level up in the YAML as well

    import pkg_resources as p
    import pandas as pd
    import ast

    template_csv = p.resource_filename('CPAC', 'resources/cpac_templates.csv')
    template_df = pd.read_csv(template_csv, keep_default_na=False)
    
    for row in template_df.itertuples():
    
        key = row.Key
        val = row.Pipeline_Config_Entry
        val = cfg.get_nested(cfg, [x.lstrip() for x in val.split(',')])
        resolution = row.Intended_Resolution_Config_Entry
        desc = row.Description

        if not val:
            continue
            
        if resolution:
            res_keys = [x.lstrip() for x in resolution.split(',')]
            tag = res_keys[-1]
    
        json_info = {} 

        if '$FSLDIR' in val:
            val = val.replace('$FSLDIR', cfg.pipeline_setup[
                'system_config']['FSLDIR'])
        if '$priors_path' in val:
            priors_path = cfg.segmentation['tissue_segmentation']['FSL-FAST']['use_priors']['priors_path']
            if '$FSLDIR' in priors_path:
                priors_path = priors_path.replace('$FSLDIR', cfg.pipeline_setup['system_config']['FSLDIR'])
            val = val.replace('$priors_path', priors_path)
        if '${resolution_for_anat}' in val:
            val = val.replace('${resolution_for_anat}', cfg.registration_workflows['anatomical_registration']['resolution_for_anat'])               
        if '${func_resolution}' in val:
            val = val.replace('func_resolution', tag)

        if desc:
            json_info['Description'] = f"{desc} - {val}"     

        if resolution:
            resolution = cfg.get_nested(cfg, res_keys)
            json_info['Resolution'] = resolution

            resampled_template = pe.Node(Function(input_names=['resolution',
                                                               'template',
                                                               'template_name',
                                                               'tag'],
                                                  output_names=['resampled_template'],
                                                  function=resolve_resolution,
                                                  as_module=True),
                                         name='resampled_' + key)

            resampled_template.inputs.resolution = resolution
            resampled_template.inputs.template = val
            resampled_template.inputs.template_name = key
            resampled_template.inputs.tag = tag
            
            # the set_data below is set up a little differently, because we are
            # injecting and also over-writing already-existing entries
            #   other alternative would have been to ingress into the
            #   resampled_template node from the already existing entries, but we
            #   didn't do that here
            rpool.set_data(key,
                           resampled_template,
                           'resampled_template',
                           json_info, "",
                           "template_resample") #, inject=True)   # pipe_idx (after the blank json {}) should be the previous strat that you want deleted! because you're not connecting this the regular way, you have to do it manually

        else:
            if val:
                config_ingress = create_general_datasource(f'gather_{key}')
                config_ingress.inputs.inputnode.set(
                    unique_id=unique_id,
                    data=val,
                    creds_path=creds_path,
                    dl_dir=cfg.pipeline_setup['working_directory']['path']
                )
                rpool.set_data(key, config_ingress, 'outputspec.data', json_info,
                               "", f"{key}_config_ingress")
            
    # templates, resampling from config
    '''
    template_keys = [
        ("anat", ["network_centrality", "template_specification_file"]),
        ("anat", ["nuisance_corrections", "2-nuisance_regression",
                  "lateral_ventricles_mask"]),
        ("anat",
         ["segmentation", "tissue_segmentation", "FSL-FAST", "use_priors",
          "CSF_path"]),
        ("anat",
         ["segmentation", "tissue_segmentation", "FSL-FAST", "use_priors",
          "GM_path"]),
        ("anat",
         ["segmentation", "tissue_segmentation", "FSL-FAST", "use_priors",
          "WM_path"]),
        ("anat",
         ["segmentation", "tissue_segmentation", "Template_Based", "CSF"]),
        ("anat",
         ["segmentation", "tissue_segmentation", "Template_Based", "GRAY"]),
        ("anat",
         ["segmentation", "tissue_segmentation", "Template_Based", "WHITE"]),
        ("anat", ["anatomical_preproc", "acpc_alignment", "T1w_ACPC_template"]),
        ("anat", ["anatomical_preproc", "acpc_alignment", "T1w_brain_ACPC_template"]),
        ("anat", ["anatomical_preproc", "acpc_alignment", "T2w_ACPC_template"]),
        ("anat", ["anatomical_preproc", "acpc_alignment", "T2w_brain_ACPC_template"])]

    def get_nested_attr(c, template_key):
        attr = getattr(c, template_key[0])
        keys = template_key[1:]

        def _get_nested(attr, keys):
            if len(keys) > 1:
                return (_get_nested(attr[keys[0]], keys[1:]))
            elif len(keys):
                return (attr[keys[0]])
            else:
                return (attr)

        return (_get_nested(attr, keys))

    def set_nested_attr(c, template_key, value):
        attr = getattr(c, template_key[0])
        keys = template_key[1:]

        def _set_nested(attr, keys):
            if len(keys) > 1:
                return (_set_nested(attr[keys[0]], keys[1:]))
            elif len(keys):
                attr[keys[0]] = value
            else:
                return (attr)

        return (_set_nested(attr, keys))

    for key_type, key in template_keys:
        attr = cfg.get_nested(cfg, key)
        if isinstance(attr, str) or attr == None:
            node = create_check_for_s3_node(
                key[-1],
                attr, key_type,
                data_paths['creds_path'],
                cfg.pipeline_setup['working_directory']['path'],
                map_node=False
            )
            cfg.set_nested(cfg, key, node)

    template_keys_in_list = [
        ("anat",
         ["segmentation", "tissue_segmentation", "ANTs_Prior_Based",
          "template_brain_list"]),
        ("anat",
         ["segmentation", "tissue_segmentation", "ANTs_Prior_Based",
          "template_segmentation_list"]),
    ]

    for key_type, key in template_keys_in_list:
        node = create_check_for_s3_node(
            key[-1],
            cfg.get_nested(cfg, key), key_type,
            data_paths['creds_path'],
            cfg.pipeline_setup['working_directory']['path'],
            map_node=True
        )
        cfg.set_nested(cfg, key, node)
    '''

    return rpool


def initiate_rpool(wf, cfg, data_paths=None, part_id=None):
    '''

    data_paths format:
      {'anat': {
            'T1w': '{T1w path}',
            'T2w': '{T2w path}'
        },
       'creds_path': {None OR path to credentials CSV},
       'func': {
           '{scan ID}':
               {
                   'scan': '{path to BOLD}',
                   'scan_parameters': {scan parameter dictionary}
               }
       },
       'site_id': 'site-ID',
       'subject_id': 'sub-01',
       'unique_id': 'ses-1'}
    '''

    # TODO: refactor further, integrate with the ingress_data functionality
    # TODO: used for BIDS-Derivatives (below), and possible refactoring of
    # TODO: the raw data config to use 'T1w' label instead of 'anat' etc.

    if data_paths:
        part_id = data_paths['subject_id']
        ses_id = data_paths['unique_id']
        if 'creds_path' not in data_paths:
            creds_path = None
        else:
            creds_path = data_paths['creds_path']
        unique_id = f'{part_id}_{ses_id}'
    elif part_id:
        unique_id = part_id
        creds_path = None

    rpool = ResourcePool(name=unique_id, cfg=cfg)

    if data_paths:
        rpool = ingress_raw_anat_data(wf, rpool, cfg, data_paths, unique_id,
                                      part_id, ses_id)

        wf, rpool, diff, blip, fmap_rp_list = \
            ingress_raw_func_data(wf, rpool, cfg, data_paths, unique_id,
                                  part_id, ses_id)

    # grab already-processed data from the output directory
    rpool = ingress_output_dir(cfg, rpool, unique_id, creds_path)

    # grab any file paths from the pipeline config YAML
    rpool = ingress_pipeconfig_paths(cfg, rpool, unique_id, creds_path)

    return (wf, rpool)


def run_node_blocks(blocks, data_paths, cfg=None):
    import os
    from CPAC.pipeline import nipype_pipeline_engine as pe
    from CPAC.utils.strategy import NodeBlock

    if not cfg:
        cfg = {
            'pipeline_setup': {
                'working_directory': {
                    'path': os.getcwd()
                },
                'log_directory': {
                    'path': os.getcwd()
                }
            }
        }

    # TODO: WE HAVE TO PARSE OVER UNIQUE ID'S!!!
    rpool = initiate_rpool(cfg, data_paths)

    wf = pe.Workflow(name=f'node_blocks')
    wf.base_dir = cfg.pipeline_setup['working_directory']['path']
    wf.config['execution'] = {
        'hash_method': 'timestamp',
        'crashdump_dir': cfg.pipeline_setup['log_directory']['path']
    }

    run_blocks = []
    if rpool.check_rpool('desc-preproc_T1w'):
        print("Preprocessed T1w found, skipping anatomical preprocessing.")
    else:
        run_blocks += blocks[0]
    if rpool.check_rpool('desc-preproc_bold'):
        print("Preprocessed BOLD found, skipping functional preprocessing.")
    else:
        run_blocks += blocks[1]

    for block in run_blocks:
        wf = NodeBlock(block).connect_block(wf, cfg, rpool)
    rpool.gather_pipes(wf, cfg)

    wf.run()<|MERGE_RESOLUTION|>--- conflicted
+++ resolved
@@ -1188,16 +1188,6 @@
                         #    particularly, our custom 'CpacProvenance' field.
                         node_name = name
                         pipe_x = rpool.get_pipe_number(pipe_idx)
-<<<<<<< HEAD
-
-
-                        try:
-                            wf, outs = block_function(wf, cfg, strat_pool,
-                                                pipe_x, opt)
-                        except IOError as e:  # duplicate node
-                            logger.warning(e)
-                            continue
-=======
                         
                         replaced_inputs = []
                         for interface in self.input_interface:
@@ -1212,7 +1202,6 @@
                         
                         wf, outs = block_function(wf, cfg, strat_pool,
                                                   pipe_x, opt)
->>>>>>> 3be669df
 
                         if not outs:
                             continue
