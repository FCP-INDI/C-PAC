import os
import ast
import six
import json
import warnings
import logging
import copy

from CPAC.pipeline import nipype_pipeline_engine as pe
import nipype.interfaces.utility as util
from nipype.interfaces.utility import Rename
from CPAC.utils.interfaces.function import Function
from CPAC.utils.interfaces.datasink import DataSink

from CPAC.registration.registration import transform_derivative
from CPAC.nuisance import NuisanceRegressor

from CPAC.utils.utils import read_json, create_id_string, write_output_json, \
    get_last_prov_entry, ordereddict_to_dict, check_prov_for_regtool
from CPAC.utils.datasource import (
    create_anat_datasource,
    create_func_datasource,
    ingress_func_metadata,
    create_general_datasource,
    create_check_for_s3_node,
    resolve_resolution
)
from CPAC.image_utils.spatial_smoothing import spatial_smoothing
from CPAC.image_utils.statistical_transforms import z_score_standardize, \
    fisher_z_score_standardize

logger = logging.getLogger('workflow')


class ResourcePool(object):
    def __init__(self, rpool=None, name=None, cfg=None):

        if not rpool:
            self.rpool = {}
        else:
            self.rpool = rpool
        self.pipe_list = []
        self.name = name

        if cfg:
            self.logdir = cfg.pipeline_setup['log_directory']['path']

            self.num_cpus = cfg.pipeline_setup['system_config'][
                'max_cores_per_participant']
            self.num_ants_cores = cfg.pipeline_setup['system_config'][
                'num_ants_threads']

            self.ants_interp = cfg.registration_workflows[
                'functional_registration']['func_registration_to_template'][
                'ANTs_pipelines']['interpolation']
            self.fsl_interp = cfg.registration_workflows[
                'functional_registration']['func_registration_to_template'][
                'FNIRT_pipelines']['interpolation']

            self.func_reg = cfg.registration_workflows[
                'functional_registration']['func_registration_to_template'][
                'run']

            self.run_smoothing = 'smoothed' in cfg.post_processing[
                'spatial_smoothing']['output']
            self.run_zscoring = 'z-scored' in cfg.post_processing[
                'z-scoring']['output']
            self.fwhm = cfg.post_processing['spatial_smoothing']['fwhm']
            self.smooth_opts = cfg.post_processing['spatial_smoothing'][
                'smoothing_method']

        self.xfm = ['alff', 'falff', 'reho', 'desc-MeanSCA_correlations',
                    'desc-DualReg_correlations', 'desc-MultReg_correlations']

        self.smooth = ['alff', 'falff', 'reho',
                       'space-template_alff',
                       'space-template_falff',
                       'space-template_reho',
                       'space-template_DegreeCentrality',
                       'space-template_EigenCentrality',
                       'space-template_lfcd']
        self.zscore = self.smooth + ['desc-sm_alff',
                                     'desc-sm_falff',
                                     'desc-sm_reho',
                                     'space-template_desc-sm_alff',
                                     'space-template_desc-sm_falff',
                                     'space-template_desc-sm_DegreeCentrality',
                                     'space-template_desc-sm_EigenCentrality',
                                     'space-template_desc-sm_lfcd']
        self.fisher_zscore = ['desc-MeanSCA_correlations']

    def append_name(self, name):
        self.name.append(name)

    def get_name(self):
        return self.name

    def check_rpool(self, resource):
        if resource not in self.rpool:
            return False
        return True

    def get_pipe_number(self, pipe_idx):
        return self.pipe_list.index(pipe_idx)

    def get_entire_rpool(self):
        return self.rpool

    def get_strat_info(self, prov, label=None, logdir=None):
        strat_info = {}
        for entry in prov:
            if isinstance(entry, list):
                strat_info[entry[-1].split(':')[0]] = entry
            elif isinstance(entry, str):
                strat_info[entry.split(':')[0]] = entry.split(':')[1]
        if label:
            if not logdir:
                logdir = self.logdir
            print(f'\n\nPrinting out strategy info for {label} in {logdir}\n')
            write_output_json(strat_info, f'{label}_strat_info',
                              indent=4, basedir=logdir)

    def set_json_info(self, resource, pipe_idx, key, val):
        #TODO: actually should probably be able to inititialize resource/pipe_idx
        if pipe_idx not in self.rpool[resource]:
            raise Exception('\n[!] DEV: The pipeline/strat ID does not exist '
                            f'in the resource pool.\nResource: {resource}'
                            f'Pipe idx: {pipe_idx}\nKey: {key}\nVal: {val}\n')
        else:
            if 'json' not in self.rpool[resource][pipe_idx]:
                self.rpool[resource][pipe_idx]['json'] = {}
            self.rpool[resource][pipe_idx]['json'][key] = val

    def get_json_info(self, resource, pipe_idx, key):
        #TODO: key checks
        return self.rpool[resource][pipe_idx][key]

    def get_resource_from_prov(self, prov):
        # each resource (i.e. "desc-cleaned_bold" AKA nuisance-regressed BOLD
        # data) has its own provenance list. the name of the resource, and
        # the node that produced it, is always the last item in the provenance
        # list, with the two separated by a colon :
        if isinstance(prov[-1], list):
            return prov[-1][-1].split(':')[0]
        elif isinstance(prov[-1], str):
            return prov[-1].split(':')[0]

    def set_data(self, resource, node, output, json_info, pipe_idx, node_name,
                 fork=False, inject=False):
        '''
        pipe_idx, node_name = new_id
        if f';{resource}:' not in pipe_idx:
            pipe_idx = f'{pipe_idx};{resource}:'   # <--- doing this up here, now, because the del self.rpool[resource][pipe_idx] below should only get deleted for the same input/output tag!
        if resource not in self.rpool.keys():
            self.rpool[resource] = {}
        else:
            if not fork:     # <--- in the event of multiple strategies/options, this will run for every option; just keep in mind
                if pipe_idx in self.rpool[resource].keys():  # <--- in case the resource name is now new, and not the original
                    del self.rpool[resource][pipe_idx]  # <--- remove old keys so we don't end up with a new strat for every new node unit (unless we fork)
        if pipe_idx[-1] == ';' or pipe_idx[-1] == ':':  # <--- if the ':', this kicks off when the pipe_idx is only something like 'T1w:', at the beginning
            new_name = node_name                        #      but how do we manage new threads, mid-pipeline?
        else:
            new_name = f',{node_name}'
        new_pipe_idx = f'{pipe_idx}{new_name}'
        '''
        cpac_prov = []
        if 'CpacProvenance' in json_info:
            cpac_prov = json_info['CpacProvenance']
        new_prov_list = list(cpac_prov)   # <---- making a copy
        if not inject:
            new_prov_list.append(f'{resource}:{node_name}')
        res, new_pipe_idx = self.generate_prov_string(new_prov_list)

        if not json_info:
            json_info = {'RawSources': [resource]}     # <---- this will be repopulated to the full file path at the end of the pipeline building, in gather_pipes()
        json_info['CpacProvenance'] = new_prov_list

        if resource not in self.rpool.keys():
            self.rpool[resource] = {}
        else:
            if not fork:     # <--- in the event of multiple strategies/options, this will run for every option; just keep in mind
                if pipe_idx in self.rpool[resource].keys():  # <--- in case the resource name is now new, and not the original
                    del self.rpool[resource][pipe_idx]  # <--- remove old keys so we don't end up with a new strat for every new node unit (unless we fork)

        if new_pipe_idx not in self.rpool[resource]:
            self.rpool[resource][new_pipe_idx] = {}
        if new_pipe_idx not in self.pipe_list:
            self.pipe_list.append(new_pipe_idx)
        self.rpool[resource][new_pipe_idx]['data'] = (node, output)
        self.rpool[resource][new_pipe_idx]['json'] = json_info

    def get(self, resource, pipe_idx=None, report_fetched=False,
            optional=False):
        # NOTE!!!
        #   if this is the main rpool, this will return a dictionary of strats, and inside those, are dictionaries like {'data': (node, out), 'json': info}
        #   BUT, if this is a sub rpool (i.e. a strat_pool), this will return a one-level dictionary of {'data': (node, out), 'json': info} WITHOUT THE LEVEL OF STRAT KEYS ABOVE IT
        if isinstance(resource, list):
            # if a list of potential inputs are given, pick the first one
            # found
            for label in resource:
                if label in self.rpool.keys():
                    if report_fetched:
                        return (self.rpool[label], label)
                    return self.rpool[label]
            else:
                if optional:
                    if report_fetched:
                        return (None, None)
                    return None
                raise Exception("\n[!] C-PAC says: None of the listed "
                                "resources are in the resource pool:\n"
                                f"{resource}\n")
        else:
            if resource not in self.rpool.keys():
                if optional:
                    if report_fetched:
                        return (None, None)
                    return None
                raise Exception("\n\n[!] C-PAC says: The listed resource is "
                                f"not in the resource pool:\n{resource}\n\n"
                                "Developer Note: This may be due to a mis"
                                "match between the node block's docstring "
                                "'input' field and a strat_pool.get_data() "
                                "call within the block function.\n")
            if report_fetched:
                if pipe_idx:
                    return (self.rpool[resource][pipe_idx], resource)
                return (self.rpool[resource], resource)
            if pipe_idx:
                return self.rpool[resource][pipe_idx]
            return self.rpool[resource]

    def get_data(self, resource, pipe_idx=None, report_fetched=False,
                 quick_single=False):
        if quick_single:
            for key, val in self.get(resource).items():
                return val['data']
        if report_fetched:
            if pipe_idx:
                connect, fetched = self.get(resource, pipe_idx=pipe_idx,
                                            report_fetched=report_fetched)
                return (connect['data'], fetched)
            connect, fetched =self.get(resource,
                                       report_fetched=report_fetched)
            return (connect['data'], fetched)
        if pipe_idx:
            return self.get(resource, pipe_idx=pipe_idx)['data']
        return self.get(resource)['data']

    def copy_resource(self, resource, new_name):
        self.rpool[new_name] = self.rpool[resource]

    def get_pipe_idxs(self, resource):
        return self.rpool[resource].keys()

    def get_json(self, resource, strat=None):
        # NOTE: resource_strat_dct has to be entered properly by the developer
        # it has to either be rpool[resource][strat] or strat_pool[resource]
        if strat:
            resource_strat_dct = self.rpool[resource][strat]
        else:
            # for strat_pools mainly, where there is no 'strat' key level
            resource_strat_dct = self.rpool[resource]

        # TODO: the below hits the exception if you use get_cpac_provenance on
        # TODO: the main rpool (i.e. if strat=None)
        if 'json' in resource_strat_dct:
            strat_json = resource_strat_dct['json']
        else:
            raise Exception('\n[!] Developer info: the JSON '
                            f'information for {resource} and {strat} '
                            f'is  incomplete.\n')
        return strat_json

    def get_cpac_provenance(self, resource, strat=None):
        # NOTE: resource_strat_dct has to be entered properly by the developer
        # it has to either be rpool[resource][strat] or strat_pool[resource]
        json_data = self.get_json(resource, strat)
        return json_data['CpacProvenance']

    def generate_prov_string(self, prov):
        # this will generate a string from a SINGLE RESOURCE'S dictionary of
        # MULTIPLE PRECEDING RESOURCES (or single, if just one)
        #   NOTE: this DOES NOT merge multiple resources!!! (i.e. for merging-strat pipe_idx generation)
        if not isinstance(prov, list):
            raise Exception('\n[!] Developer info: the CpacProvenance '
                            f'entry for {prov} has to be a list.\n')
        last_entry = get_last_prov_entry(prov)
        resource = last_entry.split(':')[0]
        return (resource, str(prov))

    def get_resource_strats_from_prov(self, prov):
        # if you provide the provenance of a resource pool output, this will
        # return a dictionary of all the preceding resource pool entries that
        # led to that one specific output:
        #   {rpool entry}: {that entry's provenance}
        #   {rpool entry}: {that entry's provenance}
        resource_strat_dct = {}
        if isinstance(prov, str):
            resource = prov.split(':')[0]
            resource_strat_dct[resource] = prov
        else:
            for spot, entry in enumerate(prov):
                if isinstance(entry, list):
                    resource = entry[-1].split(':')[0]
                    resource_strat_dct[resource] = entry
                elif isinstance(entry, str):
                    resource = entry.split(':')[0]
                    resource_strat_dct[resource] = entry
        return resource_strat_dct

    '''
    def update_cpac_provenance(self, new_resource, prov, inputs, new_node_id):
        if new_resource not in prov:
            prov[new_resource] = [inputs]
        prov[new_resource].append(new_node_id)
        self.set_json_info(new_resource, )
    '''

    def get_strats(self, resources):

        # TODO: NOTE: NOT COMPATIBLE WITH SUB-RPOOL/STRAT_POOLS
        # TODO: (and it doesn't have to be)

        import itertools

        linked_resources = []
        linked = []
        resource_list = []
        for resource in resources:
            # grab the linked-input tuples
            if isinstance(resource, tuple):
                for label in list(resource):
                    if isinstance(label, list):
                        rp_dct, fetched_resource = self.get(label,
                                                            report_fetched=True,
                                                            optional=True)
                        if not rp_dct:
                            continue
                        linked.append(fetched_resource)
                    else:
                        linked.append(label)
                linked_resources.append(linked)
                resource_list += linked
            else:
                resource_list.append(resource)

        total_pool = []
        len_inputs = len(resource_list)
        for resource in resource_list:
            rp_dct, fetched_resource = self.get(resource,
                                                report_fetched=True,             # <---- rp_dct has the strats/pipe_idxs as the keys on first level, then 'data' and 'json' on each strat level underneath
                                                optional=True)                   # oh, and we make the resource fetching in get_strats optional so we can have optional inputs, but they won't be optional in the node block unless we want them to be
            if not rp_dct:
                len_inputs -= 1
                continue
            sub_pool = []
            for strat in rp_dct.keys():
                json_info = self.get_json(fetched_resource, strat)
                cpac_prov = json_info['CpacProvenance']
                sub_pool.append(cpac_prov)
            total_pool.append(sub_pool)

        # TODO: right now total_pool is:
        # TODO:    [[[T1w:anat_ingress, desc-preproc_T1w:anatomical_init, desc-preproc_T1w:acpc_alignment], [T1w:anat_ingress,desc-preproc_T1w:anatomical_init]],
        # TODO:     [[T1w:anat_ingress, desc-preproc_T1w:anatomical_init, desc-preproc_T1w:acpc_alignment, desc-brain_mask:brain_mask_afni], [T1w:anat_ingress, desc-preproc_T1w:anatomical_init, desc-brain_mask:brain_mask_afni]]]

        # TODO: and the code below thinks total_pool is a list of lists, like [[pipe_idx, pipe_idx], [pipe_idx, pipe_idx, pipe_idx], etc.]
        # TODO: and the actual resource is encoded in the tag: of the last item, every time!

        # keying the strategies to the resources, inverting it
        if len_inputs > 1:
            strats = itertools.product(*total_pool)

            # we now currently have "strats", the combined permutations of all the strategies, as a list of tuples, each tuple combining one version of input each, being one of the permutations.
            # OF ALL THE DIFFERENT INPUTS. and they are tagged by their fetched inputs with {name}:{strat}.
            # so, each tuple has ONE STRAT FOR EACH INPUT, so if there are three inputs, each tuple will have 3 items.
            new_strats = {}
            for strat_tuple in strats:
                # the strats are still in provenance-list form
                #   not string-based pipe_idx's yet
                strat_list = list(strat_tuple)     # <------- strat_list is now a list of strats all combined together, one of the permutations. keep in mind each strat in the combo comes from a different data source/input
                                                   #          like this:   strat_list = [desc-preproc_T1w:pipe_idx_anat_1, desc-brain_mask:pipe_idx_mask_1]

                variants = {}
                for strat in strat_list:
                    # strat is a prov list
                    strat_resource, strat_idx = \
                        self.generate_prov_string(strat)
                    strat_json = self.get_json(strat_resource,
                                               strat=strat_idx)
                    cpac_var = None
                    if 'CpacVariant' in strat_json:
                        cpac_var = strat_json['CpacVariant']
                    variants[strat_resource] = cpac_var

                if linked_resources:
                    for linked in linked_resources:
                        variant_lists = []
                        #print('\nnew linked resources list')
                        for label in linked:
                            variant_lists.append(variants[label])
                            #print(f'label: {label}')
                            #print(f'variants: {variants[label]}')

                '''
                all_resource_strat_dcts = {}
                strat_dct = {}
                for strat in strat_list:
                    # strat is a provenance list, not a string!
                    key = strat[-1].split(':')[0]
                    resource_strat_dct = \
                        self.get_resource_strats_from_prov(strat)
                    all_resource_strat_dcts[key] = resource_strat_dct
                    strat_dct[key] = strat[:-1]

                drop = False
                for key, sub_dct in all_resource_strat_dcts.items():
                    if key in linked_resources:
                        # 'younger' linked resources, linked to key
                        younger_links = linked_resources[key]
                        print(f'key = {key}')
                        print(f'sub_dct = {sub_dct}')
                        for link in younger_links:
                            main_idx = self.generate_prov_string(strat_dct[key])[1]
                            link_idx = self.generate_prov_string(sub_dct[link])[1]
                            if link_idx[1:-1] not in main_idx:
                                drop = True
                                break
                    if drop:
                        break
                if drop:
                    print(f'main_idx = {main_idx}')
                    print(f'link_idx = {link_idx}')
                    print(f'DROPPING = {strat_tuple}')
                    continue
                '''

                # drop the incorrect permutations
                #drop = False
                #for idx in range(0, len(strat_list) - 1):
                #    for idy in range(idx+1, len(strat_list) - 1):
                #        cpac_prov = strat_list[idx]
                #        resource_suff = cpac_prov[-1].split(':')[0].split('_')[-1]
                #        next_prov = strat_list[idy]
                #        copy_list = []
                #        for node in next_prov:
                #            if resource_suff in node:
                #                copy_list.append(node)
                #        for node, other in zip(cpac_prov, copy_list):
                #            if node != other:
                #                drop = True
                #if drop:
                #    continue

                # make the merged strat label from the multiple inputs
                # strat_list is actually the merged CpacProvenance lists
                pipe_idx = str(strat_list)
                new_strats[pipe_idx] = ResourcePool()     # <----- new_strats is A DICTIONARY OF RESOURCEPOOL OBJECTS!
                new_strats[pipe_idx].rpool['json'] = {}
                new_strats[pipe_idx].rpool['json']['CpacProvenance'] = strat_list

                # now just invert resource:strat to strat:resource for each resource:strat
                for cpac_prov in strat_list:
                    resource, strat = self.generate_prov_string(cpac_prov)
                    resource_strat_dct = self.rpool[resource][strat]   # <----- remember, this is the dct of 'data' and 'json'.
                    new_strats[pipe_idx].rpool[resource] = resource_strat_dct   # <----- new_strats is A DICTIONARY OF RESOURCEPOOL OBJECTS! each one is a new slice of the resource pool combined together.
                    self.pipe_list.append(pipe_idx)
        else:
            new_strats = {}
            for resource_strat_list in total_pool:       # total_pool will have only one list of strats, for the one input
                for cpac_prov in resource_strat_list:     # <------- cpac_prov here doesn't need to be modified, because it's not merging with other inputs
                    resource, pipe_idx = self.generate_prov_string(cpac_prov)
                    resource_strat_dct = self.rpool[resource][pipe_idx]   # <----- remember, this is the dct of 'data' and 'json'.
                    new_strats[pipe_idx] = ResourcePool(rpool={resource: resource_strat_dct})   # <----- again, new_strats is A DICTIONARY OF RESOURCEPOOL OBJECTS!
                    new_strats[pipe_idx].rpool['json'] = resource_strat_dct['json']  # TODO: WARNING- THIS IS A LEVEL HIGHER THAN THE ORIGINAL 'JSON' FOR EASE OF ACCESS IN CONNECT_BLOCK WITH THE .GET(JSON)
                    new_strats[pipe_idx].rpool['json']['CpacProvenance'] = cpac_prov

        return new_strats

    def derivative_xfm(self, wf, label, connection, json_info, pipe_idx,
                       pipe_x):
        if label in self.xfm:

            json_info = dict(json_info)

            # get the bold-to-template transform from the current strat_pool
            # info
            xfm_idx = None
            xfm_label = 'from-bold_to-template_mode-image_xfm'
            for entry in json_info['CpacProvenance']:
                if isinstance(entry, list):
                    if entry[-1].split(':')[0] == xfm_label:
                        xfm_prov = entry
                        xfm_idx = self.generate_prov_string(xfm_prov)[1]
                        break

            # but if the resource doesn't have the bold-to-template transform
            # in its provenance/strategy, find the appropriate one for this
            # current pipe_idx/strat
            if not xfm_idx:
                xfm_info = []
                for pipe_idx, entry in self.get(xfm_label).items():
                    xfm_info.append((pipe_idx, entry['json']['CpacProvenance']))
            else:
                xfm_info = [(xfm_idx, xfm_prov)]

            for num, xfm_entry in enumerate(xfm_info):

                # TODO: next, try parsing num, xfm entry etc.
                # TODO: also just please pass the cfg into rpool, thanks.

                xfm_idx, xfm_prov = xfm_entry

                reg_tool = check_prov_for_regtool(xfm_prov)

                xfm = transform_derivative(f'{label}_xfm_{pipe_x}_{num}',
                                           label, reg_tool, self.num_cpus,
                                           self.num_ants_cores,
                                           ants_interp=self.ants_interp,
                                           fsl_interp=self.fsl_interp,
                                           opt=None)
                wf.connect(connection[0], connection[1],
                           xfm, 'inputspec.in_file')

                node, out = self.get_data("T1w_brain_template_deriv",
                                          quick_single=True)
                wf.connect(node, out, xfm, 'inputspec.reference')

                node, out = self.get_data('from-bold_to-template_mode-image_xfm',
                                          pipe_idx=xfm_idx)
                wf.connect(node, out, xfm, 'inputspec.transform')

                label = f'space-template_{label}'

                new_prov = json_info['CpacProvenance'] + xfm_prov
                json_info['CpacProvenance'] = new_prov
                new_pipe_idx = self.generate_prov_string(new_prov)

                self.set_data(label, xfm, 'outputspec.out_file', json_info,
                              new_pipe_idx, f'{label}_xfm_{num}', fork=True)

        return wf

    def post_process(self, wf, label, connection, json_info, pipe_idx, pipe_x,
                     outs):

        input_type = 'func_derivative'
        if 'Centrality' in label:
            input_type = 'func_derivative_multi'

        if 'Centrality' in label:
            mask = 'template_specification_file'
        elif 'space-template' in label:
            mask = 'space-template_res-derivative_desc-bold_mask'
        else:
            mask = 'space-bold_desc-brain_mask'

        for entry in json_info['CpacProvenance']:
            if isinstance(entry, list):
                if entry[-1].split(':')[0] == mask:
                    mask_prov = entry
                    mask_idx = self.generate_prov_string(mask_prov)[1]
                    break

        if self.run_smoothing:
            if label in self.smooth:
                for smooth_opt in self.smooth_opts:

                    sm = spatial_smoothing(f'{label}_smooth_{smooth_opt}_{pipe_x}',
                                           self.fwhm, input_type, smooth_opt)
                    wf.connect(connection[0], connection[1],
                               sm, 'inputspec.in_file')

                    node, out = self.get_data(mask, pipe_idx=mask_idx)
                    wf.connect(node, out, sm, 'inputspec.mask')

                    if 'space-template' in label:
                        label = label.replace('space-template',
                                              'space-template_desc-sm')
                    else:
                        label = f'desc-sm_{label}'

                    self.set_data(label, sm, 'outputspec.out_file', json_info,
                                  pipe_idx, f'spatial_smoothing_{smooth_opt}',
                                  fork=True)

        if self.run_zscoring:

            if 'desc-' not in label:
                if 'space-template' in label:
                    label = label.replace('space-template',
                                          'space-template_desc-zstd')
                else:
                    label = f'desc-zstd_{label}'
            else:
                for tag in label.split('_'):
                    if 'desc-' in tag:
                        if 'desc-sm' in tag:
                            new_tag = 'desc-SmZstd'
                        else:
                            new_tag = 'desc-zstd'
                        break
                new_label = label.replace(tag, new_tag)

            if label in self.zscore:

                zstd = z_score_standardize(f'{label}_zstd_{pipe_x}',
                                           input_type)

                wf.connect(connection[0], connection[1],
                           zstd, 'inputspec.in_file')

                node, out = self.get_data(mask, pipe_idx=mask_idx)
                wf.connect(node, out, zstd, 'inputspec.mask')

                self.set_data(new_label, zstd, 'outputspec.out_file',
                              json_info, pipe_idx, f'zscore_standardize',
                              fork=True)

            elif label in self.fisher_zscore:

                zstd = fisher_z_score_standardize(f'{label}_zstd_{pipe_x}',
                                                  label, input_type)

                wf.connect(connection[0], connection[1],
                           zstd, 'inputspec.correlation_file')

                # if the output is 'desc-MeanSCA_correlations', we want
                # 'desc-MeanSCA_timeseries'
                oned = label.replace('correlations', 'timeseries')

                node, out = outs[oned]
                wf.connect(node, out, zstd, 'inputspec.timeseries_oned')

                self.set_data(new_label, zstd, 'outputspec.out_file',
                              json_info, pipe_idx,
                              'fisher_zscore_standardize',
                              fork=True)

        return wf

    def gather_pipes(self, wf, cfg, all=False):
        # TODO: cpac_outputs.csv etc
        # TODO: might be better to do an inclusion instead
        excl = ['T1w', 'bold', 'scan', 'scan_params', 'TR', 'tpattern',
                'start_tr', 'stop_tr', 'pe_direction', 'subject',
                'motion_basefile', 'atlas_name', 'bold_coreg_input']
        config_paths = ['T1w_ACPC_template', 'T1w_brain_ACPC_template',
                        'unet_model', 'T1w_brain_template', 'T1w_template',
                        'T1w_brain_template_mask',
                        'T1w_brain_template_symmetric',
                        'T1w_template_symmetric',
                        'dilated_symmetric_brain_mask',
                        'dilated_symmetric_brain_mask_for_template',
                        'T1w_brain_template_symmetric_for_resample',
                        'T1w_template_symmetric_for_resample', 'ref_mask',
                        'template_for_resample',
                        'T1w_brain_template_for_func',
                        'T1w_template_for_func',
                        'template_epi', 'template_epi_mask',
                        'lateral_ventricles_mask', 'eye_mask_path',
                        'EPI_template', 'EPI_template_mask',
                        'EPI_template_deriv', 'EPI_template_for_resample',
                        'EPI_template_funcreg', 'T1w_brain_template_deriv',
                        'T1w_template_deriv', 'T1w_brain_template_funcreg',
                        'T1w_template_funcreg',
                        'T1w_template_symmetric_funcreg',
                        'T1w_brain_template_symmetric_funcreg',
                        'T1w_brain_template_for_resample',
                        'T1w_template_for_resample']
        excl += config_paths
        anat = ['T1w', 'probseg']
        func = ['bold', 'timeseries', 'alff', 'falff', 'reho']
        motions = ['motion', 'movement', 'coordinate', 'displacement',
                   'dvars', 'power_params']

        if all:
            excl = []

        for resource in self.rpool.keys():
            # TODO: cpac_outputs.csv etc
            if resource in excl:
                continue

            if resource.split('_')[-1] in anat:
                subdir = 'anat'
                #TODO: get acq- etc.
            elif resource.split('_')[-1] in func:
                subdir = 'func'
                #TODO: other stuff like acq- etc.
            elif resource.split('_')[-1] == 'mask':
                if 'space-T1w' in resource:
                    subdir = 'anat'
                if 'label-CSF' in resource or 'label-GM' in resource or \
                        'label-WM' in resource:
                    subdir = 'anat'
                if 'space-bold' in resource:
                    subdir = 'func'
            elif resource.split('_')[-1] == 'xfm':
                if 'from-T1w' in resource:
                    subdir = 'anat'
                if 'from-bold' in resource:
                    subdir = 'func'
            else:
                subdir = 'other'
                for tag in motions:
                    if tag in resource:
                        subdir = 'func'

            for pipe_idx in self.rpool[resource]:
                unique_id = self.get_name()

                out_dir = cfg.pipeline_setup['output_directory']['path']
                container = os.path.join('cpac', unique_id) #f'pipe_{pipe_num}', unique_id)
                filename = f'{unique_id}_{resource}'

                out_path = os.path.join(out_dir, container, subdir, filename)

                out_dct = {
                    'unique_id': unique_id,
                    'out_dir': out_dir,
                    'container': container,
                    'subdir': subdir,
                    'filename': filename,
                    'out_path': out_path
                }
                self.rpool[resource][pipe_idx]['out'] = out_dct

                # TODO: have to link the pipe_idx's here. and call up 'desc-preproc_T1w' from a Sources in a json and replace. here.
                # TODO: can do the pipeline_description.json variants here too!

        for resource in self.rpool.keys():
            # TODO: cpac_outputs.csv etc
            if resource in excl:
                continue

            num_variant = 0
            if len(self.rpool[resource]) == 1:
                num_variant = ""
            for pipe_idx in self.rpool[resource]:

                pipe_x = self.get_pipe_number(pipe_idx)

                try:
                    num_variant += 1
                except TypeError:
                    pass

                json_info = self.rpool[resource][pipe_idx]['json']
                out_dct = self.rpool[resource][pipe_idx]['out']

                unique_id = out_dct['unique_id']

                for key in out_dct['filename'].split('_'):
                    if 'desc-' in key:
                        out_dct['filename'] = out_dct['filename'
                        ].replace(key, f'{key}{num_variant}')
                        resource_idx = resource.replace(key,
                                                        f'{key}{num_variant}')
                        break
                    else:
                        resource_idx = f'{resource}{num_variant}'

                id_string = pe.Node(Function(input_names=['unique_id',
                                                          'resource',
                                                          'scan_id',
                                                          'atlas_id'],
                                             output_names=['out_filename'],
                                             function=create_id_string),
                                    name=f'id_string_{resource_idx}_{pipe_x}')
                id_string.inputs.unique_id = unique_id
                id_string.inputs.resource = resource_idx

                # grab the iterable scan ID
                if out_dct['subdir'] == 'func':
                    node, out = self.rpool['scan']["['scan:func_ingress']"][
                        'data']
                    wf.connect(node, out, id_string, 'scan_id')

                '''
                prov = json_info['CpacProvenance']
                self.get_strat_info(prov, label=resource)

                atlas_idxs = self.get_pipe_idxs('atlas_name')
                for i, atlas_idx in enumerate(atlas_idxs):
                    resource_dct = self.get('atlas_name', atlas_idx)
                    self.get_strat_info(resource_dct['json']['CpacProvenance'],
                                        label=f'atlas_name_{i}')
                '''

                atlas_suffixes = ['timeseries', 'correlations', 'statmap']
                # grab the iterable atlas ID
                if resource.split('_')[-1] in atlas_suffixes:
                    atlas_idx_to_match = pipe_idx.replace(resource,
                                                          'atlas_name')
                    atlas_idxs = self.get_pipe_idxs('atlas_name')

                    for idx in atlas_idxs:
                        to_match = atlas_idx_to_match
                        while idx != atlas_idx_to_match:
                            to_match = to_match[:-1]
                            if not to_match:
                                break
                        if to_match:
                            atlas_idx = idx
                            break

                    # TODO: hold this stuff below
                    '''
                    if 'space-template' in resource:
                        # get the pipe_idx from the native-space version
                        temp_rsc = resource.replace('space-template_', '')

                        # prov of the space-template version, we want to make
                        # sure we are getting the correct ancestor pipe_idx
                        prov = self.get(resource, pipe_idx)['json']['CpacProvenance']

                        temp_rsc_idx = None
                        for spot, entry in enumerate(prov):
                            if isinstance(entry, list):
                                if entry[-1].split(':')[0] == temp_rsc:
                                    temp_rsc_prov = entry
                                    temp_rsc_idx = self.generate_prov_string(temp_rsc_prov)[1]
                                    break
                            elif isinstance(entry, str):
                                if entry.split(':')[0] == temp_rsc:
                                    temp_rsc_prov = prov[spot-1]
                                    temp_rsc_idx = self.generate_prov_string(temp_rsc_prov)[1]
                                    break
                        new_idx = temp_rsc_idx
                    else:
                        temp_rsc = resource
                        new_idx = pipe_idx
                    '''

                    # need the single quote and the colon inside the double
                    # quotes - it's the encoded pipe_idx
                    #atlas_idx = new_idx.replace(f"'{temp_rsc}:",
                    #                            "'atlas_name:")
                    node, out = self.rpool['atlas_name'][atlas_idx]['data']
                    wf.connect(node, out, id_string, 'atlas_id')

                nii_name = pe.Node(Rename(), name=f'nii_{resource_idx}_'
                                                  f'{pipe_x}')
                nii_name.inputs.keep_ext = True
                wf.connect(id_string, 'out_filename',
                           nii_name, 'format_string')

                node, out = self.rpool[resource][pipe_idx]['data']
                wf.connect(node, out, nii_name, 'in_file')

                write_json_imports = ['import os', 'import json']
                write_json = pe.Node(Function(input_names=['json_data',
                                                           'filename'],
                                              output_names=['json_file'],
                                              function=write_output_json,
                                              imports=write_json_imports),
                                     name=f'json_{resource_idx}_{pipe_x}')
                write_json.inputs.json_data = json_info

                wf.connect(id_string, 'out_filename', write_json, 'filename')

                ds = pe.Node(DataSink(), name=f'sinker_{resource_idx}_'
                                              f'{pipe_x}')
                ds.inputs.parameterization = False
                ds.inputs.base_directory = out_dct['out_dir']
                ds.inputs.encrypt_bucket_keys = cfg.pipeline_setup['Amazon-AWS']['s3_encryption']
                ds.inputs.container = out_dct['container']

                if cfg.pipeline_setup['Amazon-AWS']['aws_output_bucket_credentials']:
                    ds.inputs.creds_path = cfg.pipeline_setup['Amazon-AWS']['aws_output_bucket_credentials']

                wf.connect(nii_name, 'out_file', ds, f'{out_dct["subdir"]}.@data')
                wf.connect(write_json, 'json_file', ds, f'{out_dct["subdir"]}.@json')


class NodeBlock(object):
    def __init__(self, node_block_functions):

        if not isinstance(node_block_functions, list):
            node_block_functions = [node_block_functions]

        self.node_blocks = {}

        for node_block_function in node_block_functions:    # <---- sets up the NodeBlock object in case you gave it a list of node blocks instead of a single one - for option forking.
            init_dct = self.grab_docstring_dct(node_block_function.__doc__)
            name = init_dct['name']
            self.name = name
            self.node_blocks[name] = {}

            for key, val in init_dct.items():
                self.node_blocks[name][key] = val

            self.node_blocks[name]['block_function'] = node_block_function

            #TODO: fix/replace below
            self.outputs = {}
            for out in init_dct['outputs']:
                self.outputs[out] = None

            self.options = ['base']
            if 'options' in init_dct:
                self.options = init_dct['options']

    def get_name(self):
        return self.name

    def grab_docstring_dct(self, fn_docstring):
        init_dct_schema = ['name', 'config', 'switch', 'option_key',
                           'option_val', 'inputs', 'outputs']
        if 'Node Block:' in fn_docstring:
            fn_docstring = fn_docstring.split('Node Block:')[1]
        fn_docstring = fn_docstring.replace('\n', '').replace(' ', '')
        #dct = json.loads(fn_docstring.replace('\n', '').replace(' ', ''))
        dct = ast.literal_eval(fn_docstring)
        #try:
        #    dct = json.loads(fn_docstring.replace('\n', '').replace(' ', ''))
        #except Exception as e:
        #    raise Exception('\n\n[!] Node block docstring error.\n\n'
        #                    f'Docstring:\n{fn_docstring}\n\n')
        for key in init_dct_schema:
            if key not in dct.keys():
                raise Exception('\n[!] Developer info: At least one of the '
                                'required docstring keys in your node block '
                                'is missing.\n\nNode block docstring keys:\n'
                                f'{init_dct_schema}\n\nYou provided:\n'
                                f'{dct.keys()}\n\nDocstring:\n{fn_docstring}'
                                '\n\n')
        return dct

    def check_null(self, val):
        if isinstance(val, str):
            val = None if val.lower() == 'none' else val
        return val

    def check_output(self, outputs, label, name):
        if label not in outputs:
            raise Exception('\n[!] Output name in the block function does '
                            'not match the outputs list in Node Block '
                            f'{name}\n')

    def grab_tiered_dct(self, cfg, key_list):
        cfg_dct = cfg
        for key in key_list:
            cfg_dct = cfg_dct.__getitem__(key)
        return cfg_dct

    def connect_block(self, wf, cfg, rpool):
        for name, block_dct in self.node_blocks.items():    # <--- iterates over either the single node block in the sequence, or a list of node blocks within the list of node blocks, i.e. for option forking.

            switch = self.check_null(block_dct['switch'])
            config = self.check_null(block_dct['config'])
            option_key = self.check_null(block_dct['option_key'])
            option_val = self.check_null(block_dct['option_val'])
            inputs = self.check_null(block_dct['inputs'])
            outputs = self.check_null(block_dct['outputs'])

            block_function = block_dct['block_function']

            opts = []
            if option_key and option_val:
                if not isinstance(option_key, list):
                    option_key = [option_key]
                if not isinstance(option_val, list):
                    option_val = [option_val]
                if config:
                    key_list = config + option_key
                else:
                    key_list = option_key
                if 'USER-DEFINED' in option_val:
                    # load custom config data into each 'opt'
                    opts = self.grab_tiered_dct(cfg, key_list)
                else:
                    for option in option_val:
                        if option in self.grab_tiered_dct(cfg, key_list):   # <---- goes over the option_vals in the node block docstring, and checks if the user's pipeline config included it in the forking list
                            opts.append(option)
            else:                                                           #         AND, if there are multiple option-val's (in a list) in the docstring, it gets iterated below in 'for opt in option' etc. AND THAT'S WHEN YOU HAVE TO DELINEATE WITHIN THE NODE BLOCK CODE!!!
                opts = [None]                                               #         THIS ALSO MEANS the multiple option-val's in docstring node blocks can be entered once in the entire node-block sequence, not in a list of multiples
            if not opts:
                # for node blocks where the options are split into different
                # block functions - opts will be empty for non-selected
                # options, and would waste the get_strats effort below
                continue

            if not switch:
                switch = [True]
            else:
                if config:
                    try:
                        key_list = config + switch
                    except TypeError:
                        raise Exception("\n\n[!] Developer info: Docstring error "
                                        f"for {name}, make sure the 'config' or "
                                        "'switch' fields are lists.\n\n")
                else:
                    key_list = switch
                switch = self.grab_tiered_dct(cfg, key_list)
                if not isinstance(switch, list):
                    switch = [switch]

            #print(f'switch and opts for {name}: {switch} --- {opts}')
            if True in switch:
                for pipe_idx, strat_pool in rpool.get_strats(inputs).items():         # strat_pool is a ResourcePool like {'desc-preproc_T1w': { 'json': info, 'data': (node, out) }, 'desc-brain_mask': etc.}
                    fork = False in switch                                            #   keep in mind rpool.get_strats(inputs) = {pipe_idx1: {'desc-preproc_T1w': etc.}, pipe_idx2: {..} }
                    for opt in opts:                                            #   it's a dictionary of ResourcePools called strat_pools, except those sub-ResourcePools only have one level! no pipe_idx strat keys.
                        # remember, you can get 'data' or 'json' from strat_pool with member functions
                        # strat_pool has all of the JSON information of all the inputs!
                        # so when we set_data below for the TOP-LEVEL MAIN RPOOL (not the strat_pool), we can generate new merged JSON information for each output.
                        #    particularly, our custom 'CpacProvenance' field.

                        node_name = name
                        pipe_x = rpool.get_pipe_number(pipe_idx)
                        wf, outs = block_function(wf, cfg, strat_pool,
                                                  pipe_x, opt)

                        if not outs:
                            continue

                        if opt and len(option_val) > 1:
                            node_name = f'{node_name}_{opt}'
                        elif opt and 'USER-DEFINED' in option_val:
                            node_name = f'{node_name}_{opt["Name"]}'

                        if cfg.pipeline_setup['Debugging']['verbose']:
                            print('\n=======================')
                            print(f'Node name: {node_name}')
                            prov_dct = \
                                rpool.get_resource_strats_from_prov(ast.literal_eval(pipe_idx))
                            for key, val in prov_dct.items():
                                print('-------------------')
                                print(f'Input - {key}:')
                                sub_prov_dct = \
                                    rpool.get_resource_strats_from_prov(val)
                                for sub_key, sub_val in sub_prov_dct.items():
                                    sub_sub_dct = \
                                    rpool.get_resource_strats_from_prov(sub_val)
                                    print(f'  sub-input - {sub_key}:')
                                    print(f'    prov = {sub_val}')
                                    print(f'    sub_sub_inputs = {sub_sub_dct.keys()}')

                        for label, connection in outs.items():
                            self.check_output(outputs, label, name)
                            json_info = dict(strat_pool.get('json'))
                            json_info['Sources'] = [x for x in strat_pool.get_entire_rpool() if x != 'json']

                            if strat_pool.check_rpool(label):
                                # so we won't get extra forks if we are
                                # merging strats (multiple inputs) plus the
                                # output name is one of the input names
                                old_pipe_prov = list(strat_pool.get_cpac_provenance(label))
                                json_info['CpacProvenance'] = old_pipe_prov
                                pipe_idx = strat_pool.generate_prov_string(old_pipe_prov)[1]

                            if fork or len(opts) > 1:
                                if 'CpacVariant' not in json_info:
                                    json_info['CpacVariant'] = []
                                json_info['CpacVariant'].append(node_name)

                            rpool.set_data(label,
                                           connection[0],
                                           connection[1],
                                           json_info,
                                           pipe_idx, node_name, fork)

                            if rpool.func_reg:
                                wf = rpool.derivative_xfm(wf, label,
                                                          connection,
                                                          json_info,
                                                          pipe_idx,
                                                          pipe_x)

                            wf = rpool.post_process(wf, label, connection,
                                                    json_info, pipe_idx,
                                                    pipe_x, outs)

        return wf


'''
def ingress_data(wf, cfg, rpool, data_paths):

    for data_type in data_paths:
        for label, path in data_paths[data_type].items():

            check_s3_node = pe.Node(function.Function(input_names=['file_path',
                                                                   'creds_path',
                                                                   'dl_dir',
                                                                   'img_type'],
                                                      output_names=['local_path'],
                                                      function=check_for_s3,
                                                      as_module=True),
                                    name=f'check_for_s3_{label}')

            check_s3_node.inputs.file_path = path
            check_s3_node.inputs.creds_path = cfg['pipeline_setup'][
                'Amazon-AWS']['aws_bucket_credentials']
            check_s3_node.inputs.dl_dir = cfg['pipeline_setup'][
                'working_directory']['path']
            check_s3_node.inputs.img_type = data_type

            outputnode = pe.Node(util.IdentityInterface(fields=['file']),
                                 name=f'outputspec_{label}')
            wf.connect(check_s3_node, 'local_path', outputnode, 'file')

            rpool.set_data(label, outputnode, 'file', {}, "",
                           f'{label}_ingress')

    return (wf, rpool)
'''


def wrap_block(node_blocks, interface, wf, cfg, strat_pool, pipe_num, opt):
    """Wrap a list of node block functions to make them easier to use within
    other node blocks.

    Example usage:

        # This calls the 'bold_mask_afni' and 'bold_masking' node blocks to
        # skull-strip an EPI field map, without having to invoke the NodeBlock
        # connection system.

        # The interface dictionary tells wrap_block to set the EPI field map
        # in the parent node block's throw-away strat_pool as 'bold', so that
        # the 'bold_mask_afni' and 'bold_masking' node blocks will see that as
        # the 'bold' input.

        # It also tells wrap_block to set the 'desc-brain_bold' output of
        # the 'bold_masking' node block to 'opposite_pe_epi_brain' (what it
        # actually is) in the parent node block's strat_pool, which gets
        # returned.

        # Note 'bold' and 'desc-brain_bold' (all on the left side) are the
        # labels that 'bold_mask_afni' and 'bold_masking' understand/expect
        # through their interfaces and docstrings.

        # The right-hand side (the values of the 'interface' dictionary) are
        # what 'make sense' within the current parent node block - in this
        # case, the distortion correction node block dealing with field maps.

        interface = {'bold': (match_epi_fmaps_node, 'opposite_pe_epi'),
                     'desc-brain_bold': 'opposite_pe_epi_brain'}
        wf, strat_pool = wrap_block([bold_mask_afni, bold_masking],
                                    interface, wf, cfg, strat_pool,
                                    pipe_num, opt)

        ...further downstream in the parent node block:

        node, out = strat_pool.get_data('opposite_pe_epi_brain')

        # The above line will connect the output of the 'bold_masking' node
        # block (which is the skull-stripped version of 'opposite_pe_epi') to
        # the next node.

    """

    for block in node_blocks:
        new_pool = copy.deepcopy(strat_pool)
        for input, val in interface.items():
            if isinstance(val, tuple):
                new_pool.set_data(input, val[0], val[1], {}, "", "")
        wf, outputs = block(wf, cfg, new_pool, pipe_num, opt)
        for out, val in outputs.items():
            if out in interface and isinstance(val, str):
                strat_pool.set_data(out, outputs[out][0], outputs[out][1],
                                    {}, "", "")

    return (wf, strat_pool)


<<<<<<< HEAD
def initiate_rpool(wf, cfg, data_paths):

    # TODO: refactor further, integrate with the ingress_data functionality
    # TODO: used for BIDS-Derivatives (below), and possible refactoring of
    # TODO: the raw data config to use 'T1w' label instead of 'anat' etc.

    part_id = data_paths['subject_id']
    ses_id = data_paths['unique_id']
    if not data_paths.get('creds_path'):
        data_paths['creds_path'] = ''

    unique_id = f'{part_id}_{ses_id}'

    num_cpus = cfg.pipeline_setup['system_config'][
        'max_cores_per_participant']

    num_ants_cores = cfg.pipeline_setup['system_config']['num_ants_threads']

    ants_interp = cfg.registration_workflows['functional_registration'][
        'func_registration_to_template']['ANTs_pipelines']['interpolation']

    fsl_interp = cfg.registration_workflows['functional_registration'][
        'func_registration_to_template']['FNIRT_pipelines']['interpolation']

    smooth = 'smoothed' in cfg.post_processing['spatial_smoothing']['output']
    zscore = 'z-scored' in cfg.post_processing['z-scoring']['output']

    rpool = ResourcePool(name=unique_id,
                         cfg=cfg,
                         num_cpus=num_cpus,
                         num_ants_cores=num_ants_cores,
                         ants_interp=ants_interp,
                         fsl_interp=fsl_interp,
                         run_smooth=smooth,
                         fwhm=cfg.post_processing['spatial_smoothing'][
                             'fwhm'],
                         smoothing_opts=cfg.post_processing[
                             'spatial_smoothing']['smoothing_method'],
                         run_zscoring=zscore,
                         func_reg=cfg.registration_workflows['functional_registration']['func_registration_to_template']['run'])
=======
def ingress_raw_data(wf, rpool, cfg, data_paths, unique_id, part_id, ses_id):
>>>>>>> c65eeb15

    anat_flow = create_anat_datasource(f'anat_gather_{part_id}_{ses_id}')
    anat_flow.inputs.inputnode.set(
        subject=part_id,
        anat=data_paths['anat'],
        creds_path=data_paths['creds_path'],
        dl_dir=cfg.pipeline_setup['working_directory']['path'],
        img_type='anat'
    )
    rpool.set_data('T1w', anat_flow, 'outputspec.anat', {},
                   "", "anat_ingress")

    func_paths_dct = data_paths['func']

    func_wf = create_func_datasource(func_paths_dct,
                                     f'func_ingress_{part_id}_{ses_id}')
    func_wf.inputs.inputnode.set(
        subject=part_id,
        creds_path=data_paths['creds_path'],
        dl_dir=cfg.pipeline_setup['working_directory']['path']
    )
    func_wf.get_node('inputnode').iterables = \
        ("scan", list(func_paths_dct.keys()))

    rpool.set_data('subject', func_wf, 'outputspec.subject', {}, "",
                   "func_ingress")
    rpool.set_data('bold', func_wf, 'outputspec.rest', {}, "", "func_ingress")
    rpool.set_data('scan', func_wf, 'outputspec.scan', {}, "", "func_ingress")
    rpool.set_data('scan_params', func_wf, 'outputspec.scan_params', {}, "",
                   "scan_params_ingress")

    wf, rpool, diff, blip, fmap_rp_list = \
        ingress_func_metadata(wf, cfg, rpool, data_paths, part_id,
                              data_paths['creds_path'])

    return (wf, rpool, diff, blip, fmap_rp_list)


def ingress_output_dir(cfg, rpool, data_paths, unique_id):

    if cfg.pipeline_setup['output_directory']['pull_source_once']:
        if os.path.isdir(cfg.pipeline_setup['output_directory']['path']):
            if not os.listdir(cfg.pipeline_setup['output_directory']['path']):
                if cfg.pipeline_setup['output_directory']['source_outputs_dir']:
                    out_dir = cfg.pipeline_setup['output_directory'][
                        'source_outputs_dir']
                else:
                    out_dir = cfg.pipeline_setup['output_directory']['path']
            else:
                out_dir = cfg.pipeline_setup['output_directory']['path']
        else:
            if cfg.pipeline_setup['output_directory']['source_outputs_dir']:
                out_dir = cfg.pipeline_setup['output_directory'][
                    'source_outputs_dir']
    else:
        if cfg.pipeline_setup['output_directory']['source_outputs_dir']:
            out_dir = cfg.pipeline_setup['output_directory']['source_outputs_dir']
        else:
            out_dir = cfg.pipeline_setup['output_directory']['path']

    print(f"\nPulling outputs from {out_dir}.\n")

    cpac_dir = os.path.join(out_dir, 'cpac', unique_id)
    cpac_dir_anat = os.path.join(cpac_dir, 'anat')
    cpac_dir_func = os.path.join(cpac_dir, 'func')

    exts = ['.nii', '.gz', '.mat', '.1D', '.txt']

    all_output_dir = []
    if os.path.isdir(cpac_dir_anat):
        for filename in os.listdir(cpac_dir_anat):
            for ext in exts:
                if ext in filename:
                    all_output_dir.append(os.path.join(cpac_dir_anat,
                                                       filename))
    if os.path.isdir(cpac_dir_func):
        for filename in os.listdir(cpac_dir_func):
            for ext in exts:
                if ext in filename:
                    all_output_dir.append(os.path.join(cpac_dir_func,
                                                       filename))

    for filepath in all_output_dir:
        filename = str(filepath)
        for ext in exts:
            filename = filename.split("/")[-1].replace(ext, '')
        data_label = filename.split(unique_id)[1].lstrip('_')
        if 'task-' in data_label:
            for tag in data_label.split('_'):
                if 'task-' in tag:
                    break
            data_label = data_label.replace(f'{tag}_', '')

        unique_data_label = str(data_label)

        if 'sub-' in data_label or 'ses-' in data_label:
            raise Exception('\n\n[!] Possibly wrong participant or '
                            'session in this directory?\n\nDirectory: '
                            f'{cpac_dir_anat}\nFilepath: {filepath}\n\n')
        suffix = data_label.split('_')[-1]
        for tag in data_label.split('_'):
            if 'desc-' in tag:
                desc_val = tag
        jsonpath = str(filepath)
        for ext in exts:
            jsonpath = jsonpath.replace(ext, '')
        jsonpath = f"{jsonpath}.json"

        if not os.path.exists(jsonpath):
            raise Exception('\n\n[!] No JSON found for file '
                            f'{filepath}.\n\n')

        json_info = read_json(jsonpath)
        if 'CpacProvenance' in json_info:
            # it's a C-PAC output, let's check for pipe_idx/strat integer
            # suffixes in the desc- entries.
            only_desc = str(desc_val)
            for idx in range(0, 3):
                # let's stop at 3, please don't run >999 strategies okay?
                if only_desc[-1].isdigit():
                    only_desc = only_desc[:-1]

            # remove the integer at the end of the desc-* variant, we will get
            # the unique pipe_idx from the CpacProvenance below
            data_label = data_label.replace(desc_val, only_desc)

            # preserve cpac provenance/pipe_idx
            pipe_idx = rpool.generate_prov_string(json_info['CpacProvenance'])
            node_name = ""
        else:
            pipe_idx = ""
            node_name = f"{data_label}_ingress"

        resource = data_label

        ingress = create_general_datasource(f'gather_{unique_data_label}')
        ingress.inputs.inputnode.set(
            unique_id=unique_id,
            data=filepath,
            creds_path=data_paths['creds_path'],
            dl_dir=cfg.pipeline_setup['working_directory']['path']
        )
        rpool.set_data(resource, ingress, 'outputspec.data', json_info,
                       pipe_idx, node_name, inject=True)

    return rpool


def initiate_rpool(wf, cfg, data_paths):
    '''

    data_paths format:
      {'anat': '{T1w path}',
       'creds_path': {None OR path to credentials CSV},
       'func': {
           '{scan ID}':
               {
                   'scan': '{path to BOLD}',
                   'scan_parameters': {scan parameter dictionary}
               }
       },
       'site_id': 'site-ID',
       'subject_id': 'sub-01',
       'unique_id': 'ses-1'}
    '''

    # TODO: refactor further, integrate with the ingress_data functionality
    # TODO: used for BIDS-Derivatives (below), and possible refactoring of
    # TODO: the raw data config to use 'T1w' label instead of 'anat' etc.

    part_id = data_paths['subject_id']
    ses_id = data_paths['unique_id']

    unique_id = f'{part_id}_{ses_id}'

    rpool = ResourcePool(name=unique_id, cfg=cfg)

    wf, rpool, diff, blip, fmap_rp_list = ingress_raw_data(wf, rpool, cfg,
                                                           data_paths,
                                                           unique_id,
                                                           part_id, ses_id)

    # grab already-processed data from the output directory
    rpool = ingress_output_dir(cfg, rpool, data_paths, unique_id)

    # ingress config file paths
    # TODO: pull this from some external list instead
    # TODO: nah, even better: just loop through the config for .nii's
    # TODO: may want to change the resource keys for each to include one level up in the YAML as well
    config_resource_paths = [
        ('CSF_path', cfg.segmentation['tissue_segmentation']['FSL-FAST']['use_priors']['CSF_path']),
        ('WM_path', cfg.segmentation['tissue_segmentation']['FSL-FAST']['use_priors']['WM_path']),
        ('GM_path', cfg.segmentation['tissue_segmentation']['FSL-FAST']['use_priors']['GM_path']),
        ('T1w_ACPC_template', cfg.anatomical_preproc['acpc_alignment']['T1w_ACPC_template']),
        ('T1w_brain_ACPC_template', cfg.anatomical_preproc['acpc_alignment']['T1w_brain_ACPC_template']),
        ('unet_model', cfg.anatomical_preproc['brain_extraction']['UNet']['unet_model']),
        ('T1w_brain_template', cfg.registration_workflows['anatomical_registration']['T1w_brain_template']),
        ('T1w_template', cfg.registration_workflows['anatomical_registration']['T1w_template']),
        ('T1w_brain_template_mask', cfg.registration_workflows['anatomical_registration']['T1w_brain_template_mask']),
        ('T1w_brain_template_symmetric', cfg.voxel_mirrored_homotopic_connectivity['symmetric_registration']['T1w_brain_template_symmetric']),
        ('T1w_template_symmetric', cfg.voxel_mirrored_homotopic_connectivity['symmetric_registration']['T1w_template_symmetric']),
        ('dilated_symmetric_brain_mask', cfg.voxel_mirrored_homotopic_connectivity['symmetric_registration']['dilated_symmetric_brain_mask']),
        ('T1w_brain_template_symmetric_for_resample', cfg.voxel_mirrored_homotopic_connectivity['symmetric_registration']['T1w_brain_template_symmetric_for_resample']),
        ('T1w_template_symmetric_for_resample', cfg.voxel_mirrored_homotopic_connectivity['symmetric_registration']['T1w_template_symmetric_for_resample']),
        ('dilated_symmetric_brain_mask_for_resample', cfg.voxel_mirrored_homotopic_connectivity['symmetric_registration']['dilated_symmetric_brain_mask_for_resample']),
        ('ref_mask', cfg.registration_workflows['anatomical_registration']['registration']['FSL-FNIRT']['ref_mask']),
        ('T1w_template_for_resample', cfg.registration_workflows['functional_registration']['func_registration_to_template']['target_template']['T1_template']['T1w_template_for_resample']),
        ('EPI_template_for_resample', cfg.registration_workflows['functional_registration']['func_registration_to_template']['target_template']['EPI_template']['EPI_template_for_resample']),
        ('T1w_brain_template_funcreg', cfg.registration_workflows['functional_registration']['func_registration_to_template']['target_template']['T1_template']['T1w_brain_template_funcreg']),
        ('T1w_brain_template_deriv', cfg.registration_workflows['functional_registration']['func_registration_to_template']['target_template']['T1_template']['T1w_brain_template_funcreg']),
        ('T1w_template_funcreg', cfg.registration_workflows['functional_registration']['func_registration_to_template']['target_template']['T1_template']['T1w_template_funcreg']),
        ('T1w_template_deriv', cfg.registration_workflows['functional_registration']['func_registration_to_template']['target_template']['T1_template']['T1w_template_funcreg']),
        ('T1w_brain_template_symmetric_deriv', cfg.registration_workflows['functional_registration']['func_registration_to_template']['target_template']['T1_template']['T1w_brain_template_funcreg']),
        ('T1w_template_symmetric_deriv', cfg.registration_workflows['functional_registration']['func_registration_to_template']['target_template']['T1_template']['T1w_template_funcreg']),
        ('EPI_template_funcreg', cfg.registration_workflows['functional_registration']['func_registration_to_template']['target_template']['EPI_template']['EPI_template_funcreg']),
        ('EPI_template_deriv', cfg.registration_workflows['functional_registration']['func_registration_to_template']['target_template']['EPI_template']['EPI_template_funcreg']),
        ('EPI_template', cfg.registration_workflows['functional_registration']['EPI_registration']['EPI_template']),
        ('EPI_template_mask', cfg.registration_workflows['functional_registration']['EPI_registration']['EPI_template_mask']),
        ('lateral_ventricles_mask', cfg.nuisance_corrections['2-nuisance_regression']['lateral_ventricles_mask']),
        ('template_specification_file', cfg.network_centrality['template_specification_file'])
    ]

    if cfg.PyPEER['run']:
        config_resource_paths.append(
            ('eye_mask_path', cfg.PyPEER['eye_mask_path']))

    for resource in config_resource_paths:
        key = resource[0]
        val = resource[1]

        if not val:
            continue

        if '$FSLDIR' in val:
            val = val.replace('$FSLDIR', cfg.pipeline_setup['system_config']['FSLDIR'])
        if '$priors_path' in val:
            priors_path = cfg.segmentation['tissue_segmentation']['FSL-FAST']['use_priors']['priors_path']
            if '$FSLDIR' in priors_path:
                priors_path = priors_path.replace('$FSLDIR', cfg.pipeline_setup['system_config']['FSLDIR'])
            val = val.replace('$priors_path', priors_path)
        if '${resolution_for_anat}' in val:
            val = val.replace('${resolution_for_anat}', cfg.registration_workflows['anatomical_registration']['resolution_for_anat'])
        if '${func_resolution}' in val:
            # functional registration
            if 'funcreg' in key:
                out_res = 'func_preproc_outputs'
            # functional derivatives
            else:
                out_res = 'func_derivative_outputs'
            val = val.replace('${func_resolution}', cfg.registration_workflows['functional_registration']['func_registration_to_template']['output_resolution'][out_res])

        if val:
            config_ingress = create_general_datasource(f'gather_{key}')
            config_ingress.inputs.inputnode.set(
                unique_id=unique_id,
                data=val,
                creds_path=data_paths['creds_path'],
                dl_dir=cfg.pipeline_setup['working_directory']['path']
            )
            rpool.set_data(key, config_ingress, 'outputspec.data', {}, "",
                           f"{key}_config_ingress")

    # templates, resampling from config
    '''
    template_keys = [
        ("anat", ["network_centrality", "template_specification_file"]),
        ("anat", ["nuisance_corrections", "2-nuisance_regression",
                  "lateral_ventricles_mask"]),
        ("anat",
         ["segmentation", "tissue_segmentation", "FSL-FAST", "use_priors",
          "CSF_path"]),
        ("anat",
         ["segmentation", "tissue_segmentation", "FSL-FAST", "use_priors",
          "GM_path"]),
        ("anat",
         ["segmentation", "tissue_segmentation", "FSL-FAST", "use_priors",
          "WM_path"]),
        ("anat",
         ["segmentation", "tissue_segmentation", "Template_Based", "CSF"]),
        ("anat",
         ["segmentation", "tissue_segmentation", "Template_Based", "GRAY"]),
        ("anat",
         ["segmentation", "tissue_segmentation", "Template_Based", "WHITE"]),
        ("anat", ["anatomical_preproc", "acpc_alignment", "T1w_ACPC_template"]),
        ("anat", ["anatomical_preproc", "acpc_alignment", "T1w_brain_ACPC_template"])]

    def get_nested_attr(c, template_key):
        attr = getattr(c, template_key[0])
        keys = template_key[1:]

        def _get_nested(attr, keys):
            if len(keys) > 1:
                return (_get_nested(attr[keys[0]], keys[1:]))
            elif len(keys):
                return (attr[keys[0]])
            else:
                return (attr)

        return (_get_nested(attr, keys))

    def set_nested_attr(c, template_key, value):
        attr = getattr(c, template_key[0])
        keys = template_key[1:]

        def _set_nested(attr, keys):
            if len(keys) > 1:
                return (_set_nested(attr[keys[0]], keys[1:]))
            elif len(keys):
                attr[keys[0]] = value
            else:
                return (attr)

        return (_set_nested(attr, keys))

    for key_type, key in template_keys:
        attr = cfg.get_nested(cfg, key)
        if isinstance(attr, str) or attr == None:
            node = create_check_for_s3_node(
                key[-1],
                attr, key_type,
                data_paths['creds_path'],
                cfg.pipeline_setup['working_directory']['path'],
                map_node=False
            )
            cfg.set_nested(cfg, key, node)

    template_keys_in_list = [
        ("anat",
         ["segmentation", "tissue_segmentation", "ANTs_Prior_Based",
          "template_brain_list"]),
        ("anat",
         ["segmentation", "tissue_segmentation", "ANTs_Prior_Based",
          "template_segmentation_list"]),
    ]

    for key_type, key in template_keys_in_list:
        node = create_check_for_s3_node(
            key[-1],
            cfg.get_nested(cfg, key), key_type,
            data_paths['creds_path'],
            cfg.pipeline_setup['working_directory']['path'],
            map_node=True
        )
        cfg.set_nested(cfg, key, node)
    '''

    templates_for_resampling = [
        (cfg.registration_workflows['anatomical_registration']['resolution_for_anat'], cfg.registration_workflows['anatomical_registration']['T1w_brain_template'], 'T1w_brain_template', 'resolution_for_anat'),
        (cfg.registration_workflows['anatomical_registration']['resolution_for_anat'], cfg.registration_workflows['anatomical_registration']['T1w_template'], 'T1w_template', 'resolution_for_anat'),
        (cfg.registration_workflows['anatomical_registration']['resolution_for_anat'], cfg.voxel_mirrored_homotopic_connectivity['symmetric_registration']['T1w_brain_template_symmetric'], 'T1w_brain_template_symmetric', 'resolution_for_anat'),
        (cfg.registration_workflows['anatomical_registration']['resolution_for_anat'], cfg.voxel_mirrored_homotopic_connectivity['symmetric_registration']['T1w_template_symmetric'], 'T1w_template_symmetric', 'resolution_for_anat'),
        (cfg.registration_workflows['anatomical_registration']['resolution_for_anat'], cfg.voxel_mirrored_homotopic_connectivity['symmetric_registration']['dilated_symmetric_brain_mask'], 'template_dilated_symmetric_brain_mask', 'resolution_for_anat'),
        (cfg.registration_workflows['anatomical_registration']['resolution_for_anat'], cfg.registration_workflows['anatomical_registration']['registration']['FSL-FNIRT']['ref_mask'], 'template_ref_mask', 'resolution_for_anat'),
        (cfg.registration_workflows['functional_registration']['func_registration_to_template']['output_resolution']['func_preproc_outputs'], cfg.registration_workflows['functional_registration']['func_registration_to_template']['target_template']['T1_template']['T1w_brain_template_funcreg'], 'T1w_brain_template_funcreg', 'resolution_for_func_preproc'),
        (cfg.registration_workflows['functional_registration']['func_registration_to_template']['output_resolution']['func_preproc_outputs'], cfg.registration_workflows['functional_registration']['func_registration_to_template']['target_template']['T1_template']['T1w_template_funcreg'], 'T1w_template_funcreg', 'resolution_for_func_preproc'),
        (cfg.registration_workflows['functional_registration']['func_registration_to_template']['output_resolution']['func_preproc_outputs'], cfg.registration_workflows['functional_registration']['func_registration_to_template']['target_template']['EPI_template']['EPI_template_funcreg'], 'EPI_template_funcreg', 'resolution_for_func_preproc'),  # no difference of skull and only brain
        (cfg.registration_workflows['functional_registration']['func_registration_to_template']['output_resolution']['func_derivative_outputs'], cfg.registration_workflows['functional_registration']['func_registration_to_template']['target_template']['EPI_template']['EPI_template_funcreg'], 'EPI_template_deriv', 'resolution_for_func_derivative'),  # no difference of skull and only brain
        (cfg.registration_workflows['functional_registration']['func_registration_to_template']['output_resolution']['func_derivative_outputs'], cfg.registration_workflows['functional_registration']['func_registration_to_template']['target_template']['T1_template']['T1w_brain_template_funcreg'], 'T1w_brain_template_deriv', 'resolution_for_func_derivative'),
        (cfg.registration_workflows['functional_registration']['func_registration_to_template']['output_resolution']['func_derivative_outputs'], cfg.registration_workflows['functional_registration']['func_registration_to_template']['target_template']['T1_template']['T1w_template_funcreg'], 'T1w_template_deriv', 'resolution_for_func_derivative')
    ]

    if cfg.PyPEER['run']:
        templates_for_resampling.append((cfg.registration_workflows['functional_registration']['func_registration_to_template']['output_resolution']['func_preproc_outputs'], cfg.PyPEER['eye_mask_path'], 'template_eye_mask', 'resolution_for_func_preproc'))
        #Outputs.any.append("template_eye_mask")

    # update resampled template to resource pool
    '''
    for resolution, template, template_name, tag in templates_for_resampling:

        if '$FSLDIR' in template:
            template = template.replace('$FSLDIR', cfg.pipeline_setup[
                'system_config']['FSLDIR'])
        if '${resolution_for_anat}' in template:
            template = template.replace('${resolution_for_anat}', cfg.registration_workflows['anatomical_registration']['resolution_for_anat'])
        if '${func_resolution}' in template:
            template = template.replace('${func_resolution}', resolution)

        resampled_template = pe.Node(Function(input_names=['resolution',
                                                           'template',
                                                           'template_name',
                                                           'tag'],
                                              output_names=['resampled_template'],
                                              function=resolve_resolution,
                                              as_module=True),
                                     name='resampled_' + template_name)

        resampled_template.inputs.resolution = resolution
        resampled_template.inputs.template = template
        resampled_template.inputs.template_name = template_name
        resampled_template.inputs.tag = tag

        rpool.set_data(template_name,
                       resampled_template,
                       'resampled_template', {},
                       f"['{template_name}:{template_name}_config_ingress']",
                       "template_resample", inject=True)   # pipe_idx (after the blank json {}) should be the previous strat that you want deleted! because you're not connecting this the regular way, you have to do it manually
    '''

    '''
    if cfg.nuisance_corrections['2-nuisance_regression']['Regressors']:
        regressor_strats = []
        regressor_strat_names = []
        for regressors_selector_i, regressors_selector in enumerate(
                cfg.nuisance_corrections['2-nuisance_regression']['Regressors']):

            # Before start nuisance_wf, covert OrderedDict(regressors_selector) to dict
            regressors_selector = ordereddict_to_dict(regressors_selector)

            # to guarantee immutability
            regressor_strats.append(NuisanceRegressor(
                copy.deepcopy(regressors_selector)))

            regressor_strat_names.append(regressors_selector.get('Name'))

        nuisance_strat = pe.Node(util.IdentityInterface(fields=['regressor_strat',
                                                                'strat_name']),
                                                        name=f'nuisance_strat')

        nuisance_strat.iterables = [('regressor_strat', regressor_strats),
                                    ('strat_name', regressor_strat_names)]

        rpool.set_data('regressors', nuisance_strat, 'regressor_strat',
                       {}, "", "regressor_ingress")
        rpool.set_data('regressor_name', nuisance_strat, 'strat_name',
                       {}, "", "regressor_name_ingress")
    '''

    return (wf, rpool)


def run_node_blocks(blocks, data_paths, cfg=None):
    import os
    from CPAC.pipeline import nipype_pipeline_engine as pe
    from CPAC.utils.strategy import NodeBlock

    if not cfg:
        cfg = {
            'pipeline_setup': {
                'working_directory': {
                    'path': os.getcwd()
                },
                'log_directory': {
                    'path': os.getcwd()
                }
            }
        }

    # TODO: WE HAVE TO PARSE OVER UNIQUE ID'S!!!
    rpool = initiate_rpool(cfg, data_paths)

    wf = pe.Workflow(name=f'node_blocks')
    wf.base_dir = cfg.pipeline_setup['working_directory']['path']
    wf.config['execution'] = {
        'hash_method': 'timestamp',
        'crashdump_dir': cfg.pipeline_setup['log_directory']['path']
    }

    run_blocks = []
    if rpool.check_rpool('desc-preproc_T1w'):
        print("Preprocessed T1w found, skipping anatomical preprocessing.")
    else:
        run_blocks += blocks[0]
    if rpool.check_rpool('desc-preproc_bold'):
        print("Preprocessed BOLD found, skipping functional preprocessing.")
    else:
        run_blocks += blocks[1]

    for block in run_blocks:
        wf = NodeBlock(block).connect_block(wf, cfg, rpool)
    rpool.gather_pipes(wf, cfg)

    wf.run()<|MERGE_RESOLUTION|>--- conflicted
+++ resolved
@@ -1168,50 +1168,7 @@
     return (wf, strat_pool)
 
 
-<<<<<<< HEAD
-def initiate_rpool(wf, cfg, data_paths):
-
-    # TODO: refactor further, integrate with the ingress_data functionality
-    # TODO: used for BIDS-Derivatives (below), and possible refactoring of
-    # TODO: the raw data config to use 'T1w' label instead of 'anat' etc.
-
-    part_id = data_paths['subject_id']
-    ses_id = data_paths['unique_id']
-    if not data_paths.get('creds_path'):
-        data_paths['creds_path'] = ''
-
-    unique_id = f'{part_id}_{ses_id}'
-
-    num_cpus = cfg.pipeline_setup['system_config'][
-        'max_cores_per_participant']
-
-    num_ants_cores = cfg.pipeline_setup['system_config']['num_ants_threads']
-
-    ants_interp = cfg.registration_workflows['functional_registration'][
-        'func_registration_to_template']['ANTs_pipelines']['interpolation']
-
-    fsl_interp = cfg.registration_workflows['functional_registration'][
-        'func_registration_to_template']['FNIRT_pipelines']['interpolation']
-
-    smooth = 'smoothed' in cfg.post_processing['spatial_smoothing']['output']
-    zscore = 'z-scored' in cfg.post_processing['z-scoring']['output']
-
-    rpool = ResourcePool(name=unique_id,
-                         cfg=cfg,
-                         num_cpus=num_cpus,
-                         num_ants_cores=num_ants_cores,
-                         ants_interp=ants_interp,
-                         fsl_interp=fsl_interp,
-                         run_smooth=smooth,
-                         fwhm=cfg.post_processing['spatial_smoothing'][
-                             'fwhm'],
-                         smoothing_opts=cfg.post_processing[
-                             'spatial_smoothing']['smoothing_method'],
-                         run_zscoring=zscore,
-                         func_reg=cfg.registration_workflows['functional_registration']['func_registration_to_template']['run'])
-=======
 def ingress_raw_data(wf, rpool, cfg, data_paths, unique_id, part_id, ses_id):
->>>>>>> c65eeb15
 
     anat_flow = create_anat_datasource(f'anat_gather_{part_id}_{ses_id}')
     anat_flow.inputs.inputnode.set(
