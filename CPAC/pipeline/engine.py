# Copyright (C) 2021-2025  C-PAC Developers

# This file is part of C-PAC.

# C-PAC is free software: you can redistribute it and/or modify it under
# the terms of the GNU Lesser General Public License as published by the
# Free Software Foundation, either version 3 of the License, or (at your
# option) any later version.

# C-PAC is distributed in the hope that it will be useful, but WITHOUT
# ANY WARRANTY; without even the implied warranty of MERCHANTABILITY or
# FITNESS FOR A PARTICULAR PURPOSE. See the GNU Lesser General Public
# License for more details.

# You should have received a copy of the GNU Lesser General Public
# License along with C-PAC. If not, see <https://www.gnu.org/licenses/>.
import ast
import copy
import hashlib
from importlib.resources import files
from itertools import chain
import json
import os
import re
from types import NotImplementedType
from typing import cast, Generator, Literal, Optional
import warnings

import pandas as pd
from nipype import config, logging
from nipype.interfaces import afni
from nipype.interfaces.utility import Rename

from CPAC.image_utils.spatial_smoothing import spatial_smoothing
from CPAC.image_utils.statistical_transforms import (
    fisher_z_score_standardize,
    z_score_standardize,
)
from CPAC.longitudinal.wf.utils import LONGITUDINAL_TEMPLATE_PATTERN
from CPAC.pipeline import nipype_pipeline_engine as pe
from CPAC.pipeline.check_outputs import ExpectedOutputs
from CPAC.pipeline.nodeblock import NodeBlockFunction
from CPAC.pipeline.utils import (
    MOVEMENT_FILTER_KEYS,
    name_fork,
    source_set,
)
from CPAC.registration.utils import transform_derivative
from CPAC.resources.templates.lookup_table import lookup_identifier
from CPAC.utils.bids_utils import res_in_filename
from CPAC.utils.configuration import Configuration
from CPAC.utils.datasource import (
    create_anat_datasource,
    create_func_datasource,
    create_general_datasource,
    ingress_func_metadata,
    resolve_resolution,
)
from CPAC.utils.interfaces.datasink import DataSink
from CPAC.utils.interfaces.function import Function
from CPAC.utils.monitoring import (
    getLogger,
    LOGTAIL,
    WARNING_FREESURFER_OFF_WITH_DATA,
    WFLOGGER,
)
from CPAC.utils.outputs import Outputs
from CPAC.utils.utils import (
    check_prov_for_regtool,
    create_id_string,
    get_last_prov_entry,
    read_json,
    write_output_json,
)


class ResourcePool:
    def __init__(
        self, rpool=None, name: Optional[str] = None, cfg=None, pipe_list=None
    ):
        if not rpool:
            self.rpool = {}
        else:
            self.rpool = rpool

        if not pipe_list:
            self.pipe_list = []
        else:
            self.pipe_list = pipe_list

        self.name = name or ""
        self.info = {}

        if cfg:
            self.cfg = cfg
            self.logdir = cfg.pipeline_setup["log_directory"]["path"]

            self.num_cpus = cfg.pipeline_setup["system_config"][
                "max_cores_per_participant"
            ]
            self.num_ants_cores = cfg.pipeline_setup["system_config"][
                "num_ants_threads"
            ]

            self.ants_interp = cfg.registration_workflows["functional_registration"][
                "func_registration_to_template"
            ]["ANTs_pipelines"]["interpolation"]
            self.fsl_interp = cfg.registration_workflows["functional_registration"][
                "func_registration_to_template"
            ]["FNIRT_pipelines"]["interpolation"]

            self.func_reg = cfg.registration_workflows["functional_registration"][
                "func_registration_to_template"
            ]["run"]

            self.run_smoothing = (
                "smoothed" in cfg.post_processing["spatial_smoothing"]["output"]
            )
            self.smoothing_bool = cfg.post_processing["spatial_smoothing"]["run"]
            self.run_zscoring = "z-scored" in cfg.post_processing["z-scoring"]["output"]
            self.zscoring_bool = cfg.post_processing["z-scoring"]["run"]
            self.fwhm = cfg.post_processing["spatial_smoothing"]["fwhm"]
            self.smooth_opts = cfg.post_processing["spatial_smoothing"][
                "smoothing_method"
            ]

        self.xfm = [
            "alff",
            "desc-sm_alff",
            "desc-zstd_alff",
            "desc-sm-zstd_alff",
            "falff",
            "desc-sm_falff",
            "desc-zstd_falff",
            "desc-sm-zstd_falff",
            "reho",
            "desc-sm_reho",
            "desc-zstd_reho",
            "desc-sm-zstd_reho",
        ]

    def __repr__(self) -> str:
        params = [
            f"{param}={getattr(self, param)}"
            for param in ["rpool", "name", "cfg", "pipe_list"]
            if getattr(self, param, None) is not None
        ]
        return f'ResourcePool({", ".join(params)})'

    def __str__(self) -> str:
        if self.name:
            return f"ResourcePool({self.name}): {list(self.rpool)}"
        return f"ResourcePool: {list(self.rpool)}"

    def _set_id_parts(self) -> None:
        """Set part_id and ses_id."""
        unique_id = self.name
        setattr(self, "_part_id", unique_id.split("_")[0])
        if "_" not in unique_id:
            setattr(self, "_ses_id", None)
            return
        ses_id = unique_id.split("_")[1]
        if "ses-" not in ses_id:
            ses_id = f"ses-{ses_id}"
        setattr(self, "_ses_id", ses_id)

    @property
    def part_id(self) -> str:
        """Access participant ID."""
        if not hasattr(self, "_part_id"):
            self._set_id_parts()
        return getattr(self, "_part_id")

    @property
    def ses_id(self) -> str:
        """Access session ID."""
        if not hasattr(self, "_part_id"):
            self._set_id_parts()
        return getattr(self, "_ses_id")

    def append_name(self, name):
        self.name.append(name)

    def back_propogate_template_name(
        self, wf, resource_idx: str, json_info: dict, id_string: "pe.Node"
    ) -> None:
        """Find and apply the template name from a resource's provenance.

        Parameters
        ----------
        resource_idx : str

        json_info : dict

        id_string : pe.Node

        Returns
        -------
        None
        """
        if "template" in resource_idx and self.check_rpool("derivatives-dir"):
            if self.check_rpool("template"):
                node, out = self.get_data("template")
                wf.connect(node, out, id_string, "template_desc")
        elif "Template" in json_info:
            id_string.inputs.template_desc = json_info["Template"]
        elif (
            "template" in resource_idx and len(json_info.get("CpacProvenance", [])) > 1
        ):
            for resource in source_set(json_info["CpacProvenance"]):
                source, value = resource.split(":", 1)
                if value.startswith("template_") and source != "FSL-AFNI-bold-ref":
                    # 'FSL-AFNI-bold-ref' is currently allowed to be in
                    # a different space, so don't use it as the space for
                    # descendents
                    try:
                        anscestor_json = next(iter(self.rpool.get(source).items()))[
                            1
                        ].get("json", {})
                        if "Description" in anscestor_json:
                            id_string.inputs.template_desc = anscestor_json[
                                "Description"
                            ]
                            return
                    except (IndexError, KeyError):
                        pass
        return

    def get_name(self) -> str:
        if not hasattr(self, "_part_id"):
            self._set_id_parts()
        return self.name

    def check_rpool(self, resource):
        if not isinstance(resource, list):
            resource = [resource]
        for name in resource:
            if name in self.rpool:
                return True
        return False

    def get_pipe_number(self, pipe_idx):
        return self.pipe_list.index(pipe_idx)

    def get_pool_info(self):
        return self.info

    def set_pool_info(self, info_dct):
        self.info.update(info_dct)

    def get_entire_rpool(self):
        return self.rpool

    def get_resources(self):
        return self.rpool.keys()

    def copy_rpool(self):
        return ResourcePool(
            rpool=copy.deepcopy(self.get_entire_rpool()),
            name=self.name,
            cfg=self.cfg,
            pipe_list=copy.deepcopy(self.pipe_list),
        )

    @staticmethod
    def get_raw_label(resource: str) -> str:
        """Remove ``desc-*`` label."""
        for tag in resource.split("_"):
            if "desc-" in tag:
                resource = resource.replace(f"{tag}_", "")
                break
        return resource

    def get_strat_info(self, prov, label=None, logdir=None):
        strat_info = {}
        for entry in prov:
            if isinstance(entry, list):
                strat_info[entry[-1].split(":")[0]] = entry
            elif isinstance(entry, str):
                strat_info[entry.split(":")[0]] = entry.split(":")[1]
        if label:
            if not logdir:
                logdir = self.logdir
            WFLOGGER.info(
                "\n\nPrinting out strategy info for %s in %s\n", label, logdir
            )
            write_output_json(
                strat_info, f"{label}_strat_info", indent=4, basedir=logdir
            )

    def set_json_info(self, resource, pipe_idx, key, val):
        # TODO: actually should probably be able to inititialize resource/pipe_idx
        if pipe_idx not in self.rpool[resource]:
            msg = (
                "\n[!] DEV: The pipeline/strat ID does not exist "
                f"in the resource pool.\nResource: {resource}"
                f"Pipe idx: {pipe_idx}\nKey: {key}\nVal: {val}\n"
            )
            raise Exception(msg)
        if "json" not in self.rpool[resource][pipe_idx]:
            self.rpool[resource][pipe_idx]["json"] = {}
        self.rpool[resource][pipe_idx]["json"][key] = val

    def get_json_info(self, resource, pipe_idx, key):
        # TODO: key checks
        if not pipe_idx:
            for pipe_idx, val in self.rpool[resource].items():
                return val["json"][key]
        return self.rpool[resource][pipe_idx][key]

    @staticmethod
    def get_resource_from_prov(prov):
        # each resource (i.e. "desc-cleaned_bold" AKA nuisance-regressed BOLD
        # data) has its own provenance list. the name of the resource, and
        # the node that produced it, is always the last item in the provenance
        # list, with the two separated by a colon :
        if not len(prov):
            return None
        if isinstance(prov[-1], list):
            return prov[-1][-1].split(":")[0]
        if isinstance(prov[-1], str):
            return prov[-1].split(":")[0]
        return None

    def regressor_dct(self, cfg) -> dict:
        """Return the regressor dictionary for the current strategy if one exists.

        Raises KeyError otherwise.
        """
        # pylint: disable=attribute-defined-outside-init
        if hasattr(self, "_regressor_dct"):  # memoized
            # pylint: disable=access-member-before-definition
            return self._regressor_dct
        key_error = KeyError(
            "[!] No regressors in resource pool. \n\n"
            "Try turning on create_regressors or "
            "ingress_regressors."
        )
        _nr = cfg["nuisance_corrections", "2-nuisance_regression"]
        if not hasattr(self, "timeseries"):
            if _nr["Regressors"]:
                self.regressors = {reg["Name"]: reg for reg in _nr["Regressors"]}
            else:
                self.regressors = []
        if self.check_rpool("parsed_regressors"):  # ingressed regressor
            # name regressor workflow without regressor_prov
            strat_name = _nr["ingress_regressors"]["Regressors"]["Name"]
            if strat_name in self.regressors:
                self._regressor_dct = self.regressors[strat_name]
                return self._regressor_dct
            self.regressor_dct = _nr["ingress_regressors"]["Regressors"]
            return self.regressor_dct
        prov = self.get_cpac_provenance("desc-confounds_timeseries")
        strat_name_components = prov[-1].split("_")
        for _ in list(range(prov[-1].count("_"))):
            reg_name = "_".join(strat_name_components[-_:])
            if reg_name in self.regressors:
                self._regressor_dct = self.regressors[reg_name]
                return self._regressor_dct
        raise key_error

    def set_data(
        self,
        resource,
        node,
        output,
        json_info,
        pipe_idx,
        node_name,
        fork=False,
        inject=False,
    ):
        json_info = json_info.copy()
        cpac_prov = []
        if "CpacProvenance" in json_info:
            cpac_prov = json_info["CpacProvenance"]
        current_prov_list = list(cpac_prov)
        new_prov_list = list(cpac_prov)  # <---- making a copy, it was already a list
        if not inject:
            new_prov_list.append(f"{resource}:{node_name}")
        try:
            res, new_pipe_idx = self.generate_prov_string(new_prov_list)
        except IndexError:
            msg = (
                f"\n\nThe set_data() call for {resource} has no "
                "provenance information and should not be an "
                "injection."
            )
            raise IndexError(msg)
        if not json_info:
            json_info = {
                "RawSources": [
                    resource  # <---- this will be repopulated to the full file path at the end of the pipeline building, in gather_pipes()
                ]
            }
        json_info["CpacProvenance"] = new_prov_list

        if resource not in self.rpool.keys():
            self.rpool[resource] = {}
        elif not fork:  # <--- in the event of multiple strategies/options, this will run for every option; just keep in mind
            search = False
            if self.get_resource_from_prov(current_prov_list) == resource:
                # CHANGING PIPE_IDX, BE CAREFUL DOWNSTREAM IN THIS FUNCTION
                pipe_idx = self.generate_prov_string(current_prov_list)[1]
                if pipe_idx not in self.rpool[resource].keys():
                    search = True
            else:
                search = True
            if search:
                for idx in current_prov_list:
                    if self.get_resource_from_prov(idx) == resource:
                        if isinstance(idx, list):
                            # CHANGING PIPE_IDX, BE CAREFUL DOWNSTREAM IN THIS FUNCTION
                            pipe_idx = self.generate_prov_string(idx)[1]
                        elif isinstance(idx, str):
                            pipe_idx = idx
                        break
            if pipe_idx in self.rpool[resource].keys():
                # in case the resource name is now new, and not the original
                # remove old keys so we don't end up with a new strat for every new node unit (unless we fork)
                del self.rpool[resource][pipe_idx]
        if new_pipe_idx not in self.rpool[resource]:
            self.rpool[resource][new_pipe_idx] = {}
        if new_pipe_idx not in self.pipe_list:
            self.pipe_list.append(new_pipe_idx)

        self.rpool[resource][new_pipe_idx]["data"] = (node, output)
        self.rpool[resource][new_pipe_idx]["json"] = json_info

    def get(
        self,
        resource: list[str] | str,
        pipe_idx: Optional[str] = None,
        report_fetched: Optional[bool] = False,
        optional: Optional[bool] = False,
    ) -> tuple[Optional[dict], Optional[str]] | Optional[dict]:
        # NOTE!!!
        # if this is the main rpool, this will return a dictionary of strats, and inside those, are dictionaries like {'data': (node, out), 'json': info}
        # BUT, if this is a sub rpool (i.e. a strat_pool), this will return a one-level dictionary of {'data': (node, out), 'json': info} WITHOUT THE LEVEL OF STRAT KEYS ABOVE IT
        if not isinstance(resource, list):
            resource = [resource]
        # if a list of potential inputs are given, pick the first one found
        for label in resource:
            if label in self.rpool.keys():
                _found = self.rpool[label]
                if pipe_idx:
                    _found = _found[pipe_idx]
                if report_fetched:
                    return _found, label
                return _found
        if optional:
            if report_fetched:
                return (None, None)
            return None
        from CPAC.pipeline.resource_inventory import where_to_find

        msg = (
            "\n\n[!] C-PAC says: None of the listed resources are in "
            f"the resource pool:\n\n  {where_to_find(resource)}\n\nOptions:\n"
            "- You can enable a node block earlier in the pipeline which "
            "produces these resources. Check the 'outputs:' field in "
            "a node block's documentation.\n- You can directly "
            "provide this required data by pulling it from another "
            "BIDS directory using 'source_outputs_dir:' in the "
            "pipeline configuration, or by placing it directly in "
            "your C-PAC output directory.\n- If you have done these, "
            "and you still get this message, please let us know "
            "through any of our support channels at: "
            "https://fcp-indi.github.io/\n"
        )
        raise LookupError(msg)

    def get_data(
        self, resource, pipe_idx=None, report_fetched=False, quick_single=False
    ):
        if report_fetched:
            if pipe_idx:
                connect, fetched = self.get(
                    resource, pipe_idx=pipe_idx, report_fetched=report_fetched
                )
                return (connect["data"], fetched)
            connect, fetched = self.get(resource, report_fetched=report_fetched)
            return (connect["data"], fetched)
        if pipe_idx:
            return self.get(resource, pipe_idx=pipe_idx)["data"]
        if quick_single or len(self.get(resource)) == 1:
            for _key, val in self.get(resource).items():
                return val["data"]
        return self.get(resource)["data"]

    def copy_resource(self, resource, new_name):
        try:
            self.rpool[new_name] = self.rpool[resource]
        except KeyError:
            from CPAC.pipeline.resource_inventory import where_to_find

            msg = f"[!] Not in the resource pool:\n{where_to_find(resource)}"
            raise Exception(msg)

    def update_resource(self, resource, new_name):
        # move over any new pipe_idx's
        self.rpool[new_name].update(self.rpool[resource])

    def get_pipe_idxs(self, resource):
        return self.rpool[resource].keys()

    def get_json(self, resource, strat=None):
        # NOTE: resource_strat_dct has to be entered properly by the developer
        # it has to either be rpool[resource][strat] or strat_pool[resource]
        if strat:
            resource_strat_dct = self.rpool[resource][strat]
        else:
            # for strat_pools mainly, where there is no 'strat' key level
            resource_strat_dct = self.rpool[resource]

        # TODO: the below hits the exception if you use get_cpac_provenance on
        # TODO: the main rpool (i.e. if strat=None)
        if "json" in resource_strat_dct:
            strat_json = resource_strat_dct["json"]
        else:
            msg = (
                "\n[!] Developer info: the JSON "
                f"information for {resource} and {strat} "
                f"is incomplete.\n"
            )
            raise Exception(msg)
        return strat_json

    def get_cpac_provenance(self, resource, strat=None):
        # NOTE: resource_strat_dct has to be entered properly by the developer
        # it has to either be rpool[resource][strat] or strat_pool[resource]
        if isinstance(resource, list):
            for _resource in resource:
                try:
                    return self.get_cpac_provenance(_resource, strat)
                except KeyError:
                    continue
        json_data = self.get_json(resource, strat)
        return json_data["CpacProvenance"]

    def motion_tool(
        self, resource, strat=None
    ) -> Optional[Literal["3dvolreg", "mcflirt"]]:
        """Check provenance for motion correction tool."""
        prov = self.get_cpac_provenance(resource, strat)
        last_entry = get_last_prov_entry(prov)
        last_node = last_entry.split(":")[1]
        if "3dvolreg" in last_node.lower():
            return "3dvolreg"
        if "mcflirt" in last_node.lower():
            return "mcflirt"
        # check entire prov
        if "3dvolreg" in str(prov):
            return "3dvolreg"
        if "mcflirt" in str(prov):
            return "mcflirt"
        return None

    def reg_tool(self, resource, strat=None) -> Optional[Literal["ants", "fsl"]]:
        """Check provenance for registration tool."""
        return check_prov_for_regtool(self.get_cpac_provenance(resource, strat))

    @staticmethod
    def generate_prov_string(prov):
        # this will generate a string from a SINGLE RESOURCE'S dictionary of
        # MULTIPLE PRECEDING RESOURCES (or single, if just one)
        # NOTE: this DOES NOT merge multiple resources!!! (i.e. for merging-strat pipe_idx generation)
        if not isinstance(prov, list):
            msg = (
                "\n[!] Developer info: the CpacProvenance "
                f"entry for {prov} has to be a list.\n"
            )
            raise TypeError(msg)
        last_entry = get_last_prov_entry(prov)
        resource = last_entry.split(":")[0]
        return (resource, str(prov))

    @staticmethod
    def generate_prov_list(prov_str):
        if not isinstance(prov_str, str):
            msg = (
                "\n[!] Developer info: the CpacProvenance "
                f"entry for {prov_str!s} has to be a string.\n"
            )
            raise TypeError(msg)
        return ast.literal_eval(prov_str)

    @staticmethod
    def get_resource_strats_from_prov(prov):
        # if you provide the provenance of a resource pool output, this will
        # return a dictionary of all the preceding resource pool entries that
        # led to that one specific output:
        #   {rpool entry}: {that entry's provenance}
        #   {rpool entry}: {that entry's provenance}
        resource_strat_dct = {}
        if isinstance(prov, str):
            resource = prov.split(":")[0]
            resource_strat_dct[resource] = prov
        else:
            for spot, entry in enumerate(prov):
                if isinstance(entry, list):
                    resource = entry[-1].split(":")[0]
                    resource_strat_dct[resource] = entry
                elif isinstance(entry, str):
                    resource = entry.split(":")[0]
                    resource_strat_dct[resource] = entry
        return resource_strat_dct

    def flatten_prov(self, prov):
        if isinstance(prov, str):
            return [prov]
        if isinstance(prov, list):
            flat_prov = []
            for entry in prov:
                if isinstance(entry, list):
                    flat_prov += self.flatten_prov(entry)
                else:
                    flat_prov.append(entry)
            return flat_prov
        return None

    def get_strats(self, resources, debug=False):
        # TODO: NOTE: NOT COMPATIBLE WITH SUB-RPOOL/STRAT_POOLS
        # TODO: (and it doesn't have to be)

        import itertools

        linked_resources = []
        resource_list = []
        if debug:
            verbose_logger = getLogger("CPAC.engine")
            verbose_logger.debug("\nresources: %s", resources)
        for resource in resources:
            # grab the linked-input tuples
            if isinstance(resource, tuple):
                linked = []
                for label in list(resource):
                    rp_dct, fetched_resource = self.get(
                        label, report_fetched=True, optional=True
                    )
                    if not rp_dct:
                        continue
                    linked.append(fetched_resource)
                resource_list += linked
                if len(linked) < 2:  # noqa: PLR2004
                    continue
                linked_resources.append(linked)
            else:
                resource_list.append(resource)

        total_pool = []
        variant_pool = {}
        len_inputs = len(resource_list)
        if debug:
            verbose_logger = getLogger("CPAC.engine")
            verbose_logger.debug("linked_resources: %s", linked_resources)
            verbose_logger.debug("resource_list: %s", resource_list)
        for resource in resource_list:
            (
                rp_dct,  # <---- rp_dct has the strats/pipe_idxs as the keys on first level, then 'data' and 'json' on each strat level underneath
                fetched_resource,
            ) = self.get(
                resource,
                report_fetched=True,
                optional=True,  # oh, and we make the resource fetching in get_strats optional so we can have optional inputs, but they won't be optional in the node block unless we want them to be
            )
            if not rp_dct:
                len_inputs -= 1
                continue
            sub_pool = []
            if debug:
                verbose_logger.debug("len(rp_dct): %s\n", len(rp_dct))
            for strat in rp_dct.keys():
                json_info = self.get_json(fetched_resource, strat)
                cpac_prov = json_info["CpacProvenance"]
                sub_pool.append(cpac_prov)
                if fetched_resource not in variant_pool:
                    variant_pool[fetched_resource] = []
                if "CpacVariant" in json_info:
                    for key, val in json_info["CpacVariant"].items():
                        if val not in variant_pool[fetched_resource]:
                            variant_pool[fetched_resource] += val
                            variant_pool[fetched_resource].append(f"NO-{val[0]}")

            if debug:
                verbose_logger = getLogger("CPAC.engine")
                verbose_logger.debug("%s sub_pool: %s\n", resource, sub_pool)
            total_pool.append(sub_pool)

        if not total_pool:
            from CPAC.pipeline.resource_inventory import where_to_find

            raise LookupError(
                "\n\n[!] C-PAC says: None of the listed "
                "resources in the node block being connected "
                "exist in the resource pool.\n\nResources:\n"
                "%s\n\n" % where_to_find(resource_list)
            )

        # TODO: right now total_pool is:
        # TODO:    [[[T1w:anat_ingress, desc-preproc_T1w:anatomical_init, desc-preproc_T1w:acpc_alignment], [T1w:anat_ingress,desc-preproc_T1w:anatomical_init]],
        # TODO:     [[T1w:anat_ingress, desc-preproc_T1w:anatomical_init, desc-preproc_T1w:acpc_alignment, desc-brain_mask:brain_mask_afni], [T1w:anat_ingress, desc-preproc_T1w:anatomical_init, desc-brain_mask:brain_mask_afni]]]

        # TODO: and the code below thinks total_pool is a list of lists, like [[pipe_idx, pipe_idx], [pipe_idx, pipe_idx, pipe_idx], etc.]
        # TODO: and the actual resource is encoded in the tag: of the last item, every time!
        # keying the strategies to the resources, inverting it
        if len_inputs > 1:
            strats = itertools.product(*total_pool)

            # we now currently have "strats", the combined permutations of all the strategies, as a list of tuples, each tuple combining one version of input each, being one of the permutations.
            # OF ALL THE DIFFERENT INPUTS. and they are tagged by their fetched inputs with {name}:{strat}.
            # so, each tuple has ONE STRAT FOR EACH INPUT, so if there are three inputs, each tuple will have 3 items.
            new_strats = {}

            # get rid of duplicates - TODO: refactor .product
            strat_str_list = []
            strat_list_list = []
            for strat_tuple in strats:
                strat_list = list(copy.deepcopy(strat_tuple))
                strat_str = str(strat_list)
                if strat_str not in strat_str_list:
                    strat_str_list.append(strat_str)
                    strat_list_list.append(strat_list)

            if debug:
                verbose_logger = getLogger("CPAC.engine")
                verbose_logger.debug("len(strat_list_list): %s\n", len(strat_list_list))
            for strat_list in strat_list_list:
                json_dct = {}
                for strat in strat_list:
                    # strat is a prov list for a single resource/input
                    strat_resource, strat_idx = self.generate_prov_string(strat)
                    strat_json = self.get_json(strat_resource, strat=strat_idx)
                    json_dct[strat_resource] = strat_json

                drop = False
                if linked_resources:
                    for linked in linked_resources:  # <--- 'linked' is each tuple
                        if drop:
                            break
                        for xlabel in linked:
                            if drop:
                                break
                            xjson = copy.deepcopy(json_dct[xlabel])
                            for ylabel in linked:
                                if xlabel == ylabel:
                                    continue
                                yjson = copy.deepcopy(json_dct[ylabel])

                                if "CpacVariant" not in xjson:
                                    xjson["CpacVariant"] = {}
                                if "CpacVariant" not in yjson:
                                    yjson["CpacVariant"] = {}

                                current_strat = []
                                for key, val in xjson["CpacVariant"].items():
                                    if isinstance(val, list):
                                        current_strat.append(val[0])
                                    else:
                                        current_strat.append(val)
                                current_spread = list(set(variant_pool[xlabel]))
                                for spread_label in current_spread:
                                    if "NO-" in spread_label:
                                        continue
                                    if spread_label not in current_strat:
                                        current_strat.append(f"NO-{spread_label}")

                                other_strat = []
                                for key, val in yjson["CpacVariant"].items():
                                    if isinstance(val, list):
                                        other_strat.append(val[0])
                                    else:
                                        other_strat.append(val)
                                other_spread = list(set(variant_pool[ylabel]))
                                for spread_label in other_spread:
                                    if "NO-" in spread_label:
                                        continue
                                    if spread_label not in other_strat:
                                        other_strat.append(f"NO-{spread_label}")

                                for variant in current_spread:
                                    in_current_strat = False
                                    in_other_strat = False
                                    in_other_spread = False

                                    if variant is None:
                                        in_current_strat = True
                                        if None in other_spread:
                                            in_other_strat = True
                                    if variant in current_strat:
                                        in_current_strat = True
                                    if variant in other_strat:
                                        in_other_strat = True
                                    if variant in other_spread:
                                        in_other_spread = True

                                    if not in_other_strat:
                                        if in_other_spread:
                                            if in_current_strat:
                                                drop = True
                                                break

                                    if in_other_strat:
                                        if in_other_spread:
                                            if not in_current_strat:
                                                drop = True
                                                break
                                if drop:
                                    break
                if drop:
                    continue

                # make the merged strat label from the multiple inputs
                # strat_list is actually the merged CpacProvenance lists
                pipe_idx = str(strat_list)
                new_strats[pipe_idx] = ResourcePool()
                # new_strats is A DICTIONARY OF RESOURCEPOOL OBJECTS!
                # placing JSON info at one level higher only for copy convenience
                new_strats[pipe_idx].rpool["json"] = {}
                new_strats[pipe_idx].rpool["json"]["subjson"] = {}
                new_strats[pipe_idx].rpool["json"]["CpacProvenance"] = strat_list

                # now just invert resource:strat to strat:resource for each resource:strat
                for cpac_prov in strat_list:
                    resource, strat = self.generate_prov_string(cpac_prov)
                    resource_strat_dct = self.rpool[resource][strat]
                    # remember, `resource_strat_dct` is the dct of 'data' and 'json'.
                    new_strats[pipe_idx].rpool[resource] = resource_strat_dct
                    # `new_strats` is A DICTIONARY OF RESOURCEPOOL OBJECTS! each one is a new slice of the resource pool combined together.
                    self.pipe_list.append(pipe_idx)
                    if "CpacVariant" in resource_strat_dct["json"]:
                        if "CpacVariant" not in new_strats[pipe_idx].rpool["json"]:
                            new_strats[pipe_idx].rpool["json"]["CpacVariant"] = {}
                        for younger_resource, variant_list in resource_strat_dct[
                            "json"
                        ]["CpacVariant"].items():
                            if (
                                younger_resource
                                not in new_strats[pipe_idx].rpool["json"]["CpacVariant"]
                            ):
                                new_strats[pipe_idx].rpool["json"]["CpacVariant"][
                                    younger_resource
                                ] = variant_list
                    # preserve each input's JSON info also
                    data_type = resource.split("_")[-1]
                    if data_type not in new_strats[pipe_idx].rpool["json"]["subjson"]:
                        new_strats[pipe_idx].rpool["json"]["subjson"][data_type] = {}
                    new_strats[pipe_idx].rpool["json"]["subjson"][data_type].update(
                        copy.deepcopy(resource_strat_dct["json"])
                    )
        else:
            new_strats = {}
            for resource_strat_list in total_pool:
                # total_pool will have only one list of strats, for the one input
                for cpac_prov in resource_strat_list:  # <------- cpac_prov here doesn't need to be modified, because it's not merging with other inputs
                    resource, pipe_idx = self.generate_prov_string(cpac_prov)
                    resource_strat_dct = self.rpool[resource][pipe_idx]
                    # remember, `resource_strat_dct` is the dct of 'data' and 'json'.
                    new_strats[pipe_idx] = ResourcePool(
                        rpool={resource: resource_strat_dct}
                    )  # <----- again, new_strats is A DICTIONARY OF RESOURCEPOOL OBJECTS!
                    # placing JSON info at one level higher only for copy convenience
                    new_strats[pipe_idx].rpool["json"] = resource_strat_dct["json"]
                    # TODO: WARNING- THIS IS A LEVEL HIGHER THAN THE ORIGINAL 'JSON' FOR EASE OF ACCESS IN CONNECT_BLOCK WITH THE .GET(JSON)
                    new_strats[pipe_idx].rpool["json"]["subjson"] = {}
                    new_strats[pipe_idx].rpool["json"]["CpacProvenance"] = cpac_prov
                    # preserve each input's JSON info also
                    data_type = resource.split("_")[-1]
                    if data_type not in new_strats[pipe_idx].rpool["json"]["subjson"]:
                        new_strats[pipe_idx].rpool["json"]["subjson"][data_type] = {}
                    new_strats[pipe_idx].rpool["json"]["subjson"][data_type].update(
                        copy.deepcopy(resource_strat_dct["json"])
                    )
        return new_strats

    def derivative_xfm(self, wf, label, connection, json_info, pipe_idx, pipe_x):
        if label in self.xfm:
            json_info = dict(json_info)

            # get the bold-to-template transform from the current strat_pool info
            xfm_idx = None
            xfm_label = "from-bold_to-template_mode-image_xfm"
            for entry in json_info["CpacProvenance"]:
                if isinstance(entry, list):
                    if entry[-1].split(":")[0] == xfm_label:
                        xfm_prov = entry
                        xfm_idx = self.generate_prov_string(xfm_prov)[1]
                        break

            # but if the resource doesn't have the bold-to-template transform
            # in its provenance/strategy, find the appropriate one for this
            # current pipe_idx/strat
            if not xfm_idx:
                xfm_info = []
                for pipe_idx, entry in self.get(xfm_label).items():
                    xfm_info.append((pipe_idx, entry["json"]["CpacProvenance"]))
            else:
                xfm_info = [(xfm_idx, xfm_prov)]

            for num, xfm_entry in enumerate(xfm_info):
                xfm_idx, xfm_prov = xfm_entry
                reg_tool = check_prov_for_regtool(xfm_prov)

                xfm = transform_derivative(
                    f"{label}_xfm_{pipe_x}_{num}",
                    label,
                    reg_tool,
                    self.num_cpus,
                    self.num_ants_cores,
                    ants_interp=self.ants_interp,
                    fsl_interp=self.fsl_interp,
                )
                wf.connect(connection[0], connection[1], xfm, "inputspec.in_file")

                node, out = self.get_data("T1w-brain-template-deriv", quick_single=True)
                wf.connect(node, out, xfm, "inputspec.reference")

                node, out = self.get_data(
                    "from-bold_to-template_mode-image_xfm", pipe_idx=xfm_idx
                )
                wf.connect(node, out, xfm, "inputspec.transform")

                label = f"space-template_{label}"
                json_info["Template"] = self.get_json_info(
                    "T1w-brain-template-deriv", None, "Description"
                )
                new_prov = json_info["CpacProvenance"] + xfm_prov
                json_info["CpacProvenance"] = new_prov
                new_pipe_idx = self.generate_prov_string(new_prov)
                self.set_data(
                    label,
                    xfm,
                    "outputspec.out_file",
                    json_info,
                    new_pipe_idx,
                    f"{label}_xfm_{num}",
                    fork=True,
                )

        return wf

    @property
    def filtered_movement(self) -> bool:
        """
        Check if the movement parameters have been filtered in this strat_pool.

        Returns
        -------
        bool
        """
        try:
            return "motion_estimate_filter" in str(
                self.get_cpac_provenance("desc-movementParameters_motion")
            )
        except KeyError:
            # not a strat_pool or no movement parameters in strat_pool
            return False

    def filter_name(self, cfg: Configuration) -> str:
        """
        Return the name of the filter for this strategy.

        In a strat_pool with filtered movement parameters.
        """
        motion_filters = cfg[
            "functional_preproc",
            "motion_estimates_and_correction",
            "motion_estimate_filter",
            "filters",
        ]
        if len(motion_filters) == 1 and cfg.switch_is_on(
            [
                "functional_preproc",
                "motion_estimates_and_correction",
                "motion_estimate_filter",
                "run",
            ],
            exclusive=True,
        ):
            return motion_filters[0]["Name"]
        try:
            key = "motion"
            sidecar = self.get_json("desc-movementParameters_motion")
        except KeyError:
            sidecar = None
        if sidecar is not None and "CpacVariant" in sidecar:
            if sidecar["CpacVariant"][key]:
                return sidecar["CpacVariant"][key][0][::-1].split("_", 1)[0][::-1]
        return "none"

    def post_process(self, wf, label, connection, json_info, pipe_idx, pipe_x, outs):
        input_type = "func_derivative"

        post_labels = [(label, connection[0], connection[1])]

        if re.match(r"(.*_)?[ed]c[bw]$", label) or re.match(r"(.*_)?lfcd[bw]$", label):
            # suffix: [eigenvector or degree] centrality [binarized or weighted]
            # or lfcd [binarized or weighted]
            mask = "template-specification-file"
        elif "space-template" in label:
            if "space-template_res-derivative_desc-bold_mask" in self.rpool.keys():
                mask = "space-template_res-derivative_desc-bold_mask"
            else:
                mask = "space-template_desc-bold_mask"
        else:
            mask = "space-bold_desc-brain_mask"

        mask_idx = None
        for entry in json_info["CpacProvenance"]:
            if isinstance(entry, list):
                if entry[-1].split(":")[0] == mask:
                    mask_prov = entry
                    mask_idx = self.generate_prov_string(mask_prov)[1]
                    break

        if self.smoothing_bool:
            if label in Outputs.to_smooth:
                for smooth_opt in self.smooth_opts:
                    sm = spatial_smoothing(
                        f"{label}_smooth_{smooth_opt}_{pipe_x}",
                        self.fwhm,
                        input_type,
                        smooth_opt,
                    )
                    wf.connect(connection[0], connection[1], sm, "inputspec.in_file")
                    node, out = self.get_data(
                        mask, pipe_idx=mask_idx, quick_single=mask_idx is None
                    )
                    wf.connect(node, out, sm, "inputspec.mask")

                    if "desc-" not in label:
                        if "space-" in label:
                            for tag in label.split("_"):
                                if "space-" in tag:
                                    smlabel = label.replace(tag, f"{tag}_desc-sm")
                                    break
                        else:
                            smlabel = f"desc-sm_{label}"
                    else:
                        for tag in label.split("_"):
                            if "desc-" in tag:
                                newtag = f"{tag}-sm"
                                smlabel = label.replace(tag, newtag)
                                break

                    post_labels.append((smlabel, sm, "outputspec.out_file"))

                    self.set_data(
                        smlabel,
                        sm,
                        "outputspec.out_file",
                        json_info,
                        pipe_idx,
                        f"spatial_smoothing_{smooth_opt}",
                        fork=True,
                    )
                    self.set_data(
                        "fwhm",
                        sm,
                        "outputspec.fwhm",
                        json_info,
                        pipe_idx,
                        f"spatial_smoothing_{smooth_opt}",
                        fork=True,
                    )

        if self.zscoring_bool:
            for label_con_tpl in post_labels:
                label = label_con_tpl[0]
                connection = (label_con_tpl[1], label_con_tpl[2])
                if "desc-" not in label:
                    if "space-template" in label:
                        new_label = label.replace(
                            "space-template", "space-template_desc-zstd"
                        )
                    else:
                        new_label = f"desc-zstd_{label}"
                else:
                    for tag in label.split("_"):
                        if "desc-" in tag:
                            newtag = f"{tag}-zstd"
                            new_label = label.replace(tag, newtag)
                            break
                if label in Outputs.to_zstd:
                    zstd = z_score_standardize(f"{label}_zstd_{pipe_x}", input_type)

                    wf.connect(connection[0], connection[1], zstd, "inputspec.in_file")

                    node, out = self.get_data(mask, pipe_idx=mask_idx)
                    wf.connect(node, out, zstd, "inputspec.mask")

                    post_labels.append((new_label, zstd, "outputspec.out_file"))

                    self.set_data(
                        new_label,
                        zstd,
                        "outputspec.out_file",
                        json_info,
                        pipe_idx,
                        "zscore_standardize",
                        fork=True,
                    )

                elif label in Outputs.to_fisherz:
                    zstd = fisher_z_score_standardize(
                        f"{label}_zstd_{pipe_x}", label, input_type
                    )

                    wf.connect(
                        connection[0], connection[1], zstd, "inputspec.correlation_file"
                    )

                    # if the output is 'space-template_desc-MeanSCA_correlations', we want 'desc-MeanSCA_timeseries'
                    oned = label.replace("correlations", "timeseries")

                    node, out = outs[oned]
                    wf.connect(node, out, zstd, "inputspec.timeseries_oned")

                    post_labels.append((new_label, zstd, "outputspec.out_file"))

                    self.set_data(
                        new_label,
                        zstd,
                        "outputspec.out_file",
                        json_info,
                        pipe_idx,
                        "fisher_zscore_standardize",
                        fork=True,
                    )

        return (wf, post_labels)

    def gather_pipes(self, wf, cfg, all=False, add_incl=None, add_excl=None):
        excl = []
        substring_excl = []
        outputs_logger = getLogger(
            f'{cfg.get("subject_id", getattr(wf, "name", ""))}_expectedOutputs'
        )
        expected_outputs = ExpectedOutputs()

        if add_excl:
            excl += add_excl

        if "nonsmoothed" not in cfg.post_processing["spatial_smoothing"]["output"]:
            excl += Outputs.native_nonsmooth
            excl += Outputs.template_nonsmooth

        if "raw" not in cfg.post_processing["z-scoring"]["output"]:
            excl += Outputs.native_raw
            excl += Outputs.template_raw

        if not cfg.pipeline_setup["output_directory"]["write_debugging_outputs"]:
            # substring_excl.append(['bold'])
            excl += Outputs.debugging

        for resource in self.rpool.keys():
            output_resource: str = (
                resource[22:]
                if resource.startswith("longitudinal-template_")
                else resource
            )

            if output_resource not in Outputs.any:
                continue

            if resource in excl:
                continue

            drop = False

            for substring_list in substring_excl:
                bool_list = []
                for substring in substring_list:
                    if substring in resource:
                        bool_list.append(True)
                    else:
                        bool_list.append(False)
                for item in bool_list:
                    if not item:
                        break
                else:
                    drop = True
                if drop:
                    break
            if drop:
                continue

            subdir = "other"
            if resource in Outputs.anat:
                subdir = "anat"
                # TODO: get acq- etc.
            elif resource in Outputs.func:
                subdir = "func"
                # TODO: other stuff like acq- etc.

            for pipe_idx in self.rpool[resource]:
                out_dir = cfg.pipeline_setup["output_directory"]["path"]
                pipe_name = cfg.pipeline_setup["pipeline_name"]
                longitudinal_xfm = bool(
                    re.search(LONGITUDINAL_TEMPLATE_PATTERN, resource)
                )
                if self.ses_id and not longitudinal_xfm:
                    container = os.path.join(
                        f"pipeline_{pipe_name}", self.part_id, self.ses_id
                    )
                else:
                    container = os.path.join(f"pipeline_{pipe_name}", self.part_id)
                resource_name = self.get_name()
                if resource_name.startswith("longitudinal-template_"):
                    resource_name = resource_name[22:]
                filename = f"{resource_name}_{res_in_filename(self.cfg, resource)}"

                out_path = os.path.join(out_dir, container, subdir, filename)

                out_dct = {
                    "unique_id": self.part_id if longitudinal_xfm else self.get_name(),
                    "out_dir": out_dir,
                    "container": container,
                    "subdir": subdir,
                    "filename": filename,
                    "out_path": out_path,
                }
                self.rpool[resource][pipe_idx]["out"] = out_dct

                # TODO: have to link the pipe_idx's here. and call up 'desc-preproc_T1w' from a Sources in a json and replace. here.
                # TODO: can do the pipeline_description.json variants here too!
        for resource in self.rpool.keys():
            if resource not in Outputs.any:
                continue

            if resource in excl:
                continue

            drop = False
            for substring_list in substring_excl:
                bool_list = []
                for substring in substring_list:
                    if substring in resource:
                        bool_list.append(True)
                    else:
                        bool_list.append(False)
                for item in bool_list:
                    if not item:
                        break
                else:
                    drop = True
                if drop:
                    break
            if drop:
                continue

            num_variant = 0
            if len(self.rpool[resource]) == 1:
                num_variant = ""
            all_jsons = [
                self.rpool[resource][pipe_idx]["json"]
                for pipe_idx in self.rpool[resource]
            ]
            unlabelled = {
                key
                for json_info in all_jsons
                for key in json_info.get("CpacVariant", {}).keys()
                if key not in (*MOVEMENT_FILTER_KEYS, "timeseries")
            }
            if "bold" in unlabelled:
                all_bolds = list(
                    chain.from_iterable(
                        json_info["CpacVariant"]["bold"]
                        for json_info in all_jsons
                        if "CpacVariant" in json_info
                        and "bold" in json_info["CpacVariant"]
                    )
                )
                # not any(not) because all is overloaded as a parameter here
                if not any(
                    not re.match(
                        r"apply_(phasediff|blip)_to_timeseries_separately_.*", _bold
                    )
                    for _bold in all_bolds
                ):
                    # this fork point should only result in 0 or 1 forks
                    unlabelled.remove("bold")
                del all_bolds
            all_forks = {
                key: set(
                    chain.from_iterable(
                        json_info["CpacVariant"][key]
                        for json_info in all_jsons
                        if "CpacVariant" in json_info
                        and key in json_info["CpacVariant"]
                    )
                )
                for key in unlabelled
            }
            # del all_jsons
            for key, forks in all_forks.items():
                if len(forks) < 2:  # noqa: PLR2004
                    # no int suffix needed if only one fork
                    unlabelled.remove(key)
            # del all_forks
            for pipe_idx in self.rpool[resource]:
                try:
                    pipe_x = self.get_pipe_number(pipe_idx)
                except ValueError:
                    # already gone
                    continue
                json_info = self.rpool[resource][pipe_idx]["json"]
                out_dct = self.rpool[resource][pipe_idx]["out"]

                try:
                    if unlabelled:
                        num_variant += 1
                except TypeError:
                    pass

                try:
                    del json_info["subjson"]
                except KeyError:
                    pass

                if out_dct["subdir"] == "other" and not all:
                    continue

                unique_id = out_dct["unique_id"]
                resource_idx = resource

                if isinstance(num_variant, int):
                    resource_idx, out_dct = name_fork(
                        resource_idx, cfg, json_info, out_dct
                    )
                    if unlabelled:
                        if "desc-" in out_dct["filename"]:
                            for key in out_dct["filename"].split("_")[::-1]:
                                # final `desc` entity
                                if key.startswith("desc-"):
                                    out_dct["filename"] = out_dct["filename"].replace(
                                        key, f"{key}-{num_variant}"
                                    )
                                    resource_idx = resource_idx.replace(
                                        key, f"{key}-{num_variant}"
                                    )
                                    break
                        else:
                            suff = resource.split("_")[-1]
                            newdesc_suff = f"desc-{num_variant}_{suff}"
                            resource_idx = resource_idx.replace(suff, newdesc_suff)
                id_string = pe.Node(
                    Function(
                        input_names=[
                            "cfg",
                            "unique_id",
                            "resource",
                            "scan_id",
                            "template_desc",
                            "atlas_id",
                            "fwhm",
                            "subdir",
                            "extension",
                        ],
                        output_names=["out_filename"],
                        function=create_id_string,
                    ),
                    name=f"id_string_{unique_id}_{resource_idx}_{pipe_x}",
                )
                id_string.inputs.cfg = self.cfg
                id_string.inputs.unique_id = unique_id
                id_string.inputs.resource = resource_idx
                id_string.inputs.subdir = out_dct["subdir"]

                # grab the iterable scan ID
                if out_dct["subdir"] == "func":
                    node, out = self.rpool["scan"]["['scan:func_ingress']"]["data"]
                    wf.connect(node, out, id_string, "scan_id")

                self.back_propogate_template_name(
                    wf, resource_idx, json_info, id_string
                )
                # grab the FWHM if smoothed
                for tag in resource.split("_"):
                    if "desc-" in tag and "-sm" in tag:
                        fwhm_idx = pipe_idx.replace(f"{resource}:", "fwhm:")
                        try:
                            node, out = self.rpool["fwhm"][fwhm_idx]["data"]
                            wf.connect(node, out, id_string, "fwhm")
                        except KeyError:
                            # smoothing was not done for this resource in the
                            # engine.py smoothing
                            pass
                        break
                atlas_suffixes = ["timeseries", "correlations", "statmap"]
                # grab the iterable atlas ID
                atlas_id = None
                if not resource.endswith("desc-confounds_timeseries"):
                    if resource.split("_")[-1] in atlas_suffixes:
                        atlas_idx = pipe_idx.replace(resource, "atlas_name")
                        # need the single quote and the colon inside the double
                        # quotes - it's the encoded pipe_idx
                        # atlas_idx = new_idx.replace(f"'{temp_rsc}:",
                        #                             "'atlas_name:")
                        if atlas_idx in self.rpool["atlas_name"]:
                            node, out = self.rpool["atlas_name"][atlas_idx]["data"]
                            wf.connect(node, out, id_string, "atlas_id")
                        elif "atlas-" in resource:
                            for tag in resource.split("_"):
                                if "atlas-" in tag:
                                    atlas_id = tag.replace("atlas-", "")
                            id_string.inputs.atlas_id = atlas_id
                        else:
                            warnings.warn(
                                str(
                                    LookupError(
                                        "\n[!] No atlas ID found for "
                                        f"{out_dct['filename']}.\n"
                                    )
                                )
                            )
                nii_name = pe.Node(
                    Rename(), name=f"nii_{unique_id}_{resource_idx}_{pipe_x}"
                )
                nii_name.inputs.keep_ext = True

                if resource in Outputs.ciftis:
                    nii_name.inputs.keep_ext = False
                    id_string.inputs.extension = Outputs.ciftis[resource]
                else:
                    nii_name.inputs.keep_ext = True

                if resource in Outputs.giftis:
                    nii_name.inputs.keep_ext = False
                    id_string.inputs.extension = f"{Outputs.giftis[resource]}.gii"

                else:
                    nii_name.inputs.keep_ext = True
                wf.connect(id_string, "out_filename", nii_name, "format_string")

                node, out = self.rpool[resource][pipe_idx]["data"]
<<<<<<< HEAD
                wf.connect(node, out, nii_name, "in_file")
=======
                if not node:
                    msg = f"Resource {resource} not found in resource pool."
                    raise FileNotFoundError(msg)
                try:
                    wf.connect(node, out, nii_name, "in_file")
                except OSError as os_error:
                    WFLOGGER.warning(os_error)
                    continue
>>>>>>> 2567db59

                write_json_imports = ["import os", "import json"]
                write_json = pe.Node(
                    Function(
                        input_names=["json_data", "filename"],
                        output_names=["json_file"],
                        function=write_output_json,
                        imports=write_json_imports,
                    ),
                    name=f"json_{resource_idx}_{pipe_x}",
                )
                write_json.inputs.json_data = json_info

                wf.connect(id_string, "out_filename", write_json, "filename")
                ds = pe.Node(DataSink(), name=f"sinker_{resource_idx}_{pipe_x}")
                ds.inputs.parameterization = False
                ds.inputs.base_directory = out_dct["out_dir"]
                ds.inputs.encrypt_bucket_keys = cfg.pipeline_setup["Amazon-AWS"][
                    "s3_encryption"
                ]
                ds.inputs.container = out_dct["container"]

                if cfg.pipeline_setup["Amazon-AWS"]["aws_output_bucket_credentials"]:
                    ds.inputs.creds_path = cfg.pipeline_setup["Amazon-AWS"][
                        "aws_output_bucket_credentials"
                    ]
                expected_outputs += (
                    out_dct["subdir"],
                    create_id_string(
                        self.cfg,
                        unique_id,
                        resource_idx,
                        template_desc=id_string.inputs.template_desc,
                        atlas_id=atlas_id,
                        subdir=out_dct["subdir"],
                    ),
                )
                wf.connect(nii_name, "out_file", ds, f'{out_dct["subdir"]}.@data')
                wf.connect(write_json, "json_file", ds, f'{out_dct["subdir"]}.@json')
        outputs_logger.info(expected_outputs)

    def node_data(self, resource, **kwargs):
        """Create NodeData objects.

        Parameters
        ----------
        resource : str

        Returns
        -------
        NodeData
        """
        return NodeData(self, resource, **kwargs)


class NodeBlock:
    def __init__(self, node_block_functions, debug=False):
        if not isinstance(node_block_functions, list):
            node_block_functions = [node_block_functions]

        self.node_blocks = {}

        for node_block_function in node_block_functions:  # <---- sets up the NodeBlock object in case you gave it a list of node blocks instead of a single one - for option forking.
            self.input_interface = []
            if isinstance(node_block_function, tuple):
                self.input_interface = node_block_function[1]
                node_block_function = node_block_function[0]
                if not isinstance(self.input_interface, list):
                    self.input_interface = [self.input_interface]

            if not isinstance(node_block_function, NodeBlockFunction):
                # If the object is a plain function `__name__` will be more useful than `str()`
                obj_str = (
                    node_block_function.__name__
                    if hasattr(node_block_function, "__name__")
                    else str(node_block_function)
                )
                msg = f'Object is not a nodeblock: "{obj_str}"'
                raise TypeError(msg)

            name = node_block_function.name
            self.name = name
            self.node_blocks[name] = {}

            if self.input_interface:
                for interface in self.input_interface:
                    for orig_input in node_block_function.inputs:
                        if isinstance(orig_input, tuple):
                            list_tup = list(orig_input)
                            if interface[0] in list_tup:
                                list_tup.remove(interface[0])
                                list_tup.append(interface[1])
                                node_block_function.inputs.remove(orig_input)
                                node_block_function.inputs.append(tuple(list_tup))
                        elif orig_input == interface[0]:
                            node_block_function.inputs.remove(interface[0])
                            node_block_function.inputs.append(interface[1])

            for key, val in node_block_function.legacy_nodeblock_dict().items():
                self.node_blocks[name][key] = val

            self.node_blocks[name]["block_function"] = node_block_function

            # TODO: fix/replace below
            self.outputs = {}
            for out in node_block_function.outputs:
                self.outputs[out] = None

            self.options = ["base"]
            if node_block_function.outputs is not None:
                self.options = node_block_function.outputs

            WFLOGGER.info("Connecting %s...", name)
            if debug:
                config.update_config({"logging": {"workflow_level": "DEBUG"}})
                logging.update_logging(config)
                WFLOGGER.debug(
                    '"inputs": %s\n\t "outputs": %s%s',
                    node_block_function.inputs,
                    list(self.outputs.keys()),
                    f'\n\t"options": {self.options}'
                    if self.options != ["base"]
                    else "",
                )
                config.update_config({"logging": {"workflow_level": "INFO"}})
                logging.update_logging(config)

    def get_name(self):
        return self.name

    def check_null(self, val):
        if isinstance(val, str):
            val = None if val.lower() == "none" else val
        return val

    def check_output(self, outputs, label, name):
        if label not in outputs:
            msg = (
                f'\n[!] Output name "{label}" in the block '
                "function does not match the outputs list "
                f'{outputs} in Node Block "{name}"\n'
            )
            raise NameError(msg)

    def grab_tiered_dct(self, cfg, key_list):
        cfg_dct = cfg.dict()
        for key in key_list:
            try:
                cfg_dct = cfg_dct.get(key, {})
            except KeyError as ke:
                msg = "[!] The config provided to the node block is not valid"
                raise KeyError(msg) from ke
        return cfg_dct

    def connect_block(self, wf, cfg, rpool):
        debug = cfg.pipeline_setup["Debugging"]["verbose"]
        all_opts = []
        for name, block_dct in self.node_blocks.items():
            opts = []
            config = self.check_null(block_dct["config"])
            option_key = self.check_null(block_dct["option_key"])
            option_val = self.check_null(block_dct["option_val"])
            if option_key and option_val:
                if not isinstance(option_key, list):
                    option_key = [option_key]
                if not isinstance(option_val, list):
                    option_val = [option_val]
                if config:
                    key_list = config + option_key
                else:
                    key_list = option_key
                if "USER-DEFINED" in option_val:
                    # load custom config data into each 'opt'
                    opts = self.grab_tiered_dct(cfg, key_list)
                else:
                    for option in option_val:
                        try:
                            if option in self.grab_tiered_dct(cfg, key_list):
                                # goes over the option_vals in the node block docstring, and checks if the user's pipeline config included it in the forking list
                                opts.append(option)
                        except AttributeError as err:
                            msg = f"{err}\nNode Block: {name}"
                            raise Exception(msg)

                if opts is None:
                    opts = [opts]

            elif option_key and not option_val:
                # enables multiple config forking entries
                if not isinstance(option_key[0], list):
                    msg = (
                        f"[!] The option_key field ({option_key}) "
                        f"for {name} exists but there is no "
                        "option_val.\n\nIf you are trying to "
                        "populate multiple option keys, the "
                        "option_val field must contain a list of "
                        "a list.\n"
                    )
                    raise ValueError(msg)
                for option_config in option_key:
                    # option_config is a list of pipe config levels down to the option
                    if config:
                        key_list = config + option_config
                    else:
                        key_list = option_config
                    option_val = option_config[-1]
                    if option_val in self.grab_tiered_dct(cfg, key_list[:-1]):
                        opts.append(option_val)
            else:  # AND, if there are multiple option-val's (in a list) in the docstring, it gets iterated below in 'for opt in option' etc. AND THAT'S WHEN YOU HAVE TO DELINEATE WITHIN THE NODE BLOCK CODE!!!
                opts = [None]
            all_opts += opts

        sidecar_additions = {
            "CpacConfigHash": hashlib.sha1(
                json.dumps(cfg.dict(), sort_keys=True).encode("utf-8")
            ).hexdigest(),
            "CpacConfig": cfg.dict(),
        }

        if cfg["pipeline_setup"]["output_directory"].get("user_defined"):
            sidecar_additions["UserDefined"] = cfg["pipeline_setup"][
                "output_directory"
            ]["user_defined"]

        for name, block_dct in self.node_blocks.items():
            # iterates over either the single node block in the sequence, or a list of node blocks within the list of node blocks, i.e. for option forking.
            switch = self.check_null(block_dct["switch"])
            config = self.check_null(block_dct["config"])
            option_key = self.check_null(block_dct["option_key"])
            option_val = self.check_null(block_dct["option_val"])
            inputs = self.check_null(block_dct["inputs"])
            outputs = self.check_null(block_dct["outputs"])

            block_function = block_dct["block_function"]

            opts = []
            if option_key and option_val:
                if not isinstance(option_key, list):
                    option_key = [option_key]
                if not isinstance(option_val, list):
                    option_val = [option_val]
                if config:
                    key_list = config + option_key
                else:
                    key_list = option_key
                if "USER-DEFINED" in option_val:
                    # load custom config data into each 'opt'
                    opts = self.grab_tiered_dct(cfg, key_list)
                else:
                    for option in option_val:
                        if option in self.grab_tiered_dct(cfg, key_list):
                            # goes over the option_vals in the node block docstring, and checks if the user's pipeline config included it in the forking list
                            opts.append(option)
            else:  # AND, if there are multiple option-val's (in a list) in the docstring, it gets iterated below in 'for opt in option' etc. AND THAT'S WHEN YOU HAVE TO DELINEATE WITHIN THE NODE BLOCK CODE!!!
                opts = [None]
                # THIS ALSO MEANS the multiple option-val's in docstring node blocks can be entered once in the entire node-block sequence, not in a list of multiples
            if not opts:
                # for node blocks where the options are split into different
                # block functions - opts will be empty for non-selected
                # options, and would waste the get_strats effort below
                continue

            if not switch:
                switch = [True]
            else:
                if config:
                    try:
                        key_list = config + switch
                    except TypeError as te:
                        msg = (
                            "\n\n[!] Developer info: Docstring error "
                            f"for {name}, make sure the 'config' or "
                            "'switch' fields are lists.\n\n"
                        )
                        raise TypeError(msg) from te
                    switch = self.grab_tiered_dct(cfg, key_list)
                elif isinstance(switch[0], list):
                    # we have multiple switches, which is designed to only work if
                    # config is set to "None"
                    switch_list = []
                    for key_list in switch:
                        val = self.grab_tiered_dct(cfg, key_list)
                        if isinstance(val, list):
                            # fork switches
                            if True in val:
                                switch_list.append(True)
                            if False in val:
                                switch_list.append(False)
                        else:
                            switch_list.append(val)
                    if False in switch_list:
                        switch = [False]
                    else:
                        switch = [True]
                else:
                    # if config is set to "None"
                    key_list = switch
                    switch = self.grab_tiered_dct(cfg, key_list)
                if not isinstance(switch, list):
                    switch = [switch]
            if True in switch:
                for (
                    pipe_idx,
                    strat_pool,  # strat_pool is a ResourcePool like {'desc-preproc_T1w': { 'json': info, 'data': (node, out) }, 'desc-brain_mask': etc.}
                ) in rpool.get_strats(inputs, debug).items():
                    # keep in mind rpool.get_strats(inputs) = {pipe_idx1: {'desc-preproc_T1w': etc.}, pipe_idx2: {..} }
                    fork = False in switch
                    for opt in opts:  # it's a dictionary of ResourcePools called strat_pools, except those sub-ResourcePools only have one level! no pipe_idx strat keys.
                        # remember, you can get 'data' or 'json' from strat_pool with member functions
                        # strat_pool has all of the JSON information of all the inputs!
                        # so when we set_data below for the TOP-LEVEL MAIN RPOOL (not the strat_pool), we can generate new merged JSON information for each output.
                        # particularly, our custom 'CpacProvenance' field.
                        node_name = name
                        pipe_x = rpool.get_pipe_number(pipe_idx)

                        replaced_inputs = []
                        for interface in self.input_interface:
                            if isinstance(interface[1], list):
                                for input_name in interface[1]:
                                    if strat_pool.check_rpool(input_name):
                                        break
                            else:
                                input_name = interface[1]
                            strat_pool.copy_resource(input_name, interface[0])
                            replaced_inputs.append(interface[0])
                        try:
                            wf, outs = block_function(wf, cfg, strat_pool, pipe_x, opt)
                        except IOError as e:  # duplicate node
                            WFLOGGER.warning(e)
                            continue

                        if not outs:
                            if block_function.__name__ == "freesurfer_postproc":
                                WFLOGGER.warning(WARNING_FREESURFER_OFF_WITH_DATA)
                                LOGTAIL["warnings"].append(
                                    WARNING_FREESURFER_OFF_WITH_DATA
                                )
                            continue

                        if opt and len(option_val) > 1:
                            node_name = f"{node_name}_{opt}"
                        elif opt and "USER-DEFINED" in option_val:
                            node_name = f'{node_name}_{opt["Name"]}'

                        if debug:
                            verbose_logger = getLogger("CPAC.engine")
                            verbose_logger.debug("\n=======================")
                            verbose_logger.debug("Node name: %s", node_name)
                            prov_dct = rpool.get_resource_strats_from_prov(
                                ast.literal_eval(pipe_idx)
                            )
                            for key, val in prov_dct.items():
                                verbose_logger.debug("-------------------")
                                verbose_logger.debug("Input - %s:", key)
                                sub_prov_dct = rpool.get_resource_strats_from_prov(val)
                                for sub_key, sub_val in sub_prov_dct.items():
                                    sub_sub_dct = rpool.get_resource_strats_from_prov(
                                        sub_val
                                    )
                                    verbose_logger.debug("  sub-input - %s:", sub_key)
                                    verbose_logger.debug("    prov = %s", sub_val)
                                    verbose_logger.debug(
                                        "    sub_sub_inputs = %s", sub_sub_dct.keys()
                                    )

                        for label, connection in outs.items():
                            self.check_output(outputs, label, name)
                            new_json_info = copy.deepcopy(strat_pool.get("json"))

                            # transfer over data-specific json info
                            # for example, if the input data json is _bold and the output is also _bold
                            data_type = label.split("_")[-1]
                            if data_type in new_json_info["subjson"]:
                                if (
                                    "SkullStripped"
                                    in new_json_info["subjson"][data_type]
                                ):
                                    new_json_info["SkullStripped"] = new_json_info[
                                        "subjson"
                                    ][data_type]["SkullStripped"]

                            # determine sources for the outputs, i.e. all input data into the node block
                            new_json_info["Sources"] = [
                                x
                                for x in strat_pool.get_entire_rpool()
                                if x != "json" and x not in replaced_inputs
                            ]

                            if isinstance(outputs, dict):
                                new_json_info.update(outputs[label])
                                if "Description" not in outputs[label]:
                                    # don't propagate old Description
                                    try:
                                        del new_json_info["Description"]
                                    except KeyError:
                                        pass
                                if "Template" in outputs[label]:
                                    template_key = outputs[label]["Template"]
                                    if template_key in new_json_info["Sources"]:
                                        # only if the pipeline config template key is entered as the 'Template' field
                                        # otherwise, skip this and take in the literal 'Template' string
                                        try:
                                            new_json_info["Template"] = new_json_info[
                                                "subjson"
                                            ][template_key]["Description"]
                                        except KeyError:
                                            pass
                                    try:
                                        new_json_info["Resolution"] = new_json_info[
                                            "subjson"
                                        ][template_key]["Resolution"]
                                    except KeyError:
                                        pass
                            else:
                                # don't propagate old Description
                                try:
                                    del new_json_info["Description"]
                                except KeyError:
                                    pass

                            if "Description" in new_json_info:
                                new_json_info["Description"] = " ".join(
                                    new_json_info["Description"].split()
                                )

                            for sidecar_key, sidecar_value in sidecar_additions.items():
                                if sidecar_key not in new_json_info:
                                    new_json_info[sidecar_key] = sidecar_value

                            try:
                                del new_json_info["subjson"]
                            except KeyError:
                                pass

                            if fork or len(opts) > 1 or len(all_opts) > 1:
                                if "CpacVariant" not in new_json_info:
                                    new_json_info["CpacVariant"] = {}
                                raw_label = rpool.get_raw_label(label)
                                if raw_label not in new_json_info["CpacVariant"]:
                                    new_json_info["CpacVariant"][raw_label] = []
                                new_json_info["CpacVariant"][raw_label].append(
                                    node_name
                                )

                            rpool.set_data(
                                label,
                                connection[0],
                                connection[1],
                                new_json_info,
                                pipe_idx,
                                node_name,
                                fork,
                            )

                            wf, post_labels = rpool.post_process(
                                wf,
                                label,
                                connection,
                                new_json_info,
                                pipe_idx,
                                pipe_x,
                                outs,
                            )

                            if rpool.func_reg:
                                for postlabel in post_labels:
                                    connection = (postlabel[1], postlabel[2])
                                    wf = rpool.derivative_xfm(
                                        wf,
                                        postlabel[0],
                                        connection,
                                        new_json_info,
                                        pipe_idx,
                                        pipe_x,
                                    )
        return wf


def wrap_block(node_blocks, interface, wf, cfg, strat_pool, pipe_num, opt):
    """Wrap a list of node block functions to use within other node blocks.

    Example usage:

        # This calls the 'bold_mask_afni' and 'bold_masking' node blocks to
        # skull-strip an EPI field map, without having to invoke the NodeBlock
        # connection system.

        # The interface dictionary tells wrap_block to set the EPI field map
        # in the parent node block's throw-away strat_pool as 'bold', so that
        # the 'bold_mask_afni' and 'bold_masking' node blocks will see that as
        # the 'bold' input.

        # It also tells wrap_block to set the 'desc-brain_bold' output of
        # the 'bold_masking' node block to 'opposite_pe_epi_brain' (what it
        # actually is) in the parent node block's strat_pool, which gets
        # returned.

        # Note 'bold' and 'desc-brain_bold' (all on the left side) are the
        # labels that 'bold_mask_afni' and 'bold_masking' understand/expect
        # through their interfaces and docstrings.

        # The right-hand side (the values of the 'interface' dictionary) are
        # what 'make sense' within the current parent node block - in this
        # case, the distortion correction node block dealing with field maps.

        interface = {'bold': (match_epi_fmaps_node, 'opposite_pe_epi'),
                     'desc-brain_bold': 'opposite_pe_epi_brain'}
        wf, strat_pool = wrap_block([bold_mask_afni, bold_masking],
                                    interface, wf, cfg, strat_pool,
                                    pipe_num, opt)

        ...further downstream in the parent node block:

        node, out = strat_pool.get_data('opposite_pe_epi_brain')

        # The above line will connect the output of the 'bold_masking' node
        # block (which is the skull-stripped version of 'opposite_pe_epi') to
        # the next node.

    """
    for block in node_blocks:
        # new_pool = copy.deepcopy(strat_pool)
        for in_resource, val in interface.items():
            if isinstance(val, tuple):
                strat_pool.set_data(
                    in_resource, val[0], val[1], {}, "", "", fork=True
                )  #
        if "sub_num" not in strat_pool.get_pool_info():
            strat_pool.set_pool_info({"sub_num": 0})
        sub_num = strat_pool.get_pool_info()["sub_num"]

        wf, outputs = block(wf, cfg, strat_pool, f"{pipe_num}-{sub_num}", opt)  #
        for out, val in outputs.items():
            if out in interface and isinstance(interface[out], str):
                strat_pool.set_data(
                    interface[out], outputs[out][0], outputs[out][1], {}, "", ""
                )
            else:
                strat_pool.set_data(out, outputs[out][0], outputs[out][1], {}, "", "")
        sub_num += 1
        strat_pool.set_pool_info({"sub_num": sub_num})

    return (wf, strat_pool)


def ingress_raw_anat_data(wf, rpool, cfg, data_paths, unique_id, part_id, ses_id):
    if "anat" not in data_paths:
        WFLOGGER.warning("No anatomical data present.")
        return rpool

    if "creds_path" not in data_paths:
        data_paths["creds_path"] = None

    anat_flow = create_anat_datasource(f"anat_T1w_gather_{part_id}_{ses_id}")

    anat = {}
    if isinstance(data_paths["anat"], str):
        anat["T1"] = data_paths["anat"]
    elif "T1w" in data_paths["anat"]:
        anat["T1"] = data_paths["anat"]["T1w"]

    if "T1" in anat:
        anat_flow.inputs.inputnode.set(
            subject=part_id,
            anat=anat["T1"],
            creds_path=data_paths["creds_path"],
            dl_dir=cfg.pipeline_setup["working_directory"]["path"],
            img_type="anat",
        )
        rpool.set_data("T1w", anat_flow, "outputspec.anat", {}, "", "anat_ingress")

    if "T2w" in data_paths["anat"]:
        anat_flow_T2 = create_anat_datasource(f"anat_T2w_gather_{part_id}_{ses_id}")
        anat_flow_T2.inputs.inputnode.set(
            subject=part_id,
            anat=data_paths["anat"]["T2w"],
            creds_path=data_paths["creds_path"],
            dl_dir=cfg.pipeline_setup["working_directory"]["path"],
            img_type="anat",
        )
        rpool.set_data("T2w", anat_flow_T2, "outputspec.anat", {}, "", "anat_ingress")

    if cfg.surface_analysis["freesurfer"]["ingress_reconall"]:
        rpool = ingress_freesurfer(
            wf, rpool, cfg, data_paths, unique_id, part_id, ses_id
        )

    return rpool


def ingress_freesurfer(wf, rpool, cfg, data_paths, unique_id, part_id, ses_id):
    try:
        fs_path = os.path.join(cfg.pipeline_setup["freesurfer_dir"], part_id)
    except KeyError:
        WFLOGGER.warning("No FreeSurfer data present.")
        return rpool

    # fs_path = os.path.join(cfg.pipeline_setup['freesurfer_dir'], part_id)
    if not os.path.exists(fs_path):
        if "sub" in part_id:
            fs_path = os.path.join(
                cfg.pipeline_setup["freesurfer_dir"], part_id.replace("sub-", "")
            )
        else:
            fs_path = os.path.join(
                cfg.pipeline_setup["freesurfer_dir"], ("sub-" + part_id)
            )

        # patch for flo-specific data
        if not os.path.exists(fs_path):
            subj_ses = part_id + "-" + ses_id
            fs_path = os.path.join(cfg.pipeline_setup["freesurfer_dir"], subj_ses)
            if not os.path.exists(fs_path):
                WFLOGGER.info("No FreeSurfer data found for subject %s", part_id)
                return rpool

    # Check for double nested subj names
    if os.path.exists(os.path.join(fs_path, os.path.basename(fs_path))):
        fs_path = os.path.join(fs_path, part_id)

    fs_ingress = create_general_datasource("gather_freesurfer_dir")
    fs_ingress.inputs.inputnode.set(
        unique_id=unique_id,
        data=fs_path,
        creds_path=data_paths["creds_path"],
        dl_dir=cfg.pipeline_setup["working_directory"]["path"],
    )
    rpool.set_data(
        "freesurfer-subject-dir",
        fs_ingress,
        "outputspec.data",
        {},
        "",
        "freesurfer_config_ingress",
    )

    recon_outs = {
        "pipeline-fs_raw-average": "mri/rawavg.mgz",
        "pipeline-fs_subcortical-seg": "mri/aseg.mgz",
        "pipeline-fs_brainmask": "mri/brainmask.mgz",
        "pipeline-fs_wmparc": "mri/wmparc.mgz",
        "pipeline-fs_T1": "mri/T1.mgz",
        "pipeline-fs_hemi-L_desc-surface_curv": "surf/lh.curv",
        "pipeline-fs_hemi-R_desc-surface_curv": "surf/rh.curv",
        "pipeline-fs_hemi-L_desc-surfaceMesh_pial": "surf/lh.pial",
        "pipeline-fs_hemi-R_desc-surfaceMesh_pial": "surf/rh.pial",
        "pipeline-fs_hemi-L_desc-surfaceMesh_smoothwm": "surf/lh.smoothwm",
        "pipeline-fs_hemi-R_desc-surfaceMesh_smoothwm": "surf/rh.smoothwm",
        "pipeline-fs_hemi-L_desc-surfaceMesh_sphere": "surf/lh.sphere",
        "pipeline-fs_hemi-R_desc-surfaceMesh_sphere": "surf/rh.sphere",
        "pipeline-fs_hemi-L_desc-surfaceMap_sulc": "surf/lh.sulc",
        "pipeline-fs_hemi-R_desc-surfaceMap_sulc": "surf/rh.sulc",
        "pipeline-fs_hemi-L_desc-surfaceMap_thickness": "surf/lh.thickness",
        "pipeline-fs_hemi-R_desc-surfaceMap_thickness": "surf/rh.thickness",
        "pipeline-fs_hemi-L_desc-surfaceMap_volume": "surf/lh.volume",
        "pipeline-fs_hemi-R_desc-surfaceMap_volume": "surf/rh.volume",
        "pipeline-fs_hemi-L_desc-surfaceMesh_white": "surf/lh.white",
        "pipeline-fs_hemi-R_desc-surfaceMesh_white": "surf/rh.white",
        "pipeline-fs_xfm": "mri/transforms/talairach.lta",
    }

    for key, outfile in recon_outs.items():
        fullpath = os.path.join(fs_path, outfile)
        if os.path.exists(fullpath):
            fs_ingress = create_general_datasource(f"gather_fs_{key}_dir")
            fs_ingress.inputs.inputnode.set(
                unique_id=unique_id,
                data=fullpath,
                creds_path=data_paths["creds_path"],
                dl_dir=cfg.pipeline_setup["working_directory"]["path"],
            )
            rpool.set_data(
                key, fs_ingress, "outputspec.data", {}, "", f"fs_{key}_ingress"
            )
        else:
            warnings.warn(
                str(LookupError(f"\n[!] Path does not exist for {fullpath}.\n"))
            )

    return rpool


def ingress_raw_func_data(wf, rpool, cfg, data_paths, unique_id, part_id, ses_id):
    func_paths_dct = data_paths["func"]

    func_wf = create_func_datasource(
        func_paths_dct, rpool, f"func_ingress_{part_id}_{ses_id}"
    )
    func_wf.inputs.inputnode.set(
        subject=part_id,
        creds_path=data_paths["creds_path"],
        dl_dir=cfg.pipeline_setup["working_directory"]["path"],
    )
    func_wf.get_node("inputnode").iterables = ("scan", list(func_paths_dct.keys()))

    rpool.set_data("subject", func_wf, "outputspec.subject", {}, "", "func_ingress")
    rpool.set_data("bold", func_wf, "outputspec.rest", {}, "", "func_ingress")
    rpool.set_data("scan", func_wf, "outputspec.scan", {}, "", "func_ingress")
    rpool.set_data(
        "scan-params", func_wf, "outputspec.scan_params", {}, "", "scan_params_ingress"
    )

    # TODO: CHECK FOR PARAMETERS

    wf, rpool, diff, blip, fmap_rp_list = ingress_func_metadata(
        wf, cfg, rpool, data_paths, part_id, data_paths["creds_path"], ses_id
    )

    # Memoize list of local functional scans
    # TODO: handle S3 files
    # Skip S3 files for now

    local_func_scans = [
        func_paths_dct[scan]["scan"]
        for scan in func_paths_dct.keys()
        if not func_paths_dct[scan]["scan"].startswith("s3://")
    ]
    if local_func_scans:
        # pylint: disable=protected-access
        wf._local_func_scans = local_func_scans
        if cfg.pipeline_setup["Debugging"]["verbose"]:
            verbose_logger = getLogger("CPAC.engine")
            verbose_logger.debug("local_func_scans: %s", local_func_scans)
    del local_func_scans

    return (wf, rpool, diff, blip, fmap_rp_list)


def ingress_output_dir(
    wf, cfg, rpool, unique_id, data_paths, part_id, ses_id, creds_path=None
):
    dir_path = data_paths["derivatives_dir"]

    WFLOGGER.info("\nPulling outputs from %s.\n", dir_path)

    anat = os.path.join(dir_path, "anat")
    func = os.path.join(dir_path, "func")

    exts = [".nii", ".gz", ".mat", ".1D", ".txt", ".csv", ".rms", ".tsv"]

    outdir_anat = []
    outdir_func = []
    func_paths = {}
    func_dict = {}

    for subdir in [anat, func]:
        if os.path.isdir(subdir):
            for filename in os.listdir(subdir):
                for ext in exts:
                    if ext in filename:
                        if subdir == anat:
                            outdir_anat.append(os.path.join(subdir, filename))
                        else:
                            outdir_func.append(os.path.join(subdir, filename))

    # Add derivatives directory to rpool
    ingress = create_general_datasource("gather_derivatives_dir")
    ingress.inputs.inputnode.set(
        unique_id=unique_id,
        data=dir_path,
        creds_path=creds_path,
        dl_dir=cfg.pipeline_setup["working_directory"]["path"],
    )
    rpool.set_data(
        "derivatives-dir", ingress, "outputspec.data", {}, "", "outdir_config_ingress"
    )

    for subdir in [outdir_anat, outdir_func]:
        for filepath in subdir:
            filename = str(filepath)
            for ext in exts:
                filename = filename.split("/")[-1].replace(ext, "")

            data_label = filename.split(unique_id)[1].lstrip("_")

            if len(filename) == len(data_label):
                msg = (
                    "\n\n[!] Possibly wrong participant or "
                    "session in this directory?\n\n"
                    f"Filepath: {filepath}\n\n"
                )
                raise Exception(msg)

            bidstag = ""
            for tag in data_label.split("_"):
                for prefix in ["task-", "run-", "acq-", "rec"]:
                    if tag.startswith(prefix):
                        bidstag += f"{tag}_"
                        data_label = data_label.replace(f"{tag}_", "")
            data_label, json = strip_template(data_label, dir_path, filename)

            rpool, json_info, pipe_idx, node_name, data_label = json_outdir_ingress(
                rpool, filepath, exts, data_label, json
            )

            if (
                "template" in data_label
                and not json_info["Template"]
                == cfg.pipeline_setup["outdir_ingress"]["Template"]
            ):
                continue
            # Rename confounds to avoid confusion in nuisance regression
            if data_label.endswith("desc-confounds_timeseries"):
                data_label = "pipeline-ingress_desc-confounds_timeseries"

            if len(bidstag) > 1:
                # Remove tail symbol
                bidstag = bidstag[:-1]
                if bidstag.startswith("task-"):
                    bidstag = bidstag.replace("task-", "")

            # Rename bold mask for CPAC naming convention
            # and to avoid collision with anat brain mask
            if data_label.endswith("desc-brain_mask") and filepath in outdir_func:
                data_label = data_label.replace("brain_mask", "bold_mask")

            try:
                pipe_x = rpool.get_pipe_number(pipe_idx)
            except ValueError:
                pipe_x = len(rpool.pipe_list)
            if filepath in outdir_anat:
                ingress = create_general_datasource(
                    f"gather_anat_outdir_{data_label!s}_{pipe_x}"
                )
                ingress.inputs.inputnode.set(
                    unique_id=unique_id,
                    data=filepath,
                    creds_path=creds_path,
                    dl_dir=cfg.pipeline_setup["working_directory"]["path"],
                )
                rpool.set_data(
                    data_label,
                    ingress,
                    "outputspec.data",
                    json_info,
                    pipe_idx,
                    node_name,
                    f"outdir_{data_label}_ingress",
                    inject=True,
                )
            else:
                if data_label.endswith("desc-preproc_bold"):
                    func_key = data_label
                    func_dict[bidstag] = {}
                    func_dict[bidstag]["scan"] = str(filepath)
                    func_dict[bidstag]["scan_parameters"] = json_info
                    func_dict[bidstag]["pipe_idx"] = pipe_idx
                if data_label.endswith("desc-brain_mask"):
                    data_label = data_label.replace("brain_mask", "bold_mask")
                try:
                    func_paths[data_label].append(filepath)
                except:
                    func_paths[data_label] = []
                    func_paths[data_label].append(filepath)

    if func_dict:
        wf, rpool = func_outdir_ingress(
            wf,
            cfg,
            func_dict,
            rpool,
            unique_id,
            creds_path,
            part_id,
            func_key,
            func_paths,
        )

    if cfg.surface_analysis["freesurfer"]["ingress_reconall"]:
        rpool = ingress_freesurfer(
            wf, rpool, cfg, data_paths, unique_id, part_id, ses_id
        )
    return wf, rpool


def json_outdir_ingress(rpool, filepath, exts, data_label, json):
    desc_val = None
    for tag in data_label.split("_"):
        if "desc-" in tag:
            desc_val = tag
            break
    jsonpath = str(filepath)
    for ext in exts:
        jsonpath = jsonpath.replace(ext, "")
    jsonpath = f"{jsonpath}.json"

    if not os.path.exists(jsonpath):
        WFLOGGER.info(
            "\n\n[!] No JSON found for file %s.\nCreating %s..\n\n", filepath, jsonpath
        )
        json_info = {
            "Description": "This data was generated elsewhere and "
            "supplied by the user into this C-PAC run's "
            "output directory. This JSON file was "
            "automatically generated by C-PAC because a "
            "JSON file was not supplied with the data."
        }
        json_info = {**json_info, **json}
        write_output_json(json_info, jsonpath)
    else:
        json_info = read_json(jsonpath)
        json_info = {**json_info, **json}
    if "CpacProvenance" in json_info:
        if desc_val:
            # it's a C-PAC output, let's check for pipe_idx/strat integer
            # suffixes in the desc- entries.
            only_desc = str(desc_val)

            if only_desc[-1].isdigit():
                for idx in range(0, 3):
                    # let's stop at 3, please don't run >999 strategies okay?
                    if only_desc[-1].isdigit():
                        only_desc = only_desc[:-1]

                if only_desc[-1] == "-":
                    only_desc = only_desc.rstrip("-")
                else:
                    msg = (
                        "\n[!] Something went wrong with either "
                        "reading in the output directory or when "
                        "it was written out previously.\n\nGive "
                        "this to your friendly local C-PAC "
                        f"developer:\n\n{data_label!s}\n"
                    )
                    raise IOError(msg)

            # remove the integer at the end of the desc-* variant, we will
            # get the unique pipe_idx from the CpacProvenance below
            data_label = data_label.replace(desc_val, only_desc)

        # preserve cpac provenance/pipe_idx
        pipe_idx = rpool.generate_prov_string(json_info["CpacProvenance"])
        node_name = ""

    else:
        json_info["CpacProvenance"] = [f"{data_label}:Non-C-PAC Origin: {filepath}"]
        if "Description" not in json_info:
            json_info["Description"] = (
                "This data was generated elsewhere and "
                "supplied by the user into this C-PAC run's "
                "output directory. This JSON file was "
                "automatically generated by C-PAC because a "
                "JSON file was not supplied with the data."
            )
        pipe_idx = rpool.generate_prov_string(json_info["CpacProvenance"])
        node_name = f"{data_label}_ingress"

    return rpool, json_info, pipe_idx, node_name, data_label


def func_outdir_ingress(
    wf, cfg, func_dict, rpool, unique_id, creds_path, part_id, key, func_paths
):
    pipe_x = len(rpool.pipe_list)
    ingress = create_func_datasource(
        func_dict, rpool, f"gather_func_outdir_{key}_{pipe_x}"
    )
    ingress.inputs.inputnode.set(
        subject=unique_id,
        creds_path=creds_path,
        dl_dir=cfg.pipeline_setup["working_directory"]["path"],
    )
    rpool.set_data("subject", ingress, "outputspec.subject", {}, "", "func_ingress")
    ingress.get_node("inputnode").iterables = ("scan", list(func_dict.keys()))
    rpool.set_data(key, ingress, "outputspec.rest", {}, "", "func_ingress")

    rpool.set_data("scan", ingress, "outputspec.scan", {}, "", "func_ingress")
    rpool.set_data(
        "scan-params", ingress, "outputspec.scan_params", {}, "", "scan_params_ingress"
    )
    wf, rpool, diff, blip, fmap_rp_list = ingress_func_metadata(
        wf, cfg, rpool, func_dict, part_id, creds_path, key
    )

    # Have to do it this weird way to save the parsed BIDS tag & filepath
    mask_paths_key = (
        "desc-bold_mask"
        if "desc-bold_mask" in func_paths
        else "space-template_desc-bold_mask"
    )
    ts_paths_key = "pipeline-ingress_desc-confounds_timeseries"

    # Connect func data with approproate scan name
    iterables = pe.Node(
        Function(
            input_names=["scan", "mask_paths", "ts_paths"],
            output_names=["out_scan", "mask", "confounds"],
            function=set_iterables,
        ),
        name=f"set_iterables_{pipe_x}",
    )
    iterables.inputs.mask_paths = func_paths[mask_paths_key]
    iterables.inputs.ts_paths = func_paths[ts_paths_key]
    wf.connect(ingress, "outputspec.scan", iterables, "scan")

    for key in func_paths:
        if key in (mask_paths_key, ts_paths_key):
            ingress_func = create_general_datasource(f"ingress_func_data_{key}")
            ingress_func.inputs.inputnode.set(
                unique_id=unique_id,
                creds_path=creds_path,
                dl_dir=cfg.pipeline_setup["working_directory"]["path"],
            )
            wf.connect(iterables, "out_scan", ingress_func, "inputnode.scan")
            if key == mask_paths_key:
                wf.connect(iterables, "mask", ingress_func, "inputnode.data")
                rpool.set_data(
                    key, ingress_func, "inputnode.data", {}, "", f"outdir_{key}_ingress"
                )
            elif key == ts_paths_key:
                wf.connect(iterables, "confounds", ingress_func, "inputnode.data")
                rpool.set_data(
                    key, ingress_func, "inputnode.data", {}, "", f"outdir_{key}_ingress"
                )

    return wf, rpool


def set_iterables(scan, mask_paths=None, ts_paths=None):
    # match scan with filepath to get filepath
    mask_path = [path for path in mask_paths if scan in path]
    ts_path = [path for path in ts_paths if scan in path]

    return (scan, mask_path[0], ts_path[0])


def strip_template(data_label, dir_path, filename):
    json = {}
    # rename to template
    for prefix in ["space-", "from-", "to-"]:
        for bidstag in data_label.split("_"):
            if bidstag.startswith(prefix):
                template_key, template_val = bidstag.split("-")
                template_name, _template_desc = lookup_identifier(template_val)
                if template_name:
                    json["Template"] = template_val
                    data_label = data_label.replace(template_val, "template")
            elif bidstag.startswith("res-"):
                res_key, res_val = bidstag.split("-")
                json["Resolution"] = res_val
                data_label = data_label.replace(bidstag, "")
    if data_label.find("__"):
        data_label = data_label.replace("__", "_")
    return data_label, json


def template_dataframe() -> pd.DataFrame:
    """Return the template dataframe."""
    template_csv = files("CPAC").joinpath("resources/cpac_templates.csv")
    return pd.read_csv(str(template_csv), keep_default_na=False)


def ingress_pipeconfig_paths(wf, cfg, rpool, unique_id, creds_path=None):
    # ingress config file paths
    # TODO: may want to change the resource keys for each to include one level up in the YAML as well

    template_df = template_dataframe()
    desired_orientation = cfg.pipeline_setup["desired_orientation"]

    for row in template_df.itertuples():
        key = row.Key
        val = row.Pipeline_Config_Entry
        val = cfg.get_nested(cfg, [x.lstrip() for x in val.split(",")])
        resolution = row.Intended_Resolution_Config_Entry
        desc = row.Description

        if not val:
            continue

        if resolution:
            res_keys = [x.lstrip() for x in resolution.split(",")]
            tag = res_keys[-1]
        json_info = {}

        if "$FSLDIR" in val:
            val = val.replace("$FSLDIR", cfg.pipeline_setup["system_config"]["FSLDIR"])
        if "$priors_path" in val:
            priors_path = (
                cfg.segmentation["tissue_segmentation"]["FSL-FAST"]["use_priors"][
                    "priors_path"
                ]
                or ""
            )
            if "$FSLDIR" in priors_path:
                priors_path = priors_path.replace(
                    "$FSLDIR", cfg.pipeline_setup["system_config"]["FSLDIR"]
                )
            val = val.replace("$priors_path", priors_path)
        if "${resolution_for_anat}" in val:
            val = val.replace(
                "${resolution_for_anat}",
                cfg.registration_workflows["anatomical_registration"][
                    "resolution_for_anat"
                ],
            )
        if "${func_resolution}" in val:
            val = val.replace(
                "${func_resolution}",
                cfg.registration_workflows["functional_registration"][
                    "func_registration_to_template"
                ]["output_resolution"][tag],
            )

        if desc:
            template_name, _template_desc = lookup_identifier(val)
            if template_name:
                desc = f"{template_name} - {desc}"
            json_info["Description"] = f"{desc} - {val}"
        if resolution:
            resolution = cfg.get_nested(cfg, res_keys)
            json_info["Resolution"] = resolution

            resampled_template = pe.Node(
                Function(
                    input_names=[
                        "orientation",
                        "resolution",
                        "template",
                        "template_name",
                        "tag",
                    ],
                    output_names=["resampled_template"],
                    function=resolve_resolution,
                    as_module=True,
                ),
                name="resampled_" + key,
            )

            resampled_template.inputs.orientation = desired_orientation
            resampled_template.inputs.resolution = resolution
            resampled_template.inputs.template = val
            resampled_template.inputs.template_name = key
            resampled_template.inputs.tag = tag

            node = resampled_template
            output = "resampled_template"
            node_name = "template_resample"

        elif val:
            config_ingress = create_general_datasource(f"gather_{key}")
            config_ingress.inputs.inputnode.set(
                unique_id=unique_id,
                data=val,
                creds_path=creds_path,
                dl_dir=cfg.pipeline_setup["working_directory"]["path"],
            )
            node = config_ingress
            output = "outputspec.data"
            node_name = f"{key}_config_ingress"

            if val.endswith(".nii" or ".nii.gz"):
                check_reorient = pe.Node(
                    interface=afni.Resample(),
                    name=f"reorient_{key}",
                )

                check_reorient.inputs.orientation = desired_orientation
                check_reorient.inputs.outputtype = "NIFTI_GZ"

                wf.connect(node, output, check_reorient, "in_file")
                node = check_reorient
                output = "out_file"
                node_name = f"{key}_reorient"

        rpool.set_data(
            key,
            node,
            output,
            json_info,
            "",
            node_name,
        )

    # templates, resampling from config
    """
    template_keys = [
        ("anat", ["network_centrality", "template_specification_file"]),
        ("anat", ["nuisance_corrections", "2-nuisance_regression",
                  "lateral_ventricles_mask"]),
        ("anat",
         ["segmentation", "tissue_segmentation", "FSL-FAST", "use_priors",
          "CSF_path"]),
        ("anat",
         ["segmentation", "tissue_segmentation", "FSL-FAST", "use_priors",
          "GM_path"]),
        ("anat",
         ["segmentation", "tissue_segmentation", "FSL-FAST", "use_priors",
          "WM_path"]),
        ("anat",
         ["segmentation", "tissue_segmentation", "Template_Based", "CSF"]),
        ("anat",
         ["segmentation", "tissue_segmentation", "Template_Based", "GRAY"]),
        ("anat",
         ["segmentation", "tissue_segmentation", "Template_Based", "WHITE"]),
        ("anat", ["anatomical_preproc", "acpc_alignment", "T1w_ACPC_template"]),
        ("anat", ["anatomical_preproc", "acpc_alignment", "T1w_brain_ACPC_template"]),
        ("anat", ["anatomical_preproc", "acpc_alignment", "T2w_ACPC_template"]),
        ("anat", ["anatomical_preproc", "acpc_alignment", "T2w_brain_ACPC_template"])]

    def get_nested_attr(c, template_key):
        attr = getattr(c, template_key[0])
        keys = template_key[1:]

        def _get_nested(attr, keys):
            if len(keys) > 1:
                return (_get_nested(attr[keys[0]], keys[1:]))
            elif len(keys):
                return (attr[keys[0]])
            else:
                return (attr)

        return (_get_nested(attr, keys))

    def set_nested_attr(c, template_key, value):
        attr = getattr(c, template_key[0])
        keys = template_key[1:]

        def _set_nested(attr, keys):
            if len(keys) > 1:
                return (_set_nested(attr[keys[0]], keys[1:]))
            elif len(keys):
                attr[keys[0]] = value
            else:
                return (attr)

        return (_set_nested(attr, keys))

    for key_type, key in template_keys:
        attr = cfg.get_nested(cfg, key)
        if isinstance(attr, str) or attr == None:
            node = create_check_for_s3_node(
                key[-1],
                attr, key_type,
                data_paths['creds_path'],
                cfg.pipeline_setup['working_directory']['path'],
                map_node=False
            )
            cfg.set_nested(cfg, key, node)

    template_keys_in_list = [
        ("anat",
         ["segmentation", "tissue_segmentation", "ANTs_Prior_Based",
          "template_brain_list"]),
        ("anat",
         ["segmentation", "tissue_segmentation", "ANTs_Prior_Based",
          "template_segmentation_list"]),
    ]

    for key_type, key in template_keys_in_list:
        node = create_check_for_s3_node(
            key[-1],
            cfg.get_nested(cfg, key), key_type,
            data_paths['creds_path'],
            cfg.pipeline_setup['working_directory']['path'],
            map_node=True
        )
        cfg.set_nested(cfg, key, node)
    """
    return wf, rpool


def initiate_rpool(
    wf: pe.Workflow,
    cfg: Configuration,
    data_paths=None,
    part_id=None,
    *,
    rpool: Optional[ResourcePool] = None,
) -> tuple[pe.Workflow, ResourcePool]:
    """
    Initialize a new ResourcePool.

    data_paths format:
      {'anat': {
            'T1w': '{T1w path}',
            'T2w': '{T2w path}'
        },
       'creds_path': {None OR path to credentials CSV},
       'func': {
           '{scan ID}':
               {
                   'scan': '{path to BOLD}',
                   'scan_parameters': {scan parameter dictionary}
               }
       },
       'site_id': 'site-ID',
       'subject_id': 'sub-01',
       'unique_id': 'ses-1',
       'derivatives_dir': '{derivatives_dir path}'}
    """
    # TODO: refactor further, integrate with the ingress_data functionality
    # TODO: used for BIDS-Derivatives (below), and possible refactoring of
    # TODO: the raw data config to use 'T1w' label instead of 'anat' etc.

    if data_paths:
        part_id = data_paths["subject_id"]
        ses_id = data_paths["unique_id"]
        if "creds_path" not in data_paths:
            creds_path = None
        else:
            creds_path = data_paths["creds_path"]
        unique_id = f"{part_id}_{ses_id}"

    elif part_id:
        unique_id = part_id
        creds_path = None

    rpool = ResourcePool(rpool=rpool.rpool if rpool else None, name=unique_id, cfg=cfg)

    if data_paths:
        # ingress outdir
        try:
            if (
                data_paths["derivatives_dir"]
                and cfg.pipeline_setup["outdir_ingress"]["run"]
            ):
                wf, rpool = ingress_output_dir(
                    wf,
                    cfg,
                    rpool,
                    unique_id,
                    data_paths,
                    part_id,
                    ses_id,
                    creds_path=None,
                )
        except:
            rpool = ingress_raw_anat_data(
                wf, rpool, cfg, data_paths, unique_id, part_id, ses_id
            )
            if "func" in data_paths:
                wf, rpool, diff, blip, fmap_rp_list = ingress_raw_func_data(
                    wf, rpool, cfg, data_paths, unique_id, part_id, ses_id
                )

    # grab any file paths from the pipeline config YAML
    wf, rpool = ingress_pipeconfig_paths(wf, cfg, rpool, unique_id, creds_path)

    # output files with 4 different scans

    return wf, rpool


def run_node_blocks(blocks, data_paths, cfg=None):
    import os

    from CPAC.pipeline import nipype_pipeline_engine as pe
    from CPAC.pipeline.engine import NodeBlock

    if not cfg:
        cfg = {
            "pipeline_setup": {
                "working_directory": {"path": os.getcwd()},
                "log_directory": {"path": os.getcwd()},
            }
        }

    # TODO: WE HAVE TO PARSE OVER UNIQUE ID'S!!!
    _, rpool = initiate_rpool(cfg, data_paths)

    wf = pe.Workflow(name="node_blocks")
    wf.base_dir = cfg.pipeline_setup["working_directory"]["path"]
    wf.config["execution"] = {
        "hash_method": "timestamp",
        "crashdump_dir": cfg.pipeline_setup["log_directory"]["path"],
    }

    run_blocks = []
    if rpool.check_rpool("desc-preproc_T1w"):
        WFLOGGER.info("Preprocessed T1w found, skipping anatomical preprocessing.")
    else:
        run_blocks += blocks[0]
    if rpool.check_rpool("desc-preproc_bold"):
        WFLOGGER.info("Preprocessed BOLD found, skipping functional preprocessing.")
    else:
        run_blocks += blocks[1]

    for block in run_blocks:
        wf = NodeBlock(
            block, debug=cfg["pipeline_setup", "Debugging", "verbose"]
        ).connect_block(wf, cfg, rpool)
    rpool.gather_pipes(wf, cfg)

    wf.run()


class NodeData:
    r"""Attribute access for ResourcePool.get_data outputs.

    Class to hold outputs of CPAC.pipeline.engine.ResourcePool().get_data(), so one can
    do ``node_data = strat_pool.node_data(resource)`` and have ``node_data.node`` and
    ``node_data.out`` instead of doing ``node, out = strat_pool.get_data(resource)``
    and needing two variables (``node`` and ``out``) to store that information.

    Also includes ``variant`` attribute providing the resource's self-keyed value
    within its ``CpacVariant`` dictionary.

    Examples
    --------
    >>> rp = ResourcePool()
    >>> rp.node_data(None)
    NodeData(NotImplemented, NotImplemented)

    >>> rp.set_data('test',
    ...             pe.Node(Function(input_names=[]), 'test'),
    ...             'b', [], 0, 'test')
    >>> rp.node_data('test')
    NodeData(test, b)
    >>> rp.node_data('test').out
    'b'

    >>> try:
    ...     rp.node_data('b')
    ... except LookupError as lookup_error:
    ...     print(str(lookup_error).strip().split('\n')[0].strip())
    [!] C-PAC says: None of the listed resources are in the resource pool:
    """

    # pylint: disable=too-few-public-methods
    def __init__(self, strat_pool=None, resource=None, **kwargs):
        """Initialize NodeData."""
        self.node = NotImplemented
        self.out = NotImplemented
        if strat_pool is not None and resource is not None:
            self.node, self.out = cast(
                tuple[pe.Node, str], strat_pool.get_data(resource, **kwargs)
            )

    def __iter__(
        self,
    ) -> Generator[pe.Node | NotImplementedType, str | NotImplementedType, None]:
        """Expand NodeData into node, data."""
        yield self.node
        yield self.out

    def __repr__(self) -> str:
        """Return reproducible string representation of NodeData."""
        return f"NodeData({getattr(self.node, 'name', str(self.node))}, {self.out})"

    def __str__(self) -> str:
        """Return string representation of NodeData."""
        return f'{getattr(self.node, "name", str(self.node))} ({self.out})'<|MERGE_RESOLUTION|>--- conflicted
+++ resolved
@@ -1431,21 +1431,11 @@
 
                 else:
                     nii_name.inputs.keep_ext = True
+
                 wf.connect(id_string, "out_filename", nii_name, "format_string")
 
                 node, out = self.rpool[resource][pipe_idx]["data"]
-<<<<<<< HEAD
                 wf.connect(node, out, nii_name, "in_file")
-=======
-                if not node:
-                    msg = f"Resource {resource} not found in resource pool."
-                    raise FileNotFoundError(msg)
-                try:
-                    wf.connect(node, out, nii_name, "in_file")
-                except OSError as os_error:
-                    WFLOGGER.warning(os_error)
-                    continue
->>>>>>> 2567db59
 
                 write_json_imports = ["import os", "import json"]
                 write_json = pe.Node(
