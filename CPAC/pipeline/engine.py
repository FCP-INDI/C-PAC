# Copyright (C) 2021-2022  C-PAC Developers

# This file is part of C-PAC.

# C-PAC is free software: you can redistribute it and/or modify it under
# the terms of the GNU Lesser General Public License as published by the
# Free Software Foundation, either version 3 of the License, or (at your
# option) any later version.

# C-PAC is distributed in the hope that it will be useful, but WITHOUT
# ANY WARRANTY; without even the implied warranty of MERCHANTABILITY or
# FITNESS FOR A PARTICULAR PURPOSE. See the GNU Lesser General Public
# License for more details.

# You should have received a copy of the GNU Lesser General Public
# License along with C-PAC. If not, see <https://www.gnu.org/licenses/>.
import ast
import copy
<<<<<<< HEAD
=======
from itertools import chain
>>>>>>> 4f7fb5ba
import logging
import os
import re
import warnings

from CPAC.pipeline import \
    nipype_pipeline_engine as pe  # pylint: disable=ungrouped-imports
from nipype.interfaces.utility import \
    Rename  # pylint: disable=wrong-import-order

from CPAC.image_utils.spatial_smoothing import spatial_smoothing
from CPAC.image_utils.statistical_transforms import z_score_standardize, \
    fisher_z_score_standardize
from CPAC.pipeline.check_outputs import ExpectedOutputs
from CPAC.pipeline.utils import source_set
from CPAC.registration.registration import transform_derivative
from CPAC.utils.bids_utils import insert_entity, res_in_filename
from CPAC.utils.datasource import (
    create_anat_datasource,
    create_func_datasource,
    ingress_func_metadata,
    create_general_datasource,
    resolve_resolution
)
from CPAC.utils.docs import grab_docstring_dct
from CPAC.utils.interfaces.function import Function
from CPAC.utils.interfaces.datasink import DataSink
from CPAC.utils.monitoring.custom_logging import getLogger
from CPAC.utils.outputs import Outputs
from CPAC.utils.utils import check_prov_for_regtool, \
    create_id_string, get_last_prov_entry, read_json, write_output_json

from CPAC.resources.templates.lookup_table import lookup_identifier

logger = logging.getLogger('nipype.workflow')
verbose_logger = logging.getLogger('engine')


class ResourcePool:
    def __init__(self, rpool=None, name=None, cfg=None, pipe_list=None):

        if not rpool:
            self.rpool = {}
        else:
            self.rpool = rpool

        if not pipe_list:
            self.pipe_list = []
        else:
            self.pipe_list = pipe_list

        self.name = name
        self.info = {}

        if cfg:
            self.cfg = cfg
            self.logdir = cfg.pipeline_setup['log_directory']['path']

            self.num_cpus = cfg.pipeline_setup['system_config'][
                'max_cores_per_participant']
            self.num_ants_cores = cfg.pipeline_setup['system_config'][
                'num_ants_threads']

            self.ants_interp = cfg.registration_workflows[
                'functional_registration']['func_registration_to_template'][
                'ANTs_pipelines']['interpolation']
            self.fsl_interp = cfg.registration_workflows[
                'functional_registration']['func_registration_to_template'][
                'FNIRT_pipelines']['interpolation']

            self.func_reg = cfg.registration_workflows[
                'functional_registration']['func_registration_to_template'][
                'run']

            self.run_smoothing = 'smoothed' in cfg.post_processing[
                'spatial_smoothing']['output']
            self.smoothing_bool = cfg.post_processing['spatial_smoothing']['run']
            self.run_zscoring = 'z-scored' in cfg.post_processing[
                'z-scoring']['output']
            self.zscoring_bool = cfg.post_processing['z-scoring']['run']
            self.fwhm = cfg.post_processing['spatial_smoothing']['fwhm']
            self.smooth_opts = cfg.post_processing['spatial_smoothing'][
                'smoothing_method']

        self.xfm = ['alff', 'desc-sm_alff', 'desc-zstd_alff', 
                    'desc-sm-zstd_alff',
                    'falff', 'desc-sm_falff', 'desc-zstd_falff',
                    'desc-sm-zstd_falff',
                    'reho', 'desc-sm_reho', 'desc-zstd_reho',
                    'desc-sm-zstd_reho']

    def append_name(self, name):
        self.name.append(name)

    def back_propogate_template_name(self, resource_idx: str, json_info: dict,
                                     id_string: 'pe.Node') -> None:
        """Find and apply the template name from a resource's provenance

        Parameters
        ----------
        resource_idx : str

        json_info : dict

        id_string : pe.Node

        Returns
        -------
        None
        """
        if 'Template' in json_info:
            id_string.inputs.template_desc = json_info['Template']
        elif ('template' in resource_idx and
              len(json_info.get('CpacProvenance', [])) > 1):
            for resource in source_set(json_info['CpacProvenance']):
                source, value = resource.split(':', 1)
                if value.startswith('template_'
                                    ) and source != 'FSL-AFNI-bold-ref':
                    # 'FSL-AFNI-bold-ref' is currently allowed to be in
                    # a different space, so don't use it as the space for
                    # descendents
                    try:
                        anscestor_json = list(self.rpool.get(source).items()
                                              )[0][1].get('json', {})
                        if 'Description' in anscestor_json:
                            id_string.inputs.template_desc = anscestor_json[
                                'Description']
                            return
                    except (IndexError, KeyError):
                        pass
        return

    def get_name(self):
        return self.name

    def check_rpool(self, resource):
        if not isinstance(resource, list):
            resource = [resource]
        for name in resource:
            if name in self.rpool:
                return True
        return False

    def get_pipe_number(self, pipe_idx):
        return self.pipe_list.index(pipe_idx)

    def get_pool_info(self):
        return self.info

    def set_pool_info(self, info_dct):
        self.info.update(info_dct)

    def get_entire_rpool(self):
        return self.rpool

    def get_resources(self):
        return self.rpool.keys()

    def copy_rpool(self):
        return ResourcePool(rpool=copy.deepcopy(self.get_entire_rpool()),
                            name=self.name,
                            cfg=self.cfg,
                            pipe_list=copy.deepcopy(self.pipe_list))

    def get_raw_label(self, resource):
        # remove desc-* label
        for tag in resource.split('_'):
            if 'desc-' in tag:
                resource = resource.replace(f'{tag}_', '')
                break
        return resource

    def get_strat_info(self, prov, label=None, logdir=None):
        strat_info = {}
        for entry in prov:
            if isinstance(entry, list):
                strat_info[entry[-1].split(':')[0]] = entry
            elif isinstance(entry, str):
                strat_info[entry.split(':')[0]] = entry.split(':')[1]
        if label:
            if not logdir:
                logdir = self.logdir
            print(f'\n\nPrinting out strategy info for {label} in {logdir}\n')
            write_output_json(strat_info, f'{label}_strat_info',
                              indent=4, basedir=logdir)

    def set_json_info(self, resource, pipe_idx, key, val):
        #TODO: actually should probably be able to inititialize resource/pipe_idx
        if pipe_idx not in self.rpool[resource]:
            raise Exception('\n[!] DEV: The pipeline/strat ID does not exist '
                            f'in the resource pool.\nResource: {resource}'
                            f'Pipe idx: {pipe_idx}\nKey: {key}\nVal: {val}\n')
        else:
            if 'json' not in self.rpool[resource][pipe_idx]:
                self.rpool[resource][pipe_idx]['json'] = {}
            self.rpool[resource][pipe_idx]['json'][key] = val

    def get_json_info(self, resource, pipe_idx, key):
        #TODO: key checks
        if not pipe_idx:
           for pipe_idx, val in self.rpool[resource].items():
                return val['json'][key]
        return self.rpool[resource][pipe_idx][key]

    def get_resource_from_prov(self, prov):
        # each resource (i.e. "desc-cleaned_bold" AKA nuisance-regressed BOLD
        # data) has its own provenance list. the name of the resource, and
        # the node that produced it, is always the last item in the provenance
        # list, with the two separated by a colon :
        if not len(prov):
            return None
        if isinstance(prov[-1], list):
            return prov[-1][-1].split(':')[0]
        elif isinstance(prov[-1], str):
            return prov[-1].split(':')[0]

    def set_data(self, resource, node, output, json_info, pipe_idx, node_name,
                 fork=False, inject=False):
        json_info = json_info.copy()
        cpac_prov = []
        if 'CpacProvenance' in json_info:
            cpac_prov = json_info['CpacProvenance']
        current_prov_list = list(cpac_prov)
        new_prov_list = list(cpac_prov)   # <---- making a copy, it was already a list
        if not inject:
            new_prov_list.append(f'{resource}:{node_name}')
        try:
            res, new_pipe_idx = self.generate_prov_string(new_prov_list)
        except IndexError:
            raise IndexError(f'\n\nThe set_data() call for {resource} has no '
                             'provenance information and should not be an '
                             'injection.')
        if not json_info:
            json_info = {'RawSources': [resource]}     # <---- this will be repopulated to the full file path at the end of the pipeline building, in gather_pipes()
        json_info['CpacProvenance'] = new_prov_list

        if resource not in self.rpool.keys():
            self.rpool[resource] = {}
        else:
            if not fork:     # <--- in the event of multiple strategies/options, this will run for every option; just keep in mind
                search = False
                if self.get_resource_from_prov(current_prov_list) == resource:
                    pipe_idx = self.generate_prov_string(current_prov_list)[1] # CHANGING PIPE_IDX, BE CAREFUL DOWNSTREAM IN THIS FUNCTION
                    if pipe_idx not in self.rpool[resource].keys():
                        search = True
                else:
                    search = True
                if search:
                    for idx in current_prov_list:
                        if self.get_resource_from_prov(idx) == resource:
                            if isinstance(idx, list):
                                pipe_idx = self.generate_prov_string(idx)[1] # CHANGING PIPE_IDX, BE CAREFUL DOWNSTREAM IN THIS FUNCTION
                            elif isinstance(idx, str):
                                pipe_idx = idx
                            break
                if pipe_idx in self.rpool[resource].keys():  # <--- in case the resource name is now new, and not the original
                    del self.rpool[resource][pipe_idx]  # <--- remove old keys so we don't end up with a new strat for every new node unit (unless we fork)
        if new_pipe_idx not in self.rpool[resource]:
            self.rpool[resource][new_pipe_idx] = {}
        if new_pipe_idx not in self.pipe_list:
            self.pipe_list.append(new_pipe_idx)

        self.rpool[resource][new_pipe_idx]['data'] = (node, output)
        self.rpool[resource][new_pipe_idx]['json'] = json_info 

    def get(self, resource, pipe_idx=None, report_fetched=False,
            optional=False):
        # NOTE!!!
        #   if this is the main rpool, this will return a dictionary of strats, and inside those, are dictionaries like {'data': (node, out), 'json': info}
        #   BUT, if this is a sub rpool (i.e. a strat_pool), this will return a one-level dictionary of {'data': (node, out), 'json': info} WITHOUT THE LEVEL OF STRAT KEYS ABOVE IT
        
        info_msg = "\n\n[!] C-PAC says: None of the listed resources are in " \
                   f"the resource pool:\n\n  {resource}\n\nOptions:\n- You " \
                   "can enable a node block earlier in the pipeline which " \
                   "produces these resources. Check the 'outputs:' field in " \
                   "a node block's documentation.\n- You can directly " \
                   "provide this required data by pulling it from another " \
                   "BIDS directory using 'source_outputs_dir:' in the " \
                   "pipeline configuration, or by placing it directly in " \
                   "your C-PAC output directory.\n- If you have done these, " \
                   "and you still get this message, please let us know " \
                   "through any of our support channels at: " \
                   "https://fcp-indi.github.io/\n"
        
        if isinstance(resource, list):
            # if a list of potential inputs are given, pick the first one
            # found
            for label in resource:
                if label in self.rpool.keys():
                    if report_fetched:
                        return (self.rpool[label], label)
                    return self.rpool[label]
            else:
                if optional:
                    if report_fetched:
                        return (None, None)
                    return None
                raise LookupError(info_msg)
        else:
            if resource not in self.rpool.keys():
                if optional:
                    if report_fetched:
                        return (None, None)
                    return None
                raise LookupError(info_msg)
            if report_fetched:
                if pipe_idx:
                    return (self.rpool[resource][pipe_idx], resource)
                return (self.rpool[resource], resource)
            if pipe_idx:
                return self.rpool[resource][pipe_idx]
            return self.rpool[resource]

    def get_data(self, resource, pipe_idx=None, report_fetched=False,
                 quick_single=False):
        if report_fetched:
            if pipe_idx:
                connect, fetched = self.get(resource, pipe_idx=pipe_idx,
                                            report_fetched=report_fetched)
                return (connect['data'], fetched)
            connect, fetched =self.get(resource,
                                       report_fetched=report_fetched)
            return (connect['data'], fetched)
        elif pipe_idx:
            return self.get(resource, pipe_idx=pipe_idx)['data']
        elif quick_single or len(self.get(resource)) == 1:
            for key, val in self.get(resource).items():
                return val['data']
        return self.get(resource)['data']

    def copy_resource(self, resource, new_name):
        try:
            self.rpool[new_name] = self.rpool[resource]
        except KeyError:
            raise Exception(f"[!] {resource} not in the resource pool.")

    def update_resource(self, resource, new_name):
        # move over any new pipe_idx's
        self.rpool[new_name].update(self.rpool[resource])

    def get_pipe_idxs(self, resource):
        return self.rpool[resource].keys()

    def get_json(self, resource, strat=None):
        # NOTE: resource_strat_dct has to be entered properly by the developer
        # it has to either be rpool[resource][strat] or strat_pool[resource]
        if strat:
            resource_strat_dct = self.rpool[resource][strat]
        else:
            # for strat_pools mainly, where there is no 'strat' key level
            resource_strat_dct = self.rpool[resource]

        # TODO: the below hits the exception if you use get_cpac_provenance on
        # TODO: the main rpool (i.e. if strat=None)
        if 'json' in resource_strat_dct:
            strat_json = resource_strat_dct['json']
        else:
            raise Exception('\n[!] Developer info: the JSON '
                            f'information for {resource} and {strat} '
                            f'is  incomplete.\n')
        return strat_json

    def get_cpac_provenance(self, resource, strat=None):
        # NOTE: resource_strat_dct has to be entered properly by the developer
        # it has to either be rpool[resource][strat] or strat_pool[resource]
        json_data = self.get_json(resource, strat)
        return json_data['CpacProvenance']

    def generate_prov_string(self, prov):
        # this will generate a string from a SINGLE RESOURCE'S dictionary of
        # MULTIPLE PRECEDING RESOURCES (or single, if just one)
        #   NOTE: this DOES NOT merge multiple resources!!! (i.e. for merging-strat pipe_idx generation)
        if not isinstance(prov, list):
            raise Exception('\n[!] Developer info: the CpacProvenance '
                            f'entry for {prov} has to be a list.\n')
        last_entry = get_last_prov_entry(prov)
        resource = last_entry.split(':')[0]
        return (resource, str(prov))

    def generate_prov_list(self, prov_str):
        if not isinstance(prov_str, str):
            raise Exception('\n[!] Developer info: the CpacProvenance '
                            f'entry for {str(prov_str)} has to be a string.\n')
        return ast.literal_eval(prov_str)

    def get_resource_strats_from_prov(self, prov):
        # if you provide the provenance of a resource pool output, this will
        # return a dictionary of all the preceding resource pool entries that
        # led to that one specific output:
        #   {rpool entry}: {that entry's provenance}
        #   {rpool entry}: {that entry's provenance}
        resource_strat_dct = {}
        if isinstance(prov, str):
            resource = prov.split(':')[0]
            resource_strat_dct[resource] = prov
        else:
            for spot, entry in enumerate(prov):
                if isinstance(entry, list):
                    resource = entry[-1].split(':')[0]
                    resource_strat_dct[resource] = entry
                elif isinstance(entry, str):
                    resource = entry.split(':')[0]
                    resource_strat_dct[resource] = entry
        return resource_strat_dct

    def flatten_prov(self, prov):
        if isinstance(prov, str):
            return [prov]
        elif isinstance(prov, list):
            flat_prov = []
            for entry in prov:
                if isinstance(entry, list):
                    flat_prov += self.flatten_prov(entry)
                else:
                    flat_prov.append(entry)
            return flat_prov

    def get_strats(self, resources, debug=False):

        # TODO: NOTE: NOT COMPATIBLE WITH SUB-RPOOL/STRAT_POOLS
        # TODO: (and it doesn't have to be)

        import itertools

        linked_resources = []
        resource_list = []
        if debug:
            verbose_logger.debug('\nresources: %s', resources)
        for resource in resources:
            # grab the linked-input tuples
            if isinstance(resource, tuple):
                linked = []
                for label in list(resource):
                    rp_dct, fetched_resource = self.get(label,
                                                        report_fetched=True,
                                                        optional=True)
                    if not rp_dct:
                        continue
                    linked.append(fetched_resource)
                resource_list += linked
                if len(linked) < 2:
                    continue
                linked_resources.append(linked)
            else:
                resource_list.append(resource)

        total_pool = []
        variant_pool = {}
        len_inputs = len(resource_list)
        if debug:
            verbose_logger.debug('linked_resources: %s',
                                 linked_resources)
            verbose_logger.debug('resource_list: %s', resource_list)
        for resource in resource_list:
            rp_dct, fetched_resource = self.get(resource,
                                                report_fetched=True,             # <---- rp_dct has the strats/pipe_idxs as the keys on first level, then 'data' and 'json' on each strat level underneath
                                                optional=True)                   # oh, and we make the resource fetching in get_strats optional so we can have optional inputs, but they won't be optional in the node block unless we want them to be
            if not rp_dct:
                len_inputs -= 1
                continue
            sub_pool = []
            if debug:
                verbose_logger.debug('len(rp_dct): %s\n', len(rp_dct))
            for strat in rp_dct.keys():
                json_info = self.get_json(fetched_resource, strat)
                cpac_prov = json_info['CpacProvenance']
                sub_pool.append(cpac_prov)
                if fetched_resource not in variant_pool:
                    variant_pool[fetched_resource] = []
                if 'CpacVariant' in json_info:
                    for key, val in json_info['CpacVariant'].items():
                        if val not in variant_pool[fetched_resource]:
                            variant_pool[fetched_resource] += val
                            variant_pool[fetched_resource].append(
                                f'NO-{val[0]}')

            if debug:
                verbose_logger.debug('%s sub_pool: %s\n', resource, sub_pool)
            total_pool.append(sub_pool)

        if not total_pool:
            raise LookupError('\n\n[!] C-PAC says: None of the listed '
                              'resources in the node block being connected '
                              'exist in the resource pool.\n\nResources:\n'
                              '%s\n\n' % resource_list)

        # TODO: right now total_pool is:
        # TODO:    [[[T1w:anat_ingress, desc-preproc_T1w:anatomical_init, desc-preproc_T1w:acpc_alignment], [T1w:anat_ingress,desc-preproc_T1w:anatomical_init]],
        # TODO:     [[T1w:anat_ingress, desc-preproc_T1w:anatomical_init, desc-preproc_T1w:acpc_alignment, desc-brain_mask:brain_mask_afni], [T1w:anat_ingress, desc-preproc_T1w:anatomical_init, desc-brain_mask:brain_mask_afni]]]

        # TODO: and the code below thinks total_pool is a list of lists, like [[pipe_idx, pipe_idx], [pipe_idx, pipe_idx, pipe_idx], etc.]
        # TODO: and the actual resource is encoded in the tag: of the last item, every time!
        # keying the strategies to the resources, inverting it
        if len_inputs > 1:
            strats = itertools.product(*total_pool)

            # we now currently have "strats", the combined permutations of all the strategies, as a list of tuples, each tuple combining one version of input each, being one of the permutations.
            # OF ALL THE DIFFERENT INPUTS. and they are tagged by their fetched inputs with {name}:{strat}.
            # so, each tuple has ONE STRAT FOR EACH INPUT, so if there are three inputs, each tuple will have 3 items.
            new_strats = {}

            # get rid of duplicates - TODO: refactor .product
            strat_str_list = []            
            strat_list_list = []
            for strat_tuple in strats:
                strat_list = list(copy.deepcopy(strat_tuple))
                strat_str = str(strat_list)
                if strat_str not in strat_str_list:
                    strat_str_list.append(strat_str)
                    strat_list_list.append(strat_list)

            if debug:
                verbose_logger.debug('len(strat_list_list): %s\n',
                                     len(strat_list_list))
            for strat_list in strat_list_list:

                json_dct = {}
                for strat in strat_list:
                    # strat is a prov list for a single resource/input
                    strat_resource, strat_idx = \
                        self.generate_prov_string(strat)
                    strat_json = self.get_json(strat_resource,
                                               strat=strat_idx)
                    json_dct[strat_resource] = strat_json

                drop = False
                if linked_resources:
                    for linked in linked_resources:  # <--- 'linked' is each tuple
                        if drop:
                            break
                        for xlabel in linked:
                            if drop:
                                break
                            xjson = copy.deepcopy(json_dct[xlabel])
                            for ylabel in linked:
                                if xlabel == ylabel:
                                    continue
                                yjson = copy.deepcopy(json_dct[ylabel])
                                
                                if 'CpacVariant' not in xjson:
                                    xjson['CpacVariant'] = {}
                                if 'CpacVariant' not in yjson:
                                    yjson['CpacVariant'] = {}
                                    
                                current_strat = []
                                for key, val in xjson['CpacVariant'].items():
                                    if isinstance(val, list):
                                        current_strat.append(val[0])
                                    else:
                                        current_strat.append(val)
                                current_spread = list(set(variant_pool[xlabel]))
                                for spread_label in current_spread:
                                    if 'NO-' in spread_label:
                                        continue
                                    if spread_label not in current_strat:
                                        current_strat.append(f'NO-{spread_label}')
                                
                                other_strat = []
                                for key, val in yjson['CpacVariant'].items():
                                    if isinstance(val, list):
                                        other_strat.append(val[0])
                                    else:
                                        other_strat.append(val)
                                other_spread = list(set(variant_pool[ylabel]))
                                for spread_label in other_spread:
                                    if 'NO-' in spread_label:
                                        continue
                                    if spread_label not in other_strat:
                                        other_strat.append(f'NO-{spread_label}')
                                
                                for variant in current_spread:
                                    in_current_strat = False
                                    in_other_strat = False
                                    in_other_spread = False

                                    if variant is None:
                                        in_current_strat = True
                                        if None in other_spread:
                                            in_other_strat = True
                                    if variant in current_strat:
                                        in_current_strat = True
                                    if variant in other_strat:
                                        in_other_strat = True
                                    if variant in other_spread:
                                        in_other_spread = True

                                    if not in_other_strat:
                                        if in_other_spread:
                                            if in_current_strat:
                                                drop = True
                                                break

                                    if in_other_strat:
                                        if in_other_spread:
                                            if not in_current_strat:
                                                drop = True
                                                break       
                                if drop:
                                    break
                if drop:
                    continue

                # make the merged strat label from the multiple inputs
                # strat_list is actually the merged CpacProvenance lists
                pipe_idx = str(strat_list)
                new_strats[pipe_idx] = ResourcePool()     # <----- new_strats is A DICTIONARY OF RESOURCEPOOL OBJECTS!
                # placing JSON info at one level higher only for copy convenience
                new_strats[pipe_idx].rpool['json'] = {}
                new_strats[pipe_idx].rpool['json']['subjson'] = {}
                new_strats[pipe_idx].rpool['json']['CpacProvenance'] = strat_list

                # now just invert resource:strat to strat:resource for each resource:strat
                for cpac_prov in strat_list:
                    resource, strat = self.generate_prov_string(cpac_prov)
                    resource_strat_dct = self.rpool[resource][strat]   # <----- remember, this is the dct of 'data' and 'json'.
                    new_strats[pipe_idx].rpool[resource] = resource_strat_dct   # <----- new_strats is A DICTIONARY OF RESOURCEPOOL OBJECTS! each one is a new slice of the resource pool combined together.
                    self.pipe_list.append(pipe_idx)
                    if 'CpacVariant' in resource_strat_dct['json']:
                        if 'CpacVariant' not in new_strats[pipe_idx].rpool['json']:
                            new_strats[pipe_idx].rpool['json']['CpacVariant'] = {}
                        for younger_resource, variant_list in resource_strat_dct['json']['CpacVariant'].items():
                            if younger_resource not in new_strats[pipe_idx].rpool['json']['CpacVariant']:
                                new_strats[pipe_idx].rpool['json']['CpacVariant'][younger_resource] = variant_list
                    # preserve each input's JSON info also
                    data_type = resource.split('_')[-1]
                    if data_type not in new_strats[pipe_idx].rpool['json']['subjson']:
                        new_strats[pipe_idx].rpool['json']['subjson'][data_type] = {}
                    new_strats[pipe_idx].rpool['json']['subjson'][data_type].update(copy.deepcopy(resource_strat_dct['json']))
        else:
            new_strats = {}
            for resource_strat_list in total_pool:       # total_pool will have only one list of strats, for the one input
                for cpac_prov in resource_strat_list:     # <------- cpac_prov here doesn't need to be modified, because it's not merging with other inputs
                    resource, pipe_idx = self.generate_prov_string(cpac_prov)
                    resource_strat_dct = self.rpool[resource][pipe_idx]   # <----- remember, this is the dct of 'data' and 'json'.
                    new_strats[pipe_idx] = ResourcePool(rpool={resource: resource_strat_dct})   # <----- again, new_strats is A DICTIONARY OF RESOURCEPOOL OBJECTS!
                    # placing JSON info at one level higher only for copy convenience
                    new_strats[pipe_idx].rpool['json'] = resource_strat_dct['json']  # TODO: WARNING- THIS IS A LEVEL HIGHER THAN THE ORIGINAL 'JSON' FOR EASE OF ACCESS IN CONNECT_BLOCK WITH THE .GET(JSON)
                    new_strats[pipe_idx].rpool['json']['subjson'] = {}
                    new_strats[pipe_idx].rpool['json']['CpacProvenance'] = cpac_prov
                    # preserve each input's JSON info also
                    data_type = resource.split('_')[-1]                    
                    if data_type not in new_strats[pipe_idx].rpool['json']['subjson']:
                        new_strats[pipe_idx].rpool['json']['subjson'][data_type] = {}
                    new_strats[pipe_idx].rpool['json']['subjson'][data_type].update(copy.deepcopy(resource_strat_dct['json']))
        return new_strats

    def derivative_xfm(self, wf, label, connection, json_info, pipe_idx,
                       pipe_x):

        if label in self.xfm:

            json_info = dict(json_info)

            # get the bold-to-template transform from the current strat_pool
            # info
            xfm_idx = None
            xfm_label = 'from-bold_to-template_mode-image_xfm'
            for entry in json_info['CpacProvenance']:
                if isinstance(entry, list):
                    if entry[-1].split(':')[0] == xfm_label:
                        xfm_prov = entry
                        xfm_idx = self.generate_prov_string(xfm_prov)[1]
                        break

            # but if the resource doesn't have the bold-to-template transform
            # in its provenance/strategy, find the appropriate one for this
            # current pipe_idx/strat
            if not xfm_idx:
                xfm_info = []
                for pipe_idx, entry in self.get(xfm_label).items():
                    xfm_info.append((pipe_idx, entry['json']['CpacProvenance']))
            else:
                xfm_info = [(xfm_idx, xfm_prov)]

            for num, xfm_entry in enumerate(xfm_info):

                xfm_idx, xfm_prov = xfm_entry
                reg_tool = check_prov_for_regtool(xfm_prov)

                xfm = transform_derivative(f'{label}_xfm_{pipe_x}_{num}',
                                           label, reg_tool, self.num_cpus,
                                           self.num_ants_cores,
                                           ants_interp=self.ants_interp,
                                           fsl_interp=self.fsl_interp,
                                           opt=None)
                wf.connect(connection[0], connection[1],
                           xfm, 'inputspec.in_file')

                node, out = self.get_data("T1w-brain-template-deriv",
                                          quick_single=True)
                wf.connect(node, out, xfm, 'inputspec.reference')

                node, out = self.get_data('from-bold_to-template_mode-image_xfm',
                                          pipe_idx=xfm_idx)
                wf.connect(node, out, xfm, 'inputspec.transform')

                label = f'space-template_{label}'
                json_info['Template'] = self.get_json_info('T1w-brain-template-deriv',
                                                           None, 'Description')
                new_prov = json_info['CpacProvenance'] + xfm_prov
                json_info['CpacProvenance'] = new_prov
                new_pipe_idx = self.generate_prov_string(new_prov)
                self.set_data(label, xfm, 'outputspec.out_file', json_info,
                              new_pipe_idx, f'{label}_xfm_{num}', fork=True)

        return wf

    def post_process(self, wf, label, connection, json_info, pipe_idx, pipe_x,
                     outs):

        input_type = 'func_derivative'

        post_labels = [(label, connection[0], connection[1])]

        if re.match(r'(.*_)?[ed]c[bw]$', label) or re.match(r'(.*_)?lfcd[bw]$',
                                                            label):
            # suffix: [eigenvector or degree] centrality [binarized or weighted]
            # or lfcd [binarized or weighted]
            mask = 'template-specification-file'
        elif 'space-template' in label:
            mask = 'space-template_res-derivative_desc-bold_mask'
        else:
            mask = 'space-bold_desc-brain_mask'

        mask_idx = None
        for entry in json_info['CpacProvenance']:
            if isinstance(entry, list):
                if entry[-1].split(':')[0] == mask:
                    mask_prov = entry
                    mask_idx = self.generate_prov_string(mask_prov)[1]
                    break

        if self.smoothing_bool:
            if label in Outputs.to_smooth:
                for smooth_opt in self.smooth_opts:

                    sm = spatial_smoothing(f'{label}_smooth_{smooth_opt}_'
                                           f'{pipe_x}',
                                           self.fwhm, input_type, smooth_opt)
                    wf.connect(connection[0], connection[1],
                               sm, 'inputspec.in_file')
                    node, out = self.get_data(mask, pipe_idx=mask_idx,
                                              quick_single=mask_idx is None)
                    wf.connect(node, out, sm, 'inputspec.mask')

                    if 'desc-' not in label:
                        if 'space-' in label:
                            for tag in label.split('_'):
                                if 'space-' in tag:
                                    smlabel = label.replace(tag,
                                                            f'{tag}_desc-sm')
                                    break
                        else:
                            smlabel = f'desc-sm_{label}'
                    else:
                        for tag in label.split('_'):
                            if 'desc-' in tag:
                                newtag = f'{tag}-sm'
                                smlabel = label.replace(tag, newtag)
                                break

                    post_labels.append((smlabel, sm, 'outputspec.out_file'))

                    self.set_data(smlabel, sm, 'outputspec.out_file',
                                  json_info, pipe_idx,
                                  f'spatial_smoothing_{smooth_opt}',
                                  fork=True)
                    self.set_data('fwhm', sm, 'outputspec.fwhm', json_info,
                                  pipe_idx, f'spatial_smoothing_{smooth_opt}',
                                  fork=True)

        if self.zscoring_bool:            
            for label_con_tpl in post_labels:
                label = label_con_tpl[0]
                connection = (label_con_tpl[1], label_con_tpl[2])
                if label in Outputs.to_zstd:
                    zstd = z_score_standardize(f'{label}_zstd_{pipe_x}',
                                               input_type)

                    wf.connect(connection[0], connection[1],
                               zstd, 'inputspec.in_file')

                    node, out = self.get_data(mask, pipe_idx=mask_idx)
                    wf.connect(node, out, zstd, 'inputspec.mask')

                    if 'desc-' not in label:
                        if 'space-template' in label:
                            new_label = label.replace('space-template',
                                                      'space-template_desc-zstd')
                        else:
                            new_label = f'desc-zstd_{label}'
                    else:
                        for tag in label.split('_'):
                            if 'desc-' in tag:
                                newtag = f'{tag}-zstd'
                                new_label = label.replace(tag, newtag)
                                break

                    post_labels.append((new_label, zstd, 'outputspec.out_file'))

                    self.set_data(new_label, zstd, 'outputspec.out_file',
                                  json_info, pipe_idx, f'zscore_standardize',
                                  fork=True)

                elif label in Outputs.to_fisherz:

                    zstd = fisher_z_score_standardize(f'{label}_zstd_{pipe_x}',
                                                      label, input_type)

                    wf.connect(connection[0], connection[1],
                               zstd, 'inputspec.correlation_file')

                    # if the output is 'space-template_desc-MeanSCA_correlations', we want
                    # 'desc-MeanSCA_timeseries'
                    oned = label.replace('correlations', 'timeseries')

                    node, out = outs[oned]
                    wf.connect(node, out, zstd, 'inputspec.timeseries_oned')

                    post_labels.append((new_label, zstd, 'outputspec.out_file'))

                    self.set_data(new_label, zstd, 'outputspec.out_file',
                                  json_info, pipe_idx,
                                  'fisher_zscore_standardize',
                                  fork=True)

        return (wf, post_labels)

    def gather_pipes(self, wf, cfg, all=False, add_incl=None, add_excl=None):
        excl = []
        substring_excl = []
        outputs_logger = getLogger(f'{cfg["subject_id"]}_expectedOutputs')
        expected_outputs = ExpectedOutputs()

        if add_excl:
            excl += add_excl

        if 'unsmoothed' not in cfg.post_processing['spatial_smoothing'][
                'output']:
            excl += Outputs.native_nonsmooth
            excl += Outputs.template_nonsmooth

        if 'raw' not in cfg.post_processing['z-scoring']['output']:
            excl += Outputs.native_raw
            excl += Outputs.template_raw

        if not cfg.pipeline_setup['output_directory']['write_debugging_outputs']:
            # substring_excl.append(['bold'])
            excl += Outputs.debugging

        for resource in self.rpool.keys():

            if resource not in Outputs.any:
                continue

            if resource in excl:
                continue

            drop = False
            for substring_list in substring_excl:
                bool_list = []
                for substring in substring_list:
                    if substring in resource:
                        bool_list.append(True)
                    else:
                        bool_list.append(False)
                for item in bool_list:
                    if not item:
                        break
                else:
                    drop = True
                if drop:
                    break
            if drop:
                continue

            subdir = 'other'
            if resource in Outputs.anat:
                subdir = 'anat'
                #TODO: get acq- etc.
            elif resource in Outputs.func:
                subdir = 'func'
                #TODO: other stuff like acq- etc.

            for pipe_idx in self.rpool[resource]:
                unique_id = self.get_name()
                part_id = unique_id.split('_')[0]
                ses_id = unique_id.split('_')[1]

                if 'ses-' not in ses_id:
                    ses_id = f"ses-{ses_id}"

                out_dir = cfg.pipeline_setup['output_directory']['path']
                pipe_name = cfg.pipeline_setup['pipeline_name']
                container = os.path.join(f'pipeline_{pipe_name}', part_id,
                                         ses_id)
                filename = f'{unique_id}_{res_in_filename(self.cfg, resource)}'

                out_path = os.path.join(out_dir, container, subdir, filename)

                out_dct = {
                    'unique_id': unique_id,
                    'out_dir': out_dir,
                    'container': container,
                    'subdir': subdir,
                    'filename': filename,
                    'out_path': out_path
                }
                self.rpool[resource][pipe_idx]['out'] = out_dct

                # TODO: have to link the pipe_idx's here. and call up 'desc-preproc_T1w' from a Sources in a json and replace. here.
                # TODO: can do the pipeline_description.json variants here too!

        for resource in self.rpool.keys():

            if resource not in Outputs.any:
                continue

            if resource in excl:
                continue

            drop = False
            for substring_list in substring_excl:
                bool_list = []
                for substring in substring_list:
                    if substring in resource:
                        bool_list.append(True)
                    else:
                        bool_list.append(False)
                for item in bool_list:
                    if not item:
                        break
                else:
                    drop = True
                if drop:
                    break
            if drop:
                continue

            num_variant = 0
            if len(self.rpool[resource]) == 1:
                num_variant = ""
            all_jsons = [self.rpool[resource][pipe_idx]['json'] for pipe_idx in
                         self.rpool[resource]]
            unlabelled = set(key for json_info in all_jsons for key in
                             json_info.get('CpacVariant', {}).keys() if
                             key not in ('movement-parameters', 'regressors'))
            if 'bold' in unlabelled:
                all_bolds = list(
                    chain.from_iterable(json_info['CpacVariant']['bold'] for
                                        json_info in all_jsons if
                                        'CpacVariant' in json_info and
                                        'bold' in json_info['CpacVariant']))
                # not any(not) because all is overloaded as a parameter here
                if not any(not re.match(r'apply_(phasediff|blip)_to_'
                                        r'timeseries_separately_.*', _bold)
                           for _bold in all_bolds):
                    # this fork point should only result in 0 or 1 forks
                    unlabelled.remove('bold')
                del all_bolds
            all_forks = {key: set(
                chain.from_iterable(json_info['CpacVariant'][key] for
                                    json_info in all_jsons if
                                    'CpacVariant' in json_info and
                                    key in json_info['CpacVariant'])) for
                key in unlabelled}
            # del all_jsons
            for key, forks in all_forks.items():
                if len(forks) < 2:  # no int suffix needed if only one fork
                    unlabelled.remove(key)
            # del all_forks
            for pipe_idx in self.rpool[resource]:
                pipe_x = self.get_pipe_number(pipe_idx)
                json_info = self.rpool[resource][pipe_idx]['json']
                out_dct = self.rpool[resource][pipe_idx]['out']

                try:
                    if unlabelled:
                        num_variant += 1
                except TypeError:
                    pass

                try:
                    del json_info['subjson']
                except KeyError:
                    pass

                if out_dct['subdir'] == 'other' and not all:
                    continue

                unique_id = out_dct['unique_id']
                resource_idx = resource
                if num_variant:
                    if True in cfg['functional_preproc',
                                   'motion_estimates_and_correction',
                                   'motion_estimate_filter', 'run']:
                        filt_value = None
                        if ('movement-parameters' in json_info.get(
                            'CpacVariant', {}) and json_info['CpacVariant'][
                                'movement-parameters']):
                            filt_value = json_info['CpacVariant'][
                                'movement-parameters'][0].replace(
                                    'motion_estimate_filter_', '')
                        elif False in cfg['functional_preproc',
                                          'motion_estimates_and_correction',
                                          'motion_estimate_filter', 'run']:
                            filt_value = 'none'
                        if filt_value is not None:
                            resource_idx = insert_entity(resource_idx, 'filt',
                                                         filt_value)
                            out_dct['filename'] = insert_entity(
                                out_dct['filename'], 'filt', filt_value)
                    if True in cfg['nuisance_corrections',
                                   '2-nuisance_regression', 'run']:
                        reg_value = None
                        if ('regressors' in json_info.get('CpacVariant', {})
                                and json_info['CpacVariant']['regressors']):
                            reg_value = json_info['CpacVariant'][
                                'regressors'
                            ][0].replace('nuisance_regressors_generation_', '')
                        elif False in cfg['nuisance_corrections',
                                          '2-nuisance_regression', 'run']:
                            reg_value = 'Off'
                        if reg_value is not None:
                            out_dct['filename'] = insert_entity(
                                out_dct['filename'], 'reg', reg_value)
                            resource_idx = insert_entity(resource_idx, 'reg',
                                                         reg_value)
                    if unlabelled:
                        if 'desc-' in out_dct['filename']:
                            for key in out_dct['filename'].split('_')[::-1]:
                                if key.startswith('desc-'):  # final `desc` entity
                                    out_dct['filename'] = out_dct['filename'
                                                                  ].replace(
                                        key, f'{key}-{num_variant}')
                                    resource_idx = resource_idx.replace(
                                        key, f'{key}-{num_variant}')
                                    break
                        else:
                            suff = resource.split('_')[-1]
                            newdesc_suff = f'desc-{num_variant}_{suff}'
                            resource_idx = resource_idx.replace(suff,
                                                                newdesc_suff)
                id_string = pe.Node(Function(input_names=['cfg', 'unique_id',
                                                          'resource',
                                                          'scan_id',
                                                          'template_desc',
                                                          'atlas_id',
                                                          'fwhm',
                                                          'subdir'],
                                             output_names=['out_filename'],
                                             function=create_id_string),
                                    name=f'id_string_{resource_idx}_{pipe_x}')
                id_string.inputs.cfg = self.cfg
                id_string.inputs.unique_id = unique_id
                id_string.inputs.resource = resource_idx
                id_string.inputs.subdir = out_dct['subdir']

                # grab the iterable scan ID
                if out_dct['subdir'] == 'func':
                    node, out = self.rpool['scan']["['scan:func_ingress']"][
                        'data']
                    wf.connect(node, out, id_string, 'scan_id')

                self.back_propogate_template_name(resource_idx, json_info,
                                                  id_string)

                # grab the FWHM if smoothed
                for tag in resource.split('_'):
                    if 'desc-' in tag and '-sm' in tag:
                        fwhm_idx = pipe_idx.replace(f'{resource}:', 'fwhm:')
                        try:
                            node, out = self.rpool['fwhm'][fwhm_idx]['data']
                            wf.connect(node, out, id_string, 'fwhm')
                        except KeyError:
                            # smoothing was not done for this resource in the
                            # engine.py smoothing
                            pass
                        break
                atlas_suffixes = ['timeseries', 'correlations', 'statmap']
                # grab the iterable atlas ID
                atlas_id = None
                if resource.split('_')[-1] in atlas_suffixes:
                    atlas_idx = pipe_idx.replace(resource, 'atlas_name')
                    # need the single quote and the colon inside the double
                    # quotes - it's the encoded pipe_idx
                    #atlas_idx = new_idx.replace(f"'{temp_rsc}:",
                    #                            "'atlas_name:")
                    if atlas_idx in self.rpool['atlas_name']:
                        node, out = self.rpool['atlas_name'][atlas_idx][
                            'data']
                        wf.connect(node, out, id_string, 'atlas_id')
                    elif 'atlas-' in resource:
                        for tag in resource.split('_'):
                            if 'atlas-' in tag:
                                atlas_id = tag.replace('atlas-', '')
                        id_string.inputs.atlas_id = atlas_id
                    else:
                        warnings.warn(str(
                            LookupError("\n[!] No atlas ID found for "
                                        f"{out_dct['filename']}.\n")))
                expected_outputs += (out_dct['subdir'], create_id_string(
<<<<<<< HEAD
                    self.cfg, unique_id, resource_idx,
                    template_desc=json_info.get('Template'),
=======
                    unique_id, id_string.inputs.resource,
                    template_desc=id_string.inputs.template_desc,
>>>>>>> 4f7fb5ba
                    atlas_id=atlas_id, subdir=out_dct['subdir']))

                nii_name = pe.Node(Rename(), name=f'nii_{resource_idx}_'
                                                  f'{pipe_x}')
                nii_name.inputs.keep_ext = True
                wf.connect(id_string, 'out_filename',
                           nii_name, 'format_string')

                node, out = self.rpool[resource][pipe_idx]['data']
                try:
                    wf.connect(node, out, nii_name, 'in_file')
                except OSError as os_error:
                    logger.warning(os_error)
                    continue

                write_json_imports = ['import os', 'import json']
                write_json = pe.Node(Function(input_names=['json_data',
                                                           'filename'],
                                              output_names=['json_file'],
                                              function=write_output_json,
                                              imports=write_json_imports),
                                     name=f'json_{resource_idx}_{pipe_x}')
                write_json.inputs.json_data = json_info

                wf.connect(id_string, 'out_filename', write_json, 'filename')

                ds = pe.Node(DataSink(), name=f'sinker_{resource_idx}_'
                                              f'{pipe_x}')
                ds.inputs.parameterization = False
                ds.inputs.base_directory = out_dct['out_dir']
                ds.inputs.encrypt_bucket_keys = cfg.pipeline_setup[
                    'Amazon-AWS']['s3_encryption']
                ds.inputs.container = out_dct['container']

                if cfg.pipeline_setup['Amazon-AWS'][
                    'aws_output_bucket_credentials']:
                    ds.inputs.creds_path = cfg.pipeline_setup['Amazon-AWS'][
                        'aws_output_bucket_credentials']

                wf.connect(nii_name, 'out_file',
                           ds, f'{out_dct["subdir"]}.@data')
                wf.connect(write_json, 'json_file',
                           ds, f'{out_dct["subdir"]}.@json')

        outputs_logger.info(expected_outputs)

    def node_data(self, resource, **kwargs):
        '''Factory function to create NodeData objects

        Parameters
        ----------
        resource : str

        Returns
        -------
        NodeData
        '''
        return NodeData(self, resource, **kwargs)


class NodeBlock:
    def __init__(self, node_block_functions):

        if not isinstance(node_block_functions, list):
            node_block_functions = [node_block_functions]

        self.node_blocks = {}

        for node_block_function in node_block_functions:    # <---- sets up the NodeBlock object in case you gave it a list of node blocks instead of a single one - for option forking.
        
            self.input_interface = []
            if isinstance(node_block_function, tuple):
                self.input_interface = node_block_function[1]
                node_block_function = node_block_function[0]
                if not isinstance(self.input_interface, list):
                    self.input_interface = [self.input_interface]

            init_dct = grab_docstring_dct(node_block_function)
            name = init_dct['name']
            self.name = name
            self.node_blocks[name] = {}

            if self.input_interface:
                for interface in self.input_interface:
                    for orig_input in init_dct['inputs']:
                        if isinstance(orig_input, tuple):
                            list_tup = list(orig_input)
                            if interface[0] in list_tup:
                                list_tup.remove(interface[0])
                                list_tup.append(interface[1])
                                init_dct['inputs'].remove(orig_input)
                                init_dct['inputs'].append(tuple(list_tup))
                        else:                         
                            if orig_input == interface[0]:
                                init_dct['inputs'].remove(interface[0])
                                init_dct['inputs'].append(interface[1])

            for key, val in init_dct.items():
                self.node_blocks[name][key] = val

            self.node_blocks[name]['block_function'] = node_block_function

            #TODO: fix/replace below
            self.outputs = {}
            for out in init_dct['outputs']:
                self.outputs[out] = None

            self.options = ['base']
            if 'options' in init_dct:
                self.options = init_dct['options']

    def get_name(self):
        return self.name

    def check_null(self, val):
        if isinstance(val, str):
            val = None if val.lower() == 'none' else val
        return val

    def check_output(self, outputs, label, name):
        if label not in outputs:
            raise NameError(f'\n[!] Output name "{label}" in the block '
                            'function does not match the outputs list '
                            f'{outputs} in Node Block "{name}"\n')

    def grab_tiered_dct(self, cfg, key_list):
        cfg_dct = cfg
        for key in key_list:
            cfg_dct = cfg_dct.__getitem__(key)
        return cfg_dct

    def connect_block(self, wf, cfg, rpool):
        debug = cfg.pipeline_setup['Debugging']['verbose']
        all_opts = []
        for name, block_dct in self.node_blocks.items():
            opts = []
            config = self.check_null(block_dct['config'])
            option_key = self.check_null(block_dct['option_key'])
            option_val = self.check_null(block_dct['option_val'])
            if option_key and option_val:
                if not isinstance(option_key, list):
                    option_key = [option_key]
                if not isinstance(option_val, list):
                    option_val = [option_val]
                if config:
                    key_list = config + option_key
                else:
                    key_list = option_key
                if 'USER-DEFINED' in option_val:
                    # load custom config data into each 'opt'
                    opts = self.grab_tiered_dct(cfg, key_list)
                else:
                    for option in option_val:
                        try:
                            if option in self.grab_tiered_dct(cfg, key_list):   # <---- goes over the option_vals in the node block docstring, and checks if the user's pipeline config included it in the forking list
                                opts.append(option)
                        except AttributeError as err:
                            raise Exception(f"{err}\nNode Block: {name}")

                if opts is None:
                    opts = [opts]

            elif option_key and not option_val:
                # enables multiple config forking entries
                if not isinstance(option_key[0], list):
                    raise Exception(f'[!] The option_key field ({option_key}) '
                                    f'for {name} exists but there is no '
                                    'option_val.\n\nIf you are trying to '
                                    'populate multiple option keys, the '
                                    'option_val field must contain a list of '
                                    'a list.\n')
                for option_config in option_key:
                    # option_config is a list of pipe config levels down to the option
                    if config:
                        key_list = config + option_config
                    else:
                        key_list = option_config
                    option_val = option_config[-1]
                    if option_val in self.grab_tiered_dct(cfg, key_list[:-1]):
                        opts.append(option_val)                
            else:                                                           #         AND, if there are multiple option-val's (in a list) in the docstring, it gets iterated below in 'for opt in option' etc. AND THAT'S WHEN YOU HAVE TO DELINEATE WITHIN THE NODE BLOCK CODE!!!
                opts = [None]
            all_opts += opts

        for name, block_dct in self.node_blocks.items():    # <--- iterates over either the single node block in the sequence, or a list of node blocks within the list of node blocks, i.e. for option forking.
            switch = self.check_null(block_dct['switch'])
            config = self.check_null(block_dct['config'])
            option_key = self.check_null(block_dct['option_key'])
            option_val = self.check_null(block_dct['option_val'])
            inputs = self.check_null(block_dct['inputs'])
            outputs = self.check_null(block_dct['outputs'])

            block_function = block_dct['block_function']

            opts = []
            if option_key and option_val:
                if not isinstance(option_key, list):
                    option_key = [option_key]
                if not isinstance(option_val, list):
                    option_val = [option_val]
                if config:
                    key_list = config + option_key
                else:
                    key_list = option_key
                if 'USER-DEFINED' in option_val:
                    # load custom config data into each 'opt'
                    opts = self.grab_tiered_dct(cfg, key_list)
                else:
                    for option in option_val:
                        if option in self.grab_tiered_dct(cfg, key_list):   # <---- goes over the option_vals in the node block docstring, and checks if the user's pipeline config included it in the forking list
                            opts.append(option)
            else:                                                           #         AND, if there are multiple option-val's (in a list) in the docstring, it gets iterated below in 'for opt in option' etc. AND THAT'S WHEN YOU HAVE TO DELINEATE WITHIN THE NODE BLOCK CODE!!!
                opts = [None]                                               #         THIS ALSO MEANS the multiple option-val's in docstring node blocks can be entered once in the entire node-block sequence, not in a list of multiples
            if not opts:
                # for node blocks where the options are split into different
                # block functions - opts will be empty for non-selected
                # options, and would waste the get_strats effort below
                continue

            if not switch:
                switch = [True]
            else:
                if config:
                    try:
                        key_list = config + switch
                    except TypeError:
                        raise Exception("\n\n[!] Developer info: Docstring error "
                                        f"for {name}, make sure the 'config' or "
                                        "'switch' fields are lists.\n\n")
                    switch = self.grab_tiered_dct(cfg, key_list)
                else:
                    if isinstance(switch[0], list):
                        # we have multiple switches, which is designed to only work if
                        # config is set to "None"
                        switch_list = []
                        for key_list in switch:
                            val = self.grab_tiered_dct(cfg, key_list)
                            if isinstance(val, list):
                                # fork switches
                                if True in val:
                                    switch_list.append(True)
                                else:
                                    switch_list.append(False)
                            else:
                                switch_list.append(val)
                        if False in switch_list:
                            switch = [False]
                        else:
                            switch = [True]
                    else:
                        # if config is set to "None"
                        key_list = switch
                        switch = self.grab_tiered_dct(cfg, key_list)
                if not isinstance(switch, list):
                    switch = [switch]

            if True in switch:
                logger.info('Connecting %s...', name)
                for pipe_idx, strat_pool in rpool.get_strats(
                        inputs, debug).items():         # strat_pool is a ResourcePool like {'desc-preproc_T1w': { 'json': info, 'data': (node, out) }, 'desc-brain_mask': etc.}
                    fork = False in switch                                            #   keep in mind rpool.get_strats(inputs) = {pipe_idx1: {'desc-preproc_T1w': etc.}, pipe_idx2: {..} }
                    for opt in opts:                                            #   it's a dictionary of ResourcePools called strat_pools, except those sub-ResourcePools only have one level! no pipe_idx strat keys.
                        # remember, you can get 'data' or 'json' from strat_pool with member functions
                        # strat_pool has all of the JSON information of all the inputs!
                        # so when we set_data below for the TOP-LEVEL MAIN RPOOL (not the strat_pool), we can generate new merged JSON information for each output.
                        #    particularly, our custom 'CpacProvenance' field.
                        node_name = name
                        pipe_x = rpool.get_pipe_number(pipe_idx)

                        replaced_inputs = []
                        for interface in self.input_interface:
                            if isinstance(interface[1], list):
                                for input_name in interface[1]:
                                    if strat_pool.check_rpool(input_name):
                                        break
                            else:
                                input_name = interface[1]
                            strat_pool.copy_resource(input_name, interface[0])
                            replaced_inputs.append(interface[0])
                        
                        try:
                            wf, outs = block_function(wf, cfg, strat_pool,
                                                      pipe_x, opt)
                        except IOError as e:  # duplicate node
                            logger.warning(e)
                            continue

                        if not outs:
                            continue

                        if opt and len(option_val) > 1:
                            node_name = f'{node_name}_{opt}'
                        elif opt and 'USER-DEFINED' in option_val:
                            node_name = f'{node_name}_{opt["Name"]}'

                        if debug:
                            verbose_logger.debug('\n=======================')
                            verbose_logger.debug('Node name: %s', node_name)
                            prov_dct = \
                                rpool.get_resource_strats_from_prov(
                                    ast.literal_eval(pipe_idx))
                            for key, val in prov_dct.items():
                                verbose_logger.debug('-------------------')
                                verbose_logger.debug('Input - %s:', key)
                                sub_prov_dct = \
                                    rpool.get_resource_strats_from_prov(val)
                                for sub_key, sub_val in sub_prov_dct.items():
                                    sub_sub_dct = \
                                        rpool.get_resource_strats_from_prov(
                                            sub_val)
                                    verbose_logger.debug('  sub-input - %s:',
                                                         sub_key)
                                    verbose_logger.debug('    prov = %s',
                                                         sub_val)
                                    verbose_logger.debug(
                                        '    sub_sub_inputs = %s',
                                        sub_sub_dct.keys())

                        for label, connection in outs.items():
                            self.check_output(outputs, label, name)
                            new_json_info = copy.deepcopy(strat_pool.get('json'))

                            # transfer over data-specific json info
                            #   for example, if the input data json is _bold and the output is also _bold
                            data_type = label.split('_')[-1]
                            if data_type in new_json_info['subjson']:
                                if 'SkullStripped' in new_json_info['subjson'][data_type]:
                                    new_json_info['SkullStripped'] = new_json_info['subjson'][data_type]['SkullStripped']

                            # determine sources for the outputs, i.e. all input data into the node block                   
                            new_json_info['Sources'] = [x for x in strat_pool.get_entire_rpool() if x != 'json' and x not in replaced_inputs]
                            
                            if isinstance(outputs, dict):
                                new_json_info.update(outputs[label])
                                if 'Description' not in outputs[label]:
                                    # don't propagate old Description
                                    try:
                                        del new_json_info['Description']
                                    except KeyError:
                                        pass
                                if 'Template' in outputs[label]:
                                    template_key = outputs[label]['Template']
                                    if template_key in new_json_info['Sources']:
                                        # only if the pipeline config template key is entered as the 'Template' field
                                        # otherwise, skip this and take in the literal 'Template' string
                                        try:
                                            new_json_info['Template'] = new_json_info['subjson'][template_key]['Description']
                                        except KeyError:
                                            pass
                                    try:
                                        new_json_info['Resolution'] = new_json_info['subjson'][template_key]['Resolution']
                                    except KeyError:
                                        pass
                            else:
                                # don't propagate old Description
                                try:
                                    del new_json_info['Description']
                                except KeyError:
                                    pass

                            if 'Description' in new_json_info:
                                new_json_info['Description'] = ' '.join(new_json_info['Description'].split())

                            try:
                                del new_json_info['subjson']
                            except KeyError:
                                pass

                            if fork or len(opts) > 1 or len(all_opts) > 1:
                                if 'CpacVariant' not in new_json_info:
                                    new_json_info['CpacVariant'] = {}
                                raw_label = rpool.get_raw_label(label)
                                if raw_label not in new_json_info['CpacVariant']:
                                    new_json_info['CpacVariant'][raw_label] = []
                                new_json_info['CpacVariant'][raw_label].append(node_name)
 
                            rpool.set_data(label,
                                           connection[0],
                                           connection[1],
                                           new_json_info,
                                           pipe_idx, node_name, fork)

                            wf, post_labels = rpool.post_process(
                                wf, label, connection, new_json_info, pipe_idx,
                                pipe_x, outs)

                            if rpool.func_reg:
                                for postlabel in post_labels:
                                    connection = (postlabel[1], postlabel[2])
                                    wf = rpool.derivative_xfm(wf, postlabel[0],
                                                              connection,
                                                              new_json_info,
                                                              pipe_idx,
                                                              pipe_x)

        return wf


def wrap_block(node_blocks, interface, wf, cfg, strat_pool, pipe_num, opt):
    """Wrap a list of node block functions to make them easier to use within
    other node blocks.

    Example usage:

        # This calls the 'bold_mask_afni' and 'bold_masking' node blocks to
        # skull-strip an EPI field map, without having to invoke the NodeBlock
        # connection system.

        # The interface dictionary tells wrap_block to set the EPI field map
        # in the parent node block's throw-away strat_pool as 'bold', so that
        # the 'bold_mask_afni' and 'bold_masking' node blocks will see that as
        # the 'bold' input.

        # It also tells wrap_block to set the 'desc-brain_bold' output of
        # the 'bold_masking' node block to 'opposite_pe_epi_brain' (what it
        # actually is) in the parent node block's strat_pool, which gets
        # returned.

        # Note 'bold' and 'desc-brain_bold' (all on the left side) are the
        # labels that 'bold_mask_afni' and 'bold_masking' understand/expect
        # through their interfaces and docstrings.

        # The right-hand side (the values of the 'interface' dictionary) are
        # what 'make sense' within the current parent node block - in this
        # case, the distortion correction node block dealing with field maps.

        interface = {'bold': (match_epi_fmaps_node, 'opposite_pe_epi'),
                     'desc-brain_bold': 'opposite_pe_epi_brain'}
        wf, strat_pool = wrap_block([bold_mask_afni, bold_masking],
                                    interface, wf, cfg, strat_pool,
                                    pipe_num, opt)

        ...further downstream in the parent node block:

        node, out = strat_pool.get_data('opposite_pe_epi_brain')

        # The above line will connect the output of the 'bold_masking' node
        # block (which is the skull-stripped version of 'opposite_pe_epi') to
        # the next node.

    """
    for block in node_blocks:
        #new_pool = copy.deepcopy(strat_pool)
        for in_resource, val in interface.items():
            if isinstance(val, tuple):
                strat_pool.set_data(in_resource, val[0], val[1], {}, "", "",
                                    fork=True)#
        if 'sub_num' not in strat_pool.get_pool_info():
            strat_pool.set_pool_info({'sub_num': 0})
        sub_num = strat_pool.get_pool_info()['sub_num']
        
        wf, outputs = block(wf, cfg, strat_pool, f'{pipe_num}-{sub_num}', opt)#
        for out, val in outputs.items():
            if out in interface and isinstance(interface[out], str):
                strat_pool.set_data(interface[out], outputs[out][0], outputs[out][1],
                                    {}, "", "")
            else:
                strat_pool.set_data(out, outputs[out][0], outputs[out][1],
                                    {}, "", "")
        sub_num += 1
        strat_pool.set_pool_info({'sub_num': sub_num})

    return (wf, strat_pool)


def ingress_raw_anat_data(wf, rpool, cfg, data_paths, unique_id, part_id,
                          ses_id):

    if 'anat' not in data_paths:
        print('No anatomical data present.')
        return rpool

    if 'creds_path' not in data_paths:
        data_paths['creds_path'] = None

    anat_flow = create_anat_datasource(f'anat_T1w_gather_{part_id}_{ses_id}')

    anat = {}
    if type(data_paths['anat']) is str:
        anat['T1']=data_paths['anat']
    elif 'T1w' in data_paths['anat']:
        anat['T1']=data_paths['anat']['T1w']

    if 'T1' in anat:
        anat_flow.inputs.inputnode.set(
            subject=part_id,
            anat=anat['T1'],
            creds_path=data_paths['creds_path'],
            dl_dir=cfg.pipeline_setup['working_directory']['path'],
            img_type='anat'
        )
        rpool.set_data('T1w', anat_flow, 'outputspec.anat', {},
                    "", "anat_ingress")
    
    if 'T2w' in data_paths['anat']: 
        anat_flow_T2 = create_anat_datasource(f'anat_T2w_gather_{part_id}_{ses_id}')
        anat_flow_T2.inputs.inputnode.set(
            subject=part_id,
            anat=data_paths['anat']['T2w'],
            creds_path=data_paths['creds_path'],
            dl_dir=cfg.pipeline_setup['working_directory']['path'],
            img_type='anat'
        )
        rpool.set_data('T2w', anat_flow_T2, 'outputspec.anat', {},
                    "", "anat_ingress")

    return rpool


def ingress_raw_func_data(wf, rpool, cfg, data_paths, unique_id, part_id,
                          ses_id):

    func_paths_dct = data_paths['func']

    func_wf = create_func_datasource(func_paths_dct,
                                     f'func_ingress_{part_id}_{ses_id}')
    func_wf.inputs.inputnode.set(
        subject=part_id,
        creds_path=data_paths['creds_path'],
        dl_dir=cfg.pipeline_setup['working_directory']['path']
    )
    func_wf.get_node('inputnode').iterables = \
        ("scan", list(func_paths_dct.keys()))

    rpool.set_data('subject', func_wf, 'outputspec.subject', {}, "",
                   "func_ingress")
    rpool.set_data('bold', func_wf, 'outputspec.rest', {}, "", "func_ingress")
    rpool.set_data('scan', func_wf, 'outputspec.scan', {}, "", "func_ingress")
    rpool.set_data('scan-params', func_wf, 'outputspec.scan_params', {}, "",
                   "scan_params_ingress")

    wf, rpool, diff, blip, fmap_rp_list = \
        ingress_func_metadata(wf, cfg, rpool, data_paths, part_id,
                              data_paths['creds_path'], ses_id)

    # Memoize list of local functional scans
    # TODO: handle S3 files
    # Skip S3 files for now
    local_func_scans = [
        func_paths_dct[scan]['scan'] for scan in func_paths_dct.keys() if not
        func_paths_dct[scan]['scan'].startswith('s3://')]
    if local_func_scans:
        # pylint: disable=protected-access
        wf._local_func_scans = local_func_scans
        if cfg.pipeline_setup['Debugging']['verbose']:
            verbose_logger.debug('local_func_scans: %s', local_func_scans)
    del local_func_scans

    return (wf, rpool, diff, blip, fmap_rp_list)


def ingress_output_dir(cfg, rpool, unique_id, creds_path=None):

    out_dir = cfg.pipeline_setup['output_directory']['path']
    source = False

    if cfg.pipeline_setup['output_directory']['pull_source_once']:
        if os.path.isdir(cfg.pipeline_setup['output_directory']['path']):
            if not os.listdir(cfg.pipeline_setup['output_directory']['path']):
                if cfg.pipeline_setup['output_directory']['source_outputs_dir']:
                    out_dir = cfg.pipeline_setup['output_directory'][
                        'source_outputs_dir']
                    source = True
                else:
                    out_dir = cfg.pipeline_setup['output_directory']['path']
            else:
                out_dir = cfg.pipeline_setup['output_directory']['path']
        else:
            if cfg.pipeline_setup['output_directory']['source_outputs_dir']:
                out_dir = cfg.pipeline_setup['output_directory'][
                    'source_outputs_dir']
                source = True
    else:
        if cfg.pipeline_setup['output_directory']['source_outputs_dir']:
            out_dir = cfg.pipeline_setup['output_directory'][
                'source_outputs_dir']
            source = True
        else:
            out_dir = cfg.pipeline_setup['output_directory']['path']

    if not source:
        if os.path.isdir(out_dir):
            if not os.listdir(out_dir):
                print(f"\nOutput directory {out_dir} does not exist yet, "
                      f"initializing.")
                return rpool
        else:
            print(f"\nOutput directory {out_dir} does not exist yet, "
                  f"initializing.")
            return rpool

        cpac_dir = os.path.join(out_dir, 'pipeline_'
                                f'{cfg.pipeline_setup["pipeline_name"]}',
                                unique_id)
    else:
        if os.path.isdir(out_dir):
            if not os.listdir(out_dir):
                raise Exception(f"\nSource directory {out_dir} does not exist!")
        
        cpac_dir = os.path.join(out_dir, unique_id)
        if not os.path.isdir(cpac_dir):
            unique_id = unique_id.split('_')[0]
            cpac_dir = os.path.join(out_dir, unique_id)

    print(f"\nPulling outputs from {cpac_dir}.\n")


    cpac_dir_anat = os.path.join(cpac_dir, 'anat')
    cpac_dir_func = os.path.join(cpac_dir, 'func')

    exts = ['.nii', '.gz', '.mat', '.1D', '.txt', '.csv', '.rms']

    all_output_dir = []
    if os.path.isdir(cpac_dir_anat):
        for filename in os.listdir(cpac_dir_anat):
            for ext in exts:
                if ext in filename:
                    all_output_dir.append(os.path.join(cpac_dir_anat,
                                                       filename))

    if os.path.isdir(cpac_dir_func):
        for filename in os.listdir(cpac_dir_func):
            for ext in exts:
                if ext in filename:
                    all_output_dir.append(os.path.join(cpac_dir_func,
                                                       filename))

    for filepath in all_output_dir:
        filename = str(filepath)
        for ext in exts:
            filename = filename.split("/")[-1].replace(ext, '')
        data_label = filename.split(unique_id)[1].lstrip('_')

        if len(filename) == len(data_label):
            raise Exception('\n\n[!] Possibly wrong participant or '
                            'session in this directory?\n\n'
                            f'Filepath: {filepath}\n\n')

        if 'task-' in data_label:
            for tag in data_label.split('_'):
                if 'task-' in tag:
                    break
            runtag = None
            if 'run-' in data_label:
                for runtag in data_label.split('_'):
                    if 'run-' in runtag:
                        break
            data_label = data_label.replace(f'{tag}_', '')
            if runtag:
                data_label = data_label.replace(f'{runtag}_', '')

        unique_data_label = str(data_label)

        #if 'sub-' in data_label or 'ses-' in data_label:
        #    raise Exception('\n\n[!] Possibly wrong participant or '
        #                    'session in this directory?\n\nDirectory: '
        #                    f'{cpac_dir_anat}\nFilepath: {filepath}\n\n')
        suffix = data_label.split('_')[-1]
        desc_val = None
        for tag in data_label.split('_'):
            if 'desc-' in tag:
                desc_val = tag
                break
        jsonpath = str(filepath)
        for ext in exts:
            jsonpath = jsonpath.replace(ext, '')
        jsonpath = f"{jsonpath}.json"

        if not os.path.exists(jsonpath):
            print(f'\n\n[!] No JSON found for file {filepath}.\nCreating '
                  f'{jsonpath}..\n\n')
            json_info = {
                'Description': 'This data was generated elsewhere and '
                               'supplied by the user into this C-PAC run\'s '
                               'output directory. This JSON file was '
                               'automatically generated by C-PAC because a '
                               'JSON file was not supplied with the data.'
            }
            write_output_json(json_info, jsonpath)
        else:        
            json_info = read_json(jsonpath)
            
        if 'CpacProvenance' in json_info:
            if desc_val:
                # it's a C-PAC output, let's check for pipe_idx/strat integer
                # suffixes in the desc- entries.
                only_desc = str(desc_val)
            
                if only_desc[-1].isdigit():
                    for idx in range(0, 3):
                        # let's stop at 3, please don't run >999 strategies okay?
                        if only_desc[-1].isdigit():
                            only_desc = only_desc[:-1]
            
                    if only_desc[-1] == '-':
                        only_desc = only_desc.rstrip('-')
                    else:
                        raise Exception('\n[!] Something went wrong with either '
                                        'reading in the output directory or when '
                                        'it was written out previously.\n\nGive '
                                        'this to your friendly local C-PAC '
                                        f'developer:\n\n{unique_data_label}\n')

                # remove the integer at the end of the desc-* variant, we will 
                # get the unique pipe_idx from the CpacProvenance below
                data_label = data_label.replace(desc_val, only_desc)

            # preserve cpac provenance/pipe_idx
            pipe_idx = rpool.generate_prov_string(json_info['CpacProvenance'])
            node_name = ""
        else:
            json_info['CpacProvenance'] = [f'{data_label}:Non-C-PAC Origin']
            if not 'Description' in json_info:
                json_info['Description'] = 'This data was generated elsewhere and ' \
                                           'supplied by the user into this C-PAC run\'s '\
                                           'output directory. This JSON file was '\
                                           'automatically generated by C-PAC because a '\
                                           'JSON file was not supplied with the data.'
            pipe_idx = rpool.generate_prov_string(json_info['CpacProvenance'])
            node_name = f"{data_label}_ingress"

        resource = data_label

        ingress = create_general_datasource(f'gather_{unique_data_label}')
        ingress.inputs.inputnode.set(
            unique_id=unique_id,
            data=filepath,
            creds_path=creds_path,
            dl_dir=cfg.pipeline_setup['working_directory']['path']
        )
        rpool.set_data(resource, ingress, 'outputspec.data', json_info,
                       pipe_idx, node_name, inject=True)

    return rpool


def ingress_pipeconfig_paths(cfg, rpool, unique_id, creds_path=None):
    # ingress config file paths
    # TODO: may want to change the resource keys for each to include one level up in the YAML as well

    import pkg_resources as p
    import pandas as pd
    import ast

    template_csv = p.resource_filename('CPAC', 'resources/cpac_templates.csv')
    template_df = pd.read_csv(template_csv, keep_default_na=False)
    
    for row in template_df.itertuples():
    
        key = row.Key
        val = row.Pipeline_Config_Entry
        val = cfg.get_nested(cfg, [x.lstrip() for x in val.split(',')])
        resolution = row.Intended_Resolution_Config_Entry
        desc = row.Description

        if not val:
            continue

        if resolution:
            res_keys = [x.lstrip() for x in resolution.split(',')]
            tag = res_keys[-1]
        json_info = {} 

        if '$FSLDIR' in val:
            val = val.replace('$FSLDIR', cfg.pipeline_setup[
                'system_config']['FSLDIR'])
        if '$priors_path' in val:
            priors_path = cfg.segmentation['tissue_segmentation']['FSL-FAST']['use_priors']['priors_path'] or ''
            if '$FSLDIR' in priors_path:
                priors_path = priors_path.replace('$FSLDIR', cfg.pipeline_setup['system_config']['FSLDIR'])
            val = val.replace('$priors_path', priors_path)
        if '${resolution_for_anat}' in val:
            val = val.replace('${resolution_for_anat}', cfg.registration_workflows['anatomical_registration']['resolution_for_anat'])               
        if '${func_resolution}' in val:
            val = val.replace('${func_resolution}', cfg.registration_workflows[
                'functional_registration']['func_registration_to_template'][
                'output_resolution'][tag])

        if desc:
            template_name, _template_desc = lookup_identifier(val)
            if template_name:
                desc = f"{template_name} - {desc}"
            json_info['Description'] = f"{desc} - {val}"
        if resolution:
            resolution = cfg.get_nested(cfg, res_keys)
            json_info['Resolution'] = resolution

            resampled_template = pe.Node(Function(input_names=['resolution',
                                                               'template',
                                                               'template_name',
                                                               'tag'],
                                                  output_names=['resampled_template'],
                                                  function=resolve_resolution,
                                                  as_module=True),
                                         name='resampled_' + key)

            resampled_template.inputs.resolution = resolution
            resampled_template.inputs.template = val
            resampled_template.inputs.template_name = key
            resampled_template.inputs.tag = tag
            
            # the set_data below is set up a little differently, because we are
            # injecting and also over-writing already-existing entries
            #   other alternative would have been to ingress into the
            #   resampled_template node from the already existing entries, but we
            #   didn't do that here
            rpool.set_data(key,
                           resampled_template,
                           'resampled_template',
                           json_info, "",
                           "template_resample") #, inject=True)   # pipe_idx (after the blank json {}) should be the previous strat that you want deleted! because you're not connecting this the regular way, you have to do it manually

        else:
            if val:
                config_ingress = create_general_datasource(f'gather_{key}')
                config_ingress.inputs.inputnode.set(
                    unique_id=unique_id,
                    data=val,
                    creds_path=creds_path,
                    dl_dir=cfg.pipeline_setup['working_directory']['path']
                )
                rpool.set_data(key, config_ingress, 'outputspec.data',
                               json_info, "", f"{key}_config_ingress")

    # Freesurfer directory, not a template, so not in cpac_templates.tsv
    if cfg.surface_analysis['freesurfer']['freesurfer_dir']:
        fs_ingress = create_general_datasource('gather_freesurfer_dir')
        fs_ingress.inputs.inputnode.set(
            unique_id=unique_id,
            data=cfg.surface_analysis['freesurfer']['freesurfer_dir'],
            creds_path=creds_path,
            dl_dir=cfg.pipeline_setup['working_directory']['path'])
        rpool.set_data("freesurfer-subject-dir", fs_ingress, 'outputspec.data',
                       json_info, "", "freesurfer_config_ingress")

    # templates, resampling from config
    '''
    template_keys = [
        ("anat", ["network_centrality", "template_specification_file"]),
        ("anat", ["nuisance_corrections", "2-nuisance_regression",
                  "lateral_ventricles_mask"]),
        ("anat",
         ["segmentation", "tissue_segmentation", "FSL-FAST", "use_priors",
          "CSF_path"]),
        ("anat",
         ["segmentation", "tissue_segmentation", "FSL-FAST", "use_priors",
          "GM_path"]),
        ("anat",
         ["segmentation", "tissue_segmentation", "FSL-FAST", "use_priors",
          "WM_path"]),
        ("anat",
         ["segmentation", "tissue_segmentation", "Template_Based", "CSF"]),
        ("anat",
         ["segmentation", "tissue_segmentation", "Template_Based", "GRAY"]),
        ("anat",
         ["segmentation", "tissue_segmentation", "Template_Based", "WHITE"]),
        ("anat", ["anatomical_preproc", "acpc_alignment", "T1w_ACPC_template"]),
        ("anat", ["anatomical_preproc", "acpc_alignment", "T1w_brain_ACPC_template"]),
        ("anat", ["anatomical_preproc", "acpc_alignment", "T2w_ACPC_template"]),
        ("anat", ["anatomical_preproc", "acpc_alignment", "T2w_brain_ACPC_template"])]

    def get_nested_attr(c, template_key):
        attr = getattr(c, template_key[0])
        keys = template_key[1:]

        def _get_nested(attr, keys):
            if len(keys) > 1:
                return (_get_nested(attr[keys[0]], keys[1:]))
            elif len(keys):
                return (attr[keys[0]])
            else:
                return (attr)

        return (_get_nested(attr, keys))

    def set_nested_attr(c, template_key, value):
        attr = getattr(c, template_key[0])
        keys = template_key[1:]

        def _set_nested(attr, keys):
            if len(keys) > 1:
                return (_set_nested(attr[keys[0]], keys[1:]))
            elif len(keys):
                attr[keys[0]] = value
            else:
                return (attr)

        return (_set_nested(attr, keys))

    for key_type, key in template_keys:
        attr = cfg.get_nested(cfg, key)
        if isinstance(attr, str) or attr == None:
            node = create_check_for_s3_node(
                key[-1],
                attr, key_type,
                data_paths['creds_path'],
                cfg.pipeline_setup['working_directory']['path'],
                map_node=False
            )
            cfg.set_nested(cfg, key, node)

    template_keys_in_list = [
        ("anat",
         ["segmentation", "tissue_segmentation", "ANTs_Prior_Based",
          "template_brain_list"]),
        ("anat",
         ["segmentation", "tissue_segmentation", "ANTs_Prior_Based",
          "template_segmentation_list"]),
    ]

    for key_type, key in template_keys_in_list:
        node = create_check_for_s3_node(
            key[-1],
            cfg.get_nested(cfg, key), key_type,
            data_paths['creds_path'],
            cfg.pipeline_setup['working_directory']['path'],
            map_node=True
        )
        cfg.set_nested(cfg, key, node)
    '''

    return rpool


def initiate_rpool(wf, cfg, data_paths=None, part_id=None):
    '''

    data_paths format:
      {'anat': {
            'T1w': '{T1w path}',
            'T2w': '{T2w path}'
        },
       'creds_path': {None OR path to credentials CSV},
       'func': {
           '{scan ID}':
               {
                   'scan': '{path to BOLD}',
                   'scan_parameters': {scan parameter dictionary}
               }
       },
       'site_id': 'site-ID',
       'subject_id': 'sub-01',
       'unique_id': 'ses-1'}
    '''

    # TODO: refactor further, integrate with the ingress_data functionality
    # TODO: used for BIDS-Derivatives (below), and possible refactoring of
    # TODO: the raw data config to use 'T1w' label instead of 'anat' etc.

    if data_paths:
        part_id = data_paths['subject_id']
        ses_id = data_paths['unique_id']
        if 'creds_path' not in data_paths:
            creds_path = None
        else:
            creds_path = data_paths['creds_path']
        unique_id = f'{part_id}_{ses_id}'
    elif part_id:
        unique_id = part_id
        creds_path = None

    rpool = ResourcePool(name=unique_id, cfg=cfg)

    if data_paths:
        rpool = ingress_raw_anat_data(wf, rpool, cfg, data_paths, unique_id,
                                      part_id, ses_id)
        if 'func' in data_paths:
            wf, rpool, diff, blip, fmap_rp_list = \
                ingress_raw_func_data(wf, rpool, cfg, data_paths, unique_id,
                                      part_id, ses_id)

    # grab any file paths from the pipeline config YAML
    rpool = ingress_pipeconfig_paths(cfg, rpool, unique_id, creds_path)

    return (wf, rpool)


def run_node_blocks(blocks, data_paths, cfg=None):
    import os
    from CPAC.pipeline import nipype_pipeline_engine as pe
    from CPAC.pipeline.engine import NodeBlock

    if not cfg:
        cfg = {
            'pipeline_setup': {
                'working_directory': {
                    'path': os.getcwd()
                },
                'log_directory': {
                    'path': os.getcwd()
                }
            }
        }

    # TODO: WE HAVE TO PARSE OVER UNIQUE ID'S!!!
    rpool = initiate_rpool(cfg, data_paths)

    wf = pe.Workflow(name='node_blocks')
    wf.base_dir = cfg.pipeline_setup['working_directory']['path']
    wf.config['execution'] = {
        'hash_method': 'timestamp',
        'crashdump_dir': cfg.pipeline_setup['log_directory']['path']
    }

    run_blocks = []
    if rpool.check_rpool('desc-preproc_T1w'):
        print("Preprocessed T1w found, skipping anatomical preprocessing.")
    else:
        run_blocks += blocks[0]
    if rpool.check_rpool('desc-preproc_bold'):
        print("Preprocessed BOLD found, skipping functional preprocessing.")
    else:
        run_blocks += blocks[1]

    for block in run_blocks:
        wf = NodeBlock(block).connect_block(wf, cfg, rpool)
    rpool.gather_pipes(wf, cfg)

    wf.run()


class NodeData:
    r"""Class to hold outputs of
    CPAC.pipeline.engine.ResourcePool().get_data(), so one can do

    ``node_data = strat_pool.node_data(resource)`` and have
    ``node_data.node`` and ``node_data.out`` instead of doing
    ``node, out = strat_pool.get_data(resource)`` and needing two
    variables (``node`` and ``out``) to store that information.

    Also includes ``variant`` attribute providing the resource's self-
    keyed value within its ``CpacVariant`` dictionary.

    Examples
    --------
    >>> rp = ResourcePool()
    >>> rp.node_data(None)
    NotImplemented (NotImplemented)

    >>> rp.set_data('test',
    ...             pe.Node(Function(input_names=[]), 'test'),
    ...             'b', [], 0, 'test')
    >>> rp.node_data('test')
    test (b)
    >>> rp.node_data('test').out
    'b'

    >>> try:
    ...     rp.node_data('b')
    ... except LookupError as lookup_error:
    ...     print(str(lookup_error).strip().split('\n')[0].strip())
    [!] C-PAC says: None of the listed resources are in the resource pool:
    """
    # pylint: disable=too-few-public-methods
    def __init__(self, strat_pool=None, resource=None, **kwargs):
        self.node = NotImplemented
        self.out = NotImplemented
        if strat_pool is not None and resource is not None:
            self.node, self.out = strat_pool.get_data(resource, **kwargs)

    def __repr__(self):
        return f'{getattr(self.node, "name", str(self.node))} ({self.out})'<|MERGE_RESOLUTION|>--- conflicted
+++ resolved
@@ -16,10 +16,7 @@
 # License along with C-PAC. If not, see <https://www.gnu.org/licenses/>.
 import ast
 import copy
-<<<<<<< HEAD
-=======
 from itertools import chain
->>>>>>> 4f7fb5ba
 import logging
 import os
 import re
@@ -1122,13 +1119,8 @@
                             LookupError("\n[!] No atlas ID found for "
                                         f"{out_dct['filename']}.\n")))
                 expected_outputs += (out_dct['subdir'], create_id_string(
-<<<<<<< HEAD
                     self.cfg, unique_id, resource_idx,
                     template_desc=json_info.get('Template'),
-=======
-                    unique_id, id_string.inputs.resource,
-                    template_desc=id_string.inputs.template_desc,
->>>>>>> 4f7fb5ba
                     atlas_id=atlas_id, subdir=out_dct['subdir']))
 
                 nii_name = pe.Node(Rename(), name=f'nii_{resource_idx}_'
