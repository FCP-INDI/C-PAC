--- conflicted
+++ resolved
@@ -961,13 +961,10 @@
                                 break
                             suff = resource.split('_')[-1]
                             newdesc_suff = f'desc-{num_variant}_{suff}'
-                            resource_idx = resource.replace(suff, newdesc_suff)
+                            resource_idx = resource.replace(suff,
+                                                            newdesc_suff)
                 else:
                     resource_idx = resource
-<<<<<<< HEAD
-=======
-
->>>>>>> b12deae8
                 id_string = pe.Node(Function(input_names=['unique_id',
                                                           'resource',
                                                           'scan_id',
@@ -1027,15 +1024,9 @@
                             LookupError("\n[!] No atlas ID found for "
                                         f"{out_dct['filename']}.\n")))
                 expected_outputs += (out_dct['subdir'], create_id_string(
-<<<<<<< HEAD
                     unique_id, resource_idx,
                     template_desc=json_info.get('Template'),
                     atlas_id=atlas_id, subdir=out_dct['subdir']))
-=======
-                    unique_id, resource,
-                    template_desc=json_info.get('Template'),
-                    atlas_id=atlas_id))
->>>>>>> b12deae8
 
                 nii_name = pe.Node(Rename(), name=f'nii_{resource_idx}_'
                                                   f'{pipe_x}')
