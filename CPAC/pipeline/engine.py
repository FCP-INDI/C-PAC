--- conflicted
+++ resolved
@@ -751,11 +751,8 @@
                         'dilated_symmetric_brain_mask_for_template',
                         'T1w_brain_template_symmetric_for_resample',
                         'T1w_template_symmetric_for_resample', 'ref_mask',
-<<<<<<< HEAD
                         'T1w_template_res-2', 'ref_mask_res-2',
-=======
                         'T1w_brain_template_mask_ccs',
->>>>>>> 4779292b
                         'template_for_resample',
                         'T1w_brain_template_for_func',
                         'T1w_template_for_func',
@@ -1679,12 +1676,9 @@
         ('T1w_template_symmetric_for_resample', cfg.voxel_mirrored_homotopic_connectivity['symmetric_registration']['T1w_template_symmetric_for_resample']),
         ('dilated_symmetric_brain_mask_for_resample', cfg.voxel_mirrored_homotopic_connectivity['symmetric_registration']['dilated_symmetric_brain_mask_for_resample']),
         ('ref_mask', cfg.registration_workflows['anatomical_registration']['registration']['FSL-FNIRT']['ref_mask']),
-<<<<<<< HEAD
         ('T1w_template_res-2', cfg.registration_workflows['anatomical_registration']['registration']['FSL-FNIRT']['T1w_template_res-2']),
         ('ref_mask_res-2', cfg.registration_workflows['anatomical_registration']['registration']['FSL-FNIRT']['ref_mask_res-2']),
-=======
         ('T1w_brain_template_mask_ccs', cfg.anatomical_preproc['brain_extraction']['FreeSurfer-BET']['T1w_brain_template_mask_ccs']),
->>>>>>> 4779292b
         ('T1w_template_for_resample', cfg.registration_workflows['functional_registration']['func_registration_to_template']['target_template']['T1_template']['T1w_template_for_resample']),
         ('EPI_template_for_resample', cfg.registration_workflows['functional_registration']['func_registration_to_template']['target_template']['EPI_template']['EPI_template_for_resample']),
         ('T1w_brain_template_funcreg', cfg.registration_workflows['functional_registration']['func_registration_to_template']['target_template']['T1_template']['T1w_brain_template_funcreg']),
