--- conflicted
+++ resolved
@@ -863,11 +863,6 @@
         substring_excl = []
         outputs_logger = getLogger(f'{cfg["subject_id"]}_expectedOutputs')
         expected_outputs = ExpectedOutputs()
-<<<<<<< HEAD
-=======
-        movement_filter_keys = motion_estimate_filter.outputs \
-            if motion_estimate_filter.outputs is not None else []
->>>>>>> 5b2cdeb4
 
         if add_excl:
             excl += add_excl
@@ -1191,7 +1186,7 @@
                     if hasattr(node_block_function, '__name__') else \
                     str(node_block_function)
                 raise TypeError(f'Object is not a nodeblock: "{obj_str}"')
-            
+
             name = node_block_function.name
             self.name = name
             self.node_blocks[name] = {}
@@ -1206,7 +1201,7 @@
                                 list_tup.append(interface[1])
                                 node_block_function.inputs.remove(orig_input)
                                 node_block_function.inputs.append(tuple(list_tup))
-                        else:                         
+                        else:
                             if orig_input == interface[0]:
                                 node_block_function.inputs.remove(interface[0])
                                 node_block_function.inputs.append(interface[1])
@@ -1333,12 +1328,14 @@
             sidecar_additions['UserDefined'] = cfg['pipeline_setup']['output_directory']['user_defined']
 
         for name, block_dct in self.node_blocks.items():    # <--- iterates over either the single node block in the sequence, or a list of node blocks within the list of node blocks, i.e. for option forking.
+
             switch = self.check_null(block_dct['switch'])
             config = self.check_null(block_dct['config'])
             option_key = self.check_null(block_dct['option_key'])
             option_val = self.check_null(block_dct['option_val'])
             inputs = self.check_null(block_dct['inputs'])
             outputs = self.check_null(block_dct['outputs'])
+
             block_function = block_dct['block_function']
 
             opts = []
@@ -1365,6 +1362,7 @@
                 # block functions - opts will be empty for non-selected
                 # options, and would waste the get_strats effort below
                 continue
+
             if not switch:
                 switch = [True]
             else:
