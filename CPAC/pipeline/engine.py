# Copyright (C) 2021-2023  C-PAC Developers

# This file is part of C-PAC.

# C-PAC is free software: you can redistribute it and/or modify it under
# the terms of the GNU Lesser General Public License as published by the
# Free Software Foundation, either version 3 of the License, or (at your
# option) any later version.

# C-PAC is distributed in the hope that it will be useful, but WITHOUT
# ANY WARRANTY; without even the implied warranty of MERCHANTABILITY or
# FITNESS FOR A PARTICULAR PURPOSE. See the GNU Lesser General Public
# License for more details.

# You should have received a copy of the GNU Lesser General Public
# License along with C-PAC. If not, see <https://www.gnu.org/licenses/>.
import ast
import copy
from itertools import chain
import logging
import os
import re
from types import FunctionType
from typing import Tuple, Union
import warnings


from CPAC.pipeline import \
    nipype_pipeline_engine as pe  # pylint: disable=ungrouped-imports
from nipype import config, logging  # pylint: disable=wrong-import-order
from nipype.interfaces.utility import \
    Rename  # pylint: disable=wrong-import-order
from CPAC.func_preproc.func_preproc import motion_estimate_filter
from CPAC.image_utils.spatial_smoothing import spatial_smoothing
from CPAC.image_utils.statistical_transforms import z_score_standardize, \
    fisher_z_score_standardize
from CPAC.pipeline.check_outputs import ExpectedOutputs
from CPAC.pipeline.utils import source_set
from CPAC.registration.registration import transform_derivative
from CPAC.utils.bids_utils import insert_entity, res_in_filename
from CPAC.utils.datasource import (
    create_anat_datasource,
    create_func_datasource,
    ingress_func_metadata,
    create_general_datasource,
    resolve_resolution
)
from CPAC.utils.docs import grab_docstring_dct
from CPAC.utils.interfaces.function import Function
from CPAC.utils.interfaces.datasink import DataSink
from CPAC.utils.monitoring import getLogger, LOGTAIL, \
                                  WARNING_FREESURFER_OFF_WITH_DATA
from CPAC.utils.outputs import Outputs
from CPAC.utils.utils import check_prov_for_regtool, \
    create_id_string, get_last_prov_entry, read_json, write_output_json

from CPAC.resources.templates.lookup_table import lookup_identifier

logger = logging.getLogger('nipype.workflow')
verbose_logger = logging.getLogger('engine')


class ResourcePool:
    def __init__(self, rpool=None, name=None, cfg=None, pipe_list=None):

        if not rpool:
            self.rpool = {}
        else:
            self.rpool = rpool

        if not pipe_list:
            self.pipe_list = []
        else:
            self.pipe_list = pipe_list

        self.name = name
        self.info = {}

        if cfg:
            self.cfg = cfg
            self.logdir = cfg.pipeline_setup['log_directory']['path']

            self.num_cpus = cfg.pipeline_setup['system_config'][
                'max_cores_per_participant']
            self.num_ants_cores = cfg.pipeline_setup['system_config'][
                'num_ants_threads']

            self.ants_interp = cfg.registration_workflows[
                'functional_registration']['func_registration_to_template'][
                'ANTs_pipelines']['interpolation']
            self.fsl_interp = cfg.registration_workflows[
                'functional_registration']['func_registration_to_template'][
                'FNIRT_pipelines']['interpolation']

            self.func_reg = cfg.registration_workflows[
                'functional_registration']['func_registration_to_template'][
                'run']

            self.run_smoothing = 'smoothed' in cfg.post_processing[
                'spatial_smoothing']['output']
            self.smoothing_bool = cfg.post_processing['spatial_smoothing']['run']
            self.run_zscoring = 'z-scored' in cfg.post_processing[
                'z-scoring']['output']
            self.zscoring_bool = cfg.post_processing['z-scoring']['run']
            self.fwhm = cfg.post_processing['spatial_smoothing']['fwhm']
            self.smooth_opts = cfg.post_processing['spatial_smoothing'][
                'smoothing_method']

        self.xfm = ['alff', 'desc-sm_alff', 'desc-zstd_alff', 
                    'desc-sm-zstd_alff',
                    'falff', 'desc-sm_falff', 'desc-zstd_falff',
                    'desc-sm-zstd_falff',
                    'reho', 'desc-sm_reho', 'desc-zstd_reho',
                    'desc-sm-zstd_reho']

    def append_name(self, name):
        self.name.append(name)

    def back_propogate_template_name(self, resource_idx: str, json_info: dict,
                                     id_string: 'pe.Node') -> None:
        """Find and apply the template name from a resource's provenance

        Parameters
        ----------
        resource_idx : str

        json_info : dict

        id_string : pe.Node

        Returns
        -------
        None
        """
        if 'Template' in json_info:
            id_string.inputs.template_desc = json_info['Template']
        elif ('template' in resource_idx and
              len(json_info.get('CpacProvenance', [])) > 1):
            for resource in source_set(json_info['CpacProvenance']):
                source, value = resource.split(':', 1)
                if value.startswith('template_'
                                    ) and source != 'FSL-AFNI-bold-ref':
                    # 'FSL-AFNI-bold-ref' is currently allowed to be in
                    # a different space, so don't use it as the space for
                    # descendents
                    try:
                        anscestor_json = list(self.rpool.get(source).items()
                                              )[0][1].get('json', {})
                        if 'Description' in anscestor_json:
                            id_string.inputs.template_desc = anscestor_json[
                                'Description']
                            return
                    except (IndexError, KeyError):
                        pass
        return

    def get_name(self):
        return self.name

    def check_rpool(self, resource):
        if not isinstance(resource, list):
            resource = [resource]
        for name in resource:
            if name in self.rpool:
                return True
        return False

    def get_pipe_number(self, pipe_idx):
        return self.pipe_list.index(pipe_idx)

    def get_pool_info(self):
        return self.info

    def set_pool_info(self, info_dct):
        self.info.update(info_dct)

    def get_entire_rpool(self):
        return self.rpool

    def get_resources(self):
        return self.rpool.keys()

    def copy_rpool(self):
        return ResourcePool(rpool=copy.deepcopy(self.get_entire_rpool()),
                            name=self.name,
                            cfg=self.cfg,
                            pipe_list=copy.deepcopy(self.pipe_list))

    def get_raw_label(self, resource):
        # remove desc-* label
        for tag in resource.split('_'):
            if 'desc-' in tag:
                resource = resource.replace(f'{tag}_', '')
                break
        return resource

    def get_strat_info(self, prov, label=None, logdir=None):
        strat_info = {}
        for entry in prov:
            if isinstance(entry, list):
                strat_info[entry[-1].split(':')[0]] = entry
            elif isinstance(entry, str):
                strat_info[entry.split(':')[0]] = entry.split(':')[1]
        if label:
            if not logdir:
                logdir = self.logdir
            print(f'\n\nPrinting out strategy info for {label} in {logdir}\n')
            write_output_json(strat_info, f'{label}_strat_info',
                              indent=4, basedir=logdir)

    def set_json_info(self, resource, pipe_idx, key, val):
        #TODO: actually should probably be able to inititialize resource/pipe_idx
        if pipe_idx not in self.rpool[resource]:
            raise Exception('\n[!] DEV: The pipeline/strat ID does not exist '
                            f'in the resource pool.\nResource: {resource}'
                            f'Pipe idx: {pipe_idx}\nKey: {key}\nVal: {val}\n')
        else:
            if 'json' not in self.rpool[resource][pipe_idx]:
                self.rpool[resource][pipe_idx]['json'] = {}
            self.rpool[resource][pipe_idx]['json'][key] = val

    def get_json_info(self, resource, pipe_idx, key):
        #TODO: key checks
        if not pipe_idx:
           for pipe_idx, val in self.rpool[resource].items():
                return val['json'][key]
        return self.rpool[resource][pipe_idx][key]

    def get_resource_from_prov(self, prov):
        # each resource (i.e. "desc-cleaned_bold" AKA nuisance-regressed BOLD
        # data) has its own provenance list. the name of the resource, and
        # the node that produced it, is always the last item in the provenance
        # list, with the two separated by a colon :
        if not len(prov):
            return None
        if isinstance(prov[-1], list):
            return prov[-1][-1].split(':')[0]
        elif isinstance(prov[-1], str):
            return prov[-1].split(':')[0]

    def set_data(self, resource, node, output, json_info, pipe_idx, node_name,
                 fork=False, inject=False):
        json_info = json_info.copy()
        cpac_prov = []
        if 'CpacProvenance' in json_info:
            cpac_prov = json_info['CpacProvenance']
        current_prov_list = list(cpac_prov)
        new_prov_list = list(cpac_prov)   # <---- making a copy, it was already a list
        if not inject:
            new_prov_list.append(f'{resource}:{node_name}')
        try:
            res, new_pipe_idx = self.generate_prov_string(new_prov_list)
        except IndexError:
            raise IndexError(f'\n\nThe set_data() call for {resource} has no '
                             'provenance information and should not be an '
                             'injection.')
        if not json_info:
            json_info = {'RawSources': [resource]}     # <---- this will be repopulated to the full file path at the end of the pipeline building, in gather_pipes()
        json_info['CpacProvenance'] = new_prov_list

        if resource not in self.rpool.keys():
            self.rpool[resource] = {}
        else:
            if not fork:     # <--- in the event of multiple strategies/options, this will run for every option; just keep in mind
                search = False
                if self.get_resource_from_prov(current_prov_list) == resource:
                    pipe_idx = self.generate_prov_string(current_prov_list)[1] # CHANGING PIPE_IDX, BE CAREFUL DOWNSTREAM IN THIS FUNCTION
                    if pipe_idx not in self.rpool[resource].keys():
                        search = True
                else:
                    search = True
                if search:
                    for idx in current_prov_list:
                        if self.get_resource_from_prov(idx) == resource:
                            if isinstance(idx, list):
                                pipe_idx = self.generate_prov_string(idx)[1] # CHANGING PIPE_IDX, BE CAREFUL DOWNSTREAM IN THIS FUNCTION
                            elif isinstance(idx, str):
                                pipe_idx = idx
                            break
                if pipe_idx in self.rpool[resource].keys():  # <--- in case the resource name is now new, and not the original
                    del self.rpool[resource][pipe_idx]  # <--- remove old keys so we don't end up with a new strat for every new node unit (unless we fork)
        if new_pipe_idx not in self.rpool[resource]:
            self.rpool[resource][new_pipe_idx] = {}
        if new_pipe_idx not in self.pipe_list:
            self.pipe_list.append(new_pipe_idx)

        self.rpool[resource][new_pipe_idx]['data'] = (node, output)
        self.rpool[resource][new_pipe_idx]['json'] = json_info 

    def get(self, resource, pipe_idx=None, report_fetched=False,
            optional=False):
        # NOTE!!!
        #   if this is the main rpool, this will return a dictionary of strats, and inside those, are dictionaries like {'data': (node, out), 'json': info}
        #   BUT, if this is a sub rpool (i.e. a strat_pool), this will return a one-level dictionary of {'data': (node, out), 'json': info} WITHOUT THE LEVEL OF STRAT KEYS ABOVE IT
        
        info_msg = "\n\n[!] C-PAC says: None of the listed resources are in " \
                   f"the resource pool:\n\n  {resource}\n\nOptions:\n- You " \
                   "can enable a node block earlier in the pipeline which " \
                   "produces these resources. Check the 'outputs:' field in " \
                   "a node block's documentation.\n- You can directly " \
                   "provide this required data by pulling it from another " \
                   "BIDS directory using 'source_outputs_dir:' in the " \
                   "pipeline configuration, or by placing it directly in " \
                   "your C-PAC output directory.\n- If you have done these, " \
                   "and you still get this message, please let us know " \
                   "through any of our support channels at: " \
                   "https://fcp-indi.github.io/\n"
        
        if isinstance(resource, list):
            # if a list of potential inputs are given, pick the first one
            # found
            for label in resource:
                if label in self.rpool.keys():
                    if report_fetched:
                        return (self.rpool[label], label)
                    return self.rpool[label]
            else:
                if optional:
                    if report_fetched:
                        return (None, None)
                    return None
                raise LookupError(info_msg)
        else:
            if resource not in self.rpool.keys():
                if optional:
                    if report_fetched:
                        return (None, None)
                    return None
                raise LookupError(info_msg)
            if report_fetched:
                if pipe_idx:
                    return (self.rpool[resource][pipe_idx], resource)
                return (self.rpool[resource], resource)
            if pipe_idx:
                return self.rpool[resource][pipe_idx]
            return self.rpool[resource]

    def get_data(self, resource, pipe_idx=None, report_fetched=False,
                 quick_single=False):
        if report_fetched:
            if pipe_idx:
                connect, fetched = self.get(resource, pipe_idx=pipe_idx,
                                            report_fetched=report_fetched)
                return (connect['data'], fetched)
            connect, fetched =self.get(resource,
                                       report_fetched=report_fetched)
            return (connect['data'], fetched)
        elif pipe_idx:
            return self.get(resource, pipe_idx=pipe_idx)['data']
        elif quick_single or len(self.get(resource)) == 1:
            for key, val in self.get(resource).items():
                return val['data']
        return self.get(resource)['data']

    def copy_resource(self, resource, new_name):
        try:
            self.rpool[new_name] = self.rpool[resource]
        except KeyError:
            raise Exception(f"[!] {resource} not in the resource pool.")

    def update_resource(self, resource, new_name):
        # move over any new pipe_idx's
        self.rpool[new_name].update(self.rpool[resource])

    def get_pipe_idxs(self, resource):
        return self.rpool[resource].keys()

    def get_json(self, resource, strat=None):
        # NOTE: resource_strat_dct has to be entered properly by the developer
        # it has to either be rpool[resource][strat] or strat_pool[resource]
        if strat:
            resource_strat_dct = self.rpool[resource][strat]
        else:
            # for strat_pools mainly, where there is no 'strat' key level
            resource_strat_dct = self.rpool[resource]

        # TODO: the below hits the exception if you use get_cpac_provenance on
        # TODO: the main rpool (i.e. if strat=None)
        if 'json' in resource_strat_dct:
            strat_json = resource_strat_dct['json']
        else:
            raise Exception('\n[!] Developer info: the JSON '
                            f'information for {resource} and {strat} '
                            f'is  incomplete.\n')
        return strat_json

    def get_cpac_provenance(self, resource, strat=None):
        # NOTE: resource_strat_dct has to be entered properly by the developer
        # it has to either be rpool[resource][strat] or strat_pool[resource]
        json_data = self.get_json(resource, strat)
        return json_data['CpacProvenance']

    def generate_prov_string(self, prov):
        # this will generate a string from a SINGLE RESOURCE'S dictionary of
        # MULTIPLE PRECEDING RESOURCES (or single, if just one)
        #   NOTE: this DOES NOT merge multiple resources!!! (i.e. for merging-strat pipe_idx generation)
        if not isinstance(prov, list):
            raise Exception('\n[!] Developer info: the CpacProvenance '
                            f'entry for {prov} has to be a list.\n')
        last_entry = get_last_prov_entry(prov)
        resource = last_entry.split(':')[0]
        return (resource, str(prov))

    def generate_prov_list(self, prov_str):
        if not isinstance(prov_str, str):
            raise Exception('\n[!] Developer info: the CpacProvenance '
                            f'entry for {str(prov_str)} has to be a string.\n')
        return ast.literal_eval(prov_str)

    def get_resource_strats_from_prov(self, prov):
        # if you provide the provenance of a resource pool output, this will
        # return a dictionary of all the preceding resource pool entries that
        # led to that one specific output:
        #   {rpool entry}: {that entry's provenance}
        #   {rpool entry}: {that entry's provenance}
        resource_strat_dct = {}
        if isinstance(prov, str):
            resource = prov.split(':')[0]
            resource_strat_dct[resource] = prov
        else:
            for spot, entry in enumerate(prov):
                if isinstance(entry, list):
                    resource = entry[-1].split(':')[0]
                    resource_strat_dct[resource] = entry
                elif isinstance(entry, str):
                    resource = entry.split(':')[0]
                    resource_strat_dct[resource] = entry
        return resource_strat_dct

    def flatten_prov(self, prov):
        if isinstance(prov, str):
            return [prov]
        elif isinstance(prov, list):
            flat_prov = []
            for entry in prov:
                if isinstance(entry, list):
                    flat_prov += self.flatten_prov(entry)
                else:
                    flat_prov.append(entry)
            return flat_prov

    def get_strats(self, resources, debug=False):

        # TODO: NOTE: NOT COMPATIBLE WITH SUB-RPOOL/STRAT_POOLS
        # TODO: (and it doesn't have to be)

        import itertools

        linked_resources = []
        resource_list = []
        if debug:
            verbose_logger.debug('\nresources: %s', resources)
        for resource in resources:
            # grab the linked-input tuples
            if isinstance(resource, tuple):
                linked = []
                for label in list(resource):
                    rp_dct, fetched_resource = self.get(label,
                                                        report_fetched=True,
                                                        optional=True)
                    if not rp_dct:
                        continue
                    linked.append(fetched_resource)
                resource_list += linked
                if len(linked) < 2:
                    continue
                linked_resources.append(linked)
            else:
                resource_list.append(resource)

        total_pool = []
        variant_pool = {}
        len_inputs = len(resource_list)
        if debug:
            verbose_logger.debug('linked_resources: %s',
                                 linked_resources)
            verbose_logger.debug('resource_list: %s', resource_list)
        for resource in resource_list:
            rp_dct, fetched_resource = self.get(resource,
                                                report_fetched=True,             # <---- rp_dct has the strats/pipe_idxs as the keys on first level, then 'data' and 'json' on each strat level underneath
                                                optional=True)                   # oh, and we make the resource fetching in get_strats optional so we can have optional inputs, but they won't be optional in the node block unless we want them to be
            if not rp_dct:
                len_inputs -= 1
                continue
            sub_pool = []
            if debug:
                verbose_logger.debug('len(rp_dct): %s\n', len(rp_dct))
            for strat in rp_dct.keys():
                json_info = self.get_json(fetched_resource, strat)
                cpac_prov = json_info['CpacProvenance']
                sub_pool.append(cpac_prov)
                if fetched_resource not in variant_pool:
                    variant_pool[fetched_resource] = []
                if 'CpacVariant' in json_info:
                    for key, val in json_info['CpacVariant'].items():
                        if val not in variant_pool[fetched_resource]:
                            variant_pool[fetched_resource] += val
                            variant_pool[fetched_resource].append(
                                f'NO-{val[0]}')

            if debug:
                verbose_logger.debug('%s sub_pool: %s\n', resource, sub_pool)
            total_pool.append(sub_pool)

        if not total_pool:
            raise LookupError('\n\n[!] C-PAC says: None of the listed '
                              'resources in the node block being connected '
                              'exist in the resource pool.\n\nResources:\n'
                              '%s\n\n' % resource_list)

        # TODO: right now total_pool is:
        # TODO:    [[[T1w:anat_ingress, desc-preproc_T1w:anatomical_init, desc-preproc_T1w:acpc_alignment], [T1w:anat_ingress,desc-preproc_T1w:anatomical_init]],
        # TODO:     [[T1w:anat_ingress, desc-preproc_T1w:anatomical_init, desc-preproc_T1w:acpc_alignment, desc-brain_mask:brain_mask_afni], [T1w:anat_ingress, desc-preproc_T1w:anatomical_init, desc-brain_mask:brain_mask_afni]]]

        # TODO: and the code below thinks total_pool is a list of lists, like [[pipe_idx, pipe_idx], [pipe_idx, pipe_idx, pipe_idx], etc.]
        # TODO: and the actual resource is encoded in the tag: of the last item, every time!
        # keying the strategies to the resources, inverting it
        if len_inputs > 1:
            strats = itertools.product(*total_pool)

            # we now currently have "strats", the combined permutations of all the strategies, as a list of tuples, each tuple combining one version of input each, being one of the permutations.
            # OF ALL THE DIFFERENT INPUTS. and they are tagged by their fetched inputs with {name}:{strat}.
            # so, each tuple has ONE STRAT FOR EACH INPUT, so if there are three inputs, each tuple will have 3 items.
            new_strats = {}

            # get rid of duplicates - TODO: refactor .product
            strat_str_list = []            
            strat_list_list = []
            for strat_tuple in strats:
                strat_list = list(copy.deepcopy(strat_tuple))
                strat_str = str(strat_list)
                if strat_str not in strat_str_list:
                    strat_str_list.append(strat_str)
                    strat_list_list.append(strat_list)

            if debug:
                verbose_logger.debug('len(strat_list_list): %s\n',
                                     len(strat_list_list))
            for strat_list in strat_list_list:

                json_dct = {}
                for strat in strat_list:
                    # strat is a prov list for a single resource/input
                    strat_resource, strat_idx = \
                        self.generate_prov_string(strat)
                    strat_json = self.get_json(strat_resource,
                                               strat=strat_idx)
                    json_dct[strat_resource] = strat_json

                drop = False
                if linked_resources:
                    for linked in linked_resources:  # <--- 'linked' is each tuple
                        if drop:
                            break
                        for xlabel in linked:
                            if drop:
                                break
                            xjson = copy.deepcopy(json_dct[xlabel])
                            for ylabel in linked:
                                if xlabel == ylabel:
                                    continue
                                yjson = copy.deepcopy(json_dct[ylabel])
                                
                                if 'CpacVariant' not in xjson:
                                    xjson['CpacVariant'] = {}
                                if 'CpacVariant' not in yjson:
                                    yjson['CpacVariant'] = {}
                                    
                                current_strat = []
                                for key, val in xjson['CpacVariant'].items():
                                    if isinstance(val, list):
                                        current_strat.append(val[0])
                                    else:
                                        current_strat.append(val)
                                current_spread = list(set(variant_pool[xlabel]))
                                for spread_label in current_spread:
                                    if 'NO-' in spread_label:
                                        continue
                                    if spread_label not in current_strat:
                                        current_strat.append(f'NO-{spread_label}')
                                
                                other_strat = []
                                for key, val in yjson['CpacVariant'].items():
                                    if isinstance(val, list):
                                        other_strat.append(val[0])
                                    else:
                                        other_strat.append(val)
                                other_spread = list(set(variant_pool[ylabel]))
                                for spread_label in other_spread:
                                    if 'NO-' in spread_label:
                                        continue
                                    if spread_label not in other_strat:
                                        other_strat.append(f'NO-{spread_label}')
                                
                                for variant in current_spread:
                                    in_current_strat = False
                                    in_other_strat = False
                                    in_other_spread = False

                                    if variant is None:
                                        in_current_strat = True
                                        if None in other_spread:
                                            in_other_strat = True
                                    if variant in current_strat:
                                        in_current_strat = True
                                    if variant in other_strat:
                                        in_other_strat = True
                                    if variant in other_spread:
                                        in_other_spread = True

                                    if not in_other_strat:
                                        if in_other_spread:
                                            if in_current_strat:
                                                drop = True
                                                break

                                    if in_other_strat:
                                        if in_other_spread:
                                            if not in_current_strat:
                                                drop = True
                                                break       
                                if drop:
                                    break
                if drop:
                    continue

                # make the merged strat label from the multiple inputs
                # strat_list is actually the merged CpacProvenance lists
                pipe_idx = str(strat_list)
                new_strats[pipe_idx] = ResourcePool()     # <----- new_strats is A DICTIONARY OF RESOURCEPOOL OBJECTS!
                
                # placing JSON info at one level higher only for copy convenience
                new_strats[pipe_idx].rpool['json'] = {}
                new_strats[pipe_idx].rpool['json']['subjson'] = {}
                new_strats[pipe_idx].rpool['json']['CpacProvenance'] = strat_list

                # now just invert resource:strat to strat:resource for each resource:strat
                for cpac_prov in strat_list:
                    resource, strat = self.generate_prov_string(cpac_prov)
                    resource_strat_dct = self.rpool[resource][strat]   # <----- remember, this is the dct of 'data' and 'json'.
                    new_strats[pipe_idx].rpool[resource] = resource_strat_dct   # <----- new_strats is A DICTIONARY OF RESOURCEPOOL OBJECTS! each one is a new slice of the resource pool combined together.
                    self.pipe_list.append(pipe_idx)
                    if 'CpacVariant' in resource_strat_dct['json']:
                        if 'CpacVariant' not in new_strats[pipe_idx].rpool['json']:
                            new_strats[pipe_idx].rpool['json']['CpacVariant'] = {}
                        for younger_resource, variant_list in resource_strat_dct['json']['CpacVariant'].items():
                            if younger_resource not in new_strats[pipe_idx].rpool['json']['CpacVariant']:
                                new_strats[pipe_idx].rpool['json']['CpacVariant'][younger_resource] = variant_list
                    # preserve each input's JSON info also
                    data_type = resource.split('_')[-1]
                    if data_type not in new_strats[pipe_idx].rpool['json']['subjson']:
                        new_strats[pipe_idx].rpool['json']['subjson'][data_type] = {}
                    new_strats[pipe_idx].rpool['json']['subjson'][data_type].update(copy.deepcopy(resource_strat_dct['json']))
        else:
            new_strats = {}
            for resource_strat_list in total_pool:       # total_pool will have only one list of strats, for the one input
                for cpac_prov in resource_strat_list:     # <------- cpac_prov here doesn't need to be modified, because it's not merging with other inputs
                    resource, pipe_idx = self.generate_prov_string(cpac_prov)
                    resource_strat_dct = self.rpool[resource][pipe_idx]   # <----- remember, this is the dct of 'data' and 'json'.
                    new_strats[pipe_idx] = ResourcePool(rpool={resource: resource_strat_dct})   # <----- again, new_strats is A DICTIONARY OF RESOURCEPOOL OBJECTS!
                    # placing JSON info at one level higher only for copy convenience
                    new_strats[pipe_idx].rpool['json'] = resource_strat_dct['json']  # TODO: WARNING- THIS IS A LEVEL HIGHER THAN THE ORIGINAL 'JSON' FOR EASE OF ACCESS IN CONNECT_BLOCK WITH THE .GET(JSON)
                    new_strats[pipe_idx].rpool['json']['subjson'] = {}
                    new_strats[pipe_idx].rpool['json']['CpacProvenance'] = cpac_prov
                    # preserve each input's JSON info also
                    data_type = resource.split('_')[-1]                    
                    if data_type not in new_strats[pipe_idx].rpool['json']['subjson']:
                        new_strats[pipe_idx].rpool['json']['subjson'][data_type] = {}
                    new_strats[pipe_idx].rpool['json']['subjson'][data_type].update(copy.deepcopy(resource_strat_dct['json']))
        return new_strats

    def derivative_xfm(self, wf, label, connection, json_info, pipe_idx,
                       pipe_x):

        if label in self.xfm:

            json_info = dict(json_info)

            # get the bold-to-template transform from the current strat_pool
            # info
            xfm_idx = None
            xfm_label = 'from-bold_to-template_mode-image_xfm'
            for entry in json_info['CpacProvenance']:
                if isinstance(entry, list):
                    if entry[-1].split(':')[0] == xfm_label:
                        xfm_prov = entry
                        xfm_idx = self.generate_prov_string(xfm_prov)[1]
                        break

            # but if the resource doesn't have the bold-to-template transform
            # in its provenance/strategy, find the appropriate one for this
            # current pipe_idx/strat
            if not xfm_idx:
                xfm_info = []
                for pipe_idx, entry in self.get(xfm_label).items():
                    xfm_info.append((pipe_idx, entry['json']['CpacProvenance']))
            else:
                xfm_info = [(xfm_idx, xfm_prov)]

            for num, xfm_entry in enumerate(xfm_info):

                xfm_idx, xfm_prov = xfm_entry
                reg_tool = check_prov_for_regtool(xfm_prov)

                xfm = transform_derivative(f'{label}_xfm_{pipe_x}_{num}',
                                           label, reg_tool, self.num_cpus,
                                           self.num_ants_cores,
                                           ants_interp=self.ants_interp,
                                           fsl_interp=self.fsl_interp,
                                           opt=None)
                wf.connect(connection[0], connection[1],
                           xfm, 'inputspec.in_file')

                node, out = self.get_data("T1w-brain-template-deriv",
                                          quick_single=True)
                wf.connect(node, out, xfm, 'inputspec.reference')

                node, out = self.get_data('from-bold_to-template_mode-image_xfm',
                                          pipe_idx=xfm_idx)
                wf.connect(node, out, xfm, 'inputspec.transform')

                label = f'space-template_{label}'
                json_info['Template'] = self.get_json_info('T1w-brain-template-deriv',
                                                           None, 'Description')
                new_prov = json_info['CpacProvenance'] + xfm_prov
                json_info['CpacProvenance'] = new_prov
                new_pipe_idx = self.generate_prov_string(new_prov)
                self.set_data(label, xfm, 'outputspec.out_file', json_info,
                              new_pipe_idx, f'{label}_xfm_{num}', fork=True)

        return wf

    def post_process(self, wf, label, connection, json_info, pipe_idx, pipe_x,
                     outs):

        input_type = 'func_derivative'

        post_labels = [(label, connection[0], connection[1])]

        if re.match(r'(.*_)?[ed]c[bw]$', label) or re.match(r'(.*_)?lfcd[bw]$',
                                                            label):
            # suffix: [eigenvector or degree] centrality [binarized or weighted]
            # or lfcd [binarized or weighted]
            mask = 'template-specification-file'
        elif 'space-template' in label:
            mask = 'space-template_res-derivative_desc-bold_mask'
        else:
            mask = 'space-bold_desc-brain_mask'

        mask_idx = None
        for entry in json_info['CpacProvenance']:
            if isinstance(entry, list):
                if entry[-1].split(':')[0] == mask:
                    mask_prov = entry
                    mask_idx = self.generate_prov_string(mask_prov)[1]
                    break

        if self.smoothing_bool:
            if label in Outputs.to_smooth:
                for smooth_opt in self.smooth_opts:

                    sm = spatial_smoothing(f'{label}_smooth_{smooth_opt}_'
                                           f'{pipe_x}',
                                           self.fwhm, input_type, smooth_opt)
                    wf.connect(connection[0], connection[1],
                               sm, 'inputspec.in_file')
                    node, out = self.get_data(mask, pipe_idx=mask_idx,
                                              quick_single=mask_idx is None)
                    wf.connect(node, out, sm, 'inputspec.mask')

                    if 'desc-' not in label:
                        if 'space-' in label:
                            for tag in label.split('_'):
                                if 'space-' in tag:
                                    smlabel = label.replace(tag,
                                                            f'{tag}_desc-sm')
                                    break
                        else:
                            smlabel = f'desc-sm_{label}'
                    else:
                        for tag in label.split('_'):
                            if 'desc-' in tag:
                                newtag = f'{tag}-sm'
                                smlabel = label.replace(tag, newtag)
                                break

                    post_labels.append((smlabel, sm, 'outputspec.out_file'))

                    self.set_data(smlabel, sm, 'outputspec.out_file',
                                  json_info, pipe_idx,
                                  f'spatial_smoothing_{smooth_opt}',
                                  fork=True)
                    self.set_data('fwhm', sm, 'outputspec.fwhm', json_info,
                                  pipe_idx, f'spatial_smoothing_{smooth_opt}',
                                  fork=True)

        if self.zscoring_bool:            
            for label_con_tpl in post_labels:
                label = label_con_tpl[0]
                connection = (label_con_tpl[1], label_con_tpl[2])
                if label in Outputs.to_zstd:
                    zstd = z_score_standardize(f'{label}_zstd_{pipe_x}',
                                               input_type)

                    wf.connect(connection[0], connection[1],
                               zstd, 'inputspec.in_file')

                    node, out = self.get_data(mask, pipe_idx=mask_idx)
                    wf.connect(node, out, zstd, 'inputspec.mask')

                    if 'desc-' not in label:
                        if 'space-template' in label:
                            new_label = label.replace('space-template',
                                                      'space-template_desc-zstd')
                        else:
                            new_label = f'desc-zstd_{label}'
                    else:
                        for tag in label.split('_'):
                            if 'desc-' in tag:
                                newtag = f'{tag}-zstd'
                                new_label = label.replace(tag, newtag)
                                break

                    post_labels.append((new_label, zstd, 'outputspec.out_file'))

                    self.set_data(new_label, zstd, 'outputspec.out_file',
                                  json_info, pipe_idx, f'zscore_standardize',
                                  fork=True)

                elif label in Outputs.to_fisherz:

                    zstd = fisher_z_score_standardize(f'{label}_zstd_{pipe_x}',
                                                      label, input_type)

                    wf.connect(connection[0], connection[1],
                               zstd, 'inputspec.correlation_file')

                    # if the output is 'space-template_desc-MeanSCA_correlations', we want
                    # 'desc-MeanSCA_timeseries'
                    oned = label.replace('correlations', 'timeseries')

                    node, out = outs[oned]
                    wf.connect(node, out, zstd, 'inputspec.timeseries_oned')

                    post_labels.append((new_label, zstd, 'outputspec.out_file'))

                    self.set_data(new_label, zstd, 'outputspec.out_file',
                                  json_info, pipe_idx,
                                  'fisher_zscore_standardize',
                                  fork=True)

        return (wf, post_labels)

    def gather_pipes(self, wf, cfg, all=False, add_incl=None, add_excl=None):
        excl = []
        substring_excl = []
        outputs_logger = getLogger(f'{cfg["subject_id"]}_expectedOutputs')
        expected_outputs = ExpectedOutputs()
        movement_filter_keys = grab_docstring_dct(motion_estimate_filter).get(
            'outputs', [])

        if add_excl:
            excl += add_excl

        if 'unsmoothed' not in cfg.post_processing['spatial_smoothing'][
                'output']:
            excl += Outputs.native_nonsmooth
            excl += Outputs.template_nonsmooth

        if 'raw' not in cfg.post_processing['z-scoring']['output']:
            excl += Outputs.native_raw
            excl += Outputs.template_raw

        if not cfg.pipeline_setup['output_directory']['write_debugging_outputs']:
            # substring_excl.append(['bold'])
            excl += Outputs.debugging

        for resource in self.rpool.keys():

            if resource not in Outputs.any:
                continue

            if resource in excl:
                continue

            drop = False
            for substring_list in substring_excl:
                bool_list = []
                for substring in substring_list:
                    if substring in resource:
                        bool_list.append(True)
                    else:
                        bool_list.append(False)
                for item in bool_list:
                    if not item:
                        break
                else:
                    drop = True
                if drop:
                    break
            if drop:
                continue

            subdir = 'other'
            if resource in Outputs.anat:
                subdir = 'anat'
                #TODO: get acq- etc.
            elif resource in Outputs.func:
                subdir = 'func'
                #TODO: other stuff like acq- etc.

            for pipe_idx in self.rpool[resource]:
                unique_id = self.get_name()
                part_id = unique_id.split('_')[0]
                ses_id = unique_id.split('_')[1]

                if 'ses-' not in ses_id:
                    ses_id = f"ses-{ses_id}"

                out_dir = cfg.pipeline_setup['output_directory']['path']
                pipe_name = cfg.pipeline_setup['pipeline_name']
                container = os.path.join(f'pipeline_{pipe_name}', part_id,
                                         ses_id)
                filename = f'{unique_id}_{res_in_filename(self.cfg, resource)}'

                out_path = os.path.join(out_dir, container, subdir, filename)

                out_dct = {
                    'unique_id': unique_id,
                    'out_dir': out_dir,
                    'container': container,
                    'subdir': subdir,
                    'filename': filename,
                    'out_path': out_path
                }
                self.rpool[resource][pipe_idx]['out'] = out_dct

                # TODO: have to link the pipe_idx's here. and call up 'desc-preproc_T1w' from a Sources in a json and replace. here.
                # TODO: can do the pipeline_description.json variants here too!

        for resource in self.rpool.keys():

            if resource not in Outputs.any:
                continue

            if resource in excl:
                continue

            drop = False
            for substring_list in substring_excl:
                bool_list = []
                for substring in substring_list:
                    if substring in resource:
                        bool_list.append(True)
                    else:
                        bool_list.append(False)
                for item in bool_list:
                    if not item:
                        break
                else:
                    drop = True
                if drop:
                    break
            if drop:
                continue

            num_variant = 0
            if len(self.rpool[resource]) == 1:
                num_variant = ""
            all_jsons = [self.rpool[resource][pipe_idx]['json'] for pipe_idx in
                         self.rpool[resource]]
            unlabelled = set(key for json_info in all_jsons for key in
                             json_info.get('CpacVariant', {}).keys() if
                             key not in (*movement_filter_keys, 'regressors'))
            if 'bold' in unlabelled:
                all_bolds = list(
                    chain.from_iterable(json_info['CpacVariant']['bold'] for
                                        json_info in all_jsons if
                                        'CpacVariant' in json_info and
                                        'bold' in json_info['CpacVariant']))
                # not any(not) because all is overloaded as a parameter here
                if not any(not re.match(r'apply_(phasediff|blip)_to_'
                                        r'timeseries_separately_.*', _bold)
                           for _bold in all_bolds):
                    # this fork point should only result in 0 or 1 forks
                    unlabelled.remove('bold')
                del all_bolds
            all_forks = {key: set(
                chain.from_iterable(json_info['CpacVariant'][key] for
                                    json_info in all_jsons if
                                    'CpacVariant' in json_info and
                                    key in json_info['CpacVariant'])) for
                key in unlabelled}
            # del all_jsons
            for key, forks in all_forks.items():
                if len(forks) < 2:  # no int suffix needed if only one fork
                    unlabelled.remove(key)
            # del all_forks
            for pipe_idx in self.rpool[resource]:
                pipe_x = self.get_pipe_number(pipe_idx)
                json_info = self.rpool[resource][pipe_idx]['json']
                out_dct = self.rpool[resource][pipe_idx]['out']

                try:
                    if unlabelled:
                        num_variant += 1
                except TypeError:
                    pass

                try:
                    del json_info['subjson']
                except KeyError:
                    pass

                if out_dct['subdir'] == 'other' and not all:
                    continue

                unique_id = out_dct['unique_id']
                resource_idx = resource

                if isinstance(num_variant, int):
                    if True in cfg['functional_preproc',
                                   'motion_estimates_and_correction',
                                   'motion_estimate_filter', 'run']:
                        filt_value = None
                        _motion_variant = {
                            _key: json_info['CpacVariant'][_key]
                            for _key in movement_filter_keys
                            if _key in json_info.get('CpacVariant', {})}
                        try:
                            filt_value = [
                                json_info['CpacVariant'][_k][0].replace(
                                    'motion_estimate_filter_', ''
                                ) for _k, _v in _motion_variant.items()
                                if _v][0]
                        except IndexError:
                            filt_value = 'none'
                        if filt_value is not None:
                            resource_idx = insert_entity(resource_idx, 'filt',
                                                         filt_value)
                            out_dct['filename'] = insert_entity(
                                out_dct['filename'], 'filt', filt_value)
                    if True in cfg['nuisance_corrections',
                                   '2-nuisance_regression', 'run']:
                        reg_value = None
                        if ('regressors' in json_info.get('CpacVariant', {})
                                and json_info['CpacVariant']['regressors']):
                            reg_value = json_info['CpacVariant'][
                                'regressors'
                            ][0].replace('nuisance_regressors_generation_', '')
                        elif False in cfg['nuisance_corrections',
                                          '2-nuisance_regression', 'run']:
                            reg_value = 'Off'
                        if reg_value is not None:
                            out_dct['filename'] = insert_entity(
                                out_dct['filename'], 'reg', reg_value)
                            resource_idx = insert_entity(resource_idx, 'reg',
                                                         reg_value)
                    if unlabelled:
                        if 'desc-' in out_dct['filename']:
                            for key in out_dct['filename'].split('_')[::-1]:
                                if key.startswith('desc-'):  # final `desc` entity
                                    out_dct['filename'] = out_dct['filename'
                                                                  ].replace(
                                        key, f'{key}-{num_variant}')
                                    resource_idx = resource_idx.replace(
                                        key, f'{key}-{num_variant}')
                                    break
                        else:
                            suff = resource.split('_')[-1]
                            newdesc_suff = f'desc-{num_variant}_{suff}'
                            resource_idx = resource_idx.replace(suff,
                                                                newdesc_suff)
                id_string = pe.Node(Function(input_names=['cfg', 'unique_id',
                                                          'resource',
                                                          'scan_id',
                                                          'template_desc',
                                                          'atlas_id',
                                                          'fwhm',
<<<<<<< HEAD
                                                          'extension'],
=======
                                                          'subdir'],
>>>>>>> 7f94c3a4
                                             output_names=['out_filename'],
                                             function=create_id_string),
                                    name=f'id_string_{resource_idx}_{pipe_x}')
                id_string.inputs.cfg = self.cfg
                id_string.inputs.unique_id = unique_id
                id_string.inputs.resource = resource_idx
                id_string.inputs.subdir = out_dct['subdir']

                # grab the iterable scan ID
                if out_dct['subdir'] == 'func':
                    node, out = self.rpool['scan']["['scan:func_ingress']"][
                        'data']
                    wf.connect(node, out, id_string, 'scan_id')

                self.back_propogate_template_name(resource_idx, json_info,
                                                  id_string)

                # grab the FWHM if smoothed
                for tag in resource.split('_'):
                    if 'desc-' in tag and '-sm' in tag:
                        fwhm_idx = pipe_idx.replace(f'{resource}:', 'fwhm:')
                        try:
                            node, out = self.rpool['fwhm'][fwhm_idx]['data']
                            wf.connect(node, out, id_string, 'fwhm')
                        except KeyError:
                            # smoothing was not done for this resource in the
                            # engine.py smoothing
                            pass
                        break
                atlas_suffixes = ['timeseries', 'correlations', 'statmap']
                # grab the iterable atlas ID
                atlas_id = None
                if resource.split('_')[-1] in atlas_suffixes:
                    atlas_idx = pipe_idx.replace(resource, 'atlas_name')
                    # need the single quote and the colon inside the double
                    # quotes - it's the encoded pipe_idx
                    #atlas_idx = new_idx.replace(f"'{temp_rsc}:",
                    #                            "'atlas_name:")
                    if atlas_idx in self.rpool['atlas_name']:
                        node, out = self.rpool['atlas_name'][atlas_idx][
                            'data']
                        wf.connect(node, out, id_string, 'atlas_id')
                    elif 'atlas-' in resource:
                        for tag in resource.split('_'):
                            if 'atlas-' in tag:
                                atlas_id = tag.replace('atlas-', '')
                        id_string.inputs.atlas_id = atlas_id
                    else:
                        warnings.warn(str(
                            LookupError("\n[!] No atlas ID found for "
                                        f"{out_dct['filename']}.\n")))
               
                nii_name = pe.Node(Rename(), name=f'nii_{resource_idx}_'
                                                  f'{pipe_x}')
                nii_name.inputs.keep_ext = True
                
                if resource in Outputs.ciftis:
                   nii_name.inputs.keep_ext = False
                   id_string.inputs.extension = Outputs.ciftis[resource]
                else:
                   nii_name.inputs.keep_ext = True
                
               
                if resource in Outputs.giftis:

                   nii_name.inputs.keep_ext = False
                   id_string.inputs.extension = f'{Outputs.giftis[resource]}.gii'
                   
                else:
                   nii_name.inputs.keep_ext = True
                
                wf.connect(id_string, 'out_filename',
                           nii_name, 'format_string')
                
<<<<<<< HEAD
               
=======
>>>>>>> 7f94c3a4
                node, out = self.rpool[resource][pipe_idx]['data']
               
                try:
                    wf.connect(node, out, nii_name, 'in_file')
                except OSError as os_error:
                    logger.warning(os_error)
                    continue

                write_json_imports = ['import os', 'import json']
                write_json = pe.Node(Function(input_names=['json_data',
                                                           'filename'],
                                              output_names=['json_file'],
                                              function=write_output_json,
                                              imports=write_json_imports),
                                     name=f'json_{resource_idx}_{pipe_x}')
                write_json.inputs.json_data = json_info

                wf.connect(id_string, 'out_filename', write_json, 'filename')

                ds = pe.Node(DataSink(), name=f'sinker_{resource_idx}_'
                                              f'{pipe_x}')
                ds.inputs.parameterization = False
                ds.inputs.base_directory = out_dct['out_dir']
                ds.inputs.encrypt_bucket_keys = cfg.pipeline_setup[
                    'Amazon-AWS']['s3_encryption']
                ds.inputs.container = out_dct['container']

                if cfg.pipeline_setup['Amazon-AWS'][
                    'aws_output_bucket_credentials']:
                    ds.inputs.creds_path = cfg.pipeline_setup['Amazon-AWS'][
                        'aws_output_bucket_credentials']
                expected_outputs += (out_dct['subdir'], create_id_string(
                    self.cfg, unique_id, resource_idx,
                    template_desc=id_string.inputs.template_desc,
                    atlas_id=atlas_id, subdir=out_dct['subdir']))
                wf.connect(nii_name, 'out_file',
                           ds, f'{out_dct["subdir"]}.@data')
                wf.connect(write_json, 'json_file',
                           ds, f'{out_dct["subdir"]}.@json')
        outputs_logger.info(expected_outputs)

    def node_data(self, resource, **kwargs):
        '''Factory function to create NodeData objects

        Parameters
        ----------
        resource : str

        Returns
        -------
        NodeData
        '''
        return NodeData(self, resource, **kwargs)


class NodeBlock:
    def __init__(self, node_block_functions, debug=False):
        if not isinstance(node_block_functions, list):
            node_block_functions = [node_block_functions]

        self.node_blocks = {}

        for node_block_function in node_block_functions:    # <---- sets up the NodeBlock object in case you gave it a list of node blocks instead of a single one - for option forking.
        
            self.input_interface = []
            if isinstance(node_block_function, tuple):
                self.input_interface = node_block_function[1]
                node_block_function = node_block_function[0]
                if not isinstance(self.input_interface, list):
                    self.input_interface = [self.input_interface]

            init_dct = grab_docstring_dct(node_block_function)
            name = init_dct['name']
            self.name = name
            self.node_blocks[name] = {}

            if self.input_interface:
                for interface in self.input_interface:
                    for orig_input in init_dct['inputs']:
                        if isinstance(orig_input, tuple):
                            list_tup = list(orig_input)
                            if interface[0] in list_tup:
                                list_tup.remove(interface[0])
                                list_tup.append(interface[1])
                                init_dct['inputs'].remove(orig_input)
                                init_dct['inputs'].append(tuple(list_tup))
                        else:                         
                            if orig_input == interface[0]:
                                init_dct['inputs'].remove(interface[0])
                                init_dct['inputs'].append(interface[1])

            for key, val in init_dct.items():
                self.node_blocks[name][key] = val

            self.node_blocks[name]['block_function'] = node_block_function

            #TODO: fix/replace below
            self.outputs = {}
            for out in init_dct['outputs']:
                self.outputs[out] = None

            self.options = ['base']
            if 'options' in init_dct:
                self.options = init_dct['options']

            logger.info('Connecting %s...', name)
            if debug:
                config.update_config(
                    {'logging': {'workflow_level': 'DEBUG'}})
                logging.update_logging(config)
                logger.debug('"inputs": %s\n\t "outputs": %s%s',
                             init_dct["inputs"], list(self.outputs.keys()),
                             f'\n\t"options": {self.options}'
                             if self.options != ['base'] else '')
                config.update_config(
                    {'logging': {'workflow_level': 'INFO'}})
                logging.update_logging(config)

    def get_name(self):
        return self.name

    def check_null(self, val):
        if isinstance(val, str):
            val = None if val.lower() == 'none' else val
        return val

    def check_output(self, outputs, label, name):
        if label not in outputs:
            raise NameError(f'\n[!] Output name "{label}" in the block '
                            'function does not match the outputs list '
                            f'{outputs} in Node Block "{name}"\n')

    def grab_tiered_dct(self, cfg, key_list):
        cfg_dct = cfg
        for key in key_list:
            try:
                cfg_dct = cfg_dct.__getitem__(key)
                #print(cfg_dct)
            except KeyError:
                raise Exception(f"[!] The config provided to the node block is not valid")  
        return cfg_dct

    def connect_block(self, wf, cfg, rpool):
        debug = cfg.pipeline_setup['Debugging']['verbose']
        all_opts = []
        for name, block_dct in self.node_blocks.items():
            opts = []
            config = self.check_null(block_dct['config'])
            option_key = self.check_null(block_dct['option_key'])
            option_val = self.check_null(block_dct['option_val'])
            if option_key and option_val:
                if not isinstance(option_key, list):
                    option_key = [option_key]
                if not isinstance(option_val, list):
                    option_val = [option_val]
                if config:
                    key_list = config + option_key
                else:
                    key_list = option_key
                if 'USER-DEFINED' in option_val:
                    # load custom config data into each 'opt'
                    opts = self.grab_tiered_dct(cfg, key_list)
                else:
                    for option in option_val:
                        try:
                            if option in self.grab_tiered_dct(cfg, key_list):   # <---- goes over the option_vals in the node block docstring, and checks if the user's pipeline config included it in the forking list
                                opts.append(option)
                        except AttributeError as err:
                            raise Exception(f"{err}\nNode Block: {name}")

                if opts is None:
                    opts = [opts]

            elif option_key and not option_val:
                # enables multiple config forking entries
                if not isinstance(option_key[0], list):
                    raise Exception(f'[!] The option_key field ({option_key}) '
                                    f'for {name} exists but there is no '
                                    'option_val.\n\nIf you are trying to '
                                    'populate multiple option keys, the '
                                    'option_val field must contain a list of '
                                    'a list.\n')
                for option_config in option_key:
                    # option_config is a list of pipe config levels down to the option
                    if config:
                        key_list = config + option_config
                    else:
                        key_list = option_config
                    option_val = option_config[-1]
                    if option_val in self.grab_tiered_dct(cfg, key_list[:-1]):
                        opts.append(option_val)                
            else:                                                           #         AND, if there are multiple option-val's (in a list) in the docstring, it gets iterated below in 'for opt in option' etc. AND THAT'S WHEN YOU HAVE TO DELINEATE WITHIN THE NODE BLOCK CODE!!!
                opts = [None]
            all_opts += opts

        for name, block_dct in self.node_blocks.items():    # <--- iterates over either the single node block in the sequence, or a list of node blocks within the list of node blocks, i.e. for option forking.
            switch = self.check_null(block_dct['switch'])
            config = self.check_null(block_dct['config'])
            option_key = self.check_null(block_dct['option_key'])
            option_val = self.check_null(block_dct['option_val'])
            inputs = self.check_null(block_dct['inputs'])
            outputs = self.check_null(block_dct['outputs'])

            block_function = block_dct['block_function']

            opts = []
            if option_key and option_val:
                if not isinstance(option_key, list):
                    option_key = [option_key]
                if not isinstance(option_val, list):
                    option_val = [option_val]
                if config:
                    key_list = config + option_key
                else:
                    key_list = option_key
                if 'USER-DEFINED' in option_val:
                    # load custom config data into each 'opt'
                    opts = self.grab_tiered_dct(cfg, key_list)
                else:
                    for option in option_val:
                        if option in self.grab_tiered_dct(cfg, key_list):   # <---- goes over the option_vals in the node block docstring, and checks if the user's pipeline config included it in the forking list
                            opts.append(option)
            else:                                                           #         AND, if there are multiple option-val's (in a list) in the docstring, it gets iterated below in 'for opt in option' etc. AND THAT'S WHEN YOU HAVE TO DELINEATE WITHIN THE NODE BLOCK CODE!!!
                opts = [None]                                               #         THIS ALSO MEANS the multiple option-val's in docstring node blocks can be entered once in the entire node-block sequence, not in a list of multiples
            if not opts:
                # for node blocks where the options are split into different
                # block functions - opts will be empty for non-selected
                # options, and would waste the get_strats effort below
                continue

            if not switch:
                switch = [True]
            else:
                if config:
                    try:
                        key_list = config + switch
                    except TypeError:
                        raise Exception("\n\n[!] Developer info: Docstring error "
                                        f"for {name}, make sure the 'config' or "
                                        "'switch' fields are lists.\n\n")
                    switch = self.grab_tiered_dct(cfg, key_list)
                    
                else:
                    if isinstance(switch[0], list):
                        # we have multiple switches, which is designed to only work if
                        # config is set to "None"
                        switch_list = []
                        for key_list in switch:
                            val = self.grab_tiered_dct(cfg, key_list)
                            if isinstance(val, list):
                                # fork switches
                                if True in val:
                                    switch_list.append(True)
                                else:
                                    switch_list.append(False)
                            else:
                                switch_list.append(val)
                        if False in switch_list:
                            switch = [False]
                        else:
                            switch = [True]
                    else:
                        # if config is set to "None"
                        key_list = switch
                        switch = self.grab_tiered_dct(cfg, key_list)
                if not isinstance(switch, list):
                    switch = [switch]

            if True in switch:
                for pipe_idx, strat_pool in rpool.get_strats(
                        inputs, debug).items():         # strat_pool is a ResourcePool like {'desc-preproc_T1w': { 'json': info, 'data': (node, out) }, 'desc-brain_mask': etc.}
                    fork = False in switch                                            #   keep in mind rpool.get_strats(inputs) = {pipe_idx1: {'desc-preproc_T1w': etc.}, pipe_idx2: {..} }
                    for opt in opts:                                            #   it's a dictionary of ResourcePools called strat_pools, except those sub-ResourcePools only have one level! no pipe_idx strat keys.
                        # remember, you can get 'data' or 'json' from strat_pool with member functions
                        # strat_pool has all of the JSON information of all the inputs!
                        # so when we set_data below for the TOP-LEVEL MAIN RPOOL (not the strat_pool), we can generate new merged JSON information for each output.
                        #    particularly, our custom 'CpacProvenance' field.
                        node_name = name
                        pipe_x = rpool.get_pipe_number(pipe_idx)

                        replaced_inputs = []
                        for interface in self.input_interface:
                            if isinstance(interface[1], list):
                                for input_name in interface[1]:
                                    if strat_pool.check_rpool(input_name):
                                        break
                            else:
                                input_name = interface[1]
                            strat_pool.copy_resource(input_name, interface[0])
                            replaced_inputs.append(interface[0])
                        
                        try:
                            wf, outs = block_function(wf, cfg, strat_pool,
                                                      pipe_x, opt)
                        except IOError as e:  # duplicate node
                            logger.warning(e)
                            continue

                        if not outs:
                            if (block_function.__name__ == 'freesurfer_'
                                                           'postproc'):
                                logger.warning(
                                    WARNING_FREESURFER_OFF_WITH_DATA)
                                LOGTAIL['warnings'].append(
                                    WARNING_FREESURFER_OFF_WITH_DATA)
                            continue

                        if opt and len(option_val) > 1:
                            node_name = f'{node_name}_{opt}'
                        elif opt and 'USER-DEFINED' in option_val:
                            node_name = f'{node_name}_{opt["Name"]}'

                        if debug:
                            verbose_logger.debug('\n=======================')
                            verbose_logger.debug('Node name: %s', node_name)
                            prov_dct = \
                                rpool.get_resource_strats_from_prov(
                                    ast.literal_eval(pipe_idx))
                            for key, val in prov_dct.items():
                                verbose_logger.debug('-------------------')
                                verbose_logger.debug('Input - %s:', key)
                                sub_prov_dct = \
                                    rpool.get_resource_strats_from_prov(val)
                                for sub_key, sub_val in sub_prov_dct.items():
                                    sub_sub_dct = \
                                        rpool.get_resource_strats_from_prov(
                                            sub_val)
                                    verbose_logger.debug('  sub-input - %s:',
                                                         sub_key)
                                    verbose_logger.debug('    prov = %s',
                                                         sub_val)
                                    verbose_logger.debug(
                                        '    sub_sub_inputs = %s',
                                        sub_sub_dct.keys())

                        for label, connection in outs.items():
                            self.check_output(outputs, label, name)
                            new_json_info = copy.deepcopy(strat_pool.get('json'))

                            # transfer over data-specific json info
                            #   for example, if the input data json is _bold and the output is also _bold
                            data_type = label.split('_')[-1]
                            if data_type in new_json_info['subjson']:
                                if 'SkullStripped' in new_json_info['subjson'][data_type]:
                                    new_json_info['SkullStripped'] = new_json_info['subjson'][data_type]['SkullStripped']

                            # determine sources for the outputs, i.e. all input data into the node block                   
                            new_json_info['Sources'] = [x for x in strat_pool.get_entire_rpool() if x != 'json' and x not in replaced_inputs]
                            
                            if isinstance(outputs, dict):
                                new_json_info.update(outputs[label])
                                if 'Description' not in outputs[label]:
                                    # don't propagate old Description
                                    try:
                                        del new_json_info['Description']
                                    except KeyError:
                                        pass
                                if 'Template' in outputs[label]:
                                    template_key = outputs[label]['Template']
                                    if template_key in new_json_info['Sources']:
                                        # only if the pipeline config template key is entered as the 'Template' field
                                        # otherwise, skip this and take in the literal 'Template' string
                                        try:
                                            new_json_info['Template'] = new_json_info['subjson'][template_key]['Description']
                                        except KeyError:
                                            pass
                                    try:
                                        new_json_info['Resolution'] = new_json_info['subjson'][template_key]['Resolution']
                                    except KeyError:
                                        pass
                            else:
                                # don't propagate old Description
                                try:
                                    del new_json_info['Description']
                                except KeyError:
                                    pass

                            if 'Description' in new_json_info:
                                new_json_info['Description'] = ' '.join(new_json_info['Description'].split())

                            try:
                                del new_json_info['subjson']
                            except KeyError:
                                pass

                            if fork or len(opts) > 1 or len(all_opts) > 1:
                                if 'CpacVariant' not in new_json_info:
                                    new_json_info['CpacVariant'] = {}
                                raw_label = rpool.get_raw_label(label)
                                if raw_label not in new_json_info['CpacVariant']:
                                    new_json_info['CpacVariant'][raw_label] = []
                                new_json_info['CpacVariant'][raw_label].append(node_name)
 
                            rpool.set_data(label,
                                           connection[0],
                                           connection[1],
                                           new_json_info,
                                           pipe_idx, node_name, fork)

                            wf, post_labels = rpool.post_process(
                                wf, label, connection, new_json_info, pipe_idx,
                                pipe_x, outs)

                            if rpool.func_reg:
                                for postlabel in post_labels:
                                    connection = (postlabel[1], postlabel[2])
                                    wf = rpool.derivative_xfm(wf, postlabel[0],
                                                              connection,
                                                              new_json_info,
                                                              pipe_idx,
                                                              pipe_x)

        return wf


def flatten_list(node_block_function: Union[FunctionType, list, Tuple],
                 key: str = 'inputs') -> list:
    """Take a Node Block function or list of inputs and return a flat list

    Parameters
    ----------
    node_block_function : function, list or tuple
        a Node Block function or a list or tuple for recursion

    key : str
        'inputs' or 'outputs'

    Returns
    -------
    list
    """
    flat_list = []
    resource_list = []
    if isinstance(node_block_function, (list, tuple)):
        resource_list = node_block_function
    elif isinstance(node_block_function, FunctionType):
        resource_list = grab_docstring_dct(node_block_function).get(key, [])
    elif isinstance(node_block_function, str):
        resource_list = [node_block_function]
    if isinstance(resource_list, dict):
        resource_list = list(resource_list.keys())
    for resource in resource_list:
        if isinstance(resource, str):
            flat_list.append(resource)
        else:
            flat_list += flatten_list(resource, key)
    return flat_list


def wrap_block(node_blocks, interface, wf, cfg, strat_pool, pipe_num, opt):
    """Wrap a list of node block functions to make them easier to use within
    other node blocks.

    Example usage:

        # This calls the 'bold_mask_afni' and 'bold_masking' node blocks to
        # skull-strip an EPI field map, without having to invoke the NodeBlock
        # connection system.

        # The interface dictionary tells wrap_block to set the EPI field map
        # in the parent node block's throw-away strat_pool as 'bold', so that
        # the 'bold_mask_afni' and 'bold_masking' node blocks will see that as
        # the 'bold' input.

        # It also tells wrap_block to set the 'desc-brain_bold' output of
        # the 'bold_masking' node block to 'opposite_pe_epi_brain' (what it
        # actually is) in the parent node block's strat_pool, which gets
        # returned.

        # Note 'bold' and 'desc-brain_bold' (all on the left side) are the
        # labels that 'bold_mask_afni' and 'bold_masking' understand/expect
        # through their interfaces and docstrings.

        # The right-hand side (the values of the 'interface' dictionary) are
        # what 'make sense' within the current parent node block - in this
        # case, the distortion correction node block dealing with field maps.

        interface = {'bold': (match_epi_fmaps_node, 'opposite_pe_epi'),
                     'desc-brain_bold': 'opposite_pe_epi_brain'}
        wf, strat_pool = wrap_block([bold_mask_afni, bold_masking],
                                    interface, wf, cfg, strat_pool,
                                    pipe_num, opt)

        ...further downstream in the parent node block:

        node, out = strat_pool.get_data('opposite_pe_epi_brain')

        # The above line will connect the output of the 'bold_masking' node
        # block (which is the skull-stripped version of 'opposite_pe_epi') to
        # the next node.

    """
    for block in node_blocks:
        #new_pool = copy.deepcopy(strat_pool)
        for in_resource, val in interface.items():
            if isinstance(val, tuple):
                strat_pool.set_data(in_resource, val[0], val[1], {}, "", "",
                                    fork=True)#
        if 'sub_num' not in strat_pool.get_pool_info():
            strat_pool.set_pool_info({'sub_num': 0})
        sub_num = strat_pool.get_pool_info()['sub_num']
        
        wf, outputs = block(wf, cfg, strat_pool, f'{pipe_num}-{sub_num}', opt)#
        for out, val in outputs.items():
            if out in interface and isinstance(interface[out], str):
                strat_pool.set_data(interface[out], outputs[out][0], outputs[out][1],
                                    {}, "", "")
            else:
                strat_pool.set_data(out, outputs[out][0], outputs[out][1],
                                    {}, "", "")
        sub_num += 1
        strat_pool.set_pool_info({'sub_num': sub_num})

    return (wf, strat_pool)


def ingress_raw_anat_data(wf, rpool, cfg, data_paths, unique_id, part_id,
                          ses_id):

    if 'anat' not in data_paths:
        print('No anatomical data present.')
        return rpool

    if 'creds_path' not in data_paths:
        data_paths['creds_path'] = None

    anat_flow = create_anat_datasource(f'anat_T1w_gather_{part_id}_{ses_id}')

    anat = {}
    if type(data_paths['anat']) is str:
        anat['T1']=data_paths['anat']
    elif 'T1w' in data_paths['anat']:
        anat['T1']=data_paths['anat']['T1w']

    if 'T1' in anat:
        anat_flow.inputs.inputnode.set(
            subject=part_id,
            anat=anat['T1'],
            creds_path=data_paths['creds_path'],
            dl_dir=cfg.pipeline_setup['working_directory']['path'],
            img_type='anat'
        )
        rpool.set_data('T1w', anat_flow, 'outputspec.anat', {},
                    "", "anat_ingress")
    
    if 'T2w' in data_paths['anat']: 
        anat_flow_T2 = create_anat_datasource(f'anat_T2w_gather_{part_id}_{ses_id}')
        anat_flow_T2.inputs.inputnode.set(
            subject=part_id,
            anat=data_paths['anat']['T2w'],
            creds_path=data_paths['creds_path'],
            dl_dir=cfg.pipeline_setup['working_directory']['path'],
            img_type='anat'
        )
        rpool.set_data('T2w', anat_flow_T2, 'outputspec.anat', {},
                    "", "anat_ingress")

    ingress_fs = cfg.surface_analysis['freesurfer']['ingress_reconall']
    
    if 'freesurfer_dir' in data_paths['anat'] and ingress_fs:
        anat['freesurfer_dir'] = data_paths['anat']['freesurfer_dir']

        fs_ingress = create_general_datasource('gather_freesurfer_dir')
        fs_ingress.inputs.inputnode.set(
            unique_id=unique_id,
            data=data_paths['anat']['freesurfer_dir'],
            creds_path=data_paths['creds_path'],
            dl_dir=cfg.pipeline_setup['working_directory']['path'])
        rpool.set_data("freesurfer-subject-dir", fs_ingress, 'outputspec.data',
                       {}, "", "freesurfer_config_ingress")

        recon_outs = {
            'pipeline-fs_raw-average': 'mri/rawavg.mgz',
            'pipeline-fs_subcortical-seg': 'mri/aseg.mgz',
            'pipeline-fs_brainmask': 'mri/brainmask.mgz',
            'pipeline-fs_wmparc': 'mri/wmparc.mgz',
            'pipeline-fs_T1': 'mri/T1.mgz',
            'pipeline-fs_hemi-L_desc-surface_curv': 'surf/lh.curv',
            'pipeline-fs_hemi-R_desc-surface_curv': 'surf/rh.curv',
            'pipeline-fs_hemi-L_desc-surfaceMesh_pial': 'surf/lh.pial',
            'pipeline-fs_hemi-R_desc-surfaceMesh_pial': 'surf/rh.pial',
            'pipeline-fs_hemi-L_desc-surfaceMesh_smoothwm': 'surf/lh.smoothwm',
            'pipeline-fs_hemi-R_desc-surfaceMesh_smoothwm': 'surf/rh.smoothwm',
            'pipeline-fs_hemi-L_desc-surfaceMesh_sphere': 'surf/lh.sphere',
            'pipeline-fs_hemi-R_desc-surfaceMesh_sphere': 'surf/rh.sphere',
            'pipeline-fs_hemi-L_desc-surfaceMap_sulc': 'surf/lh.sulc',
            'pipeline-fs_hemi-R_desc-surfaceMap_sulc': 'surf/rh.sulc',
            'pipeline-fs_hemi-L_desc-surfaceMap_thickness': 'surf/lh.thickness',
            'pipeline-fs_hemi-R_desc-surfaceMap_thickness': 'surf/rh.thickness',
            'pipeline-fs_hemi-L_desc-surfaceMap_volume': 'surf/lh.volume',
            'pipeline-fs_hemi-R_desc-surfaceMap_volume': 'surf/rh.volume',
            'pipeline-fs_hemi-L_desc-surfaceMesh_white': 'surf/lh.white',
            'pipeline-fs_hemi-R_desc-surfaceMesh_white': 'surf/rh.white',
        }
        
        for key, outfile in recon_outs.items():
            fullpath = os.path.join(data_paths['anat']['freesurfer_dir'],
                                    outfile)
            if os.path.exists(fullpath):
                fs_ingress = create_general_datasource(f'gather_fs_{key}_dir')
                fs_ingress.inputs.inputnode.set(
                    unique_id=unique_id,
                    data=fullpath,
                    creds_path=data_paths['creds_path'],
                    dl_dir=cfg.pipeline_setup['working_directory']['path'])
                rpool.set_data(key, fs_ingress, 'outputspec.data',
                               {}, "", f"fs_{key}_ingress")

    return rpool


def ingress_raw_func_data(wf, rpool, cfg, data_paths, unique_id, part_id,
                          ses_id):

    func_paths_dct = data_paths['func']

    func_wf = create_func_datasource(func_paths_dct,
                                     f'func_ingress_{part_id}_{ses_id}')
    func_wf.inputs.inputnode.set(
        subject=part_id,
        creds_path=data_paths['creds_path'],
        dl_dir=cfg.pipeline_setup['working_directory']['path']
    )
    func_wf.get_node('inputnode').iterables = \
        ("scan", list(func_paths_dct.keys()))

    rpool.set_data('subject', func_wf, 'outputspec.subject', {}, "",
                   "func_ingress")
    rpool.set_data('bold', func_wf, 'outputspec.rest', {}, "", "func_ingress")
    rpool.set_data('scan', func_wf, 'outputspec.scan', {}, "", "func_ingress")
    rpool.set_data('scan-params', func_wf, 'outputspec.scan_params', {}, "",
                   "scan_params_ingress")

    wf, rpool, diff, blip, fmap_rp_list = \
        ingress_func_metadata(wf, cfg, rpool, data_paths, part_id,
                              data_paths['creds_path'], ses_id)

    # Memoize list of local functional scans
    # TODO: handle S3 files
    # Skip S3 files for now
    local_func_scans = [
        func_paths_dct[scan]['scan'] for scan in func_paths_dct.keys() if not
        func_paths_dct[scan]['scan'].startswith('s3://')]
    if local_func_scans:
        # pylint: disable=protected-access
        wf._local_func_scans = local_func_scans
        if cfg.pipeline_setup['Debugging']['verbose']:
            verbose_logger.debug('local_func_scans: %s', local_func_scans)
    del local_func_scans

    return (wf, rpool, diff, blip, fmap_rp_list)


def ingress_output_dir(cfg, rpool, unique_id, creds_path=None):

    out_dir = cfg.pipeline_setup['output_directory']['path']
    source = False

    if cfg.pipeline_setup['output_directory']['pull_source_once']:
        if os.path.isdir(cfg.pipeline_setup['output_directory']['path']):
            if not os.listdir(cfg.pipeline_setup['output_directory']['path']):
                if cfg.pipeline_setup['output_directory']['source_outputs_dir']:
                    out_dir = cfg.pipeline_setup['output_directory'][
                        'source_outputs_dir']
                    source = True
                else:
                    out_dir = cfg.pipeline_setup['output_directory']['path']
            else:
                out_dir = cfg.pipeline_setup['output_directory']['path']
        else:
            if cfg.pipeline_setup['output_directory']['source_outputs_dir']:
                out_dir = cfg.pipeline_setup['output_directory'][
                    'source_outputs_dir']
                source = True
    else:
        if cfg.pipeline_setup['output_directory']['source_outputs_dir']:
            out_dir = cfg.pipeline_setup['output_directory'][
                'source_outputs_dir']
            source = True
        else:
            out_dir = cfg.pipeline_setup['output_directory']['path']

    if not source:
        if os.path.isdir(out_dir):
            if not os.listdir(out_dir):
                print(f"\nOutput directory {out_dir} does not exist yet, "
                      f"initializing.")
                return rpool
        else:
            print(f"\nOutput directory {out_dir} does not exist yet, "
                  f"initializing.")
            return rpool

        cpac_dir = os.path.join(out_dir, 'pipeline_'
                                f'{cfg.pipeline_setup["pipeline_name"]}',
                                unique_id)
    else:
        if os.path.isdir(out_dir):
            if not os.listdir(out_dir):
                raise Exception(f"\nSource directory {out_dir} does not exist!")
        
        cpac_dir = os.path.join(out_dir, unique_id)
        if not os.path.isdir(cpac_dir):
            unique_id = unique_id.split('_')[0]
            cpac_dir = os.path.join(out_dir, unique_id)

    print(f"\nPulling outputs from {cpac_dir}.\n")


    cpac_dir_anat = os.path.join(cpac_dir, 'anat')
    cpac_dir_func = os.path.join(cpac_dir, 'func')

    exts = ['.nii', '.gz', '.mat', '.1D', '.txt', '.csv', '.rms']

    all_output_dir = []
    if os.path.isdir(cpac_dir_anat):
        for filename in os.listdir(cpac_dir_anat):
            for ext in exts:
                if ext in filename:
                    all_output_dir.append(os.path.join(cpac_dir_anat,
                                                       filename))

    if os.path.isdir(cpac_dir_func):
        for filename in os.listdir(cpac_dir_func):
            for ext in exts:
                if ext in filename:
                    all_output_dir.append(os.path.join(cpac_dir_func,
                                                       filename))

    for filepath in all_output_dir:
        filename = str(filepath)
        for ext in exts:
            filename = filename.split("/")[-1].replace(ext, '')
        data_label = filename.split(unique_id)[1].lstrip('_')

        if len(filename) == len(data_label):
            raise Exception('\n\n[!] Possibly wrong participant or '
                            'session in this directory?\n\n'
                            f'Filepath: {filepath}\n\n')

        if 'task-' in data_label:
            for tag in data_label.split('_'):
                if 'task-' in tag:
                    break
            runtag = None
            if 'run-' in data_label:
                for runtag in data_label.split('_'):
                    if 'run-' in runtag:
                        break
            data_label = data_label.replace(f'{tag}_', '')
            if runtag:
                data_label = data_label.replace(f'{runtag}_', '')

        unique_data_label = str(data_label)

        #if 'sub-' in data_label or 'ses-' in data_label:
        #    raise Exception('\n\n[!] Possibly wrong participant or '
        #                    'session in this directory?\n\nDirectory: '
        #                    f'{cpac_dir_anat}\nFilepath: {filepath}\n\n')
        suffix = data_label.split('_')[-1]
        desc_val = None
        for tag in data_label.split('_'):
            if 'desc-' in tag:
                desc_val = tag
                break
        jsonpath = str(filepath)
        for ext in exts:
            jsonpath = jsonpath.replace(ext, '')
        jsonpath = f"{jsonpath}.json"

        if not os.path.exists(jsonpath):
            print(f'\n\n[!] No JSON found for file {filepath}.\nCreating '
                  f'{jsonpath}..\n\n')
            json_info = {
                'Description': 'This data was generated elsewhere and '
                               'supplied by the user into this C-PAC run\'s '
                               'output directory. This JSON file was '
                               'automatically generated by C-PAC because a '
                               'JSON file was not supplied with the data.'
            }
            write_output_json(json_info, jsonpath)
        else:        
            json_info = read_json(jsonpath)
            
        if 'CpacProvenance' in json_info:
            if desc_val:
                # it's a C-PAC output, let's check for pipe_idx/strat integer
                # suffixes in the desc- entries.
                only_desc = str(desc_val)
            
                if only_desc[-1].isdigit():
                    for idx in range(0, 3):
                        # let's stop at 3, please don't run >999 strategies okay?
                        if only_desc[-1].isdigit():
                            only_desc = only_desc[:-1]
            
                    if only_desc[-1] == '-':
                        only_desc = only_desc.rstrip('-')
                    else:
                        raise Exception('\n[!] Something went wrong with either '
                                        'reading in the output directory or when '
                                        'it was written out previously.\n\nGive '
                                        'this to your friendly local C-PAC '
                                        f'developer:\n\n{unique_data_label}\n')

                # remove the integer at the end of the desc-* variant, we will 
                # get the unique pipe_idx from the CpacProvenance below
                data_label = data_label.replace(desc_val, only_desc)

            # preserve cpac provenance/pipe_idx
            pipe_idx = rpool.generate_prov_string(json_info['CpacProvenance'])
            node_name = ""
        else:
            json_info['CpacProvenance'] = [f'{data_label}:Non-C-PAC Origin']
            if not 'Description' in json_info:
                json_info['Description'] = 'This data was generated elsewhere and ' \
                                           'supplied by the user into this C-PAC run\'s '\
                                           'output directory. This JSON file was '\
                                           'automatically generated by C-PAC because a '\
                                           'JSON file was not supplied with the data.'
            pipe_idx = rpool.generate_prov_string(json_info['CpacProvenance'])
            node_name = f"{data_label}_ingress"

        resource = data_label

        ingress = create_general_datasource(f'gather_{unique_data_label}')
        ingress.inputs.inputnode.set(
            unique_id=unique_id,
            data=filepath,
            creds_path=creds_path,
            dl_dir=cfg.pipeline_setup['working_directory']['path']
        )
        rpool.set_data(resource, ingress, 'outputspec.data', json_info,
                       pipe_idx, node_name, inject=True)

    return rpool


def ingress_pipeconfig_paths(cfg, rpool, unique_id, creds_path=None):
    # ingress config file paths
    # TODO: may want to change the resource keys for each to include one level up in the YAML as well

    import pkg_resources as p
    import pandas as pd
    import ast

    template_csv = p.resource_filename('CPAC', 'resources/cpac_templates.csv')
    template_df = pd.read_csv(template_csv, keep_default_na=False)
    
    for row in template_df.itertuples():
    
        key = row.Key
        val = row.Pipeline_Config_Entry
        val = cfg.get_nested(cfg, [x.lstrip() for x in val.split(',')])
        resolution = row.Intended_Resolution_Config_Entry
        desc = row.Description

        if not val:
            continue

        if resolution:
            res_keys = [x.lstrip() for x in resolution.split(',')]
            tag = res_keys[-1]
        json_info = {} 

        if '$FSLDIR' in val:
            val = val.replace('$FSLDIR', cfg.pipeline_setup[
                'system_config']['FSLDIR'])
        if '$priors_path' in val:
            priors_path = cfg.segmentation['tissue_segmentation']['FSL-FAST']['use_priors']['priors_path'] or ''
            if '$FSLDIR' in priors_path:
                priors_path = priors_path.replace('$FSLDIR', cfg.pipeline_setup['system_config']['FSLDIR'])
            val = val.replace('$priors_path', priors_path)
        if '${resolution_for_anat}' in val:
            val = val.replace('${resolution_for_anat}', cfg.registration_workflows['anatomical_registration']['resolution_for_anat'])               
        if '${func_resolution}' in val:
            val = val.replace('${func_resolution}', cfg.registration_workflows[
                'functional_registration']['func_registration_to_template'][
                'output_resolution'][tag])

        if desc:
            template_name, _template_desc = lookup_identifier(val)
            if template_name:
                desc = f"{template_name} - {desc}"
            json_info['Description'] = f"{desc} - {val}"
        if resolution:
            resolution = cfg.get_nested(cfg, res_keys)
            json_info['Resolution'] = resolution

            resampled_template = pe.Node(Function(input_names=['resolution',
                                                               'template',
                                                               'template_name',
                                                               'tag'],
                                                  output_names=['resampled_template'],
                                                  function=resolve_resolution,
                                                  as_module=True),
                                         name='resampled_' + key)

            resampled_template.inputs.resolution = resolution
            resampled_template.inputs.template = val
            resampled_template.inputs.template_name = key
            resampled_template.inputs.tag = tag
            
            # the set_data below is set up a little differently, because we are
            # injecting and also over-writing already-existing entries
            #   other alternative would have been to ingress into the
            #   resampled_template node from the already existing entries, but we
            #   didn't do that here
            rpool.set_data(key,
                           resampled_template,
                           'resampled_template',
                           json_info, "",
                           "template_resample") #, inject=True)   # pipe_idx (after the blank json {}) should be the previous strat that you want deleted! because you're not connecting this the regular way, you have to do it manually

        else:
            if val:
                config_ingress = create_general_datasource(f'gather_{key}')
                config_ingress.inputs.inputnode.set(
                    unique_id=unique_id,
                    data=val,
                    creds_path=creds_path,
                    dl_dir=cfg.pipeline_setup['working_directory']['path']
                )
                rpool.set_data(key, config_ingress, 'outputspec.data',
                               json_info, "", f"{key}_config_ingress")

    # templates, resampling from config
    '''
    template_keys = [
        ("anat", ["network_centrality", "template_specification_file"]),
        ("anat", ["nuisance_corrections", "2-nuisance_regression",
                  "lateral_ventricles_mask"]),
        ("anat",
         ["segmentation", "tissue_segmentation", "FSL-FAST", "use_priors",
          "CSF_path"]),
        ("anat",
         ["segmentation", "tissue_segmentation", "FSL-FAST", "use_priors",
          "GM_path"]),
        ("anat",
         ["segmentation", "tissue_segmentation", "FSL-FAST", "use_priors",
          "WM_path"]),
        ("anat",
         ["segmentation", "tissue_segmentation", "Template_Based", "CSF"]),
        ("anat",
         ["segmentation", "tissue_segmentation", "Template_Based", "GRAY"]),
        ("anat",
         ["segmentation", "tissue_segmentation", "Template_Based", "WHITE"]),
        ("anat", ["anatomical_preproc", "acpc_alignment", "T1w_ACPC_template"]),
        ("anat", ["anatomical_preproc", "acpc_alignment", "T1w_brain_ACPC_template"]),
        ("anat", ["anatomical_preproc", "acpc_alignment", "T2w_ACPC_template"]),
        ("anat", ["anatomical_preproc", "acpc_alignment", "T2w_brain_ACPC_template"])]

    def get_nested_attr(c, template_key):
        attr = getattr(c, template_key[0])
        keys = template_key[1:]

        def _get_nested(attr, keys):
            if len(keys) > 1:
                return (_get_nested(attr[keys[0]], keys[1:]))
            elif len(keys):
                return (attr[keys[0]])
            else:
                return (attr)

        return (_get_nested(attr, keys))

    def set_nested_attr(c, template_key, value):
        attr = getattr(c, template_key[0])
        keys = template_key[1:]

        def _set_nested(attr, keys):
            if len(keys) > 1:
                return (_set_nested(attr[keys[0]], keys[1:]))
            elif len(keys):
                attr[keys[0]] = value
            else:
                return (attr)

        return (_set_nested(attr, keys))

    for key_type, key in template_keys:
        attr = cfg.get_nested(cfg, key)
        if isinstance(attr, str) or attr == None:
            node = create_check_for_s3_node(
                key[-1],
                attr, key_type,
                data_paths['creds_path'],
                cfg.pipeline_setup['working_directory']['path'],
                map_node=False
            )
            cfg.set_nested(cfg, key, node)

    template_keys_in_list = [
        ("anat",
         ["segmentation", "tissue_segmentation", "ANTs_Prior_Based",
          "template_brain_list"]),
        ("anat",
         ["segmentation", "tissue_segmentation", "ANTs_Prior_Based",
          "template_segmentation_list"]),
    ]

    for key_type, key in template_keys_in_list:
        node = create_check_for_s3_node(
            key[-1],
            cfg.get_nested(cfg, key), key_type,
            data_paths['creds_path'],
            cfg.pipeline_setup['working_directory']['path'],
            map_node=True
        )
        cfg.set_nested(cfg, key, node)
    '''

    return rpool


def initiate_rpool(wf, cfg, data_paths=None, part_id=None):
    '''

    data_paths format:
      {'anat': {
            'T1w': '{T1w path}',
            'T2w': '{T2w path}'
        },
       'creds_path': {None OR path to credentials CSV},
       'func': {
           '{scan ID}':
               {
                   'scan': '{path to BOLD}',
                   'scan_parameters': {scan parameter dictionary}
               }
       },
       'site_id': 'site-ID',
       'subject_id': 'sub-01',
       'unique_id': 'ses-1'}
    '''

    # TODO: refactor further, integrate with the ingress_data functionality
    # TODO: used for BIDS-Derivatives (below), and possible refactoring of
    # TODO: the raw data config to use 'T1w' label instead of 'anat' etc.

    if data_paths:
        part_id = data_paths['subject_id']
        ses_id = data_paths['unique_id']
        if 'creds_path' not in data_paths:
            creds_path = None
        else:
            creds_path = data_paths['creds_path']
        unique_id = f'{part_id}_{ses_id}'
    elif part_id:
        unique_id = part_id
        creds_path = None

    rpool = ResourcePool(name=unique_id, cfg=cfg)

    if data_paths:
        rpool = ingress_raw_anat_data(wf, rpool, cfg, data_paths, unique_id,
                                      part_id, ses_id)
        if 'func' in data_paths:
            wf, rpool, diff, blip, fmap_rp_list = \
                ingress_raw_func_data(wf, rpool, cfg, data_paths, unique_id,
                                      part_id, ses_id)

    # grab any file paths from the pipeline config YAML
    rpool = ingress_pipeconfig_paths(cfg, rpool, unique_id, creds_path)

    return (wf, rpool)


def run_node_blocks(blocks, data_paths, cfg=None):
    import os
    from CPAC.pipeline import nipype_pipeline_engine as pe
    from CPAC.pipeline.engine import NodeBlock

    if not cfg:
        cfg = {
            'pipeline_setup': {
                'working_directory': {
                    'path': os.getcwd()
                },
                'log_directory': {
                    'path': os.getcwd()
                }
            }
        }

    # TODO: WE HAVE TO PARSE OVER UNIQUE ID'S!!!
    _, rpool = initiate_rpool(cfg, data_paths)

    wf = pe.Workflow(name='node_blocks')
    wf.base_dir = cfg.pipeline_setup['working_directory']['path']
    wf.config['execution'] = {
        'hash_method': 'timestamp',
        'crashdump_dir': cfg.pipeline_setup['log_directory']['path']
    }

    run_blocks = []
    if rpool.check_rpool('desc-preproc_T1w'):
        print("Preprocessed T1w found, skipping anatomical preprocessing.")
    else:
        run_blocks += blocks[0]
    if rpool.check_rpool('desc-preproc_bold'):
        print("Preprocessed BOLD found, skipping functional preprocessing.")
    else:
        run_blocks += blocks[1]

    for block in run_blocks:
        wf = NodeBlock(block, debug=cfg['pipeline_setup', 'Debugging',
                                        'verbose']).connect_block(
                                            wf, cfg, rpool)
    rpool.gather_pipes(wf, cfg)

    wf.run()


class NodeData:
    r"""Class to hold outputs of
    CPAC.pipeline.engine.ResourcePool().get_data(), so one can do

    ``node_data = strat_pool.node_data(resource)`` and have
    ``node_data.node`` and ``node_data.out`` instead of doing
    ``node, out = strat_pool.get_data(resource)`` and needing two
    variables (``node`` and ``out``) to store that information.

    Also includes ``variant`` attribute providing the resource's self-
    keyed value within its ``CpacVariant`` dictionary.

    Examples
    --------
    >>> rp = ResourcePool()
    >>> rp.node_data(None)
    NotImplemented (NotImplemented)

    >>> rp.set_data('test',
    ...             pe.Node(Function(input_names=[]), 'test'),
    ...             'b', [], 0, 'test')
    >>> rp.node_data('test')
    test (b)
    >>> rp.node_data('test').out
    'b'

    >>> try:
    ...     rp.node_data('b')
    ... except LookupError as lookup_error:
    ...     print(str(lookup_error).strip().split('\n')[0].strip())
    [!] C-PAC says: None of the listed resources are in the resource pool:
    """
    # pylint: disable=too-few-public-methods
    def __init__(self, strat_pool=None, resource=None, **kwargs):
        self.node = NotImplemented
        self.out = NotImplemented
        if strat_pool is not None and resource is not None:
            self.node, self.out = strat_pool.get_data(resource, **kwargs)

    def __repr__(self):
        return f'{getattr(self.node, "name", str(self.node))} ({self.out})'<|MERGE_RESOLUTION|>--- conflicted
+++ resolved
@@ -1077,11 +1077,7 @@
                                                           'template_desc',
                                                           'atlas_id',
                                                           'fwhm',
-<<<<<<< HEAD
-                                                          'extension'],
-=======
                                                           'subdir'],
->>>>>>> 7f94c3a4
                                              output_names=['out_filename'],
                                              function=create_id_string),
                                     name=f'id_string_{resource_idx}_{pipe_x}')
@@ -1156,10 +1152,6 @@
                 wf.connect(id_string, 'out_filename',
                            nii_name, 'format_string')
                 
-<<<<<<< HEAD
-               
-=======
->>>>>>> 7f94c3a4
                 node, out = self.rpool[resource][pipe_idx]['data']
                
                 try:
