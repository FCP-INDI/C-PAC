--- conflicted
+++ resolved
@@ -2,16 +2,6 @@
 import os
 import pkg_resources as p
 
-<<<<<<< HEAD
-AVAILABLE_PIPELINE_CONFIGS = os.listdir(
-    p.resource_filename("CPAC", os.path.join("resources", "configs")))
-AVAILABLE_PIPELINE_CONFIGS = [x.split('_')[2].replace('.yml', '') for
-                              x in AVAILABLE_PIPELINE_CONFIGS if
-                              'pipeline_config' in x]
-AVAILABLE_PIPELINE_CONFIGS.sort()
-
-__all__ = ['AVAILABLE_PIPELINE_CONFIGS']
-=======
 ALL_PIPELINE_CONFIGS = os.listdir(
     p.resource_filename("CPAC", os.path.join("resources", "configs")))
 ALL_PIPELINE_CONFIGS = [x.split('_')[2].replace('.yml', '') for
@@ -21,5 +11,4 @@
                               if preconfig != 'benchmark-ANTS' and
                               not preconfig.startswith('regtest-')]
 
-__all__ = ['ALL_PIPELINE_CONFIGS', 'AVAILABLE_PIPELINE_CONFIGS']
->>>>>>> 815779d5
+__all__ = ['ALL_PIPELINE_CONFIGS', 'AVAILABLE_PIPELINE_CONFIGS']