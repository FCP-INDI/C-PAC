import re
import os
import glob
#from CPAC.utils import Configuration as c 
from CPAC.utils.datasource import create_grp_analysis_dataflow
from CPAC.utils.utils import prepare_gp_links
from CPAC.pipeline.cpac_group_runner import load_config_yml
from CPAC.group_analysis import create_group_analysis
from CPAC.pipeline.cpac_group_runner import prep_feat_inputs
from CPAC.pipeline.cpac_ga_model_generator import prep_group_analysis_workflow


def prep():

    import argparse
    parser = argparse.ArgumentParser()
    parser.add_argument("group_config_file", type=str,
                        help='provide the path to the group config file')
    args = parser.parse_args()

    group_config_obj = load_config_yml(args.group_config_file)
    pipeline_output_folder = group_config_obj.pipeline_dir

<<<<<<< HEAD
    analysis_dict = prep_feat_inputs(args.group_config_file,
                                     pipeline_output_folder)
    dmat_csv_path = ""
    new_sub_file = ""
=======
    model_path = group_config_obj.output_dir
    
    analysis_dict = prep_feat_inputs(args.group_config_file,pipeline_output_folder)
    
    dmat_csv_path = ""
    new_sub_file = ""
    contrast_out_path = ""
>>>>>>> 2eea9377

    for unique_resource_id in analysis_dict.keys():

        # unique_resource_id is a 5-long tuple:
        #    ( model name, group model config file, output measure name,
        #          preprocessing strategy string,
        #          series_id or "repeated_measures" )

        model_name = unique_resource_id[0]

        group_config_file = unique_resource_id[1]
        resource_id = unique_resource_id[2]
        preproc_strat = unique_resource_id[3]
        series_or_repeated = unique_resource_id[4]
        model_df = analysis_dict[unique_resource_id]
<<<<<<< HEAD

        dmat_csv_path, new_sub_file, empty_csv = prep_group_analysis_workflow(model_df,
                                                                              model_name,
                                                                              args.group_config_file,
                                                                              resource_id,
                                                                              preproc_strat,
                                                                              series_or_repeated)

    return dmat_csv_path, new_sub_file, empty_csv
=======
        print(model_df)
        dmat_csv_path,new_sub_file,contrast_out_path= prep_group_analysis_workflow(model_df, model_name,args.group_config_file, resource_id,preproc_strat,series_or_repeated)
    
    return dmat_csv_path,new_sub_file,contrast_out_path

if __name__ == "__main__":
    prep()
>>>>>>> 2eea9377


if __name__ == "__main__":
    prep()<|MERGE_RESOLUTION|>--- conflicted
+++ resolved
@@ -21,20 +21,10 @@
     group_config_obj = load_config_yml(args.group_config_file)
     pipeline_output_folder = group_config_obj.pipeline_dir
 
-<<<<<<< HEAD
     analysis_dict = prep_feat_inputs(args.group_config_file,
                                      pipeline_output_folder)
     dmat_csv_path = ""
     new_sub_file = ""
-=======
-    model_path = group_config_obj.output_dir
-    
-    analysis_dict = prep_feat_inputs(args.group_config_file,pipeline_output_folder)
-    
-    dmat_csv_path = ""
-    new_sub_file = ""
-    contrast_out_path = ""
->>>>>>> 2eea9377
 
     for unique_resource_id in analysis_dict.keys():
 
@@ -50,7 +40,6 @@
         preproc_strat = unique_resource_id[3]
         series_or_repeated = unique_resource_id[4]
         model_df = analysis_dict[unique_resource_id]
-<<<<<<< HEAD
 
         dmat_csv_path, new_sub_file, empty_csv = prep_group_analysis_workflow(model_df,
                                                                               model_name,
@@ -60,16 +49,7 @@
                                                                               series_or_repeated)
 
     return dmat_csv_path, new_sub_file, empty_csv
-=======
-        print(model_df)
-        dmat_csv_path,new_sub_file,contrast_out_path= prep_group_analysis_workflow(model_df, model_name,args.group_config_file, resource_id,preproc_strat,series_or_repeated)
-    
-    return dmat_csv_path,new_sub_file,contrast_out_path
 
-if __name__ == "__main__":
-    prep()
->>>>>>> 2eea9377
-
-
+  
 if __name__ == "__main__":
     prep()