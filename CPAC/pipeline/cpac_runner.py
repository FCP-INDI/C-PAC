import os
import glob
import warnings
from multiprocessing import Process
from time import strftime

import yaml
import yamlordereddictloader

from CPAC.utils.configuration import Configuration
from CPAC.utils.ga import track_run
from CPAC.longitudinal_pipeline.longitudinal_workflow import (
    anat_longitudinal_wf, 
    func_preproc_longitudinal_wf,
    func_longitudinal_template_wf
)

# Run condor jobs
def run_condor_jobs(c, config_file, subject_list_file, p_name):

    # Import packages
    import subprocess
    from time import strftime

    try:
        sublist = yaml.safe_load(open(os.path.realpath(subject_list_file), 'r'))
    except:
        raise Exception("Subject list is not in proper YAML format. Please check your file")

    cluster_files_dir = os.path.join(os.getcwd(), 'cluster_files')
    subject_bash_file = os.path.join(cluster_files_dir, 'submit_%s.condor' % str(strftime("%Y_%m_%d_%H_%M_%S")))
    f = open(subject_bash_file, 'w')

    print("Executable = /usr/bin/python", file=f)
    print("Universe = vanilla", file=f)
    print("transfer_executable = False", file=f)
    print("getenv = True", file=f)
    print("log = %s" % os.path.join(cluster_files_dir, 'c-pac_%s.log' % str(strftime("%Y_%m_%d_%H_%M_%S"))), file=f)

    for sidx in range(1,len(sublist)+1):
        print("error = %s" % os.path.join(cluster_files_dir, 'c-pac_%s.%s.err' % (str(strftime("%Y_%m_%d_%H_%M_%S")), str(sidx))), file=f)
        print("output = %s" % os.path.join(cluster_files_dir, 'c-pac_%s.%s.out' % (str(strftime("%Y_%m_%d_%H_%M_%S")), str(sidx))), file=f)

        print("arguments = \"-c 'import CPAC; CPAC.pipeline.cpac_pipeline.run( ''%s'',''%s'',''%s'',''%s'',''%s'',''%s'',''%s'')\'\"" % (str(config_file), subject_list_file, str(sidx), c.maskSpecificationFile, c.roiSpecificationFile, c.templateSpecificationFile, p_name), file=f)
        print("queue", file=f)

    f.close()

    #commands.getoutput('chmod +x %s' % subject_bash_file )
    print(subprocess.getoutput("condor_submit %s " % (subject_bash_file)))


# Create and run script for CPAC to run on cluster
def run_cpac_on_cluster(config_file, subject_list_file,
                        cluster_files_dir):
    '''
    Function to build a SLURM batch job submission script and
    submit it to the scheduler via 'sbatch'
    '''

    # Import packages
    import subprocess
    import getpass
    import re
    from time import strftime

    from CPAC.utils import Configuration
    from indi_schedulers import cluster_templates

    # Load in pipeline config
    try:
        pipeline_dict = yaml.safe_load(open(os.path.realpath(config_file), 'r'))
        pipeline_config = Configuration(pipeline_dict)
    except:
        raise Exception('Pipeline config is not in proper YAML format. '\
                        'Please check your file')
    # Load in the subject list
    try:
        sublist = yaml.safe_load(open(os.path.realpath(subject_list_file), 'r'))
    except:
        raise Exception('Subject list is not in proper YAML format. '\
                        'Please check your file')

    # Init variables
    timestamp = str(strftime("%Y_%m_%d_%H_%M_%S"))
    job_scheduler = pipeline_config.pipeline_setup['system_config']['on_grid']['resource_manager'].lower()

    # For SLURM time limit constraints only, hh:mm:ss
    hrs_limit = 8 * len(sublist)
    time_limit = '%d:00:00' % hrs_limit

    # Batch file variables
    shell = subprocess.getoutput('echo $SHELL')
    user_account = getpass.getuser()
    num_subs = len(sublist)

    # Run CPAC via python -c command
    python_cpac_str = 'python -c "from CPAC.pipeline.cpac_pipeline import run; '\
                      'run(\'%(config_file)s\', \'%(subject_list_file)s\', '\
                      '%(env_arr_idx)s, \'%(pipeline_name)s\', '\
                      'plugin=\'MultiProc\', plugin_args=%(plugin_args)s)"'

    # Init plugin arguments
    plugin_args = {'n_procs': pipeline_config.pipeline_setup['system_config']['max_cores_per_participant'],
                   'memory_gb': pipeline_config.pipeline_setup['system_config']['maximum_memory_per_participant']}

    # Set up run command dictionary
    run_cmd_dict = {'config_file' : config_file,
                    'subject_list_file' : subject_list_file,
                    'pipeline_name' : pipeline_config.pipeline_setup['pipeline_name'],
                    'plugin_args' : plugin_args}

    # Set up config dictionary
    config_dict = {'timestamp' : timestamp,
                   'shell' : shell,
                   'job_name' : 'CPAC_' + pipeline_config.pipeline_setup['pipeline_name'],
                   'num_tasks' : num_subs,
                   'queue' : pipeline_config.pipeline_setup['system_config']['on_grid']['SGE']['queue'],
                   'par_env' : pipeline_config.pipeline_setup['system_config']['on_grid']['SGE']['parallel_environment'],
                   'cores_per_task' : pipeline_config.pipeline_setup['system_config']['max_cores_per_participant'],
                   'user' : user_account,
                   'work_dir' : cluster_files_dir,
                   'time_limit' : time_limit}

    # Get string template for job scheduler
    if job_scheduler == 'pbs':
        env_arr_idx = '$PBS_ARRAYID'
        batch_file_contents = cluster_templates.pbs_template
        confirm_str = '(?<=Your job-array )\d+'
        exec_cmd = 'qsub'
    elif job_scheduler == 'sge':
        env_arr_idx = '$SGE_TASK_ID'
        batch_file_contents = cluster_templates.sge_template
        confirm_str = '(?<=Your job-array )\d+'
        exec_cmd = 'qsub'
    elif job_scheduler == 'slurm':
        env_arr_idx = '$SLURM_ARRAY_TASK_ID'
        batch_file_contents = cluster_templates.slurm_template
        confirm_str = '(?<=Submitted batch job )\d+'
        exec_cmd = 'sbatch'

    # Populate rest of dictionary
    config_dict['env_arr_idx'] = env_arr_idx
    run_cmd_dict['env_arr_idx'] = env_arr_idx
    config_dict['run_cmd'] = python_cpac_str % run_cmd_dict

    # Populate string from config dict values
    batch_file_contents = batch_file_contents % config_dict
    # Write file
    batch_filepath = os.path.join(cluster_files_dir, 'cpac_submit_%s.%s' \
                                  % (timestamp, job_scheduler))
    with open(batch_filepath, 'w') as f:
        f.write(batch_file_contents)

    # Get output response from job submission
    out = subprocess.getoutput('%s %s' % (exec_cmd, batch_filepath))

    # Check for successful qsub submission
    if re.search(confirm_str, out) == None:
        err_msg = 'Error submitting C-PAC pipeline run to %s queue' \
                  % job_scheduler
        raise Exception(err_msg)

    # Get pid and send to pid file
    pid = re.search(confirm_str, out).group(0)
    pid_file = os.path.join(cluster_files_dir, 'pid.txt')
    with open(pid_file, 'w') as f:
        f.write(pid)


# Run C-PAC subjects via job queue
def run(subject_list_file, config_file=None, p_name=None, plugin=None,
        plugin_args=None, tracking=True, num_subs_at_once=None, debug=False,
        test_config=False):

    # Import packages
    import subprocess
    import os
    import pickle
    import time

    from CPAC.pipeline.cpac_pipeline import run_workflow

    print('Run called with config file {0}'.format(config_file))

    if not config_file:
        import pkg_resources as p
        config_file = \
            p.resource_filename("CPAC",
                                os.path.join("resources",
                                             "configs",
                                             "pipeline_config_template.yml"))

    # Init variables
    sublist = None
    if '.yaml' in subject_list_file or '.yml' in subject_list_file:
        subject_list_file = os.path.realpath(subject_list_file)
    else:
        from CPAC.utils.bids_utils import collect_bids_files_configs, \
            bids_gen_cpac_sublist
        (file_paths, config) = collect_bids_files_configs(subject_list_file,
                                                          None)
        sublist = bids_gen_cpac_sublist(subject_list_file, file_paths,
                                        config, None)
        if not sublist:
            import sys
            print("Did not find data in {0}".format(subject_list_file))
            sys.exit(1)

    # take date+time stamp for run identification purposes
    unique_pipeline_id = strftime("%Y%m%d%H%M%S")
    pipeline_start_stamp = strftime("%Y-%m-%d_%H:%M:%S")

    # Load in pipeline config file
    config_file = os.path.realpath(config_file)
    try:
        if not os.path.exists(config_file):
            raise IOError
        else:
            c = Configuration(yaml.safe_load(open(config_file, 'r')))
    except IOError:
        print("config file %s doesn't exist" % config_file)
        raise
    except yaml.parser.ParserError as e:
        error_detail = "\"%s\" at line %d" % (
            e.problem,
            e.problem_mark.line
        )
        raise Exception(
            "Error parsing config file: {0}\n\n"
            "Error details:\n"
            "    {1}"
            "\n\n".format(config_file, error_detail)
        )
    except Exception as e:
        raise Exception(
            "Error parsing config file: {0}\n\n"
            "Error details:\n"
            "    {1}"
            "\n\n".format(config_file, e)
        )

    c.pipeline_setup['log_directory']['path'] = os.path.abspath(c.pipeline_setup['log_directory']['path'])
    c.pipeline_setup['working_directory']['path'] = os.path.abspath(c.pipeline_setup['working_directory']['path'])
    if 's3://' not in c.pipeline_setup['output_directory']['path']:
        c.pipeline_setup['output_directory']['path'] = os.path.abspath(c.pipeline_setup['output_directory']['path'])
    c.pipeline_setup['crash_log_directory']['path'] = os.path.abspath(c.pipeline_setup['crash_log_directory']['path'])
    if debug:
        c.pipeline_setup['output_directory']['path']['write_debugging_outputs'] = "[1]"

    if num_subs_at_once:
        if not str(num_subs_at_once).isdigit():
            raise Exception('[!] Value entered for --num_cores not a digit.')
        c.pipeline_setup['system_config']['num_participants_at_once'] = int(num_subs_at_once)

    # Do some validation
    if not c.pipeline_setup['working_directory']['path']:
        raise Exception('Working directory not specified')

    if len(c.pipeline_setup['working_directory']['path']) > 70:
        warnings.warn("We recommend that the working directory full path "
                      "should have less then 70 characters. "
                      "Long paths might not work in your operational system.")
        warnings.warn("Current working directory: %s" % c.pipeline_setup['working_directory']['path'])

    # Get the pipeline name
    p_name = p_name or c.pipeline_setup['pipeline_name']

    # Load in subject list
    try:
        if not sublist:
            sublist = yaml.safe_load(open(subject_list_file, 'r'))
    except:
        print("Subject list is not in proper YAML format. Please check " \
              "your file")
        raise Exception
    
    # Populate subject scan map
    sub_scan_map = {}
    try:
        for sub in sublist:
            if sub['unique_id']:
                s = sub['subject_id'] + "_" + sub["unique_id"]
            else:
                s = sub['subject_id']
            scan_ids = ['scan_anat']

            if 'func' in sub:
                for id in sub['func']:
                    scan_ids.append('scan_'+ str(id))

            if 'rest' in sub:
                for id in sub['rest']:
                    scan_ids.append('scan_'+ str(id))

            sub_scan_map[s] = scan_ids
    except:
        print("\n\n" + "ERROR: Subject list file not in proper format - " \
              "check if you loaded the correct file?" + "\n" + \
              "Error name: cpac_runner_0001" + "\n\n")
        raise Exception

    pipeline_timing_info = []
    pipeline_timing_info.append(unique_pipeline_id)
    pipeline_timing_info.append(pipeline_start_stamp)
    pipeline_timing_info.append(len(sublist))

    if tracking:
        try:
            track_run(
                level='participant' if not test_config else 'test',
                participants=len(sublist)
            )
        except:
            print("Usage tracking failed for this run.")

    # If we're running on cluster, execute job scheduler
    if c.pipeline_setup['system_config']['on_grid']['run']:

        # Create cluster log dir
        cluster_files_dir = os.path.join(c.pipeline_setup['log_directory']['path'], 'cluster_files')
        if not os.path.exists(cluster_files_dir):
            os.makedirs(cluster_files_dir)

        # Check if its a condor job, and run that
        if 'condor' in c.pipeline_setup['system_config']['on_grid']['resource_manager'].lower():
            run_condor_jobs(c, config_file, subject_list_file, p_name)
        # All other schedulers are supported
        else:
            run_cpac_on_cluster(config_file, subject_list_file, cluster_files_dir)

    # Run on one computer
    else:
        # Create working dir
        if not os.path.exists(c.pipeline_setup['working_directory']['path']):
            try:
                os.makedirs(c.pipeline_setup['working_directory']['path'])
            except:
                err = "\n\n[!] CPAC says: Could not create the working " \
                      "directory: %s\n\nMake sure you have permissions " \
                      "to write to this directory.\n\n" % c.pipeline_setup['working_directory']['path']
                raise Exception(err)
        '''
        if not os.path.exists(c.pipeline_setup['log_directory']['path']):
            try:
                os.makedirs(c.pipeline_setup['log_directory']['path'])
            except:
                err = "\n\n[!] CPAC says: Could not create the log " \
                      "directory: %s\n\nMake sure you have permissions " \
                      "to write to this directory.\n\n" % c.pipeline_setup['log_directory']['path']
                raise Exception(err)
        '''

        # BEGIN LONGITUDINAL TEMPLATE PIPELINE
        if hasattr(c, 'run_longitudinal') and ('anat' in c.run_longitudinal or 'func' in c.run_longitudinal):
            subject_id_dict = {}
            for sub in sublist:
                if sub['subject_id'] in subject_id_dict:
                    subject_id_dict[sub['subject_id']].append(sub)
                else:
                    subject_id_dict[sub['subject_id']] = [sub]
            
            # subject_id_dict has the subject_id as keys and a list of sessions for
            # each participant as value
            valid_longitudinal_data = False
            for subject_id, sub_list in subject_id_dict.items():
                if len(sub_list) > 1:
                    valid_longitudinal_data = True
                    if 'func' in c.run_longitudinal:
                        raise Exception("\n\n[!] Error: Functional longitudinal pipeline is still in development and will be available in next release. Please only run anatomical longitudinal pipeline for now.\n\n")
                    if 'anat' in c.run_longitudinal:
                        strat_list = anat_longitudinal_wf(subject_id, sub_list, c)
                elif len(sub_list) == 1:
                    warnings.warn("\n\nThere is only one anatomical session for sub-%s. Longitudinal preprocessing will be skipped for this subject.\n\n" % subject_id)
                # TODO
                # if 'func' in c.run_longitudinal:
                #     strat_list = func_preproc_longitudinal_wf(subject_id, sub_list, c)
                #     func_longitudinal_template_wf(subject_id, strat_list, c)

            if valid_longitudinal_data:
                rsc_file_list = []
                for dirpath, dirnames, filenames in os.walk(c.pipeline_setup['output_directory']['path']):
                    for f in filenames:
                        # TODO is there a better way to check output folder name?
                        if f != '.DS_Store' and 'pipeline_analysis_longitudinal' in dirpath:
                            rsc_file_list.append(os.path.join(dirpath, f))

                subject_specific_dict = {subj: [] for subj in subject_id_dict.keys()}
                session_specific_dict = {os.path.join(session['subject_id'], session['unique_id']): [] for session in sublist}
                for rsc_path in rsc_file_list:
                    key = [s for s in session_specific_dict.keys() if s in rsc_path]
                    if key:
                        session_specific_dict[key[0]].append(rsc_path)
                    else:
                        subj = [s for s in subject_specific_dict.keys() if s in rsc_path]
                        if subj:
                            subject_specific_dict[subj[0]].append(rsc_path)
                
                # update individual-specific outputs: 
                # anatomical_brain, anatomical_brain_mask and anatomical_reorient
                for key in session_specific_dict.keys():
                    for f in session_specific_dict[key]:
                        sub, ses = key.split('/')
                        ses_list = [subj for subj in sublist if sub in subj['subject_id'] and ses in subj['unique_id']]
                        if len(ses_list) > 1:
                            raise Exception("There are several files containing " + f)
                        if len(ses_list) == 1:
                            ses = ses_list[0]
                            subj_id = ses['subject_id']
                            tmp = f.split(c.pipeline_setup['output_directory']['path'])[-1]
                            keys = tmp.split(os.sep)
                            if keys[0] == '':
                                keys = keys[1:]
                            if len(keys) > 1:
                                if ses.get('resource_pool') is None:
                                    ses['resource_pool'] = {
                                        keys[0].split(c.pipeline_setup['pipeline_name'] + '_')[-1]: {
                                            keys[-2]: f
                                        }
                                    }
                                else:
                                    strat_key = keys[0].split(c.pipeline_setup['pipeline_name'] + '_')[-1]
                                    if ses['resource_pool'].get(strat_key) is None:
                                        ses['resource_pool'].update({
                                            strat_key: {
                                                keys[-2]: f
                                            }
                                        })
                                    else:
                                        ses['resource_pool'][strat_key].update({
                                                keys[-2]: f
                                            })

                for key in subject_specific_dict:
                    for f in subject_specific_dict[key]:
                        ses_list = [subj for subj in sublist if key in subj['anat']]
                        for ses in ses_list:
                            tmp = f.split(c.pipeline_setup['output_directory']['path'])[-1]
                            keys = tmp.split(os.sep)
                            if keys[0] == '':
                                keys = keys[1:]
                            if len(keys) > 1:
                                if ses.get('resource_pool') is None:
                                    ses['resource_pool'] = {
                                        keys[0].split(c.pipeline_setup['pipeline_name'] + '_')[-1]: {
                                            keys[-2]: f
                                        }
                                    }
                                else:
                                    strat_key = keys[0].split(c.pipeline_setup['pipeline_name'] + '_')[-1]
                                    if ses['resource_pool'].get(strat_key) is None:
                                        ses['resource_pool'].update({
                                            strat_key: {
                                                keys[-2]: f
                                            }
                                        })
                                    else:
                                        if keys[-2] == 'anatomical_brain' or keys[-2] == 'anatomical_brain_mask' or keys[-2] == 'anatomical_skull_leaf':
                                            pass
                                        elif 'apply_warp_anat_longitudinal_to_standard' in keys[-2] or 'fsl_apply_xfm_longitudinal' in keys[-2]:
                                            # TODO update!!!
                                            # it assumes session id == last key (ordered by session count instead of session id) + 1
                                            # might cause problem if session id is not continuous
                                            def replace_index(target1, target2, file_path):
                                                index1 = file_path.index(target1)+len(target1)
                                                index2 = file_path.index(target2)+len(target2)
                                                file_str_list = list(file_path)
                                                file_str_list[index1] = "*"
                                                file_str_list[index2] = "*"
                                                file_path_updated = "".join(file_str_list)
                                                file_list = glob.glob(file_path_updated)
                                                file_list.sort()
                                                return file_list
                                            if ses['unique_id'] == str(int(keys[-2][-1])+1):
                                                if keys[-3] == 'seg_probability_maps':
                                                    f_list = replace_index('seg_probability_maps_', 'segment_prob_', f)
                                                    ses['resource_pool'][strat_key].update({
                                                        keys[-3]: f_list
                                                    })
                                                elif keys[-3] == 'seg_partial_volume_files':
                                                    f_list = replace_index('seg_partial_volume_files_', 'segment_pve_', f)
                                                    ses['resource_pool'][strat_key].update({
                                                        keys[-3]: f_list
                                                    })
                                                else:
                                                    ses['resource_pool'][strat_key].update({
                                                        keys[-3]: f # keys[-3]: 'anatomical_to_standard'
                                                    })
                                        elif keys[-2] != 'warp_list':
                                            ses['resource_pool'][strat_key].update({
                                                    keys[-2]: f
                                                })
                                        elif keys[-2] == 'warp_list':
                                            if 'ses-'+ses['unique_id'] in tmp:
                                                ses['resource_pool'][strat_key].update({
                                                    keys[-2]: f
                                                })
                
                for key in subject_specific_dict:
                    ses_list = [subj for subj in sublist if key in subj['anat']]
                    for ses in ses_list:
                        for reg_strat in strat_list:
                            try: 
                                ss_strat_list = list(ses['resource_pool'])
                                for strat_key in ss_strat_list:
                                    try:
                                        ses['resource_pool'][strat_key].update({
                                            'registration_method': reg_strat['registration_method']
                                        })
                                    except KeyError:
                                        pass
                            except KeyError:
                                pass

                yaml.dump(sublist, open(os.path.join(c.pipeline_setup['working_directory']['path'],'data_config_longitudinal.yml'), 'w'), default_flow_style=False)
            
                print('\n\n' + 'Longitudinal pipeline completed.' + '\n\n')
                
                # skip main preprocessing
<<<<<<< HEAD
                if 1 not in c.runAnatomical and c.functional_preproc['run']:
=======
                if not c.anatomical_preproc['run'] and not c.functional_preproc['run']:
>>>>>>> 16c93e42
                    import sys
                    sys.exit()

        # END LONGITUDINAL TEMPLATE PIPELINE

        # If it only allows one, run it linearly
        if c.pipeline_setup['system_config']['num_participants_at_once'] == 1:
            for sub in sublist:
                run_workflow(sub, c, True, pipeline_timing_info,
                              p_name, plugin, plugin_args, test_config)
            return

        pid = open(os.path.join(c.pipeline_setup['working_directory']['path'], 'pid.txt'), 'w')

        # Init job queue
        job_queue = []

        # Allocate processes
        processes = [
            Process(target=run_workflow,
                    args=(sub, c, True, pipeline_timing_info,
                          p_name, plugin, plugin_args, test_config))
            for sub in sublist
        ]

        # If we're allocating more processes than are subjects, run them all
        if len(sublist) <= c.pipeline_setup['system_config']['num_participants_at_once']:
            for p in processes:
                p.start()
                print(p.pid, file=pid)

        # Otherwise manage resources to run processes incrementally
        else:
            idx = 0
            while idx < len(sublist):
                # If the job queue is empty and we haven't started indexing
                if len(job_queue) == 0 and idx == 0:
                    # Init subject process index
                    idc = idx
                    # Launch processes (one for each subject)
                    for p in processes[idc: idc+c.pipeline_setup['system_config']['num_participants_at_once']]:
                        p.start()
                        print(p.pid, file=pid)
                        job_queue.append(p)
                        idx += 1
                # Otherwise, jobs are running - check them
                else:
                    # Check every job in the queue's status
                    for job in job_queue:
                        # If the job is not alive
                        if not job.is_alive():
                            # Find job and delete it from queue
                            print('found dead job ', job)
                            loc = job_queue.index(job)
                            del job_queue[loc]
                            # ...and start the next available process
                            # (subject)
                            processes[idx].start()
                            # Append this to job queue and increment index
                            job_queue.append(processes[idx])
                            idx += 1
                    # Add sleep so while loop isn't consuming 100% of CPU
                    time.sleep(2)
        # Close PID txt file to indicate finish
        pid.close()<|MERGE_RESOLUTION|>--- conflicted
+++ resolved
@@ -517,11 +517,7 @@
                 print('\n\n' + 'Longitudinal pipeline completed.' + '\n\n')
                 
                 # skip main preprocessing
-<<<<<<< HEAD
-                if 1 not in c.runAnatomical and c.functional_preproc['run']:
-=======
                 if not c.anatomical_preproc['run'] and not c.functional_preproc['run']:
->>>>>>> 16c93e42
                     import sys
                     sys.exit()
 
