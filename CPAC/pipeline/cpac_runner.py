--- conflicted
+++ resolved
@@ -499,11 +499,9 @@
     if not c.runOnGrid:
 
         from CPAC.pipeline.cpac_pipeline import prep_workflow
-<<<<<<< HEAD
-        procss = [Process(target=prep_workflow, args=(sub, c, strategies, p_name)) for sub in sublist]
-=======
+        
         procss = [Process(target=prep_workflow, args=(sub, c, strategies, 1, pipeline_timing_info, p_name)) for sub in sublist]
->>>>>>> 61fa90fc
+        
         pid = open(os.path.join(c.outputDirectory, 'pid.txt'), 'w')
         import subprocess
         
