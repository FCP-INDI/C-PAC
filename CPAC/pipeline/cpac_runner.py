from multiprocessing import Process
import os
from CPAC.utils.utils import create_seeds_, create_group_log_template
from CPAC.utils import Configuration
import yaml
import time
from time import strftime



def validate(config_obj):
    
    #check for path lengths
    working_dir = config_obj.workingDirectory
    
    try:
        if len(working_dir) > 70:
            print "\n\n" + "WARNING: Path to working directory should NOT be more than 70 characters."
            print "Please update your configuration. Working directory: ", working_dir, "\n\n"
            raise Exception
    except:
        print "\n\n" + "ERROR: Your directories in Output Settings are empty." + "\n" + \
        "Error name: cpac_runner_0002" + "\n\n"
        raise Exception


def get_vectors(strat):

    paths = []
    def dfs(val_list, path):

        if val_list == []:
            paths.append(path)

        else:
            vals = []
            vals.append(val_list.pop())

            for val in vals:

                # make this an if statement because it trips up when it gets a
                # 'None' entry for one of the iterables
                if val != None:
                                    ### check if val is float, correct it on some version of python or ipython
                    ### avoid auto change to double quote of the path
                    if isinstance(val[0], float):
                        #val = '%.2f' % val[0]
                        val = [str(val[0])]


                if path == '':
                    dfs(list(val_list), str(val))

                else:
                    dfs(list(val_list), str(val) + '#' + path)


    val_list = []

    for key in sorted(strat.keys()):
        val_list.append(strat[key])


    dfs(val_list, '')
    

    return paths



def make_entries(paths, path_iterables):

    entries = []
    idx = 1
    for path in sorted(paths):

        sub_entries = []
        values = path.split('#')

        indx = 0
        for value in values:

            if '[' or '(' in value:

                value = value.strip('[]')
                value = value.strip('()')

            if ',' in value:
                import re
                value = re.sub(r',', '.', value)
                value = re.sub(r' ', '', value)
            sub_entries.append(path_iterables[indx] + '_' + value)
            indx += 1

        ### remove single quote in the paths
        sub_entries = map(lambda x: x.replace("'", ""), sub_entries)
        print "sub entries: "
        print sub_entries
      
        entries.append(sub_entries)

    return entries




def build_strategies(configuration):

    import collections

    ### make paths shorter
    path_iterables = ['_gm_threshold', '_wm_threshold', '_csf_threshold', '_threshold', '_compcor', '_target_angle_deg']
    non_strategy_iterables = ['_fwhm', '_hp', '_lp', '_bandpass_freqs']

    proper_names = {'_threshold':'Scrubbing Threshold = ', '_csf_threshold':'Cerebral Spinal Fluid Threshold = ',
                    '_gm_threshold':'Gray Matter Threshold = ',
                    'nc':'Compcor: Number Of Components = ', '_compcor':'Nuisance Signal Regressors = ',
                    '_target_angle_deg':'Median Angle Correction: Target Angle in Degree = ', '_wm_threshold':'White Matter Threshold = '}


    config_iterables = {'_gm_threshold': eval('configuration.grayMatterThreshold'), '_wm_threshold': eval('configuration.whiteMatterThreshold'), '_csf_threshold': eval('configuration.cerebralSpinalFluidThreshold'), '_threshold': eval('configuration.scrubbingThreshold'), '_compcor': eval('configuration.Regressors'), '_target_angle_deg': eval('configuration.targetAngleDeg')}


    """
    path_iterables = ['_gm_threshold', '_wm_threshold', '_csf_threshold', '_threshold', '_compcor', '_target_angle_deg']
    non_strategy_iterables = ['_fwhm', '_hp', '_lp', '_bandpass_freqs']

    proper_names = {'_threshold':'Scrubbing Threshold = ', '_csf_threshold':'Cerebral Spinal Fluid Threshold = ',
                    '_gm_threshold':'Gray Matter Threshold = ',
                    'nc':'Compcor: Number Of Components = ', '_compcor':'Nuisance Signal Regressors = ',
                    '_target_angle_deg':'Median Angle Correction: Traget Angle in Degree = ', '_wm_threshold':'White Matter Threshold = '}


    config_iterables = {'_gm_threshold': eval('configuration.grayMatterThreshold'), '_wm_threshold': eval('configuration.whiteMatterThreshold'), '_csf_threshold': eval('configuration.cerebralSpinalFluidThreshold'), '_threshold': eval('configuration.scrubbingThreshold'), '_compcor': eval('configuration.Regressors'), '_target_angle_deg': eval('configuration.targetAngleDeg')}
    """

    ### This is really dirty code and ordering of corrections in 
    ### in output directory is dependant on the nuisance workflow
    ### when the workflow is changed , change this section as well
    corrections_order = ['pc1', 'linear', 'wm', 'global', 'motion', 'quadratic', 'gm', 'compcor', 'csf']


    corrections_dict_list = config_iterables['_compcor']


    print "corrections dictionary list: "
    print corrections_dict_list

    main_all_options = []

    if corrections_dict_list != None:

        for corrections_dict in corrections_dict_list:
            string = ""
            for correction in corrections_order:

                string += correction + str(corrections_dict[correction]) + '.'

            string = string[0:len(string) -1]

            cmpcor_components = eval('configuration.nComponents')

            all_options = []
            for comp in cmpcor_components:

                comp = int(comp)
                all_options.append('ncomponents_%d' %comp + '_selector_' + string)

            main_all_options.append(str(str(all_options).strip('[]')).strip('\'\''))


        config_iterables['_compcor'] = main_all_options


    ############

    try:
        paths = get_vectors(config_iterables)
    except:
        print "\n\n" + "ERROR: There are no strategies to build." + "\n" + \
        "Error name: cpac_runner_0003" + "\n\n"
        raise Exception

    strategy_entries = make_entries(paths, sorted(path_iterables))

    print 'strategy_entries: ', strategy_entries, '\n\n'


    return strategy_entries




def run_sge_jobs(c, config_file, strategies_file, subject_list_file, p_name):

    import commands
    from time import strftime

    try:
        sublist = yaml.load(open(os.path.realpath(subject_list_file), 'r'))
    except:
        raise Exception ("Subject list is not in proper YAML format. Please check your file")

    shell = commands.getoutput('echo $SHELL')

    temp_files_dir = os.path.join(os.getcwd(), 'cluster_temp_files')
    subject_bash_file = os.path.join(temp_files_dir, 'submit_%s.sge' % str(strftime("%Y_%m_%d_%H_%M_%S")))
    f = open(subject_bash_file, 'w')
    print >>f, '#! %s' % shell
    print >>f, '#$ -cwd'
    print >>f, '#$ -S %s' % shell
    print >>f, '#$ -V'
    print >>f, '#$ -t 1-%d' % len(sublist)
    print >>f, '#$ -q %s' % c.queue
    print >>f, '#$ -pe %s %d' % (c.parallelEnvironment, c.numCoresPerSubject)
    print >>f, '#$ -e %s' % os.path.join(temp_files_dir, 'c-pac_%s.err' % str(strftime("%Y_%m_%d_%H_%M_%S")))
    print >>f, '#$ -o %s' % os.path.join(temp_files_dir, 'c-pac_%s.out' % str(strftime("%Y_%m_%d_%H_%M_%S")))
    print >>f, 'source ~/.bashrc'

    plugin_args = {'num_threads': c.numCoresPerSubject, 
                            'memory': c.memoryAllocatedForDegreeCentrality}

#    print >>f, "python CPAC.pipeline.cpac_pipeline.py -c ", str(config_file), " -s ", subject_list_file, " -indx $SGE_TASK_ID  -strategies ", strategies_file
<<<<<<< HEAD
    print >>f, "python -c \"import CPAC; CPAC.pipeline.cpac_pipeline.run(\\\"%s\\\", \\\"%s\\\", \\\"$SGE_TASK_ID\\\", \\\"%s\\\", \\\"%s\\\", plugin=\\\"%s\\\", plugin_args=%s) \" " % (str(config_file), \
=======
    print >>f, "python -c \"import CPAC; CPAC.pipeline.cpac_pipeline.run(\\\"%s\\\" , \\\"%s\\\", \\\"$SGE_TASK_ID\\\" , \\\"%s\\\", \\\"%s\\\" , \\\"%s\\\", \\\"%s\\\", \\\"%s\\\", plugin=\\\"%s\\\", plugin_args=%s) \" " % (str(config_file), \
>>>>>>> 781d3f3a
        subject_list_file, strategies_file, p_name, 'ResourceMultiProc', plugin_args)

    f.close()

    commands.getoutput('chmod +x %s' % subject_bash_file )
    p = open(os.path.join(c.outputDirectory, 'pid.txt'), 'w') 

    out = commands.getoutput('qsub  %s ' % (subject_bash_file))

    import re
    if re.search("(?<=Your job-array )\d+", out) == None:

        print "Error: Running of 'qsub' command in terminal failed. Please troubleshoot your SGE configuration with your system administrator and then try again."
	print "The command run was: qsub %s" % subject_bash_file
        raise Exception

    pid = re.search("(?<=Your job-array )\d+", out).group(0)
    print >> p, pid
    
    p.close()

def run_condor_jobs(c, config_file, strategies_file, subject_list_file, p_name):


    import commands
    from time import strftime

    try:
        sublist = yaml.load(open(os.path.realpath(subject_list_file), 'r'))
    except:
        raise Exception ("Subject list is not in proper YAML format. Please check your file")

    temp_files_dir = os.path.join(os.getcwd(), 'cluster_temp_files')
    subject_bash_file = os.path.join(temp_files_dir, 'submit_%s.condor' % str(strftime("%Y_%m_%d_%H_%M_%S")))
    f = open(subject_bash_file, 'w')

    print >>f, "Executable = /usr/bin/python"
    print >>f, "Universe = vanilla"
    print >>f, "transfer_executable = False"
    print >>f, "getenv = True"
    print >>f, "log = %s" % os.path.join(temp_files_dir, 'c-pac_%s.log' % str(strftime("%Y_%m_%d_%H_%M_%S")))

    sublist = yaml.load(open(os.path.realpath(subject_list_file), 'r'))
    for sidx in range(1,len(sublist)+1):
        print >>f, "error = %s" % os.path.join(temp_files_dir, 'c-pac_%s.%s.err' % (str(strftime("%Y_%m_%d_%H_%M_%S")), str(sidx)))
        print >>f, "output = %s" % os.path.join(temp_files_dir, 'c-pac_%s.%s.out' % (str(strftime("%Y_%m_%d_%H_%M_%S")), str(sidx)))

        print >>f, "arguments = \"-c 'import CPAC; CPAC.pipeline.cpac_pipeline.run( ''%s'',''%s'',''%s'',''%s'', ''%s'',''%s'',''%s'',''%s'')\'\"" % (str(config_file), subject_list_file, str(sidx), strategies_file, c.maskSpecificationFile, c.roiSpecificationFile, c.templateSpecificationFile, p_name)
        print >>f, "queue"

    f.close()

    #commands.getoutput('chmod +x %s' % subject_bash_file )
    print commands.getoutput("condor_submit %s " % (subject_bash_file))





def run_pbs_jobs(c, config_file, strategies_file, subject_list_file, p_name):



    import commands
    from time import strftime


    try:
        sublist = yaml.load(open(os.path.realpath(subject_list_file), 'r'))
    except:
        raise Exception ("Subject list is not in proper YAML format. Please check your file")
    
    temp_files_dir = os.path.join(os.getcwd(), 'cluster_temp_files')
    shell = commands.getoutput('echo $SHELL')
    subject_bash_file = os.path.join(temp_files_dir, 'submit_%s.pbs' % str(strftime("%Y_%m_%d_%H_%M_%S")))
    f = open(subject_bash_file, 'w')
    print >>f, '#! %s' % shell
    print >>f, '#PBS -S %s' % shell
    print >>f, '#PBS -V'
    print >>f, '#PBS -t 1-%d' % len(sublist)
    print >>f, '#PBS -q %s' % c.queue
    print >>f, '#PBS -l nodes=1:ppn=%d' % c.numCoresPerSubject
    print >>f, '#PBS -e %s' % os.path.join(temp_files_dir, 'c-pac_%s.err' % str(strftime("%Y_%m_%d_%H_%M_%S")))
    print >>f, '#PBS -o %s' % os.path.join(temp_files_dir, 'c-pac_%s.out' % str(strftime("%Y_%m_%d_%H_%M_%S")))
    print >>f, 'source ~/.bashrc'

    print >>f, "python -c \"import CPAC; CPAC.pipeline.cpac_pipeline.run(\\\"%s\\\",\\\"%s\\\",\\\"${PBS_ARRAYID}\\\",\\\"%s\\\", \\\"%s\\\" , \\\"%s\\\", \\\"%s\\\", \\\"%s\\\") \" " % (str(config_file), \
        subject_list_file, strategies_file, c.maskSpecificationFile, c.roiSpecificationFile, c.templateSpecificationFile, p_name)
#    print >>f, "python -c \"import CPAC; CPAC.pipeline.cpac_pipeline.py -c %s -s %s -indx ${PBS_ARRAYID} -strategies %s \" " %(str(config_file), subject_list_file, strategies_file)
    #print >>f, "python CPAC.pipeline.cpac_pipeline.py -c ", str(config_file), "-s ", subject_list_file, " -indx ${PBS_ARRAYID} -strategies ", strategies_file
    f.close()

    commands.getoutput('chmod +x %s' % subject_bash_file )
    #logger.info(commands.getoutput('qsub  %s ' % (subject_bash_file)))


def append_seeds_to_file(working_dir, seed_list, seed_file):

    existing_seeds = []
    filtered_list = []
    try:

        if os.path.isfile(seed_file):
            existing_seeds += [line.rstrip('\r\n') for line in open(seed_file, 'r').readlines() if not (line.startswith('#') and line == '\n')]

            for seed in seed_list:
                if not seed in existing_seeds:
                    filtered_list.append(seed)

            if not len(filtered_list) == 0:
                f = open(seed_file, 'a')
                for seed in filtered_list:
                    f.write("%s\n" % seed)
                f.close()

            return seed_file

        else:
            raise


    except:
        #make tempfile and add seeds to it
        import tempfile

        try:
            if not os.path.exists(working_dir):
                os.makedirs(working_dir)

        except Exception, e:

            print 'error encountered : ', e
            raise

        some_number, f_name = tempfile.mkstemp(suffix='.txt', prefix='temp_roi_seeds', dir=working_dir, text=True)

        f_handle = open(f_name, 'w')

        for seed in seed_list:
            f_handle.write('%s\n' % seed)

        f_handle.close()
        return f_name



def run(config_file, subject_list_file, p_name= None, plugin=None, plugin_args=None):
    
    # Import packages
    import time

    # take date+time stamp for run identification purposes
    unique_pipeline_id = strftime("%Y%m%d%H%M%S")
    pipeline_start_stamp = strftime("%Y-%m-%d_%H:%M:%S")

    try:
        if not os.path.exists(config_file):
            raise IOError
        else:
            c = Configuration(yaml.load(open(os.path.realpath(config_file), 'r')))
    
    except IOError:
        print "config file %s doesn't exist" % config_file
        raise
    except Exception:
        print "Error reading config file - %s" % config_file
        raise Exception

    #do some validation
    validate(c)

    # get the pipeline name
    p_name = c.pipelineName


    try:
        sublist = yaml.load(open(os.path.realpath(subject_list_file), 'r'))
    except:
        print "Subject list is not in proper YAML format. Please check your file"
        raise Exception


    # NOTE: strategies list is only needed in cpac_pipeline prep_workflow for
    # creating symlinks
    strategies = sorted(build_strategies(c))

    
    print "strategies ---> "
    print strategies
    
    sub_scan_map ={}

    print "subject list: "
    print sublist
    
    try:
    
        for sub in sublist:
            if sub['unique_id']:
                s = sub['subject_id']+"_" + sub["unique_id"]
            else:
                s = sub['subject_id']
        
            scan_ids = ['scan_anat']
            for id in sub['rest']:
                scan_ids.append('scan_'+ str(id))
            sub_scan_map[s] = scan_ids
            
    except:
        
        print "\n\n" + "ERROR: Subject list file not in proper format - check if you loaded the correct file?" + "\n" + \
              "Error name: cpac_runner_0001" + "\n\n"
        raise Exception

        
        
    create_group_log_template(sub_scan_map, os.path.join(c.outputDirectory, 'logs'))
 

    '''
    seeds_created = []
    if not (c.seedSpecificationFile is None):

        try:
            if os.path.exists(c.seedSpecificationFile):
                seeds_created = create_seeds_(c.seedOutputLocation, c.seedSpecificationFile, c.FSLDIR)
                print 'seeds created %s -> ' % seeds_created
        except:
            raise IOError('Problem in seedSpecificationFile')


    if 1 in c.runVoxelTimeseries:

        if 'roi_voxelwise' in c.useSeedInAnalysis:

            c.maskSpecificationFile = append_seeds_to_file(c.workingDirectory, seeds_created, c.maskSpecificationFile)

    if 1 in c.runROITimeseries:

        if 'roi_average' in c.useSeedInAnalysis:

            c.roiSpecificationFile = append_seeds_to_file(c.workingDirectory, seeds_created, c.roiSpecificationFile)

    if 1 in c.runSCA:

        if 'roi_average' in c.useSeedInAnalysis:

            c.roiSpecificationFileForSCA = append_seeds_to_file(c.workingDirectory, seeds_created, c.roiSpecificationFileForSCA)

    if 1 in c.runNetworkCentrality:

        if 'centrality_outputs_smoothed' in c.useSeedInAnalysis:

            c.templateSpecificationFile = append_seeds_to_file(c.workingDirectory, seeds_created, c.templateSpecificationFile)
    '''


    pipeline_timing_info = []
    pipeline_timing_info.append(unique_pipeline_id)
    pipeline_timing_info.append(pipeline_start_stamp)
    pipeline_timing_info.append(len(sublist))


    if not c.runOnGrid:

        # Import packages
        from CPAC.pipeline.cpac_pipeline import prep_workflow

        # Init variables
        procss = [Process(target=prep_workflow,
                          args=(sub, c, strategies, 1,
                                pipeline_timing_info, p_name, plugin, plugin_args)) \
                  for sub in sublist]
        pid = open(os.path.join(c.outputDirectory, 'pid.txt'), 'w')
        # Init job queue
        jobQueue = []

        # If we're allocating more processes than are subjects, run them all
        if len(sublist) <= c.numSubjectsAtOnce:
            """
            Stream all the subjects as sublist is
            less than or equal to the number of 
            subjects that need to run
            """
            for p in procss:
                p.start()
                print >>pid,p.pid
        # Otherwise manage resources to run processes incrementally
        else:
            """
            Stream the subject workflows for preprocessing.
            At Any time in the pipeline c.numSubjectsAtOnce
            will run, unless the number remaining is less than
            the value of the parameter stated above
            """
            idx = 0
            while(idx < len(sublist)):
                # If the job queue is empty and we haven't started indexing
                if len(jobQueue) == 0 and idx == 0:
                    # Init subject process index
                    idc = idx
                    # Launch processes (one for each subject)
                    for p in procss[idc: idc + c.numSubjectsAtOnce]:
                        p.start()
                        print >>pid,p.pid
                        jobQueue.append(p)
                        idx += 1
                # Otherwise, jobs are running - check them
                else:
                    # Check every job in the queue's status
                    for job in jobQueue:
                        # If the job is not alive
                        if not job.is_alive():
                            # Find job and delete it from queue
                            print 'found dead job ', job
                            loc = jobQueue.index(job)
                            del jobQueue[loc]
                            # ...and start the next available process (subject)
                            procss[idx].start()
                            # Append this to job queue and increment index
                            jobQueue.append(procss[idx])
                            idx += 1

                    # Add sleep so while loop isn't consuming 100% of CPU
                    time.sleep(2)
        pid.close()
        
        
    else:

        import commands
        import pickle

        temp_files_dir = os.path.join(os.getcwd(), 'cluster_temp_files')
        print commands.getoutput("mkdir -p %s" % temp_files_dir)


        strategies_file = os.path.join(temp_files_dir, 'strategies.obj')
        f = open(strategies_file, 'w')
        pickle.dump(strategies, f)
        f.close()




        if 'sge' in c.resourceManager.lower():

            run_sge_jobs(c, config_file, strategies_file, subject_list_file, p_name)


        elif 'pbs' in c.resourceManager.lower():

            run_pbs_jobs(c, config_file, strategies_file, subject_list_file, p_name)

        elif 'condor' in c.resourceManager.lower():

            run_condor_jobs(c, config_file, strategies_file, subject_list_file, p_name)<|MERGE_RESOLUTION|>--- conflicted
+++ resolved
@@ -216,17 +216,13 @@
     print >>f, '#$ -e %s' % os.path.join(temp_files_dir, 'c-pac_%s.err' % str(strftime("%Y_%m_%d_%H_%M_%S")))
     print >>f, '#$ -o %s' % os.path.join(temp_files_dir, 'c-pac_%s.out' % str(strftime("%Y_%m_%d_%H_%M_%S")))
     print >>f, 'source ~/.bashrc'
+    print >>f, 'source /etc/profile.d/cpac_env.sh'
 
     plugin_args = {'num_threads': c.numCoresPerSubject, 
                             'memory': c.memoryAllocatedForDegreeCentrality}
 
 #    print >>f, "python CPAC.pipeline.cpac_pipeline.py -c ", str(config_file), " -s ", subject_list_file, " -indx $SGE_TASK_ID  -strategies ", strategies_file
-<<<<<<< HEAD
-    print >>f, "python -c \"import CPAC; CPAC.pipeline.cpac_pipeline.run(\\\"%s\\\", \\\"%s\\\", \\\"$SGE_TASK_ID\\\", \\\"%s\\\", \\\"%s\\\", plugin=\\\"%s\\\", plugin_args=%s) \" " % (str(config_file), \
-=======
-    print >>f, "python -c \"import CPAC; CPAC.pipeline.cpac_pipeline.run(\\\"%s\\\" , \\\"%s\\\", \\\"$SGE_TASK_ID\\\" , \\\"%s\\\", \\\"%s\\\" , \\\"%s\\\", \\\"%s\\\", \\\"%s\\\", plugin=\\\"%s\\\", plugin_args=%s) \" " % (str(config_file), \
->>>>>>> 781d3f3a
-        subject_list_file, strategies_file, p_name, 'ResourceMultiProc', plugin_args)
+    print >>f, "python -c \"import CPAC; CPAC.pipeline.cpac_pipeline.run(\\\"%s\\\", \\\"%s\\\", \\\"$SGE_TASK_ID\\\", \\\"%s\\\", \\\"%s\\\", plugin=\\\"%s\\\", plugin_args=%s) \" " % (str(config_file), subject_list_file, strategies_file, p_name, 'ResourceMultiProc', plugin_args)
 
     f.close()
 
