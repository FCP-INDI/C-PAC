# Copyright (C) 2022-2024  C-PAC Developers

# This file is part of C-PAC.

# C-PAC is free software: you can redistribute it and/or modify it under
# the terms of the GNU Lesser General Public License as published by the
# Free Software Foundation, either version 3 of the License, or (at your
# option) any later version.

# C-PAC is distributed in the hope that it will be useful, but WITHOUT
# ANY WARRANTY; without even the implied warranty of MERCHANTABILITY or
# FITNESS FOR A PARTICULAR PURPOSE. See the GNU Lesser General Public
# License for more details.

# You should have received a copy of the GNU Lesser General Public
# License along with C-PAC. If not, see <https://www.gnu.org/licenses/>.
<<<<<<< HEAD
"""Run C-PAC pipeline as configured."""
=======
"""Run C-PAC."""
>>>>>>> cda28cd1

from multiprocessing import Process
import os
from time import strftime
import warnings

from voluptuous.error import Invalid
import yaml

from CPAC.longitudinal_pipeline.longitudinal_workflow import anat_longitudinal_wf
from CPAC.pipeline.utils import get_shell
from CPAC.utils.configuration import check_pname, Configuration, set_subject
from CPAC.utils.configuration.yaml_template import upgrade_pipeline_to_1_8
from CPAC.utils.ga import track_run
from CPAC.utils.io import load_yaml
from CPAC.utils.monitoring import failed_to_start, FMLOGGER, log_nodes_cb, WFLOGGER

RECOMMENDED_MAX_PATH_LENGTH: int = 70
"""Recommended maximum length for a working directory path."""


def run_condor_jobs(c, config_file, subject_list_file, p_name):
    """Run condor jobs."""
    # Import packages
    import subprocess
    from time import strftime

    sublist = load_yaml(subject_list_file, "Subject list")

    cluster_files_dir = os.path.join(os.getcwd(), "cluster_files")
    subject_bash_file = os.path.join(
        cluster_files_dir, "submit_%s.condor" % str(strftime("%Y_%m_%d_%H_%M_%S"))
    )
    f = open(subject_bash_file, "w")

    print("Executable = /usr/bin/python", file=f)
    print("Universe = vanilla", file=f)
    print("transfer_executable = False", file=f)
    print("getenv = True", file=f)
    print(
        "log = %s"
        % os.path.join(
            cluster_files_dir, "c-pac_%s.log" % str(strftime("%Y_%m_%d_%H_%M_%S"))
        ),
        file=f,
    )

    for sidx in range(1, len(sublist) + 1):
        print(
            "error = %s"
            % os.path.join(
                cluster_files_dir,
                "c-pac_%s.%s.err" % (str(strftime("%Y_%m_%d_%H_%M_%S")), str(sidx)),
            ),
            file=f,
        )
        print(
            "output = %s"
            % os.path.join(
                cluster_files_dir,
                "c-pac_%s.%s.out" % (str(strftime("%Y_%m_%d_%H_%M_%S")), str(sidx)),
            ),
            file=f,
        )

        print(
            "arguments = \"-c 'import CPAC; CPAC.pipeline.cpac_pipeline.run( ''%s'',''%s'',''%s'',''%s'',''%s'',''%s'',''%s'')'\""
            % (
                str(config_file),
                subject_list_file,
                str(sidx),
                c.maskSpecificationFile,
                c.roiSpecificationFile,
                c.templateSpecificationFile,
                p_name,
            ),
            file=f,
        )
        print("queue", file=f)

    f.close()

    # commands.getoutput('chmod +x %s' % subject_bash_file )
    WFLOGGER.info(subprocess.getoutput("condor_submit %s ", subject_bash_file))


# Create and run script for CPAC to run on cluster
def run_cpac_on_cluster(config_file, subject_list_file, cluster_files_dir):
<<<<<<< HEAD
    """Build a SLURM batch job submission script.

    Submit it to the scheduler via 'sbatch'.
    """
=======
    """Build a batch job submission script and submit to the scheduler."""
>>>>>>> cda28cd1
    # Import packages
    import getpass
    import re
    import subprocess
    from time import strftime

    from indi_schedulers import cluster_templates

    # Load in pipeline config
    pipeline_dict = load_yaml(config_file, "Pipeline config")
    pipeline_config = Configuration(pipeline_dict)

    # Load in the subject list
    sublist = load_yaml(subject_list_file, "Subject list")

    # Init variables
    timestamp = str(strftime("%Y_%m_%d_%H_%M_%S"))
    job_scheduler = pipeline_config.pipeline_setup["system_config"]["on_grid"][
        "resource_manager"
    ].lower()

    # For SLURM time limit constraints only, hh:mm:ss
    hrs_limit = 8 * len(sublist)
    time_limit = "%d:00:00" % hrs_limit

    # Batch file variables
    user_account = getpass.getuser()
    num_subs = len(sublist)

    # Run CPAC via python -c command
    python_cpac_str = (
        'python -c "from CPAC.pipeline.cpac_pipeline import run; '
        "run('%(config_file)s', '%(subject_list_file)s', "
        "%(env_arr_idx)s, '%(pipeline_name)s', "
        "plugin='MultiProc', plugin_args=%(plugin_args)s)\""
    )

    # Init plugin arguments
    plugin_args = {
        "n_procs": pipeline_config.pipeline_setup["system_config"][
            "max_cores_per_participant"
        ],
        "memory_gb": pipeline_config.pipeline_setup["system_config"][
            "maximum_memory_per_participant"
        ],
        "raise_insufficient": pipeline_config.pipeline_setup["system_config"][
            "raise_insufficient"
        ],
        "status_callback": log_nodes_cb,
    }

    # Set up run command dictionary
    run_cmd_dict = {
        "config_file": config_file,
        "subject_list_file": subject_list_file,
        "pipeline_name": pipeline_config.pipeline_setup["pipeline_name"],
        "plugin_args": plugin_args,
    }

    # Set up config dictionary
    config_dict = {
        "timestamp": timestamp,
        "shell": get_shell(),
        "job_name": "CPAC_" + pipeline_config.pipeline_setup["pipeline_name"],
        "num_tasks": num_subs,
        "queue": pipeline_config.pipeline_setup["system_config"]["on_grid"]["SGE"][
            "queue"
        ],
        "par_env": pipeline_config.pipeline_setup["system_config"]["on_grid"]["SGE"][
            "parallel_environment"
        ],
        "cores_per_task": pipeline_config.pipeline_setup["system_config"][
            "max_cores_per_participant"
        ],
        "user": user_account,
        "work_dir": cluster_files_dir,
        "time_limit": time_limit,
    }

    # Get string template for job scheduler
    if job_scheduler == "pbs":
        env_arr_idx = "$PBS_ARRAYID"
        batch_file_contents = cluster_templates.pbs_template
        confirm_str = r"(?<=Your job-array )\d+"
        exec_cmd = "qsub"
    elif job_scheduler == "sge":
        env_arr_idx = "$SGE_TASK_ID"
        batch_file_contents = cluster_templates.sge_template
        confirm_str = r"(?<=Your job-array )\d+"
        exec_cmd = "qsub"
    elif job_scheduler == "slurm":
        env_arr_idx = "$SLURM_ARRAY_TASK_ID"
        batch_file_contents = cluster_templates.slurm_template
        confirm_str = r"(?<=Submitted batch job )\d+"
        exec_cmd = "sbatch"

    # Populate rest of dictionary
    config_dict["env_arr_idx"] = env_arr_idx
    run_cmd_dict["env_arr_idx"] = env_arr_idx
    config_dict["run_cmd"] = python_cpac_str % run_cmd_dict

    # Populate string from config dict values
    batch_file_contents = batch_file_contents % config_dict
    # Write file
    batch_filepath = os.path.join(
        cluster_files_dir, "cpac_submit_%s.%s" % (timestamp, job_scheduler)
    )
    with open(batch_filepath, "w") as f:
        f.write(batch_file_contents)

    # Get output response from job submission
    out = subprocess.getoutput("%s %s" % (exec_cmd, batch_filepath))

    # Check for successful qsub submission
    if re.search(confirm_str, out) is None:
        err_msg = "Error submitting C-PAC pipeline run to %s queue" % job_scheduler
        raise Exception(err_msg)

    # Get pid and send to pid file
    pid = re.search(confirm_str, out).group(0)
    pid_file = os.path.join(cluster_files_dir, "pid.txt")
    with open(pid_file, "w") as f:
        f.write(pid)


def run_T1w_longitudinal(sublist, cfg):
    """Run anatomical longitudinal pipeline."""
    subject_id_dict = {}

    for sub in sublist:
        if sub["subject_id"] in subject_id_dict:
            subject_id_dict[sub["subject_id"]].append(sub)
        else:
            subject_id_dict[sub["subject_id"]] = [sub]

    # subject_id_dict has the subject_id as keys and a list of
    # sessions for each participant as value
    for subject_id, sub_list in subject_id_dict.items():
        if len(sub_list) > 1:
            anat_longitudinal_wf(subject_id, sub_list, cfg)
        elif len(sub_list) == 1:
            warnings.warn(
                "\n\nThere is only one anatomical session "
                "for sub-%s. Longitudinal preprocessing "
                "will be skipped for this subject."
                "\n\n" % subject_id
            )


def run(  # noqa: PLR0915
    subject_list_file,
    config_file=None,
    p_name=None,
    plugin=None,
    plugin_args=None,
    tracking=True,
    num_subs_at_once=None,
    debug=False,
    test_config=False,
) -> int:
    """Run C-PAC subjects via job queue.

    Returns
    -------
    int
        exit code
    """
    exitcode = 0

    # Import packages
    import os
    import time

    from CPAC.pipeline.cpac_pipeline import run_workflow

    WFLOGGER.info("Run called with config file %s", config_file)

    if plugin_args is None:
        plugin_args = {"status_callback": log_nodes_cb}

    if not config_file:
        import pkg_resources as p

        config_file = p.resource_filename(
            "CPAC", os.path.join("resources", "configs", "pipeline_config_template.yml")
        )

    # Init variables
    sublist = None
    if ".yaml" in subject_list_file or ".yml" in subject_list_file:
        subject_list_file = os.path.realpath(subject_list_file)
    else:
        from CPAC.utils.bids_utils import (
            bids_gen_cpac_sublist,
            collect_bids_files_configs,
        )

        (file_paths, config) = collect_bids_files_configs(subject_list_file, None)
        sublist = bids_gen_cpac_sublist(subject_list_file, file_paths, config, None)
        if not sublist:
            WFLOGGER.error("Did not find data in %s", subject_list_file)
            return 1

    # take date+time stamp for run identification purposes
    unique_pipeline_id = strftime("%Y%m%d%H%M%S")
    pipeline_start_stamp = strftime("%Y-%m-%d_%H:%M:%S")

    # Load in pipeline config file
    config_file = os.path.realpath(config_file)
    try:
        if not os.path.exists(config_file):
            raise FileNotFoundError(config_file)
        try:
            c = Configuration(load_yaml(config_file, "Pipeline configuration"))
        except Invalid:
            try:
                upgrade_pipeline_to_1_8(config_file)
                c = Configuration(load_yaml(config_file, "Pipeline configuration"))
            except Exception as e:
                msg = (
                    "C-PAC could not upgrade pipeline configuration file "
                    f"{config_file} to v1.8 syntax"
                )
                raise RuntimeError(msg) from e
        except Exception as e:
            raise e
    except IOError as e:
        msg = f"config file {config_file} doesn't exist"
        raise FileNotFoundError(msg) from e
    except yaml.parser.ParserError as e:
        error_detail = '"%s" at line %d' % (e.problem, e.problem_mark.line)
        msg = (
            f"Error parsing config file: {config_file}\n\n"
            "Error details:\n"
            f"    {error_detail}"
            "\n\n"
        )
        raise Exception(msg)
    except Exception as e:
        msg = (
            f"Error parsing config file: {config_file}\n\n"
            "Error details:\n"
            f"    {e}"
            "\n\n"
        )
        raise Exception(msg)

    c.pipeline_setup["log_directory"]["path"] = os.path.abspath(
        c.pipeline_setup["log_directory"]["path"]
    )
    c.pipeline_setup["working_directory"]["path"] = os.path.abspath(
        c.pipeline_setup["working_directory"]["path"]
    )
    if "s3://" not in c.pipeline_setup["output_directory"]["path"]:
        c.pipeline_setup["output_directory"]["path"] = os.path.abspath(
            c.pipeline_setup["output_directory"]["path"]
        )
    if debug:
        c.pipeline_setup["output_directory"]["path"]["write_debugging_outputs"] = "[1]"

    if num_subs_at_once:
        if not str(num_subs_at_once).isdigit():
            msg = "[!] Value entered for --num_cores not a digit."
            raise Exception(msg)
        c.pipeline_setup["system_config"]["num_participants_at_once"] = int(
            num_subs_at_once
        )

    # Do some validation
    if not c.pipeline_setup["working_directory"]["path"]:
        msg = "Working directory not specified"
        raise Exception(msg)

    if len(c.pipeline_setup["working_directory"]["path"]) > RECOMMENDED_MAX_PATH_LENGTH:
        warnings.warn(
            "We recommend that the working directory full path "
            f"should have less then {RECOMMENDED_MAX_PATH_LENGTH} characters. "
            "Long paths might not work in your operating system."
        )
        warnings.warn(
            "Current working directory: "
            f"{c.pipeline_setup['working_directory']['path']}"
        )

    # Get the pipeline name
    p_name = check_pname(p_name, c)

    # Load in subject list
    if not sublist:
        sublist = load_yaml(subject_list_file, "Subject list")

    # Populate subject scan map
    sub_scan_map = {}
    try:
        for sub in sublist:
            if sub["unique_id"]:
                s = sub["subject_id"] + "_" + sub["unique_id"]
            else:
                s = sub["subject_id"]
            scan_ids = ["scan_anat"]

            if "func" in sub:
                for _id in sub["func"]:
                    scan_ids.append("scan_" + str(_id))

            if "rest" in sub:
                for _id in sub["rest"]:
                    scan_ids.append("scan_" + str(_id))

            sub_scan_map[s] = scan_ids
    except Exception as e:
        msg = (
            "\n\nERROR: Subject list file not in proper format - check if you loaded"
            " the correct file?\nError name: cpac_runner_0001\n\n"
        )
        raise ValueError(msg) from e

    pipeline_timing_info = []
    pipeline_timing_info.append(unique_pipeline_id)
    pipeline_timing_info.append(pipeline_start_stamp)
    pipeline_timing_info.append(len(sublist))

    if tracking:
        try:
            track_run(
                level="participant" if not test_config else "test",
                participants=len(sublist),
            )
        except Exception as exception:
            WFLOGGER.error(
                "Usage tracking failed for this run.\nDetails: %s", exception
            )

    # If we're running on cluster, execute job scheduler
    if c.pipeline_setup["system_config"]["on_grid"]["run"]:
        # Create cluster log dir
        cluster_files_dir = os.path.join(
            c.pipeline_setup["log_directory"]["path"], "cluster_files"
        )
        if not os.path.exists(cluster_files_dir):
            os.makedirs(cluster_files_dir)

        # Check if its a condor job, and run that
        if (
            "condor"
            in c.pipeline_setup["system_config"]["on_grid"]["resource_manager"].lower()
        ):
            run_condor_jobs(c, config_file, subject_list_file, p_name)
        # All other schedulers are supported
        else:
            run_cpac_on_cluster(config_file, subject_list_file, cluster_files_dir)

    # Run on one computer
    else:
        # Create working dir
        if not os.path.exists(c.pipeline_setup["working_directory"]["path"]):
            try:
                os.makedirs(
                    c.pipeline_setup["working_directory"]["path"], exist_ok=True
                )
            except FileExistsError:
                FMLOGGER.warn(
                    f"Path exists: {c['pipeline_setup', 'working_directory', 'path']}"
                )
            except Exception as exception:
                err = (
                    "\n\n[!] CPAC says: Could not create the working directory: "
                    f"{c['pipeline_setup', 'working_directory', 'path']}\n\nMake sure "
                    "you have permissions to write to this directory.\n\n"
                )
                raise IOError(err) from exception
        """
        if not os.path.exists(c.pipeline_setup['log_directory']['path']):
            try:
                os.makedirs(c.pipeline_setup['log_directory']['path'])
            except:
                err = "\n\n[!] CPAC says: Could not create the log " \
                      "directory: %s\n\nMake sure you have permissions " \
                      "to write to this directory.\n\n" % c.pipeline_setup['log_directory']['path']
                raise Exception(err)
        """

        # BEGIN LONGITUDINAL TEMPLATE PIPELINE
        if (
            hasattr(c, "longitudinal_template_generation")
            and c.longitudinal_template_generation["run"]
        ):
            run_T1w_longitudinal(sublist, c)
            # TODO functional longitudinal pipeline

        """
            if valid_longitudinal_data:
                rsc_file_list = []
                for dirpath, dirnames, filenames in os.walk(c.pipeline_setup[
                                                                'output_directory']['path']):
                    for f in filenames:
                        # TODO is there a better way to check output folder name?
                        if f != '.DS_Store' and 'T1w_longitudinal_pipeline' in dirpath:
                            rsc_file_list.append(os.path.join(dirpath, f))

                subject_specific_dict = {subj: [] for subj in subject_id_dict.keys()}
                session_specific_dict = {os.path.join(session['subject_id'], session['unique_id']): [] for session in sublist}
                for rsc_path in rsc_file_list:
                    key = [s for s in session_specific_dict.keys() if s in rsc_path]
                    if key:
                        session_specific_dict[key[0]].append(rsc_path)
                    else:
                        subj = [s for s in subject_specific_dict.keys() if s in rsc_path]
                        if subj:
                            subject_specific_dict[subj[0]].append(rsc_path)

                # update individual-specific outputs:
                # anatomical_brain, anatomical_brain_mask and anatomical_reorient
                for key in session_specific_dict.keys():
                    for f in session_specific_dict[key]:
                        sub, ses = key.split('/')
                        ses_list = [subj for subj in sublist if sub in subj['subject_id'] and ses in subj['unique_id']]
                        if len(ses_list) > 1:
                            raise Exception("There are several files containing " + f)
                        if len(ses_list) == 1:
                            ses = ses_list[0]
                            subj_id = ses['subject_id']
                            tmp = f.split(c.pipeline_setup['output_directory']['path'])[-1]
                            keys = tmp.split(os.sep)
                            if keys[0] == '':
                                keys = keys[1:]
                            if len(keys) > 1:
                                if ses.get('resource_pool') is None:
                                    ses['resource_pool'] = {
                                        keys[0].split(c.pipeline_setup['pipeline_name'] + '_')[-1]: {
                                            keys[-2]: f
                                        }
                                    }
                                else:
                                    strat_key = keys[0].split(c.pipeline_setup['pipeline_name'] + '_')[-1]
                                    if ses['resource_pool'].get(strat_key) is None:
                                        ses['resource_pool'].update({
                                            strat_key: {
                                                keys[-2]: f
                                            }
                                        })
                                    else:
                                        ses['resource_pool'][strat_key].update({
                                                keys[-2]: f
                                            })

                for key in subject_specific_dict:
                    for f in subject_specific_dict[key]:
                        ses_list = [subj for subj in sublist if key in subj['anat']]
                        for ses in ses_list:
                            tmp = f.split(c.pipeline_setup['output_directory']['path'])[-1]
                            keys = tmp.split(os.sep)
                            if keys[0] == '':
                                keys = keys[1:]
                            if len(keys) > 1:
                                if ses.get('resource_pool') is None:
                                    ses['resource_pool'] = {
                                        keys[0].split(c.pipeline_setup['pipeline_name'] + '_')[-1]: {
                                            keys[-2]: f
                                        }
                                    }
                                else:
                                    strat_key = keys[0].split(c.pipeline_setup['pipeline_name'] + '_')[-1]
                                    if ses['resource_pool'].get(strat_key) is None:
                                        ses['resource_pool'].update({
                                            strat_key: {
                                                keys[-2]: f
                                            }
                                        })
                                    else:
                                        if keys[-2] == 'anatomical_brain' or keys[-2] == 'anatomical_brain_mask' or keys[-2] == 'anatomical_skull_leaf':
                                            pass
                                        elif 'apply_warp_anat_longitudinal_to_standard' in keys[-2] or 'fsl_apply_xfm_longitudinal' in keys[-2]:
                                            # TODO update!!!
                                            # it assumes session id == last key (ordered by session count instead of session id) + 1
                                            # might cause problem if session id is not continuous
                                            def replace_index(target1, target2, file_path):
                                                index1 = file_path.index(target1)+len(target1)
                                                index2 = file_path.index(target2)+len(target2)
                                                file_str_list = list(file_path)
                                                file_str_list[index1] = "*"
                                                file_str_list[index2] = "*"
                                                file_path_updated = "".join(file_str_list)
                                                file_list = glob.glob(file_path_updated)
                                                file_list.sort()
                                                return file_list
                                            if ses['unique_id'] == str(int(keys[-2][-1])+1):
                                                if keys[-3] == 'seg_probability_maps':
                                                    f_list = replace_index('seg_probability_maps_', 'segment_prob_', f)
                                                    ses['resource_pool'][strat_key].update({
                                                        keys[-3]: f_list
                                                    })
                                                elif keys[-3] == 'seg_partial_volume_files':
                                                    f_list = replace_index('seg_partial_volume_files_', 'segment_pve_', f)
                                                    ses['resource_pool'][strat_key].update({
                                                        keys[-3]: f_list
                                                    })
                                                else:
                                                    ses['resource_pool'][strat_key].update({
                                                        keys[-3]: f # keys[-3]: 'anatomical_to_standard'
                                                    })
                                        elif keys[-2] != 'warp_list':
                                            ses['resource_pool'][strat_key].update({
                                                    keys[-2]: f
                                                })
                                        elif keys[-2] == 'warp_list':
                                            if 'ses-'+ses['unique_id'] in tmp:
                                                ses['resource_pool'][strat_key].update({
                                                    keys[-2]: f
                                                })
                for key in subject_specific_dict:
                    ses_list = [subj for subj in sublist if key in subj['anat']]
                    for ses in ses_list:
                        for reg_strat in strat_list:
                            try:
                                ss_strat_list = list(ses['resource_pool'])
                                for strat_key in ss_strat_list:
                                    try:
                                        ses['resource_pool'][strat_key].update({
                                            'registration_method': reg_strat['registration_method']
                                        })
                                    except KeyError:
                                        pass
                            except KeyError:
                                pass

                yaml.dump(sublist, open(os.path.join(c.pipeline_setup['working_directory']['path'],'data_config_longitudinal.yml'), 'w'), default_flow_style=False)
                WFLOGGER.info("\n\nLongitudinal pipeline completed.\n\n")

                # skip main preprocessing
                if (
                    not c.anatomical_preproc['run'] and
                    not c.functional_preproc['run']
                ):
                    sys.exit()
        """
        # END LONGITUDINAL TEMPLATE PIPELINE

        # If it only allows one, run it linearly
        if c.pipeline_setup["system_config"]["num_participants_at_once"] == 1:
            for sub in sublist:
                try:
                    exitcode = run_workflow(
                        sub,
                        c,
                        True,
                        pipeline_timing_info,
                        p_name,
                        plugin,
                        plugin_args,
                        test_config,
                    )
                except Exception as exception:  # pylint: disable=broad-except
                    exitcode = 1
                    failed_to_start(set_subject(sub, c)[2], exception)
            return exitcode

        # Init job queue
        job_queue = []

        # Allocate processes
        processes = [
            Process(
                target=run_workflow,
                args=(
                    sub,
                    c,
                    True,
                    pipeline_timing_info,
                    p_name,
                    plugin,
                    plugin_args,
                    test_config,
                ),
            )
            for sub in sublist
        ]
        working_dir = os.path.join(
            c["pipeline_setup", "working_directory", "path"], p_name
        )
        # Create pipeline-specific working dir if not exists
        if not os.path.exists(working_dir):
            os.makedirs(working_dir)
        # Set PID context to pipeline-specific file
        with open(os.path.join(working_dir, "pid.txt"), "w", encoding="utf-8") as pid:
            # If we're allocating more processes than are subjects, run
            # them all
            if (
                len(sublist)
                <= c.pipeline_setup["system_config"]["num_participants_at_once"]
            ):
                for i, _p in enumerate(processes):
                    try:
                        _p.start()
                        print(_p.pid, file=pid)
                    # pylint: disable=broad-except
                    except Exception as exception:
                        exitcode = 1
                        failed_to_start(set_subject(sublist[i], c)[2], exception)
            # Otherwise manage resources to run processes incrementally
            else:
                idx = 0
                while idx < len(sublist):
                    # If the job queue is empty and we haven't started indexing
                    if len(job_queue) == 0 and idx == 0:
                        # Init subject process index
                        idc = idx
                        # Launch processes (one for each subject)
                        for _p in processes[
                            idc : idc
                            + c.pipeline_setup["system_config"][
                                "num_participants_at_once"
                            ]
                        ]:
                            try:
                                _p.start()
                                print(_p.pid, file=pid)
                                job_queue.append(_p)
                                idx += 1
                            # pylint: disable=broad-except
                            except Exception as exception:
                                exitcode = 1
                                failed_to_start(
                                    set_subject(sublist[idx], c)[2], exception
                                )
                    # Otherwise, jobs are running - check them
                    else:
                        # Check every job in the queue's status
                        for job in job_queue:
                            # If the job is not alive
                            if not job.is_alive():
                                WFLOGGER.warning("found dead job %s", job)
                                # Find job and delete it from queue
                                loc = job_queue.index(job)
                                del job_queue[loc]
                                # ...and start the next available
                                # process (subject)
                                try:
                                    processes[idx].start()
                                    # Append this to job queue and
                                    # increment index
                                    # pylint: disable=modified-iterating-list
                                    job_queue.append(processes[idx])
                                    idx += 1
                                # pylint: disable=broad-except
                                except Exception as exception:
                                    exitcode = 1
                                    failed_to_start(
                                        set_subject(sublist[idx], c)[2], exception
                                    )
                        # Add sleep so while loop isn't consuming 100% of CPU
                        time.sleep(2)
            # set exitcode to 1 if any exception
            if hasattr(pid, "exitcode"):
                exitcode = exitcode or pid.exitcode
            # Close PID txt file to indicate finish
            pid.close()
    return exitcode<|MERGE_RESOLUTION|>--- conflicted
+++ resolved
@@ -14,11 +14,7 @@
 
 # You should have received a copy of the GNU Lesser General Public
 # License along with C-PAC. If not, see <https://www.gnu.org/licenses/>.
-<<<<<<< HEAD
 """Run C-PAC pipeline as configured."""
-=======
-"""Run C-PAC."""
->>>>>>> cda28cd1
 
 from multiprocessing import Process
 import os
@@ -107,14 +103,10 @@
 
 # Create and run script for CPAC to run on cluster
 def run_cpac_on_cluster(config_file, subject_list_file, cluster_files_dir):
-<<<<<<< HEAD
     """Build a SLURM batch job submission script.
 
     Submit it to the scheduler via 'sbatch'.
     """
-=======
-    """Build a batch job submission script and submit to the scheduler."""
->>>>>>> cda28cd1
     # Import packages
     import getpass
     import re
