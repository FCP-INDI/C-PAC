--- conflicted
+++ resolved
@@ -11,11 +11,7 @@
 from nipype.pipeline.plugins.legacymultiproc import (
     LegacyMultiProcPlugin as LegacyMultiProc)
 from CPAC.pipeline.nipype_pipeline_engine import UNDEFINED_SIZE
-<<<<<<< HEAD
 from .base import logger, run_node
-=======
-from CPAC.utils.monitoring import log_nodes_cb
->>>>>>> 2b386672
 
 
 def get_peak_usage():
