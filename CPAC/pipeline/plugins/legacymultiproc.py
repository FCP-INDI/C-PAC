--- conflicted
+++ resolved
@@ -1,24 +1,13 @@
-<<<<<<< HEAD
-"""Override Nipype's LegacyMultiProc's _prerun_check to tell which
-Nodes use too many resources."""
+"""
+Override Nipype's LegacyMultiproc:
+* _prerun_check to tell which Nodes use too many resources.
+* _check_resources to account for the main process' memory usage.
+"""
+import platform
+import resource
 from nipype.pipeline.plugins.legacymultiproc import \
     LegacyMultiProcPlugin as LegacyMultiProc
 from .verbose_prerun import VerbosePrerun
-=======
-"""
-
-Override Nipype's LegacyMultiproc:
-* _prerun_check to tell which Nodes use too many resources.
-* _check_resources to account for the main process' memory usage.
-
-"""
-
-import platform
-import resource
-from nipype.pipeline.plugins.legacymultiproc import (
-    LegacyMultiProcPlugin as LegacyMultiProc, logger)
-from CPAC.pipeline.nipype_pipeline_engine import UNDEFINED_SIZE
-
 
 def get_peak_usage():
     self_usage = resource.getrusage(resource.RUSAGE_SELF)
@@ -29,57 +18,13 @@
         proc_peak /= 1024.
 
     return proc_peak / 1024. / 1024.
->>>>>>> 38b295f0
 
 
 class LegacyMultiProcPlugin(LegacyMultiProc):
     def __init__(self, plugin_args=None):
         super().__init__(plugin_args)
 
-<<<<<<< HEAD
     _prerun_check = VerbosePrerun._prerun_check
-=======
-    def _prerun_check(self, graph):
-        """Check if any node exeeds the available resources"""
-        tasks_mem_gb = []
-        tasks_num_th = []
-        overrun_message_mem = None
-        overrun_message_th = None
-        for node in graph.nodes():
-            try:
-                node_memory_estimate = node.mem_gb
-            except FileNotFoundError:
-                node_memory_estimate = node._apply_mem_x(UNDEFINED_SIZE)
-            if node_memory_estimate > self.memory_gb:
-                tasks_mem_gb.append((node.name, node_memory_estimate))
-            if node.n_procs > self.processors:
-                tasks_num_th.append((node.name, node.n_procs))
-
-        if tasks_mem_gb:
-            overrun_message_mem = '\n'.join([
-                f'\t{overrun[0]}: {overrun[1]} GB' for overrun in tasks_mem_gb
-            ])
-            logger.warning(
-                "The following nodes are estimated to exceed the total amount "
-                f"of memory available (%0.2fGB): \n{overrun_message_mem}",
-                self.memory_gb,
-            )
-
-        if tasks_num_th:
-            overrun_message_th = '\n'.join([
-                f'\t{overrun[0]}: {overrun[1]} threads' for overrun in
-                tasks_num_th])
-            logger.warning(
-                "Some nodes demand for more threads than available (%d): "
-                f"\n{overrun_message_th}",
-                self.processors,
-            )
-
-        if self.raise_insufficient and (tasks_mem_gb or tasks_num_th):
-            raise RuntimeError("\n".join([msg for msg in [
-                "Insufficient resources available for job:",
-                overrun_message_mem, overrun_message_th
-            ] if msg is not None]))
 
     def _check_resources(self, running_tasks):
         """
@@ -93,4 +38,3 @@
         free_memory_gb -= peak
 
         return free_memory_gb, free_processors
->>>>>>> 38b295f0
