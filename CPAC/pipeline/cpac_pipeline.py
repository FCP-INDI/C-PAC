--- conflicted
+++ resolved
@@ -1374,10 +1374,7 @@
     new_strat_list = []
     num_strat = 0
     if 1 in c.runVoxelTimeseries:
-<<<<<<< HEAD
-
-=======
->>>>>>> 104414be
+
 
         for strat in strat_list:
 
@@ -1440,19 +1437,6 @@
 
     if 1 in c.runROITimeseries:
 
-<<<<<<< HEAD
-        if not (c.seedSpecificationFile is None):
-
-            try:
-                if os.path.exists(c.seedSpecificationFile):
-                    seeds = create_seeds_(c.seedSpecificationFile, c.roiDirectoryPath, c.FSLDIR)
-                    print 'seeds created %s -> ' % seeds
-            except:
-                raise IOError
-
-
-=======
->>>>>>> 104414be
         for strat in strat_list:
 
             resample_functional_to_roi = pe.Node(interface=fsl.FLIRT(), 
@@ -2098,16 +2082,6 @@
                          plugin_args={'n_procs': c.numCoresPerSubject})
 #    workflow.run(updatehash=True)
     sub_w_path = os.path.join(c.workingDirectory, wfname)
-<<<<<<< HEAD
-    try:
-        if os.path.exists(sub_w_path) and c.removeWorkingDir:
-            import shutil
-            print "removing dir -> ", sub_w_path
-            shutil.rmtree(sub_w_path)
-    except:
-        print "Couldn't remove subjects %s working directory"%(wf_name)
-        pass
-=======
     
     if c.removeWorkingDir:
         try:
@@ -2121,7 +2095,6 @@
     
     print "End of subject workflow ", wfname
     
->>>>>>> 104414be
     return workflow
 
 
