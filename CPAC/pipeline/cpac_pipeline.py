--- conflicted
+++ resolved
@@ -82,19 +82,6 @@
 from CPAC.alff.alff import create_alff
 from CPAC.sca.sca import create_sca, create_temporal_reg
 
-<<<<<<< HEAD
-# Init variables
-logger = logging.getLogger('nipype.workflow')
-
-
-class strategy:
-
-    def __init__(self):
-        self.resource_pool = {}
-        self.leaf_node = None
-        self.leaf_out_file = None
-        self.name = []
-=======
 from CPAC.utils.datasource import (
     create_func_datasource,
     create_anat_datasource,
@@ -123,8 +110,6 @@
     dbg_file_lineno,
     add_afni_prefix
 )
->>>>>>> 95fc06d2
-
 
 logger = logging.getLogger('workflow')
 
@@ -3513,17 +3498,10 @@
         cb_logger.addHandler(handler)
 
         # Add status callback function that writes in callback log
-<<<<<<< HEAD
         if nipype.__version__ not in ('1.1.2'):
             err_msg = "This version of Nipype may not be compatible with " \
                       "CPAC v%s, please install Nipype version 1.1.2\n" \
                        % (CPAC.__version__)
-=======
-        if nipype.__version__ not in ('0.13.1'):
-            err_msg = "This version of nipype may not be compatible with " \
-                      "CPAC v%s, please install version 0.13.1\n" \
-                % (CPAC.__version__)
->>>>>>> 95fc06d2
             logger.error(err_msg)
         else:
             if nipype.__version__ == '1.1.2':
