--- conflicted
+++ resolved
@@ -375,14 +375,14 @@
     subject_info['subject_id'] = subject_id
     subject_info['start_time'] = pipeline_start_time
 
-    check_centrality_degree = c.network_centrality['run'] and \
+    check_centrality_degree = True in c.network_centrality['run'] and \
                               (len(c.network_centrality['degree_centrality'][
                                        'weight_options']) != 0 or \
                                len(c.network_centrality[
                                        'eigenvector_centrality'][
                                        'weight_options']) != 0)
 
-    check_centrality_lfcd = c.network_centrality['run'] and \
+    check_centrality_lfcd = True in c.network_centrality['run'] and \
                             len(c.network_centrality[
                                     'local_functional_connectivity_density'][
                                     'weight_options']) != 0
@@ -873,14 +873,9 @@
         pipeline_blocks += seg_blocks
 
     # Functional Preprocessing, including motion correction and BOLD masking
-<<<<<<< HEAD
     if True in cfg.functional_preproc['run'] and \
-            not rpool.check_rpool('desc-brain_bold'):
-=======
-    if cfg.functional_preproc['run'] and \
             (not rpool.check_rpool('desc-brain_bold') or
              not rpool.check_rpool('space-bold_desc-brain_mask')):
->>>>>>> 06b8adc1
         func_init_blocks = [
             func_scaling,
             func_truncate
