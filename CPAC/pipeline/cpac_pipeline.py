import os
import time
import six
import re
import csv
import shutil
import pickle
import copy
import json

import pandas as pd
import pkg_resources as p
import networkx as nx
import logging as cb_logging
from time import strftime

import nipype
import nipype.pipeline.engine as pe
import nipype.interfaces.fsl as fsl
import nipype.interfaces.io as nio
import nipype.interfaces.utility as util
import nipype.interfaces.afni as afni
from nipype.interfaces.afni import preprocess
import nipype.interfaces.ants as ants
import nipype.interfaces.c3 as c3
from nipype.interfaces.utility import Merge
from nipype.pipeline.engine.utils import format_dot
from nipype import config
from nipype import logging

from indi_aws import aws_utils, fetch_creds

import CPAC
from CPAC.network_centrality.pipeline import (
    create_network_centrality_workflow
)
from CPAC.anat_preproc.anat_preproc import create_anat_preproc
from CPAC.anat_preproc.lesion_preproc import create_lesion_preproc
from CPAC.distortion_correction.distortion_correction import (
    create_EPI_DistCorr,
    blip_distcor_wf
)
from CPAC.func_preproc.func_preproc import (
    create_func_preproc,
    connect_func_preproc,
    slice_timing_wf,
    create_wf_edit_func,
    create_scale_func_wf
)
from CPAC.seg_preproc.seg_preproc import (
    create_seg_preproc,
    create_seg_preproc_template_based
)

from CPAC.seg_preproc.utils import mask_erosion

from CPAC.image_utils import (
    spatial_smooth_outputs,
    z_score_standardize,
    fisher_z_score_standardize,
    calc_avg
)

from CPAC.registration import (
    create_fsl_flirt_linear_reg,
    create_fsl_fnirt_nonlinear_reg,
    create_register_func_to_anat,
    create_bbregister_func_to_anat,
    create_register_func_to_epi,
    create_wf_calculate_ants_warp,
    output_func_to_standard
)

from CPAC.nuisance import create_regressor_workflow, \
    create_nuisance_regression_workflow, \
    filtering_bold_and_regressors, \
    bandpass_voxels, \
    NuisanceRegressor
from CPAC.aroma import create_aroma
from CPAC.median_angle import create_median_angle_correction
from CPAC.generate_motion_statistics import motion_power_statistics
from CPAC.scrubbing import create_scrubbing_preproc
from CPAC.timeseries import (
    get_roi_timeseries,
    get_voxel_timeseries,
    get_vertices_timeseries,
    get_spatial_map_timeseries
)

from CPAC.vmhc.vmhc import create_vmhc
from CPAC.reho.reho import create_reho
from CPAC.alff.alff import create_alff
from CPAC.sca.sca import create_sca, create_temporal_reg

from CPAC.connectome.pipeline import create_connectome

from CPAC.utils.datasource import (
    create_func_datasource,
    create_anat_datasource,
    create_fmap_datasource,
    create_roi_mask_dataflow,
    create_spatial_map_dataflow,
    create_check_for_s3_node,
    resolve_resolution,
    match_epi_fmaps
)
from CPAC.utils import Configuration, Strategy, Outputs, find_files
from CPAC.utils.interfaces.function import Function

from CPAC.utils.interfaces.datasink import DataSink

from CPAC.qc.pipeline import create_qc_workflow
from CPAC.qc.utils import generate_qc_pages

from CPAC.utils.utils import (
    extract_one_d,
    get_scan_params,
    get_tr,
    extract_txt,
    extract_output_mean,
    create_output_mean_csv,
    get_zscore,
    get_fisher_zscore,
    pick_wm
)

from CPAC.utils.monitoring import log_nodes_initial, log_nodes_cb

logger = logging.getLogger('nipype.workflow')
# config.enable_debug_mode()

def prep_workflow(sub_dict, c, run, pipeline_timing_info=None,
                  p_name=None, plugin='MultiProc', plugin_args=None, test_config=False):
    '''
    Function to prepare and, optionally, run the C-PAC workflow

    Parameters
    ----------
    sub_dict : dictionary
        subject dictionary with anatomical and functional image paths
    c : Configuration object
        CPAC pipeline configuration dictionary object
    run : boolean
        flag to indicate whether to run the prepared workflow
    pipeline_timing_info : list (optional); default=None
        list of pipeline info for reporting timing information
    p_name : string (optional); default=None
        name of pipeline
    plugin : string (optional); defaule='MultiProc'
        nipype plugin to utilize when the workflow is ran
    plugin_args : dictionary (optional); default=None
        plugin-specific arguments for the workflow plugin

    Returns
    -------
    workflow : nipype workflow
        the prepared nipype workflow object containing the parameters
        specified in the config
    '''

    # Import packages
    from CPAC.utils.utils import check_config_resources, check_system_deps
    
    # Assure that changes on config will not affect other parts
    c = copy.copy(c)

    subject_id = sub_dict['subject_id']
    if sub_dict['unique_id']:
        subject_id += "_" + sub_dict['unique_id']

    log_dir = os.path.join(c.logDirectory, 'pipeline_%s' % c.pipelineName, subject_id)
    if not os.path.exists(log_dir):
        os.makedirs(os.path.join(log_dir))

    # TODO ASH Enforce c.run_logging to be boolean
    # TODO ASH Schema validation
    config.update_config({
        'logging': {
            'log_directory': log_dir,
            'log_to_file': bool(getattr(c, 'run_logging', True))
        }
    })
    config.enable_resource_monitor()

    logging.update_logging(config)

    # Start timing here
    pipeline_start_time = time.time()
    # at end of workflow, take timestamp again, take time elapsed and check
    # tempfile add time to time data structure inside tempfile, and increment
    # number of subjects

    # Check pipeline config resources
    sub_mem_gb, num_cores_per_sub, num_ants_cores = \
        check_config_resources(c)

    if not plugin:
        plugin = 'MultiProc'

    if plugin_args:
        plugin_args['memory_gb'] = sub_mem_gb
        plugin_args['n_procs'] = num_cores_per_sub
    else:
        plugin_args = {'memory_gb': sub_mem_gb, 'n_procs': num_cores_per_sub}

    # perhaps in future allow user to set threads maximum
    # this is for centrality mostly
    # import mkl
    numThreads = '1'
    os.environ['OMP_NUM_THREADS'] = '1'  # str(num_cores_per_sub)
    os.environ['MKL_NUM_THREADS'] = '1'  # str(num_cores_per_sub)
    os.environ['ITK_GLOBAL_DEFAULT_NUMBER_OF_THREADS'] = str(num_ants_cores)

    # TODO: TEMPORARY
    # TODO: solve the UNet model hanging issue during MultiProc
    if "unet" in c.skullstrip_option:
        c.maxCoresPerParticipant = 1
        logger.info("\n\n[!] LOCKING CPUs PER PARTICIPANT TO 1 FOR U-NET "
                    "MODEL.\n\nThis is a temporary measure due to a known "
                    "issue preventing Nipype's parallelization from running "
                    "U-Net properly.\n\n")

    # calculate maximum potential use of cores according to current pipeline
    # configuration
    max_core_usage = int(c.maxCoresPerParticipant) * \
        int(c.numParticipantsAtOnce)

    information = """

    C-PAC version: {cpac_version}

    Setting maximum number of cores per participant to {cores}
    Setting number of participants at once to {participants}
    Setting OMP_NUM_THREADS to {threads}
    Setting MKL_NUM_THREADS to {threads}
    Setting ANTS/ITK thread usage to {ants_threads}
    Maximum potential number of cores that might be used during this run: {max_cores}

"""

    execution_info = """

    End of subject workflow {workflow}

    CPAC run complete:

        Pipeline configuration: {pipeline}
        Subject workflow: {workflow}
        Elapsed run time (minutes): {elapsed}
        Timing information saved in {log_dir}/cpac_individual_timing_{pipeline}.csv
        System time of start:      {run_start}
        System time of completion: {run_finish}

"""

    logger.info(information.format(
        cpac_version=CPAC.__version__,
        cores=c.maxCoresPerParticipant,
        participants=c.numParticipantsAtOnce,
        threads=numThreads,
        ants_threads=c.num_ants_threads,
        max_cores=max_core_usage
    ))

    # TODO ASH temporary code, remove
    # TODO ASH maybe scheme validation/normalization
    already_skullstripped = c.already_skullstripped[0]
    if already_skullstripped == 2:
        already_skullstripped = 0
    elif already_skullstripped == 3:
        already_skullstripped = 1

    subject_info = {}
    subject_info['subject_id'] = subject_id
    subject_info['start_time'] = pipeline_start_time

    check_centrality_degree = 1 in c.runNetworkCentrality and \
                              (True in c.degWeightOptions or \
                               True in c.eigWeightOptions)

    check_centrality_lfcd = 1 in c.runNetworkCentrality and \
                            True in c.lfcdWeightOptions

    # Check system dependencies
    check_system_deps(check_ants='ANTS' in c.regOption,
                      check_ica_aroma='1' in str(c.runICA[0]),
                      check_centrality_degree=check_centrality_degree,
                      check_centrality_lfcd=check_centrality_lfcd)

    if 'ANTS' in c.regOption:

        # if someone doesn't have anatRegANTSinterpolation in their pipe config,
        # it will default to LanczosWindowedSinc
        if not hasattr(c, 'anatRegANTSinterpolation'):
            setattr(c, 'anatRegANTSinterpolation', 'LanczosWindowedSinc')

        if c.anatRegANTSinterpolation not in ['Linear', 'BSpline', 'LanczosWindowedSinc']:
            err_msg = 'The selected ANTS interpolation method may be in the list of values: "Linear", "BSpline", "LanczosWindowedSinc"'
            raise Exception(err_msg)

        # if someone doesn't have funcRegANTSinterpolation in their pipe config,
        # it will default to LanczosWindowedSinc
        if not hasattr(c, 'funcRegANTSinterpolation'):
               setattr(c, 'funcRegANTSinterpolation', 'LanczosWindowedSinc')

        if c.funcRegANTSinterpolation not in ['Linear', 'BSpline', 'LanczosWindowedSinc']:
            err_msg = 'The selected ANTS interpolation method may be in the list of values: "Linear", "BSpline", "LanczosWindowedSinc"'
            raise Exception(err_msg)

    if 'FSL' in c.regOption:

        # if someone doesn't have anatRegFSLinterpolation in their pipe config,
        # it will default to sinc          
        if not hasattr(c, 'anatRegFSLinterpolation'):
            setattr(c, 'anatRegFSLinterpolation', 'sinc')

        if c.anatRegFSLinterpolation not in ["trilinear", "sinc", "spline"]:
            err_msg = 'The selected FSL interpolation method may be in the list of values: "trilinear", "sinc", "spline"'
            raise Exception(err_msg)
            

    # absolute paths of the dirs
    c.workingDirectory = os.path.abspath(c.workingDirectory)
    if 's3://' not in c.outputDirectory:
        c.outputDirectory = os.path.abspath(c.outputDirectory)

    # Workflow setup
    workflow_name = 'resting_preproc_' + str(subject_id)
    workflow = pe.Workflow(name=workflow_name)
    workflow.base_dir = c.workingDirectory
    workflow.config['execution'] = {
        'hash_method': 'timestamp',
        'crashdump_dir': os.path.abspath(c.crashLogDirectory)
    }

    # Extract credentials path if it exists
    try:
        creds_path = sub_dict['creds_path']
        if creds_path and 'none' not in creds_path.lower():
            if os.path.exists(creds_path):
                input_creds_path = os.path.abspath(creds_path)
            else:
                err_msg = 'Credentials path: "%s" for subject "%s" was not ' \
                          'found. Check this path and try again.' % (
                              creds_path, subject_id)
                raise Exception(err_msg)
        else:
            input_creds_path = None
    except KeyError:
        input_creds_path = None

    # check if lateral_ventricles_mask exist
    if 'none' in str(c.lateral_ventricles_mask).lower():
        ventricle_mask_exist = False
    else:
        ventricle_mask_exist = True

    # TODO ASH normalize file paths with schema validator
    template_keys = [
        ("anat", "templateSpecificationFile"),
        ("anat", "lateral_ventricles_mask"),
        ("anat", "PRIORS_CSF"),
        ("anat", "PRIORS_GRAY"),
        ("anat", "PRIORS_WHITE"),
        ("other", "configFileTwomm"),
        ("anat", "template_based_segmentation_CSF"),
        ("anat", "template_based_segmentation_GRAY"),
        ("anat", "template_based_segmentation_WHITE"),
    ]

    for key_type, key in template_keys:

        node = create_check_for_s3_node(
            key,
            getattr(c, key), key_type,
            input_creds_path, c.workingDirectory
        )

        setattr(c, key, node)

    if c.reGenerateOutputs is True:
        working_dir = os.path.join(c.workingDirectory, workflow_name)
        erasable = list(find_files(working_dir, '*sink*')) + \
            list(find_files(working_dir, '*link*')) + \
            list(find_files(working_dir, '*log*'))

        for f in erasable:
            if os.path.isfile(f):
                os.remove(f)
            else:
                shutil.rmtree(f)

    """""""""""""""""""""""""""""""""""""""""""""""""""
     PREPROCESSING
    """""""""""""""""""""""""""""""""""""""""""""""""""

    strat_initial = Strategy()
    # The list of strategies that will be shared all along the pipeline creation
    strat_list = []

    num_strat = 0

    anat_flow = create_anat_datasource('anat_gather_%d' % num_strat)
    anat_flow.inputs.inputnode.subject = subject_id
    anat_flow.inputs.inputnode.anat = sub_dict['anat']
    anat_flow.inputs.inputnode.creds_path = input_creds_path
    anat_flow.inputs.inputnode.dl_dir = c.workingDirectory

    strat_initial.update_resource_pool({
        'anatomical': (anat_flow, 'outputspec.anat')
    })

    if 'brain_mask' in sub_dict.keys():
        if sub_dict['brain_mask'] and sub_dict['brain_mask'].lower() != 'none':
            brain_flow = create_anat_datasource('brain_gather_%d' % num_strat)
            brain_flow.inputs.inputnode.subject = subject_id
            brain_flow.inputs.inputnode.anat = sub_dict['brain_mask']
            brain_flow.inputs.inputnode.creds_path = input_creds_path
            brain_flow.inputs.inputnode.dl_dir = c.workingDirectory

            strat_initial.update_resource_pool({
                'anatomical_brain_mask': (brain_flow, 'outputspec.anat')
            })

    if 'lesion_mask' in sub_dict.keys():
        lesion_datasource = create_anat_datasource(
            'lesion_gather_%d' % num_strat)
        lesion_datasource.inputs.inputnode.subject = subject_id
        lesion_datasource.inputs.inputnode.anat = sub_dict['lesion_mask']
        lesion_datasource.inputs.inputnode.creds_path = input_creds_path
        lesion_datasource.inputs.inputnode.dl_dir = c.workingDirectory

        strat_initial.update_resource_pool({
            'lesion_mask': (lesion_datasource, 'outputspec.anat')
        })

    templates_for_resampling = [
        (c.resolution_for_anat, c.template_brain_only_for_anat, 'template_brain_for_anat', 'resolution_for_anat'),
        (c.resolution_for_anat, c.template_skull_for_anat, 'template_skull_for_anat', 'resolution_for_anat'),
        (c.resolution_for_anat, c.template_symmetric_brain_only, 'template_symmetric_brain', 'resolution_for_anat'),
        (c.resolution_for_anat, c.template_symmetric_skull, 'template_symmetric_skull', 'resolution_for_anat'),
        (c.resolution_for_anat, c.dilated_symmetric_brain_mask, 'template_dilated_symmetric_brain_mask', 'resolution_for_anat'),
        (c.resolution_for_anat, c.ref_mask, 'template_ref_mask', 'resolution_for_anat'),
        (c.resolution_for_func_preproc, c.template_brain_only_for_func, 'template_brain_for_func_preproc', 'resolution_for_func_preproc'),
        (c.resolution_for_func_preproc, c.template_skull_for_func, 'template_skull_for_func_preproc', 'resolution_for_func_preproc'),
        (c.resolution_for_func_preproc, c.template_epi, 'template_epi', 'resolution_for_func_preproc'), # derivative resolution?
        (c.resolution_for_func_derivative, c.template_brain_only_for_func, 'template_brain_for_func_derivative', 'resolution_for_func_preproc'),
        (c.resolution_for_func_derivative, c.template_skull_for_func, 'template_skull_for_func_derivative', 'resolution_for_func_preproc'),
    ]

    if 1 in c.run_pypeer:
        templates_for_resampling.append((c.resolution_for_func_preproc, c.eye_mask_path, 'template_eye_mask', 'resolution_for_func_preproc'))
        Outputs.any.append("template_eye_mask")

    # update resampled template to resource pool
    for resolution, template, template_name, tag in templates_for_resampling:
        resampled_template = pe.Node(Function(input_names = ['resolution', 'template', 'template_name', 'tag'], 
                                              output_names = ['resampled_template'], 
                                              function = resolve_resolution,
                                              as_module = True), 
                                        name = 'resampled_' + template_name) 

        resampled_template.inputs.resolution = resolution
        resampled_template.inputs.template = template
        resampled_template.inputs.template_name = template_name
        resampled_template.inputs.tag = tag 

        strat_initial.update_resource_pool({template_name: (resampled_template, 'resampled_template')})

    strat_list += [strat_initial]

    new_strat_list = []

    for num_strat, strat in enumerate(strat_list):

        if 'anatomical_brain_mask' in strat:

            anat_preproc = create_anat_preproc(method='mask', 
                                               config=c, 
                                               wf_name='anat_preproc_mask_%d' % num_strat)

            new_strat = strat.fork()
            node, out_file = new_strat['anatomical']
            workflow.connect(node, out_file,
                            anat_preproc, 'inputspec.anat')
            node, out_file = strat['anatomical_brain_mask']
            workflow.connect(node, out_file,
                             anat_preproc, 'inputspec.brain_mask')
            new_strat.append_name(anat_preproc.name)
            new_strat.set_leaf_properties(anat_preproc, 'outputspec.brain')
            new_strat.update_resource_pool({
                'anatomical_brain': (anat_preproc, 'outputspec.brain'),
                'anatomical_reorient': (anat_preproc, 'outputspec.reorient'),
            })
            new_strat.update_resource_pool({
                'anatomical_brain_mask': (anat_preproc, 'outputspec.brain_mask')}, override=True)

            new_strat_list += [new_strat]

            continue

        if already_skullstripped:

            anat_preproc = create_anat_preproc(method=None,
                                               already_skullstripped=True,
                                               config=c,
                                               wf_name='anat_preproc_already_%d' % num_strat)

            new_strat = strat.fork()
            node, out_file = new_strat['anatomical']
            workflow.connect(node, out_file,
                            anat_preproc, 'inputspec.anat')
            new_strat.append_name(anat_preproc.name)
            new_strat.set_leaf_properties(anat_preproc, 'outputspec.brain')
            new_strat.update_resource_pool({
                'anatomical_brain': (anat_preproc, 'outputspec.brain'),
                'anatomical_reorient': (anat_preproc, 'outputspec.reorient'),
                'anatomical_brain_mask': (anat_preproc, 'outputspec.brain_mask'),
            })

            new_strat_list += [new_strat]

        else:
            if not any(o in c.skullstrip_option for o in ["AFNI", "FSL", "niworkflows-ants", "unet"]):
                err = '\n\n[!] C-PAC says: Your skull-stripping method options ' \
                    'setting does not include either \'AFNI\' or \'FSL\' or \'niworkflows-ants\'.\n\n' \
                    'Options you provided:\nskullstrip_option: {0}' \
                    '\n\n'.format(str(c.skullstrip_option))
                raise Exception(err)

            if "AFNI" in c.skullstrip_option:

                anat_preproc = create_anat_preproc(method='afni',
                                                   config=c,
                                                   wf_name='anat_preproc_afni_%d' % num_strat)

                anat_preproc.inputs.AFNI_options.set(
                    mask_vol = c.skullstrip_mask_vol,
                    shrink_factor=c.skullstrip_shrink_factor,
                    var_shrink_fac=c.skullstrip_var_shrink_fac,
                    shrink_fac_bot_lim=c.skullstrip_shrink_factor_bot_lim,
                    avoid_vent=c.skullstrip_avoid_vent,
                    niter=c.skullstrip_n_iterations,
                    pushout=c.skullstrip_pushout,
                    touchup=c.skullstrip_touchup,
                    fill_hole=c.skullstrip_fill_hole,
                    avoid_eyes=c.skullstrip_avoid_eyes,
                    use_edge=c.skullstrip_use_edge,
                    exp_frac=c.skullstrip_exp_frac,
                    smooth_final=c.skullstrip_smooth_final,
                    push_to_edge=c.skullstrip_push_to_edge,
                    use_skull=c.skullstrip_use_skull,
                    perc_int=c.skullstrip_perc_int,
                    max_inter_iter=c.skullstrip_max_inter_iter,
                    blur_fwhm=c.skullstrip_blur_fwhm,
                    fac=c.skullstrip_fac,
                    monkey=c.skullstrip_monkey,
                )

                new_strat = strat.fork()
                node, out_file = new_strat['anatomical']
                workflow.connect(node, out_file,
                                anat_preproc, 'inputspec.anat')
                new_strat.append_name(anat_preproc.name)
                new_strat.set_leaf_properties(anat_preproc, 'outputspec.brain')
                new_strat.update_resource_pool({
                    'anatomical_brain': (anat_preproc, 'outputspec.brain'),
                    'anatomical_reorient': (anat_preproc, 'outputspec.reorient'),
                    'anatomical_brain_mask': (anat_preproc, 'outputspec.brain_mask'),
                })

                new_strat_list += [new_strat]

            if "FSL" in c.skullstrip_option:
                anat_preproc = create_anat_preproc(method='fsl',
                                                   config=c,
                                                   wf_name='anat_preproc_bet_%d' % num_strat)

                anat_preproc.inputs.BET_options.set(
                    frac=c.bet_frac,
                    mask_boolean=c.bet_mask_boolean,
                    mesh_boolean=c.bet_mesh_boolean,
                    outline=c.bet_outline,
                    padding=c.bet_padding,
                    radius=c.bet_radius,
                    reduce_bias=c.bet_reduce_bias,
                    remove_eyes=c.bet_remove_eyes,
                    robust=c.bet_robust,
                    skull=c.bet_skull,
                    surfaces=c.bet_surfaces,
                    threshold=c.bet_threshold,
                    vertical_gradient=c.bet_vertical_gradient,
                )

                new_strat = strat.fork()
                node, out_file = new_strat['anatomical']
                workflow.connect(node, out_file,
                                anat_preproc, 'inputspec.anat')
                new_strat.append_name(anat_preproc.name)
                new_strat.set_leaf_properties(anat_preproc, 'outputspec.brain')
                new_strat.update_resource_pool({
                    'anatomical_brain': (anat_preproc, 'outputspec.brain'),
                    'anatomical_reorient': (anat_preproc, 'outputspec.reorient'),
                    'anatomical_brain_mask': (anat_preproc, 'outputspec.brain_mask'),
                })

                new_strat_list += [new_strat]

            if "niworkflows-ants" in c.skullstrip_option:
                anat_preproc = create_anat_preproc(method='niworkflows-ants',
                                                   config=c,
                                                   wf_name='anat_preproc_niworkflows_ants_%d' % num_strat)

                new_strat = strat.fork()
                node, out_file = new_strat['anatomical']
                workflow.connect(node, out_file,
                                anat_preproc, 'inputspec.anat')                
                new_strat.append_name(anat_preproc.name)
                new_strat.set_leaf_properties(anat_preproc, 'outputspec.brain')
                new_strat.update_resource_pool({
                    'anatomical_brain': (anat_preproc, 'outputspec.brain'),
                    'anatomical_reorient': (anat_preproc, 'outputspec.reorient'),
                    'anatomical_brain_mask': (anat_preproc, 'outputspec.brain_mask'),
                })

                new_strat_list += [new_strat]

            if "unet" in c.skullstrip_option:
                anat_preproc = create_anat_preproc(method='unet',
                                                   config=c,
                                                   wf_name='anat_preproc_unet_%d' % num_strat)
            
                new_strat = strat.fork()
                node, out_file = new_strat['anatomical']
                workflow.connect(node, out_file,
                                anat_preproc, 'inputspec.anat')                
                new_strat.append_name(anat_preproc.name)
                new_strat.set_leaf_properties(anat_preproc, 'outputspec.brain')
                new_strat.update_resource_pool({
                    'anatomical_brain': (anat_preproc, 'outputspec.brain'),
                    'anatomical_reorient': (anat_preproc, 'outputspec.reorient'),
                    'anatomical_brain_mask': (anat_preproc, 'outputspec.brain_mask'),
                })

                new_strat_list += [new_strat]


    strat_list = new_strat_list

    new_strat_list = []

    # either run FSL anatomical-to-MNI registration, or...
    if 'FSL' in c.regOption:
        for num_strat, strat in enumerate(strat_list):
            
            # this is to prevent the user from running FNIRT if they are
            # providing already-skullstripped inputs. this is because
            # FNIRT requires an input with the skull still on
            if already_skullstripped == 1:
                err_msg = '\n\n[!] CPAC says: FNIRT (for anatomical ' \
                          'registration) will not work properly if you ' \
                          'are providing inputs that have already been ' \
                          'skull-stripped.\n\nEither switch to using ' \
                          'ANTS for registration or provide input ' \
                          'images that have not been already ' \
                          'skull-stripped.\n\n'

                logger.info(err_msg)
                raise Exception

            flirt_reg_anat_mni = create_fsl_flirt_linear_reg(
                'anat_mni_flirt_register_%d' % num_strat
            )

            # Input registration parameters
            flirt_reg_anat_mni.inputs.inputspec.interp = c.anatRegFSLinterpolation

            node, out_file = strat['anatomical_brain']
            workflow.connect(node, out_file,
                             flirt_reg_anat_mni, 'inputspec.input_brain')

            # pass the reference files
            node, out_file = strat['template_brain_for_anat']
            workflow.connect(node, out_file,
                flirt_reg_anat_mni, 'inputspec.reference_brain')

            if 'ANTS' in c.regOption:
                strat = strat.fork()
                new_strat_list.append(strat)

            strat.append_name(flirt_reg_anat_mni.name)
            strat.set_leaf_properties(flirt_reg_anat_mni,
                                      'outputspec.output_brain')

            strat.update_resource_pool({
                'anatomical_to_mni_linear_xfm': (flirt_reg_anat_mni, 'outputspec.linear_xfm'),
                'mni_to_anatomical_linear_xfm': (flirt_reg_anat_mni, 'outputspec.invlinear_xfm'),
                'anatomical_to_standard': (flirt_reg_anat_mni, 'outputspec.output_brain')
            })

    strat_list += new_strat_list

    new_strat_list = []

    try:
        fsl_linear_reg_only = c.fsl_linear_reg_only
    except AttributeError:
        fsl_linear_reg_only = [0]

    if 'FSL' in c.regOption and 0 in fsl_linear_reg_only:

        for num_strat, strat in enumerate(strat_list):

            nodes = strat.get_nodes_names()

            if 'anat_mni_flirt_register' in nodes:

                fnirt_reg_anat_mni = create_fsl_fnirt_nonlinear_reg(
                    'anat_mni_fnirt_register_%d' % num_strat
                )

                node, out_file = strat['anatomical_brain']
                workflow.connect(node, out_file,
                                 fnirt_reg_anat_mni, 'inputspec.input_brain')

                # pass the reference files
                node, out_file = strat['template_brain_for_anat']
                workflow.connect(node, out_file,
                    fnirt_reg_anat_mni, 'inputspec.reference_brain')

                node, out_file = strat['anatomical_reorient']
                workflow.connect(node, out_file,
                                 fnirt_reg_anat_mni, 'inputspec.input_skull')

                node, out_file = strat['anatomical_to_mni_linear_xfm']
                workflow.connect(node, out_file,
                                 fnirt_reg_anat_mni, 'inputspec.linear_aff')

                node, out_file = strat['template_skull_for_anat']
                workflow.connect(node, out_file,
                    fnirt_reg_anat_mni, 'inputspec.reference_skull')

                node, out_file = strat['template_ref_mask']
                workflow.connect(node, out_file,
                    fnirt_reg_anat_mni, 'inputspec.ref_mask')

                # assign the FSL FNIRT config file specified in pipeline
                # config.yml
                fnirt_reg_anat_mni.inputs.inputspec.fnirt_config = c.fnirtConfig

                if 1 in fsl_linear_reg_only:
                    strat = strat.fork()
                    new_strat_list.append(strat)

                strat.append_name(fnirt_reg_anat_mni.name)
                strat.set_leaf_properties(fnirt_reg_anat_mni,
                                          'outputspec.output_brain')

                strat.update_resource_pool({
                    'anatomical_to_mni_nonlinear_xfm': (fnirt_reg_anat_mni, 'outputspec.nonlinear_xfm'),
                    'anatomical_to_standard': (fnirt_reg_anat_mni, 'outputspec.output_brain')
                }, override=True)

    strat_list += new_strat_list

    new_strat_list = []

    for num_strat, strat in enumerate(strat_list):

        nodes = strat.get_nodes_names()

        # or run ANTS anatomical-to-MNI registration instead
        if 'ANTS' in c.regOption and \
            'anat_mni_flirt_register' not in nodes and \
                'anat_mni_fnirt_register' not in nodes:

            ants_reg_anat_mni = \
                create_wf_calculate_ants_warp(
                    'anat_mni_ants_register_%d' % num_strat,
                    num_threads=num_ants_cores
                )

            # Input registration parameters
            ants_reg_anat_mni.inputs.inputspec.interp = c.anatRegANTSinterpolation
            
            # calculating the transform with the skullstripped is
            # reported to be better, but it requires very high
            # quality skullstripping. If skullstripping is imprecise
            # registration with skull is preferred

            # TODO ASH assess with schema validator
            if 1 in c.regWithSkull:

                if already_skullstripped == 1:
                    err_msg = '\n\n[!] CPAC says: You selected ' \
                        'to run anatomical registration with ' \
                        'the skull, but you also selected to ' \
                        'use already-skullstripped images as ' \
                        'your inputs. This can be changed ' \
                        'in your pipeline configuration ' \
                        'editor.\n\n'

                    logger.info(err_msg)
                    raise Exception

                # get the skull-stripped anatomical from resource pool
                node, out_file = strat['anatomical_brain']

                # pass the anatomical to the workflow
                workflow.connect(node, out_file,
                                 ants_reg_anat_mni,
                                 'inputspec.anatomical_brain')

                # pass the reference file
                node, out_file = strat['template_brain_for_anat']
                workflow.connect(node, out_file,
                    ants_reg_anat_mni, 'inputspec.reference_brain')

                # get the reorient skull-on anatomical from resource pool
                node, out_file = strat['anatomical_reorient']

                # pass the anatomical to the workflow
                workflow.connect(node, out_file,
                                 ants_reg_anat_mni,
                                 'inputspec.anatomical_skull')

                # pass the reference file
                node, out_file = strat['template_skull_for_anat']
                workflow.connect(
                    node, out_file,
                    ants_reg_anat_mni, 'inputspec.reference_skull'
                )

            else:
                
                node, out_file = strat['anatomical_brain']

                workflow.connect(node, out_file, ants_reg_anat_mni,
                                 'inputspec.anatomical_brain')

                # pass the reference file
                node, out_file = strat['template_brain_for_anat']
                workflow.connect(node, out_file,
                    ants_reg_anat_mni, 'inputspec.reference_brain')

            ants_reg_anat_mni.inputs.inputspec.set(
                dimension=3,
                use_histogram_matching=True,
                winsorize_lower_quantile=0.01,
                winsorize_upper_quantile=0.99,
                metric=['MI', 'MI', 'CC'],
                metric_weight=[1, 1, 1],
                radius_or_number_of_bins=[32, 32, 4],
                sampling_strategy=['Regular', 'Regular', None],
                sampling_percentage=[0.25, 0.25, None],
                number_of_iterations=[
                    [1000, 500, 250, 100],
                    [1000, 500, 250, 100],
                    [100, 100, 70, 20]
                ],
                convergence_threshold=[1e-8, 1e-8, 1e-9],
                convergence_window_size=[10, 10, 15],
                transforms=['Rigid', 'Affine', 'SyN'],
                transform_parameters=[[0.1], [0.1], [0.1, 3, 0]],
                shrink_factors=[
                    [8, 4, 2, 1],
                    [8, 4, 2, 1],
                    [6, 4, 2, 1]
                ],
                smoothing_sigmas=[
                    [3, 2, 1, 0],
                    [3, 2, 1, 0],
                    [3, 2, 1, 0]
                ]
            )
            # Test if a lesion mask is found for the anatomical image
            if 'lesion_mask' in sub_dict and c.use_lesion_mask \
                    and 'lesion_preproc' not in nodes:
                # Create lesion preproc node to apply afni Refit and Resample
                lesion_preproc = create_lesion_preproc(
                    wf_name='lesion_preproc_%d' % num_strat
                )
                # Add the name of the node in the strat object
                strat.append_name(lesion_preproc.name)
                # I think I don't need to set this node as leaf but not sure
                # strat.set_leaf_properties(lesion_preproc, 'inputspec.lesion')

                # Add the lesion preprocessed to the resource pool
                strat.update_resource_pool({
                    'lesion_reorient': (lesion_preproc, 'outputspec.reorient')
                })
                # The Refit lesion is not added to the resource pool because
                # it is not used afterward

                # Retieve the lesion mask from the resource pool
                node, out_file = strat['lesion_mask']
                # Set the lesion mask as input of lesion_preproc
                workflow.connect(
                    node, out_file,
                    lesion_preproc, 'inputspec.lesion'
                )

                # Set the output of lesion preproc as parameter of ANTs
                # fixed_image_mask option
                workflow.connect(
                    lesion_preproc, 'outputspec.reorient',
                    ants_reg_anat_mni, 'inputspec.fixed_image_mask'
                )
            else:
                ants_reg_anat_mni.inputs.inputspec.fixed_image_mask = None

            strat.append_name(ants_reg_anat_mni.name)

            strat.set_leaf_properties(ants_reg_anat_mni,
                                      'outputspec.normalized_output_brain')

            strat.update_resource_pool({
                'ants_initial_xfm': (ants_reg_anat_mni, 'outputspec.ants_initial_xfm'),
                'ants_rigid_xfm': (ants_reg_anat_mni, 'outputspec.ants_rigid_xfm'),
                'ants_affine_xfm': (ants_reg_anat_mni, 'outputspec.ants_affine_xfm'),
                'anatomical_to_mni_nonlinear_xfm': (ants_reg_anat_mni, 'outputspec.warp_field'),
                'mni_to_anatomical_nonlinear_xfm': (ants_reg_anat_mni, 'outputspec.inverse_warp_field'),
                'anat_to_mni_ants_composite_xfm': (ants_reg_anat_mni, 'outputspec.composite_transform'),
                'anatomical_to_standard': (ants_reg_anat_mni, 'outputspec.normalized_output_brain')
            })

    strat_list += new_strat_list

    # [SYMMETRIC] T1 -> Symmetric Template, Non-linear registration (FNIRT/ANTS)

    new_strat_list = []

    if 1 in c.runVMHC and 1 in getattr(c, 'runFunctional', [1]):

        for num_strat, strat in enumerate(strat_list):

            nodes = strat.get_nodes_names()

            if 'FSL' in c.regOption and \
               'anat_mni_ants_register' not in nodes:

                # this is to prevent the user from running FNIRT if they are
                # providing already-skullstripped inputs. this is because
                # FNIRT requires an input with the skull still on
                # TODO ASH normalize w schema validation to bool
                if already_skullstripped == 1:
                    err_msg = '\n\n[!] CPAC says: FNIRT (for anatomical ' \
                              'registration) will not work properly if you ' \
                              'are providing inputs that have already been ' \
                              'skull-stripped.\n\nEither switch to using ' \
                              'ANTS for registration or provide input ' \
                              'images that have not been already ' \
                              'skull-stripped.\n\n'

                    logger.info(err_msg)
                    raise Exception

                flirt_reg_anat_symm_mni = create_fsl_flirt_linear_reg(
                    'anat_symmetric_mni_flirt_register_%d' % num_strat
                )

                
                # Input registration parameters
                flirt_reg_anat_symm_mni.inputs.inputspec.interp = c.anatRegFSLinterpolation

                node, out_file = strat['anatomical_brain']
                workflow.connect(node, out_file,
                                 flirt_reg_anat_symm_mni,
                                 'inputspec.input_brain')

                # pass the reference files
                node, out_file = strat['template_symmetric_brain']
                workflow.connect(node, out_file,
                    flirt_reg_anat_symm_mni, 'inputspec.reference_brain')

                # if 'ANTS' in c.regOption:
                #    strat = strat.fork()
                #    new_strat_list.append(strat)

                strat.append_name(flirt_reg_anat_symm_mni.name)
                strat.set_leaf_properties(flirt_reg_anat_symm_mni,
                                          'outputspec.output_brain')

                strat.update_resource_pool({
                    'anatomical_to_symmetric_mni_linear_xfm': (
                    flirt_reg_anat_symm_mni, 'outputspec.linear_xfm'),
                    'symmetric_mni_to_anatomical_linear_xfm': (
                    flirt_reg_anat_symm_mni, 'outputspec.invlinear_xfm'),
                    'symmetric_anatomical_to_standard': (
                    flirt_reg_anat_symm_mni, 'outputspec.output_brain')
                })

        strat_list += new_strat_list

        new_strat_list = []

        try:
            fsl_linear_reg_only = c.fsl_linear_reg_only
        except AttributeError:
            fsl_linear_reg_only = [0]

        if 'FSL' in c.regOption and 0 in fsl_linear_reg_only:

            for num_strat, strat in enumerate(strat_list):

                nodes = strat.get_nodes_names()

                if 'anat_mni_flirt_register' in nodes:
                    fnirt_reg_anat_symm_mni = create_fsl_fnirt_nonlinear_reg(
                        'anat_symmetric_mni_fnirt_register_%d' % num_strat
                    )

                    node, out_file = strat['anatomical_brain']
                    workflow.connect(node, out_file,
                                     fnirt_reg_anat_symm_mni,
                                     'inputspec.input_brain')

                    # pass the reference files
                    node, out_file = strat['template_brain_for_anat']
                    workflow.connect(node, out_file,
                        fnirt_reg_anat_symm_mni, 'inputspec.reference_brain')

                    node, out_file = strat['anatomical_reorient']
                    workflow.connect(node, out_file,
                                     fnirt_reg_anat_symm_mni,
                                     'inputspec.input_skull')

                    node, out_file = strat['anatomical_to_mni_linear_xfm']
                    workflow.connect(node, out_file,
                                     fnirt_reg_anat_symm_mni,
                                     'inputspec.linear_aff')

                    node, out_file = strat['template_symmetric_skull']
                    workflow.connect(node, out_file,
                        fnirt_reg_anat_symm_mni, 'inputspec.reference_skull')

                    node, out_file = strat['template_dilated_symmetric_brain_mask']
                    workflow.connect(node, out_file,
                        fnirt_reg_anat_symm_mni, 'inputspec.ref_mask')

                    strat.append_name(fnirt_reg_anat_symm_mni.name)
                    strat.set_leaf_properties(fnirt_reg_anat_symm_mni,
                                              'outputspec.output_brain')

                    strat.update_resource_pool({
                        'anatomical_to_symmetric_mni_nonlinear_xfm': (
                        fnirt_reg_anat_symm_mni, 'outputspec.nonlinear_xfm'),
                        'symmetric_anatomical_to_standard': (
                        fnirt_reg_anat_symm_mni, 'outputspec.output_brain')
                    }, override=True)

        strat_list += new_strat_list

        new_strat_list = []

        for num_strat, strat in enumerate(strat_list):

            nodes = strat.get_nodes_names()

            # or run ANTS anatomical-to-MNI registration instead
            if 'ANTS' in c.regOption and \
               'anat_mni_flirt_register' not in nodes and \
               'anat_mni_fnirt_register' not in nodes and \
               'anat_symmetric_mni_flirt_register' not in nodes and \
               'anat_symmetric_mni_fnirt_register' not in nodes:

                ants_reg_anat_symm_mni = \
                    create_wf_calculate_ants_warp(
                        'anat_symmetric_mni_ants_register_%d' % num_strat,
                        num_threads=num_ants_cores
                    )
            
                # Input registration parameters
                ants_reg_anat_symm_mni.inputs.inputspec.interp = c.anatRegANTSinterpolation

                # calculating the transform with the skullstripped is
                # reported to be better, but it requires very high
                # quality skullstripping. If skullstripping is imprecise
                # registration with skull is preferred
                if 1 in c.regWithSkull:

                    if already_skullstripped == 1:
                        err_msg = '\n\n[!] CPAC says: You selected ' \
                            'to run anatomical registration with ' \
                            'the skull, but you also selected to ' \
                            'use already-skullstripped images as ' \
                            'your inputs. This can be changed ' \
                            'in your pipeline configuration ' \
                            'editor.\n\n'

                        logger.info(err_msg)
                        raise Exception

                    # get the skullstripped anatomical from resource pool
                    node, out_file = strat['anatomical_brain']

                    # pass the anatomical to the workflow
                    workflow.connect(node, out_file,
                                     ants_reg_anat_symm_mni,
                                     'inputspec.anatomical_brain')

                    # pass the reference file
                    node, out_file = strat['template_symmetric_brain']
                    workflow.connect(node, out_file,
                                    ants_reg_anat_symm_mni, 'inputspec.reference_brain')

                    # get the reorient skull-on anatomical from resource
                    # pool
                    node, out_file = strat['anatomical_reorient']

                    # pass the anatomical to the workflow
                    workflow.connect(node, out_file,
                                     ants_reg_anat_symm_mni,
                                     'inputspec.anatomical_skull')

                    # pass the reference file
                    node, out_file = strat['template_symmetric_skull']
                    workflow.connect(node, out_file,
                                     ants_reg_anat_symm_mni, 'inputspec.reference_skull')


                else:
                    # get the skullstripped anatomical from resource pool
                    node, out_file = strat['anatomical_brain']

                    workflow.connect(node, out_file,
                                     ants_reg_anat_symm_mni,
                                     'inputspec.anatomical_brain')

                    # pass the reference file
                    node, out_file = strat['template_symmetric_brain']
                    workflow.connect(node, out_file,
                                    ants_reg_anat_symm_mni, 'inputspec.reference_brain')

                ants_reg_anat_symm_mni.inputs.inputspec.set(
                    dimension=3,
                    use_histogram_matching=True,
                    winsorize_lower_quantile=0.01,
                    winsorize_upper_quantile=0.99,
                    metric=['MI', 'MI', 'CC'],
                    metric_weight=[1, 1, 1],
                    radius_or_number_of_bins=[32, 32, 4],
                    sampling_strategy=['Regular', 'Regular', None],
                    sampling_percentage=[0.25, 0.25, None],
                    number_of_iterations=[[1000, 500, 250, 100],
                                          [1000, 500, 250, 100],
                                          [100, 100, 70, 20]],
                    convergence_threshold=[1e-8, 1e-8, 1e-9],
                    convergence_window_size=[10, 10, 15],
                    transforms=['Rigid', 'Affine', 'SyN'],
                    transform_parameters=[[0.1], [0.1], [0.1, 3, 0]],
                    shrink_factors=[[8, 4, 2, 1],
                                    [8, 4, 2, 1],
                                    [6, 4, 2, 1]],
                    smoothing_sigmas=[[3, 2, 1, 0],
                                      [3, 2, 1, 0],
                                      [3, 2, 1, 0]]
                )

                if 'lesion_mask' in sub_dict and c.use_lesion_mask\
                        and 'lesion_preproc' not in nodes:
                    # Create lesion preproc node to apply afni Refit & Resample
                    lesion_preproc = create_lesion_preproc(
                        wf_name='lesion_preproc_%d' % num_strat
                    )
                    # Add the name of the node in the strat object
                    strat.append_name(lesion_preproc.name)

                    # I think I don't need to set this node as leaf but not sure
                    # strat.set_leaf_properties(lesion_preproc,
                    # 'inputspec.lesion')

                    # Add the lesion preprocessed to the resource pool
                    strat.update_resource_pool({
                        'lesion_reorient': (
                            lesion_preproc, 'outputspec.reorient')
                    })
                    # The Refit lesion is not added to the resource pool because
                    # it is not used afterward

                    # Retieve the lesion mask from the resource pool
                    node, out_file = strat['lesion_mask']
                    # Set the lesion mask as input of lesion_preproc
                    workflow.connect(
                        node, out_file,
                        lesion_preproc, 'inputspec.lesion'
                    )

                    # Set the output of lesion preproc as parameter of ANTs
                    # fixed_image_mask option
                    workflow.connect(
                        lesion_preproc, 'outputspec.reorient',
                        ants_reg_anat_symm_mni, 'inputspec.fixed_image_mask'
                    )
                else:
                    ants_reg_anat_symm_mni.inputs.inputspec.fixed_image_mask = \
                        None

                strat.append_name(ants_reg_anat_symm_mni.name)
                strat.set_leaf_properties(ants_reg_anat_symm_mni,
                                          'outputspec.normalized_output_brain')

                strat.update_resource_pool({
                    'ants_symmetric_initial_xfm': (ants_reg_anat_symm_mni, 'outputspec.ants_initial_xfm'),
                    'ants_symmetric_rigid_xfm': (ants_reg_anat_symm_mni, 'outputspec.ants_rigid_xfm'),
                    'ants_symmetric_affine_xfm': (ants_reg_anat_symm_mni, 'outputspec.ants_affine_xfm'),
                    'anatomical_to_symmetric_mni_nonlinear_xfm': (ants_reg_anat_symm_mni, 'outputspec.warp_field'),
                    'symmetric_mni_to_anatomical_nonlinear_xfm': (ants_reg_anat_symm_mni, 'outputspec.inverse_warp_field'),
                    'anat_to_symmetric_mni_ants_composite_xfm': (ants_reg_anat_symm_mni, 'outputspec.composite_transform'),
                    'symmetric_anatomical_to_standard': (ants_reg_anat_symm_mni, 'outputspec.normalized_output_brain')
                })

        strat_list += new_strat_list

    # Inserting Segmentation Preprocessing Workflow

    new_strat_list = []

    if 1 in c.runSegmentationPreprocessing:

        for num_strat, strat in enumerate(strat_list):

            nodes = strat.get_nodes_names()

            seg_preproc = None

            if not any(o in c.seg_use_threshold for o in ["FSL-FAST Thresholding", "Customized Thresholding"]):
                err = '\n\n[!] C-PAC says: Your segmentation thresholding options ' \
                    'setting does not include either \'FSL-FAST Thresholding\' or \'Customized Thresholding\'.\n\n' \
                    'Options you provided:\nseg_use_threshold: {0}' \
                    '\n\n'.format(str(c.seg_use_threshold))
                raise Exception(err)

            # TODO ASH based on config, instead of nodes?
            if 'anat_mni_fnirt_register' in nodes or 'anat_mni_flirt_register' in nodes:
                use_ants = False
            elif 'anat_mni_ants_register' in nodes:
                use_ants = True

            seg_preproc = create_seg_preproc(use_ants=use_ants,
                                             use_priors=c.seg_use_priors,
                                             use_threshold=c.seg_use_threshold,
                                             csf_use_erosion=c.seg_csf_use_erosion,
                                             wm_use_erosion=c.seg_wm_use_erosion,
                                             gm_use_erosion=c.seg_gm_use_erosion,
                                             wf_name='seg_preproc_{0}'.format(num_strat))

            seg_preproc.inputs.csf_threshold.csf_threshold=c.seg_CSF_threshold_value
            seg_preproc.inputs.wm_threshold.wm_threshold=c.seg_WM_threshold_value
            seg_preproc.inputs.gm_threshold.gm_threshold=c.seg_GM_threshold_value

            seg_preproc.inputs.csf_erosion_prop.csf_erosion_prop=c.csf_erosion_prop
            seg_preproc.inputs.wm_erosion_prop.wm_erosion_prop=c.wm_erosion_prop
            seg_preproc.inputs.gm_erosion_prop.gm_erosion_prop=c.gm_erosion_prop

            seg_preproc.inputs.csf_mask_erosion_mm.csf_mask_erosion_mm=c.csf_mask_erosion_mm
            seg_preproc.inputs.wm_mask_erosion_mm.wm_mask_erosion_mm=c.wm_mask_erosion_mm
            seg_preproc.inputs.gm_mask_erosion_mm.gm_mask_erosion_mm=c.gm_mask_erosion_mm

            seg_preproc.inputs.csf_erosion_mm.csf_erosion_mm=c.csf_erosion_mm
            seg_preproc.inputs.wm_erosion_mm.wm_erosion_mm=c.wm_erosion_mm
            seg_preproc.inputs.gm_erosion_mm.gm_erosion_mm=c.gm_erosion_mm

            workflow.connect(anat_preproc, 'outputspec.brain_mask', seg_preproc, 'inputspec.brain_mask')
                                                                 
            # TODO ASH review
            if seg_preproc is None:
                continue

            node, out_file = strat['anatomical_brain']
            workflow.connect(node, out_file,
                             seg_preproc, 'inputspec.brain')

            if 'anat_mni_fnirt_register' in nodes or 'anat_mni_flirt_register' in nodes:
                node, out_file = strat['mni_to_anatomical_linear_xfm']
                workflow.connect(node, out_file,
                                 seg_preproc,
                                 'inputspec.standard2highres_mat')

            elif 'anat_mni_ants_register' in nodes:
                node, out_file = strat['ants_initial_xfm']
                workflow.connect(node, out_file,
                                 seg_preproc,
                                 'inputspec.standard2highres_init')

                node, out_file = strat['ants_rigid_xfm']
                workflow.connect(node, out_file,
                                 seg_preproc,
                                 'inputspec.standard2highres_rig')

                node, out_file = strat['ants_affine_xfm']
                workflow.connect(node, out_file,
                                 seg_preproc,
                                 'inputspec.standard2highres_mat')


            workflow.connect(c.PRIORS_CSF, 'local_path',
                                seg_preproc, 'inputspec.PRIOR_CSF')

            workflow.connect(c.PRIORS_GRAY, 'local_path',
                                seg_preproc, 'inputspec.PRIOR_GRAY')

            workflow.connect(c.PRIORS_WHITE, 'local_path',
                                seg_preproc, 'inputspec.PRIOR_WHITE')

            # TODO ASH review with forking function
            if 0 in c.runSegmentationPreprocessing:
                strat = strat.fork()
                new_strat_list.append(strat)

            if c.brain_use_erosion: 
                ero_imports = ['import scipy.ndimage as nd' , 'import numpy as np', 'import nibabel as nb', 'import os']
                eroded_mask = pe.Node(util.Function(input_names = ['roi_mask', 'skullstrip_mask', 'mask_erosion_mm', 'mask_erosion_prop'], 
                                                    output_names = ['output_roi_mask', 'eroded_skullstrip_mask'], 
                                                    function = mask_erosion,
                                                    imports = ero_imports),                                    
                                                    name='erode_skullstrip_brain_mask')
                eroded_mask.inputs.mask_erosion_mm = c.brain_mask_erosion_mm                                    
                workflow.connect(anat_preproc, 'outputspec.brain_mask', eroded_mask, 'skullstrip_mask')
                workflow.connect(seg_preproc, 'outputspec.csf_probability_map', eroded_mask, 'roi_mask')

                strat.update_resource_pool({'anatomical_eroded_brain_mask': (eroded_mask, 'eroded_skullstrip_mask')})

            strat.append_name(seg_preproc.name)
            strat.update_resource_pool({
                'anatomical_gm_mask': (seg_preproc, 'outputspec.gm_mask'),
                'anatomical_csf_mask': (seg_preproc, 'outputspec.csf_mask'),
                'anatomical_wm_mask': (seg_preproc, 'outputspec.wm_mask'),
                'seg_probability_maps': (seg_preproc, 'outputspec.probability_maps'),
                'seg_mixeltype': (seg_preproc, 'outputspec.mixeltype'),
                'seg_partial_volume_map': (seg_preproc, 'outputspec.partial_volume_map'),
                'seg_partial_volume_files': (seg_preproc, 'outputspec.partial_volume_files')
            })

    strat_list += new_strat_list

    if 'T1_template' in c.template_based_segmentation:

        for num_strat, strat in enumerate(strat_list):

            nodes = strat.get_nodes_names()

            if not any(o in c.template_based_segmentation for o in ['EPI_template', 'T1_template', 'None']):
                err = '\n\n[!] C-PAC says: Your template based segmentation ' \
                    'setting does not include either \'EPI_template\' or \'T1_template\'.\n\n' \
                    'Options you provided:\ntemplate_based_segmentation: {0}' \
                    '\n\n'.format(str(c.template_based_segmentation))
                raise Exception(err)

            # TODO ASH based on config, instead of nodes?
            if 'anat_mni_fnirt_register' in nodes or 'anat_mni_flirt_register' in nodes:
                use_ants = False
            elif 'anat_mni_ants_register' in nodes:
                use_ants = True

            seg_preproc_template_based = create_seg_preproc_template_based(use_ants=use_ants,
                                                             wf_name='seg_preproc_t1_template_{0}'.format(num_strat))  
            
            # TODO ASH review
            if seg_preproc_template_based is None:
                continue

            node, out_file = strat['anatomical_brain']
            workflow.connect(node, out_file,
                             seg_preproc_template_based, 'inputspec.brain')

            if 'anat_mni_fnirt_register' in nodes or 'anat_mni_flirt_register' in nodes:
                node, out_file = strat['mni_to_anatomical_linear_xfm']
                workflow.connect(node, out_file,
                                 seg_preproc_template_based,
                                 'inputspec.standard2highres_mat')

            elif 'anat_mni_ants_register' in nodes:
                node, out_file = strat['ants_initial_xfm']
                workflow.connect(node, out_file,
                                 seg_preproc_template_based,
                                 'inputspec.standard2highres_init')

                node, out_file = strat['ants_rigid_xfm']
                workflow.connect(node, out_file,
                                 seg_preproc_template_based,
                                 'inputspec.standard2highres_rig')

                node, out_file = strat['ants_affine_xfm']
                workflow.connect(node, out_file,
                                 seg_preproc_template_based,
                                 'inputspec.standard2highres_mat')

            workflow.connect(c.template_based_segmentation_CSF, 'local_path',
                                seg_preproc_template_based, 'inputspec.CSF_template')

            workflow.connect(c.template_based_segmentation_GRAY, 'local_path',
                                seg_preproc_template_based, 'inputspec.GRAY_template')

            workflow.connect(c.template_based_segmentation_WHITE, 'local_path',
                                seg_preproc_template_based, 'inputspec.WHITE_template')

            # TODO ASH review with forking function
            if 'None' in c.template_based_segmentation:
                strat = strat.fork()
                new_strat_list.append(strat)

            strat.append_name(seg_preproc_template_based.name)
            strat.update_resource_pool({
                'anatomical_gm_mask': (seg_preproc_template_based, 'outputspec.gm_mask'),
                'anatomical_csf_mask': (seg_preproc_template_based, 'outputspec.csf_mask'),
                'anatomical_wm_mask': (seg_preproc_template_based, 'outputspec.wm_mask')
            })
            
    strat_list += new_strat_list

    # Inserting Functional Data workflow
    if ('func' in sub_dict or 'rest' in sub_dict) and \
            1 in getattr(c, 'runFunctional', [1]):
        #  pipeline needs to have explicit [0] to disable functional workflow

        for num_strat, strat in enumerate(strat_list):
   
            if 'func' in sub_dict:
                func_paths_dict = sub_dict['func']
            else:
                func_paths_dict = sub_dict['rest']

            func_wf = create_func_datasource(func_paths_dict,
                                             'func_gather_%d' % num_strat)
            func_wf.inputs.inputnode.set(
                subject=subject_id,
                creds_path=input_creds_path,
                dl_dir=c.workingDirectory
            )
            func_wf.get_node('inputnode').iterables = \
                ("scan", func_paths_dict.keys())

            if "fmap" in sub_dict:
                fmap_rp_list = []
                for key in sub_dict["fmap"].keys():
                    if "epi_" in key:
                        gather_fmap = create_fmap_datasource(sub_dict["fmap"],
                                                             "fmap_gather_{0}".format(key))
                        gather_fmap.inputs.inputnode.set(
                            subject=subject_id,
                            creds_path=input_creds_path,
                            dl_dir=c.workingDirectory
                        )
                        gather_fmap.inputs.inputnode.scan = key
                        strat.update_resource_pool({
                            key: (gather_fmap, 'outputspec.rest'),
                            "{0}_scan_params".format(key): (gather_fmap, 'outputspec.scan_params')
                        })
                        fmap_rp_list.append(key)

            # Add in nodes to get parameters from configuration file
            # a node which checks if scan_parameters are present for each scan
            scan_params = \
                pe.Node(Function(
                    input_names=['data_config_scan_params',
                                 'subject_id',
                                 'scan',
                                 'pipeconfig_tr',
                                 'pipeconfig_tpattern',
                                 'pipeconfig_start_indx',
                                 'pipeconfig_stop_indx'],
                    output_names=['tr',
                                  'tpattern',
                                  'ref_slice',
                                  'start_indx',
                                  'stop_indx',
                                  'pe_direction'],
                    function=get_scan_params,
                    as_module=True
                ), name='scan_params_%d' % num_strat)

            if "Selected Functional Volume" in c.func_reg_input:

                get_func_volume = pe.Node(interface=afni.Calc(),
                                          name='get_func_volume_{0}'.format(num_strat))

                get_func_volume.inputs.set(
                    expr='a',
                    single_idx=c.func_reg_input_volume,
                    outputtype='NIFTI_GZ'
                )
                workflow.connect(func_wf, 'outputspec.rest',
                                 get_func_volume, 'in_file_a')

            # wire in the scan parameter workflow
            workflow.connect(func_wf, 'outputspec.scan_params',
                             scan_params, 'data_config_scan_params')

            workflow.connect(func_wf, 'outputspec.subject',
                             scan_params, 'subject_id')

            workflow.connect(func_wf, 'outputspec.scan',
                             scan_params, 'scan')

            # connect in constants
            scan_params.inputs.set(
                pipeconfig_start_indx=c.startIdx,
                pipeconfig_stop_indx=c.stopIdx
            )

            strat.update_resource_pool({
                'raw_functional': (func_wf, 'outputspec.rest'),
                'scan_id': (func_wf, 'outputspec.scan'),
                'tr': (scan_params, 'tr'),
                'tpattern': (scan_params, 'tpattern'),
                'start_idx': (scan_params, 'start_indx'),
                'stop_idx': (scan_params, 'stop_indx'),
                'pe_direction': (scan_params, 'pe_direction'),
            })

            strat.set_leaf_properties(func_wf, 'outputspec.rest')

            if "Selected Functional Volume" in c.func_reg_input:
                strat.update_resource_pool({
                    'selected_func_volume': (get_func_volume, 'out_file')
                })


        # scale func data based on configuration information
        for num_strat, strat in enumerate(strat_list):

            scale_func_wf = create_scale_func_wf(
                runScaling=c.runScaling,
                scaling_factor=c.scaling_factor,
                wf_name="scale_func_%d" % (num_strat)
            )

            # connect the functional data from the leaf node into the wf
            node, out_file = strat.get_leaf_properties()
            workflow.connect(node, out_file,
                             scale_func_wf, 'inputspec.func')

            # replace the leaf node with the output from the recently added
            # workflow
            strat.set_leaf_properties(scale_func_wf, 'outputspec.scaled_func')


        # Truncate scan length based on configuration information
        for num_strat, strat in enumerate(strat_list):

            trunc_wf = create_wf_edit_func(
                wf_name="edit_func_%d" % (num_strat)
            )

            # connect the functional data from the leaf node into the wf
            node, out_file = strat.get_leaf_properties()
            workflow.connect(node, out_file,
                             trunc_wf, 'inputspec.func')

            # connect the other input parameters
            node, node_out = strat['start_idx']
            workflow.connect(node, node_out,
                             trunc_wf, 'inputspec.start_idx')

            node, node_out = strat['stop_idx']
            workflow.connect(node, node_out,
                             trunc_wf, 'inputspec.stop_idx')

            # replace the leaf node with the output from the recently added
            # workflow
            strat.set_leaf_properties(trunc_wf, 'outputspec.edited_func')
            strat.update_resource_pool({
                            'raw_functional_trunc': (trunc_wf, 'outputspec.edited_func'),
                        })

        # Motion Statistics Workflow
        new_strat_list = []

        for num_strat, strat in enumerate(strat_list):

            if 0 in c.runMotionStatisticsFirst:

                new_strat_list += [strat.fork()]

            if 1 in c.runMotionStatisticsFirst:

                for skullstrip_tool in c.functionalMasking:
                
                    skullstrip_tool = skullstrip_tool.lower()

                    for motion_correct_tool in c.motion_correction:

                        motion_correct_tool = motion_correct_tool.lower()

                        new_strat = strat.fork()

                        func_preproc = create_func_preproc(
                            skullstrip_tool=skullstrip_tool,
                            motion_correct_tool=motion_correct_tool,
                            config=c,
                            wf_name='func_preproc_before_stc_{0}_{1}_{2}'.format(skullstrip_tool, motion_correct_tool, num_strat)
                        )

                        node, out_file = strat['raw_functional_trunc']
                        workflow.connect(node, out_file, func_preproc,
                                        'inputspec.raw_func')

                        node, out_file = new_strat.get_leaf_properties()
                        workflow.connect(node, out_file, func_preproc,
                                        'inputspec.func')

                        node, out_file = strat['anatomical_brain']
                        workflow.connect(node, out_file, func_preproc,
                                        'inputspec.anat_brain')

                        node, out_file = strat['anatomical_brain_mask']
                        workflow.connect(node, out_file, func_preproc,
                                        'inputspec.anatomical_brain_mask')

                        func_preproc.inputs.inputspec.twopass = \
                            getattr(c, 'functional_volreg_twopass', True)

                        new_strat.update_resource_pool({
                                'movement_parameters': (func_preproc, 'outputspec.movement_parameters'),
                                'max_displacement': (func_preproc, 'outputspec.max_displacement'),
                                'functional_brain_mask_before_stc': (func_preproc, 'outputspec.mask'),
                                'motion_correct_before_stc': (func_preproc, 'outputspec.motion_correct'),
                                'coordinate_transformation': (func_preproc, 'outputspec.transform_matrices'),
                            })

                        new_strat_list.append(new_strat)

                        gen_motion_stats = motion_power_statistics(
                            name = 'gen_motion_stats_before_stc_{0}_{1}_{2}'.format(skullstrip_tool, motion_correct_tool, num_strat), 
                            motion_correct_tool = motion_correct_tool)         

                        # Special case where the workflow is not getting outputs from
                        # resource pool but is connected to functional datasource
                        workflow.connect(func_wf, 'outputspec.subject',
                                        gen_motion_stats, 'inputspec.subject_id')

                        workflow.connect(func_wf, 'outputspec.scan',
                                        gen_motion_stats, 'inputspec.scan_id')

                        node, out_file = new_strat['motion_correct_before_stc']
                        workflow.connect(node, out_file,
                                        gen_motion_stats, 'inputspec.motion_correct')

                        node, out_file = new_strat['movement_parameters']
                        workflow.connect(node, out_file,
                                        gen_motion_stats,
                                        'inputspec.movement_parameters')

                        node, out_file = new_strat['max_displacement']
                        workflow.connect(node, out_file,
                                        gen_motion_stats, 'inputspec.max_displacement')

                        node, out_file = new_strat['functional_brain_mask_before_stc']
                        workflow.connect(node, out_file,
                                        gen_motion_stats, 'inputspec.mask')

                        node, out_file = new_strat['coordinate_transformation']
                        workflow.connect(node, out_file,
                                        gen_motion_stats, 'inputspec.transformations')

                        new_strat.append_name(gen_motion_stats.name)

                        new_strat.update_resource_pool({
                            'frame_wise_displacement_power': (gen_motion_stats, 'outputspec.FDP_1D'),
                            'frame_wise_displacement_jenkinson': (gen_motion_stats, 'outputspec.FDJ_1D'),
                            'dvars': (gen_motion_stats, 'outputspec.DVARS_1D'),
                            'power_params': (gen_motion_stats, 'outputspec.power_params'),
                            'motion_params': (gen_motion_stats, 'outputspec.motion_params')
                        })

        strat_list = new_strat_list

        # Despike Workflow
        new_strat_list = []

        for num_strat, strat in enumerate(strat_list):

            if 0 in c.runDespike:
            
                new_strat_list += [strat.fork()]

            if 1 in c.runDespike:

                new_strat = strat.fork()

                despike = pe.Node(interface=preprocess.Despike(), 
                                name='func_despiked')
                despike.inputs.outputtype = 'NIFTI_GZ' 

                node, out_file = new_strat.get_leaf_properties()
                workflow.connect(node, out_file, 
                                despike, 'in_file')

                new_strat.set_leaf_properties(despike, 'out_file')

                new_strat.update_resource_pool({
                    'despiked': (despike, 'out_file')
                })

                new_strat_list.append(new_strat)

        strat_list = new_strat_list


        # Slice Timing Correction Workflow
        new_strat_list = []

        for num_strat, strat in enumerate(strat_list):

            if 0 in c.slice_timing_correction:

                new_strat_list += [strat.fork()]

            if 1 in c.slice_timing_correction:

                new_strat = strat.fork()

                slice_time = slice_timing_wf(name='func_slice_timing_correction_{0}'.format(num_strat))

                node, out_file = new_strat.get_leaf_properties()
                workflow.connect(node, out_file, slice_time,
                                'inputspec.func_ts')

                node, node_out = new_strat['tr']
                workflow.connect(node, node_out,
                                    slice_time, 'inputspec.tr')

                node, node_out = new_strat['tpattern']
                workflow.connect(node, node_out,
                                    slice_time, 'inputspec.tpattern')

                # add the name of the node to the strat name
                new_strat.append_name(slice_time.name)

                # set the leaf node
                new_strat.set_leaf_properties(slice_time, 'outputspec.slice_time_corrected')

                # add the outputs to the resource pool
                new_strat.update_resource_pool({
                    'slice_time_corrected': (slice_time, 'outputspec.slice_time_corrected')
                })
                
                new_strat_list.append(new_strat)

        # add new strats (if forked)
        strat_list = new_strat_list

        # Functional Image Preprocessing Workflow
        workflow, strat_list = connect_func_preproc(workflow, strat_list, c)

        # Distortion Correction
        new_strat_list = []

        # Distortion Correction - Field Map Phase-difference
        phase_diff = False
        if "fmap" in sub_dict.keys():
            phase = False
            magnitude = False
            for scan_name in sub_dict["fmap"].keys():
                if "phasediff" in scan_name:
                    phase = True
                if "magnitude" in scan_name:
                    magnitude = True
            if phase and magnitude:
                phase_diff = True

        if "PhaseDiff" in c.distortion_correction and phase_diff:
            for num_strat, strat in enumerate(strat_list):
                if 'BET' in c.fmap_distcorr_skullstrip:
                    epi_distcorr = create_EPI_DistCorr(
                        use_BET=True,
                        wf_name='epi_distcorr_%d' % (num_strat)
                    )
                    epi_distcorr.inputs.bet_frac_input.bet_frac = c.fmap_distcorr_frac
                    epi_distcorr.get_node('bet_frac_input').iterables = \
                        ('bet_frac', c.fmap_distcorr_frac)
                else:
                    epi_distcorr = create_EPI_DistCorr(
                        use_BET=False,
                        wf_name='epi_distcorr_%d' % (num_strat)
                    )
                    epi_distcorr.inputs.afni_threshold_input.afni_threshold = \
                        c.fmap_distcorr_threshold

                epi_distcorr.inputs.deltaTE_input.deltaTE = c.fmap_distcorr_deltaTE
                epi_distcorr.inputs.dwellT_input.dwellT = c.fmap_distcorr_dwell_time
                epi_distcorr.inputs.dwell_asym_ratio_input.dwell_asym_ratio = c.fmap_distcorr_dwell_asym_ratio

                epi_distcorr.get_node('deltaTE_input').iterables = (
                    'deltaTE', c.fmap_distcorr_deltaTE
                )
                epi_distcorr.get_node('dwellT_input').iterables = (
                    'dwellT', c.fmap_distcorr_dwell_time
                )
                epi_distcorr.get_node('dwell_asym_ratio_input').iterables = (
                    'dwell_asym_ratio', c.fmap_distcorr_dwell_asym_ratio
                )

                node, out_file = strat['anatomical_reorient']
                workflow.connect(node, out_file, epi_distcorr,
                                'inputspec.anat_file')

                node, out_file = strat['fmap_phase_diff']
                workflow.connect(node, out_file, epi_distcorr,
                                'inputspec.fmap_pha')

                node, out_file = strat['fmap_magnitude']
                workflow.connect(node, out_file, epi_distcorr,
                                'inputspec.fmap_mag')

                # TODO ASH review forking
                if "None" in c.distortion_correction or \
                        "Blip" in c.distortion_correction:
                    strat = strat.fork()
                    new_strat_list.append(strat)

                strat.append_name(epi_distcorr.name)

                strat.update_resource_pool({
                    'despiked_fieldmap': (epi_distcorr, 'outputspec.fmap_despiked'),
                    'fieldmap_mask': (epi_distcorr, 'outputspec.fieldmapmask'),
                })

        # Distortion Correction - "Blip-Up / Blip-Down"
        blip = False
        blip_fmap = False
        if "fmap" in sub_dict:
            for scan_name in sub_dict["fmap"].keys():
                if "epi" in scan_name:
                    blip_fmap = True

        if "Blip" in c.distortion_correction and blip_fmap:
            for num_strat, strat in enumerate(strat_list):
                blip = True

                match_epi_imports = ['import json']
                match_epi_fmaps_node = \
                    pe.Node(Function(input_names=['bold_pedir',
                                                  'epi_fmap_one',
                                                  'epi_fmap_params_one',
                                                  'epi_fmap_two',
                                                  'epi_fmap_params_two'],
                                     output_names=['opposite_pe_epi',
                                                   'same_pe_epi'],
                                     function=match_epi_fmaps,
                                     imports=match_epi_imports,
                                     as_module=True),
                            name='match_epi_fmaps_{0}'.format(num_strat))

                if fmap_rp_list:
                    epi_rp_key = fmap_rp_list[0]
                    epi_param_rp_key = "{0}_scan_params".format(epi_rp_key)
                    node, node_out = strat[epi_rp_key]
                    workflow.connect(node, node_out,
                                     match_epi_fmaps_node, 'epi_fmap_one')
                    node, node_out = strat[epi_param_rp_key]
                    workflow.connect(node, node_out,
                                     match_epi_fmaps_node, 'epi_fmap_params_one')
                    if len(epi_rp_key) > 1:
                        epi_rp_key = fmap_rp_list[1]
                        epi_param_rp_key = "{0}_scan_params".format(epi_rp_key)
                        node, node_out = strat[epi_rp_key]
                        workflow.connect(node, node_out,
                                         match_epi_fmaps_node, 'epi_fmap_two')
                        node, node_out = strat[epi_param_rp_key]
                        workflow.connect(node, node_out,
                                         match_epi_fmaps_node,
                                         'epi_fmap_params_two')

                node, node_out = strat['pe_direction']
                workflow.connect(node, node_out,
                                 match_epi_fmaps_node, 'bold_pedir')

                blip_correct = blip_distcor_wf(wf_name='blip_correct_{0}'.format(num_strat))

                node, out_file = strat["mean_functional"]
                workflow.connect(node, out_file,
                                 blip_correct, 'inputspec.func_mean')

                workflow.connect(match_epi_fmaps_node, 'opposite_pe_epi',
                                 blip_correct, 'inputspec.opposite_pe_epi')

                workflow.connect(match_epi_fmaps_node, 'same_pe_epi',
                                 blip_correct, 'inputspec.same_pe_epi')

            if "None" in c.distortion_correction:
                strat = strat.fork()
                new_strat_list.append(strat)

            strat.append_name(blip_correct.name)

            strat.update_resource_pool({
                'blip_warp': (blip_correct, 'outputspec.blip_warp'),
                'blip_warp_inverse': (blip_correct, 'outputspec.blip_warp_inverse'),
                'mean_functional': (blip_correct, 'outputspec.new_func_mean'),
                'functional_brain_mask': (blip_correct, 'outputspec.new_func_mask')
            }, override=True)

        strat_list += new_strat_list

        for num_strat, strat in enumerate(strat_list):

            # Resample brain mask with derivative resolution
            node, out_file = strat['functional_brain_mask']
            resampled_template = pe.Node(
                Function(
                    input_names=['resolution', 'template', 'template_name'],
                    output_names=['resampled_template'],
                    function=resolve_resolution,
                    as_module=True
                ),
                name='functional_brain_mask_derivative_%d' % (num_strat)
            )

            resampled_template.inputs.resolution = c.resolution_for_func_derivative
            resampled_template.inputs.template_name = 'functional_brain_mask_derivative'
            workflow.connect(node, out_file, resampled_template, 'template')
            strat.update_resource_pool({
                'functional_brain_mask_derivative': (
                    resampled_template,
                    'resampled_template'
                )
            })

        # Func -> T1 Registration (Initial Linear reg)

        # Depending on configuration, either passes output matrix to
        # Func -> Template ApplyWarp, or feeds into linear reg of BBReg operation
        # (if BBReg is enabled)

        new_strat_list = []

        if 1 in c.runRegisterFuncToAnat:

            for num_strat, strat in enumerate(strat_list):

                nodes = strat.get_nodes_names()

                # if field map-based distortion correction is on, but BBR is off,
                # send in the distortion correction files here
                # TODO: is this robust to the possibility of forking both
                # TODO: distortion correction and BBR at the same time?
                # TODO: (note if you are forking with BBR on/off, at this point
                # TODO:  there is still only one strat, so you would have to fork
                # TODO:  here instead to have a func->anat with fieldmap and
                # TODO:  without, and send the without-fieldmap to the BBR fork)

                dist_corr = False
                if 'epi_distcorr' in nodes and 1 not in c.runBBReg:
                    dist_corr = True
                    # TODO: for now, disabling dist corr when BBR is disabled
                    err = "\n\n[!] Field map distortion correction is enabled, " \
                        "but Boundary-Based Registration is off- BBR is " \
                        "required for distortion correction.\n\n"
                    raise Exception(err)

                func_to_anat = create_register_func_to_anat(dist_corr,
                                                            'func_to_anat_FLIRT'
                                                            '_%d' % num_strat)

                # Input registration parameters
                func_to_anat.inputs.inputspec.interp = 'trilinear'
                
                
                # TODO ASH normalize strings with enums?
                if 'Mean Functional' in c.func_reg_input:
                    # Input functional image (mean functional)
                    node, out_file = strat['mean_functional']
                    workflow.connect(node, out_file,
                                     func_to_anat, 'inputspec.func')

                elif 'Selected Functional Volume' in c.func_reg_input:
                    # Input functional image (specific volume)
                    node, out_file = strat['selected_func_volume']
                    workflow.connect(node, out_file,
                                     func_to_anat, 'inputspec.func')

                # Input skull-stripped anatomical (anat.nii.gz)
                node, out_file = strat['anatomical_brain']
                workflow.connect(node, out_file,
                                 func_to_anat, 'inputspec.anat')

                if dist_corr:
                    # apply field map distortion correction outputs to
                    # the func->anat registration

                    func_to_anat.inputs.echospacing_input.set(
                        echospacing=c.fmap_distcorr_dwell_time[0]
                    )
                    func_to_anat.inputs.pedir_input.set(
                        pedir=c.fmap_distcorr_pedir
                    )

                    node, out_file = strat["despiked_fieldmap"]
                    workflow.connect(node, out_file,
                                     func_to_anat, 'inputspec.fieldmap')

                    node, out_file = strat["fieldmap_mask"]
                    workflow.connect(node, out_file,
                                     func_to_anat, 'inputspec.fieldmapmask')

                # TODO ASH review forking
                if 0 in c.runRegisterFuncToAnat:
                    strat = strat.fork()
                    new_strat_list.append(strat)

                strat.append_name(func_to_anat.name)
                
                strat.update_resource_pool({
                    'mean_functional_in_anat': (func_to_anat, 'outputspec.anat_func_nobbreg'),
                    'functional_to_anat_linear_xfm': (func_to_anat, 'outputspec.func_to_anat_linear_xfm_nobbreg')
                })

        strat_list += new_strat_list

        # Func -> T1 Registration (BBREG)

        # Outputs 'functional_to_anat_linear_xfm', a matrix file of the
        # functional-to-anatomical registration warp to be applied LATER in
        # func_mni_warp, which accepts it as input 'premat'

        new_strat_list = []

        if 1 in c.runRegisterFuncToAnat and 1 in c.runBBReg:

            for num_strat, strat in enumerate(strat_list):

                nodes = strat.get_nodes_names()

                # this is needed here in case tissue segmentation is set on/off
                # and you have bbreg enabled- this will ensure bbreg will run for
                # the strat that has segmentation but will not run (thus avoiding
                # a crash) on the strat without segmentation
                if 'seg_preproc' in nodes or 'seg_preproc_t1_template' in nodes:

                    dist_corr = False
                    if 'epi_distcorr' in nodes or 'blip_correct' in nodes:
                        dist_corr = True

                    func_to_anat_bbreg = create_bbregister_func_to_anat(
                        phase_diff,
                        'func_to_anat_bbreg_%d' % num_strat
                    )

                    # Input registration parameters
                    func_to_anat_bbreg.inputs.inputspec.bbr_schedule = \
                        c.boundaryBasedRegistrationSchedule

                    # TODO ASH normalize strings with enums?
                    if 'Mean Functional' in c.func_reg_input:
                        # Input functional image (mean functional)
                        node, out_file = strat['mean_functional']
                        workflow.connect(node, out_file,
                                        func_to_anat_bbreg, 'inputspec.func')

                    elif 'Selected Functional Volume' in c.func_reg_input:
                        # Input functional image (specific volume)
                        node, out_file = strat['selected_func_volume']
                        workflow.connect(node, out_file,
                                        func_to_anat_bbreg, 'inputspec.func')

                    # Input anatomical whole-head image (reoriented)
                    node, out_file = strat['anatomical_reorient']
                    workflow.connect(node, out_file,
                                    func_to_anat_bbreg,
                                    'inputspec.anat_skull')

                    node, out_file = strat['functional_to_anat_linear_xfm']
                    workflow.connect(node, out_file,
                                    func_to_anat_bbreg,
                                    'inputspec.linear_reg_matrix')

<<<<<<< HEAD
                    if 'T1_template' in c.template_based_segmentation or 'EPI_template' in c.template_based_segmentation:
                        # Input segmentation mask,
                        # since template_based_segmentation cannot generate probability maps
                        node, out_file = strat['anatomical_wm_mask']
                        workflow.connect(node, out_file,	
                                        func_to_anat_bbreg,	
                                        'inputspec.anat_wm_segmentation')

                    else:
                        # Input segmentation probability maps for white matter
                        # segmentation
                        node, out_file = strat['seg_probability_maps']
                        workflow.connect(node, (out_file, pick_wm),
                                         func_to_anat_bbreg,
                                         'inputspec.anat_wm_segmentation')
=======
                    # Input segmentation probability maps for white matter
                    # segmentation
                    node, out_file = strat['seg_probability_maps']
                    workflow.connect(node, (out_file, pick_wm),
                                    func_to_anat_bbreg,
                                    'inputspec.anat_wm_segmentation')
>>>>>>> c9d4cbeb

                    if dist_corr and phase_diff:
                        # apply field map distortion correction outputs to
                        # the func->anat registration

                        func_to_anat_bbreg.inputs.echospacing_input.echospacing = c.fmap_distcorr_dwell_time[0]
                        func_to_anat_bbreg.inputs.pedir_input.pedir = c.fmap_distcorr_pedir

                        node, out_file = strat["despiked_fieldmap"]
                        workflow.connect(node, out_file,
                                        func_to_anat_bbreg,
                                        'inputspec.fieldmap')

                        node, out_file = strat["fieldmap_mask"]
                        workflow.connect(node, out_file,
                                        func_to_anat_bbreg,
                                        'inputspec.fieldmapmask')

                    # TODO ASH review forking
                    if 0 in c.runBBReg:
                        strat = strat.fork()
                        new_strat_list.append(strat)

                    strat.append_name(func_to_anat_bbreg.name)

                    strat.update_resource_pool({
                        'mean_functional_in_anat': (func_to_anat_bbreg, 'outputspec.anat_func'),
                        'functional_to_anat_linear_xfm': (func_to_anat_bbreg, 'outputspec.func_to_anat_linear_xfm')
                    }, override=True)

                else:

                    # TODO ASH review
                    # anatomical segmentation is not being run in this particular
                    # strategy/fork - we don't want this to stop workflow building
                    # unless there is only one strategy
                    if len(strat_list) > 1:
                        pass
                    else:
                        err = "\n\n[!] Boundary-based registration (BBR) for " \
                            "functional-to-anatomical registration is " \
                            "enabled, but anatomical segmentation is not. " \
                            "BBR requires the outputs of segmentation. " \
                            "Please modify your pipeline configuration and " \
                            "run again.\n\n"
                        raise Exception(err)

        strat_list += new_strat_list

        # CC This is the first opportunity to write some of the outputs of basic 
        # func preproc, such as the brain mask and mean EPI. Doing it any later
        # might result in multiple versions of these files being needlessly generated
        # do to strategies created by denoising, which do not impact the mean or brainmask
        
        # preproc Func -> EPI Template
        new_strat_list = []

        # TODO: forking runRegisterFuncToEPI
        if 1 in c.runRegisterFuncToEPI:

            new_strat_list = []

            for num_strat, strat in enumerate(strat_list): 

                for reg in c.regOption:

                    new_strat = strat.fork()

                    func_to_epi = create_register_func_to_epi('func_to_epi_{0}_{1}'.format(reg.lower(), num_strat), reg)

                    node, out_file = strat.get_leaf_properties()
                    workflow.connect(node, out_file, func_to_epi, 'inputspec.func_4d')

                    if 'Mean Functional' in c.func_reg_input:
                        node, out_file = strat['mean_functional']
                        workflow.connect(node, out_file, func_to_epi, 'inputspec.func_3d')

                    elif 'Selected Functional Volume' in c.func_reg_input:
                        node, out_file = strat['selected_func_volume']
                        workflow.connect(node, out_file, func_to_epi, 'inputspec.func_3d')                       

                    node, out_file = strat['template_epi']
                    workflow.connect(node, out_file, func_to_epi, 'inputspec.epi')

                    # update resource pool
                    new_strat.update_resource_pool({
                        'functional_to_epi-standard': (func_to_epi, 'outputspec.func_in_epi')
                    })

                    if reg == 'FSL' :
                        new_strat.update_resource_pool({
                            'func_to_epi_flirt_xfm': (func_to_epi, 'outputspec.fsl_flirt_xfm'),
                            'func_to_epi_fnirt_xfm': (func_to_epi, 'outputspec.fsl_fnirt_xfm'),
                            'func_to_epi_invlinear_xfm': (func_to_epi, 'outputspec.invlinear_xfm')
                        })     

                    elif reg == 'ANTS' :
                        new_strat.update_resource_pool({
                            'func_to_epi_ants_initial_xfm': (func_to_epi, 'outputspec.ants_initial_xfm'),
                            'func_to_epi_ants_rigid_xfm': (func_to_epi, 'outputspec.ants_rigid_xfm'),
                            'func_to_epi_ants_affine_xfm': (func_to_epi, 'outputspec.ants_affine_xfm')
                        })                     

                    new_strat.append_name(func_to_epi.name)

                    new_strat_list.append(new_strat)

            strat_list = new_strat_list

        if 'EPI_template' in c.template_based_segmentation :

            for num_strat, strat in enumerate(strat_list):

                nodes = strat.get_nodes_names()

                if not any(o in c.template_based_segmentation for o in ['EPI_template', 'T1_template', 'None']):
                    err = '\n\n[!] C-PAC says: Your template based segmentation ' \
                        'setting does not include either \'EPI_template\' or \'T1_template\'.\n\n' \
                        'Options you provided:\ntemplate_based_segmentation: {0}' \
                        '\n\n'.format(str(c.template_based_segmentation))
                    raise Exception(err)

                # TODO ASH based on config, instead of nodes?
                if 'func_to_epi_fsl' in nodes : 
                    use_ants = False
                elif 'func_to_epi_ants' in nodes :
                    use_ants = True

                seg_preproc_template_based = create_seg_preproc_template_based(use_ants=use_ants,
                                                                wf_name='seg_preproc_epi_template_{0}'.format(num_strat))  

                # TODO ASH review
                if seg_preproc_template_based is None:
                    continue
                

                if 'func_to_epi_fsl' in nodes :

                    node, out_file = strat['mean_functional']
                    workflow.connect(node, out_file,
                                    seg_preproc_template_based, 'inputspec.brain') 

                    node, out_file = strat['func_to_epi_invlinear_xfm'] 
                    workflow.connect(node, out_file,
                                    seg_preproc_template_based,
                                    'inputspec.standard2highres_mat')                                          

                elif 'func_to_epi_ants' in nodes :

                    node, out_file = strat['mean_functional']
                    workflow.connect(node, out_file,
                                    seg_preproc_template_based, 'inputspec.brain') 

                    node, out_file = strat['func_to_epi_ants_initial_xfm']
                    workflow.connect(node, out_file,
                                    seg_preproc_template_based,
                                    'inputspec.standard2highres_init')

                    node, out_file = strat['func_to_epi_ants_rigid_xfm']
                    workflow.connect(node, out_file,
                                    seg_preproc_template_based,
                                    'inputspec.standard2highres_rig')

                    node, out_file = strat['func_to_epi_ants_affine_xfm']
                    workflow.connect(node, out_file,
                                    seg_preproc_template_based,
                                    'inputspec.standard2highres_mat')                                          

                workflow.connect(c.template_based_segmentation_CSF, 'local_path',
                                    seg_preproc_template_based, 'inputspec.CSF_template')

                workflow.connect(c.template_based_segmentation_GRAY, 'local_path',
                                    seg_preproc_template_based, 'inputspec.GRAY_template')

                workflow.connect(c.template_based_segmentation_WHITE, 'local_path',
                                    seg_preproc_template_based, 'inputspec.WHITE_template')

                # TODO ASH review with forking function
                if 'None' in c.template_based_segmentation:
                    strat = strat.fork()
                    new_strat_list.append(strat)

                strat.append_name(seg_preproc_template_based.name)
                strat.update_resource_pool({
                    'anatomical_gm_mask': (seg_preproc_template_based, 'outputspec.gm_mask'),
                    'anatomical_csf_mask': (seg_preproc_template_based, 'outputspec.csf_mask'),
                    'anatomical_wm_mask': (seg_preproc_template_based, 'outputspec.wm_mask')
                })
                
        # preproc Func -> Template, uses antsApplyTransforms (ANTS) or ApplyWarp (FSL) to
        #  apply the warp
        new_strat_list = []

        if 1 in c.runRegisterFuncToMNI:

            for num_strat, strat in enumerate(strat_list):

                for output_name, func_key, ref_key, image_type in [ \
                        ('functional_brain_mask_to_standard', 'functional_brain_mask', 'template_skull_for_func_preproc', 'func_mask'),
                        ('functional_brain_mask_to_standard_derivative', 'functional_brain_mask', 'template_skull_for_func_derivative', 'func_mask'),
                        ('mean_functional_to_standard', 'mean_functional', 'template_brain_for_func_preproc', 'func_derivative'),
                        ('mean_functional_to_standard_derivative', 'mean_functional', 'template_brain_for_func_derivative', 'func_derivative'),
                        ('motion_correct_to_standard', 'motion_correct', 'template_brain_for_func_preproc', 'func_4d'),
                ]:
                    output_func_to_standard(workflow, func_key, ref_key, output_name, strat, num_strat, c, input_image_type=image_type)

            strat_list += new_strat_list

        # Inserting Generate Motion Statistics Workflow
        new_strat_list = []

        for num_strat, strat in enumerate(strat_list):

            nodes = strat.get_nodes_names()

            if not any("gen_motion_stats_before_stc" in node for node in nodes):

                if any("3dvolreg" in node for node in nodes):
                    motion_correct_tool = "3dvolreg"
                elif any("mcflirt" in node for node in nodes):
                    motion_correct_tool = "mcflirt"

                gen_motion_stats = motion_power_statistics(
                                name='gen_motion_stats_{0}'.format(num_strat),
                                motion_correct_tool=motion_correct_tool)      

                # Special case where the workflow is not getting outputs from
                # resource pool but is connected to functional datasource
                workflow.connect(func_wf, 'outputspec.subject',
                                gen_motion_stats, 'inputspec.subject_id')

                workflow.connect(func_wf, 'outputspec.scan',
                                gen_motion_stats, 'inputspec.scan_id')

                node, out_file = strat['motion_correct']
                workflow.connect(node, out_file,
                                gen_motion_stats, 'inputspec.motion_correct')

                node, out_file = strat['movement_parameters']
                workflow.connect(node, out_file,
                                gen_motion_stats,
                                'inputspec.movement_parameters')

                node, out_file = strat['max_displacement']
                workflow.connect(node, out_file,
                                gen_motion_stats, 'inputspec.max_displacement')

                node, out_file = strat['functional_brain_mask']
                workflow.connect(node, out_file,
                                gen_motion_stats, 'inputspec.mask')

                node, out_file = strat['coordinate_transformation']
                workflow.connect(node, out_file,
                                gen_motion_stats, 'inputspec.transformations')

                strat.update_resource_pool({
                    'frame_wise_displacement_power': (gen_motion_stats, 'outputspec.FDP_1D'),
                    'frame_wise_displacement_jenkinson': (gen_motion_stats, 'outputspec.FDJ_1D'),
                    'dvars': (gen_motion_stats, 'outputspec.DVARS_1D'),
                    'power_params': (gen_motion_stats, 'outputspec.power_params'),
                    'motion_params': (gen_motion_stats, 'outputspec.motion_params')
                })


        new_strat_list = []

        for num_strat, strat in enumerate(strat_list):

            if 1 in c.runICA:

                if 0 in c.runICA:
                    new_strat_list += [strat.fork()]

                nodes = strat.get_nodes_names()

                if 'none' in str(c.TR).lower():
                    TR = None
                else:
                    TR = float(c.TR)

                # FNIRT ONLY! ANTS further below!
                if 'FSL' in c.regOption and \
                        'anat_symmetric_mni_ants_register' not in nodes and \
                            'anat_mni_ants_register' not in nodes:

                    aroma_preproc = create_aroma(tr=TR,
                                                wf_name='create_aroma_%d' % num_strat)

                    aroma_preproc.inputs.params.denoise_type = c.aroma_denoise_type

                    node, out_file = strat.get_leaf_properties()
                    workflow.connect(node, out_file, aroma_preproc,
                                    'inputspec.denoise_file')

                    node, out_file = strat['functional_to_anat_linear_xfm']
                    workflow.connect(node, out_file, aroma_preproc,
                                    'inputspec.mat_file')

                    node, out_file = strat['anatomical_to_mni_nonlinear_xfm']
                    workflow.connect(node, out_file, aroma_preproc,
                                    'inputspec.fnirt_warp_file')

                    if c.aroma_denoise_type == 'nonaggr':

                        strat.set_leaf_properties(aroma_preproc,
                                                  'outputspec.nonaggr_denoised_file')

                        strat.update_resource_pool({
                            'ica_aroma_denoised_functional': (
                                aroma_preproc, 'outputspec.nonaggr_denoised_file')
                            }
                        )

                    elif c.aroma_denoise_type == 'aggr':
                        strat.set_leaf_properties(aroma_preproc,
                                                  'outputspec.aggr_denoised_file')

                        strat.update_resource_pool({
                            'ica_aroma_denoised_functional': (
                                aroma_preproc, 'outputspec.aggr_denoised_file')
                            }
                        )

                    strat.append_name(aroma_preproc.name)

                elif 'ANTS' in c.regOption and \
                    'anat_symmetric_mni_flirt_register' not in nodes and \
                    'anat_symmetric_mni_fnirt_register' not in nodes and \
                    'anat_mni_flirt_register' not in nodes and \
                    'anat_mni_fnirt_register' not in nodes:

                    # we don't have the FNIRT warp file, so we need to calculate
                    # ICA-AROMA de-noising in template space

                    for output_name, func_key, ref_key, image_type in [ \
                            ('ica_aroma_functional_to_standard', 'leaf', 'template_brain_for_func_preproc', 'func_4d'),
                    ]:
                        output_func_to_standard(workflow, func_key, ref_key, output_name, strat, num_strat, c, input_image_type=image_type)

                    aroma_preproc = create_aroma(tr=TR, wf_name='create_aroma_{0}'.format(num_strat))

                    aroma_preproc.inputs.params.denoise_type = c.aroma_denoise_type

                    node, out_file = strat['ica_aroma_functional_to_standard']
                    workflow.connect(node, out_file, aroma_preproc,
                                    'inputspec.denoise_file')

                    # warp back
                    if c.aroma_denoise_type == 'nonaggr':
                        node, out_file = (
                            aroma_preproc, 'outputspec.nonaggr_denoised_file'
                        )

                    elif c.aroma_denoise_type == 'aggr':
                        node, out_file = (
                            aroma_preproc, 'outputspec.aggr_denoised_file'
                        )

                    strat.update_resource_pool({
                        'ica_aroma_denoised_functional_to_standard': (node, out_file)
                        }
                    )

                    for output_name, func_key, ref_key, image_type in [ \
                            ('ica_aroma_denoised_functional', 'ica_aroma_denoised_functional_to_standard', 'mean_functional', 'func_4d'),
                    ]:
                        output_func_to_standard(workflow, func_key, ref_key, output_name, strat, num_strat, c, input_image_type=image_type, inverse=True) 

                    node, out_file = strat["ica_aroma_denoised_functional"]
                    strat.set_leaf_properties(node, out_file)

                    strat.update_resource_pool({
                        'ica_aroma_denoised_functional': (node, out_file)
                        }, override=True
                    )

        strat_list += new_strat_list


        # Inserting Nuisance Regressor Workflow
        new_strat_list = []

        for num_strat, strat in enumerate(strat_list):

            # for each strategy, create a new one without nuisance
            if 0 in c.runNuisance or 1 in c.run_pypeer:
                new_strat_list.append(strat.fork())

            nodes = strat.get_nodes_names()

            has_segmentation = 'seg_preproc' in nodes or 'seg_preproc_t1_template' in nodes or 'seg_preproc_epi_template' in nodes
            use_ants = 'anat_mni_fnirt_register' not in nodes and 'anat_mni_flirt_register' not in nodes

            for regressors_selector_i, regressors_selector in enumerate(c.Regressors):

                new_strat = strat.fork()

                # to guarantee immutability
                regressors_selector = NuisanceRegressor(
                    copy.deepcopy(regressors_selector)
                )

                # remove tissue regressors when there is no segmentation
                # on the strategy
                if not has_segmentation:
                    for reg in ['aCompCor',
                                'WhiteMatter',
                                'GreyMatter',
                                'CerebrospinalFluid']:

                        if reg in regressors_selector:
                            del regressors_selector[reg]

                regressor_workflow = create_regressor_workflow(
                    regressors_selector,
                    use_ants=use_ants,
                    ventricle_mask_exist=ventricle_mask_exist,
                    name='nuisance_regressor_{0}_{1}'.format(regressors_selector_i, num_strat)
                )

                node, node_out = strat['tr']
                workflow.connect(node, node_out,
                                 regressor_workflow, 'inputspec.tr')

                node, out_file = new_strat['anatomical_brain']
                workflow.connect(
                    node, out_file,
                    regressor_workflow, 'inputspec.anatomical_file_path'
                )

                if has_segmentation:

                    workflow.connect(
                        c.lateral_ventricles_mask, 'local_path',
                        regressor_workflow, 'inputspec.lat_ventricles_mask_file_path'
                    )

                    node, out_file = new_strat['anatomical_gm_mask']
                    workflow.connect(
                        node, out_file,
                        regressor_workflow, 'inputspec.gm_mask_file_path'
                    )

                    node, out_file = new_strat['anatomical_wm_mask']
                    workflow.connect(
                        node, out_file,
                        regressor_workflow, 'inputspec.wm_mask_file_path'
                    )

                    node, out_file = new_strat['anatomical_csf_mask']
                    workflow.connect(
                        node, out_file,
                        regressor_workflow, 'inputspec.csf_mask_file_path'
                    )

                node, out_file = new_strat['movement_parameters']
                workflow.connect(
                    node, out_file,
                    regressor_workflow,
                    'inputspec.motion_parameters_file_path'
                )

                node, out_file= new_strat['functional_to_anat_linear_xfm']
                workflow.connect(
                    node, out_file,
                    regressor_workflow,
                    'inputspec.func_to_anat_linear_xfm_file_path'
                )

                node, out_file = new_strat.get_leaf_properties()
                workflow.connect(
                    node, out_file,
                    regressor_workflow,
                    'inputspec.functional_file_path'
                )

                new_strat.update_resource_pool({
                    'functional_freq_unfiltered': (
                        node, out_file
                    ),
                })

                node, out_file = new_strat['frame_wise_displacement_jenkinson']
                workflow.connect(
                    node, out_file,
                    regressor_workflow,
                    'inputspec.fd_j_file_path'
                )

                node, out_file = new_strat['frame_wise_displacement_power']
                workflow.connect(
                    node, out_file,
                    regressor_workflow,
                    'inputspec.fd_p_file_path'
                )

                node, out_file = new_strat['dvars']
                workflow.connect(
                    node, out_file,
                    regressor_workflow,
                    'inputspec.dvars_file_path'
                )

                node, out_file = new_strat['functional_brain_mask']
                workflow.connect(
                    node, out_file,
                    regressor_workflow,
                    'inputspec.functional_brain_mask_file_path'
                )

                if c.brain_use_erosion:
                    node, out_file = new_strat['anatomical_eroded_brain_mask']
                    workflow.connect(
                        node, out_file,
                        regressor_workflow, 'inputspec.anatomical_eroded_brain_mask_file_path'
                    )

                regressor_workflow.get_node('inputspec').iterables = ([
                    ('selector', [regressors_selector]),
                ])

                if use_ants:

                    # pass the ants_affine_xfm to the input for the
                    # INVERSE transform, but ants_affine_xfm gets inverted
                    # within the workflow

                    node, out_file = new_strat['ants_initial_xfm']
                    workflow.connect(
                        node, out_file,
                        regressor_workflow,
                        'inputspec.anat_to_mni_initial_xfm_file_path'
                    )

                    node, out_file = new_strat['ants_rigid_xfm']
                    workflow.connect(
                        node, out_file,
                        regressor_workflow,
                        'inputspec.anat_to_mni_rigid_xfm_file_path'
                    )

                    node, out_file = new_strat['ants_affine_xfm']
                    workflow.connect(
                        node, out_file,
                        regressor_workflow,
                        'inputspec.anat_to_mni_affine_xfm_file_path'
                    )
                else:
                    node, out_file = new_strat['mni_to_anatomical_linear_xfm']
                    workflow.connect(
                        node, out_file,
                        regressor_workflow,
                        'inputspec.mni_to_anat_linear_xfm_file_path'
                    )

                new_strat.update_resource_pool({
                    'nuisance_regression_selector': regressors_selector,
                    'functional_nuisance_regressors': (
                        regressor_workflow,
                        'outputspec.regressors_file_path'
                    ),
                })

                # Inserting Nuisance REGRESSION Workflow
                if 1 in c.runNuisance:

                    nuisance_regression_before_workflow = create_nuisance_regression_workflow(
                        regressors_selector,
                        name='nuisance_regression_before-filt_{0}_'
                             '{1}'.format(regressors_selector_i, num_strat))

                    filtering = filtering_bold_and_regressors(regressors_selector,
                                                              name='frequency_filtering_'
                                                                   '{0}_{1}'.format(regressors_selector_i, num_strat))

                    node, out_file = new_strat.get_leaf_properties()

                    workflow.connect(
                        node, out_file,
                        nuisance_regression_before_workflow,
                        'inputspec.functional_file_path'
                    )

                    workflow.connect(
                        regressor_workflow,
                        'outputspec.regressors_file_path',
                        filtering,
                        'inputspec.regressors_file_path'
                    )

                    workflow.connect(
                        regressor_workflow,
                        'outputspec.regressors_file_path',
                        nuisance_regression_before_workflow,
                        'inputspec.regressor_file'
                    )

                    node, out_file = new_strat['functional_brain_mask']
                    workflow.connect(
                        node, out_file,
                        nuisance_regression_before_workflow,
                        'inputspec.functional_brain_mask_file_path'
                    )

                    node, out_file = new_strat['frame_wise_displacement_jenkinson']
                    workflow.connect(
                        node, out_file,
                        nuisance_regression_before_workflow,
                        'inputspec.fd_j_file_path'
                    )

                    node, out_file = new_strat['frame_wise_displacement_power']
                    workflow.connect(
                        node, out_file,
                        nuisance_regression_before_workflow,
                        'inputspec.fd_p_file_path'
                    )

                    node, out_file = new_strat['dvars']
                    workflow.connect(
                        node, out_file,
                        nuisance_regression_before_workflow,
                        'inputspec.dvars_file_path'
                    )

                    if 'Before' in c.filtering_order:
                        nuisance_regression_after_workflow = create_nuisance_regression_workflow(
                            regressors_selector,
                            name='nuisance_regression_after-filt_{0}_'
                                 '{1}'.format(regressors_selector_i, num_strat))

                        workflow.connect(
                            filtering,
                            'outputspec.residual_file_path',
                            nuisance_regression_after_workflow,
                            'inputspec.functional_file_path'
                        )

                        workflow.connect(
                            filtering,
                            'outputspec.residual_regressor',
                            nuisance_regression_after_workflow,
                            'inputspec.regressor_file'
                        )

                        node, out_file = new_strat['functional_brain_mask']
                        workflow.connect(
                            node, out_file,
                            nuisance_regression_after_workflow,
                            'inputspec.functional_brain_mask_file_path'
                        )

                        node, out_file = new_strat['frame_wise_displacement_jenkinson']
                        workflow.connect(
                            node, out_file,
                            nuisance_regression_after_workflow,
                            'inputspec.fd_j_file_path'
                        )

                        node, out_file = new_strat['frame_wise_displacement_power']
                        workflow.connect(
                            node, out_file,
                            nuisance_regression_after_workflow,
                            'inputspec.fd_p_file_path'
                        )

                        node, out_file = new_strat['dvars']
                        workflow.connect(
                            node, out_file,
                            nuisance_regression_after_workflow,
                            'inputspec.dvars_file_path'
                        )

                        node, out_file = new_strat.get_leaf_properties()
                        workflow.connect(
                            node, out_file,
                            filtering,
                            'inputspec.functional_file_path'
                        )

                        new_strat.set_leaf_properties(
                            nuisance_regression_after_workflow,
                            'outputspec.residual_file_path'
                        )

                        new_strat.update_resource_pool({
                            'functional_freq_filtered': (
                                filtering,
                                'outputspec.residual_file_path'
                            ),
                        })

                        new_strat.update_resource_pool({
                             'functional_nuisance_residuals': (
                                nuisance_regression_after_workflow,
                                'outputspec.residual_file_path'
                            ),
                        })

                        new_strat.append_name(nuisance_regression_after_workflow.name)

                    elif 'After' in c.filtering_order:
                        workflow.connect(
                            nuisance_regression_before_workflow,
                            'outputspec.residual_file_path',
                            filtering,
                            'inputspec.functional_file_path'
                        )

                        new_strat.set_leaf_properties(
                            filtering,
                            'outputspec.residual_file_path'
                        )

                        new_strat.update_resource_pool({
                            'functional_nuisance_residuals': (
                                nuisance_regression_before_workflow,
                                'outputspec.residual_file_path'
                            ),
                        })

                        new_strat.update_resource_pool({
                            'functional_freq_filtered': (
                                filtering,
                                'outputspec.residual_file_path'
                            ),
                        })

                    new_strat.update_resource_pool({
                        'functional_freq_unfiltered': (
                            nuisance_regression_before_workflow,
                            'outputspec.residual_file_path'
                        ),
                    }, override=True)

                    new_strat.append_name(regressor_workflow.name)
                    new_strat.append_name(nuisance_regression_before_workflow.name)
                    new_strat.append_name(filtering.name)

            new_strat_list.append(new_strat)

        # Be aware that this line is supposed to override the current strat_list: it is not a typo/mistake!
        # Each regressor forks the strategy, instead of reusing it, to keep the code simple
        strat_list = new_strat_list

        # Inserting Median Angle Correction Workflow
        new_strat_list = []

        # TODO ASH normalize w schema val
        if 1 in c.runMedianAngleCorrection:

            for num_strat, strat in enumerate(strat_list):

                # for each strategy, create a new one without median angle
                if 0 in c.runMedianAngleCorrection:
                    new_strat_list.append(strat.fork())

                median_angle_corr = create_median_angle_correction(
                    'median_angle_corr_%d' % num_strat
                )

                median_angle_corr.get_node('median_angle_correct').iterables = \
                    ('target_angle_deg', c.targetAngleDeg)

                node, out_file = strat.get_leaf_properties()
                workflow.connect(node, out_file,
                                median_angle_corr, 'inputspec.subject')

                strat.append_name(median_angle_corr.name)

                strat.set_leaf_properties(median_angle_corr, 'outputspec.subject')

                strat.update_resource_pool({
                    'functional_median_angle_corrected': (median_angle_corr, 'outputspec.subject')
                })

        strat_list += new_strat_list


        # Denoised Func -> Template, uses antsApplyTransforms (ANTS) or ApplyWarp (FSL) to
        #  apply the warp; also includes mean functional warp
        new_strat_list = []

        if 1 in c.runRegisterFuncToMNI:

            for num_strat, strat in enumerate(strat_list):
                for output_name, func_key, ref_key, image_type in [ \
                        ('functional_to_standard', 'leaf', 'template_brain_for_func_preproc', 'func_4d'),
                ]:
                    output_func_to_standard(workflow, func_key, ref_key, output_name, strat, num_strat, c, input_image_type=image_type)

        strat_list += new_strat_list
        
        # Derivatives

        # Inserting ALFF/fALFF workflow
        #     NOTE: this is calculated using the functional time series from
        #           before frequency filtering and beyond
        new_strat_list = []

        if 1 in c.runALFF:
            for num_strat, strat in enumerate(strat_list):

                alff = create_alff('alff_falff_{0}'.format(num_strat))

                alff.inputs.hp_input.hp = c.highPassFreqALFF
                alff.inputs.lp_input.lp = c.lowPassFreqALFF
                alff.get_node('hp_input').iterables = ('hp',
                                                    c.highPassFreqALFF)
                alff.get_node('lp_input').iterables = ('lp',
                                                    c.lowPassFreqALFF)

                node, out_file = strat['functional_freq_unfiltered']
                workflow.connect(node, out_file,
                                 alff, 'inputspec.rest_res')
                node, out_file = strat['functional_brain_mask']
                workflow.connect(node, out_file,
                                 alff, 'inputspec.rest_mask')

                strat.append_name(alff.name)

                strat.update_resource_pool({
                    'alff': (alff, 'outputspec.alff_img'),
                    'falff': (alff, 'outputspec.falff_img')
                })

        strat_list += new_strat_list

        # Inserting VMHC Workflow

        new_strat_list = []

        if 1 in c.runVMHC:

            for num_strat, strat in enumerate(strat_list):

                create_vmhc(workflow, num_strat, strat, c,
                        output_name='vmhc_{0}'.format(num_strat))

        strat_list += new_strat_list

        # Inserting REHO Workflow

        if 1 in c.runReHo:

            for num_strat, strat in enumerate(strat_list):

                preproc = create_reho()
                cluster_size = c.clusterSize

                # TODO ASH schema validator
                # Check the cluster size is supported
                if cluster_size not in [7, 19, 27]:
                    err_msg = 'Cluster size specified: %d, is not supported. ' \
                            'Change to 7, 19, or 27 and try again' % cluster_size
                    raise Exception(err_msg)
                else:
                    preproc.inputs.inputspec.cluster_size = cluster_size
                    reho = preproc.clone('reho_%d' % num_strat)

                node, out_file = strat.get_leaf_properties()
                workflow.connect(node, out_file,
                                reho, 'inputspec.rest_res_filt')

                node, out_file = strat['functional_brain_mask']
                workflow.connect(node, out_file,
                                reho, 'inputspec.rest_mask')

                strat.update_resource_pool({
                    'reho': (reho, 'outputspec.raw_reho_map')
                })
                
        ts_analysis_dict = {}
        sca_analysis_dict = {}

        # TODO ASH normalize w schema val
        if c.tsa_roi_paths:

            tsa_roi_dict = c.tsa_roi_paths[0]

            # Timeseries and SCA config selections processing

            # flip the dictionary
            for roi_path in tsa_roi_dict.keys():

                ts_analysis_to_run = map(
                    lambda x: x.strip(),
                    tsa_roi_dict[roi_path].split(",")
                )

                if any(
                    corr in ts_analysis_to_run for corr in [
                        "PearsonCorr", "PartialCorr"
                    ]
                ) and "Avg" not in ts_analysis_to_run:
                    ts_analysis_to_run += ["Avg"]

                for analysis_type in ts_analysis_to_run:
                    if analysis_type not in ts_analysis_dict.keys():
                        ts_analysis_dict[analysis_type] = []
                    ts_analysis_dict[analysis_type].append(roi_path)

            # c.tsa_roi_paths and c.sca_roi_paths come in a format as such:
            # a list containing a dictionary
            # [
            #     {
            #         '/path/to/rois1.nii.gz': 'Avg, MultReg',
            #         '/path/to/rois2.nii.gz': 'Avg, MultReg',
            #         '/path/to/rois3.nii.gz': 'Avg, MultReg',
            #         '/path/to/rois4.nii.gz': 'DualReg'
            #     }
            # ]

        # TODO ASH normalize w schema val
        if 1 in c.runROITimeseries:

            # TODO ASH normalize w schema val
            if not c.tsa_roi_paths:
                err = "\n\n[!] CPAC says: Time Series Extraction is " \
                    "set to run, but no ROI NIFTI file paths were provided!" \
                    "\n\n"
                raise Exception(err)

        # TODO ASH normalize w schema val
        if 1 in c.runSCA:

            # TODO ASH normalize w schema val
            if c.sca_roi_paths:
                sca_roi_dict = c.sca_roi_paths[0]
            else:
                err = "\n\n[!] CPAC says: Seed-based Correlation Analysis is " \
                    "set to run, but no ROI NIFTI file paths were provided!" \
                    "\n\n"
                raise Exception(err)

            # flip the dictionary
            for roi_path in sca_roi_dict.keys():

                for analysis_type in sca_roi_dict[roi_path].split(","):
                    analysis_type = analysis_type.replace(" ", "")

                    if analysis_type not in sca_analysis_dict.keys():
                        sca_analysis_dict[analysis_type] = []

                    sca_analysis_dict[analysis_type].append(roi_path)

        # Section: Spatial Regression Based Time Series

        new_strat_list = []

        if "SpatialReg" in ts_analysis_dict.keys() or \
            "DualReg" in sca_analysis_dict.keys():

            for num_strat, strat in enumerate(strat_list):

                if "SpatialReg" in ts_analysis_dict.keys():

                    resample_spatial_map_to_native_space = pe.Node(
                        interface=fsl.FLIRT(),
                        name='resample_spatial_map_to_native_space_%d' % num_strat
                    )
                    resample_spatial_map_to_native_space.inputs.set(
                        interp='nearestneighbour',
                        apply_xfm=True,
                        in_matrix_file=c.identityMatrix
                    )

                    spatial_map_dataflow = create_spatial_map_dataflow(
                        ts_analysis_dict["SpatialReg"],
                        'spatial_map_dataflow_%d' % num_strat
                    )

                    spatial_map_dataflow.inputs.inputspec.set(
                        creds_path=input_creds_path,
                        dl_dir=c.workingDirectory
                    )

                    spatial_map_timeseries = get_spatial_map_timeseries(
                        'spatial_map_timeseries_%d' % num_strat
                    )
                    spatial_map_timeseries.inputs.inputspec.demean = True  # c.spatialDemean

                    node, out_file = strat['functional_to_standard']
                    node2, out_file2 = strat['functional_brain_mask_to_standard']

                    # resample the input functional file and functional mask
                    # to spatial map
                    workflow.connect(node, out_file,
                                    resample_spatial_map_to_native_space,
                                    'reference')
                    workflow.connect(spatial_map_dataflow,
                                    'select_spatial_map.out_file',
                                    resample_spatial_map_to_native_space,
                                    'in_file')

                    # connect it to the spatial_map_timeseries
                    workflow.connect(resample_spatial_map_to_native_space,
                                    'out_file',
                                    spatial_map_timeseries,
                                    'inputspec.spatial_map')
                    workflow.connect(node2, out_file2,
                                    spatial_map_timeseries,
                                    'inputspec.subject_mask')
                    workflow.connect(node, out_file,
                                    spatial_map_timeseries,
                                    'inputspec.subject_rest')

                    strat.append_name(spatial_map_timeseries.name)

                    strat.update_resource_pool({
                        'spatial_map_timeseries': (spatial_map_timeseries, 'outputspec.subject_timeseries')
                    })

                if "DualReg" in sca_analysis_dict.keys():
                    resample_spatial_map_to_native_space_for_dr = pe.Node(
                        interface=fsl.FLIRT(),
                        name='resample_spatial_map_to_native_space_for_DR_%d' % num_strat
                    )
                    resample_spatial_map_to_native_space_for_dr.inputs.set(
                        interp='nearestneighbour',
                        apply_xfm=True,
                        in_matrix_file=c.identityMatrix
                    )

                    spatial_map_dataflow_for_dr = create_spatial_map_dataflow(
                        sca_analysis_dict["DualReg"],
                        'spatial_map_dataflow_for_DR_%d' % num_strat
                    )

                    spatial_map_dataflow_for_dr.inputs.inputspec.set(
                        creds_path=input_creds_path,
                        dl_dir=c.workingDirectory
                    )

                    spatial_map_timeseries_for_dr = get_spatial_map_timeseries(
                        'spatial_map_timeseries_for_DR_%d' % num_strat
                    )

                    spatial_map_timeseries_for_dr.inputs.inputspec.demean = True  # c.spatialDemean

                    node, out_file = strat['functional_to_standard']
                    node2, out_file2 = strat['functional_brain_mask_to_standard']

                    # resample the input functional file and functional mask
                    # to spatial map
                    workflow.connect(node, out_file,
                                    resample_spatial_map_to_native_space_for_dr,
                                    'reference')
                    workflow.connect(spatial_map_dataflow_for_dr,
                                    'select_spatial_map.out_file',
                                    resample_spatial_map_to_native_space_for_dr,
                                    'in_file')

                    # connect it to the spatial_map_timeseries
                    workflow.connect(
                        resample_spatial_map_to_native_space_for_dr,
                        'out_file',
                        spatial_map_timeseries_for_dr,
                        'inputspec.spatial_map'
                    )

                    workflow.connect(node, out_file,
                                     spatial_map_timeseries_for_dr,
                                     'inputspec.subject_rest')
                    strat.append_name(spatial_map_timeseries_for_dr.name)

                    strat.update_resource_pool({
                        'spatial_map_timeseries_for_DR': (
                        spatial_map_timeseries_for_dr,
                        'outputspec.subject_timeseries')
                    })

        strat_list += new_strat_list

        if 1 in c.runROITimeseries and ("Avg" in ts_analysis_dict.keys() or \
            "Avg" in sca_analysis_dict.keys() or \
            "MultReg" in sca_analysis_dict.keys()):

            # ROI Based Time Series
            new_strat_list = []

            for num_strat, strat in enumerate(strat_list):

                if "Avg" in ts_analysis_dict.keys():
                    resample_functional_to_roi = pe.Node(interface=fsl.FLIRT(),
                                                        name='resample_functional_to_roi_%d' % num_strat)

                    resample_functional_to_roi.inputs.set(
                        interp='trilinear',
                        apply_xfm=True,
                        in_matrix_file=c.identityMatrix
                    )

                    roi_dataflow = create_roi_mask_dataflow(
                        ts_analysis_dict["Avg"],
                        'roi_dataflow_%d' % num_strat
                    )

                    roi_dataflow.inputs.inputspec.set(
                        creds_path=input_creds_path,
                        dl_dir=c.workingDirectory
                    )

                    roi_timeseries = get_roi_timeseries(
                        'roi_timeseries_%d' % num_strat
                    )
                    roi_timeseries.inputs.inputspec.output_type = c.roiTSOutputs

                    node, out_file = strat['functional_to_standard']

                    # resample the input functional file to roi
                    workflow.connect(node, out_file,
                                     resample_functional_to_roi, 'in_file')
                    workflow.connect(roi_dataflow, 'outputspec.out_file',
                                     resample_functional_to_roi, 'reference')

                    # connect it to the roi_timeseries
                    workflow.connect(roi_dataflow, 'outputspec.out_file',
                                     roi_timeseries, 'input_roi.roi')
                    workflow.connect(resample_functional_to_roi, 'out_file',
                                     roi_timeseries, 'inputspec.rest')

                    strat.append_name(roi_timeseries.name)
                    strat.update_resource_pool({
                        'roi_timeseries': (roi_timeseries, 'outputspec.roi_outputs'),
                        'functional_to_roi': (resample_functional_to_roi, 'out_file')
                    })

                    # create the graphs
                    from CPAC.utils.ndmg_utils import ndmg_create_graphs

                    ndmg_graph = pe.MapNode(Function(
                        input_names=['ts', 'labels'],
                        output_names=['out_file'],
                        function=ndmg_create_graphs,
                        as_module=True
                    ), name='ndmg_graphs_%d' % num_strat,
                        iterfield=['labels'])

                    workflow.connect(roi_timeseries, 'outputspec.roi_ts', ndmg_graph, 'ts')
                    workflow.connect(roi_dataflow,
                                     'outputspec.out_file',
                                     ndmg_graph, 'labels')

                    strat.update_resource_pool({
                        'ndmg_graph': (ndmg_graph, 'out_file')
                    })

                if "Avg" in sca_analysis_dict.keys():

                    # same workflow, except to run TSE and send it to the resource
                    # pool so that it will not get sent to SCA
                    resample_functional_to_roi_for_sca = pe.Node(
                        interface=fsl.FLIRT(),
                        name='resample_functional_to_roi_for_sca_%d' % num_strat
                    )

                    resample_functional_to_roi_for_sca.inputs.set(
                        interp='trilinear',
                        apply_xfm=True,
                        in_matrix_file=c.identityMatrix
                    )

                    roi_dataflow_for_sca = create_roi_mask_dataflow(
                        sca_analysis_dict["Avg"],
                        'roi_dataflow_for_sca_%d' % num_strat
                    )

                    roi_dataflow_for_sca.inputs.inputspec.set(
                        creds_path=input_creds_path,
                        dl_dir=c.workingDirectory
                    )

                    roi_timeseries_for_sca = get_roi_timeseries(
                        'roi_timeseries_for_sca_%d' % num_strat
                    )

                    node, out_file = strat['functional_to_standard']

                    # resample the input functional file to roi
                    workflow.connect(node, out_file,
                                     resample_functional_to_roi_for_sca,
                                     'in_file')
                    workflow.connect(roi_dataflow_for_sca,
                                     'outputspec.out_file',
                                     resample_functional_to_roi_for_sca,
                                     'reference')

                    # connect it to the roi_timeseries
                    workflow.connect(roi_dataflow_for_sca,
                                     'outputspec.out_file',
                                     roi_timeseries_for_sca, 'input_roi.roi')
                    workflow.connect(resample_functional_to_roi_for_sca,
                                     'out_file',
                                     roi_timeseries_for_sca, 'inputspec.rest')

                    strat.append_name(roi_timeseries_for_sca.name)
                    strat.update_resource_pool({
                        'roi_timeseries_for_SCA': (roi_timeseries_for_sca, 'outputspec.roi_outputs'),
                        'functional_to_roi_for_SCA': (resample_functional_to_roi, 'out_file')

                    })

                if "MultReg" in sca_analysis_dict.keys():

                    # same workflow, except to run TSE and send it to the resource
                    # pool so that it will not get sent to SCA
                    resample_functional_to_roi_for_multreg = pe.Node(
                        interface=fsl.FLIRT(),
                        name='resample_functional_to_roi_for_mult_reg_%d' % num_strat
                    )

                    resample_functional_to_roi_for_multreg.inputs.set(
                        interp='trilinear',
                        apply_xfm=True,
                        in_matrix_file=c.identityMatrix
                    )

                    roi_dataflow_for_multreg = create_roi_mask_dataflow(
                        sca_analysis_dict["MultReg"],
                        'roi_dataflow_for_mult_reg_%d' % num_strat
                    )

                    roi_dataflow_for_multreg.inputs.inputspec.set(
                        creds_path=input_creds_path,
                        dl_dir=c.workingDirectory
                    )

                    roi_timeseries_for_multreg = get_roi_timeseries(
                        'roi_timeseries_for_mult_reg_%d' % num_strat
                    )

                    node, out_file = strat['functional_to_standard']

                    # resample the input functional file to roi
                    workflow.connect(node, out_file,
                                    resample_functional_to_roi_for_multreg,
                                    'in_file')
                    workflow.connect(roi_dataflow_for_multreg,
                                    'outputspec.out_file',
                                    resample_functional_to_roi_for_multreg,
                                    'reference')

                    # connect it to the roi_timeseries
                    workflow.connect(roi_dataflow_for_multreg,
                                    'outputspec.out_file',
                                    roi_timeseries_for_multreg,
                                    'input_roi.roi')
                    workflow.connect(resample_functional_to_roi_for_multreg,
                                    'out_file',
                                    roi_timeseries_for_multreg,
                                    'inputspec.rest')

                    strat.append_name(roi_timeseries_for_multreg.name)
                    strat.update_resource_pool({
                        'roi_timeseries_for_SCA_multreg': (roi_timeseries_for_multreg, 'outputspec.roi_outputs')
                    })

        strat_list += new_strat_list


        # Connectome
        if "PearsonCorr" in ts_analysis_dict.keys() or \
            "PartialCorr" in ts_analysis_dict.keys():

            for num_strat, strat in enumerate(strat_list):

                if "PearsonCorr" in ts_analysis_dict.keys():
                    connectome_wf = create_connectome('connectome_PearsonCorr_%d' % num_strat)
                    connectome_wf.inputs.inputspec.method = "PearsonCorr"

                    node, out_file = strat['roi_timeseries']

                    workflow.connect(node,
                                    out_file,
                                    connectome_wf,
                                    'inputspec.time_series')

                    strat.update_resource_pool({
                        'connectome_PearsonCorr': (connectome_wf, 'outputspec.connectome')
                    })

                if "PartialCorr" in ts_analysis_dict.keys():
                    connectome_wf = create_connectome('connectome_PartialCorr_%d' % num_strat)
                    connectome_wf.inputs.inputspec.method = "PartialCorr"

                    node, out_file = strat['roi_timeseries']

                    workflow.connect(node,
                                    out_file,
                                    connectome_wf,
                                    'inputspec.time_series')

                    strat.update_resource_pool({
                        'connectome_PartialCorr': (connectome_wf, 'outputspec.connectome')
                    })

        # Voxel Based Time Series
        new_strat_list = []

        if "Voxel" in ts_analysis_dict.keys():

            for num_strat, strat in enumerate(strat_list):

                resample_functional_to_mask = pe.Node(interface=fsl.FLIRT(),
                                                    name='resample_functional_to_mask_%d' % num_strat)
                resample_functional_to_mask.inputs.set(
                    interp='trilinear',
                    apply_xfm=True,
                    in_matrix_file=c.identityMatrix
                )

                mask_dataflow = create_roi_mask_dataflow(ts_analysis_dict["Voxel"],
                                                        'mask_dataflow_%d' % num_strat)

                voxel_timeseries = get_voxel_timeseries(
                    'voxel_timeseries_%d' % num_strat)
                voxel_timeseries.inputs.inputspec.output_type = c.roiTSOutputs

                node, out_file = strat['functional_to_standard']

                # resample the input functional file to mask
                workflow.connect(node, out_file,
                                resample_functional_to_mask, 'in_file')
                workflow.connect(mask_dataflow, 'outputspec.out_file',
                                resample_functional_to_mask, 'reference')

                # connect it to the voxel_timeseries
                workflow.connect(mask_dataflow, 'outputspec.out_file',
                                voxel_timeseries, 'input_mask.mask')
                workflow.connect(resample_functional_to_mask, 'out_file',
                                voxel_timeseries, 'inputspec.rest')

                strat.append_name(voxel_timeseries.name)
                strat.update_resource_pool({
                    'voxel_timeseries': (voxel_timeseries, 'outputspec.mask_outputs')
                })

        strat_list += new_strat_list

        # Inserting SCA workflow for ROI INPUT

        new_strat_list = []

        if "Avg" in sca_analysis_dict.keys():

            for num_strat, strat in enumerate(strat_list):
                sca_roi = create_sca('sca_roi_%d' % num_strat)

                node, out_file = strat.get_leaf_properties()
                workflow.connect(node, out_file,
                                sca_roi, 'inputspec.functional_file')

                node, out_file = strat['roi_timeseries_for_SCA']
                workflow.connect(node, (out_file, extract_one_d),
                                sca_roi, 'inputspec.timeseries_one_d')

                strat.update_resource_pool({
                    'sca_roi_files': (sca_roi, 'outputspec.correlation_files')
                })

                strat.append_name(sca_roi.name)

        strat_list += new_strat_list

        # (Dual Regression) Temporal Regression for Dual Regression

        new_strat_list = []

        if "DualReg" in sca_analysis_dict.keys():

            for num_strat, strat in enumerate(strat_list):

                dr_temp_reg = create_temporal_reg(
                    'temporal_dual_regression_%d' % num_strat
                )
                dr_temp_reg.inputs.inputspec.normalize = c.mrsNorm
                dr_temp_reg.inputs.inputspec.demean = True

                node, out_file = strat['spatial_map_timeseries_for_DR']

                node2, out_file2 = strat.get_leaf_properties()
                node3, out_file3 = strat['functional_brain_mask']

                workflow.connect(node2, out_file2,
                                dr_temp_reg, 'inputspec.subject_rest')

                workflow.connect(node, out_file,
                                dr_temp_reg, 'inputspec.subject_timeseries')

                workflow.connect(node3, out_file3,
                                dr_temp_reg, 'inputspec.subject_mask')

                strat.update_resource_pool({
                    'dr_tempreg_maps_files': (dr_temp_reg, 'outputspec.temp_reg_map_files'),
                    'dr_tempreg_maps_zstat_files': (dr_temp_reg, 'outputspec.temp_reg_map_z_files')
                })

                strat.append_name(dr_temp_reg.name)

        strat_list += new_strat_list

        # (Multiple Regression) Temporal Regression for SCA

        new_strat_list = []

        if "MultReg" in sca_analysis_dict.keys():

            for num_strat, strat in enumerate(strat_list):

                sc_temp_reg = create_temporal_reg(
                    'temporal_regression_sca_%d' % num_strat,
                    which='RT'
                )
                sc_temp_reg.inputs.inputspec.normalize = c.mrsNorm
                sc_temp_reg.inputs.inputspec.demean = True

                node, out_file = strat['functional_to_standard']
                node2, out_file2 = strat['roi_timeseries_for_SCA_multreg']
                node3, out_file3 = strat['functional_brain_mask_to_standard']

                workflow.connect(node, out_file,
                                sc_temp_reg, 'inputspec.subject_rest')

                workflow.connect(node2, (out_file2, extract_one_d),
                                sc_temp_reg, 'inputspec.subject_timeseries')

                workflow.connect(node3, out_file3,
                                sc_temp_reg, 'inputspec.subject_mask')

                strat.update_resource_pool({
                    'sca_tempreg_maps_files': (sc_temp_reg, 'outputspec.temp_reg_map_files'),
                    'sca_tempreg_maps_zstat_files': (sc_temp_reg, 'outputspec.temp_reg_map_z_files')
                })

                strat.append_name(sc_temp_reg.name)

        strat_list += new_strat_list

        # Section: Network centrality

        # TODO ASH handle as boolean on schema validator / normalizer
        if 1 in c.runNetworkCentrality:

            # TODO ASH move to schema validator
            # validate the mask file path
            # if not c.templateSpecificationFile.endswith(".nii") and \
            #         not c.templateSpecificationFile.endswith(".nii.gz"):
            #     err = "\n\n[!] CPAC says: The Network Centrality mask " \
            #           "specification file must be a NIFTI file (ending in .nii " \
            #           "or .nii.gz).\nFile path you provided: %s\n\n" \
            #           % c.templateSpecificationFile

            #     raise Exception(err)

            strat_list = create_network_centrality_workflow(
                workflow, c, strat_list)

        '''
        Loop through the resource pool and connect the nodes for:
            - applying warps to standard
            - z-score standardization
            - smoothing
            - calculating output averages
        '''

        for num_strat, strat in enumerate(strat_list):

            if 1 in c.runRegisterFuncToMNI:

                rp = strat.get_resource_pool()

                for key in sorted(rp.keys()):

                    if key in Outputs.native_nonsmooth:
                        image_type = 'func_derivative'
                    elif key in Outputs.native_nonsmooth_mult:
                        image_type = 'func_derivative_multi'
                    else:
                        continue

                    output_name = '{0}_to_standard'.format(key)
                    if output_name not in strat:
                        output_func_to_standard(workflow, key, 'template_brain_for_func_derivative',
                            '{0}_to_standard'.format(key), strat, num_strat, c, input_image_type=image_type)

            if "Before" in c.smoothing_order:

                # run smoothing before Z-scoring
                if 1 in c.run_smoothing:
                    rp = strat.get_resource_pool()
                    for key in sorted(rp.keys()):
                        if 'centrality' in key or key in Outputs.native_nonsmooth + Outputs.native_nonsmooth_mult + \
                                Outputs.template_nonsmooth + Outputs.template_nonsmooth_mult:
                            spatial_smooth_outputs(workflow, key, strat, num_strat, c)
                            # c.smoothing_mehod can be FSL or AFNI, FSL as default

                if 1 in c.runZScoring:
                    rp = strat.get_resource_pool()

                    for key in sorted(rp.keys()):
                        # connect nodes for z-score standardization
                        if "sca_roi_files_to_standard" in key:
                            # correlation files need the r-to-z
                            strat = fisher_z_score_standardize(workflow, key,
                                                            "roi_timeseries_for_SCA",
                                                            strat, num_strat,
                                                            map_node=True)
                        elif "centrality" in key:
                            # specific mask
                            strat = z_score_standardize(workflow, key,
                                                        c.templateSpecificationFile,
                                                        strat, num_strat,
                                                        map_node=True)
                        elif key in Outputs.template_raw:
                            # raw score, in template space
                            strat = z_score_standardize(workflow, key,
                                                        "functional_brain_mask_to_standard_derivative", 
                                                        strat, num_strat)

                        elif key in Outputs.template_raw_mult:
                            # same as above but multiple files so mapnode required
                            strat = z_score_standardize(workflow, key,
                                                        "functional_brain_mask_to_standard_derivative", 
                                                        strat, num_strat,
                                                        map_node=True)

            elif "After" in c.smoothing_order:
                # run smoothing after Z-scoring
                if 1 in c.runZScoring:
                    rp = strat.get_resource_pool()
                    for key in sorted(rp.keys()):
                        # connect nodes for z-score standardization
                        if "sca_roi_files_to_standard" in key:
                            # correlation files need the r-to-z
                            strat = fisher_z_score_standardize(workflow, key,
                                                            "roi_timeseries_for_SCA",
                                                            strat, num_strat,
                                                            map_node=True)
                        elif "centrality" in key:
                            # specific mask
                            strat = z_score_standardize(workflow, key,
                                                        c.templateSpecificationFile,
                                                        strat, num_strat,
                                                        map_node=True)
                        elif key in Outputs.template_raw:
                            # raw score, in template space
                            strat = z_score_standardize(workflow, key,
                                                        "functional_brain_mask_to_standard_derivative",
                                                        strat, num_strat)
                        elif key in Outputs.template_raw_mult:
                            # same as above but multiple files so mapnode required
                            strat = z_score_standardize(workflow, key,
                                                        "functional_brain_mask_to_standard_derivative", 
                                                        strat, num_strat,
                                                        map_node=True)

                if 1 in c.run_smoothing:

                    rp = strat.get_resource_pool()

                    for key in sorted(rp.keys()):
                        if 'centrality' in key or key in Outputs.native_nonsmooth + Outputs.native_nonsmooth_mult + \
                                Outputs.template_nonsmooth + Outputs.template_nonsmooth_mult:
                            spatial_smooth_outputs(workflow, key, strat, num_strat, c)

            rp = strat.get_resource_pool()
            for key in sorted(rp.keys()):
                # connect nodes to calculate averages
                if key in Outputs.average:
                    # the outputs we need the averages for
                    strat = calc_avg(workflow, key, strat, num_strat)
                elif key in Outputs.average_mult:
                    # those outputs, but the ones with multiple files (map nodes)
                    strat = calc_avg(workflow, key, strat,
                                    num_strat, map_node=True)

    raising = None

    # Quality Control
    if 1 in c.generateQualityControlImages:
        create_qc_workflow(workflow, c, strat_list, Outputs.qc)

    logger.info('\n\n' + 'Pipeline building completed.' + '\n\n')

    # Run the pipeline only if the user signifies.
    # otherwise, only construct the pipeline (above)
    if run == 1:

        try:
            workflow.write_graph(graph2use='hierarchical')
        except:
            pass


        ndmg_out = False
        try:
            # let's encapsulate this inside a Try..Except block so if
            # someone doesn't have ndmg_outputs in their pipe config,
            # it will default to the regular datasink
            #     TODO: update this when we change to the optionals
            #     TODO: only pipe config
            if "ndmg" in c.output_tree:
                ndmg_out = True
        except:
            pass


        # TODO enforce value with schema validation
        try:
            encrypt_data = bool(c.s3Encryption[0])
        except:
            encrypt_data = False


        # TODO enforce value with schema validation
        # Extract credentials path for output if it exists
        try:
            # Get path to creds file
            creds_path = ''
            if c.awsOutputBucketCredentials:
                creds_path = str(c.awsOutputBucketCredentials)
                creds_path = os.path.abspath(creds_path)

            if c.outputDirectory.lower().startswith('s3://'):
                # Test for s3 write access
                s3_write_access = \
                    aws_utils.test_bucket_access(creds_path,
                                                    c.outputDirectory)

                if not s3_write_access:
                    raise Exception('Not able to write to bucket!')

        except Exception as e:
            if c.outputDirectory.lower().startswith('s3://'):
                err_msg = 'There was an error processing credentials or ' \
                            'accessing the S3 bucket. Check and try again.\n' \
                            'Error: %s' % e
                raise Exception(err_msg)


        # this section creates names for the different branched strategies.
        # it identifies where the pipeline has forked and then appends the
        # name of the forked nodes to the branch name in the output directory

        fork_points_labels = Strategy.get_forking_labels(strat_list)

        # DataSink
        pipeline_ids = []

        scan_ids = ['scan_anat']
        if 'func' in sub_dict:
            scan_ids += ['scan_' + str(scan_id)
                         for scan_id in sub_dict['func']]
        if 'rest' in sub_dict:
            scan_ids += ['scan_' + str(scan_id)
                         for scan_id in sub_dict['rest']]


        for num_strat, strat in enumerate(strat_list):

            if p_name is None or p_name == 'None':
                pipeline_id = c.pipelineName
            else:
                pipeline_id = p_name

            if fork_points_labels[strat]:
                pipeline_id += '_' + fork_points_labels[strat]

            pipeline_ids.append(pipeline_id)

            rp = strat.get_resource_pool()

            if c.write_debugging_outputs:
                workdir = os.path.join(c.workingDirectory, workflow_name)
                rp_pkl = os.path.join(workdir, 'resource_pool.pkl')
                with open(rp_pkl, 'wt') as f:
                    pickle.dump(rp, f)

            output_sink_nodes = []

            for resource_i, resource in enumerate(sorted(rp.keys())):

                if not resource.startswith('qc___') and resource not in Outputs.any:
                    continue

                if resource not in Outputs.override_optional and not ndmg_out:

                    if 1 not in c.write_func_outputs:
                        if resource in Outputs.extra_functional:
                            continue

                    if 1 not in c.write_debugging_outputs:
                        if resource in Outputs.debugging:
                            continue

                    if 0 not in c.runRegisterFuncToMNI:
                        if resource in Outputs.native_nonsmooth or \
                            resource in Outputs.native_nonsmooth_mult or \
                                resource in Outputs.native_smooth:
                            continue

                    if 0 not in c.runZScoring:
                        # write out only the z-scored outputs
                        if resource in Outputs.template_raw or \
                                resource in Outputs.template_raw_mult:
                            continue

                    if 0 not in c.run_smoothing:
                        # write out only the smoothed outputs
                        if resource in Outputs.native_nonsmooth or \
                            resource in Outputs.template_nonsmooth or \
                                resource in Outputs.native_nonsmooth_mult or \
                                resource in Outputs.template_nonsmooth_mult:
                            continue

                if ndmg_out:
                    ds = pe.Node(DataSink(),
                                 name='sinker_{}_{}'.format(num_strat,
                                                            resource_i))
                    ds.inputs.base_directory = c.outputDirectory
                    ds.inputs.creds_path = creds_path
                    ds.inputs.encrypt_bucket_keys = encrypt_data
                    ds.inputs.parameterization = True
                    ds.inputs.regexp_substitutions = [
                        (r'_rename_(.)*/', ''),
                        (r'_scan_', 'scan-'),
                        (r'/_mask_', '/roi-'),
                        (r'file_s3(.)*/', ''),
                        (r'ndmg_atlases', ''),
                        (r'func_atlases', ''),
                        (r'label', ''),
                        (r'res-.+\/', ''),
                        (r'_mask_', 'roi-'),
                        (r'mask_sub-', 'sub-'),
                        (r'/_selector_', '_nuis-'),
                        (r'_selector_pc', ''),
                        (r'.linear', ''),
                        (r'.wm', ''),
                        (r'.global', ''),
                        (r'.motion', ''),
                        (r'.quadratic', ''),
                        (r'.gm', ''),
                        (r'.compcor', ''),
                        (r'.csf', ''),
                        (r'_sub-', '/sub-'),
                        (r'(\.\.)', '')
                    ]

                    container = 'pipeline_{0}'.format(pipeline_id)

                    sub_ses_id = subject_id.split('_')

                    if 'sub-' not in sub_ses_id[0]:
                        sub_tag = 'sub-{0}'.format(sub_ses_id[0])
                    else:
                        sub_tag = sub_ses_id[0]

                    ses_tag = 'ses-1'
                    if len(sub_ses_id) > 1:
                        if 'ses-' not in sub_ses_id[1]:
                            ses_tag = 'ses-{0}'.format(sub_ses_id[1])
                        else:
                            ses_tag = sub_ses_id[1]

                    id_tag = '_'.join([sub_tag, ses_tag])

                    anat_template_tag = 'standard'
                    func_template_tag = 'standard'

                    try:
                        if 'FSL' in c.regOption and 'ANTS' not in c.regOption:
                            if 'MNI152' in c.fnirtConfig:
                                anat_template_tag = 'MNI152'
                                func_template_tag = 'MNI152'
                    except:
                        pass

                    anat_res_tag = c.resolution_for_anat.replace('mm','')
                    func_res_tag = c.resolution_for_func_preproc.replace('mm','')

                    ndmg_key_dct = {
                        'anatomical_brain': (
                            'anat',
                            'preproc',
                            '{0}_T1w_preproc_brain'.format(id_tag)
                        ),
                        'anatomical_to_standard': (
                            'anat',
                            'registered',
                            '{0}_T1w_space-{1}_res-{2}x{2}x{2}_registered'
                            .format(id_tag, anat_template_tag, anat_res_tag)
                        ),
                        'functional_preprocessed': (
                            'func',
                            'preproc',
                            '{0}_bold_preproc'
                            .format(id_tag)
                        ),
                        'functional_nuisance_residuals': (
                            'func',
                            'clean',
                            '{0}_bold_space-{1}_res-{2}x{2}x{2}_clean'
                            .format(id_tag, func_template_tag, func_res_tag)
                        ),
                        'functional_to_standard': (
                            'func',
                            'registered',
                            '{0}_bold_space-{1}_res-{2}x{2}x{2}_registered'
                            .format(id_tag, func_template_tag, func_res_tag)
                        ),
                        'functional_brain_mask_to_standard': (
                            'func',
                            'registered',
                            '{0}_bold_space-{1}_res-{2}x{2}x{2}_registered_mask'
                            .format(id_tag, func_template_tag, func_res_tag)
                        ),
                        'roi_timeseries': (
                            'func',
                            'roi-timeseries',
                            '{0}_bold_res-{1}x{1}x{1}_variant-mean_timeseries'
                            .format(id_tag, func_res_tag)
                        ),
                        'ndmg_graph': (
                            'func',
                            'roi-connectomes',
                            '{0}_bold_res-{1}x{1}x{1}_measure-correlation'
                            .format(id_tag, func_res_tag)
                        )
                    }

                    if resource not in ndmg_key_dct.keys():
                        continue

                    ds.inputs.container = '{0}/{1}'.format(container,
                                                           ndmg_key_dct[resource][0])
                    node, out_file = rp[resource]

                    # rename the file
                    if 'roi_' in resource or 'ndmg_graph' in resource:
                        rename_file = pe.MapNode(
                            interface=util.Rename(),
                            name='rename__{}_{}'.format(num_strat, resource_i),
                            iterfield=['in_file']
                        )
                    else:
                        rename_file = pe.Node(
                            interface=util.Rename(),
                            name='rename_{}_{}'.format(num_strat, resource_i)
                        )
                    rename_file.inputs.keep_ext = True
                    rename_file.inputs.format_string = ndmg_key_dct[resource][2]

                    workflow.connect(node, out_file,
                                     rename_file, 'in_file')
                    workflow.connect(rename_file, 'out_file',
                                     ds, ndmg_key_dct[resource][1])

                else:
                    # regular datasink
                    ds = pe.Node(
                        DataSink(),
                        name='sinker_{}_{}'.format(num_strat, resource_i)
                    )
                    ds.inputs.base_directory = c.outputDirectory
                    ds.inputs.creds_path = creds_path
                    ds.inputs.encrypt_bucket_keys = encrypt_data
                    ds.inputs.container = os.path.join(
                        'pipeline_%s' % pipeline_id, subject_id
                    )
                    ds.inputs.regexp_substitutions = [
                        (r"/_sca_roi(.)*[/]", '/'),
                        (r"/_smooth_centrality_(\d)+[/]", '/'),
                        (r"/_z_score(\d)+[/]", "/"),
                        (r"/_dr_tempreg_maps_zstat_files_smooth_(\d)+[/]", "/"),
                        (r"/_sca_tempreg_maps_zstat_files_smooth_(\d)+[/]", "/"),
                        (r"/qc___", '/qc/')
                    ]

                    node, out_file = rp[resource]
                    workflow.connect(node, out_file, ds, resource)

                    output_sink_nodes += [(ds, 'out_file')]

            try:
                G = nx.DiGraph()
                strat_name = strat.get_name()
                G.add_edges_from([
                    (strat_name[s], strat_name[s + 1])
                    for s in range(len(strat_name) - 1)
                ])

                dotfilename = os.path.join(log_dir, 'strategy.dot')
                nx.drawing.nx_pydot.write_dot(G, dotfilename)
                format_dot(dotfilename, 'png')
            except:
                logger.warn('Cannot Create the strategy and pipeline '
                            'graph, dot or/and pygraphviz is not installed')


        forks = "\n\nStrategy forks:\n" + \
                "\n".join(["- " + pipe for pipe in sorted(set(pipeline_ids))]) + \
                "\n\n"

        logger.info(forks)

        if test_config:

            logger.info('This has been a test of the pipeline configuration file, the pipeline was built successfully, but was not run')

        else:

            try:

                pipeline_start_datetime = strftime("%Y-%m-%d %H:%M:%S")

                subject_info['resource_pool'] = []

                for strat_no, strat in enumerate(strat_list):
                    strat_label = 'strat_%d' % strat_no
                    subject_info[strat_label] = strat.get_name()
                    subject_info['resource_pool'].append(strat.get_resource_pool())

                subject_info['status'] = 'Running'

                # Create callback logger
                cb_log_filename = os.path.join(log_dir,
                                            'callback.log')

                try:
                    if not os.path.exists(os.path.dirname(cb_log_filename)):
                        os.makedirs(os.path.dirname(cb_log_filename))
                except IOError:
                    pass

                # Add handler to callback log file
                cb_logger = cb_logging.getLogger('callback')
                cb_logger.setLevel(cb_logging.DEBUG)
                handler = cb_logging.FileHandler(cb_log_filename)
                cb_logger.addHandler(handler)

                # Log initial information from all the nodes
                log_nodes_initial(workflow)

                # Add status callback function that writes in callback log
                if nipype.__version__ not in ('1.1.2'):
                    err_msg = "This version of Nipype may not be compatible with " \
                                "CPAC v%s, please install Nipype version 1.1.2\n" \
                                % (CPAC.__version__)
                    logger.error(err_msg)
                else:
                    plugin_args['status_callback'] = log_nodes_cb

                if plugin_args['n_procs'] == 1:
                    plugin = 'Linear'

                # Actually run the pipeline now, for the current subject
                workflow.run(plugin=plugin, plugin_args=plugin_args)

                # PyPEER kick-off
                if 1 in c.run_pypeer:
                    from CPAC.pypeer.peer import prep_for_pypeer
                    prep_for_pypeer(c.peer_eye_scan_names, c.peer_data_scan_names,
                                    c.eye_mask_path, c.outputDirectory, subject_id, 
                                    pipeline_ids, c.peer_stimulus_path, c.peer_gsr,
                                    c.peer_scrub, c.peer_scrub_thresh)

                # Dump subject info pickle file to subject log dir
                subject_info['status'] = 'Completed'
    
                subject_info_file = os.path.join(
                    log_dir, 'subject_info_%s.pkl' % subject_id
                )
                with open(subject_info_file, 'wb') as info:
                    pickle.dump(subject_info, info)

                # have this check in case the user runs cpac_runner from terminal and
                # the timing parameter list is not supplied as usual by the GUI
                if pipeline_timing_info != None:

                    # pipeline_timing_info list:
                    #  [0] - unique pipeline ID
                    #  [1] - pipeline start time stamp (first click of 'run' from GUI)
                    #  [2] - number of subjects in subject list
                    unique_pipeline_id = pipeline_timing_info[0]
                    pipeline_start_stamp = pipeline_timing_info[1]
                    num_subjects = pipeline_timing_info[2]

                    # elapsed time data list:
                    #  [0] - elapsed time in minutes
                    elapsed_time_data = []

                    elapsed_time_data.append(
                        int(((time.time() - pipeline_start_time) / 60)))

                    # elapsedTimeBin list:
                    #  [0] - cumulative elapsed time (minutes) across all subjects
                    #  [1] - number of times the elapsed time has been appended
                    #        (effectively a measure of how many subjects have run)

                    # TODO
                    # write more doc for all this
                    # warning in .csv that some runs may be partial
                    # code to delete .tmp file

                    timing_temp_file_path = os.path.join(c.logDirectory,
                                                        '%s_pipeline_timing.tmp' % unique_pipeline_id)

                    if not os.path.isfile(timing_temp_file_path):
                        elapsedTimeBin = []
                        elapsedTimeBin.append(0)
                        elapsedTimeBin.append(0)

                        with open(timing_temp_file_path, 'wb') as handle:
                            pickle.dump(elapsedTimeBin, handle)

                    with open(timing_temp_file_path, 'rb') as handle:
                        elapsedTimeBin = pickle.loads(handle.read())

                    elapsedTimeBin[0] = elapsedTimeBin[0] + elapsed_time_data[0]
                    elapsedTimeBin[1] = elapsedTimeBin[1] + 1

                    with open(timing_temp_file_path, 'wb') as handle:
                        pickle.dump(elapsedTimeBin, handle)

                    # this happens once the last subject has finished running!
                    if elapsedTimeBin[1] == num_subjects:

                        pipelineTimeDict = {}
                        pipelineTimeDict['Pipeline'] = c.pipelineName
                        pipelineTimeDict['Cores_Per_Subject'] = c.maxCoresPerParticipant
                        pipelineTimeDict['Simultaneous_Subjects'] = c.numParticipantsAtOnce
                        pipelineTimeDict['Number_of_Subjects'] = num_subjects
                        pipelineTimeDict['Start_Time'] = pipeline_start_stamp
                        pipelineTimeDict['End_Time'] = strftime("%Y-%m-%d_%H:%M:%S")
                        pipelineTimeDict['Elapsed_Time_(minutes)'] = elapsedTimeBin[0]
                        pipelineTimeDict['Status'] = 'Complete'
    
                        gpaTimeFields = [
                            'Pipeline', 'Cores_Per_Subject',
                            'Simultaneous_Subjects',
                            'Number_of_Subjects', 'Start_Time',
                            'End_Time', 'Elapsed_Time_(minutes)',
                            'Status'
                        ]
                        timeHeader = dict(zip(gpaTimeFields, gpaTimeFields))

                        with open(os.path.join(
                            c.logDirectory,
                            'cpac_individual_timing_%s.csv' % c.pipelineName
                        ), 'a') as timeCSV, open(os.path.join(
                            c.logDirectory,
                            'cpac_individual_timing_%s.csv' % c.pipelineName
                        ), 'rb') as readTimeCSV:

                            timeWriter = csv.DictWriter(timeCSV, fieldnames=gpaTimeFields)
                            timeReader = csv.DictReader(readTimeCSV)

                            headerExists = False
                            for line in timeReader:
                                if 'Start_Time' in line:
                                    headerExists = True

                            if headerExists == False:
                                timeWriter.writerow(timeHeader)

                            timeWriter.writerow(pipelineTimeDict)

                        # remove the temp timing file now that it is no longer needed
                        os.remove(timing_temp_file_path)

                # Upload logs to s3 if s3_str in output directory
                if c.outputDirectory.lower().startswith('s3://'):
    
                    try:
                        # Store logs in s3 output director/logs/...
                        s3_log_dir = os.path.join(
                            c.outputDirectory,
                            'logs',
                            os.path.basename(log_dir)
                        )
                        bucket_name = c.outputDirectory.split('/')[2]
                        bucket = fetch_creds.return_bucket(creds_path, bucket_name)
    
                        # Collect local log files
                        local_log_files = []
                        for root, _, files in os.walk(log_dir):
                            local_log_files.extend([os.path.join(root, fil)
                                                    for fil in files])
                        # Form destination keys
                        s3_log_files = [loc.replace(log_dir, s3_log_dir)
                                        for loc in local_log_files]
                        # Upload logs
                        aws_utils.s3_upload(bucket,
                                            (local_log_files, s3_log_files),
                                            encrypt=encrypt_data)
                        # Delete local log files
                        for log_f in local_log_files:
                            os.remove(log_f)
    
                    except Exception as exc:
                        err_msg = 'Unable to upload CPAC log files in: %s.\nError: %s'
                        logger.error(err_msg, log_dir, exc)
    
            except Exception as e:
    
                import traceback
                traceback.print_exc()
    
                execution_info = """

    Error of subject workflow {workflow}

    CPAC run error:

        Pipeline configuration: {pipeline}
        Subject workflow: {workflow}
        Elapsed run time (minutes): {elapsed}
        Timing information saved in {log_dir}/cpac_individual_timing_{pipeline}.csv
        System time of start:      {run_start}

"""

            finally:

                if 1 in c.generateQualityControlImages and not ndmg_out:
                    for pip_id in pipeline_ids:
                        pipeline_base = os.path.join(c.outputDirectory,
                                                    'pipeline_{0}'.format(pip_id))

                        sub_output_dir = os.path.join(pipeline_base, subject_id)
                        qc_dir = os.path.join(sub_output_dir, 'qc')
                        generate_qc_pages(qc_dir)

                logger.info(execution_info.format(
                    workflow=workflow_name,
                    pipeline=c.pipelineName,
                    log_dir=c.logDirectory,
                    elapsed=(time.time() - pipeline_start_time) / 60,
                    run_start=pipeline_start_datetime,
                    run_finish=strftime("%Y-%m-%d %H:%M:%S")
                ))

                # Remove working directory when done
                if c.removeWorkingDir:
                    try:
                        subject_wd = os.path.join(c.workingDirectory, workflow_name)
                        if os.path.exists(subject_wd):
                            logger.info("Removing working dir: %s" % subject_wd)
                            shutil.rmtree(subject_wd)
                    except:
                        logger.warn('Could not remove subjects %s working directory',
                                    workflow_name)

                # if raising:
                #     raise raising

    return workflow<|MERGE_RESOLUTION|>--- conflicted
+++ resolved
@@ -2066,7 +2066,6 @@
                                     func_to_anat_bbreg,
                                     'inputspec.linear_reg_matrix')
 
-<<<<<<< HEAD
                     if 'T1_template' in c.template_based_segmentation or 'EPI_template' in c.template_based_segmentation:
                         # Input segmentation mask,
                         # since template_based_segmentation cannot generate probability maps
@@ -2082,14 +2081,6 @@
                         workflow.connect(node, (out_file, pick_wm),
                                          func_to_anat_bbreg,
                                          'inputspec.anat_wm_segmentation')
-=======
-                    # Input segmentation probability maps for white matter
-                    # segmentation
-                    node, out_file = strat['seg_probability_maps']
-                    workflow.connect(node, (out_file, pick_wm),
-                                    func_to_anat_bbreg,
-                                    'inputspec.anat_wm_segmentation')
->>>>>>> c9d4cbeb
 
                     if dist_corr and phase_diff:
                         # apply field map distortion correction outputs to
