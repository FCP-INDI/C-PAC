import os
import time
import six
import re
import csv
import shutil
import pickle
import copy
import json

import pandas as pd
import pkg_resources as p
import networkx as nx
import logging as cb_logging
from time import strftime

import nipype
import nipype.pipeline.engine as pe
import nipype.interfaces.fsl as fsl
import nipype.interfaces.io as nio
import nipype.interfaces.utility as util
from nipype.interfaces.afni import preprocess
import nipype.interfaces.ants as ants
import nipype.interfaces.c3 as c3
from nipype.interfaces.utility import Merge
from nipype.pipeline.engine.utils import format_dot
from nipype import config
from nipype import logging

from indi_aws import aws_utils, fetch_creds

import CPAC
from CPAC.network_centrality.pipeline import (
    create_network_centrality_workflow
)

from CPAC.anat_preproc.anat_preproc import (
    create_anat_preproc, 
    connect_anat_segmentation
)

from CPAC.anat_preproc.lesion_preproc import create_lesion_preproc

from CPAC.func_preproc.func_ingress import (
    connect_func_ingress
)

from CPAC.func_preproc.func_preproc import (
    connect_func_init,
    connect_func_preproc
)

from CPAC.distortion_correction.distortion_correction import (
    connect_distortion_correction
)

from CPAC.seg_preproc.seg_preproc import (
    create_seg_preproc,
    create_seg_preproc_template_based,
    create_seg_preproc_antsJointLabel_method
)

from CPAC.seg_preproc.utils import mask_erosion

from CPAC.image_utils import (
    spatial_smooth_outputs,
    z_score_standardize,
    fisher_z_score_standardize,
    calc_avg
)

from CPAC.registration import (
    create_fsl_flirt_linear_reg,
    create_fsl_fnirt_nonlinear_reg,
    create_wf_calculate_ants_warp,
    connect_func_to_anat_init_reg,
    connect_func_to_anat_bbreg,
    connect_func_to_template_reg,
    output_func_to_standard
)

from CPAC.nuisance import create_regressor_workflow, \
    create_nuisance_regression_workflow, \
    filtering_bold_and_regressors, \
    bandpass_voxels, \
    NuisanceRegressor
from CPAC.aroma import create_aroma
from CPAC.median_angle import create_median_angle_correction
from CPAC.generate_motion_statistics import motion_power_statistics
from CPAC.scrubbing import create_scrubbing_preproc
from CPAC.timeseries import (
    get_roi_timeseries,
    get_voxel_timeseries,
    get_vertices_timeseries,
    get_spatial_map_timeseries
)

from CPAC.vmhc.vmhc import create_vmhc
from CPAC.reho.reho import create_reho
from CPAC.alff.alff import create_alff
from CPAC.sca.sca import create_sca, create_temporal_reg

from CPAC.connectome.pipeline import create_connectome

from CPAC.utils.datasource import (
    create_anat_datasource,
    create_roi_mask_dataflow,
    create_spatial_map_dataflow,
    create_check_for_s3_node,
    resolve_resolution,
    resample_func_roi
)
from CPAC.utils.trimmer import the_trimmer
from CPAC.utils import Configuration, Strategy, Outputs, find_files
from CPAC.utils.interfaces.function import Function

from CPAC.utils.interfaces.datasink import DataSink

from CPAC.qc.pipeline import create_qc_workflow
from CPAC.qc.utils import generate_qc_pages

from CPAC.utils.utils import (
    extract_one_d,
    get_tr,
    extract_txt,
    extract_output_mean,
    create_output_mean_csv,
    get_zscore,
    get_fisher_zscore,
    pick_wm
)

from CPAC.utils.monitoring import log_nodes_initial, log_nodes_cb

logger = logging.getLogger('nipype.workflow')
# config.enable_debug_mode()

def run_workflow(sub_dict, c, run, pipeline_timing_info=None, p_name=None,
                 plugin='MultiProc', plugin_args=None, test_config=False):
    '''
    Function to prepare and, optionally, run the C-PAC workflow

    Parameters
    ----------
    sub_dict : dictionary
        subject dictionary with anatomical and functional image paths
    c : Configuration object
        CPAC pipeline configuration dictionary object
    run : boolean
        flag to indicate whether to run the prepared workflow
    pipeline_timing_info : list (optional); default=None
        list of pipeline info for reporting timing information
    p_name : string (optional); default=None
        name of pipeline
    plugin : string (optional); defaule='MultiProc'
        nipype plugin to utilize when the workflow is ran
    plugin_args : dictionary (optional); default=None
        plugin-specific arguments for the workflow plugin

    Returns
    -------
    workflow : nipype workflow
        the prepared nipype workflow object containing the parameters
        specified in the config
    '''

    # Import packages
    from CPAC.utils.utils import check_config_resources, check_system_deps

    # Assure that changes on config will not affect other parts
    c = copy.copy(c)

    subject_id = sub_dict['subject_id']
    if sub_dict['unique_id']:
        subject_id += "_" + sub_dict['unique_id']

    log_dir = os.path.join(c.logDirectory, 'pipeline_%s' % c.pipelineName,
                           subject_id)
    if not os.path.exists(log_dir):
        os.makedirs(os.path.join(log_dir))

    # TODO ASH Enforce c.run_logging to be boolean
    # TODO ASH Schema validation
    config.update_config({
        'logging': {
            'log_directory': log_dir,
            'log_to_file': bool(getattr(c, 'run_logging', True))
        }
    })

    config.enable_resource_monitor()
    logging.update_logging(config)

    # Start timing here
    pipeline_start_time = time.time()
    # at end of workflow, take timestamp again, take time elapsed and check
    # tempfile add time to time data structure inside tempfile, and increment
    # number of subjects

    # Check pipeline config resources
    sub_mem_gb, num_cores_per_sub, num_ants_cores = check_config_resources(c)

    if not plugin:
        plugin = 'MultiProc'

    if plugin_args:
        plugin_args['memory_gb'] = sub_mem_gb
        plugin_args['n_procs'] = num_cores_per_sub
    else:
        plugin_args = {'memory_gb': sub_mem_gb, 'n_procs': num_cores_per_sub}

    # perhaps in future allow user to set threads maximum
    # this is for centrality mostly
    # import mkl
    numThreads = '1'
    os.environ['OMP_NUM_THREADS'] = '1'  # str(num_cores_per_sub)
    os.environ['MKL_NUM_THREADS'] = '1'  # str(num_cores_per_sub)
    os.environ['ITK_GLOBAL_DEFAULT_NUMBER_OF_THREADS'] = str(num_ants_cores)

    # TODO: TEMPORARY
    # TODO: solve the UNet model hanging issue during MultiProc
    if "unet" in c.skullstrip_option:
        c.maxCoresPerParticipant = 1
        logger.info("\n\n[!] LOCKING CPUs PER PARTICIPANT TO 1 FOR U-NET "
                    "MODEL.\n\nThis is a temporary measure due to a known "
                    "issue preventing Nipype's parallelization from running "
                    "U-Net properly.\n\n")

    # calculate maximum potential use of cores according to current pipeline
    # configuration
    max_core_usage = int(c.maxCoresPerParticipant) * \
        int(c.numParticipantsAtOnce)

    ndmg_out = False
    try:
        if "ndmg" in c.output_tree:
            ndmg_out = True
    except:
        pass

    try:
        creds_path = sub_dict['creds_path']
        if creds_path and 'none' not in creds_path.lower():
            if os.path.exists(creds_path):
                input_creds_path = os.path.abspath(creds_path)
            else:
                err_msg = 'Credentials path: "%s" for subject "%s" was not ' \
                          'found. Check this path and try again.' % (
                              creds_path, subject_id)
                raise Exception(err_msg)
        else:
            input_creds_path = None
    except KeyError:
        input_creds_path = None

    # TODO enforce value with schema validation
    try:
        encrypt_data = bool(c.s3Encryption[0])
    except:
        encrypt_data = False

    information = """

    C-PAC version: {cpac_version}

    Setting maximum number of cores per participant to {cores}
    Setting number of participants at once to {participants}
    Setting OMP_NUM_THREADS to {threads}
    Setting MKL_NUM_THREADS to {threads}
    Setting ANTS/ITK thread usage to {ants_threads}
    Maximum potential number of cores that might be used during this run: {max_cores}

"""

    execution_info = """

    End of subject workflow {workflow}

    CPAC run complete:

        Pipeline configuration: {pipeline}
        Subject workflow: {workflow}
        Elapsed run time (minutes): {elapsed}
        Timing information saved in {log_dir}/cpac_individual_timing_{pipeline}.csv
        System time of start:      {run_start}
        System time of completion: {run_finish}

"""

    logger.info(information.format(
        cpac_version=CPAC.__version__,
        cores=c.maxCoresPerParticipant,
        participants=c.numParticipantsAtOnce,
        threads=numThreads,
        ants_threads=c.num_ants_threads,
        max_cores=max_core_usage
    ))

    subject_info = {}
    subject_info['subject_id'] = subject_id
    subject_info['start_time'] = pipeline_start_time

    check_centrality_degree = 1 in c.runNetworkCentrality and \
                              (True in c.degWeightOptions or \
                               True in c.eigWeightOptions)

    check_centrality_lfcd = 1 in c.runNetworkCentrality and \
                            True in c.lfcdWeightOptions

    # Check system dependencies
    check_system_deps(check_ants='ANTS' in c.regOption,
                      check_ica_aroma='1' in str(c.runICA[0]),
                      check_centrality_degree=check_centrality_degree,
                      check_centrality_lfcd=check_centrality_lfcd)

    # absolute paths of the dirs
    c.workingDirectory = os.path.abspath(c.workingDirectory)
    if 's3://' not in c.outputDirectory:
        c.outputDirectory = os.path.abspath(c.outputDirectory)

    workflow, strat_list, pipeline_ids = build_workflow(
        subject_id, sub_dict, c, p_name, num_ants_cores
    )

    forks = "\n\nStrategy forks:\n" + \
            "\n".join(["- " + pipe for pipe in sorted(set(pipeline_ids))]) + \
            "\n\n"

    logger.info(forks)

    if test_config:
        logger.info('This has been a test of the pipeline configuration '
                    'file, the pipeline was built successfully, but was '
                    'not run')
    else:
        working_dir = os.path.join(c.workingDirectory, workflow.name)

        #if c.write_debugging_outputs:
        #    with open(os.path.join(working_dir, 'resource_pool.pkl'), 'wb') as f:
        #        pickle.dump(strat_list, f)

        if c.reGenerateOutputs is True:

            erasable = list(find_files(working_dir, '*sink*')) + \
                list(find_files(working_dir, '*link*')) + \
                list(find_files(working_dir, '*log*'))

            for f in erasable:
                if os.path.isfile(f):
                    os.remove(f)
                else:
                    shutil.rmtree(f)

        if hasattr(c, 'trim') and c.trim:

            logger.warn("""
Trimming is an experimental feature, and if used wrongly, it can lead to unreproducible results.
It is useful for performance optimization, but only if used correctly.
Please, make yourself aware of how it works and its assumptions:
    - The pipeline configuration has not changed;
    - The data configuration / BIDS directory has not changed;
    - The files from the output directory has not changed;
    - Your softwares versions has not changed;
    - Your C-PAC version has not changed;
    - You do not have access to the working directory.
""")

            workflow, _ = the_trimmer(
                workflow,
                output_dir=c.outputDirectory,
                s3_creds_path=input_creds_path,
            )

        pipeline_start_datetime = strftime("%Y-%m-%d %H:%M:%S")

        try:
            subject_info['resource_pool'] = []

            for strat_no, strat in enumerate(strat_list):
                strat_label = 'strat_%d' % strat_no
                subject_info[strat_label] = strat.get_name()
                subject_info['resource_pool'].append(strat.get_resource_pool())

            subject_info['status'] = 'Running'

            # Create callback logger
            cb_log_filename = os.path.join(log_dir,
                                        'callback.log')

            try:
                if not os.path.exists(os.path.dirname(cb_log_filename)):
                    os.makedirs(os.path.dirname(cb_log_filename))
            except IOError:
                pass

            # Add handler to callback log file
            cb_logger = cb_logging.getLogger('callback')
            cb_logger.setLevel(cb_logging.DEBUG)
            handler = cb_logging.FileHandler(cb_log_filename)
            cb_logger.addHandler(handler)

            # Log initial information from all the nodes
            log_nodes_initial(workflow)

            # Add status callback function that writes in callback log
            if nipype.__version__ not in ('1.1.2'):
                err_msg = "This version of Nipype may not be compatible with " \
                            "CPAC v%s, please install Nipype version 1.1.2\n" \
                            % (CPAC.__version__)
                logger.error(err_msg)
            else:
                plugin_args['status_callback'] = log_nodes_cb

            if plugin_args['n_procs'] == 1:
                plugin = 'Linear'

            try:
                # Actually run the pipeline now, for the current subject
                workflow.run(plugin=plugin, plugin_args=plugin_args)
            except UnicodeDecodeError:
                raise EnvironmentError(
                    "C-PAC migrated from Python 2 to Python 3 in v1.6.2 (see "
                    "release notes). Your working directory contains Python 2 "
                    "pickles, probably from an older version of C-PAC. If you "
                    "want to continue to use this working directory, run\n\n"
                    "docker run -i --rm --user $(id -u):$(id -g) "
                    "-v /path/to/working_dir:/working "
                    "fcpindi/c-pac:latest /bids_dir /outputs cli -- "
                    "utils repickle /working\n"
                    "\nor\n\n"
                    "singularity run "
                    "C-PAC_latest.sif /bids_dir /outputs cli -- "
                    "utils repickle /path/to/working_dir\n\n"
                    "before running C-PAC >=v1.6.2"
                )

            # PyPEER kick-off
            if 1 in c.run_pypeer:
                from CPAC.pypeer.peer import prep_for_pypeer
                prep_for_pypeer(c.peer_eye_scan_names, c.peer_data_scan_names,
                                c.eye_mask_path, c.outputDirectory, subject_id,
                                pipeline_ids, c.peer_stimulus_path, c.peer_gsr,
                                c.peer_scrub, c.peer_scrub_thresh)

            # Dump subject info pickle file to subject log dir
            subject_info['status'] = 'Completed'

            subject_info_file = os.path.join(
                log_dir, 'subject_info_%s.pkl' % subject_id
            )
            with open(subject_info_file, 'wb') as info:
                pickle.dump(list(subject_info), info)

            # have this check in case the user runs cpac_runner from terminal and
            # the timing parameter list is not supplied as usual by the GUI
            if pipeline_timing_info != None:

                # pipeline_timing_info list:
                #  [0] - unique pipeline ID
                #  [1] - pipeline start time stamp (first click of 'run' from GUI)
                #  [2] - number of subjects in subject list
                unique_pipeline_id = pipeline_timing_info[0]
                pipeline_start_stamp = pipeline_timing_info[1]
                num_subjects = pipeline_timing_info[2]

                # elapsed time data list:
                #  [0] - elapsed time in minutes
                elapsed_time_data = []

                elapsed_time_data.append(
                    int(((time.time() - pipeline_start_time) / 60)))

                # elapsedTimeBin list:
                #  [0] - cumulative elapsed time (minutes) across all subjects
                #  [1] - number of times the elapsed time has been appended
                #        (effectively a measure of how many subjects have run)

                # TODO
                # write more doc for all this
                # warning in .csv that some runs may be partial
                # code to delete .tmp file

                timing_temp_file_path = os.path.join(c.logDirectory,
                                                    '%s_pipeline_timing.tmp' % unique_pipeline_id)

                if not os.path.isfile(timing_temp_file_path):
                    elapsedTimeBin = []
                    elapsedTimeBin.append(0)
                    elapsedTimeBin.append(0)

                    with open(timing_temp_file_path, 'wb') as handle:
                        pickle.dump(elapsedTimeBin, handle)

                with open(timing_temp_file_path, 'rb') as handle:
                    elapsedTimeBin = pickle.loads(handle.read())

                elapsedTimeBin[0] = elapsedTimeBin[0] + elapsed_time_data[0]
                elapsedTimeBin[1] = elapsedTimeBin[1] + 1

                with open(timing_temp_file_path, 'wb') as handle:
                    pickle.dump(elapsedTimeBin, handle)

                # this happens once the last subject has finished running!
                if elapsedTimeBin[1] == num_subjects:

                    pipelineTimeDict = {}
                    pipelineTimeDict['Pipeline'] = c.pipelineName
                    pipelineTimeDict['Cores_Per_Subject'] = c.maxCoresPerParticipant
                    pipelineTimeDict['Simultaneous_Subjects'] = c.numParticipantsAtOnce
                    pipelineTimeDict['Number_of_Subjects'] = num_subjects
                    pipelineTimeDict['Start_Time'] = pipeline_start_stamp
                    pipelineTimeDict['End_Time'] = strftime("%Y-%m-%d_%H:%M:%S")
                    pipelineTimeDict['Elapsed_Time_(minutes)'] = elapsedTimeBin[0]
                    pipelineTimeDict['Status'] = 'Complete'

                    gpaTimeFields = [
                        'Pipeline', 'Cores_Per_Subject',
                        'Simultaneous_Subjects',
                        'Number_of_Subjects', 'Start_Time',
                        'End_Time', 'Elapsed_Time_(minutes)',
                        'Status'
                    ]
                    timeHeader = dict(zip(gpaTimeFields, gpaTimeFields))

                    with open(os.path.join(
                        c.logDirectory,
                        'cpac_individual_timing_%s.csv' % c.pipelineName
                    ), 'a') as timeCSV, open(os.path.join(
                        c.logDirectory,
                        'cpac_individual_timing_%s.csv' % c.pipelineName
                    ), 'r') as readTimeCSV:

                        timeWriter = csv.DictWriter(timeCSV, fieldnames=gpaTimeFields)
                        timeReader = csv.DictReader(readTimeCSV)

                        headerExists = False
                        for line in timeReader:
                            if 'Start_Time' in line:
                                headerExists = True

                        if headerExists == False:
                            timeWriter.writerow(timeHeader)

                        timeWriter.writerow(pipelineTimeDict)

                    # remove the temp timing file now that it is no longer needed
                    os.remove(timing_temp_file_path)

            # Upload logs to s3 if s3_str in output directory
            if c.outputDirectory.lower().startswith('s3://'):

                try:
                    # Store logs in s3 output director/logs/...
                    s3_log_dir = os.path.join(
                        c.outputDirectory,
                        'logs',
                        os.path.basename(log_dir)
                    )
                    bucket_name = c.outputDirectory.split('/')[2]
                    bucket = fetch_creds.return_bucket(creds_path, bucket_name)

                    # Collect local log files
                    local_log_files = []
                    for root, _, files in os.walk(log_dir):
                        local_log_files.extend([os.path.join(root, fil)
                                                for fil in files])
                    # Form destination keys
                    s3_log_files = [loc.replace(log_dir, s3_log_dir)
                                    for loc in local_log_files]
                    # Upload logs
                    aws_utils.s3_upload(bucket,
                                        (local_log_files, s3_log_files),
                                        encrypt=encrypt_data)
                    # Delete local log files
                    for log_f in local_log_files:
                        os.remove(log_f)

                except Exception as exc:
                    err_msg = 'Unable to upload CPAC log files in: %s.\nError: %s'
                    logger.error(err_msg, log_dir, exc)

        except Exception as e:
            import traceback; traceback.print_exc()
            execution_info = """

Error of subject workflow {workflow}

CPAC run error:

    Pipeline configuration: {pipeline}
    Subject workflow: {workflow}
    Elapsed run time (minutes): {elapsed}
    Timing information saved in {log_dir}/cpac_individual_timing_{pipeline}.csv
    System time of start:      {run_start}

"""

        finally:

            if 1 in c.generateQualityControlImages and not ndmg_out:
                for pip_id in pipeline_ids:
                    pipeline_base = os.path.join(c.outputDirectory,
                                                 'pipeline_{0}'.format(pip_id))

                    sub_output_dir = os.path.join(pipeline_base, subject_id)
                    qc_dir = os.path.join(sub_output_dir, 'qc')
                    generate_qc_pages(qc_dir)

            if workflow:

                logger.info(execution_info.format(
                    workflow=workflow.name,
                    pipeline=c.pipelineName,
                    log_dir=c.logDirectory,
                    elapsed=(time.time() - pipeline_start_time) / 60,
                    run_start=pipeline_start_datetime,
                    run_finish=strftime("%Y-%m-%d %H:%M:%S")
                ))

                # Remove working directory when done
                if c.removeWorkingDir:
                    try:
                        if os.path.exists(working_dir):
                            logger.info("Removing working dir: %s", working_dir)
                            shutil.rmtree(working_dir)
                    except:
                        logger.warn('Could not remove working directory %s',
                                    working_dir)


def build_workflow(subject_id, sub_dict, c, pipeline_name=None, num_ants_cores=1):

    # TODO ASH temporary code, remove
    # TODO ASH maybe scheme validation/normalization
    already_skullstripped = c.already_skullstripped[0]
    if already_skullstripped == 2:
        already_skullstripped = 0
    elif already_skullstripped == 3:
        already_skullstripped = 1

    if 'ANTS' in c.regOption:

        # if someone doesn't have anatRegANTSinterpolation in their pipe config,
        # it will default to LanczosWindowedSinc
        if not hasattr(c, 'anatRegANTSinterpolation'):
            setattr(c, 'anatRegANTSinterpolation', 'LanczosWindowedSinc')

        if c.anatRegANTSinterpolation not in ['Linear', 'BSpline', 'LanczosWindowedSinc']:
            err_msg = 'The selected ANTS interpolation method may be in the list of values: "Linear", "BSpline", "LanczosWindowedSinc"'
            raise Exception(err_msg)

        # if someone doesn't have funcRegANTSinterpolation in their pipe config,
        # it will default to LanczosWindowedSinc
        if not hasattr(c, 'funcRegANTSinterpolation'):
               setattr(c, 'funcRegANTSinterpolation', 'LanczosWindowedSinc')

        if c.funcRegANTSinterpolation not in ['Linear', 'BSpline', 'LanczosWindowedSinc']:
            err_msg = 'The selected ANTS interpolation method may be in the list of values: "Linear", "BSpline", "LanczosWindowedSinc"'
            raise Exception(err_msg)

    if 'FSL' in c.regOption:

        # if someone doesn't have anatRegFSLinterpolation in their pipe config,
        # it will default to sinc
        if not hasattr(c, 'anatRegFSLinterpolation'):
            setattr(c, 'anatRegFSLinterpolation', 'sinc')

        if c.anatRegFSLinterpolation not in ["trilinear", "sinc", "spline"]:
            err_msg = 'The selected FSL interpolation method may be in the list of values: "trilinear", "sinc", "spline"'
            raise Exception(err_msg)


    # Workflow setup
    workflow_name = 'resting_preproc_' + str(subject_id)
    workflow = pe.Workflow(name=workflow_name)
    workflow.base_dir = c.workingDirectory
    workflow.config['execution'] = {
        'hash_method': 'timestamp',
        'crashdump_dir': os.path.abspath(c.crashLogDirectory)
    }

    # Extract credentials path if it exists
    try:
        creds_path = sub_dict['creds_path']
        if creds_path and 'none' not in creds_path.lower():
            if os.path.exists(creds_path):
                input_creds_path = os.path.abspath(creds_path)
            else:
                err_msg = 'Credentials path: "%s" for subject "%s" was not ' \
                          'found. Check this path and try again.' % (
                              creds_path, subject_id)
                raise Exception(err_msg)
        else:
            input_creds_path = None
    except KeyError:
        input_creds_path = None

    # check if lateral_ventricles_mask exist
    if str(c.lateral_ventricles_mask).lower() in ['none', 'false']:
        ventricle_mask_exist = False
    else:
        ventricle_mask_exist = True

    # TODO ASH normalize file paths with schema validator
    template_keys = [
        ("anat", "templateSpecificationFile"),
        ("anat", "lateral_ventricles_mask"),
        ("anat", "PRIORS_CSF"),
        ("anat", "PRIORS_GRAY"),
        ("anat", "PRIORS_WHITE"),
        ("other", "configFileTwomm"),
        ("anat", "template_based_segmentation_CSF"),
        ("anat", "template_based_segmentation_GRAY"),
        ("anat", "template_based_segmentation_WHITE"),
    ]

    for key_type, key in template_keys:

        node = create_check_for_s3_node(
            key,
            getattr(c, key), key_type,
            input_creds_path, c.workingDirectory
        )

        setattr(c, key, node)

    """""""""""""""""""""""""""""""""""""""""""""""""""
     PREPROCESSING
    """""""""""""""""""""""""""""""""""""""""""""""""""

    strat_initial = Strategy()

    # The list of strategies that will be shared all along the pipeline creation
    strat_list = []
    num_strat = 0

    # update resource pool from data config
    # TODO fork resource pool
    if 'resource_pool' in sub_dict.keys():
        resource_pool_list = sub_dict['resource_pool']
        for strat in resource_pool_list.keys():
            resource_pool_dict = sub_dict['resource_pool'][strat]
            for key in resource_pool_dict.keys():
                # handle anatomical_to_mni_nonlinear_xfm, mni_to_anatomical_nonlinear_xfm, ants xfms
                if ('nonlinear_xfm' in key or 'ants' in key) and key not in strat:
                    longitudinal_flow = create_anat_datasource(f'{key}_gather_{num_strat}')
                    longitudinal_flow.inputs.inputnode.set(
                        subject = subject_id,
                        anat = resource_pool_dict[key],
                        creds_path = input_creds_path,
                        dl_dir = c.workingDirectory,
                        img_type = 'other'
                    )
                    strat_initial.update_resource_pool({
                        key: (longitudinal_flow, 'outputspec.anat')
                    })
                elif ('anatomical' in key or 'seg' in key) and key not in strat:
                    longitudinal_flow = create_anat_datasource(f'{key}_gather_{num_strat}')
                    longitudinal_flow.inputs.inputnode.set(
                        subject = subject_id,
                        anat = resource_pool_dict[key],
                        creds_path = input_creds_path,
                        dl_dir = c.workingDirectory,
                        img_type = 'anat'
                    )
                    strat_initial.update_resource_pool({
                        key: (longitudinal_flow, 'outputspec.anat')
                    })
                elif 'functional' in key:
                    # TODO 
                    pass
                else:
                    strat_initial.update_resource_pool({
                        key: resource_pool_dict[key]
                    })

    anat_flow = create_anat_datasource('anat_gather_%d' % num_strat)
    anat_flow.inputs.inputnode.set(
        subject = subject_id,
        anat = sub_dict['anat'],
        creds_path = input_creds_path,
        dl_dir = c.workingDirectory,
        img_type = 'anat'
    )
    
    strat_initial.update_resource_pool({
        'anatomical': (anat_flow, 'outputspec.anat')
    })

<<<<<<< HEAD
    if 'brain_mask' in sub_dict.keys():
        if sub_dict['brain_mask'] and sub_dict['brain_mask'].lower() != 'none':
            brain_flow = create_anat_datasource('brain_gather_%d' % num_strat)
            brain_flow.inputs.inputnode.set(
                subject = subject_id,
                anat = sub_dict['brain_mask'],
                creds_path = input_creds_path,
                dl_dir = c.workingDirectory,
                img_type = 'anat'
            )
            strat_initial.update_resource_pool({
                'anatomical_brain_mask': (brain_flow, 'outputspec.anat')
            })

    if 'lesion_mask' in sub_dict.keys():
        lesion_datasource = create_anat_datasource('lesion_gather_%d' % num_strat)
        lesion_datasource.inputs.inputnode.set(
            subject = subject_id,
            anat = sub_dict['lesion_mask'],
            creds_path = input_creds_path,
            dl_dir = c.workingDirectory,
            img_type = 'anat'
        )
        strat_initial.update_resource_pool({
            'lesion_mask': (lesion_datasource, 'outputspec.anat')
        })
=======
    anat_ingress = [
        'brain_mask',
        'lesion_mask',
        'anatomical_csf_mask',
        'anatomical_gm_mask',
        'anatomical_wm_mask'
    ]

    for key in anat_ingress:
        if key in sub_dict.keys():
            if sub_dict[key] and sub_dict[key].lower() != 'none':

                anat_ingress_flow = create_anat_datasource(
                    f'anat_ingress_gather_{key}_{num_strat}')
                anat_ingress_flow.inputs.inputnode.subject = subject_id
                anat_ingress_flow.inputs.inputnode.anat = sub_dict[key]
                anat_ingress_flow.inputs.inputnode.creds_path = input_creds_path
                anat_ingress_flow.inputs.inputnode.dl_dir = c.workingDirectory

                if key == 'brain_mask':
                    key = 'anatomical_brain_mask'

                strat_initial.update_resource_pool({
                    key: (anat_ingress_flow, 'outputspec.anat')
                })
>>>>>>> 9ec982a9

    templates_for_resampling = [
        (c.resolution_for_anat, c.template_brain_only_for_anat, 'template_brain_for_anat', 'resolution_for_anat'),
        (c.resolution_for_anat, c.template_skull_for_anat, 'template_skull_for_anat', 'resolution_for_anat'),
        (c.resolution_for_anat, c.template_symmetric_brain_only, 'template_symmetric_brain', 'resolution_for_anat'),
        (c.resolution_for_anat, c.template_symmetric_skull, 'template_symmetric_skull', 'resolution_for_anat'),
        (c.resolution_for_anat, c.dilated_symmetric_brain_mask, 'template_dilated_symmetric_brain_mask', 'resolution_for_anat'),
        (c.resolution_for_anat, c.ref_mask, 'template_ref_mask', 'resolution_for_anat'),
        (c.resolution_for_func_preproc, c.template_brain_only_for_func, 'template_brain_for_func_preproc', 'resolution_for_func_preproc'),
        (c.resolution_for_func_preproc, c.template_skull_for_func, 'template_skull_for_func_preproc', 'resolution_for_func_preproc'),
        (c.resolution_for_func_preproc, c.template_epi, 'template_epi', 'resolution_for_func_preproc'),  # no difference of skull and only brain
        (c.resolution_for_func_derivative, c.template_epi, 'template_epi_derivative', 'resolution_for_func_derivative'),  # no difference of skull and only brain
        (c.resolution_for_func_derivative, c.template_brain_only_for_func, 'template_brain_for_func_derivative', 'resolution_for_func_preproc'),
        (c.resolution_for_func_derivative, c.template_skull_for_func, 'template_skull_for_func_derivative', 'resolution_for_func_preproc'),
    ]

    if 1 in c.run_pypeer:
        templates_for_resampling.append((c.resolution_for_func_preproc, c.eye_mask_path, 'template_eye_mask', 'resolution_for_func_preproc'))
        Outputs.any.append("template_eye_mask")

    # update resampled template to resource pool
    for resolution, template, template_name, tag in templates_for_resampling:
        resampled_template = pe.Node(Function(input_names=['resolution', 'template', 'template_name', 'tag'],
                                              output_names=['resampled_template'],
                                              function=resolve_resolution,
                                              as_module=True),
                                        name='resampled_' + template_name)

        resampled_template.inputs.resolution = resolution
        resampled_template.inputs.template = template
        resampled_template.inputs.template_name = template_name
        resampled_template.inputs.tag = tag

        strat_initial.update_resource_pool({
            template_name: (resampled_template, 'resampled_template')
        })

    strat_list += [strat_initial]

    new_strat_list = []

    if 'anatomical_to_standard' not in strat_initial:
        
        for num_strat, strat in enumerate(strat_list):

            if 'anatomical_brain_mask' in strat:

                anat_preproc = create_anat_preproc(method='mask',
                                                config=c,
                                                wf_name='anat_preproc_mask_%d' % num_strat)

                new_strat = strat.fork()
                node, out_file = new_strat['anatomical']
                workflow.connect(node, out_file,
                                anat_preproc, 'inputspec.anat')

                node, out_file = strat['anatomical_brain_mask']
                workflow.connect(node, out_file,
                                anat_preproc, 'inputspec.brain_mask')

                new_strat.append_name(anat_preproc.name)
                new_strat.set_leaf_properties(anat_preproc, 'outputspec.brain')
                new_strat.update_resource_pool({
                    'anatomical_brain': (anat_preproc, 'outputspec.brain'),
                    'anatomical_reorient': (anat_preproc, 'outputspec.reorient'),
                })
                new_strat.update_resource_pool({
                    'anatomical_brain_mask': (anat_preproc, 'outputspec.brain_mask')
                }, override=True)

                new_strat_list += [new_strat]

                continue

            if already_skullstripped:

                anat_preproc = create_anat_preproc(method=None,
                                                already_skullstripped=True,
                                                config=c,
                                                wf_name='anat_preproc_already_%d' % num_strat)

                new_strat = strat.fork()
                node, out_file = new_strat['anatomical']
                workflow.connect(node, out_file,
                                anat_preproc, 'inputspec.anat')
                new_strat.append_name(anat_preproc.name)
                new_strat.set_leaf_properties(anat_preproc, 'outputspec.brain')
                new_strat.update_resource_pool({
                    'anatomical_brain': (anat_preproc, 'outputspec.brain'),
                    'anatomical_reorient': (anat_preproc, 'outputspec.reorient'),
                    'anatomical_brain_mask': (anat_preproc, 'outputspec.brain_mask'),
                })

                new_strat_list += [new_strat]

            else:
                if not any(o in c.skullstrip_option for o in ["AFNI", "FSL", "niworkflows-ants", "unet"]):
                    err = '\n\n[!] C-PAC says: Your skull-stripping method options ' \
                        'setting does not include either \'AFNI\' or \'FSL\' or \'niworkflows-ants\'.\n\n' \
                        'Options you provided:\nskullstrip_option: {0}' \
                        '\n\n'.format(str(c.skullstrip_option))
                    raise Exception(err)

                if "AFNI" in c.skullstrip_option:

                    anat_preproc = create_anat_preproc(method='afni',
                                                    config=c,
                                                    wf_name='anat_preproc_afni_%d' % num_strat)

                    anat_preproc.inputs.AFNI_options.set(
                        mask_vol=c.skullstrip_mask_vol,
                        shrink_factor=c.skullstrip_shrink_factor,
                        var_shrink_fac=c.skullstrip_var_shrink_fac,
                        shrink_fac_bot_lim=c.skullstrip_shrink_factor_bot_lim,
                        avoid_vent=c.skullstrip_avoid_vent,
                        niter=c.skullstrip_n_iterations,
                        pushout=c.skullstrip_pushout,
                        touchup=c.skullstrip_touchup,
                        fill_hole=c.skullstrip_fill_hole,
                        avoid_eyes=c.skullstrip_avoid_eyes,
                        use_edge=c.skullstrip_use_edge,
                        exp_frac=c.skullstrip_exp_frac,
                        smooth_final=c.skullstrip_smooth_final,
                        push_to_edge=c.skullstrip_push_to_edge,
                        use_skull=c.skullstrip_use_skull,
                        perc_int=c.skullstrip_perc_int,
                        max_inter_iter=c.skullstrip_max_inter_iter,
                        blur_fwhm=c.skullstrip_blur_fwhm,
                        fac=c.skullstrip_fac,
                        monkey=c.skullstrip_monkey,
                    )

                    new_strat = strat.fork()
                    node, out_file = new_strat['anatomical']
                    workflow.connect(node, out_file,
                                    anat_preproc, 'inputspec.anat')
                    new_strat.append_name(anat_preproc.name)
                    new_strat.set_leaf_properties(anat_preproc, 'outputspec.brain')
                    new_strat.update_resource_pool({
                        'anatomical_brain': (anat_preproc, 'outputspec.brain'),
                        'anatomical_reorient': (anat_preproc, 'outputspec.reorient'),
                        'anatomical_brain_mask': (anat_preproc, 'outputspec.brain_mask'),
                    })

                    new_strat_list += [new_strat]

                if "FSL" in c.skullstrip_option:
                    anat_preproc = create_anat_preproc(method='fsl',
                                                    config=c,
                                                    wf_name='anat_preproc_bet_%d' % num_strat)

                    anat_preproc.inputs.BET_options.set(
                        frac=c.bet_frac,
                        mask_boolean=c.bet_mask_boolean,
                        mesh_boolean=c.bet_mesh_boolean,
                        outline=c.bet_outline,
                        padding=c.bet_padding,
                        radius=c.bet_radius,
                        reduce_bias=c.bet_reduce_bias,
                        remove_eyes=c.bet_remove_eyes,
                        robust=c.bet_robust,
                        skull=c.bet_skull,
                        surfaces=c.bet_surfaces,
                        threshold=c.bet_threshold,
                        vertical_gradient=c.bet_vertical_gradient,
                    )

                    new_strat = strat.fork()
                    node, out_file = new_strat['anatomical']
                    workflow.connect(node, out_file,
                                    anat_preproc, 'inputspec.anat')
                    new_strat.append_name(anat_preproc.name)
                    new_strat.set_leaf_properties(anat_preproc, 'outputspec.brain')
                    new_strat.update_resource_pool({
                        'anatomical_brain': (anat_preproc, 'outputspec.brain'),
                        'anatomical_reorient': (anat_preproc, 'outputspec.reorient'),
                        'anatomical_brain_mask': (anat_preproc, 'outputspec.brain_mask'),
                    })

                    new_strat_list += [new_strat]

                if "niworkflows-ants" in c.skullstrip_option:
                    anat_preproc = create_anat_preproc(method='niworkflows-ants',
                                                    config=c,
                                                    wf_name='anat_preproc_niworkflows_ants_%d' % num_strat)

                    new_strat = strat.fork()
                    node, out_file = new_strat['anatomical']
                    workflow.connect(node, out_file,
                                    anat_preproc, 'inputspec.anat')
                    new_strat.append_name(anat_preproc.name)
                    new_strat.set_leaf_properties(anat_preproc, 'outputspec.brain')
                    new_strat.update_resource_pool({
                        'anatomical_brain': (anat_preproc, 'outputspec.brain'),
                        'anatomical_reorient': (anat_preproc, 'outputspec.reorient'),
                        'anatomical_brain_mask': (anat_preproc, 'outputspec.brain_mask'),
                    })

                    new_strat_list += [new_strat]

                if "unet" in c.skullstrip_option:
                    anat_preproc = create_anat_preproc(method='unet',
                                                    config=c,
                                                    wf_name='anat_preproc_unet_%d' % num_strat)

                    new_strat = strat.fork()
                    node, out_file = new_strat['anatomical']
                    workflow.connect(node, out_file,
                                    anat_preproc, 'inputspec.anat')
                    new_strat.append_name(anat_preproc.name)
                    new_strat.set_leaf_properties(anat_preproc, 'outputspec.brain')
                    new_strat.update_resource_pool({
                        'anatomical_brain': (anat_preproc, 'outputspec.brain'),
                        'anatomical_reorient': (anat_preproc, 'outputspec.reorient'),
                        'anatomical_brain_mask': (anat_preproc, 'outputspec.brain_mask'),
                    })

                    new_strat_list += [new_strat]


        strat_list = new_strat_list

        new_strat_list = []

        # either run FSL anatomical-to-MNI registration, or...
        if 'FSL' in c.regOption:
            for num_strat, strat in enumerate(strat_list):

                # this is to prevent the user from running FNIRT if they are
                # providing already-skullstripped inputs. this is because
                # FNIRT requires an input with the skull still on
                if already_skullstripped == 1:
                    err_msg = '\n\n[!] CPAC says: FNIRT (for anatomical ' \
                            'registration) will not work properly if you ' \
                            'are providing inputs that have already been ' \
                            'skull-stripped.\n\nEither switch to using ' \
                            'ANTS for registration or provide input ' \
                            'images that have not been already ' \
                            'skull-stripped.\n\n'

                    logger.info(err_msg)
                    raise Exception

                flirt_reg_anat_mni = create_fsl_flirt_linear_reg(
                    f'anat_mni_flirt_register_{num_strat}'
                )

                # Input registration parameters
                flirt_reg_anat_mni.inputs.inputspec.interp = c.anatRegFSLinterpolation

                node, out_file = strat['anatomical_brain']
                workflow.connect(node, out_file,
                                flirt_reg_anat_mni, 'inputspec.input_brain')

                # pass the reference files
                node, out_file = strat['template_brain_for_anat']
                workflow.connect(node, out_file,
                    flirt_reg_anat_mni, 'inputspec.reference_brain')

                if 'ANTS' in c.regOption:
                    strat = strat.fork()
                    new_strat_list.append(strat)

                strat.append_name(flirt_reg_anat_mni.name)
                strat.set_leaf_properties(flirt_reg_anat_mni,
                                        'outputspec.output_brain')

                strat.update_resource_pool({
                    'registration_method': 'FSL',
                    'anatomical_to_mni_linear_xfm': (flirt_reg_anat_mni, 'outputspec.linear_xfm'),
                    'mni_to_anatomical_linear_xfm': (flirt_reg_anat_mni, 'outputspec.invlinear_xfm'),
                    'anatomical_to_standard': (flirt_reg_anat_mni, 'outputspec.output_brain')
                })

        strat_list += new_strat_list

        new_strat_list = []

        try:
            fsl_linear_reg_only = c.fsl_linear_reg_only
        except AttributeError:
            fsl_linear_reg_only = [0]

        if 'FSL' in c.regOption and 0 in fsl_linear_reg_only:

            for num_strat, strat in enumerate(strat_list):

                if strat.get('registration_method') == 'FSL':

                    fnirt_reg_anat_mni = create_fsl_fnirt_nonlinear_reg(
                        f'anat_mni_fnirt_register_{num_strat}'
                    )

                    node, out_file = strat['anatomical_brain']
                    workflow.connect(node, out_file,
                                    fnirt_reg_anat_mni, 'inputspec.input_brain')

                    # pass the reference files
                    node, out_file = strat['template_brain_for_anat']
                    workflow.connect(node, out_file,
                        fnirt_reg_anat_mni, 'inputspec.reference_brain')

                    node, out_file = strat['anatomical_reorient']
                    workflow.connect(node, out_file,
                                    fnirt_reg_anat_mni, 'inputspec.input_skull')

                    node, out_file = strat['anatomical_to_mni_linear_xfm']
                    workflow.connect(node, out_file,
                                    fnirt_reg_anat_mni, 'inputspec.linear_aff')

                    node, out_file = strat['template_skull_for_anat']
                    workflow.connect(node, out_file,
                        fnirt_reg_anat_mni, 'inputspec.reference_skull')

                    node, out_file = strat['template_ref_mask']
                    workflow.connect(node, out_file,
                        fnirt_reg_anat_mni, 'inputspec.ref_mask')

                    # assign the FSL FNIRT config file specified in pipeline
                    # config.yml
                    fnirt_reg_anat_mni.inputs.inputspec.fnirt_config = c.fnirtConfig

                    if 1 in fsl_linear_reg_only:
                        strat = strat.fork()
                        new_strat_list.append(strat)

                    strat.append_name(fnirt_reg_anat_mni.name)
                    strat.set_leaf_properties(fnirt_reg_anat_mni,
                                            'outputspec.output_brain')

                    strat.update_resource_pool({
                        'anatomical_to_mni_nonlinear_xfm': (fnirt_reg_anat_mni, 'outputspec.nonlinear_xfm'),
                        'anatomical_to_standard': (fnirt_reg_anat_mni, 'outputspec.output_brain')
                    }, override=True)

        strat_list += new_strat_list

        new_strat_list = []

        for num_strat, strat in enumerate(strat_list):

            # or run ANTS anatomical-to-MNI registration instead
            if 'ANTS' in c.regOption and \
                    strat.get('registration_method') != 'FSL':

                ants_reg_anat_mni = \
                    create_wf_calculate_ants_warp(
                        f'anat_mni_ants_register_{num_strat}',
                        num_threads=num_ants_cores,
                        reg_ants_skull = c.regWithSkull
                    )

                # calculating the transform with the skullstripped is
                # reported to be better, but it requires very high
                # quality skullstripping. If skullstripping is imprecise
                # registration with skull is preferred

                # TODO ASH assess with schema validator
                if 1 in c.regWithSkull:

                    if already_skullstripped == 1:
                        err_msg = '\n\n[!] CPAC says: You selected ' \
                            'to run anatomical registration with ' \
                            'the skull, but you also selected to ' \
                            'use already-skullstripped images as ' \
                            'your inputs. This can be changed ' \
                            'in your pipeline configuration ' \
                            'editor.\n\n'

                        logger.info(err_msg)
                        raise Exception

                # Input ANTs registration parameters
                if c.ANTs_para_T1_registration is None:
                    err_msg = '\n\n[!] C-PAC says: \n'\
                        'You have selected \'regOption: [ANTS]\' as your anatomical registration method. \n'\
                                'However, ANTs parameters specified: {0}, is not supported. ' \
                                'Please specify ANTs parameters properly and try again'.format(str(c.ANTs_para_T1_registration))
                    raise Exception(err_msg)
                else:
                    ants_reg_anat_mni.inputs.inputspec.ants_para = c.ANTs_para_T1_registration

                ants_reg_anat_mni.inputs.inputspec.interp = c.anatRegANTSinterpolation

                # get the skull-stripped anatomical from resource pool
                node, out_file = strat['anatomical_brain']

                # pass the anatomical to the workflow
                workflow.connect(node, out_file,
                                    ants_reg_anat_mni,
                                    'inputspec.moving_brain')

                # pass the reference file
                node, out_file = strat['template_brain_for_anat']
                workflow.connect(node, out_file,
                    ants_reg_anat_mni, 'inputspec.reference_brain')

                # get the reorient skull-on anatomical from resource pool
                node, out_file = strat['anatomical_reorient']

                # pass the anatomical to the workflow
                workflow.connect(node, out_file,
                                    ants_reg_anat_mni,
                                    'inputspec.moving_skull')

                # pass the reference file
                node, out_file = strat['template_skull_for_anat']
                workflow.connect(
                    node, out_file,
                    ants_reg_anat_mni, 'inputspec.reference_skull'
                    )

                # Test if a lesion mask is found for the anatomical image
                if 'lesion_mask' in sub_dict and c.use_lesion_mask:
                    # Create lesion preproc node to apply afni Refit and Resample
                    lesion_preproc = create_lesion_preproc(
                        wf_name='lesion_preproc_%d' % num_strat
                    )
                    # Add the name of the node in the strat object
                    strat.append_name(lesion_preproc.name)
                    # I think I don't need to set this node as leaf but not sure
                    # strat.set_leaf_properties(lesion_preproc, 'inputspec.lesion')

                    # Add the lesion preprocessed to the resource pool
                    strat.update_resource_pool({
                        'lesion_reorient': (lesion_preproc, 'outputspec.reorient')
                    })
                    # The Refit lesion is not added to the resource pool because
                    # it is not used afterward

                    # Retieve the lesion mask from the resource pool
                    node, out_file = strat['lesion_mask']
                    # Set the lesion mask as input of lesion_preproc
                    workflow.connect(
                        node, out_file,
                        lesion_preproc, 'inputspec.lesion'
                    )

                    # Set the output of lesion preproc as parameter of ANTs
                    # fixed_image_mask option
                    workflow.connect(
                        lesion_preproc, 'outputspec.reorient',
                        ants_reg_anat_mni, 'inputspec.fixed_image_mask'
                    )
                else:
                    ants_reg_anat_mni.inputs.inputspec.fixed_image_mask = None

                strat.append_name(ants_reg_anat_mni.name)

                strat.set_leaf_properties(ants_reg_anat_mni,
                                        'outputspec.normalized_output_brain')

                strat.update_resource_pool({
                    'registration_method': 'ANTS',
                    'ants_initial_xfm': (ants_reg_anat_mni, 'outputspec.ants_initial_xfm'),
                    'ants_rigid_xfm': (ants_reg_anat_mni, 'outputspec.ants_rigid_xfm'),
                    'ants_affine_xfm': (ants_reg_anat_mni, 'outputspec.ants_affine_xfm'),
                    'anatomical_to_mni_nonlinear_xfm': (ants_reg_anat_mni, 'outputspec.warp_field'),
                    'mni_to_anatomical_nonlinear_xfm': (ants_reg_anat_mni, 'outputspec.inverse_warp_field'),
                    'anat_to_mni_ants_composite_xfm': (ants_reg_anat_mni, 'outputspec.composite_transform'),
                    'anatomical_to_standard': (ants_reg_anat_mni, 'outputspec.normalized_output_brain')
                })

        strat_list += new_strat_list

        # [SYMMETRIC] T1 -> Symmetric Template, Non-linear registration (FNIRT/ANTS)

<<<<<<< HEAD
        new_strat_list = []
=======
    new_strat_list = []

    if 1 in c.runSegmentationPreprocessing:

        for num_strat, strat in enumerate(strat_list):

            if 'anatomical_csf_mask' in strat and 'anatomical_gm_mask' in strat and 'anatomical_wm_mask' in strat:
                continue

            if not any(o in c.seg_use_threshold for o in ["FSL-FAST Thresholding", "Customized Thresholding"]):
                err = '\n\n[!] C-PAC says: Your segmentation thresholding options ' \
                    'setting does not include either \'FSL-FAST Thresholding\' or \'Customized Thresholding\'.\n\n' \
                    'Options you provided:\nseg_use_threshold: {0}' \
                    '\n\n'.format(str(c.seg_use_threshold))
                raise Exception(err)

            # TODO ASH based on config, instead of nodes?
            if strat.get('registration_method') == 'FSL':
                use_ants = False
            elif strat.get('registration_method') == 'ANTS':
                use_ants = True

            seg_preproc = create_seg_preproc(use_ants=use_ants,
                                             use_priors=c.seg_use_priors,
                                             use_threshold=c.seg_use_threshold,
                                             csf_use_erosion=c.seg_csf_use_erosion,
                                             wm_use_erosion=c.seg_wm_use_erosion,
                                             gm_use_erosion=c.seg_gm_use_erosion,
                                             wf_name='seg_preproc_{0}'.format(num_strat))

            seg_preproc.inputs.csf_threshold.csf_threshold=c.seg_CSF_threshold_value
            seg_preproc.inputs.wm_threshold.wm_threshold=c.seg_WM_threshold_value
            seg_preproc.inputs.gm_threshold.gm_threshold=c.seg_GM_threshold_value

            seg_preproc.inputs.csf_erosion_prop.csf_erosion_prop=c.csf_erosion_prop
            seg_preproc.inputs.wm_erosion_prop.wm_erosion_prop=c.wm_erosion_prop
            seg_preproc.inputs.gm_erosion_prop.gm_erosion_prop=c.gm_erosion_prop
>>>>>>> 9ec982a9

        if 1 in c.runVMHC and 1 in getattr(c, 'runFunctional', [1]):

            for num_strat, strat in enumerate(strat_list):

                if 'FSL' in c.regOption and \
                    strat.get('registration_method') != 'ANTS':

                    # this is to prevent the user from running FNIRT if they are
                    # providing already-skullstripped inputs. this is because
                    # FNIRT requires an input with the skull still on
                    # TODO ASH normalize w schema validation to bool
                    if already_skullstripped == 1:
                        err_msg = '\n\n[!] CPAC says: FNIRT (for anatomical ' \
                                'registration) will not work properly if you ' \
                                'are providing inputs that have already been ' \
                                'skull-stripped.\n\nEither switch to using ' \
                                'ANTS for registration or provide input ' \
                                'images that have not been already ' \
                                'skull-stripped.\n\n'

                        logger.info(err_msg)
                        raise Exception

                    flirt_reg_anat_symm_mni = create_fsl_flirt_linear_reg(
                        'anat_symmetric_mni_flirt_register_{0}'.format(num_strat)
                    )


                    # Input registration parameters
                    flirt_reg_anat_symm_mni.inputs.inputspec.interp = c.anatRegFSLinterpolation

                    node, out_file = strat['anatomical_brain']
                    workflow.connect(node, out_file,
                                    flirt_reg_anat_symm_mni,
                                    'inputspec.input_brain')

                    # pass the reference files
                    node, out_file = strat['template_symmetric_brain']
                    workflow.connect(node, out_file,
                        flirt_reg_anat_symm_mni, 'inputspec.reference_brain')

                    # if 'ANTS' in c.regOption:
                    #    strat = strat.fork()
                    #    new_strat_list.append(strat)

                    strat.append_name(flirt_reg_anat_symm_mni.name)
                    strat.set_leaf_properties(flirt_reg_anat_symm_mni,
                                            'outputspec.output_brain')

                    strat.update_resource_pool({
                        'anatomical_to_symmetric_mni_linear_xfm': (
                        flirt_reg_anat_symm_mni, 'outputspec.linear_xfm'),
                        'symmetric_mni_to_anatomical_linear_xfm': (
                        flirt_reg_anat_symm_mni, 'outputspec.invlinear_xfm'),
                        'symmetric_anatomical_to_standard': (
                        flirt_reg_anat_symm_mni, 'outputspec.output_brain')
                    })

            strat_list += new_strat_list

            new_strat_list = []

            try:
                fsl_linear_reg_only = c.fsl_linear_reg_only
            except AttributeError:
                fsl_linear_reg_only = [0]

<<<<<<< HEAD
            if 'FSL' in c.regOption and 0 in fsl_linear_reg_only:

                for num_strat, strat in enumerate(strat_list):
=======
            strat.append_name(seg_preproc.name)
            strat.update_resource_pool({
                'seg_probability_maps': (seg_preproc, 'outputspec.probability_maps'),
                'seg_mixeltype': (seg_preproc, 'outputspec.mixeltype'),
                'seg_partial_volume_map': (seg_preproc, 'outputspec.partial_volume_map'),
                'seg_partial_volume_files': (seg_preproc, 'outputspec.partial_volume_files')
            })

            if 'anatomical_csf_mask' not in strat:
                strat.update_resource_pool({
                    'anatomical_csf_mask': (seg_preproc, 'outputspec.csf_mask')
                })

            if 'anatomical_gm_mask' not in strat:
                strat.update_resource_pool({
                    'anatomical_gm_mask': (seg_preproc, 'outputspec.gm_mask')
                })

            if 'anatomical_wm_mask' not in strat:
                strat.update_resource_pool({
                    'anatomical_wm_mask': (seg_preproc, 'outputspec.wm_mask')
                })

    strat_list += new_strat_list
>>>>>>> 9ec982a9

                    if strat.get('registration_method') == 'FSL':
                        fnirt_reg_anat_symm_mni = create_fsl_fnirt_nonlinear_reg(
                            'anat_symmetric_mni_fnirt_register_%d' % num_strat
                        )

                        node, out_file = strat['anatomical_brain']
                        workflow.connect(node, out_file,
                                        fnirt_reg_anat_symm_mni,
                                        'inputspec.input_brain')

                        # pass the reference files
                        node, out_file = strat['template_brain_for_anat']
                        workflow.connect(node, out_file,
                            fnirt_reg_anat_symm_mni, 'inputspec.reference_brain')

                        node, out_file = strat['anatomical_reorient']
                        workflow.connect(node, out_file,
                                        fnirt_reg_anat_symm_mni,
                                        'inputspec.input_skull')

                        node, out_file = strat['anatomical_to_mni_linear_xfm']
                        workflow.connect(node, out_file,
                                        fnirt_reg_anat_symm_mni,
                                        'inputspec.linear_aff')

                        node, out_file = strat['template_symmetric_skull']
                        workflow.connect(node, out_file,
                            fnirt_reg_anat_symm_mni, 'inputspec.reference_skull')

                        node, out_file = strat['template_dilated_symmetric_brain_mask']
                        workflow.connect(node, out_file,
                            fnirt_reg_anat_symm_mni, 'inputspec.ref_mask')

                        strat.append_name(fnirt_reg_anat_symm_mni.name)
                        strat.set_leaf_properties(fnirt_reg_anat_symm_mni,
                                                'outputspec.output_brain')

                        strat.update_resource_pool({
                            'anatomical_to_symmetric_mni_nonlinear_xfm': (
                            fnirt_reg_anat_symm_mni, 'outputspec.nonlinear_xfm'),
                            'symmetric_anatomical_to_standard': (
                            fnirt_reg_anat_symm_mni, 'outputspec.output_brain')
                        }, override=True)

            strat_list += new_strat_list

            new_strat_list = []

            for num_strat, strat in enumerate(strat_list):

                # or run ANTS anatomical-to-MNI registration instead
                if 'ANTS' in c.regOption and \
                    strat.get('registration_method') != 'FSL':

                    ants_reg_anat_symm_mni = \
                        create_wf_calculate_ants_warp(
                            'anat_symmetric_mni_ants_register_%d' % num_strat,
                            num_threads=num_ants_cores,
                            reg_ants_skull = c.regWithSkull
                        )

                    # Input registration parameters
                    ants_reg_anat_symm_mni.inputs.inputspec.ants_para = c.ANTs_para_T1_registration
                    ants_reg_anat_symm_mni.inputs.inputspec.interp = c.anatRegANTSinterpolation

                    # calculating the transform with the skullstripped is
                    # reported to be better, but it requires very high
                    # quality skullstripping. If skullstripping is imprecise
                    # registration with skull is preferred
                    if 1 in c.regWithSkull:

                        if already_skullstripped == 1:
                            err_msg = '\n\n[!] CPAC says: You selected ' \
                                'to run anatomical registration with ' \
                                'the skull, but you also selected to ' \
                                'use already-skullstripped images as ' \
                                'your inputs. This can be changed ' \
                                'in your pipeline configuration ' \
                                'editor.\n\n'

                            logger.info(err_msg)
                            raise Exception

                    # get the skullstripped anatomical from resource pool
                    node, out_file = strat['anatomical_brain']

                    # pass the anatomical to the workflow
                    workflow.connect(node, out_file,
                                        ants_reg_anat_symm_mni,
                                        'inputspec.moving_brain')

                    # pass the reference file
                    node, out_file = strat['template_symmetric_brain']
                    workflow.connect(node, out_file,
                                    ants_reg_anat_symm_mni, 'inputspec.reference_brain')

                    # get the reorient skull-on anatomical from resource
                    # pool
                    node, out_file = strat['anatomical_reorient']

                    # pass the anatomical to the workflow
                    workflow.connect(node, out_file,
                                        ants_reg_anat_symm_mni,
                                        'inputspec.moving_skull')

                    # pass the reference file
                    node, out_file = strat['template_symmetric_skull']
                    workflow.connect(node, out_file,
                                        ants_reg_anat_symm_mni, 'inputspec.reference_skull')


                    if 'lesion_mask' in sub_dict and c.use_lesion_mask:
                        # Create lesion preproc node to apply afni Refit & Resample
                        lesion_preproc = create_lesion_preproc(
                            wf_name='lesion_preproc_%d' % num_strat
                        )
                        # Add the name of the node in the strat object
                        strat.append_name(lesion_preproc.name)

                        # I think I don't need to set this node as leaf but not sure
                        # strat.set_leaf_properties(lesion_preproc,
                        # 'inputspec.lesion')

                        # Add the lesion preprocessed to the resource pool
                        strat.update_resource_pool({
                            'lesion_reorient': (
                                lesion_preproc, 'outputspec.reorient')
                        })
                        # The Refit lesion is not added to the resource pool because
                        # it is not used afterward

                        # Retieve the lesion mask from the resource pool
                        node, out_file = strat['lesion_mask']
                        # Set the lesion mask as input of lesion_preproc
                        workflow.connect(
                            node, out_file,
                            lesion_preproc, 'inputspec.lesion'
                        )

                        # Set the output of lesion preproc as parameter of ANTs
                        # fixed_image_mask option
                        workflow.connect(
                            lesion_preproc, 'outputspec.reorient',
                            ants_reg_anat_symm_mni, 'inputspec.fixed_image_mask'
                        )
                    else:
                        ants_reg_anat_symm_mni.inputs.inputspec.fixed_image_mask = \
                            None

                    strat.append_name(ants_reg_anat_symm_mni.name)
                    strat.set_leaf_properties(ants_reg_anat_symm_mni,
                                            'outputspec.normalized_output_brain')

                    strat.update_resource_pool({
                        'ants_symmetric_initial_xfm': (ants_reg_anat_symm_mni, 'outputspec.ants_initial_xfm'),
                        'ants_symmetric_rigid_xfm': (ants_reg_anat_symm_mni, 'outputspec.ants_rigid_xfm'),
                        'ants_symmetric_affine_xfm': (ants_reg_anat_symm_mni, 'outputspec.ants_affine_xfm'),
                        'anatomical_to_symmetric_mni_nonlinear_xfm': (ants_reg_anat_symm_mni, 'outputspec.warp_field'),
                        'symmetric_mni_to_anatomical_nonlinear_xfm': (ants_reg_anat_symm_mni, 'outputspec.inverse_warp_field'),
                        'anat_to_symmetric_mni_ants_composite_xfm': (ants_reg_anat_symm_mni, 'outputspec.composite_transform'),
                        'symmetric_anatomical_to_standard': (ants_reg_anat_symm_mni, 'outputspec.normalized_output_brain')
                    })

            strat_list += new_strat_list

        # Inserting Segmentation Preprocessing Workflow
        workflow, strat_list = connect_anat_segmentation(workflow, strat_list, c)


    # Functional / BOLD time
    if ('func' in sub_dict or 'rest' in sub_dict) and \
            1 in getattr(c, 'runFunctional', [1]):
        #  pipeline needs to have explicit [0] to disable functional workflow

        # Functional Ingress Workflow
        workflow, diff, blip, fmap_rp_list = connect_func_ingress(workflow,
                                                                  strat_list, c,
                                                                  sub_dict,
                                                                  subject_id,
                                                                  input_creds_path)

        # Functional Initial Prep Workflow
        workflow, strat_list = connect_func_init(workflow, strat_list, c)

        # Functional Image Preprocessing Workflow
        workflow, strat_list = connect_func_preproc(workflow, strat_list, c)

        # Distortion Correction
        workflow, strat_list = connect_distortion_correction(workflow,
                                                             strat_list, c,
                                                             diff,
                                                             blip,
                                                             fmap_rp_list)

        for num_strat, strat in enumerate(strat_list):

            # Resample brain mask with derivative resolution
            node, out_file = strat['functional_brain_mask']
            resampled_template = pe.Node(
                Function(
                    input_names=['resolution', 'template', 'template_name'],
                    output_names=['resampled_template'],
                    function=resolve_resolution,
                    as_module=True
                ),
                name='functional_brain_mask_derivative_%d' % (num_strat)
            )

            resampled_template.inputs.resolution = c.resolution_for_func_derivative
            resampled_template.inputs.template_name = 'functional_brain_mask_derivative'
            workflow.connect(node, out_file, resampled_template, 'template')
            strat.update_resource_pool({
                'functional_brain_mask_derivative': (
                    resampled_template,
                    'resampled_template'
                )
            })

        # Func -> T1 Registration (Initial Linear reg)
        # Depending on configuration, either passes output matrix to
        # Func -> Template ApplyWarp, or feeds into linear reg of BBReg operation
        # (if BBReg is enabled)
        workflow, strat_list, diff_complete = connect_func_to_anat_init_reg(workflow, strat_list, c)

        # Func -> T1 Registration (BBREG)
        # Outputs 'functional_to_anat_linear_xfm', a matrix file of the
        # functional-to-anatomical registration warp to be applied LATER in
        # func_mni_warp, which accepts it as input 'premat'
        workflow, strat_list = connect_func_to_anat_bbreg(workflow, strat_list, c, diff_complete)

        # Func -> T1/EPI Template
        workflow, strat_list = connect_func_to_template_reg(workflow, strat_list, c)

        # Inserting epi-template-based-segmentation Workflow
        new_strat_list = []

        if 'EPI_template' in c.template_based_segmentation:

            for num_strat, strat in enumerate(strat_list):

                if 'functional_to_epi-standard' not in strat:
                    continue

                if not any(o in c.template_based_segmentation for o in ['EPI_template', 'T1_template', 'None']):
                    err = '\n\n[!] C-PAC says: Your template based segmentation ' \
                        'setting does not include either \'EPI_template\' or \'T1_template\'.\n\n' \
                        'Options you provided:\ntemplate_based_segmentation: {0}' \
                        '\n\n'.format(str(c.template_based_segmentation))
                    raise Exception(err)

                if strat.get('epi_registration_method') == 'FSL':
                    use_ants = False
                elif strat.get('epi_registration_method') == 'ANTS':
                    use_ants = True

                seg_preproc_template_based = create_seg_preproc_template_based(use_ants=use_ants,
                                                                wf_name='seg_preproc_epi_template_{0}'.format(num_strat))

                # TODO ASH review
                if seg_preproc_template_based is None:
                    continue

                if strat.get('epi_registration_method') == 'FSL':

                    node, out_file = strat['mean_functional']
                    workflow.connect(node, out_file,
                                    seg_preproc_template_based, 'inputspec.brain')

                    node, out_file = strat['func_to_epi_invlinear_xfm']
                    workflow.connect(node, out_file,
                                    seg_preproc_template_based,
                                    'inputspec.standard2highres_mat')

                elif strat.get('epi_registration_method') == 'ANTS':

                    node, out_file = strat['mean_functional']
                    workflow.connect(node, out_file,
                                    seg_preproc_template_based, 'inputspec.brain')

                    node, out_file = strat['func_to_epi_ants_initial_xfm']
                    # node, out_file = strat['ants_initial_xfm']
                    workflow.connect(node, out_file,
                                    seg_preproc_template_based,
                                    'inputspec.standard2highres_init')

                    node, out_file = strat['func_to_epi_ants_rigid_xfm']
                    # node, out_file = strat['ants_rigid_xfm']
                    workflow.connect(node, out_file,
                                    seg_preproc_template_based,
                                    'inputspec.standard2highres_rig')

                    node, out_file = strat['func_to_epi_ants_affine_xfm']
                    # node, out_file = strat['ants_affine_xfm']
                    workflow.connect(node, out_file,
                                    seg_preproc_template_based,
                                    'inputspec.standard2highres_mat')

                workflow.connect(c.template_based_segmentation_CSF, 'local_path',
                                    seg_preproc_template_based, 'inputspec.CSF_template')

                workflow.connect(c.template_based_segmentation_GRAY, 'local_path',
                                    seg_preproc_template_based, 'inputspec.GRAY_template')

                workflow.connect(c.template_based_segmentation_WHITE, 'local_path',
                                    seg_preproc_template_based, 'inputspec.WHITE_template')

                # TODO ASH review with forking function
                if 'None' in c.template_based_segmentation:
                    strat = strat.fork()
                    new_strat_list.append(strat)

                strat.append_name(seg_preproc_template_based.name)
                strat.update_resource_pool({
                    'epi_gm_mask': (seg_preproc_template_based, 'outputspec.gm_mask'),
                    'epi_csf_mask': (seg_preproc_template_based, 'outputspec.csf_mask'),
                    'epi_wm_mask': (seg_preproc_template_based, 'outputspec.wm_mask')
                })

        strat_list += new_strat_list


        # Inserting Generate Motion Statistics Workflow
        new_strat_list = []
        for num_strat, strat in enumerate(strat_list):

            if 'motion_params' not in strat:

                # skullstripping tool
                skullstrip_tool = strat.get('bold_masking_method')

                # motion correction reference
                motion_correct_ref = strat.get('motion_correction_ref')

                # motion correction tool
                motion_correct_tool = strat.get('motion_correction_method')

                gen_motion_stats = motion_power_statistics(
                                name='gen_motion_stats_{0}_{1}_{2}_{3}'.format(skullstrip_tool,
                                                                               motion_correct_ref,
                                                                               motion_correct_tool,
                                                                               num_strat),
                                motion_correct_tool=motion_correct_tool)

                # Special case where the workflow is not getting outputs from
                # resource pool but is connected to functional datasource
                node, out_file = new_strat['subject']
                workflow.connect(node, out_file,
                                 gen_motion_stats, 'inputspec.subject_id')

                node, out_file = new_strat['scan']
                workflow.connect(node, out_file,
                                 gen_motion_stats, 'inputspec.scan_id')

                node, out_file = strat['motion_correct']
                workflow.connect(node, out_file,
                                 gen_motion_stats, 'inputspec.motion_correct')

                node, out_file = strat['movement_parameters']
                workflow.connect(node, out_file,
                                 gen_motion_stats,
                                 'inputspec.movement_parameters')

                node, out_file = strat['max_displacement']
                workflow.connect(node, out_file,
                                 gen_motion_stats,
                                 'inputspec.max_displacement')

                node, out_file = strat['functional_brain_mask']
                workflow.connect(node, out_file,
                                 gen_motion_stats, 'inputspec.mask')

                node, out_file = strat['coordinate_transformation']
                workflow.connect(node, out_file,
                                 gen_motion_stats,
                                 'inputspec.transformations')

                strat.update_resource_pool({
                    'frame_wise_displacement_power': (gen_motion_stats, 'outputspec.FDP_1D'),
                    'frame_wise_displacement_jenkinson': (gen_motion_stats, 'outputspec.FDJ_1D'),
                    'dvars': (gen_motion_stats, 'outputspec.DVARS_1D'),
                    'power_params': (gen_motion_stats, 'outputspec.power_params'),
                    'motion_params': (gen_motion_stats, 'outputspec.motion_params')
                })


        new_strat_list = []

        for num_strat, strat in enumerate(strat_list):

            if 1 in c.runICA:

                if 0 in c.runICA:
                    new_strat_list += [strat.fork()]

                if 'none' in str(c.TR).lower():
                    TR = None
                else:
                    TR = float(c.TR)

                # FNIRT ONLY! ANTS further below!
                if 'FSL' in c.regOption and \
                        strat.get('registration_method') != 'ANTS':

                    aroma_preproc = create_aroma(tr=TR,
                                                wf_name='create_aroma_%d' % num_strat)

                    aroma_preproc.inputs.params.denoise_type = c.aroma_denoise_type

                    node, out_file = strat.get_leaf_properties()
                    workflow.connect(node, out_file, aroma_preproc,
                                    'inputspec.denoise_file')

                    node, out_file = strat['functional_to_anat_linear_xfm']
                    workflow.connect(node, out_file, aroma_preproc,
                                    'inputspec.mat_file')

                    node, out_file = strat['anatomical_to_mni_nonlinear_xfm']
                    workflow.connect(node, out_file, aroma_preproc,
                                    'inputspec.fnirt_warp_file')

                    if c.aroma_denoise_type == 'nonaggr':

                        strat.set_leaf_properties(aroma_preproc,
                                                  'outputspec.nonaggr_denoised_file')

                        strat.update_resource_pool({
                            'ica_aroma_denoised_functional': (
                                aroma_preproc, 'outputspec.nonaggr_denoised_file')
                            }
                        )

                    elif c.aroma_denoise_type == 'aggr':
                        strat.set_leaf_properties(aroma_preproc,
                                                  'outputspec.aggr_denoised_file')

                        strat.update_resource_pool({
                            'ica_aroma_denoised_functional': (
                                aroma_preproc, 'outputspec.aggr_denoised_file')
                            }
                        )

                    strat.append_name(aroma_preproc.name)

                elif 'ANTS' in c.regOption and \
                    strat.get('registration_method') != 'FSL':

                    # we don't have the FNIRT warp file, so we need to calculate
                    # ICA-AROMA de-noising in template space

                    if strat.get('epi_registration_method') == 'ANTS':

                        for output_name, func_key, ref_key, image_type in [ \
                                ('ica_aroma_functional_to_standard', 'leaf', 'template_brain_for_func_preproc', 'func_4d'),
                        ]:
                            output_func_to_standard(workflow, func_key, ref_key, output_name, strat, num_strat, c, input_image_type=image_type, registration_template='epi', func_type='ica-aroma')

                    elif 'T1_template' in c.runRegisterFuncToTemplate:

                        for output_name, func_key, ref_key, image_type in [ \
                                ('ica_aroma_functional_to_standard', 'leaf', 'template_brain_for_func_preproc', 'func_4d'),
                        ]:
                            output_func_to_standard(workflow, func_key, ref_key, output_name, strat, num_strat, c, input_image_type=image_type, registration_template='t1',func_type='ica-aroma')

                    aroma_preproc = create_aroma(tr=TR, wf_name='create_aroma_{0}'.format(num_strat))
                    aroma_preproc.inputs.params.denoise_type = c.aroma_denoise_type

                    node, out_file = strat['ica_aroma_functional_to_standard']
                    workflow.connect(node, out_file, aroma_preproc,
                                    'inputspec.denoise_file')

                    # warp back
                    if c.aroma_denoise_type == 'nonaggr':
                        node, out_file = (
                            aroma_preproc, 'outputspec.nonaggr_denoised_file'
                        )

                    elif c.aroma_denoise_type == 'aggr':
                        node, out_file = (
                            aroma_preproc, 'outputspec.aggr_denoised_file'
                        )

                    strat.update_resource_pool({
                        'ica_aroma_denoised_functional_to_standard': (node, out_file)
                        }
                    )

                    if strat.get('epi_registration_method') == 'ANTS':

                        for output_name, func_key, ref_key, image_type in [ \
                                ('ica_aroma_denoised_functional', 'ica_aroma_denoised_functional_to_standard', 'mean_functional', 'func_4d'),
                        ]:
                            output_func_to_standard(workflow, func_key, ref_key, output_name, strat, num_strat, c, input_image_type=image_type, inverse=True, registration_template='epi', func_type='ica-aroma')

                    else:

                        for output_name, func_key, ref_key, image_type in [ \
                                ('ica_aroma_denoised_functional', 'ica_aroma_denoised_functional_to_standard', 'mean_functional', 'func_4d'),
                        ]:
                            output_func_to_standard(workflow, func_key, ref_key, output_name, strat, num_strat, c, input_image_type=image_type, inverse=True, registration_template='t1', func_type='ica-aroma')

                    node, out_file = strat["ica_aroma_denoised_functional"]
                    strat.set_leaf_properties(node, out_file)

                    strat.update_resource_pool({
                        'ica_aroma_denoised_functional': (node, out_file)
                        }, override=True
                    )

        strat_list += new_strat_list

        # Inserting Nuisance Regressor Workflow
        new_strat_list = []

        for num_strat, strat in enumerate(strat_list):

            # for each strategy, create a new one without nuisance
            if 0 in c.runNuisance or 1 in c.run_pypeer:
                new_strat_list.append(strat.fork())

            has_segmentation = 'anatomical_csf_mask' in strat or 'epi_csf_mask' in strat
            use_ants = strat.get('registration_method') == 'ANTS'

            for regressors_selector_i, regressors_selector in enumerate(c.Regressors):

                new_strat = strat.fork()

                # Before start nuisance_wf, covert OrderedDict(regressors_selector) to dict
                from CPAC.utils.utils import ordereddict_to_dict
                regressors_selector = ordereddict_to_dict(regressors_selector)

                # to guarantee immutability
                regressors_selector = NuisanceRegressor(
                    copy.deepcopy(regressors_selector)
                )

                # remove tissue regressors when there is no segmentation
                # on the strategy
                if not has_segmentation:
                    for reg in ['aCompCor',
                                'WhiteMatter',
                                'GreyMatter',
                                'CerebrospinalFluid']:

                        if reg in regressors_selector:
                            del regressors_selector[reg]

                regressor_workflow = create_regressor_workflow(
                    regressors_selector,
                    use_ants=use_ants,
                    ventricle_mask_exist=ventricle_mask_exist,
                    name='nuisance_regressor_{0}_{1}'.format(regressors_selector_i, num_strat)
                )

                node, node_out = strat['tr']
                workflow.connect(node, node_out,
                                 regressor_workflow, 'inputspec.tr')

                node, out_file = new_strat['anatomical_brain']
                workflow.connect(
                    node, out_file,
                    regressor_workflow, 'inputspec.anatomical_file_path'
                )

                if has_segmentation:

                    workflow.connect(
                        c.lateral_ventricles_mask, 'local_path',
                        regressor_workflow, 'inputspec.lat_ventricles_mask_file_path'
                    )

                    if 'anatomical_csf_mask' in strat:

                        node, out_file = new_strat['anatomical_gm_mask']
                        workflow.connect(
                            node, out_file,
                            regressor_workflow, 'inputspec.gm_mask_file_path'
                        )

                        node, out_file = new_strat['anatomical_wm_mask']
                        workflow.connect(
                            node, out_file,
                            regressor_workflow, 'inputspec.wm_mask_file_path'
                        )

                        node, out_file = new_strat['anatomical_csf_mask']
                        workflow.connect(
                            node, out_file,
                            regressor_workflow, 'inputspec.csf_mask_file_path'
                        )

                    if 'epi_csf_mask' in strat:

                        node, out_file = new_strat['epi_gm_mask']
                        workflow.connect(
                            node, out_file,
                            regressor_workflow, 'inputspec.gm_mask_file_path'
                        )

                        node, out_file = new_strat['epi_wm_mask']
                        workflow.connect(
                            node, out_file,
                            regressor_workflow, 'inputspec.wm_mask_file_path'
                        )

                        node, out_file = new_strat['epi_csf_mask']
                        workflow.connect(
                            node, out_file,
                            regressor_workflow, 'inputspec.csf_mask_file_path'
                        )

                node, out_file = new_strat['movement_parameters']
                workflow.connect(
                    node, out_file,
                    regressor_workflow,
                    'inputspec.motion_parameters_file_path'
                )

                node, out_file= new_strat['functional_to_anat_linear_xfm']
                workflow.connect(
                    node, out_file,
                    regressor_workflow,
                    'inputspec.func_to_anat_linear_xfm_file_path'
                )

                node, out_file = new_strat.get_leaf_properties()
                workflow.connect(
                    node, out_file,
                    regressor_workflow,
                    'inputspec.functional_file_path'
                )

                new_strat.update_resource_pool({
                    'functional_freq_unfiltered': (
                        node, out_file
                    ),
                })

                node, out_file = new_strat['frame_wise_displacement_jenkinson']
                workflow.connect(
                    node, out_file,
                    regressor_workflow,
                    'inputspec.fd_j_file_path'
                )

                node, out_file = new_strat['frame_wise_displacement_power']
                workflow.connect(
                    node, out_file,
                    regressor_workflow,
                    'inputspec.fd_p_file_path'
                )

                node, out_file = new_strat['dvars']
                workflow.connect(
                    node, out_file,
                    regressor_workflow,
                    'inputspec.dvars_file_path'
                )

                node, out_file = new_strat['functional_brain_mask']
                workflow.connect(
                    node, out_file,
                    regressor_workflow,
                    'inputspec.functional_brain_mask_file_path'
                )

                if c.brain_use_erosion:
                    node, out_file = new_strat['anatomical_eroded_brain_mask']
                    workflow.connect(
                        node, out_file,
                        regressor_workflow, 'inputspec.anatomical_eroded_brain_mask_file_path'
                    )

                regressor_workflow.get_node('inputspec').iterables = ([
                    ('selector', [regressors_selector]),
                ])

                if use_ants:
                    if strat.get('epi_registration_method') == 'ANTS':
                        # pass the ants_affine_xfm to the input for the
                        # INVERSE transform, but ants_affine_xfm gets inverted
                        # within the workflow

                        node, out_file = new_strat['func_to_epi_ants_initial_xfm']
                        workflow.connect(
                            node, out_file,
                            regressor_workflow,
                            'inputspec.anat_to_mni_initial_xfm_file_path'
                        )

                        node, out_file = new_strat['func_to_epi_ants_rigid_xfm']
                        workflow.connect(
                            node, out_file,
                            regressor_workflow,
                            'inputspec.anat_to_mni_rigid_xfm_file_path'
                        )

                        node, out_file = new_strat['func_to_epi_ants_affine_xfm']
                        workflow.connect(
                            node, out_file,
                            regressor_workflow,
                            'inputspec.anat_to_mni_affine_xfm_file_path'
                        )

                    elif 'T1_template' in c.runRegisterFuncToTemplate:
                        # pass the ants_affine_xfm to the input for the
                        # INVERSE transform, but ants_affine_xfm gets inverted
                        # within the workflow

                        node, out_file = new_strat['ants_initial_xfm']
                        workflow.connect(
                            node, out_file,
                            regressor_workflow,
                            'inputspec.anat_to_mni_initial_xfm_file_path'
                        )

                        node, out_file = new_strat['ants_rigid_xfm']
                        workflow.connect(
                            node, out_file,
                            regressor_workflow,
                            'inputspec.anat_to_mni_rigid_xfm_file_path'
                        )

                        node, out_file = new_strat['ants_affine_xfm']
                        workflow.connect(
                            node, out_file,
                            regressor_workflow,
                            'inputspec.anat_to_mni_affine_xfm_file_path'
                        )
                else:
                    node, out_file = new_strat['mni_to_anatomical_linear_xfm']
                    workflow.connect(
                        node, out_file,
                        regressor_workflow,
                        'inputspec.mni_to_anat_linear_xfm_file_path'
                    )

                new_strat.update_resource_pool({
                    'nuisance_regression_selector': regressors_selector,
                    'functional_nuisance_regressors': (
                        regressor_workflow,
                        'outputspec.regressors_file_path'
                    ),
                })

                # Inserting Nuisance REGRESSION Workflow
                if 1 in c.runNuisance:

                    if 'Bandpass' in regressors_selector:
                        nuis_name = 'nuisance_regression_before-filt_{0}_' \
                                    '{1}'.format(regressors_selector_i, num_strat)
                    else:
                        nuis_name = 'nuisance_regression_{0}_' \
                                    '{1}'.format(regressors_selector_i, num_strat)

                    nuisance_regression_before_workflow = create_nuisance_regression_workflow(
                        regressors_selector,
                        name=nuis_name)

                    if 'Bandpass' in regressors_selector:
                        filtering = filtering_bold_and_regressors(regressors_selector,
                                                                  name='frequency_filtering_'
                                                                       '{0}_{1}'.format(regressors_selector_i, num_strat))

                    node, out_file = new_strat.get_leaf_properties()

                    workflow.connect(
                        node, out_file,
                        nuisance_regression_before_workflow,
                        'inputspec.functional_file_path'
                    )

                    if 'Bandpass' in regressors_selector:
                        workflow.connect(
                            regressor_workflow,
                            'outputspec.regressors_file_path',
                            filtering,
                            'inputspec.regressors_file_path'
                        )

                    workflow.connect(
                        regressor_workflow,
                        'outputspec.regressors_file_path',
                        nuisance_regression_before_workflow,
                        'inputspec.regressor_file'
                    )

                    node, out_file = new_strat['functional_brain_mask']
                    workflow.connect(
                        node, out_file,
                        nuisance_regression_before_workflow,
                        'inputspec.functional_brain_mask_file_path'
                    )

                    node, out_file = new_strat['frame_wise_displacement_jenkinson']
                    workflow.connect(
                        node, out_file,
                        nuisance_regression_before_workflow,
                        'inputspec.fd_j_file_path'
                    )

                    node, out_file = new_strat['frame_wise_displacement_power']
                    workflow.connect(
                        node, out_file,
                        nuisance_regression_before_workflow,
                        'inputspec.fd_p_file_path'
                    )

                    node, out_file = new_strat['dvars']
                    workflow.connect(
                        node, out_file,
                        nuisance_regression_before_workflow,
                        'inputspec.dvars_file_path'
                    )

                    if 'Bandpass' in regressors_selector:
                        if 'Before' in c.filtering_order:
                            nuisance_regression_after_workflow = create_nuisance_regression_workflow(
                                regressors_selector,
                                name='nuisance_regression_after-filt_{0}_'
                                     '{1}'.format(regressors_selector_i, num_strat))

                            workflow.connect(
                                filtering,
                                'outputspec.residual_file_path',
                                nuisance_regression_after_workflow,
                                'inputspec.functional_file_path'
                            )

                            workflow.connect(
                                filtering,
                                'outputspec.residual_regressor',
                                nuisance_regression_after_workflow,
                                'inputspec.regressor_file'
                            )

                            node, out_file = new_strat['functional_brain_mask']
                            workflow.connect(
                                node, out_file,
                                nuisance_regression_after_workflow,
                                'inputspec.functional_brain_mask_file_path'
                            )

                            node, out_file = new_strat['frame_wise_displacement_jenkinson']
                            workflow.connect(
                                node, out_file,
                                nuisance_regression_after_workflow,
                                'inputspec.fd_j_file_path'
                            )

                            node, out_file = new_strat['frame_wise_displacement_power']
                            workflow.connect(
                                node, out_file,
                                nuisance_regression_after_workflow,
                                'inputspec.fd_p_file_path'
                            )

                            node, out_file = new_strat['dvars']
                            workflow.connect(
                                node, out_file,
                                nuisance_regression_after_workflow,
                                'inputspec.dvars_file_path'
                            )

                            node, out_file = new_strat.get_leaf_properties()
                            workflow.connect(
                                node, out_file,
                                filtering,
                                'inputspec.functional_file_path'
                            )

                            new_strat.set_leaf_properties(
                                nuisance_regression_after_workflow,
                                'outputspec.residual_file_path'
                            )

                            new_strat.update_resource_pool({
                                'functional_freq_filtered': (
                                    filtering,
                                    'outputspec.residual_file_path'
                                ),
                            })

                            new_strat.update_resource_pool({
                                 'functional_nuisance_residuals': (
                                    nuisance_regression_after_workflow,
                                    'outputspec.residual_file_path'
                                ),
                            })

                            new_strat.append_name(nuisance_regression_after_workflow.name)

                        elif 'After' in c.filtering_order:
                            workflow.connect(
                                nuisance_regression_before_workflow,
                                'outputspec.residual_file_path',
                                filtering,
                                'inputspec.functional_file_path'
                            )

                            new_strat.set_leaf_properties(
                                filtering,
                                'outputspec.residual_file_path'
                            )

                            new_strat.update_resource_pool({
                                'functional_nuisance_residuals': (
                                    nuisance_regression_before_workflow,
                                    'outputspec.residual_file_path'
                                ),
                            })

                            new_strat.update_resource_pool({
                                'functional_freq_filtered': (
                                    filtering,
                                    'outputspec.residual_file_path'
                                ),
                            })

                    else:
                        new_strat.set_leaf_properties(
                            nuisance_regression_before_workflow,
                            'outputspec.residual_file_path'
                        )

                        new_strat.update_resource_pool({
                            'functional_nuisance_residuals': (
                                nuisance_regression_before_workflow,
                                'outputspec.residual_file_path'
                            ),
                        })

                    new_strat.update_resource_pool({
                        'functional_freq_unfiltered': (
                            nuisance_regression_before_workflow,
                            'outputspec.residual_file_path'
                        ),
                    }, override=True)

                    new_strat.append_name(regressor_workflow.name)
                    new_strat.append_name(nuisance_regression_before_workflow.name)
                    new_strat.append_name(filtering.name)

                new_strat_list.append(new_strat)

        # Be aware that this line is supposed to override the current strat_list: it is not a typo/mistake!
        # Each regressor forks the strategy, instead of reusing it, to keep the code simple
        strat_list = new_strat_list


        # Inserting Median Angle Correction Workflow
        new_strat_list = []

        # TODO ASH normalize w schema val
        if 1 in c.runMedianAngleCorrection:

            for num_strat, strat in enumerate(strat_list):

                # for each strategy, create a new one without median angle
                if 0 in c.runMedianAngleCorrection:
                    new_strat_list.append(strat.fork())

                median_angle_corr = create_median_angle_correction(
                    'median_angle_corr_%d' % num_strat
                )

                median_angle_corr.get_node('median_angle_correct').iterables = \
                    ('target_angle_deg', c.targetAngleDeg)

                node, out_file = strat.get_leaf_properties()
                workflow.connect(node, out_file,
                                median_angle_corr, 'inputspec.subject')

                strat.append_name(median_angle_corr.name)

                strat.set_leaf_properties(median_angle_corr, 'outputspec.subject')

                strat.update_resource_pool({
                    'functional_median_angle_corrected': (median_angle_corr, 'outputspec.subject')
                })

        strat_list += new_strat_list


        # Denoised Func -> Template, uses antsApplyTransforms (ANTS) or ApplyWarp (FSL) to
        #  apply the warp; also includes mean functional warp
        new_strat_list = []

        for num_strat, strat in enumerate(strat_list):

            if 'functional_to_epi-standard' in strat:
                for output_name, func_key, ref_key, image_type in [ \
                        ('functional_to_standard', 'leaf', 'template_brain_for_func_preproc', 'func_4d'),
                ]:
                    output_func_to_standard(workflow, func_key, ref_key, output_name, strat, num_strat, c, input_image_type=image_type, registration_template='epi', func_type='non-ica-aroma')

            elif 'T1_template' in c.runRegisterFuncToTemplate:
                for output_name, func_key, ref_key, image_type in [ \
                        ('functional_to_standard', 'leaf', 'template_brain_for_func_preproc', 'func_4d'),
                ]:
                    output_func_to_standard(workflow, func_key, ref_key, output_name, strat, num_strat, c, input_image_type=image_type, registration_template='t1', func_type='non-ica-aroma')

        strat_list += new_strat_list


        # Derivatives

        # Inserting ALFF/fALFF workflow
        #     NOTE: this is calculated using the functional time series from
        #           before frequency filtering and beyond
        new_strat_list = []

        if 1 in c.runALFF:
            for num_strat, strat in enumerate(strat_list):

                alff = create_alff('alff_falff_{0}'.format(num_strat))

                alff.inputs.hp_input.hp = c.highPassFreqALFF
                alff.inputs.lp_input.lp = c.lowPassFreqALFF
                alff.get_node('hp_input').iterables = ('hp',
                                                    c.highPassFreqALFF)
                alff.get_node('lp_input').iterables = ('lp',
                                                    c.lowPassFreqALFF)

                node, out_file = strat['functional_freq_unfiltered']
                workflow.connect(node, out_file,
                                 alff, 'inputspec.rest_res')
                node, out_file = strat['functional_brain_mask']
                workflow.connect(node, out_file,
                                 alff, 'inputspec.rest_mask')

                strat.append_name(alff.name)

                strat.update_resource_pool({
                    'alff': (alff, 'outputspec.alff_img'),
                    'falff': (alff, 'outputspec.falff_img')
                })

        strat_list += new_strat_list

        # Inserting VMHC Workflow

        new_strat_list = []

        if 1 in c.runVMHC:

            for num_strat, strat in enumerate(strat_list):

                create_vmhc(workflow, num_strat, strat, c,
                        output_name='vmhc_{0}'.format(num_strat))

        strat_list += new_strat_list

        # Inserting REHO Workflow

        if 1 in c.runReHo:

            for num_strat, strat in enumerate(strat_list):

                preproc = create_reho()
                cluster_size = c.clusterSize

                # TODO ASH schema validator
                # Check the cluster size is supported
                if cluster_size not in [7, 19, 27]:
                    err_msg = 'Cluster size specified: %d, is not supported. ' \
                            'Change to 7, 19, or 27 and try again' % cluster_size
                    raise Exception(err_msg)
                else:
                    preproc.inputs.inputspec.cluster_size = cluster_size
                    reho = preproc.clone('reho_%d' % num_strat)

                node, out_file = strat.get_leaf_properties()
                workflow.connect(node, out_file,
                                reho, 'inputspec.rest_res_filt')

                node, out_file = strat['functional_brain_mask']
                workflow.connect(node, out_file,
                                reho, 'inputspec.rest_mask')

                strat.update_resource_pool({
                    'reho': (reho, 'outputspec.raw_reho_map')
                })

        ts_analysis_dict = {}
        sca_analysis_dict = {}

        # TODO ASH normalize w schema val
        if c.tsa_roi_paths:

            tsa_roi_dict = c.tsa_roi_paths[0]

            # Timeseries and SCA config selections processing

            # flip the dictionary
            for roi_path in tsa_roi_dict.keys():
                ts_analysis_to_run = [
                    x.strip() for x in tsa_roi_dict[roi_path].split(",")
                ]

                if any(
                    corr in ts_analysis_to_run for corr in [
                        "PearsonCorr", "PartialCorr"
                    ]
                ) and "Avg" not in ts_analysis_to_run:
                    ts_analysis_to_run += ["Avg"]

                for analysis_type in ts_analysis_to_run:
                    if analysis_type not in ts_analysis_dict.keys():
                        ts_analysis_dict[analysis_type] = []
                    ts_analysis_dict[analysis_type].append(roi_path)

        # TODO ASH normalize w schema val
        if 1 in c.runROITimeseries:

            # TODO ASH normalize w schema val
            if not c.tsa_roi_paths:
                err = "\n\n[!] CPAC says: Time Series Extraction is " \
                    "set to run, but no ROI NIFTI file paths were provided!" \
                    "\n\n"
                raise Exception(err)

        # TODO ASH normalize w schema val
        if 1 in c.runSCA:

            # TODO ASH normalize w schema val
            if c.sca_roi_paths:
                sca_roi_dict = c.sca_roi_paths[0]
            else:
                err = "\n\n[!] CPAC says: Seed-based Correlation Analysis is " \
                    "set to run, but no ROI NIFTI file paths were provided!" \
                    "\n\n"
                raise Exception(err)

            # flip the dictionary
            for roi_path in sca_roi_dict.keys():
                # update analysis dict
                for analysis_type in sca_roi_dict[roi_path].split(","):
                    analysis_type = analysis_type.replace(" ", "")

                    if analysis_type not in sca_analysis_dict.keys():
                        sca_analysis_dict[analysis_type] = []

                    sca_analysis_dict[analysis_type].append(roi_path)

        # Section: Spatial Regression Based Time Series

        new_strat_list = []

        if "SpatialReg" in ts_analysis_dict.keys(
        ) or "DualReg" in sca_analysis_dict.keys():

            for num_strat, strat in enumerate(strat_list):

                if "SpatialReg" in ts_analysis_dict.keys():

                    resample_spatial_map_to_native_space = pe.Node(
                        interface=fsl.FLIRT(),
                        name='resample_spatial_map_to_native_space_%d' % num_strat
                    )
                    resample_spatial_map_to_native_space.inputs.set(
                        interp='nearestneighbour',
                        apply_xfm=True,
                        in_matrix_file=c.identityMatrix
                    )

                    spatial_map_dataflow = create_spatial_map_dataflow(
                        ts_analysis_dict["SpatialReg"],
                        'spatial_map_dataflow_%d' % num_strat
                    )

                    spatial_map_dataflow.inputs.inputspec.set(
                        creds_path=input_creds_path,
                        dl_dir=c.workingDirectory
                    )

                    spatial_map_timeseries = get_spatial_map_timeseries(
                        'spatial_map_timeseries_%d' % num_strat
                    )
                    spatial_map_timeseries.inputs.inputspec.demean = True  # c.spatialDemean

                    node, out_file = strat['functional_to_standard']
                    node2, out_file2 = strat['functional_brain_mask_to_standard']

                    # resample the input functional file and functional mask
                    # to spatial map
                    workflow.connect(node, out_file,
                                    resample_spatial_map_to_native_space,
                                    'reference')
                    workflow.connect(spatial_map_dataflow,
                                    'select_spatial_map.out_file',
                                    resample_spatial_map_to_native_space,
                                    'in_file')

                    # connect it to the spatial_map_timeseries
                    workflow.connect(resample_spatial_map_to_native_space,
                                    'out_file',
                                    spatial_map_timeseries,
                                    'inputspec.spatial_map')
                    workflow.connect(node2, out_file2,
                                    spatial_map_timeseries,
                                    'inputspec.subject_mask')
                    workflow.connect(node, out_file,
                                    spatial_map_timeseries,
                                    'inputspec.subject_rest')

                    strat.append_name(spatial_map_timeseries.name)

                    strat.update_resource_pool({
                        'spatial_map_timeseries': (spatial_map_timeseries, 'outputspec.subject_timeseries')
                    })

                if "DualReg" in sca_analysis_dict.keys():
                    resample_spatial_map_to_native_space_for_dr = pe.Node(
                        interface=fsl.FLIRT(),
                        name='resample_spatial_map_to_native_space_for_DR_%d' % num_strat
                    )
                    resample_spatial_map_to_native_space_for_dr.inputs.set(
                        interp='nearestneighbour',
                        apply_xfm=True,
                        in_matrix_file=c.identityMatrix
                    )

                    spatial_map_dataflow_for_dr = create_spatial_map_dataflow(
                        sca_analysis_dict["DualReg"],
                        'spatial_map_dataflow_for_DR_%d' % num_strat
                    )

                    spatial_map_dataflow_for_dr.inputs.inputspec.set(
                        creds_path=input_creds_path,
                        dl_dir=c.workingDirectory
                    )

                    spatial_map_timeseries_for_dr = get_spatial_map_timeseries(
                        'spatial_map_timeseries_for_DR_%d' % num_strat
                    )

                    spatial_map_timeseries_for_dr.inputs.inputspec.demean = True  # c.spatialDemean

                    node, out_file = strat['functional_to_standard']
                    node2, out_file2 = strat['functional_brain_mask_to_standard']

                    # resample the input functional file and functional mask
                    # to spatial map
                    workflow.connect(node, out_file,
                                    resample_spatial_map_to_native_space_for_dr,
                                    'reference')
                    workflow.connect(spatial_map_dataflow_for_dr,
                                    'select_spatial_map.out_file',
                                    resample_spatial_map_to_native_space_for_dr,
                                    'in_file')

                    # connect it to the spatial_map_timeseries
                    workflow.connect(
                        resample_spatial_map_to_native_space_for_dr,
                        'out_file',
                        spatial_map_timeseries_for_dr,
                        'inputspec.spatial_map'
                    )

                    workflow.connect(node, out_file,
                                     spatial_map_timeseries_for_dr,
                                     'inputspec.subject_rest')
                    strat.append_name(spatial_map_timeseries_for_dr.name)

                    strat.update_resource_pool({
                        'spatial_map_timeseries_for_DR': (
                        spatial_map_timeseries_for_dr,
                        'outputspec.subject_timeseries')
                    })

        strat_list += new_strat_list

        if 1 in c.runROITimeseries and (
            "Avg" in ts_analysis_dict.keys() or
            "Avg" in sca_analysis_dict.keys() or
            "MultReg" in sca_analysis_dict.keys()
        ):

            # ROI Based Time Series
            new_strat_list = []

            for num_strat, strat in enumerate(strat_list):

                if "Avg" in ts_analysis_dict.keys():
                    resample_functional_roi = pe.Node(Function(input_names = ['in_func',
                                                                              'in_roi',
                                                                              'realignment',
                                                                              'identity_matrix'],
                                              output_names = ['out_func',
                                                              'out_roi'],
                                              function = resample_func_roi,
                                              as_module = True),
                                        name = 'resample_functional_roi_{0}'.format(num_strat))

                    resample_functional_roi.inputs.realignment = c.realignment
                    resample_functional_roi.inputs.identity_matrix = c.identityMatrix

                    roi_dataflow = create_roi_mask_dataflow(
                        ts_analysis_dict["Avg"],
                        'roi_dataflow_%d' % num_strat
                    )

                    roi_dataflow.inputs.inputspec.set(
                        creds_path=input_creds_path,
                        dl_dir=c.workingDirectory
                    )

                    roi_timeseries = get_roi_timeseries(
                        'roi_timeseries_%d' % num_strat
                    )
                    roi_timeseries.inputs.inputspec.output_type = c.roiTSOutputs

                    node, out_file = strat['functional_to_standard']

                    # resample the input functional file to roi
                    workflow.connect(node, out_file,
                                     resample_functional_roi, 'in_func')
                    workflow.connect(roi_dataflow, 'outputspec.out_file',
                                     resample_functional_roi, 'in_roi')

                    # connect it to the roi_timeseries
                    # workflow.connect(roi_dataflow, 'outputspec.out_file',
                    #                  roi_timeseries, 'input_roi.roi')
                    workflow.connect(resample_functional_roi, 'out_roi',
                                     roi_timeseries, 'input_roi.roi')
                    workflow.connect(resample_functional_roi, 'out_func',
                                     roi_timeseries, 'inputspec.rest')

                    strat.append_name(roi_timeseries.name)
                    strat.update_resource_pool({
                        'roi_timeseries': (roi_timeseries, 'outputspec.roi_outputs'),
                        'functional_to_roi': (resample_functional_roi, 'out_func')
                    })

                    # create the graphs
                    from CPAC.utils.ndmg_utils import ndmg_create_graphs

                    ndmg_graph = pe.MapNode(Function(
                        input_names=['ts', 'labels'],
                        output_names=['out_file'],
                        function=ndmg_create_graphs,
                        as_module=True
                    ), name='ndmg_graphs_%d' % num_strat,
                        iterfield=['labels'])

                    workflow.connect(roi_timeseries, 'outputspec.roi_ts', ndmg_graph, 'ts')
                    workflow.connect(roi_dataflow,
                                     'outputspec.out_file',
                                     ndmg_graph, 'labels')

                    strat.update_resource_pool({
                        'ndmg_graph': (ndmg_graph, 'out_file')
                    })

                if "Avg" in sca_analysis_dict.keys():

                    # same workflow, except to run TSE and send it to the resource
                    # pool so that it will not get sent to SCA
                    resample_functional_roi_for_sca = pe.Node(Function(input_names = ['in_func',
                                                                                      'in_roi',
                                                                                      'realignment',
                                                                                      'identity_matrix'],
                                              output_names = ['out_func',
                                                              'out_roi'],
                                              function = resample_func_roi,
                                              as_module = True),
                                        name = 'resample_functional_roi_for_sca_{0}'.format(num_strat))

                    resample_functional_roi_for_sca.inputs.realignment = c.realignment
                    resample_functional_roi_for_sca.inputs.identity_matrix = c.identityMatrix

                    roi_dataflow_for_sca = create_roi_mask_dataflow(
                        sca_analysis_dict["Avg"],
                        'roi_dataflow_for_sca_%d' % num_strat
                    )

                    roi_dataflow_for_sca.inputs.inputspec.set(
                        creds_path=input_creds_path,
                        dl_dir=c.workingDirectory
                    )

                    roi_timeseries_for_sca = get_roi_timeseries(
                        'roi_timeseries_for_sca_%d' % num_strat
                    )

                    node, out_file = strat['functional_to_standard']

                    # resample the input functional file to roi
                    workflow.connect(node, out_file,
                                     resample_functional_roi_for_sca, 'in_func')
                    workflow.connect(roi_dataflow_for_sca, 'outputspec.out_file',
                                     resample_functional_roi_for_sca, 'in_roi')

                    # connect it to the roi_timeseries
                    workflow.connect(resample_functional_roi_for_sca, 'out_roi',
                                     roi_timeseries_for_sca, 'input_roi.roi')
                    workflow.connect(resample_functional_roi_for_sca, 'out_func',
                                     roi_timeseries_for_sca, 'inputspec.rest')

                    strat.append_name(roi_timeseries_for_sca.name)
                    strat.update_resource_pool({
                        'roi_timeseries_for_SCA': (roi_timeseries_for_sca, 'outputspec.roi_outputs'),
                        'functional_to_roi_for_SCA': (resample_functional_roi, 'out_func')
                    })

                if "MultReg" in sca_analysis_dict.keys():

                    # same workflow, except to run TSE and send it to the resource
                    # pool so that it will not get sent to SCA
                    resample_functional_roi_for_multreg = pe.Node(Function(input_names = ['in_func',
                                                                                          'in_roi',
                                                                                          'realignment',
                                                                                          'identity_matrix'],
                                              output_names = ['out_func',
                                                              'out_roi'],
                                              function = resample_func_roi,
                                              as_module = True),
                                        name = 'resample_functional_roi_for_multreg_{0}'.format(num_strat))

                    resample_functional_roi_for_multreg.inputs.realignment = c.realignment
                    resample_functional_roi_for_multreg.inputs.identity_matrix = c.identityMatrix

                    roi_dataflow_for_multreg = create_roi_mask_dataflow(
                        sca_analysis_dict["MultReg"],
                        'roi_dataflow_for_mult_reg_%d' % num_strat
                    )

                    roi_dataflow_for_multreg.inputs.inputspec.set(
                        creds_path=input_creds_path,
                        dl_dir=c.workingDirectory
                    )

                    roi_timeseries_for_multreg = get_roi_timeseries(
                        'roi_timeseries_for_mult_reg_%d' % num_strat
                    )

                    node, out_file = strat['functional_to_standard']

                    # resample the input functional file to roi
                    workflow.connect(node, out_file,
                                    resample_functional_roi_for_multreg,
                                    'in_func')
                    workflow.connect(roi_dataflow_for_multreg,
                                    'outputspec.out_file',
                                    resample_functional_roi_for_multreg,
                                    'in_roi')

                    # connect it to the roi_timeseries
                    workflow.connect(resample_functional_roi_for_multreg,
                                    'out_roi',
                                    roi_timeseries_for_multreg,
                                    'input_roi.roi')
                    workflow.connect(resample_functional_roi_for_multreg,
                                    'out_func',
                                    roi_timeseries_for_multreg,
                                    'inputspec.rest')

                    strat.append_name(roi_timeseries_for_multreg.name)
                    strat.update_resource_pool({
                        'roi_timeseries_for_SCA_multreg': (roi_timeseries_for_multreg, 'outputspec.roi_outputs')
                    })

        strat_list += new_strat_list


        # Connectome
        if "PearsonCorr" in ts_analysis_dict.keys() or "PartialCorr" in ts_analysis_dict.keys():

            for num_strat, strat in enumerate(strat_list):

                if "PearsonCorr" in ts_analysis_dict.keys():
                    connectome_wf = create_connectome('connectome_PearsonCorr_%d' % num_strat)
                    connectome_wf.inputs.inputspec.method = "PearsonCorr"

                    node, out_file = strat['roi_timeseries']

                    workflow.connect(node,
                                    out_file,
                                    connectome_wf,
                                    'inputspec.time_series')

                    strat.update_resource_pool({
                        'connectome_PearsonCorr': (connectome_wf, 'outputspec.connectome')
                    })

                if "PartialCorr" in ts_analysis_dict.keys():
                    connectome_wf = create_connectome('connectome_PartialCorr_%d' % num_strat)
                    connectome_wf.inputs.inputspec.method = "PartialCorr"

                    node, out_file = strat['roi_timeseries']

                    workflow.connect(node,
                                    out_file,
                                    connectome_wf,
                                    'inputspec.time_series')

                    strat.update_resource_pool({
                        'connectome_PartialCorr': (connectome_wf, 'outputspec.connectome')
                    })

        # Voxel Based Time Series
        new_strat_list = []

        if "Voxel" in ts_analysis_dict.keys():

            for num_strat, strat in enumerate(strat_list):

                resample_functional_to_mask = pe.Node(Function(input_names = ['in_func',
                                                                            'in_roi',
                                                                            'realignment',
                                                                            'identity_matrix'],
                                              output_names = ['out_func',
                                                              'out_roi'],
                                              function = resample_func_roi,
                                              as_module = True),
                                        name = 'resample_functional_to_mask_{0}'.format(num_strat))

                resample_functional_to_mask.inputs.realignment = c.realignment
                resample_functional_to_mask.inputs.identity_matrix = c.identityMatrix

                mask_dataflow = create_roi_mask_dataflow(ts_analysis_dict["Voxel"],
                                                        'mask_dataflow_%d' % num_strat)

                voxel_timeseries = get_voxel_timeseries(
                    'voxel_timeseries_%d' % num_strat)
                voxel_timeseries.inputs.inputspec.output_type = c.roiTSOutputs

                node, out_file = strat['functional_to_standard']

                # resample the input functional file to mask
                workflow.connect(node, out_file,
                                resample_functional_to_mask, 'in_func')
                workflow.connect(mask_dataflow, 'outputspec.out_file',
                                resample_functional_to_mask, 'in_roi')

                # connect it to the voxel_timeseries
                workflow.connect(resample_functional_to_mask, 'out_roi',
                                voxel_timeseries, 'input_mask.mask')
                workflow.connect(resample_functional_to_mask, 'out_func',
                                voxel_timeseries, 'inputspec.rest')

                strat.append_name(voxel_timeseries.name)
                strat.update_resource_pool({
                    'voxel_timeseries': (voxel_timeseries, 'outputspec.mask_outputs')
                })

        strat_list += new_strat_list

        # Inserting SCA workflow for ROI INPUT

        new_strat_list = []

        if "Avg" in sca_analysis_dict.keys():

            for num_strat, strat in enumerate(strat_list):
                sca_roi = create_sca('sca_roi_%d' % num_strat)

                node, out_file = strat.get_leaf_properties()
                workflow.connect(node, out_file,
                                sca_roi, 'inputspec.functional_file')

                node, out_file = strat['roi_timeseries_for_SCA']
                workflow.connect(node, (out_file, extract_one_d),
                                sca_roi, 'inputspec.timeseries_one_d')

                strat.update_resource_pool({
                    'sca_roi_files': (sca_roi, 'outputspec.correlation_files')
                })

                strat.append_name(sca_roi.name)

        strat_list += new_strat_list

        # (Dual Regression) Temporal Regression for Dual Regression

        new_strat_list = []

        if "DualReg" in sca_analysis_dict.keys():

            for num_strat, strat in enumerate(strat_list):

                dr_temp_reg = create_temporal_reg(
                    'temporal_dual_regression_%d' % num_strat
                )
                dr_temp_reg.inputs.inputspec.normalize = c.mrsNorm
                dr_temp_reg.inputs.inputspec.demean = True

                node, out_file = strat['spatial_map_timeseries_for_DR']

                node2, out_file2 = strat.get_leaf_properties()
                node3, out_file3 = strat['functional_brain_mask']

                workflow.connect(node2, out_file2,
                                dr_temp_reg, 'inputspec.subject_rest')

                workflow.connect(node, out_file,
                                dr_temp_reg, 'inputspec.subject_timeseries')

                workflow.connect(node3, out_file3,
                                dr_temp_reg, 'inputspec.subject_mask')

                strat.update_resource_pool({
                    'dr_tempreg_maps_files': (dr_temp_reg, 'outputspec.temp_reg_map_files'),
                    'dr_tempreg_maps_zstat_files': (dr_temp_reg, 'outputspec.temp_reg_map_z_files')
                })

                strat.append_name(dr_temp_reg.name)

        strat_list += new_strat_list

        # (Multiple Regression) Temporal Regression for SCA

        new_strat_list = []

        if "MultReg" in sca_analysis_dict.keys():

            for num_strat, strat in enumerate(strat_list):

                sc_temp_reg = create_temporal_reg(
                    'temporal_regression_sca_%d' % num_strat,
                    which='RT'
                )
                sc_temp_reg.inputs.inputspec.normalize = c.mrsNorm
                sc_temp_reg.inputs.inputspec.demean = True

                node, out_file = strat['functional_to_standard']
                node2, out_file2 = strat['roi_timeseries_for_SCA_multreg']
                node3, out_file3 = strat['functional_brain_mask_to_standard']

                workflow.connect(node, out_file,
                                sc_temp_reg, 'inputspec.subject_rest')

                workflow.connect(node2, (out_file2, extract_one_d),
                                sc_temp_reg, 'inputspec.subject_timeseries')

                workflow.connect(node3, out_file3,
                                sc_temp_reg, 'inputspec.subject_mask')

                strat.update_resource_pool({
                    'sca_tempreg_maps_files': (sc_temp_reg, 'outputspec.temp_reg_map_files'),
                    'sca_tempreg_maps_zstat_files': (sc_temp_reg, 'outputspec.temp_reg_map_z_files')
                })

                strat.append_name(sc_temp_reg.name)

        strat_list += new_strat_list

        # Section: Network centrality

        # TODO ASH handle as boolean on schema validator / normalizer
        if 1 in c.runNetworkCentrality:

            # TODO ASH move to schema validator
            # validate the mask file path
            # if not c.templateSpecificationFile.endswith(".nii") and \
            #         not c.templateSpecificationFile.endswith(".nii.gz"):
            #     err = "\n\n[!] CPAC says: The Network Centrality mask " \
            #           "specification file must be a NIFTI file (ending in .nii " \
            #           "or .nii.gz).\nFile path you provided: %s\n\n" \
            #           % c.templateSpecificationFile

            #     raise Exception(err)

            strat_list = create_network_centrality_workflow(
                workflow, c, strat_list)

        '''
        Loop through the resource pool and connect the nodes for:
            - applying warps to standard
            - z-score standardization
            - smoothing
            - calculating output averages
        '''

        for num_strat, strat in enumerate(strat_list):

            if 'functional_to_epi-standard' in strat:

                rp = strat.get_resource_pool()

                for key in sorted(rp.keys()):

                    if key in Outputs.native_nonsmooth:
                        image_type = 'func_derivative'
                    elif key in Outputs.native_nonsmooth_mult:
                        image_type = 'func_derivative_multi'
                    else:
                        continue

                    output_name = '{0}_to_standard'.format(key)
                    if output_name not in strat:
                        output_func_to_standard(workflow, key, 'template_epi_derivative',
                            '{0}_to_standard'.format(key), strat, num_strat, c, input_image_type=image_type, registration_template='epi', func_type='non-ica-aroma')

            elif 'T1_template' in c.runRegisterFuncToTemplate:

                rp = strat.get_resource_pool()

                for key in sorted(rp.keys()):

                    if key in Outputs.native_nonsmooth:
                        image_type = 'func_derivative'
                    elif key in Outputs.native_nonsmooth_mult:
                        image_type = 'func_derivative_multi'
                    else:
                        continue

                    output_name = '{0}_to_standard'.format(key)
                    if output_name not in strat:
                        output_func_to_standard(workflow, key, 'template_brain_for_func_derivative',
                            '{0}_to_standard'.format(key), strat, num_strat, c, input_image_type=image_type, registration_template='t1', func_type='non-ica-aroma')

            if "Before" in c.smoothing_order:

                # run smoothing before Z-scoring
                if 1 in c.run_smoothing:
                    rp = strat.get_resource_pool()
                    for key in sorted(rp.keys()):
                        if 'centrality' in key or key in Outputs.native_nonsmooth + Outputs.native_nonsmooth_mult + \
                                Outputs.template_nonsmooth + Outputs.template_nonsmooth_mult:
                            spatial_smooth_outputs(workflow, key, strat, num_strat, c)
                            # c.smoothing_mehod can be FSL or AFNI, FSL as default

                if 1 in c.runZScoring:
                    rp = strat.get_resource_pool()

                    for key in sorted(rp.keys()):
                        # connect nodes for z-score standardization
                        if "sca_roi_files_to_standard" in key:
                            # correlation files need the r-to-z
                            strat = fisher_z_score_standardize(workflow, key,
                                                            "roi_timeseries_for_SCA",
                                                            strat, num_strat,
                                                            map_node=True)
                        elif "centrality" in key:
                            # specific mask
                            strat = z_score_standardize(workflow, key,
                                                        c.templateSpecificationFile,
                                                        strat, num_strat,
                                                        map_node=True)
                        elif key in Outputs.template_raw:
                            # raw score, in template space
                            strat = z_score_standardize(workflow, key,
                                                        "functional_brain_mask_to_standard_derivative",
                                                        strat, num_strat)

                        elif key in Outputs.template_raw_mult:
                            # same as above but multiple files so mapnode required
                            strat = z_score_standardize(workflow, key,
                                                        "functional_brain_mask_to_standard_derivative",
                                                        strat, num_strat,
                                                        map_node=True)

            elif "After" in c.smoothing_order:
                # run smoothing after Z-scoring
                if 1 in c.runZScoring:
                    rp = strat.get_resource_pool()
                    for key in sorted(rp.keys()):
                        # connect nodes for z-score standardization
                        if "sca_roi_files_to_standard" in key:
                            # correlation files need the r-to-z
                            strat = fisher_z_score_standardize(workflow, key,
                                                            "roi_timeseries_for_SCA",
                                                            strat, num_strat,
                                                            map_node=True)
                        elif "centrality" in key:
                            # specific mask
                            strat = z_score_standardize(workflow, key,
                                                        c.templateSpecificationFile,
                                                        strat, num_strat,
                                                        map_node=True)
                        elif key in Outputs.template_raw:
                            # raw score, in template space
                            strat = z_score_standardize(workflow, key,
                                                        "functional_brain_mask_to_standard_derivative",
                                                        strat, num_strat)
                        elif key in Outputs.template_raw_mult:
                            # same as above but multiple files so mapnode required
                            strat = z_score_standardize(workflow, key,
                                                        "functional_brain_mask_to_standard_derivative",
                                                        strat, num_strat,
                                                        map_node=True)

                if 1 in c.run_smoothing:

                    rp = strat.get_resource_pool()

                    for key in sorted(rp.keys()):
                        if 'centrality' in key or key in Outputs.native_nonsmooth + Outputs.native_nonsmooth_mult + \
                                Outputs.template_nonsmooth + Outputs.template_nonsmooth_mult:
                            spatial_smooth_outputs(workflow, key, strat, num_strat, c)

            rp = strat.get_resource_pool()
            for key in sorted(rp.keys()):
                # connect nodes to calculate averages
                if key in Outputs.average:
                    # the outputs we need the averages for
                    strat = calc_avg(workflow, key, strat, num_strat)
                elif key in Outputs.average_mult:
                    # those outputs, but the ones with multiple files (map nodes)
                    strat = calc_avg(workflow, key, strat,
                                    num_strat, map_node=True)

    # Quality Control
    if 1 in c.generateQualityControlImages:
        create_qc_workflow(workflow, c, strat_list, Outputs.qc)


    ndmg_out = False
    try:
        if "ndmg" in c.output_tree:
            ndmg_out = True
    except:
        pass


    # TODO enforce value with schema validation
    try:
        encrypt_data = bool(c.s3Encryption[0])
    except:
        encrypt_data = False


    # TODO enforce value with schema validation
    # Extract credentials path for output if it exists
    try:
        # Get path to creds file
        creds_path = ''
        if c.awsOutputBucketCredentials:
            creds_path = str(c.awsOutputBucketCredentials)
            creds_path = os.path.abspath(creds_path)

        if c.outputDirectory.lower().startswith('s3://'):
            # Test for s3 write access
            s3_write_access = \
                aws_utils.test_bucket_access(creds_path,
                                                c.outputDirectory)

            if not s3_write_access:
                raise Exception('Not able to write to bucket!')

    except Exception as e:
        if c.outputDirectory.lower().startswith('s3://'):
            err_msg = 'There was an error processing credentials or ' \
                        'accessing the S3 bucket. Check and try again.\n' \
                        'Error: %s' % e
            raise Exception(err_msg)


    # this section creates names for the different branched strategies.
    # it identifies where the pipeline has forked and then appends the
    # name of the forked nodes to the branch name in the output directory

    fork_points_labels = Strategy.get_forking_labels(strat_list)

    # DataSinks
    pipeline_ids = []

    scan_ids = ['scan_anat']
    if 'func' in sub_dict:
        scan_ids += ['scan_' + str(scan_id)
                        for scan_id in sub_dict['func']]
    if 'rest' in sub_dict:
        scan_ids += ['scan_' + str(scan_id)
                        for scan_id in sub_dict['rest']]


    for num_strat, strat in enumerate(strat_list):

        if pipeline_name is None or pipeline_name == 'None':
            pipeline_id = c.pipelineName
        else:
            pipeline_id = pipeline_name

        if fork_points_labels[strat]:
            pipeline_id += '_' + fork_points_labels[strat]

        pipeline_ids.append(pipeline_id)

        rp = strat.get_resource_pool()

        for resource_i, resource in enumerate(sorted(rp.keys())):

            if not resource.startswith('qc___') and resource not in Outputs.any:
                continue

            if resource not in Outputs.override_optional and not ndmg_out:

                if 1 not in c.write_func_outputs:
                    if resource in Outputs.extra_functional:
                        continue

                if 1 not in c.write_debugging_outputs:
                    if resource in Outputs.debugging:
                        continue

                if 'Off' not in c.runRegisterFuncToTemplate:
                    if resource in Outputs.native_nonsmooth or \
                        resource in Outputs.native_nonsmooth_mult or \
                            resource in Outputs.native_smooth:
                        continue

                if 0 not in c.runZScoring:
                    # write out only the z-scored outputs
                    if resource in Outputs.template_raw or \
                            resource in Outputs.template_raw_mult:
                        continue

                if 0 not in c.run_smoothing:
                    # write out only the smoothed outputs
                    if resource in Outputs.native_nonsmooth or \
                        resource in Outputs.template_nonsmooth or \
                            resource in Outputs.native_nonsmooth_mult or \
                            resource in Outputs.template_nonsmooth_mult:
                        continue

            if ndmg_out:
                ds = pe.Node(DataSink(),
                                name='sinker_{}_{}'.format(num_strat,
                                                        resource_i))
                ds.inputs.base_directory = c.outputDirectory
                ds.inputs.creds_path = creds_path
                ds.inputs.encrypt_bucket_keys = encrypt_data
                ds.inputs.parameterization = True
                ds.inputs.regexp_substitutions = [
                    (r'_rename_(.)*/', ''),
                    (r'_scan_', 'scan-'),
                    (r'/_mask_', '/roi-'),
                    (r'file_s3(.)*/', ''),
                    (r'ndmg_atlases', ''),
                    (r'func_atlases', ''),
                    (r'label', ''),
                    (r'res-.+\/', ''),
                    (r'_mask_', 'roi-'),
                    (r'mask_sub-', 'sub-'),
                    (r'/_selector_', '_nuis-'),
                    (r'_selector_pc', ''),
                    (r'.linear', ''),
                    (r'.wm', ''),
                    (r'.global', ''),
                    (r'.motion', ''),
                    (r'.quadratic', ''),
                    (r'.gm', ''),
                    (r'.compcor', ''),
                    (r'.csf', ''),
                    (r'_sub-', '/sub-'),
                    (r'(\.\.)', '')
                ]

                container = 'pipeline_{0}'.format(pipeline_id)

                sub_ses_id = subject_id.split('_')

                if 'sub-' not in sub_ses_id[0]:
                    sub_tag = 'sub-{0}'.format(sub_ses_id[0])
                else:
                    sub_tag = sub_ses_id[0]

                ses_tag = 'ses-1'
                if len(sub_ses_id) > 1:
                    if 'ses-' not in sub_ses_id[1]:
                        ses_tag = 'ses-{0}'.format(sub_ses_id[1])
                    else:
                        ses_tag = sub_ses_id[1]

                id_tag = '_'.join([sub_tag, ses_tag])

                anat_template_tag = 'standard'
                func_template_tag = 'standard'

                try:
                    if 'FSL' in c.regOption and 'ANTS' not in c.regOption:
                        if 'MNI152' in c.fnirtConfig:
                            anat_template_tag = 'MNI152'
                            func_template_tag = 'MNI152'
                except:
                    pass

                anat_res_tag = c.resolution_for_anat.replace('mm','')
                func_res_tag = c.resolution_for_func_preproc.replace('mm','')

                ndmg_key_dct = {
                    'anatomical_brain': (
                        'anat',
                        'preproc',
                        '{0}_T1w_preproc_brain'.format(id_tag)
                    ),
                    'anatomical_to_standard': (
                        'anat',
                        'registered',
                        '{0}_T1w_space-{1}_res-{2}x{2}x{2}_registered'
                        .format(id_tag, anat_template_tag, anat_res_tag)
                    ),
                    'functional_preprocessed': (
                        'func',
                        'preproc',
                        '{0}_bold_preproc'
                        .format(id_tag)
                    ),
                    'functional_nuisance_residuals': (
                        'func',
                        'clean',
                        '{0}_bold_space-{1}_res-{2}x{2}x{2}_clean'
                        .format(id_tag, func_template_tag, func_res_tag)
                    ),
                    'functional_to_standard': (
                        'func',
                        'registered',
                        '{0}_bold_space-{1}_res-{2}x{2}x{2}_registered'
                        .format(id_tag, func_template_tag, func_res_tag)
                    ),
                    'functional_brain_mask_to_standard': (
                        'func',
                        'registered',
                        '{0}_bold_space-{1}_res-{2}x{2}x{2}_registered_mask'
                        .format(id_tag, func_template_tag, func_res_tag)
                    ),
                    'roi_timeseries': (
                        'func',
                        'roi-timeseries',
                        '{0}_bold_res-{1}x{1}x{1}_variant-mean_timeseries'
                        .format(id_tag, func_res_tag)
                    ),
                    'ndmg_graph': (
                        'func',
                        'roi-connectomes',
                        '{0}_bold_res-{1}x{1}x{1}_measure-correlation'
                        .format(id_tag, func_res_tag)
                    )
                }

                if resource not in ndmg_key_dct.keys():
                    continue

                ds.inputs.container = '{0}/{1}'.format(container,
                                                        ndmg_key_dct[resource][0])
                node, out_file = rp[resource]

                # rename the file
                if 'roi_' in resource or 'ndmg_graph' in resource:
                    rename_file = pe.MapNode(
                        interface=util.Rename(),
                        name='rename__{}_{}'.format(num_strat, resource_i),
                        iterfield=['in_file']
                    )
                else:
                    rename_file = pe.Node(
                        interface=util.Rename(),
                        name='rename_{}_{}'.format(num_strat, resource_i)
                    )
                rename_file.inputs.keep_ext = True
                rename_file.inputs.format_string = ndmg_key_dct[resource][2]

                workflow.connect(node, out_file,
                                    rename_file, 'in_file')
                workflow.connect(rename_file, 'out_file',
                                    ds, ndmg_key_dct[resource][1])

            else:
                output_sink_nodes = []

                # regular datasink
                ds = pe.Node(
                    DataSink(),
                    name='sinker_{}_{}'.format(num_strat, resource)
                )
                ds.inputs.base_directory = c.outputDirectory
                ds.inputs.creds_path = creds_path
                ds.inputs.encrypt_bucket_keys = encrypt_data
                ds.inputs.container = os.path.join(
                    'pipeline_{0}'.format(pipeline_id), subject_id
                )
                ds.inputs.regexp_substitutions = [
                    (r"/_sca_roi(.)*[/]", '/'),
                    (r"/_smooth_centrality_(\d)+[/]", '/'),
                    (r"/_z_score(\d)+[/]", "/"),
                    (r"/_dr_tempreg_maps_zstat_files_smooth_(\d)+[/]", "/"),
                    (r"/_sca_tempreg_maps_zstat_files_smooth_(\d)+[/]", "/"),
                    (r"/qc___", '/qc/')
                ]

                output_sink_nodes = []
                node, out_file = rp[resource]

                # exclue Nonetype transforms
                if resource == 'ants_initial_xfm' or resource == 'ants_rigid_xfm' or resource == 'ants_affine_xfm' \
                    or resource == 'ants_symmetric_initial_xfm' or resource == 'ants_symmetric_rigid_xfm' or resource == 'ants_symmetric_affine_xfm':

                    ants_para = c.ANTs_para_T1_registration
                    for para_index in range(len(ants_para)):
                        for para_type in ants_para[para_index]:
                            if para_type == 'initial-moving-transform':
                                if ants_para[para_index][para_type]['initializationFeature'] == 0 and resource == 'ants_initial_xfm':
                                    workflow.connect(node, out_file, ds, resource)
                            elif para_type == 'transforms':
                                for trans_index in range(len(ants_para[para_index][para_type])):
                                    for trans_type in ants_para[para_index][para_type][trans_index]:
                                        if trans_type == 'Rigid' and resource == 'ants_rigid_xfm':
                                            workflow.connect(node, out_file, ds, resource)
                                        if trans_type == 'Affine' and resource == 'ants_affine_xfm':
                                            workflow.connect(node, out_file, ds, resource)
                # exclue Nonetype transforms
                if resource == 'func_to_epi_ants_initial_xfm' or resource == 'func_to_epi_ants_rigid_xfm' or resource == 'func_to_epi_ants_affine_xfm':
                    ants_para = c.ANTs_para_EPI_registration
                    for para_index in range(len(ants_para)):
                        for para_type in ants_para[para_index]:
                            if para_type == 'initial-moving-transform':
                                if ants_para[para_index][para_type]['initializationFeature'] == 0 and resource == 'func_to_epi_ants_initial_xfm':
                                    workflow.connect(node, out_file, ds, resource)
                            elif para_type == 'transforms':
                                for trans_index in range(len(ants_para[para_index][para_type])):
                                    for trans_type in ants_para[para_index][para_type][trans_index]:
                                        if trans_type == 'Rigid' and resource == 'func_to_epi_ants_rigid_xfm':
                                            workflow.connect(node, out_file, ds, resource)
                                        if trans_type == 'Affine' and resource == 'func_to_epi_ants_affine_xfm':
                                            workflow.connect(node, out_file, ds, resource)
                if resource not in ['ants_initial_xfm', 'ants_rigid_xfm', 'ants_affine_xfm', 'func_to_epi_ants_initial_xfm', 'func_to_epi_ants_rigid_xfm', 'func_to_epi_ants_affine_xfm',\
                    'ants_symmetric_initial_xfm','ants_symmetric_rigid_xfm','ants_symmetric_affine_xfm']:
                    workflow.connect(node, out_file, ds, resource)

                output_sink_nodes += [(ds, 'out_file')]

    logger.info('\n\n' + 'Pipeline building completed.' + '\n\n')

    return workflow, strat_list, pipeline_ids<|MERGE_RESOLUTION|>--- conflicted
+++ resolved
@@ -787,34 +787,6 @@
         'anatomical': (anat_flow, 'outputspec.anat')
     })
 
-<<<<<<< HEAD
-    if 'brain_mask' in sub_dict.keys():
-        if sub_dict['brain_mask'] and sub_dict['brain_mask'].lower() != 'none':
-            brain_flow = create_anat_datasource('brain_gather_%d' % num_strat)
-            brain_flow.inputs.inputnode.set(
-                subject = subject_id,
-                anat = sub_dict['brain_mask'],
-                creds_path = input_creds_path,
-                dl_dir = c.workingDirectory,
-                img_type = 'anat'
-            )
-            strat_initial.update_resource_pool({
-                'anatomical_brain_mask': (brain_flow, 'outputspec.anat')
-            })
-
-    if 'lesion_mask' in sub_dict.keys():
-        lesion_datasource = create_anat_datasource('lesion_gather_%d' % num_strat)
-        lesion_datasource.inputs.inputnode.set(
-            subject = subject_id,
-            anat = sub_dict['lesion_mask'],
-            creds_path = input_creds_path,
-            dl_dir = c.workingDirectory,
-            img_type = 'anat'
-        )
-        strat_initial.update_resource_pool({
-            'lesion_mask': (lesion_datasource, 'outputspec.anat')
-        })
-=======
     anat_ingress = [
         'brain_mask',
         'lesion_mask',
@@ -840,7 +812,6 @@
                 strat_initial.update_resource_pool({
                     key: (anat_ingress_flow, 'outputspec.anat')
                 })
->>>>>>> 9ec982a9
 
     templates_for_resampling = [
         (c.resolution_for_anat, c.template_brain_only_for_anat, 'template_brain_for_anat', 'resolution_for_anat'),
@@ -1308,47 +1279,7 @@
 
         # [SYMMETRIC] T1 -> Symmetric Template, Non-linear registration (FNIRT/ANTS)
 
-<<<<<<< HEAD
         new_strat_list = []
-=======
-    new_strat_list = []
-
-    if 1 in c.runSegmentationPreprocessing:
-
-        for num_strat, strat in enumerate(strat_list):
-
-            if 'anatomical_csf_mask' in strat and 'anatomical_gm_mask' in strat and 'anatomical_wm_mask' in strat:
-                continue
-
-            if not any(o in c.seg_use_threshold for o in ["FSL-FAST Thresholding", "Customized Thresholding"]):
-                err = '\n\n[!] C-PAC says: Your segmentation thresholding options ' \
-                    'setting does not include either \'FSL-FAST Thresholding\' or \'Customized Thresholding\'.\n\n' \
-                    'Options you provided:\nseg_use_threshold: {0}' \
-                    '\n\n'.format(str(c.seg_use_threshold))
-                raise Exception(err)
-
-            # TODO ASH based on config, instead of nodes?
-            if strat.get('registration_method') == 'FSL':
-                use_ants = False
-            elif strat.get('registration_method') == 'ANTS':
-                use_ants = True
-
-            seg_preproc = create_seg_preproc(use_ants=use_ants,
-                                             use_priors=c.seg_use_priors,
-                                             use_threshold=c.seg_use_threshold,
-                                             csf_use_erosion=c.seg_csf_use_erosion,
-                                             wm_use_erosion=c.seg_wm_use_erosion,
-                                             gm_use_erosion=c.seg_gm_use_erosion,
-                                             wf_name='seg_preproc_{0}'.format(num_strat))
-
-            seg_preproc.inputs.csf_threshold.csf_threshold=c.seg_CSF_threshold_value
-            seg_preproc.inputs.wm_threshold.wm_threshold=c.seg_WM_threshold_value
-            seg_preproc.inputs.gm_threshold.gm_threshold=c.seg_GM_threshold_value
-
-            seg_preproc.inputs.csf_erosion_prop.csf_erosion_prop=c.csf_erosion_prop
-            seg_preproc.inputs.wm_erosion_prop.wm_erosion_prop=c.wm_erosion_prop
-            seg_preproc.inputs.gm_erosion_prop.gm_erosion_prop=c.gm_erosion_prop
->>>>>>> 9ec982a9
 
         if 1 in c.runVMHC and 1 in getattr(c, 'runFunctional', [1]):
 
@@ -1417,36 +1348,9 @@
             except AttributeError:
                 fsl_linear_reg_only = [0]
 
-<<<<<<< HEAD
             if 'FSL' in c.regOption and 0 in fsl_linear_reg_only:
 
                 for num_strat, strat in enumerate(strat_list):
-=======
-            strat.append_name(seg_preproc.name)
-            strat.update_resource_pool({
-                'seg_probability_maps': (seg_preproc, 'outputspec.probability_maps'),
-                'seg_mixeltype': (seg_preproc, 'outputspec.mixeltype'),
-                'seg_partial_volume_map': (seg_preproc, 'outputspec.partial_volume_map'),
-                'seg_partial_volume_files': (seg_preproc, 'outputspec.partial_volume_files')
-            })
-
-            if 'anatomical_csf_mask' not in strat:
-                strat.update_resource_pool({
-                    'anatomical_csf_mask': (seg_preproc, 'outputspec.csf_mask')
-                })
-
-            if 'anatomical_gm_mask' not in strat:
-                strat.update_resource_pool({
-                    'anatomical_gm_mask': (seg_preproc, 'outputspec.gm_mask')
-                })
-
-            if 'anatomical_wm_mask' not in strat:
-                strat.update_resource_pool({
-                    'anatomical_wm_mask': (seg_preproc, 'outputspec.wm_mask')
-                })
-
-    strat_list += new_strat_list
->>>>>>> 9ec982a9
 
                     if strat.get('registration_method') == 'FSL':
                         fnirt_reg_anat_symm_mni = create_fsl_fnirt_nonlinear_reg(
