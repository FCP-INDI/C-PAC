import os
import time
import six
import re
import csv
import shutil
import pickle
import copy
import json

import pandas as pd
import pkg_resources as p
import networkx as nx
import logging as cb_logging
from time import strftime

import nipype
import nipype.pipeline.engine as pe
import nipype.interfaces.fsl as fsl
import nipype.interfaces.io as nio
import nipype.interfaces.utility as util
from nipype.interfaces.afni import preprocess
import nipype.interfaces.ants as ants
import nipype.interfaces.c3 as c3
from nipype.interfaces.utility import Merge
from nipype.pipeline.engine.utils import format_dot
from nipype import config
from nipype import logging

from indi_aws import aws_utils, fetch_creds

import CPAC
from CPAC.network_centrality.pipeline import (
    create_network_centrality_workflow
)

from CPAC.anat_preproc.anat_preproc import (
    create_anat_preproc
)

from CPAC.anat_preproc.lesion_preproc import create_lesion_preproc

from CPAC.func_preproc.func_ingress import (
    connect_func_ingress
)

from CPAC.func_preproc.func_preproc import (
    connect_func_init,
    connect_func_preproc
)

from CPAC.distortion_correction.distortion_correction import (
    connect_distortion_correction
)

from CPAC.seg_preproc.seg_preproc import (
    connect_anat_segmentation
)

from CPAC.seg_preproc.utils import mask_erosion

from CPAC.image_utils import (
    spatial_smooth_outputs,
    z_score_standardize,
    fisher_z_score_standardize,
    calc_avg
)

from CPAC.registration import (
    create_fsl_flirt_linear_reg,
    create_fsl_fnirt_nonlinear_reg,
    create_wf_calculate_ants_warp,
    connect_func_to_anat_init_reg,
    connect_func_to_anat_bbreg,
    connect_func_to_template_reg,
    output_func_to_standard
)

from CPAC.nuisance import create_regressor_workflow, \
    create_nuisance_regression_workflow, \
    filtering_bold_and_regressors, \
    bandpass_voxels, \
    NuisanceRegressor
from CPAC.aroma import create_aroma
from CPAC.median_angle import create_median_angle_correction
from CPAC.generate_motion_statistics import motion_power_statistics
from CPAC.scrubbing import create_scrubbing_preproc
from CPAC.timeseries import (
    get_roi_timeseries,
    get_voxel_timeseries,
    get_vertices_timeseries,
    get_spatial_map_timeseries
)

from CPAC.vmhc.vmhc import create_vmhc
from CPAC.reho.reho import create_reho
from CPAC.alff.alff import create_alff
from CPAC.sca.sca import create_sca, create_temporal_reg

from CPAC.connectome.pipeline import create_connectome

from CPAC.utils.datasource import (
    create_anat_datasource,
    create_roi_mask_dataflow,
    create_spatial_map_dataflow,
    create_check_for_s3_node,
    resolve_resolution,
    resample_func_roi
)
from CPAC.utils.trimmer import the_trimmer
from CPAC.utils import Configuration, Strategy, Outputs, find_files
from CPAC.utils.interfaces.function import Function

from CPAC.utils.interfaces.datasink import DataSink

from CPAC.qc.pipeline import create_qc_workflow
from CPAC.qc.utils import generate_qc_pages

from CPAC.utils.utils import (
    extract_one_d,
    get_tr,
    extract_txt,
    extract_output_mean,
    create_output_mean_csv,
    get_zscore,
    get_fisher_zscore,
    concat_list,
    check_config_resources, 
    check_system_deps,
    ordereddict_to_dict
)

from CPAC.utils.monitoring import log_nodes_initial, log_nodes_cb

logger = logging.getLogger('nipype.workflow')
# config.enable_debug_mode()

def run_workflow(sub_dict, c, run, pipeline_timing_info=None, p_name=None,
                 plugin='MultiProc', plugin_args=None, test_config=False):
    '''
    Function to prepare and, optionally, run the C-PAC workflow

    Parameters
    ----------
    sub_dict : dictionary
        subject dictionary with anatomical and functional image paths
    c : Configuration object
        CPAC pipeline configuration dictionary object
    run : boolean
        flag to indicate whether to run the prepared workflow
    pipeline_timing_info : list (optional); default=None
        list of pipeline info for reporting timing information
    p_name : string (optional); default=None
        name of pipeline
    plugin : string (optional); defaule='MultiProc'
        nipype plugin to utilize when the workflow is ran
    plugin_args : dictionary (optional); default=None
        plugin-specific arguments for the workflow plugin

    Returns
    -------
    workflow : nipype workflow
        the prepared nipype workflow object containing the parameters
        specified in the config
    '''

    # Assure that changes on config will not affect other parts
    c = copy.copy(c)

    subject_id = sub_dict['subject_id']
    if sub_dict['unique_id']:
        subject_id += "_" + sub_dict['unique_id']

    log_dir = os.path.join(c.logDirectory, 'pipeline_%s' % c.pipelineName,
                           subject_id)
    if not os.path.exists(log_dir):
        os.makedirs(os.path.join(log_dir))

    # TODO ASH Enforce c.run_logging to be boolean
    # TODO ASH Schema validation
    config.update_config({
        'logging': {
            'log_directory': log_dir,
            'log_to_file': bool(getattr(c, 'run_logging', True))
        }
    })

    config.enable_resource_monitor()
    logging.update_logging(config)

    # Start timing here
    pipeline_start_time = time.time()
    # at end of workflow, take timestamp again, take time elapsed and check
    # tempfile add time to time data structure inside tempfile, and increment
    # number of subjects

    # Check pipeline config resources
    sub_mem_gb, num_cores_per_sub, num_ants_cores = check_config_resources(c)

    if not plugin:
        plugin = 'MultiProc'

    if plugin_args:
        plugin_args['memory_gb'] = sub_mem_gb
        plugin_args['n_procs'] = num_cores_per_sub
    else:
        plugin_args = {'memory_gb': sub_mem_gb, 'n_procs': num_cores_per_sub}

    # perhaps in future allow user to set threads maximum
    # this is for centrality mostly
    # import mkl
    numThreads = '1'
    os.environ['OMP_NUM_THREADS'] = '1'  # str(num_cores_per_sub)
    os.environ['MKL_NUM_THREADS'] = '1'  # str(num_cores_per_sub)
    os.environ['ITK_GLOBAL_DEFAULT_NUMBER_OF_THREADS'] = str(num_ants_cores)

    # TODO: TEMPORARY
    # TODO: solve the UNet model hanging issue during MultiProc
    if "unet" in c.skullstrip_option:
        c.maxCoresPerParticipant = 1
        logger.info("\n\n[!] LOCKING CPUs PER PARTICIPANT TO 1 FOR U-NET "
                    "MODEL.\n\nThis is a temporary measure due to a known "
                    "issue preventing Nipype's parallelization from running "
                    "U-Net properly.\n\n")

    # calculate maximum potential use of cores according to current pipeline
    # configuration
    max_core_usage = int(c.maxCoresPerParticipant) * \
        int(c.numParticipantsAtOnce)

    ndmg_out = False
    try:
        if "ndmg" in c.output_tree:
            ndmg_out = True
    except:
        pass

    try:
        creds_path = sub_dict['creds_path']
        if creds_path and 'none' not in creds_path.lower():
            if os.path.exists(creds_path):
                input_creds_path = os.path.abspath(creds_path)
            else:
                err_msg = 'Credentials path: "%s" for subject "%s" was not ' \
                          'found. Check this path and try again.' % (
                              creds_path, subject_id)
                raise Exception(err_msg)
        else:
            input_creds_path = None
    except KeyError:
        input_creds_path = None

    # TODO enforce value with schema validation
    try:
        encrypt_data = bool(c.s3Encryption[0])
    except:
        encrypt_data = False

    information = """

    C-PAC version: {cpac_version}

    Setting maximum number of cores per participant to {cores}
    Setting number of participants at once to {participants}
    Setting OMP_NUM_THREADS to {threads}
    Setting MKL_NUM_THREADS to {threads}
    Setting ANTS/ITK thread usage to {ants_threads}
    Maximum potential number of cores that might be used during this run: {max_cores}

"""

    execution_info = """

    End of subject workflow {workflow}

    CPAC run complete:

        Pipeline configuration: {pipeline}
        Subject workflow: {workflow}
        Elapsed run time (minutes): {elapsed}
        Timing information saved in {log_dir}/cpac_individual_timing_{pipeline}.csv
        System time of start:      {run_start}
        System time of completion: {run_finish}

"""

    logger.info(information.format(
        cpac_version=CPAC.__version__,
        cores=c.maxCoresPerParticipant,
        participants=c.numParticipantsAtOnce,
        threads=numThreads,
        ants_threads=c.num_ants_threads,
        max_cores=max_core_usage
    ))

    subject_info = {}
    subject_info['subject_id'] = subject_id
    subject_info['start_time'] = pipeline_start_time

    check_centrality_degree = 1 in c.runNetworkCentrality and \
                              (True in c.degWeightOptions or \
                               True in c.eigWeightOptions)

    check_centrality_lfcd = 1 in c.runNetworkCentrality and \
                            True in c.lfcdWeightOptions

    # Check system dependencies
    check_system_deps(check_ants='ANTS' in c.regOption,
                      check_ica_aroma='1' in str(c.runICA[0]),
                      check_centrality_degree=check_centrality_degree,
                      check_centrality_lfcd=check_centrality_lfcd)

    # absolute paths of the dirs
    c.workingDirectory = os.path.abspath(c.workingDirectory)
    if 's3://' not in c.outputDirectory:
        c.outputDirectory = os.path.abspath(c.outputDirectory)

    workflow, strat_list, pipeline_ids = build_workflow(
        subject_id, sub_dict, c, p_name, num_ants_cores
    )

    forks = "\n\nStrategy forks:\n" + \
            "\n".join(["- " + pipe for pipe in sorted(set(pipeline_ids))]) + \
            "\n\n"

    logger.info(forks)

    if test_config:
        logger.info('This has been a test of the pipeline configuration '
                    'file, the pipeline was built successfully, but was '
                    'not run')
    else:
        working_dir = os.path.join(c.workingDirectory, workflow.name)

        #if c.write_debugging_outputs:
        #    with open(os.path.join(working_dir, 'resource_pool.pkl'), 'wb') as f:
        #        pickle.dump(strat_list, f)

        if c.reGenerateOutputs is True:

            erasable = list(find_files(working_dir, '*sink*')) + \
                list(find_files(working_dir, '*link*')) + \
                list(find_files(working_dir, '*log*'))

            for f in erasable:
                if os.path.isfile(f):
                    os.remove(f)
                else:
                    shutil.rmtree(f)

        if hasattr(c, 'trim') and c.trim:

            logger.warn("""
Trimming is an experimental feature, and if used wrongly, it can lead to unreproducible results.
It is useful for performance optimization, but only if used correctly.
Please, make yourself aware of how it works and its assumptions:
    - The pipeline configuration has not changed;
    - The data configuration / BIDS directory has not changed;
    - The files from the output directory has not changed;
    - Your softwares versions has not changed;
    - Your C-PAC version has not changed;
    - You do not have access to the working directory.
""")

            workflow, _ = the_trimmer(
                workflow,
                output_dir=c.outputDirectory,
                s3_creds_path=input_creds_path,
            )

        pipeline_start_datetime = strftime("%Y-%m-%d %H:%M:%S")

        try:
            subject_info['resource_pool'] = []

            for strat_no, strat in enumerate(strat_list):
                strat_label = 'strat_%d' % strat_no
                subject_info[strat_label] = strat.get_name()
                subject_info['resource_pool'].append(strat.get_resource_pool())

            subject_info['status'] = 'Running'

            # Create callback logger
            cb_log_filename = os.path.join(log_dir,
                                        'callback.log')

            try:
                if not os.path.exists(os.path.dirname(cb_log_filename)):
                    os.makedirs(os.path.dirname(cb_log_filename))
            except IOError:
                pass

            # Add handler to callback log file
            cb_logger = cb_logging.getLogger('callback')
            cb_logger.setLevel(cb_logging.DEBUG)
            handler = cb_logging.FileHandler(cb_log_filename)
            cb_logger.addHandler(handler)

            # Log initial information from all the nodes
            log_nodes_initial(workflow)

            # Add status callback function that writes in callback log
            if nipype.__version__ not in ('1.1.2'):
                err_msg = "This version of Nipype may not be compatible with " \
                            "CPAC v%s, please install Nipype version 1.1.2\n" \
                            % (CPAC.__version__)
                logger.error(err_msg)
            else:
                plugin_args['status_callback'] = log_nodes_cb

            if plugin_args['n_procs'] == 1:
                plugin = 'Linear'

            try:
                # Actually run the pipeline now, for the current subject
                workflow.run(plugin=plugin, plugin_args=plugin_args)
            except UnicodeDecodeError:
                raise EnvironmentError(
                    "C-PAC migrated from Python 2 to Python 3 in v1.6.2 (see "
                    "release notes). Your working directory contains Python 2 "
                    "pickles, probably from an older version of C-PAC. If you "
                    "want to continue to use this working directory, run\n\n"
                    "docker run -i --rm --user $(id -u):$(id -g) "
                    "-v /path/to/working_dir:/working "
                    "fcpindi/c-pac:latest /bids_dir /outputs cli -- "
                    "utils repickle /working\n"
                    "\nor\n\n"
                    "singularity run "
                    "C-PAC_latest.sif /bids_dir /outputs cli -- "
                    "utils repickle /path/to/working_dir\n\n"
                    "before running C-PAC >=v1.6.2"
                )

            # PyPEER kick-off
            if 1 in c.run_pypeer:
                from CPAC.pypeer.peer import prep_for_pypeer
                prep_for_pypeer(c.peer_eye_scan_names, c.peer_data_scan_names,
                                c.eye_mask_path, c.outputDirectory, subject_id,
                                pipeline_ids, c.peer_stimulus_path, c.peer_gsr,
                                c.peer_scrub, c.peer_scrub_thresh)

            # Dump subject info pickle file to subject log dir
            subject_info['status'] = 'Completed'

            subject_info_file = os.path.join(
                log_dir, 'subject_info_%s.pkl' % subject_id
            )
            with open(subject_info_file, 'wb') as info:
                pickle.dump(list(subject_info), info)

            # have this check in case the user runs cpac_runner from terminal and
            # the timing parameter list is not supplied as usual by the GUI
            if pipeline_timing_info != None:

                # pipeline_timing_info list:
                #  [0] - unique pipeline ID
                #  [1] - pipeline start time stamp (first click of 'run' from GUI)
                #  [2] - number of subjects in subject list
                unique_pipeline_id = pipeline_timing_info[0]
                pipeline_start_stamp = pipeline_timing_info[1]
                num_subjects = pipeline_timing_info[2]

                # elapsed time data list:
                #  [0] - elapsed time in minutes
                elapsed_time_data = []

                elapsed_time_data.append(
                    int(((time.time() - pipeline_start_time) / 60)))

                # elapsedTimeBin list:
                #  [0] - cumulative elapsed time (minutes) across all subjects
                #  [1] - number of times the elapsed time has been appended
                #        (effectively a measure of how many subjects have run)

                # TODO
                # write more doc for all this
                # warning in .csv that some runs may be partial
                # code to delete .tmp file

                timing_temp_file_path = os.path.join(c.logDirectory,
                                                    '%s_pipeline_timing.tmp' % unique_pipeline_id)

                if not os.path.isfile(timing_temp_file_path):
                    elapsedTimeBin = []
                    elapsedTimeBin.append(0)
                    elapsedTimeBin.append(0)

                    with open(timing_temp_file_path, 'wb') as handle:
                        pickle.dump(elapsedTimeBin, handle)

                with open(timing_temp_file_path, 'rb') as handle:
                    elapsedTimeBin = pickle.loads(handle.read())

                elapsedTimeBin[0] = elapsedTimeBin[0] + elapsed_time_data[0]
                elapsedTimeBin[1] = elapsedTimeBin[1] + 1

                with open(timing_temp_file_path, 'wb') as handle:
                    pickle.dump(elapsedTimeBin, handle)

                # this happens once the last subject has finished running!
                if elapsedTimeBin[1] == num_subjects:

                    pipelineTimeDict = {}
                    pipelineTimeDict['Pipeline'] = c.pipelineName
                    pipelineTimeDict['Cores_Per_Subject'] = c.maxCoresPerParticipant
                    pipelineTimeDict['Simultaneous_Subjects'] = c.numParticipantsAtOnce
                    pipelineTimeDict['Number_of_Subjects'] = num_subjects
                    pipelineTimeDict['Start_Time'] = pipeline_start_stamp
                    pipelineTimeDict['End_Time'] = strftime("%Y-%m-%d_%H:%M:%S")
                    pipelineTimeDict['Elapsed_Time_(minutes)'] = elapsedTimeBin[0]
                    pipelineTimeDict['Status'] = 'Complete'

                    gpaTimeFields = [
                        'Pipeline', 'Cores_Per_Subject',
                        'Simultaneous_Subjects',
                        'Number_of_Subjects', 'Start_Time',
                        'End_Time', 'Elapsed_Time_(minutes)',
                        'Status'
                    ]
                    timeHeader = dict(zip(gpaTimeFields, gpaTimeFields))

                    with open(os.path.join(
                        c.logDirectory,
                        'cpac_individual_timing_%s.csv' % c.pipelineName
                    ), 'a') as timeCSV, open(os.path.join(
                        c.logDirectory,
                        'cpac_individual_timing_%s.csv' % c.pipelineName
                    ), 'r') as readTimeCSV:

                        timeWriter = csv.DictWriter(timeCSV, fieldnames=gpaTimeFields)
                        timeReader = csv.DictReader(readTimeCSV)

                        headerExists = False
                        for line in timeReader:
                            if 'Start_Time' in line:
                                headerExists = True

                        if headerExists == False:
                            timeWriter.writerow(timeHeader)

                        timeWriter.writerow(pipelineTimeDict)

                    # remove the temp timing file now that it is no longer needed
                    os.remove(timing_temp_file_path)

            # Upload logs to s3 if s3_str in output directory
            if c.outputDirectory.lower().startswith('s3://'):

                try:
                    # Store logs in s3 output director/logs/...
                    s3_log_dir = os.path.join(
                        c.outputDirectory,
                        'logs',
                        os.path.basename(log_dir)
                    )
                    bucket_name = c.outputDirectory.split('/')[2]
                    bucket = fetch_creds.return_bucket(creds_path, bucket_name)

                    # Collect local log files
                    local_log_files = []
                    for root, _, files in os.walk(log_dir):
                        local_log_files.extend([os.path.join(root, fil)
                                                for fil in files])
                    # Form destination keys
                    s3_log_files = [loc.replace(log_dir, s3_log_dir)
                                    for loc in local_log_files]
                    # Upload logs
                    aws_utils.s3_upload(bucket,
                                        (local_log_files, s3_log_files),
                                        encrypt=encrypt_data)
                    # Delete local log files
                    for log_f in local_log_files:
                        os.remove(log_f)

                except Exception as exc:
                    err_msg = 'Unable to upload CPAC log files in: %s.\nError: %s'
                    logger.error(err_msg, log_dir, exc)

        except Exception as e:
            import traceback; traceback.print_exc()
            execution_info = """

Error of subject workflow {workflow}

CPAC run error:

    Pipeline configuration: {pipeline}
    Subject workflow: {workflow}
    Elapsed run time (minutes): {elapsed}
    Timing information saved in {log_dir}/cpac_individual_timing_{pipeline}.csv
    System time of start:      {run_start}

"""

        finally:

            if 1 in c.generateQualityControlImages and not ndmg_out:
                for pip_id in pipeline_ids:
                    pipeline_base = os.path.join(c.outputDirectory,
                                                 'pipeline_{0}'.format(pip_id))

                    sub_output_dir = os.path.join(pipeline_base, subject_id)
                    qc_dir = os.path.join(sub_output_dir, 'qc')
                    generate_qc_pages(qc_dir)

            if workflow:

                logger.info(execution_info.format(
                    workflow=workflow.name,
                    pipeline=c.pipelineName,
                    log_dir=c.logDirectory,
                    elapsed=(time.time() - pipeline_start_time) / 60,
                    run_start=pipeline_start_datetime,
                    run_finish=strftime("%Y-%m-%d %H:%M:%S")
                ))

                # Remove working directory when done
                if c.removeWorkingDir:
                    try:
                        if os.path.exists(working_dir):
                            logger.info("Removing working dir: %s", working_dir)
                            shutil.rmtree(working_dir)
                    except:
                        logger.warn('Could not remove working directory %s',
                                    working_dir)


def build_workflow(subject_id, sub_dict, c, pipeline_name=None, num_ants_cores=1):

    # TODO ASH temporary code, remove
    # TODO ASH maybe scheme validation/normalization
    already_skullstripped = c.already_skullstripped[0]
    if already_skullstripped == 2:
        already_skullstripped = 0
    elif already_skullstripped == 3:
        already_skullstripped = 1

    if 'ANTS' in c.regOption:

        # if someone doesn't have anatRegANTSinterpolation in their pipe config,
        # it will default to LanczosWindowedSinc
        if not hasattr(c, 'anatRegANTSinterpolation'):
            setattr(c, 'anatRegANTSinterpolation', 'LanczosWindowedSinc')

        if c.anatRegANTSinterpolation not in ['Linear', 'BSpline', 'LanczosWindowedSinc']:
            err_msg = 'The selected ANTS interpolation method may be in the list of values: "Linear", "BSpline", "LanczosWindowedSinc"'
            raise Exception(err_msg)

        # if someone doesn't have funcRegANTSinterpolation in their pipe config,
        # it will default to LanczosWindowedSinc
        if not hasattr(c, 'funcRegANTSinterpolation'):
               setattr(c, 'funcRegANTSinterpolation', 'LanczosWindowedSinc')

        if c.funcRegANTSinterpolation not in ['Linear', 'BSpline', 'LanczosWindowedSinc']:
            err_msg = 'The selected ANTS interpolation method may be in the list of values: "Linear", "BSpline", "LanczosWindowedSinc"'
            raise Exception(err_msg)

    if 'FSL' in c.regOption:

        # if someone doesn't have anatRegFSLinterpolation in their pipe config,
        # it will default to sinc
        if not hasattr(c, 'anatRegFSLinterpolation'):
            setattr(c, 'anatRegFSLinterpolation', 'sinc')

        if c.anatRegFSLinterpolation not in ["trilinear", "sinc", "spline"]:
            err_msg = 'The selected FSL interpolation method may be in the list of values: "trilinear", "sinc", "spline"'
            raise Exception(err_msg)


    # Workflow setup
    workflow_name = 'resting_preproc_' + str(subject_id)
    workflow = pe.Workflow(name=workflow_name)
    workflow.base_dir = c.workingDirectory
    workflow.config['execution'] = {
        'hash_method': 'timestamp',
        'crashdump_dir': os.path.abspath(c.crashLogDirectory)
    }

    # Extract credentials path if it exists
    try:
        creds_path = sub_dict['creds_path']
        if creds_path and 'none' not in creds_path.lower():
            if os.path.exists(creds_path):
                input_creds_path = os.path.abspath(creds_path)
            else:
                err_msg = 'Credentials path: "%s" for subject "%s" was not ' \
                          'found. Check this path and try again.' % (
                              creds_path, subject_id)
                raise Exception(err_msg)
        else:
            input_creds_path = None
    except KeyError:
        input_creds_path = None

    # check if lateral_ventricles_mask exist
    if str(c.lateral_ventricles_mask).lower() in ['none', 'false']:
        ventricle_mask_exist = False
    else:
        ventricle_mask_exist = True

    # TODO ASH normalize file paths with schema validator
    template_keys = [
        ("anat", "templateSpecificationFile"),
        ("anat", "lateral_ventricles_mask"),
        ("anat", "PRIORS_CSF"),
        ("anat", "PRIORS_GRAY"),
        ("anat", "PRIORS_WHITE"),
        ("other", "configFileTwomm"),
        ("anat", "template_based_segmentation_CSF"),
        ("anat", "template_based_segmentation_GRAY"),
        ("anat", "template_based_segmentation_WHITE"),
    ]

    for key_type, key in template_keys:

<<<<<<< HEAD
        if isinstance(getattr(c, key), str):
=======
        node = create_check_for_s3_node(
            key,
            getattr(c, key), key_type,
            input_creds_path, c.workingDirectory, map_node=False
        )

        setattr(c, key, node)
    
    template_keys_in_list = [
        ("anat", "ANTs_prior_seg_template_brain_list"),
        ("anat", "ANTs_prior_seg_template_segmentation_list"),
    ]

    for key_type, key in template_keys_in_list:

        node = create_check_for_s3_node(
            key,
            getattr(c, key), key_type,
            input_creds_path, c.workingDirectory, map_node=True
        )
>>>>>>> 2dc47b72

            node = create_check_for_s3_node(
                key,
                getattr(c, key), key_type,
                input_creds_path, c.workingDirectory
            )

            setattr(c, key, node)

    """""""""""""""""""""""""""""""""""""""""""""""""""
     PREPROCESSING
    """""""""""""""""""""""""""""""""""""""""""""""""""

    strat_initial = Strategy()

    # The list of strategies that will be shared all along the pipeline creation
    strat_list = []
    num_strat = 0

    anat_flow = create_anat_datasource('anat_gather_%d' % num_strat)
    anat_flow.inputs.inputnode.set(
        subject = subject_id,
        anat = sub_dict['anat'],
        creds_path = input_creds_path,
        dl_dir = c.workingDirectory,
        img_type = 'anat'
    )
    
    strat_initial.update_resource_pool({
        'anatomical': (anat_flow, 'outputspec.anat')
    })

    anat_ingress = [
        'brain_mask',
        'lesion_mask',
        'anatomical_csf_mask',
        'anatomical_gm_mask',
        'anatomical_wm_mask'
    ]

    for key in anat_ingress:
        if key in sub_dict.keys():
            if sub_dict[key] and sub_dict[key].lower() != 'none':

                anat_ingress_flow = create_anat_datasource(
                    f'anat_ingress_gather_{key}_{num_strat}')
                anat_ingress_flow.inputs.inputnode.subject = subject_id
                anat_ingress_flow.inputs.inputnode.anat = sub_dict[key]
                anat_ingress_flow.inputs.inputnode.creds_path = input_creds_path
                anat_ingress_flow.inputs.inputnode.dl_dir = c.workingDirectory

                if key == 'brain_mask':
                    key = 'anatomical_brain_mask'

                strat_initial.update_resource_pool({
                    key: (anat_ingress_flow, 'outputspec.anat')
                })

    templates_for_resampling = [
        (c.resolution_for_anat, c.template_brain_only_for_anat, 'template_brain_for_anat', 'resolution_for_anat'),
        (c.resolution_for_anat, c.template_skull_for_anat, 'template_skull_for_anat', 'resolution_for_anat'),
        (c.resolution_for_anat, c.template_symmetric_brain_only, 'template_symmetric_brain', 'resolution_for_anat'),
        (c.resolution_for_anat, c.template_symmetric_skull, 'template_symmetric_skull', 'resolution_for_anat'),
        (c.resolution_for_anat, c.dilated_symmetric_brain_mask, 'template_dilated_symmetric_brain_mask', 'resolution_for_anat'),
        (c.resolution_for_anat, c.ref_mask, 'template_ref_mask', 'resolution_for_anat'),
        (c.resolution_for_func_preproc, c.template_brain_only_for_func, 'template_brain_for_func_preproc', 'resolution_for_func_preproc'),
        (c.resolution_for_func_preproc, c.template_skull_for_func, 'template_skull_for_func_preproc', 'resolution_for_func_preproc'),
        (c.resolution_for_func_preproc, c.template_epi, 'template_epi', 'resolution_for_func_preproc'),  # no difference of skull and only brain
        (c.resolution_for_func_derivative, c.template_epi, 'template_epi_derivative', 'resolution_for_func_derivative'),  # no difference of skull and only brain
        (c.resolution_for_func_derivative, c.template_brain_only_for_func, 'template_brain_for_func_derivative', 'resolution_for_func_preproc'),
        (c.resolution_for_func_derivative, c.template_skull_for_func, 'template_skull_for_func_derivative', 'resolution_for_func_preproc'),
    ]

    if 1 in c.run_pypeer:
        templates_for_resampling.append((c.resolution_for_func_preproc, c.eye_mask_path, 'template_eye_mask', 'resolution_for_func_preproc'))
        Outputs.any.append("template_eye_mask")

    # update resampled template to resource pool
    for resolution, template, template_name, tag in templates_for_resampling:
        resampled_template = pe.Node(Function(input_names=['resolution', 'template', 'template_name', 'tag'],
                                              output_names=['resampled_template'],
                                              function=resolve_resolution,
                                              as_module=True),
                                        name='resampled_' + template_name)

        resampled_template.inputs.resolution = resolution
        resampled_template.inputs.template = template
        resampled_template.inputs.template_name = template_name
        resampled_template.inputs.tag = tag

        strat_initial.update_resource_pool({
            template_name: (resampled_template, 'resampled_template')
        })

    # update resource pool from data config
    # TODO fork resource pool
    if 'resource_pool' in sub_dict.keys():
        
        resource_pool_list = sub_dict['resource_pool']

        for num_strat, strat in enumerate(resource_pool_list.keys()):
            
            new_strat = strat_initial.fork()
            resource_pool_dict = sub_dict['resource_pool'][strat]

            for key in resource_pool_dict.keys():
                # handle anatomical_to_mni_nonlinear_xfm, mni_to_anatomical_nonlinear_xfm, ants xfms
                if ('nonlinear_xfm' in key or 'ants' in key) and key not in strat:

                    longitudinal_flow = create_anat_datasource(f'{key}_gather_{num_strat}')

                    longitudinal_flow.inputs.inputnode.set(
                        subject = subject_id,
                        anat = resource_pool_dict[key],
                        creds_path = input_creds_path,
                        dl_dir = c.workingDirectory,
                        img_type = 'other'
                    )

                    new_strat.update_resource_pool({
                        key: (longitudinal_flow, 'outputspec.anat')
                    })
                
                elif ('anatomical' in key or 'seg' in key) and key not in strat:

                    if 'seg_probability_maps' in key or 'seg_partial_volume_files' in key:

                        for num_key, file_path in enumerate(resource_pool_dict[key]):

                            longitudinal_flow = create_anat_datasource(f'{key}_{num_key}_gather_{num_strat}')
                            longitudinal_flow.inputs.inputnode.set(
                                subject = subject_id,
                                anat = file_path,
                                creds_path = input_creds_path,
                                dl_dir = c.workingDirectory,
                                img_type = 'anat'
                            )

                            concat_seg_map = pe.Node(Function(input_names=['in_list1', 'in_list2'],
                                                                output_names=['out_list'],
                                                                function=concat_list),
                                                        name=f'concat_{key}_{num_key}_{num_strat}')
                            
                            workflow.connect(longitudinal_flow, 'outputspec.anat',
                                concat_seg_map, 'in_list1')

                            if num_key == 0:
                                new_strat.update_resource_pool({
                                    f'temporary_{key}_list':(concat_seg_map, 'out_list')
                                })
                            else:
                                node, out_file = new_strat[f'temporary_{key}_list']
                                workflow.connect(node, out_file,
                                            concat_seg_map, 'in_list2')
                                
                                new_strat.update_resource_pool({
                                    f'temporary_{key}_list':(concat_seg_map, 'out_list')
                                }, override=True)

                        new_strat.update_resource_pool({
                            key: (concat_seg_map, 'out_list')
                        })
                    
                    else:
                        longitudinal_flow = create_anat_datasource(f'{key}_gather_{num_strat}')
                        longitudinal_flow.inputs.inputnode.set(
                            subject = subject_id,
                            anat = resource_pool_dict[key],
                            creds_path = input_creds_path,
                            dl_dir = c.workingDirectory,
                            img_type = 'anat'
                        )
                        new_strat.update_resource_pool({
                            key: (longitudinal_flow, 'outputspec.anat')
                        })
                
                elif 'functional' in key:
                    # TODO 
                    pass
                else:
                    new_strat.update_resource_pool({
                        key: resource_pool_dict[key]
                    })
                
            strat_list += [new_strat]
        
    else:
        
        strat_list += [strat_initial]


    new_strat_list = []

    if 'anatomical_to_standard' not in strat_list[0]:
        
        for num_strat, strat in enumerate(strat_list):

            if 'anatomical_brain_mask' in strat:

                anat_preproc = create_anat_preproc(method='mask',
                                                config=c,
                                                wf_name='anat_preproc_mask_%d' % num_strat)

                new_strat = strat.fork()
                node, out_file = new_strat['anatomical']
                workflow.connect(node, out_file,
                                anat_preproc, 'inputspec.anat')

                node, out_file = strat['anatomical_brain_mask']
                workflow.connect(node, out_file,
                                anat_preproc, 'inputspec.brain_mask')

                new_strat.append_name(anat_preproc.name)
                new_strat.set_leaf_properties(anat_preproc, 'outputspec.brain')
                new_strat.update_resource_pool({
                    'anatomical_brain': (anat_preproc, 'outputspec.brain'),
                    'anatomical_reorient': (anat_preproc, 'outputspec.reorient'),
                })
                new_strat.update_resource_pool({
                    'anatomical_brain_mask': (anat_preproc, 'outputspec.brain_mask')
                }, override=True)

                new_strat_list += [new_strat]

                continue

            if already_skullstripped:

                anat_preproc = create_anat_preproc(method=None,
                                                already_skullstripped=True,
                                                config=c,
                                                wf_name='anat_preproc_already_%d' % num_strat)

                new_strat = strat.fork()
                node, out_file = new_strat['anatomical']
                workflow.connect(node, out_file,
                                anat_preproc, 'inputspec.anat')
                workflow.connect(c.template_brain_only_for_anat, 'local_path',
                                anat_preproc, 'inputspec.template_brain_only_for_anat')
                workflow.connect(c.template_skull_for_anat, 'local_path',
                                anat_preproc, 'inputspec.template_skull_for_anat')
                new_strat.append_name(anat_preproc.name)
                new_strat.set_leaf_properties(anat_preproc, 'outputspec.brain')
                new_strat.update_resource_pool({
                    'anatomical_brain': (anat_preproc, 'outputspec.brain'),
                    'anatomical_reorient': (anat_preproc, 'outputspec.reorient'),
                    'anatomical_brain_mask': (anat_preproc, 'outputspec.brain_mask'),
                })

                new_strat_list += [new_strat]

            else:
                if not any(o in c.skullstrip_option for o in ["AFNI", "FSL", "niworkflows-ants", "unet"]):
                    err = '\n\n[!] C-PAC says: Your skull-stripping method options ' \
                        'setting does not include either \'AFNI\' or \'FSL\' or \'niworkflows-ants\'.\n\n' \
                        'Options you provided:\nskullstrip_option: {0}' \
                        '\n\n'.format(str(c.skullstrip_option))
                    raise Exception(err)

                if "AFNI" in c.skullstrip_option:

                    anat_preproc = create_anat_preproc(method='afni',
                                                    config=c,
                                                    wf_name='anat_preproc_afni_%d' % num_strat)

                    anat_preproc.inputs.AFNI_options.set(
                        mask_vol=c.skullstrip_mask_vol,
                        shrink_factor=c.skullstrip_shrink_factor,
                        var_shrink_fac=c.skullstrip_var_shrink_fac,
                        shrink_fac_bot_lim=c.skullstrip_shrink_factor_bot_lim,
                        avoid_vent=c.skullstrip_avoid_vent,
                        niter=c.skullstrip_n_iterations,
                        pushout=c.skullstrip_pushout,
                        touchup=c.skullstrip_touchup,
                        fill_hole=c.skullstrip_fill_hole,
                        avoid_eyes=c.skullstrip_avoid_eyes,
                        use_edge=c.skullstrip_use_edge,
                        exp_frac=c.skullstrip_exp_frac,
                        smooth_final=c.skullstrip_smooth_final,
                        push_to_edge=c.skullstrip_push_to_edge,
                        use_skull=c.skullstrip_use_skull,
                        perc_int=c.skullstrip_perc_int,
                        max_inter_iter=c.skullstrip_max_inter_iter,
                        blur_fwhm=c.skullstrip_blur_fwhm,
                        fac=c.skullstrip_fac,
                        monkey=c.skullstrip_monkey,
                    )

                    new_strat = strat.fork()
                    node, out_file = new_strat['anatomical']
                    workflow.connect(node, out_file,
                                    anat_preproc, 'inputspec.anat')
                    new_strat.append_name(anat_preproc.name)
                    new_strat.set_leaf_properties(anat_preproc, 'outputspec.brain')
                    new_strat.update_resource_pool({
                        'anatomical_brain': (anat_preproc, 'outputspec.brain'),
                        'anatomical_reorient': (anat_preproc, 'outputspec.reorient'),
                        'anatomical_brain_mask': (anat_preproc, 'outputspec.brain_mask'),
                    })

                    new_strat_list += [new_strat]

                if "FSL" in c.skullstrip_option:
                    anat_preproc = create_anat_preproc(method='fsl',
                                                    config=c,
                                                    wf_name='anat_preproc_bet_%d' % num_strat)

                    anat_preproc.inputs.BET_options.set(
                        frac=c.bet_frac,
                        mask_boolean=c.bet_mask_boolean,
                        mesh_boolean=c.bet_mesh_boolean,
                        outline=c.bet_outline,
                        padding=c.bet_padding,
                        radius=c.bet_radius,
                        reduce_bias=c.bet_reduce_bias,
                        remove_eyes=c.bet_remove_eyes,
                        robust=c.bet_robust,
                        skull=c.bet_skull,
                        surfaces=c.bet_surfaces,
                        threshold=c.bet_threshold,
                        vertical_gradient=c.bet_vertical_gradient,
                    )

                    new_strat = strat.fork()
                    node, out_file = new_strat['anatomical']
                    workflow.connect(node, out_file,
                                    anat_preproc, 'inputspec.anat')
                    new_strat.append_name(anat_preproc.name)
                    new_strat.set_leaf_properties(anat_preproc, 'outputspec.brain')
                    new_strat.update_resource_pool({
                        'anatomical_brain': (anat_preproc, 'outputspec.brain'),
                        'anatomical_reorient': (anat_preproc, 'outputspec.reorient'),
                        'anatomical_brain_mask': (anat_preproc, 'outputspec.brain_mask'),
                    })

                    new_strat_list += [new_strat]

                if "niworkflows-ants" in c.skullstrip_option:
                    anat_preproc = create_anat_preproc(method='niworkflows-ants',
                                                    config=c,
                                                    wf_name='anat_preproc_niworkflows_ants_%d' % num_strat)

                    new_strat = strat.fork()
                    node, out_file = new_strat['anatomical']
                    workflow.connect(node, out_file,
                                    anat_preproc, 'inputspec.anat')
                    new_strat.append_name(anat_preproc.name)
                    new_strat.set_leaf_properties(anat_preproc, 'outputspec.brain')
                    new_strat.update_resource_pool({
                        'anatomical_brain': (anat_preproc, 'outputspec.brain'),
                        'anatomical_reorient': (anat_preproc, 'outputspec.reorient'),
                        'anatomical_brain_mask': (anat_preproc, 'outputspec.brain_mask'),
                    })

                    new_strat_list += [new_strat]

                if "unet" in c.skullstrip_option:
                    anat_preproc = create_anat_preproc(method='unet',
                                                    config=c,
                                                    wf_name='anat_preproc_unet_%d' % num_strat)

                    new_strat = strat.fork()
                    node, out_file = new_strat['anatomical']
                    workflow.connect(node, out_file,
                                    anat_preproc, 'inputspec.anat')
                    new_strat.append_name(anat_preproc.name)
                    new_strat.set_leaf_properties(anat_preproc, 'outputspec.brain')
                    new_strat.update_resource_pool({
                        'anatomical_brain': (anat_preproc, 'outputspec.brain'),
                        'anatomical_reorient': (anat_preproc, 'outputspec.reorient'),
                        'anatomical_brain_mask': (anat_preproc, 'outputspec.brain_mask'),
                    })

                    new_strat_list += [new_strat]


        strat_list = new_strat_list

        new_strat_list = []

        # either run FSL anatomical-to-MNI registration, or...
        if 'FSL' in c.regOption:
            for num_strat, strat in enumerate(strat_list):

                # this is to prevent the user from running FNIRT if they are
                # providing already-skullstripped inputs. this is because
                # FNIRT requires an input with the skull still on
                if already_skullstripped == 1:
                    err_msg = '\n\n[!] CPAC says: FNIRT (for anatomical ' \
                            'registration) will not work properly if you ' \
                            'are providing inputs that have already been ' \
                            'skull-stripped.\n\nEither switch to using ' \
                            'ANTS for registration or provide input ' \
                            'images that have not been already ' \
                            'skull-stripped.\n\n'

                    logger.info(err_msg)
                    raise Exception

                flirt_reg_anat_mni = create_fsl_flirt_linear_reg(
                    f'anat_mni_flirt_register_{num_strat}'
                )

                # Input registration parameters
                flirt_reg_anat_mni.inputs.inputspec.interp = c.anatRegFSLinterpolation

                node, out_file = strat['anatomical_brain']
                workflow.connect(node, out_file,
                                flirt_reg_anat_mni, 'inputspec.input_brain')

                # pass the reference files
                node, out_file = strat['template_brain_for_anat']
                workflow.connect(node, out_file,
                    flirt_reg_anat_mni, 'inputspec.reference_brain')

                if 'ANTS' in c.regOption:
                    strat = strat.fork()
                    new_strat_list.append(strat)

                strat.append_name(flirt_reg_anat_mni.name)
                strat.set_leaf_properties(flirt_reg_anat_mni,
                                        'outputspec.output_brain')

                strat.update_resource_pool({
                    'registration_method': 'FSL',
                    'anatomical_to_mni_linear_xfm': (flirt_reg_anat_mni, 'outputspec.linear_xfm'),
                    'mni_to_anatomical_linear_xfm': (flirt_reg_anat_mni, 'outputspec.invlinear_xfm'),
                    'anatomical_to_standard': (flirt_reg_anat_mni, 'outputspec.output_brain')
                })

        strat_list += new_strat_list

        new_strat_list = []

        try:
            fsl_linear_reg_only = c.fsl_linear_reg_only
        except AttributeError:
            fsl_linear_reg_only = [0]

        if 'FSL' in c.regOption and 0 in fsl_linear_reg_only:

            for num_strat, strat in enumerate(strat_list):

                if strat.get('registration_method') == 'FSL':

                    fnirt_reg_anat_mni = create_fsl_fnirt_nonlinear_reg(
                        f'anat_mni_fnirt_register_{num_strat}'
                    )

                    node, out_file = strat['anatomical_brain']
                    workflow.connect(node, out_file,
                                    fnirt_reg_anat_mni, 'inputspec.input_brain')

                    # pass the reference files
                    node, out_file = strat['template_brain_for_anat']
                    workflow.connect(node, out_file,
                        fnirt_reg_anat_mni, 'inputspec.reference_brain')

                    node, out_file = strat['anatomical_reorient']
                    workflow.connect(node, out_file,
                                    fnirt_reg_anat_mni, 'inputspec.input_skull')

                    node, out_file = strat['anatomical_to_mni_linear_xfm']
                    workflow.connect(node, out_file,
                                    fnirt_reg_anat_mni, 'inputspec.linear_aff')

                    node, out_file = strat['template_skull_for_anat']
                    workflow.connect(node, out_file,
                        fnirt_reg_anat_mni, 'inputspec.reference_skull')

                    node, out_file = strat['template_ref_mask']
                    workflow.connect(node, out_file,
                        fnirt_reg_anat_mni, 'inputspec.ref_mask')

                    # assign the FSL FNIRT config file specified in pipeline
                    # config.yml
                    fnirt_reg_anat_mni.inputs.inputspec.fnirt_config = c.fnirtConfig

                    if 1 in fsl_linear_reg_only:
                        strat = strat.fork()
                        new_strat_list.append(strat)

                    strat.append_name(fnirt_reg_anat_mni.name)
                    strat.set_leaf_properties(fnirt_reg_anat_mni,
                                            'outputspec.output_brain')

                    strat.update_resource_pool({
                        'anatomical_to_mni_nonlinear_xfm': (fnirt_reg_anat_mni, 'outputspec.nonlinear_xfm'),
                        'anatomical_to_standard': (fnirt_reg_anat_mni, 'outputspec.output_brain')
                    }, override=True)

        strat_list += new_strat_list

        new_strat_list = []

        for num_strat, strat in enumerate(strat_list):

            # or run ANTS anatomical-to-MNI registration instead
            if 'ANTS' in c.regOption and \
                    strat.get('registration_method') != 'FSL':

                ants_reg_anat_mni = \
                    create_wf_calculate_ants_warp(
                        f'anat_mni_ants_register_{num_strat}',
                        num_threads=num_ants_cores,
                        reg_ants_skull = c.regWithSkull
                    )

                # calculating the transform with the skullstripped is
                # reported to be better, but it requires very high
                # quality skullstripping. If skullstripping is imprecise
                # registration with skull is preferred

                # TODO ASH assess with schema validator
                if 1 in c.regWithSkull:

                    if already_skullstripped == 1:
                        err_msg = '\n\n[!] CPAC says: You selected ' \
                            'to run anatomical registration with ' \
                            'the skull, but you also selected to ' \
                            'use already-skullstripped images as ' \
                            'your inputs. This can be changed ' \
                            'in your pipeline configuration ' \
                            'editor.\n\n'

                        logger.info(err_msg)
                        raise Exception

                # Input ANTs registration parameters
                if c.ANTs_para_T1_registration is None:
                    err_msg = '\n\n[!] C-PAC says: \n'\
                        'You have selected \'regOption: [ANTS]\' as your anatomical registration method. \n'\
                                'However, ANTs parameters specified: {0}, is not supported. ' \
                                'Please specify ANTs parameters properly and try again'.format(str(c.ANTs_para_T1_registration))
                    raise Exception(err_msg)
                else:
                    ants_reg_anat_mni.inputs.inputspec.ants_para = c.ANTs_para_T1_registration

                ants_reg_anat_mni.inputs.inputspec.interp = c.anatRegANTSinterpolation

                # get the skull-stripped anatomical from resource pool
                node, out_file = strat['anatomical_brain']

                # pass the anatomical to the workflow
                workflow.connect(node, out_file,
                                    ants_reg_anat_mni,
                                    'inputspec.moving_brain')

                # pass the reference file
                node, out_file = strat['template_brain_for_anat']
                workflow.connect(node, out_file,
                    ants_reg_anat_mni, 'inputspec.reference_brain')

                # get the reorient skull-on anatomical from resource pool
                node, out_file = strat['anatomical_reorient']

                # pass the anatomical to the workflow
                workflow.connect(node, out_file,
                                    ants_reg_anat_mni,
                                    'inputspec.moving_skull')

                # pass the reference file
                node, out_file = strat['template_skull_for_anat']
                workflow.connect(
                    node, out_file,
                    ants_reg_anat_mni, 'inputspec.reference_skull'
                    )

                # Test if a lesion mask is found for the anatomical image
                if 'lesion_mask' in sub_dict and c.use_lesion_mask:
                    # Create lesion preproc node to apply afni Refit and Resample
                    lesion_preproc = create_lesion_preproc(
                        wf_name='lesion_preproc_%d' % num_strat
                    )
                    # Add the name of the node in the strat object
                    strat.append_name(lesion_preproc.name)
                    # I think I don't need to set this node as leaf but not sure
                    # strat.set_leaf_properties(lesion_preproc, 'inputspec.lesion')

                    # Add the lesion preprocessed to the resource pool
                    strat.update_resource_pool({
                        'lesion_reorient': (lesion_preproc, 'outputspec.reorient')
                    })
                    # The Refit lesion is not added to the resource pool because
                    # it is not used afterward

                    # Retieve the lesion mask from the resource pool
                    node, out_file = strat['lesion_mask']
                    # Set the lesion mask as input of lesion_preproc
                    workflow.connect(
                        node, out_file,
                        lesion_preproc, 'inputspec.lesion'
                    )

                    # Set the output of lesion preproc as parameter of ANTs
                    # fixed_image_mask option
                    workflow.connect(
                        lesion_preproc, 'outputspec.reorient',
                        ants_reg_anat_mni, 'inputspec.fixed_image_mask'
                    )
                else:
                    ants_reg_anat_mni.inputs.inputspec.fixed_image_mask = None

                strat.append_name(ants_reg_anat_mni.name)

                strat.set_leaf_properties(ants_reg_anat_mni,
                                        'outputspec.normalized_output_brain')

                strat.update_resource_pool({
                    'registration_method': 'ANTS',
                    'ants_initial_xfm': (ants_reg_anat_mni, 'outputspec.ants_initial_xfm'),
                    'ants_rigid_xfm': (ants_reg_anat_mni, 'outputspec.ants_rigid_xfm'),
                    'ants_affine_xfm': (ants_reg_anat_mni, 'outputspec.ants_affine_xfm'),
                    'anatomical_to_mni_nonlinear_xfm': (ants_reg_anat_mni, 'outputspec.warp_field'),
                    'mni_to_anatomical_nonlinear_xfm': (ants_reg_anat_mni, 'outputspec.inverse_warp_field'),
                    'anat_to_mni_ants_composite_xfm': (ants_reg_anat_mni, 'outputspec.composite_transform'),
                    'anatomical_to_standard': (ants_reg_anat_mni, 'outputspec.normalized_output_brain')
                })

        strat_list += new_strat_list

        # [SYMMETRIC] T1 -> Symmetric Template, Non-linear registration (FNIRT/ANTS)

        new_strat_list = []

        if 1 in c.runVMHC and 1 in getattr(c, 'runFunctional', [1]):

            for num_strat, strat in enumerate(strat_list):

                if 'FSL' in c.regOption and \
                    strat.get('registration_method') != 'ANTS':

                    # this is to prevent the user from running FNIRT if they are
                    # providing already-skullstripped inputs. this is because
                    # FNIRT requires an input with the skull still on
                    # TODO ASH normalize w schema validation to bool
                    if already_skullstripped == 1:
                        err_msg = '\n\n[!] CPAC says: FNIRT (for anatomical ' \
                                'registration) will not work properly if you ' \
                                'are providing inputs that have already been ' \
                                'skull-stripped.\n\nEither switch to using ' \
                                'ANTS for registration or provide input ' \
                                'images that have not been already ' \
                                'skull-stripped.\n\n'

                        logger.info(err_msg)
                        raise Exception

                    flirt_reg_anat_symm_mni = create_fsl_flirt_linear_reg(
                        'anat_symmetric_mni_flirt_register_{0}'.format(num_strat)
                    )


                    # Input registration parameters
                    flirt_reg_anat_symm_mni.inputs.inputspec.interp = c.anatRegFSLinterpolation

                    node, out_file = strat['anatomical_brain']
                    workflow.connect(node, out_file,
                                    flirt_reg_anat_symm_mni,
                                    'inputspec.input_brain')

                    # pass the reference files
                    node, out_file = strat['template_symmetric_brain']
                    workflow.connect(node, out_file,
                        flirt_reg_anat_symm_mni, 'inputspec.reference_brain')

                    # if 'ANTS' in c.regOption:
                    #    strat = strat.fork()
                    #    new_strat_list.append(strat)

                    strat.append_name(flirt_reg_anat_symm_mni.name)
                    strat.set_leaf_properties(flirt_reg_anat_symm_mni,
                                            'outputspec.output_brain')

                    strat.update_resource_pool({
                        'anatomical_to_symmetric_mni_linear_xfm': (
                        flirt_reg_anat_symm_mni, 'outputspec.linear_xfm'),
                        'symmetric_mni_to_anatomical_linear_xfm': (
                        flirt_reg_anat_symm_mni, 'outputspec.invlinear_xfm'),
                        'symmetric_anatomical_to_standard': (
                        flirt_reg_anat_symm_mni, 'outputspec.output_brain')
                    })

            strat_list += new_strat_list

            new_strat_list = []

            try:
                fsl_linear_reg_only = c.fsl_linear_reg_only
            except AttributeError:
                fsl_linear_reg_only = [0]

            if 'FSL' in c.regOption and 0 in fsl_linear_reg_only:

                for num_strat, strat in enumerate(strat_list):

                    if strat.get('registration_method') == 'FSL':
                        fnirt_reg_anat_symm_mni = create_fsl_fnirt_nonlinear_reg(
                            'anat_symmetric_mni_fnirt_register_%d' % num_strat
                        )

                        node, out_file = strat['anatomical_brain']
                        workflow.connect(node, out_file,
                                        fnirt_reg_anat_symm_mni,
                                        'inputspec.input_brain')

                        # pass the reference files
                        node, out_file = strat['template_brain_for_anat']
                        workflow.connect(node, out_file,
                            fnirt_reg_anat_symm_mni, 'inputspec.reference_brain')

                        node, out_file = strat['anatomical_reorient']
                        workflow.connect(node, out_file,
                                        fnirt_reg_anat_symm_mni,
                                        'inputspec.input_skull')

                        node, out_file = strat['anatomical_to_mni_linear_xfm']
                        workflow.connect(node, out_file,
                                        fnirt_reg_anat_symm_mni,
                                        'inputspec.linear_aff')

                        node, out_file = strat['template_symmetric_skull']
                        workflow.connect(node, out_file,
                            fnirt_reg_anat_symm_mni, 'inputspec.reference_skull')

                        node, out_file = strat['template_dilated_symmetric_brain_mask']
                        workflow.connect(node, out_file,
                            fnirt_reg_anat_symm_mni, 'inputspec.ref_mask')

                        strat.append_name(fnirt_reg_anat_symm_mni.name)
                        strat.set_leaf_properties(fnirt_reg_anat_symm_mni,
                                                'outputspec.output_brain')

                        strat.update_resource_pool({
                            'anatomical_to_symmetric_mni_nonlinear_xfm': (
                            fnirt_reg_anat_symm_mni, 'outputspec.nonlinear_xfm'),
                            'symmetric_anatomical_to_standard': (
                            fnirt_reg_anat_symm_mni, 'outputspec.output_brain')
                        }, override=True)

            strat_list += new_strat_list

            
            new_strat_list = []

            for num_strat, strat in enumerate(strat_list):

                # or run ANTS anatomical-to-MNI registration instead
                if 'ANTS' in c.regOption and \
                    strat.get('registration_method') != 'FSL':

                    ants_reg_anat_symm_mni = \
                        create_wf_calculate_ants_warp(
                            'anat_symmetric_mni_ants_register_%d' % num_strat,
                            num_threads=num_ants_cores,
                            reg_ants_skull = c.regWithSkull
                        )

                    # Input registration parameters
                    ants_reg_anat_symm_mni.inputs.inputspec.ants_para = c.ANTs_para_T1_registration
                    ants_reg_anat_symm_mni.inputs.inputspec.interp = c.anatRegANTSinterpolation

                    # calculating the transform with the skullstripped is
                    # reported to be better, but it requires very high
                    # quality skullstripping. If skullstripping is imprecise
                    # registration with skull is preferred
                    if 1 in c.regWithSkull:

                        if already_skullstripped == 1:
                            err_msg = '\n\n[!] CPAC says: You selected ' \
                                'to run anatomical registration with ' \
                                'the skull, but you also selected to ' \
                                'use already-skullstripped images as ' \
                                'your inputs. This can be changed ' \
                                'in your pipeline configuration ' \
                                'editor.\n\n'

                            logger.info(err_msg)
                            raise Exception

                    # get the skullstripped anatomical from resource pool
                    node, out_file = strat['anatomical_brain']

                    # pass the anatomical to the workflow
                    workflow.connect(node, out_file,
                                        ants_reg_anat_symm_mni,
                                        'inputspec.moving_brain')

                    # pass the reference file
                    node, out_file = strat['template_symmetric_brain']
                    workflow.connect(node, out_file,
                                    ants_reg_anat_symm_mni, 'inputspec.reference_brain')

                    # get the reorient skull-on anatomical from resource
                    # pool
                    node, out_file = strat['anatomical_reorient']

                    # pass the anatomical to the workflow
                    workflow.connect(node, out_file,
                                        ants_reg_anat_symm_mni,
                                        'inputspec.moving_skull')

                    # pass the reference file
                    node, out_file = strat['template_symmetric_skull']
                    workflow.connect(node, out_file,
                                        ants_reg_anat_symm_mni, 'inputspec.reference_skull')


                    if 'lesion_mask' in sub_dict and c.use_lesion_mask:
                        # Create lesion preproc node to apply afni Refit & Resample
                        lesion_preproc = create_lesion_preproc(
                            wf_name='lesion_preproc_%d' % num_strat
                        )
                        # Add the name of the node in the strat object
                        strat.append_name(lesion_preproc.name)

                        # I think I don't need to set this node as leaf but not sure
                        # strat.set_leaf_properties(lesion_preproc,
                        # 'inputspec.lesion')

                        # Add the lesion preprocessed to the resource pool
                        strat.update_resource_pool({
                            'lesion_reorient': (
                                lesion_preproc, 'outputspec.reorient')
                        })
                        # The Refit lesion is not added to the resource pool because
                        # it is not used afterward

                        # Retieve the lesion mask from the resource pool
                        node, out_file = strat['lesion_mask']
                        # Set the lesion mask as input of lesion_preproc
                        workflow.connect(
                            node, out_file,
                            lesion_preproc, 'inputspec.lesion'
                        )

                        # Set the output of lesion preproc as parameter of ANTs
                        # fixed_image_mask option
                        workflow.connect(
                            lesion_preproc, 'outputspec.reorient',
                            ants_reg_anat_symm_mni, 'inputspec.fixed_image_mask'
                        )
                    else:
                        ants_reg_anat_symm_mni.inputs.inputspec.fixed_image_mask = \
                            None

                    strat.append_name(ants_reg_anat_symm_mni.name)
                    strat.set_leaf_properties(ants_reg_anat_symm_mni,
                                            'outputspec.normalized_output_brain')

                    strat.update_resource_pool({
                        'ants_symmetric_initial_xfm': (ants_reg_anat_symm_mni, 'outputspec.ants_initial_xfm'),
                        'ants_symmetric_rigid_xfm': (ants_reg_anat_symm_mni, 'outputspec.ants_rigid_xfm'),
                        'ants_symmetric_affine_xfm': (ants_reg_anat_symm_mni, 'outputspec.ants_affine_xfm'),
                        'anatomical_to_symmetric_mni_nonlinear_xfm': (ants_reg_anat_symm_mni, 'outputspec.warp_field'),
                        'symmetric_mni_to_anatomical_nonlinear_xfm': (ants_reg_anat_symm_mni, 'outputspec.inverse_warp_field'),
                        'anat_to_symmetric_mni_ants_composite_xfm': (ants_reg_anat_symm_mni, 'outputspec.composite_transform'),
                        'symmetric_anatomical_to_standard': (ants_reg_anat_symm_mni, 'outputspec.normalized_output_brain')
                    })

            strat_list += new_strat_list

        # Inserting Segmentation Preprocessing Workflow
        workflow, strat_list = connect_anat_segmentation(workflow, strat_list, c)


    # Functional / BOLD time
    if ('func' in sub_dict or 'rest' in sub_dict) and \
            1 in getattr(c, 'runFunctional', [1]):
        #  pipeline needs to have explicit [0] to disable functional workflow

        # Functional Ingress Workflow
        workflow, diff, blip, fmap_rp_list = connect_func_ingress(workflow,
                                                                  strat_list, c,
                                                                  sub_dict,
                                                                  subject_id,
                                                                  input_creds_path)

        # Functional Initial Prep Workflow
        workflow, strat_list = connect_func_init(workflow, strat_list, c)

        # Functional Image Preprocessing Workflow
        workflow, strat_list = connect_func_preproc(workflow, strat_list, c)

        # Distortion Correction
        workflow, strat_list = connect_distortion_correction(workflow,
                                                             strat_list, c,
                                                             diff,
                                                             blip,
                                                             fmap_rp_list)

        for num_strat, strat in enumerate(strat_list):

            # Resample brain mask with derivative resolution
            node, out_file = strat['functional_brain_mask']
            resampled_template = pe.Node(
                Function(
                    input_names=['resolution', 'template', 'template_name'],
                    output_names=['resampled_template'],
                    function=resolve_resolution,
                    as_module=True
                ),
                name='functional_brain_mask_derivative_%d' % (num_strat)
            )

            resampled_template.inputs.resolution = c.resolution_for_func_derivative
            resampled_template.inputs.template_name = 'functional_brain_mask_derivative'
            workflow.connect(node, out_file, resampled_template, 'template')
            strat.update_resource_pool({
                'functional_brain_mask_derivative': (
                    resampled_template,
                    'resampled_template'
                )
            })

        # Func -> T1 Registration (Initial Linear reg)
        # Depending on configuration, either passes output matrix to
        # Func -> Template ApplyWarp, or feeds into linear reg of BBReg operation
        # (if BBReg is enabled)
        workflow, strat_list, diff_complete = connect_func_to_anat_init_reg(workflow, strat_list, c)

        # Func -> T1 Registration (BBREG)
        # Outputs 'functional_to_anat_linear_xfm', a matrix file of the
        # functional-to-anatomical registration warp to be applied LATER in
        # func_mni_warp, which accepts it as input 'premat'
        workflow, strat_list = connect_func_to_anat_bbreg(workflow, strat_list, c, diff_complete)

        # Func -> T1/EPI Template
        workflow, strat_list = connect_func_to_template_reg(workflow, strat_list, c)

        # Inserting epi-template-based-segmentation Workflow
        new_strat_list = []

        if 'EPI_template' in c.template_based_segmentation:

            for num_strat, strat in enumerate(strat_list):

                if 'functional_to_epi-standard' not in strat:
                    continue

                if not any(o in c.template_based_segmentation for o in ['EPI_template', 'T1_template', 'None']):
                    err = '\n\n[!] C-PAC says: Your template based segmentation ' \
                        'setting does not include either \'EPI_template\' or \'T1_template\'.\n\n' \
                        'Options you provided:\ntemplate_based_segmentation: {0}' \
                        '\n\n'.format(str(c.template_based_segmentation))
                    raise Exception(err)

                if strat.get('epi_registration_method') == 'FSL':
                    use_ants = False
                elif strat.get('epi_registration_method') == 'ANTS':
                    use_ants = True

                seg_preproc_template_based = create_seg_preproc_template_based(use_ants=use_ants,
                                                                wf_name='seg_preproc_epi_template_{0}'.format(num_strat))

                # TODO ASH review
                if seg_preproc_template_based is None:
                    continue

                if strat.get('epi_registration_method') == 'FSL':

                    node, out_file = strat['mean_functional']
                    workflow.connect(node, out_file,
                                    seg_preproc_template_based, 'inputspec.brain')

                    node, out_file = strat['func_to_epi_invlinear_xfm']
                    workflow.connect(node, out_file,
                                    seg_preproc_template_based,
                                    'inputspec.standard2highres_mat')

                elif strat.get('epi_registration_method') == 'ANTS':

                    node, out_file = strat['mean_functional']
                    workflow.connect(node, out_file,
                                    seg_preproc_template_based, 'inputspec.brain')

                    node, out_file = strat['func_to_epi_ants_initial_xfm']
                    # node, out_file = strat['ants_initial_xfm']
                    workflow.connect(node, out_file,
                                    seg_preproc_template_based,
                                    'inputspec.standard2highres_init')

                    node, out_file = strat['func_to_epi_ants_rigid_xfm']
                    # node, out_file = strat['ants_rigid_xfm']
                    workflow.connect(node, out_file,
                                    seg_preproc_template_based,
                                    'inputspec.standard2highres_rig')

                    node, out_file = strat['func_to_epi_ants_affine_xfm']
                    # node, out_file = strat['ants_affine_xfm']
                    workflow.connect(node, out_file,
                                    seg_preproc_template_based,
                                    'inputspec.standard2highres_mat')

                workflow.connect(c.template_based_segmentation_CSF, 'local_path',
                                    seg_preproc_template_based, 'inputspec.CSF_template')

                workflow.connect(c.template_based_segmentation_GRAY, 'local_path',
                                    seg_preproc_template_based, 'inputspec.GRAY_template')

                workflow.connect(c.template_based_segmentation_WHITE, 'local_path',
                                    seg_preproc_template_based, 'inputspec.WHITE_template')

                # TODO ASH review with forking function
                if 'None' in c.template_based_segmentation:
                    strat = strat.fork()
                    new_strat_list.append(strat)

                strat.append_name(seg_preproc_template_based.name)
                strat.update_resource_pool({
                    'epi_gm_mask': (seg_preproc_template_based, 'outputspec.gm_mask'),
                    'epi_csf_mask': (seg_preproc_template_based, 'outputspec.csf_mask'),
                    'epi_wm_mask': (seg_preproc_template_based, 'outputspec.wm_mask')
                })

        strat_list += new_strat_list


        # Inserting Generate Motion Statistics Workflow
        new_strat_list = []
        for num_strat, strat in enumerate(strat_list):

            if 'motion_params' not in strat:

                # skullstripping tool
                skullstrip_tool = strat.get('bold_masking_method')

                # motion correction reference
                motion_correct_ref = strat.get('motion_correction_ref')

                # motion correction tool
                motion_correct_tool = strat.get('motion_correction_method')

                gen_motion_stats = motion_power_statistics(
                    name='_'.join([
                        'gen_motion_stats', skullstrip_tool,
                        motion_correct_ref, motion_correct_tool, str(num_strat)
                    ]),
                    motion_correct_tool=motion_correct_tool)

                # Special case where the workflow is not getting outputs from
                # resource pool but is connected to functional datasource
                node, out_file = new_strat['subject']
                workflow.connect(node, out_file,
                                 gen_motion_stats, 'inputspec.subject_id')

                node, out_file = new_strat['scan']
                workflow.connect(node, out_file,
                                 gen_motion_stats, 'inputspec.scan_id')

                node, out_file = strat['motion_correct']
                workflow.connect(node, out_file,
                                 gen_motion_stats, 'inputspec.motion_correct')

                node, out_file = strat['movement_parameters']
                workflow.connect(node, out_file,
                                 gen_motion_stats,
                                 'inputspec.movement_parameters')

                node, out_file = strat['max_displacement']
                workflow.connect(node, out_file,
                                 gen_motion_stats,
                                 'inputspec.max_displacement')

                node, out_file = strat['functional_brain_mask']
                workflow.connect(node, out_file,
                                 gen_motion_stats, 'inputspec.mask')

                node, out_file = strat['coordinate_transformation']
                workflow.connect(node, out_file,
                                 gen_motion_stats,
                                 'inputspec.transformations')

                strat.update_resource_pool({
                    'frame_wise_displacement_power': (gen_motion_stats, 'outputspec.FDP_1D'),
                    'frame_wise_displacement_jenkinson': (gen_motion_stats, 'outputspec.FDJ_1D'),
                    'dvars': (gen_motion_stats, 'outputspec.DVARS_1D'),
                    'power_params': (gen_motion_stats, 'outputspec.power_params'),
                    'motion_params': (gen_motion_stats, 'outputspec.motion_params')
                })


        new_strat_list = []

        for num_strat, strat in enumerate(strat_list):

            if 1 in c.runICA:

                if 0 in c.runICA:
                    new_strat_list += [strat.fork()]

                if 'none' in str(c.TR).lower():
                    TR = None
                else:
                    TR = float(c.TR)

                # FNIRT ONLY! ANTS further below!
                if 'FSL' in c.regOption and \
                        strat.get('registration_method') != 'ANTS':

                    aroma_preproc = create_aroma(tr=TR,
                                                wf_name='create_aroma_%d' % num_strat)

                    aroma_preproc.inputs.params.denoise_type = c.aroma_denoise_type

                    node, out_file = strat.get_leaf_properties()
                    workflow.connect(node, out_file, aroma_preproc,
                                    'inputspec.denoise_file')

                    node, out_file = strat['functional_to_anat_linear_xfm']
                    workflow.connect(node, out_file, aroma_preproc,
                                    'inputspec.mat_file')

                    node, out_file = strat['anatomical_to_mni_nonlinear_xfm']
                    workflow.connect(node, out_file, aroma_preproc,
                                    'inputspec.fnirt_warp_file')

                    if c.aroma_denoise_type == 'nonaggr':

                        strat.set_leaf_properties(aroma_preproc,
                                                  'outputspec.nonaggr_denoised_file')

                        strat.update_resource_pool({
                            'ica_aroma_denoised_functional': (
                                aroma_preproc, 'outputspec.nonaggr_denoised_file')
                            }
                        )

                    elif c.aroma_denoise_type == 'aggr':
                        strat.set_leaf_properties(aroma_preproc,
                                                  'outputspec.aggr_denoised_file')

                        strat.update_resource_pool({
                            'ica_aroma_denoised_functional': (
                                aroma_preproc, 'outputspec.aggr_denoised_file')
                            }
                        )

                    strat.append_name(aroma_preproc.name)

                elif 'ANTS' in c.regOption and \
                    strat.get('registration_method') != 'FSL':

                    # we don't have the FNIRT warp file, so we need to calculate
                    # ICA-AROMA de-noising in template space

                    if strat.get('epi_registration_method') == 'ANTS':

                        for output_name, func_key, ref_key, image_type in [ \
                                ('ica_aroma_functional_to_standard', 'leaf', 'template_brain_for_func_preproc', 'func_4d'),
                        ]:
                            output_func_to_standard(workflow, func_key, ref_key, output_name, strat, num_strat, c, input_image_type=image_type, registration_template='epi', func_type='ica-aroma')

                    elif 'T1_template' in c.runRegisterFuncToTemplate:

                        for output_name, func_key, ref_key, image_type in [ \
                                ('ica_aroma_functional_to_standard', 'leaf', 'template_brain_for_func_preproc', 'func_4d'),
                        ]:
                            output_func_to_standard(workflow, func_key, ref_key, output_name, strat, num_strat, c, input_image_type=image_type, registration_template='t1',func_type='ica-aroma')

                    aroma_preproc = create_aroma(tr=TR, wf_name='create_aroma_{0}'.format(num_strat))
                    aroma_preproc.inputs.params.denoise_type = c.aroma_denoise_type

                    node, out_file = strat['ica_aroma_functional_to_standard']
                    workflow.connect(node, out_file, aroma_preproc,
                                    'inputspec.denoise_file')

                    # warp back
                    if c.aroma_denoise_type == 'nonaggr':
                        node, out_file = (
                            aroma_preproc, 'outputspec.nonaggr_denoised_file'
                        )

                    elif c.aroma_denoise_type == 'aggr':
                        node, out_file = (
                            aroma_preproc, 'outputspec.aggr_denoised_file'
                        )

                    strat.update_resource_pool({
                        'ica_aroma_denoised_functional_to_standard': (node, out_file)
                        }
                    )

                    if strat.get('epi_registration_method') == 'ANTS':

                        for output_name, func_key, ref_key, image_type in [ \
                                ('ica_aroma_denoised_functional', 'ica_aroma_denoised_functional_to_standard', 'mean_functional', 'func_4d'),
                        ]:
                            output_func_to_standard(workflow, func_key, ref_key, output_name, strat, num_strat, c, input_image_type=image_type, inverse=True, registration_template='epi', func_type='ica-aroma')

                    else:

                        for output_name, func_key, ref_key, image_type in [ \
                                ('ica_aroma_denoised_functional', 'ica_aroma_denoised_functional_to_standard', 'mean_functional', 'func_4d'),
                        ]:
                            output_func_to_standard(workflow, func_key, ref_key, output_name, strat, num_strat, c, input_image_type=image_type, inverse=True, registration_template='t1', func_type='ica-aroma')

                    node, out_file = strat["ica_aroma_denoised_functional"]
                    strat.set_leaf_properties(node, out_file)

                    strat.update_resource_pool({
                        'ica_aroma_denoised_functional': (node, out_file)
                        }, override=True
                    )

        strat_list += new_strat_list

        # Inserting Nuisance Regressor Workflow
        new_strat_list = []

        for num_strat, strat in enumerate(strat_list):

            # for each strategy, create a new one without nuisance
            if 0 in c.runNuisance or 1 in c.run_pypeer:
                new_strat_list.append(strat.fork())

            has_segmentation = 'anatomical_csf_mask' in strat or 'epi_csf_mask' in strat
            use_ants = strat.get('registration_method') == 'ANTS'

            for regressors_selector_i, regressors_selector in enumerate(c.Regressors):

                new_strat = strat.fork()

                # Before start nuisance_wf, covert OrderedDict(regressors_selector) to dict
                regressors_selector = ordereddict_to_dict(regressors_selector)

                # to guarantee immutability
                regressors_selector = NuisanceRegressor(
                    copy.deepcopy(regressors_selector)
                )

                # remove tissue regressors when there is no segmentation
                # on the strategy
                if not has_segmentation:
                    for reg in ['aCompCor',
                                'WhiteMatter',
                                'GreyMatter',
                                'CerebrospinalFluid']:

                        if reg in regressors_selector:
                            del regressors_selector[reg]

                regressor_workflow = create_regressor_workflow(
                    regressors_selector,
                    use_ants=use_ants,
                    ventricle_mask_exist=ventricle_mask_exist,
                    name='nuisance_regressor_{0}_{1}'.format(regressors_selector_i, num_strat)
                )

                node, node_out = strat['tr']
                workflow.connect(node, node_out,
                                 regressor_workflow, 'inputspec.tr')

                node, out_file = new_strat['anatomical_brain']
                workflow.connect(
                    node, out_file,
                    regressor_workflow, 'inputspec.anatomical_file_path'
                )

                if has_segmentation:

                    workflow.connect(
                        c.lateral_ventricles_mask, 'local_path',
                        regressor_workflow, 'inputspec.lat_ventricles_mask_file_path'
                    )

                    if 'anatomical_csf_mask' in strat:

                        node, out_file = new_strat['anatomical_gm_mask']
                        workflow.connect(
                            node, out_file,
                            regressor_workflow, 'inputspec.gm_mask_file_path'
                        )

                        node, out_file = new_strat['anatomical_wm_mask']
                        workflow.connect(
                            node, out_file,
                            regressor_workflow, 'inputspec.wm_mask_file_path'
                        )

                        node, out_file = new_strat['anatomical_csf_mask']
                        workflow.connect(
                            node, out_file,
                            regressor_workflow, 'inputspec.csf_mask_file_path'
                        )

                    if 'epi_csf_mask' in strat:

                        node, out_file = new_strat['epi_gm_mask']
                        workflow.connect(
                            node, out_file,
                            regressor_workflow, 'inputspec.gm_mask_file_path'
                        )

                        node, out_file = new_strat['epi_wm_mask']
                        workflow.connect(
                            node, out_file,
                            regressor_workflow, 'inputspec.wm_mask_file_path'
                        )

                        node, out_file = new_strat['epi_csf_mask']
                        workflow.connect(
                            node, out_file,
                            regressor_workflow, 'inputspec.csf_mask_file_path'
                        )

                node, out_file = new_strat['movement_parameters']
                workflow.connect(
                    node, out_file,
                    regressor_workflow,
                    'inputspec.motion_parameters_file_path'
                )

                node, out_file= new_strat['functional_to_anat_linear_xfm']
                workflow.connect(
                    node, out_file,
                    regressor_workflow,
                    'inputspec.func_to_anat_linear_xfm_file_path'
                )

                node, out_file = new_strat.get_leaf_properties()
                workflow.connect(
                    node, out_file,
                    regressor_workflow,
                    'inputspec.functional_file_path'
                )

                new_strat.update_resource_pool({
                    'functional_freq_unfiltered': (
                        node, out_file
                    ),
                })

                node, out_file = new_strat['frame_wise_displacement_jenkinson']
                workflow.connect(
                    node, out_file,
                    regressor_workflow,
                    'inputspec.fd_j_file_path'
                )

                node, out_file = new_strat['frame_wise_displacement_power']
                workflow.connect(
                    node, out_file,
                    regressor_workflow,
                    'inputspec.fd_p_file_path'
                )

                node, out_file = new_strat['dvars']
                workflow.connect(
                    node, out_file,
                    regressor_workflow,
                    'inputspec.dvars_file_path'
                )

                node, out_file = new_strat['functional_brain_mask']
                workflow.connect(
                    node, out_file,
                    regressor_workflow,
                    'inputspec.functional_brain_mask_file_path'
                )

                if c.brain_use_erosion:
                    node, out_file = new_strat['anatomical_eroded_brain_mask']
                    workflow.connect(
                        node, out_file,
                        regressor_workflow, 'inputspec.anatomical_eroded_brain_mask_file_path'
                    )

                regressor_workflow.get_node('inputspec').iterables = ([
                    ('selector', [regressors_selector]),
                ])

                if use_ants:
                    if strat.get('epi_registration_method') == 'ANTS':
                        # pass the ants_affine_xfm to the input for the
                        # INVERSE transform, but ants_affine_xfm gets inverted
                        # within the workflow

                        node, out_file = new_strat['func_to_epi_ants_initial_xfm']
                        workflow.connect(
                            node, out_file,
                            regressor_workflow,
                            'inputspec.anat_to_mni_initial_xfm_file_path'
                        )

                        node, out_file = new_strat['func_to_epi_ants_rigid_xfm']
                        workflow.connect(
                            node, out_file,
                            regressor_workflow,
                            'inputspec.anat_to_mni_rigid_xfm_file_path'
                        )

                        node, out_file = new_strat['func_to_epi_ants_affine_xfm']
                        workflow.connect(
                            node, out_file,
                            regressor_workflow,
                            'inputspec.anat_to_mni_affine_xfm_file_path'
                        )

                    elif 'T1_template' in c.runRegisterFuncToTemplate:
                        # pass the ants_affine_xfm to the input for the
                        # INVERSE transform, but ants_affine_xfm gets inverted
                        # within the workflow

                        node, out_file = new_strat['ants_initial_xfm']
                        workflow.connect(
                            node, out_file,
                            regressor_workflow,
                            'inputspec.anat_to_mni_initial_xfm_file_path'
                        )

                        node, out_file = new_strat['ants_rigid_xfm']
                        workflow.connect(
                            node, out_file,
                            regressor_workflow,
                            'inputspec.anat_to_mni_rigid_xfm_file_path'
                        )

                        node, out_file = new_strat['ants_affine_xfm']
                        workflow.connect(
                            node, out_file,
                            regressor_workflow,
                            'inputspec.anat_to_mni_affine_xfm_file_path'
                        )
                else:
                    node, out_file = new_strat['mni_to_anatomical_linear_xfm']
                    workflow.connect(
                        node, out_file,
                        regressor_workflow,
                        'inputspec.mni_to_anat_linear_xfm_file_path'
                    )

                new_strat.update_resource_pool({
                    'nuisance_regression_selector': regressors_selector,
                    'functional_nuisance_regressors': (
                        regressor_workflow,
                        'outputspec.regressors_file_path'
                    ),
                })

                # Inserting Nuisance REGRESSION Workflow
                if 1 in c.runNuisance:

                    if 'Bandpass' in regressors_selector:
                        nuis_name = 'nuisance_regression_before-filt_{0}_' \
                                    '{1}'.format(regressors_selector_i, num_strat)
                    else:
                        nuis_name = 'nuisance_regression_{0}_' \
                                    '{1}'.format(regressors_selector_i, num_strat)

                    nuisance_regression_before_workflow = create_nuisance_regression_workflow(
                        regressors_selector,
                        name=nuis_name)

                    if 'Bandpass' in regressors_selector:
                        filtering = filtering_bold_and_regressors(regressors_selector,
                                                                  name='frequency_filtering_'
                                                                       '{0}_{1}'.format(regressors_selector_i, num_strat))

                    node, out_file = new_strat.get_leaf_properties()

                    workflow.connect(
                        node, out_file,
                        nuisance_regression_before_workflow,
                        'inputspec.functional_file_path'
                    )

                    if 'Bandpass' in regressors_selector:
                        workflow.connect(
                            regressor_workflow,
                            'outputspec.regressors_file_path',
                            filtering,
                            'inputspec.regressors_file_path'
                        )

                    workflow.connect(
                        regressor_workflow,
                        'outputspec.regressors_file_path',
                        nuisance_regression_before_workflow,
                        'inputspec.regressor_file'
                    )

                    node, out_file = new_strat['functional_brain_mask']
                    workflow.connect(
                        node, out_file,
                        nuisance_regression_before_workflow,
                        'inputspec.functional_brain_mask_file_path'
                    )

                    node, out_file = new_strat['frame_wise_displacement_jenkinson']
                    workflow.connect(
                        node, out_file,
                        nuisance_regression_before_workflow,
                        'inputspec.fd_j_file_path'
                    )

                    node, out_file = new_strat['frame_wise_displacement_power']
                    workflow.connect(
                        node, out_file,
                        nuisance_regression_before_workflow,
                        'inputspec.fd_p_file_path'
                    )

                    node, out_file = new_strat['dvars']
                    workflow.connect(
                        node, out_file,
                        nuisance_regression_before_workflow,
                        'inputspec.dvars_file_path'
                    )

                    if 'Bandpass' in regressors_selector:
                        if 'Before' in c.filtering_order:
                            nuisance_regression_after_workflow = create_nuisance_regression_workflow(
                                regressors_selector,
                                name='nuisance_regression_after-filt_{0}_'
                                     '{1}'.format(regressors_selector_i, num_strat))

                            workflow.connect(
                                filtering,
                                'outputspec.residual_file_path',
                                nuisance_regression_after_workflow,
                                'inputspec.functional_file_path'
                            )

                            workflow.connect(
                                filtering,
                                'outputspec.residual_regressor',
                                nuisance_regression_after_workflow,
                                'inputspec.regressor_file'
                            )

                            node, out_file = new_strat['functional_brain_mask']
                            workflow.connect(
                                node, out_file,
                                nuisance_regression_after_workflow,
                                'inputspec.functional_brain_mask_file_path'
                            )

                            node, out_file = new_strat['frame_wise_displacement_jenkinson']
                            workflow.connect(
                                node, out_file,
                                nuisance_regression_after_workflow,
                                'inputspec.fd_j_file_path'
                            )

                            node, out_file = new_strat['frame_wise_displacement_power']
                            workflow.connect(
                                node, out_file,
                                nuisance_regression_after_workflow,
                                'inputspec.fd_p_file_path'
                            )

                            node, out_file = new_strat['dvars']
                            workflow.connect(
                                node, out_file,
                                nuisance_regression_after_workflow,
                                'inputspec.dvars_file_path'
                            )

                            node, out_file = new_strat.get_leaf_properties()
                            workflow.connect(
                                node, out_file,
                                filtering,
                                'inputspec.functional_file_path'
                            )

                            new_strat.set_leaf_properties(
                                nuisance_regression_after_workflow,
                                'outputspec.residual_file_path'
                            )

                            new_strat.update_resource_pool({
                                'functional_freq_filtered': (
                                    filtering,
                                    'outputspec.residual_file_path'
                                ),
                            })

                            new_strat.update_resource_pool({
                                 'functional_nuisance_residuals': (
                                    nuisance_regression_after_workflow,
                                    'outputspec.residual_file_path'
                                ),
                            })

                            new_strat.append_name(nuisance_regression_after_workflow.name)

                        elif 'After' in c.filtering_order:
                            workflow.connect(
                                nuisance_regression_before_workflow,
                                'outputspec.residual_file_path',
                                filtering,
                                'inputspec.functional_file_path'
                            )

                            new_strat.set_leaf_properties(
                                filtering,
                                'outputspec.residual_file_path'
                            )

                            new_strat.update_resource_pool({
                                'functional_nuisance_residuals': (
                                    nuisance_regression_before_workflow,
                                    'outputspec.residual_file_path'
                                ),
                            })

                            new_strat.update_resource_pool({
                                'functional_freq_filtered': (
                                    filtering,
                                    'outputspec.residual_file_path'
                                ),
                            })

                    else:
                        new_strat.set_leaf_properties(
                            nuisance_regression_before_workflow,
                            'outputspec.residual_file_path'
                        )

                        new_strat.update_resource_pool({
                            'functional_nuisance_residuals': (
                                nuisance_regression_before_workflow,
                                'outputspec.residual_file_path'
                            ),
                        })

                    new_strat.update_resource_pool({
                        'functional_freq_unfiltered': (
                            nuisance_regression_before_workflow,
                            'outputspec.residual_file_path'
                        ),
                    }, override=True)

                    new_strat.append_name(regressor_workflow.name)
                    new_strat.append_name(nuisance_regression_before_workflow.name)
                    new_strat.append_name(filtering.name)

                new_strat_list.append(new_strat)

        # Be aware that this line is supposed to override the current strat_list: it is not a typo/mistake!
        # Each regressor forks the strategy, instead of reusing it, to keep the code simple
        strat_list = new_strat_list


        # Inserting Median Angle Correction Workflow
        new_strat_list = []

        # TODO ASH normalize w schema val
        if 1 in c.runMedianAngleCorrection:

            for num_strat, strat in enumerate(strat_list):

                # for each strategy, create a new one without median angle
                if 0 in c.runMedianAngleCorrection:
                    new_strat_list.append(strat.fork())

                median_angle_corr = create_median_angle_correction(
                    'median_angle_corr_%d' % num_strat
                )

                median_angle_corr.get_node('median_angle_correct').iterables = \
                    ('target_angle_deg', c.targetAngleDeg)

                node, out_file = strat.get_leaf_properties()
                workflow.connect(node, out_file,
                                median_angle_corr, 'inputspec.subject')

                strat.append_name(median_angle_corr.name)

                strat.set_leaf_properties(median_angle_corr, 'outputspec.subject')

                strat.update_resource_pool({
                    'functional_median_angle_corrected': (median_angle_corr, 'outputspec.subject')
                })

        strat_list += new_strat_list


        # Denoised Func -> Template, uses antsApplyTransforms (ANTS) or ApplyWarp (FSL) to
        #  apply the warp; also includes mean functional warp
        new_strat_list = []

        for num_strat, strat in enumerate(strat_list):

            if 'functional_to_epi-standard' in strat:
                for output_name, func_key, ref_key, image_type in [ \
                        ('functional_to_standard', 'leaf', 'template_brain_for_func_preproc', 'func_4d'),
                ]:
                    output_func_to_standard(workflow, func_key, ref_key, output_name, strat, num_strat, c, input_image_type=image_type, registration_template='epi', func_type='non-ica-aroma')

            elif 'T1_template' in c.runRegisterFuncToTemplate:
                for output_name, func_key, ref_key, image_type in [ \
                        ('functional_to_standard', 'leaf', 'template_brain_for_func_preproc', 'func_4d'),
                ]:
                    output_func_to_standard(workflow, func_key, ref_key, output_name, strat, num_strat, c, input_image_type=image_type, registration_template='t1', func_type='non-ica-aroma')

        strat_list += new_strat_list


        # Derivatives

        # Inserting ALFF/fALFF workflow
        #     NOTE: this is calculated using the functional time series from
        #           before frequency filtering and beyond
        new_strat_list = []

        if 1 in c.runALFF:
            for num_strat, strat in enumerate(strat_list):

                alff = create_alff('alff_falff_{0}'.format(num_strat))

                alff.inputs.hp_input.hp = c.highPassFreqALFF
                alff.inputs.lp_input.lp = c.lowPassFreqALFF
                alff.get_node('hp_input').iterables = ('hp',
                                                    c.highPassFreqALFF)
                alff.get_node('lp_input').iterables = ('lp',
                                                    c.lowPassFreqALFF)

                node, out_file = strat['functional_freq_unfiltered']
                workflow.connect(node, out_file,
                                 alff, 'inputspec.rest_res')
                node, out_file = strat['functional_brain_mask']
                workflow.connect(node, out_file,
                                 alff, 'inputspec.rest_mask')

                strat.append_name(alff.name)

                strat.update_resource_pool({
                    'alff': (alff, 'outputspec.alff_img'),
                    'falff': (alff, 'outputspec.falff_img')
                })

        strat_list += new_strat_list

        # Inserting VMHC Workflow

        new_strat_list = []

        if 1 in c.runVMHC:

            for num_strat, strat in enumerate(strat_list):

                create_vmhc(workflow, num_strat, strat, c,
                        output_name='vmhc_{0}'.format(num_strat))

        strat_list += new_strat_list

        # Inserting REHO Workflow

        if 1 in c.runReHo:

            for num_strat, strat in enumerate(strat_list):

                preproc = create_reho()
                cluster_size = c.clusterSize

                # TODO ASH schema validator
                # Check the cluster size is supported
                if cluster_size not in [7, 19, 27]:
                    err_msg = 'Cluster size specified: %d, is not supported. ' \
                            'Change to 7, 19, or 27 and try again' % cluster_size
                    raise Exception(err_msg)
                else:
                    preproc.inputs.inputspec.cluster_size = cluster_size
                    reho = preproc.clone('reho_%d' % num_strat)

                node, out_file = strat.get_leaf_properties()
                workflow.connect(node, out_file,
                                reho, 'inputspec.rest_res_filt')

                node, out_file = strat['functional_brain_mask']
                workflow.connect(node, out_file,
                                reho, 'inputspec.rest_mask')

                strat.update_resource_pool({
                    'reho': (reho, 'outputspec.raw_reho_map')
                })

        ts_analysis_dict = {}
        sca_analysis_dict = {}

        # TODO ASH normalize w schema val
        if c.tsa_roi_paths:

            tsa_roi_dict = c.tsa_roi_paths[0]

            # Timeseries and SCA config selections processing

            # flip the dictionary
            for roi_path in tsa_roi_dict.keys():
                ts_analysis_to_run = [
                    x.strip() for x in tsa_roi_dict[roi_path].split(",")
                ]

                if any(
                    corr in ts_analysis_to_run for corr in [
                        "PearsonCorr", "PartialCorr"
                    ]
                ) and "Avg" not in ts_analysis_to_run:
                    ts_analysis_to_run += ["Avg"]

                for analysis_type in ts_analysis_to_run:
                    if analysis_type not in ts_analysis_dict.keys():
                        ts_analysis_dict[analysis_type] = []
                    ts_analysis_dict[analysis_type].append(roi_path)

        # TODO ASH normalize w schema val
        if 1 in c.runROITimeseries:

            # TODO ASH normalize w schema val
            if not c.tsa_roi_paths:
                err = "\n\n[!] CPAC says: Time Series Extraction is " \
                    "set to run, but no ROI NIFTI file paths were provided!" \
                    "\n\n"
                raise Exception(err)

        # TODO ASH normalize w schema val
        if 1 in c.runSCA:

            # TODO ASH normalize w schema val
            if c.sca_roi_paths:
                sca_roi_dict = c.sca_roi_paths[0]
            else:
                err = "\n\n[!] CPAC says: Seed-based Correlation Analysis is " \
                    "set to run, but no ROI NIFTI file paths were provided!" \
                    "\n\n"
                raise Exception(err)

            # flip the dictionary
            for roi_path in sca_roi_dict.keys():
                # update analysis dict
                for analysis_type in sca_roi_dict[roi_path].split(","):
                    analysis_type = analysis_type.replace(" ", "")

                    if analysis_type not in sca_analysis_dict.keys():
                        sca_analysis_dict[analysis_type] = []

                    sca_analysis_dict[analysis_type].append(roi_path)

        # Section: Spatial Regression Based Time Series

        new_strat_list = []

        if "SpatialReg" in ts_analysis_dict.keys(
        ) or "DualReg" in sca_analysis_dict.keys():

            for num_strat, strat in enumerate(strat_list):

                if "SpatialReg" in ts_analysis_dict.keys():

                    resample_spatial_map_to_native_space = pe.Node(
                        interface=fsl.FLIRT(),
                        name='resample_spatial_map_to_native_space_%d' % num_strat
                    )
                    resample_spatial_map_to_native_space.inputs.set(
                        interp='nearestneighbour',
                        apply_xfm=True,
                        in_matrix_file=c.identityMatrix
                    )

                    spatial_map_dataflow = create_spatial_map_dataflow(
                        ts_analysis_dict["SpatialReg"],
                        'spatial_map_dataflow_%d' % num_strat
                    )

                    spatial_map_dataflow.inputs.inputspec.set(
                        creds_path=input_creds_path,
                        dl_dir=c.workingDirectory
                    )

                    spatial_map_timeseries = get_spatial_map_timeseries(
                        'spatial_map_timeseries_%d' % num_strat
                    )
                    spatial_map_timeseries.inputs.inputspec.demean = True  # c.spatialDemean

                    node, out_file = strat['functional_to_standard']
                    node2, out_file2 = strat['functional_brain_mask_to_standard']

                    # resample the input functional file and functional mask
                    # to spatial map
                    workflow.connect(node, out_file,
                                    resample_spatial_map_to_native_space,
                                    'reference')
                    workflow.connect(spatial_map_dataflow,
                                    'select_spatial_map.out_file',
                                    resample_spatial_map_to_native_space,
                                    'in_file')

                    # connect it to the spatial_map_timeseries
                    workflow.connect(resample_spatial_map_to_native_space,
                                    'out_file',
                                    spatial_map_timeseries,
                                    'inputspec.spatial_map')
                    workflow.connect(node2, out_file2,
                                    spatial_map_timeseries,
                                    'inputspec.subject_mask')
                    workflow.connect(node, out_file,
                                    spatial_map_timeseries,
                                    'inputspec.subject_rest')

                    strat.append_name(spatial_map_timeseries.name)

                    strat.update_resource_pool({
                        'spatial_map_timeseries': (spatial_map_timeseries, 'outputspec.subject_timeseries')
                    })

                if "DualReg" in sca_analysis_dict.keys():
                    resample_spatial_map_to_native_space_for_dr = pe.Node(
                        interface=fsl.FLIRT(),
                        name='resample_spatial_map_to_native_space_for_DR_%d' % num_strat
                    )
                    resample_spatial_map_to_native_space_for_dr.inputs.set(
                        interp='nearestneighbour',
                        apply_xfm=True,
                        in_matrix_file=c.identityMatrix
                    )

                    spatial_map_dataflow_for_dr = create_spatial_map_dataflow(
                        sca_analysis_dict["DualReg"],
                        'spatial_map_dataflow_for_DR_%d' % num_strat
                    )

                    spatial_map_dataflow_for_dr.inputs.inputspec.set(
                        creds_path=input_creds_path,
                        dl_dir=c.workingDirectory
                    )

                    spatial_map_timeseries_for_dr = get_spatial_map_timeseries(
                        'spatial_map_timeseries_for_DR_%d' % num_strat
                    )

                    spatial_map_timeseries_for_dr.inputs.inputspec.demean = True  # c.spatialDemean

                    node, out_file = strat['functional_to_standard']
                    node2, out_file2 = strat['functional_brain_mask_to_standard']

                    # resample the input functional file and functional mask
                    # to spatial map
                    workflow.connect(node, out_file,
                                    resample_spatial_map_to_native_space_for_dr,
                                    'reference')
                    workflow.connect(spatial_map_dataflow_for_dr,
                                    'select_spatial_map.out_file',
                                    resample_spatial_map_to_native_space_for_dr,
                                    'in_file')

                    # connect it to the spatial_map_timeseries
                    workflow.connect(
                        resample_spatial_map_to_native_space_for_dr,
                        'out_file',
                        spatial_map_timeseries_for_dr,
                        'inputspec.spatial_map'
                    )

                    workflow.connect(node, out_file,
                                     spatial_map_timeseries_for_dr,
                                     'inputspec.subject_rest')
                    strat.append_name(spatial_map_timeseries_for_dr.name)

                    strat.update_resource_pool({
                        'spatial_map_timeseries_for_DR': (
                        spatial_map_timeseries_for_dr,
                        'outputspec.subject_timeseries')
                    })

        strat_list += new_strat_list

        if 1 in c.runROITimeseries and (
            "Avg" in ts_analysis_dict.keys() or
            "Avg" in sca_analysis_dict.keys() or
            "MultReg" in sca_analysis_dict.keys()
        ):

            # ROI Based Time Series
            new_strat_list = []

            for num_strat, strat in enumerate(strat_list):

                if "Avg" in ts_analysis_dict.keys():
                    resample_functional_roi = pe.Node(Function(input_names = ['in_func',
                                                                              'in_roi',
                                                                              'realignment',
                                                                              'identity_matrix'],
                                              output_names = ['out_func',
                                                              'out_roi'],
                                              function = resample_func_roi,
                                              as_module = True),
                                        name = 'resample_functional_roi_{0}'.format(num_strat))

                    resample_functional_roi.inputs.realignment = c.realignment
                    resample_functional_roi.inputs.identity_matrix = c.identityMatrix

                    roi_dataflow = create_roi_mask_dataflow(
                        ts_analysis_dict["Avg"],
                        'roi_dataflow_%d' % num_strat
                    )

                    roi_dataflow.inputs.inputspec.set(
                        creds_path=input_creds_path,
                        dl_dir=c.workingDirectory
                    )

                    roi_timeseries = get_roi_timeseries(
                        'roi_timeseries_%d' % num_strat
                    )
                    roi_timeseries.inputs.inputspec.output_type = c.roiTSOutputs

                    node, out_file = strat['functional_to_standard']

                    # resample the input functional file to roi
                    workflow.connect(node, out_file,
                                     resample_functional_roi, 'in_func')
                    workflow.connect(roi_dataflow, 'outputspec.out_file',
                                     resample_functional_roi, 'in_roi')

                    # connect it to the roi_timeseries
                    # workflow.connect(roi_dataflow, 'outputspec.out_file',
                    #                  roi_timeseries, 'input_roi.roi')
                    workflow.connect(resample_functional_roi, 'out_roi',
                                     roi_timeseries, 'input_roi.roi')
                    workflow.connect(resample_functional_roi, 'out_func',
                                     roi_timeseries, 'inputspec.rest')

                    strat.append_name(roi_timeseries.name)
                    strat.update_resource_pool({
                        'roi_timeseries': (roi_timeseries, 'outputspec.roi_outputs'),
                        'functional_to_roi': (resample_functional_roi, 'out_func')
                    })

                    # create the graphs
                    from CPAC.utils.ndmg_utils import ndmg_create_graphs

                    ndmg_graph = pe.MapNode(Function(
                        input_names=['ts', 'labels'],
                        output_names=['out_file'],
                        function=ndmg_create_graphs,
                        as_module=True
                    ), name='ndmg_graphs_%d' % num_strat,
                        iterfield=['labels'])

                    workflow.connect(roi_timeseries, 'outputspec.roi_ts', ndmg_graph, 'ts')
                    workflow.connect(roi_dataflow,
                                     'outputspec.out_file',
                                     ndmg_graph, 'labels')

                    strat.update_resource_pool({
                        'ndmg_graph': (ndmg_graph, 'out_file')
                    })

                if "Avg" in sca_analysis_dict.keys():

                    # same workflow, except to run TSE and send it to the resource
                    # pool so that it will not get sent to SCA
                    resample_functional_roi_for_sca = pe.Node(Function(input_names = ['in_func',
                                                                                      'in_roi',
                                                                                      'realignment',
                                                                                      'identity_matrix'],
                                              output_names = ['out_func',
                                                              'out_roi'],
                                              function = resample_func_roi,
                                              as_module = True),
                                        name = 'resample_functional_roi_for_sca_{0}'.format(num_strat))

                    resample_functional_roi_for_sca.inputs.realignment = c.realignment
                    resample_functional_roi_for_sca.inputs.identity_matrix = c.identityMatrix

                    roi_dataflow_for_sca = create_roi_mask_dataflow(
                        sca_analysis_dict["Avg"],
                        'roi_dataflow_for_sca_%d' % num_strat
                    )

                    roi_dataflow_for_sca.inputs.inputspec.set(
                        creds_path=input_creds_path,
                        dl_dir=c.workingDirectory
                    )

                    roi_timeseries_for_sca = get_roi_timeseries(
                        'roi_timeseries_for_sca_%d' % num_strat
                    )

                    node, out_file = strat['functional_to_standard']

                    # resample the input functional file to roi
                    workflow.connect(node, out_file,
                                     resample_functional_roi_for_sca, 'in_func')
                    workflow.connect(roi_dataflow_for_sca, 'outputspec.out_file',
                                     resample_functional_roi_for_sca, 'in_roi')

                    # connect it to the roi_timeseries
                    workflow.connect(resample_functional_roi_for_sca, 'out_roi',
                                     roi_timeseries_for_sca, 'input_roi.roi')
                    workflow.connect(resample_functional_roi_for_sca, 'out_func',
                                     roi_timeseries_for_sca, 'inputspec.rest')

                    strat.append_name(roi_timeseries_for_sca.name)
                    strat.update_resource_pool({
                        'roi_timeseries_for_SCA': (roi_timeseries_for_sca, 'outputspec.roi_outputs'),
                        'functional_to_roi_for_SCA': (resample_functional_roi, 'out_func')
                    })

                if "MultReg" in sca_analysis_dict.keys():

                    # same workflow, except to run TSE and send it to the resource
                    # pool so that it will not get sent to SCA
                    resample_functional_roi_for_multreg = pe.Node(Function(input_names = ['in_func',
                                                                                          'in_roi',
                                                                                          'realignment',
                                                                                          'identity_matrix'],
                                              output_names = ['out_func',
                                                              'out_roi'],
                                              function = resample_func_roi,
                                              as_module = True),
                                        name = 'resample_functional_roi_for_multreg_{0}'.format(num_strat))

                    resample_functional_roi_for_multreg.inputs.realignment = c.realignment
                    resample_functional_roi_for_multreg.inputs.identity_matrix = c.identityMatrix

                    roi_dataflow_for_multreg = create_roi_mask_dataflow(
                        sca_analysis_dict["MultReg"],
                        'roi_dataflow_for_mult_reg_%d' % num_strat
                    )

                    roi_dataflow_for_multreg.inputs.inputspec.set(
                        creds_path=input_creds_path,
                        dl_dir=c.workingDirectory
                    )

                    roi_timeseries_for_multreg = get_roi_timeseries(
                        'roi_timeseries_for_mult_reg_%d' % num_strat
                    )

                    node, out_file = strat['functional_to_standard']

                    # resample the input functional file to roi
                    workflow.connect(node, out_file,
                                    resample_functional_roi_for_multreg,
                                    'in_func')
                    workflow.connect(roi_dataflow_for_multreg,
                                    'outputspec.out_file',
                                    resample_functional_roi_for_multreg,
                                    'in_roi')

                    # connect it to the roi_timeseries
                    workflow.connect(resample_functional_roi_for_multreg,
                                    'out_roi',
                                    roi_timeseries_for_multreg,
                                    'input_roi.roi')
                    workflow.connect(resample_functional_roi_for_multreg,
                                    'out_func',
                                    roi_timeseries_for_multreg,
                                    'inputspec.rest')

                    strat.append_name(roi_timeseries_for_multreg.name)
                    strat.update_resource_pool({
                        'roi_timeseries_for_SCA_multreg': (roi_timeseries_for_multreg, 'outputspec.roi_outputs')
                    })

        strat_list += new_strat_list


        # Connectome
        if "PearsonCorr" in ts_analysis_dict.keys() or "PartialCorr" in ts_analysis_dict.keys():

            for num_strat, strat in enumerate(strat_list):

                if "PearsonCorr" in ts_analysis_dict.keys():
                    connectome_wf = create_connectome('connectome_PearsonCorr_%d' % num_strat)
                    connectome_wf.inputs.inputspec.method = "PearsonCorr"

                    node, out_file = strat['roi_timeseries']

                    workflow.connect(node,
                                    out_file,
                                    connectome_wf,
                                    'inputspec.time_series')

                    strat.update_resource_pool({
                        'connectome_PearsonCorr': (connectome_wf, 'outputspec.connectome')
                    })

                if "PartialCorr" in ts_analysis_dict.keys():
                    connectome_wf = create_connectome('connectome_PartialCorr_%d' % num_strat)
                    connectome_wf.inputs.inputspec.method = "PartialCorr"

                    node, out_file = strat['roi_timeseries']

                    workflow.connect(node,
                                    out_file,
                                    connectome_wf,
                                    'inputspec.time_series')

                    strat.update_resource_pool({
                        'connectome_PartialCorr': (connectome_wf, 'outputspec.connectome')
                    })

        # Voxel Based Time Series
        new_strat_list = []

        if "Voxel" in ts_analysis_dict.keys():

            for num_strat, strat in enumerate(strat_list):

                resample_functional_to_mask = pe.Node(Function(input_names = ['in_func',
                                                                            'in_roi',
                                                                            'realignment',
                                                                            'identity_matrix'],
                                              output_names = ['out_func',
                                                              'out_roi'],
                                              function = resample_func_roi,
                                              as_module = True),
                                        name = 'resample_functional_to_mask_{0}'.format(num_strat))

                resample_functional_to_mask.inputs.realignment = c.realignment
                resample_functional_to_mask.inputs.identity_matrix = c.identityMatrix

                mask_dataflow = create_roi_mask_dataflow(ts_analysis_dict["Voxel"],
                                                        'mask_dataflow_%d' % num_strat)

                voxel_timeseries = get_voxel_timeseries(
                    'voxel_timeseries_%d' % num_strat)
                voxel_timeseries.inputs.inputspec.output_type = c.roiTSOutputs

                node, out_file = strat['functional_to_standard']

                # resample the input functional file to mask
                workflow.connect(node, out_file,
                                resample_functional_to_mask, 'in_func')
                workflow.connect(mask_dataflow, 'outputspec.out_file',
                                resample_functional_to_mask, 'in_roi')

                # connect it to the voxel_timeseries
                workflow.connect(resample_functional_to_mask, 'out_roi',
                                voxel_timeseries, 'input_mask.mask')
                workflow.connect(resample_functional_to_mask, 'out_func',
                                voxel_timeseries, 'inputspec.rest')

                strat.append_name(voxel_timeseries.name)
                strat.update_resource_pool({
                    'voxel_timeseries': (voxel_timeseries, 'outputspec.mask_outputs')
                })

        strat_list += new_strat_list

        # Inserting SCA workflow for ROI INPUT

        new_strat_list = []

        if "Avg" in sca_analysis_dict.keys():

            for num_strat, strat in enumerate(strat_list):
                sca_roi = create_sca('sca_roi_%d' % num_strat)

                node, out_file = strat.get_leaf_properties()
                workflow.connect(node, out_file,
                                sca_roi, 'inputspec.functional_file')

                node, out_file = strat['roi_timeseries_for_SCA']
                workflow.connect(node, (out_file, extract_one_d),
                                sca_roi, 'inputspec.timeseries_one_d')

                strat.update_resource_pool({
                    'sca_roi_files': (sca_roi, 'outputspec.correlation_files')
                })

                strat.append_name(sca_roi.name)

        strat_list += new_strat_list

        # (Dual Regression) Temporal Regression for Dual Regression

        new_strat_list = []

        if "DualReg" in sca_analysis_dict.keys():

            for num_strat, strat in enumerate(strat_list):

                dr_temp_reg = create_temporal_reg(
                    'temporal_dual_regression_%d' % num_strat
                )
                dr_temp_reg.inputs.inputspec.normalize = c.mrsNorm
                dr_temp_reg.inputs.inputspec.demean = True

                node, out_file = strat['spatial_map_timeseries_for_DR']

                node2, out_file2 = strat.get_leaf_properties()
                node3, out_file3 = strat['functional_brain_mask']

                workflow.connect(node2, out_file2,
                                dr_temp_reg, 'inputspec.subject_rest')

                workflow.connect(node, out_file,
                                dr_temp_reg, 'inputspec.subject_timeseries')

                workflow.connect(node3, out_file3,
                                dr_temp_reg, 'inputspec.subject_mask')

                strat.update_resource_pool({
                    'dr_tempreg_maps_files': (dr_temp_reg, 'outputspec.temp_reg_map_files'),
                    'dr_tempreg_maps_zstat_files': (dr_temp_reg, 'outputspec.temp_reg_map_z_files')
                })

                strat.append_name(dr_temp_reg.name)

        strat_list += new_strat_list

        # (Multiple Regression) Temporal Regression for SCA

        new_strat_list = []

        if "MultReg" in sca_analysis_dict.keys():

            for num_strat, strat in enumerate(strat_list):

                sc_temp_reg = create_temporal_reg(
                    'temporal_regression_sca_%d' % num_strat,
                    which='RT'
                )
                sc_temp_reg.inputs.inputspec.normalize = c.mrsNorm
                sc_temp_reg.inputs.inputspec.demean = True

                node, out_file = strat['functional_to_standard']
                node2, out_file2 = strat['roi_timeseries_for_SCA_multreg']
                node3, out_file3 = strat['functional_brain_mask_to_standard']

                workflow.connect(node, out_file,
                                sc_temp_reg, 'inputspec.subject_rest')

                workflow.connect(node2, (out_file2, extract_one_d),
                                sc_temp_reg, 'inputspec.subject_timeseries')

                workflow.connect(node3, out_file3,
                                sc_temp_reg, 'inputspec.subject_mask')

                strat.update_resource_pool({
                    'sca_tempreg_maps_files': (sc_temp_reg, 'outputspec.temp_reg_map_files'),
                    'sca_tempreg_maps_zstat_files': (sc_temp_reg, 'outputspec.temp_reg_map_z_files')
                })

                strat.append_name(sc_temp_reg.name)

        strat_list += new_strat_list

        # Section: Network centrality

        # TODO ASH handle as boolean on schema validator / normalizer
        if 1 in c.runNetworkCentrality:

            # TODO ASH move to schema validator
            # validate the mask file path
            # if not c.templateSpecificationFile.endswith(".nii") and \
            #         not c.templateSpecificationFile.endswith(".nii.gz"):
            #     err = "\n\n[!] CPAC says: The Network Centrality mask " \
            #           "specification file must be a NIFTI file (ending in .nii " \
            #           "or .nii.gz).\nFile path you provided: %s\n\n" \
            #           % c.templateSpecificationFile

            #     raise Exception(err)

            strat_list = create_network_centrality_workflow(
                workflow, c, strat_list)

        '''
        Loop through the resource pool and connect the nodes for:
            - applying warps to standard
            - z-score standardization
            - smoothing
            - calculating output averages
        '''

        for num_strat, strat in enumerate(strat_list):

            if 'functional_to_epi-standard' in strat:

                rp = strat.get_resource_pool()

                for key in sorted(rp.keys()):

                    if key in Outputs.native_nonsmooth:
                        image_type = 'func_derivative'
                    elif key in Outputs.native_nonsmooth_mult:
                        image_type = 'func_derivative_multi'
                    else:
                        continue

                    output_name = '{0}_to_standard'.format(key)
                    if output_name not in strat:
                        output_func_to_standard(workflow, key, 'template_epi_derivative',
                            '{0}_to_standard'.format(key), strat, num_strat, c, input_image_type=image_type, registration_template='epi', func_type='non-ica-aroma')

            elif 'T1_template' in c.runRegisterFuncToTemplate:

                rp = strat.get_resource_pool()

                for key in sorted(rp.keys()):

                    if key in Outputs.native_nonsmooth:
                        image_type = 'func_derivative'
                    elif key in Outputs.native_nonsmooth_mult:
                        image_type = 'func_derivative_multi'
                    else:
                        continue

                    output_name = '{0}_to_standard'.format(key)
                    if output_name not in strat:
                        output_func_to_standard(workflow, key, 'template_brain_for_func_derivative',
                            '{0}_to_standard'.format(key), strat, num_strat, c, input_image_type=image_type, registration_template='t1', func_type='non-ica-aroma')

            if "Before" in c.smoothing_order:

                # run smoothing before Z-scoring
                if 1 in c.run_smoothing:
                    rp = strat.get_resource_pool()
                    for key in sorted(rp.keys()):
                        if 'centrality' in key or key in Outputs.native_nonsmooth + Outputs.native_nonsmooth_mult + \
                                Outputs.template_nonsmooth + Outputs.template_nonsmooth_mult:
                            spatial_smooth_outputs(workflow, key, strat, num_strat, c)
                            # c.smoothing_mehod can be FSL or AFNI, FSL as default

                if 1 in c.runZScoring:
                    rp = strat.get_resource_pool()

                    for key in sorted(rp.keys()):
                        # connect nodes for z-score standardization
                        if "sca_roi_files_to_standard" in key:
                            # correlation files need the r-to-z
                            strat = fisher_z_score_standardize(workflow, key,
                                                            "roi_timeseries_for_SCA",
                                                            strat, num_strat,
                                                            map_node=True)
                        elif "centrality" in key:
                            # specific mask
                            strat = z_score_standardize(workflow, key,
                                                        c.templateSpecificationFile,
                                                        strat, num_strat,
                                                        map_node=True)
                        elif key in Outputs.template_raw:
                            # raw score, in template space
                            strat = z_score_standardize(workflow, key,
                                                        "functional_brain_mask_to_standard_derivative",
                                                        strat, num_strat)

                        elif key in Outputs.template_raw_mult:
                            # same as above but multiple files so mapnode required
                            strat = z_score_standardize(workflow, key,
                                                        "functional_brain_mask_to_standard_derivative",
                                                        strat, num_strat,
                                                        map_node=True)

            elif "After" in c.smoothing_order:
                # run smoothing after Z-scoring
                if 1 in c.runZScoring:
                    rp = strat.get_resource_pool()
                    for key in sorted(rp.keys()):
                        # connect nodes for z-score standardization
                        if "sca_roi_files_to_standard" in key:
                            # correlation files need the r-to-z
                            strat = fisher_z_score_standardize(workflow, key,
                                                            "roi_timeseries_for_SCA",
                                                            strat, num_strat,
                                                            map_node=True)
                        elif "centrality" in key:
                            # specific mask
                            strat = z_score_standardize(workflow, key,
                                                        c.templateSpecificationFile,
                                                        strat, num_strat,
                                                        map_node=True)
                        elif key in Outputs.template_raw:
                            # raw score, in template space
                            strat = z_score_standardize(workflow, key,
                                                        "functional_brain_mask_to_standard_derivative",
                                                        strat, num_strat)
                        elif key in Outputs.template_raw_mult:
                            # same as above but multiple files so mapnode required
                            strat = z_score_standardize(workflow, key,
                                                        "functional_brain_mask_to_standard_derivative",
                                                        strat, num_strat,
                                                        map_node=True)

                if 1 in c.run_smoothing:

                    rp = strat.get_resource_pool()

                    for key in sorted(rp.keys()):
                        if 'centrality' in key or key in Outputs.native_nonsmooth + Outputs.native_nonsmooth_mult + \
                                Outputs.template_nonsmooth + Outputs.template_nonsmooth_mult:
                            spatial_smooth_outputs(workflow, key, strat, num_strat, c)

            rp = strat.get_resource_pool()
            for key in sorted(rp.keys()):
                # connect nodes to calculate averages
                if key in Outputs.average:
                    # the outputs we need the averages for
                    strat = calc_avg(workflow, key, strat, num_strat)
                elif key in Outputs.average_mult:
                    # those outputs, but the ones with multiple files (map nodes)
                    strat = calc_avg(workflow, key, strat,
                                    num_strat, map_node=True)

    # Quality Control
    if 1 in c.generateQualityControlImages:
        create_qc_workflow(workflow, c, strat_list, Outputs.qc)


    ndmg_out = False
    try:
        if "ndmg" in c.output_tree:
            ndmg_out = True
    except:
        pass


    # TODO enforce value with schema validation
    try:
        encrypt_data = bool(c.s3Encryption[0])
    except:
        encrypt_data = False


    # TODO enforce value with schema validation
    # Extract credentials path for output if it exists
    try:
        # Get path to creds file
        creds_path = ''
        if c.awsOutputBucketCredentials:
            creds_path = str(c.awsOutputBucketCredentials)
            creds_path = os.path.abspath(creds_path)

        if c.outputDirectory.lower().startswith('s3://'):
            # Test for s3 write access
            s3_write_access = \
                aws_utils.test_bucket_access(creds_path,
                                                c.outputDirectory)

            if not s3_write_access:
                raise Exception('Not able to write to bucket!')

    except Exception as e:
        if c.outputDirectory.lower().startswith('s3://'):
            err_msg = 'There was an error processing credentials or ' \
                        'accessing the S3 bucket. Check and try again.\n' \
                        'Error: %s' % e
            raise Exception(err_msg)


    # this section creates names for the different branched strategies.
    # it identifies where the pipeline has forked and then appends the
    # name of the forked nodes to the branch name in the output directory

    fork_points_labels = Strategy.get_forking_labels(strat_list)

    # DataSinks
    pipeline_ids = []

    scan_ids = ['scan_anat']
    if 'func' in sub_dict:
        scan_ids += ['scan_' + str(scan_id)
                        for scan_id in sub_dict['func']]
    if 'rest' in sub_dict:
        scan_ids += ['scan_' + str(scan_id)
                        for scan_id in sub_dict['rest']]


    for num_strat, strat in enumerate(strat_list):

        if pipeline_name is None or pipeline_name == 'None':
            pipeline_id = c.pipelineName
        else:
            pipeline_id = pipeline_name

        if fork_points_labels[strat]:
            pipeline_id += '_' + fork_points_labels[strat]

        pipeline_ids.append(pipeline_id)

        rp = strat.get_resource_pool()

        for resource_i, resource in enumerate(sorted(rp.keys())):

            if not resource.startswith('qc___') and resource not in Outputs.any:
                continue

            if resource not in Outputs.override_optional and not ndmg_out:

                if 1 not in c.write_func_outputs:
                    if resource in Outputs.extra_functional:
                        continue

                if 1 not in c.write_debugging_outputs:
                    if resource in Outputs.debugging:
                        continue

                if 'Off' not in c.runRegisterFuncToTemplate:
                    if resource in Outputs.native_nonsmooth or \
                        resource in Outputs.native_nonsmooth_mult or \
                            resource in Outputs.native_smooth:
                        continue

                if 0 not in c.runZScoring:
                    # write out only the z-scored outputs
                    if resource in Outputs.template_raw or \
                            resource in Outputs.template_raw_mult:
                        continue

                if 0 not in c.run_smoothing:
                    # write out only the smoothed outputs
                    if resource in Outputs.native_nonsmooth or \
                        resource in Outputs.template_nonsmooth or \
                            resource in Outputs.native_nonsmooth_mult or \
                            resource in Outputs.template_nonsmooth_mult:
                        continue

            if ndmg_out:
                ds = pe.Node(DataSink(),
                                name='sinker_{}_{}'.format(num_strat,
                                                        resource_i))
                ds.inputs.base_directory = c.outputDirectory
                ds.inputs.creds_path = creds_path
                ds.inputs.encrypt_bucket_keys = encrypt_data
                ds.inputs.parameterization = True
                ds.inputs.regexp_substitutions = [
                    (r'_rename_(.)*/', ''),
                    (r'_scan_', 'scan-'),
                    (r'/_mask_', '/roi-'),
                    (r'file_s3(.)*/', ''),
                    (r'ndmg_atlases', ''),
                    (r'func_atlases', ''),
                    (r'label', ''),
                    (r'res-.+\/', ''),
                    (r'_mask_', 'roi-'),
                    (r'mask_sub-', 'sub-'),
                    (r'/_selector_', '_nuis-'),
                    (r'_selector_pc', ''),
                    (r'.linear', ''),
                    (r'.wm', ''),
                    (r'.global', ''),
                    (r'.motion', ''),
                    (r'.quadratic', ''),
                    (r'.gm', ''),
                    (r'.compcor', ''),
                    (r'.csf', ''),
                    (r'_sub-', '/sub-'),
                    (r'(\.\.)', '')
                ]

                container = 'pipeline_{0}'.format(pipeline_id)

                sub_ses_id = subject_id.split('_')

                if 'sub-' not in sub_ses_id[0]:
                    sub_tag = 'sub-{0}'.format(sub_ses_id[0])
                else:
                    sub_tag = sub_ses_id[0]

                ses_tag = 'ses-1'
                if len(sub_ses_id) > 1:
                    if 'ses-' not in sub_ses_id[1]:
                        ses_tag = 'ses-{0}'.format(sub_ses_id[1])
                    else:
                        ses_tag = sub_ses_id[1]

                id_tag = '_'.join([sub_tag, ses_tag])

                anat_template_tag = 'standard'
                func_template_tag = 'standard'

                try:
                    if 'FSL' in c.regOption and 'ANTS' not in c.regOption:
                        if 'MNI152' in c.fnirtConfig:
                            anat_template_tag = 'MNI152'
                            func_template_tag = 'MNI152'
                except:
                    pass

                anat_res_tag = c.resolution_for_anat.replace('mm','')
                func_res_tag = c.resolution_for_func_preproc.replace('mm','')

                ndmg_key_dct = {
                    'anatomical_brain': (
                        'anat',
                        'preproc',
                        '{0}_T1w_preproc_brain'.format(id_tag)
                    ),
                    'anatomical_to_standard': (
                        'anat',
                        'registered',
                        '{0}_T1w_space-{1}_res-{2}x{2}x{2}_registered'
                        .format(id_tag, anat_template_tag, anat_res_tag)
                    ),
                    'functional_preprocessed': (
                        'func',
                        'preproc',
                        '{0}_bold_preproc'
                        .format(id_tag)
                    ),
                    'functional_nuisance_residuals': (
                        'func',
                        'clean',
                        '{0}_bold_space-{1}_res-{2}x{2}x{2}_clean'
                        .format(id_tag, func_template_tag, func_res_tag)
                    ),
                    'functional_to_standard': (
                        'func',
                        'registered',
                        '{0}_bold_space-{1}_res-{2}x{2}x{2}_registered'
                        .format(id_tag, func_template_tag, func_res_tag)
                    ),
                    'functional_brain_mask_to_standard': (
                        'func',
                        'registered',
                        '{0}_bold_space-{1}_res-{2}x{2}x{2}_registered_mask'
                        .format(id_tag, func_template_tag, func_res_tag)
                    ),
                    'roi_timeseries': (
                        'func',
                        'roi-timeseries',
                        '{0}_bold_res-{1}x{1}x{1}_variant-mean_timeseries'
                        .format(id_tag, func_res_tag)
                    ),
                    'ndmg_graph': (
                        'func',
                        'roi-connectomes',
                        '{0}_bold_res-{1}x{1}x{1}_measure-correlation'
                        .format(id_tag, func_res_tag)
                    )
                }

                if resource not in ndmg_key_dct.keys():
                    continue

                ds.inputs.container = '{0}/{1}'.format(container,
                                                        ndmg_key_dct[resource][0])
                node, out_file = rp[resource]

                # rename the file
                if 'roi_' in resource or 'ndmg_graph' in resource:
                    rename_file = pe.MapNode(
                        interface=util.Rename(),
                        name='rename__{}_{}'.format(num_strat, resource_i),
                        iterfield=['in_file']
                    )
                else:
                    rename_file = pe.Node(
                        interface=util.Rename(),
                        name='rename_{}_{}'.format(num_strat, resource_i)
                    )
                rename_file.inputs.keep_ext = True
                rename_file.inputs.format_string = ndmg_key_dct[resource][2]

                workflow.connect(node, out_file,
                                    rename_file, 'in_file')
                workflow.connect(rename_file, 'out_file',
                                    ds, ndmg_key_dct[resource][1])

            else:
                output_sink_nodes = []

                # regular datasink
                ds = pe.Node(
                    DataSink(),
                    name='sinker_{}_{}'.format(num_strat, resource)
                )
                ds.inputs.base_directory = c.outputDirectory
                ds.inputs.creds_path = creds_path
                ds.inputs.encrypt_bucket_keys = encrypt_data
                ds.inputs.container = os.path.join(
                    'pipeline_{0}'.format(pipeline_id), subject_id
                )
                ds.inputs.regexp_substitutions = [
                    (r"/_sca_roi(.)*[/]", '/'),
                    (r"/_smooth_centrality_(\d)+[/]", '/'),
                    (r"/_z_score(\d)+[/]", "/"),
                    (r"/_dr_tempreg_maps_zstat_files_smooth_(\d)+[/]", "/"),
                    (r"/_sca_tempreg_maps_zstat_files_smooth_(\d)+[/]", "/"),
                    (r"/qc___", '/qc/')
                ]

                output_sink_nodes = []
                node, out_file = rp[resource]

                # exclue Nonetype transforms
                if resource == 'ants_initial_xfm' or resource == 'ants_rigid_xfm' or resource == 'ants_affine_xfm' \
                    or resource == 'ants_symmetric_initial_xfm' or resource == 'ants_symmetric_rigid_xfm' or resource == 'ants_symmetric_affine_xfm':

                    ants_para = c.ANTs_para_T1_registration
                    for para_index in range(len(ants_para)):
                        for para_type in ants_para[para_index]:
                            if para_type == 'initial-moving-transform':
                                if ants_para[para_index][para_type]['initializationFeature'] == 0 and resource == 'ants_initial_xfm':
                                    workflow.connect(node, out_file, ds, resource)
                            elif para_type == 'transforms':
                                for trans_index in range(len(ants_para[para_index][para_type])):
                                    for trans_type in ants_para[para_index][para_type][trans_index]:
                                        if trans_type == 'Rigid' and resource == 'ants_rigid_xfm':
                                            workflow.connect(node, out_file, ds, resource)
                                        if trans_type == 'Affine' and resource == 'ants_affine_xfm':
                                            workflow.connect(node, out_file, ds, resource)
                # exclue Nonetype transforms
                if resource == 'func_to_epi_ants_initial_xfm' or resource == 'func_to_epi_ants_rigid_xfm' or resource == 'func_to_epi_ants_affine_xfm':
                    ants_para = c.ANTs_para_EPI_registration
                    for para_index in range(len(ants_para)):
                        for para_type in ants_para[para_index]:
                            if para_type == 'initial-moving-transform':
                                if ants_para[para_index][para_type]['initializationFeature'] == 0 and resource == 'func_to_epi_ants_initial_xfm':
                                    workflow.connect(node, out_file, ds, resource)
                            elif para_type == 'transforms':
                                for trans_index in range(len(ants_para[para_index][para_type])):
                                    for trans_type in ants_para[para_index][para_type][trans_index]:
                                        if trans_type == 'Rigid' and resource == 'func_to_epi_ants_rigid_xfm':
                                            workflow.connect(node, out_file, ds, resource)
                                        if trans_type == 'Affine' and resource == 'func_to_epi_ants_affine_xfm':
                                            workflow.connect(node, out_file, ds, resource)
                if resource not in ['ants_initial_xfm', 'ants_rigid_xfm', 'ants_affine_xfm', 'func_to_epi_ants_initial_xfm', 'func_to_epi_ants_rigid_xfm', 'func_to_epi_ants_affine_xfm',\
                    'ants_symmetric_initial_xfm','ants_symmetric_rigid_xfm','ants_symmetric_affine_xfm']:
                    workflow.connect(node, out_file, ds, resource)

                output_sink_nodes += [(ds, 'out_file')]

    logger.info('\n\n' + 'Pipeline building completed.' + '\n\n')

    return workflow, strat_list, pipeline_ids<|MERGE_RESOLUTION|>--- conflicted
+++ resolved
@@ -713,16 +713,15 @@
 
     for key_type, key in template_keys:
 
-<<<<<<< HEAD
         if isinstance(getattr(c, key), str):
-=======
-        node = create_check_for_s3_node(
-            key,
-            getattr(c, key), key_type,
-            input_creds_path, c.workingDirectory, map_node=False
-        )
-
-        setattr(c, key, node)
+            
+            node = create_check_for_s3_node(
+                key,
+                getattr(c, key), key_type,
+                input_creds_path, c.workingDirectory, map_node=False
+            )
+
+            setattr(c, key, node)
     
     template_keys_in_list = [
         ("anat", "ANTs_prior_seg_template_brain_list"),
@@ -736,15 +735,8 @@
             getattr(c, key), key_type,
             input_creds_path, c.workingDirectory, map_node=True
         )
->>>>>>> 2dc47b72
-
-            node = create_check_for_s3_node(
-                key,
-                getattr(c, key), key_type,
-                input_creds_path, c.workingDirectory
-            )
-
-            setattr(c, key, node)
+
+        setattr(c, key, node)
 
     """""""""""""""""""""""""""""""""""""""""""""""""""
      PREPROCESSING
