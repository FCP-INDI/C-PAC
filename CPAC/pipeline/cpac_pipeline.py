--- conflicted
+++ resolved
@@ -192,7 +192,7 @@
     check_system_deps,
 )
 
-from CPAC.utils.monitoring import log_nodes_initial
+from CPAC.utils.monitoring import log_nodes_cb, log_nodes_initial
 from CPAC.utils.monitoring.draw_gantt_chart import resource_report
 
 logger = logging.getLogger('nipype.workflow')
@@ -278,10 +278,6 @@
     else:
         plugin_args = {'memory_gb': sub_mem_gb, 'n_procs': num_cores_per_sub}
 
-<<<<<<< HEAD
-
-=======
->>>>>>> f1572b72
     # perhaps in future allow user to set threads maximum
     # this is for centrality mostly
     # import mkl
@@ -489,9 +485,6 @@
                 plugin = LegacyMultiProcPlugin(plugin_args)
             elif plugin == 'MultiProc':
                 plugin = MultiProcPlugin(plugin_args)
-
-            if not plugin:
-                plugin = LegacyMultiProcPlugin(plugin_args)
 
             try:
                 # Actually run the pipeline now, for the current subject
