import os
import time
import six
import re
import csv
import shutil
import pickle
import copy
import json

import pandas as pd
import pkg_resources as p
import networkx as nx
import logging as cb_logging
from time import strftime

import nipype
import nipype.pipeline.engine as pe
import nipype.interfaces.fsl as fsl
import nipype.interfaces.io as nio
import nipype.interfaces.utility as util
import nipype.interfaces.afni as afni
from nipype.interfaces.afni import preprocess
import nipype.interfaces.ants as ants
import nipype.interfaces.c3 as c3
from nipype.interfaces.utility import Merge
from nipype.pipeline.engine.utils import format_dot
from nipype import config
from nipype import logging

from indi_aws import aws_utils, fetch_creds

import CPAC
from CPAC.network_centrality.pipeline import (
    create_network_centrality_workflow
)
from CPAC.anat_preproc.anat_preproc import create_anat_preproc
from CPAC.anat_preproc.lesion_preproc import create_lesion_preproc
from CPAC.distortion_correction.distortion_correction import (
    create_EPI_DistCorr,
    blip_distcor_wf
)
from CPAC.func_preproc.func_preproc import (
    create_func_preproc,
    connect_func_preproc,
    slice_timing_wf,
    create_wf_edit_func,
    create_scale_func_wf
)
from CPAC.seg_preproc.seg_preproc import (
    create_seg_preproc,
    create_seg_preproc_template_based
)

from CPAC.seg_preproc.utils import mask_erosion

from CPAC.image_utils import (
    spatial_smooth_outputs,
    z_score_standardize,
    fisher_z_score_standardize,
    calc_avg
)

from CPAC.registration import (
    create_fsl_flirt_linear_reg,
    create_fsl_fnirt_nonlinear_reg,
    create_register_func_to_anat,
    create_bbregister_func_to_anat,
    create_register_func_to_epi,
    create_wf_calculate_ants_warp,
    output_func_to_standard
)

from CPAC.nuisance import create_regressor_workflow, \
    create_nuisance_regression_workflow, \
    filtering_bold_and_regressors, \
    bandpass_voxels, \
    NuisanceRegressor
from CPAC.aroma import create_aroma
from CPAC.median_angle import create_median_angle_correction
from CPAC.generate_motion_statistics import motion_power_statistics
from CPAC.scrubbing import create_scrubbing_preproc
from CPAC.timeseries import (
    get_roi_timeseries,
    get_voxel_timeseries,
    get_vertices_timeseries,
    get_spatial_map_timeseries
)

from CPAC.vmhc.vmhc import create_vmhc
from CPAC.reho.reho import create_reho
from CPAC.alff.alff import create_alff
from CPAC.sca.sca import create_sca, create_temporal_reg

from CPAC.connectome.pipeline import create_connectome

from CPAC.utils.datasource import (
    create_func_datasource,
    create_anat_datasource,
    create_fmap_datasource,
    create_roi_mask_dataflow,
    create_spatial_map_dataflow,
    create_check_for_s3_node,
    resolve_resolution,
    match_epi_fmaps
)
from CPAC.utils.trimmer import the_trimmer
from CPAC.utils import Configuration, Strategy, Outputs, find_files
from CPAC.utils.interfaces.function import Function

from CPAC.utils.interfaces.datasink import DataSink

from CPAC.qc.pipeline import create_qc_workflow
from CPAC.qc.utils import generate_qc_pages

from CPAC.utils.utils import (
    extract_one_d,
    get_scan_params,
    get_tr,
    extract_txt,
    extract_output_mean,
    create_output_mean_csv,
    get_zscore,
    get_fisher_zscore,
    pick_wm
)

from CPAC.utils.monitoring import log_nodes_initial, log_nodes_cb

logger = logging.getLogger('nipype.workflow')
# config.enable_debug_mode()

def run_workflow(sub_dict, c, run, pipeline_timing_info=None,
                 p_name=None, plugin='MultiProc', plugin_args=None, test_config=False):
    '''
    Function to prepare and, optionally, run the C-PAC workflow

    Parameters
    ----------
    sub_dict : dictionary
        subject dictionary with anatomical and functional image paths
    c : Configuration object
        CPAC pipeline configuration dictionary object
    run : boolean
        flag to indicate whether to run the prepared workflow
    pipeline_timing_info : list (optional); default=None
        list of pipeline info for reporting timing information
    p_name : string (optional); default=None
        name of pipeline
    plugin : string (optional); defaule='MultiProc'
        nipype plugin to utilize when the workflow is ran
    plugin_args : dictionary (optional); default=None
        plugin-specific arguments for the workflow plugin

    Returns
    -------
    workflow : nipype workflow
        the prepared nipype workflow object containing the parameters
        specified in the config
    '''

    # Import packages
    from CPAC.utils.utils import check_config_resources, check_system_deps
    
    # Assure that changes on config will not affect other parts
    c = copy.copy(c)

    subject_id = sub_dict['subject_id']
    if sub_dict['unique_id']:
        subject_id += "_" + sub_dict['unique_id']

    log_dir = os.path.join(c.logDirectory, 'pipeline_%s' % c.pipelineName, subject_id)
    if not os.path.exists(log_dir):
        os.makedirs(os.path.join(log_dir))

    # TODO ASH Enforce c.run_logging to be boolean
    # TODO ASH Schema validation
    config.update_config({
        'logging': {
            'log_directory': log_dir,
            'log_to_file': bool(getattr(c, 'run_logging', True))
        }
    })
    config.enable_resource_monitor()

    logging.update_logging(config)

    # Start timing here
    pipeline_start_time = time.time()
    # at end of workflow, take timestamp again, take time elapsed and check
    # tempfile add time to time data structure inside tempfile, and increment
    # number of subjects

    # Check pipeline config resources
    sub_mem_gb, num_cores_per_sub, num_ants_cores = \
        check_config_resources(c)

    if not plugin:
        plugin = 'MultiProc'

    if plugin_args:
        plugin_args['memory_gb'] = sub_mem_gb
        plugin_args['n_procs'] = num_cores_per_sub
    else:
        plugin_args = {'memory_gb': sub_mem_gb, 'n_procs': num_cores_per_sub}

    # perhaps in future allow user to set threads maximum
    # this is for centrality mostly
    # import mkl
    numThreads = '1'
    os.environ['OMP_NUM_THREADS'] = '1'  # str(num_cores_per_sub)
    os.environ['MKL_NUM_THREADS'] = '1'  # str(num_cores_per_sub)
    os.environ['ITK_GLOBAL_DEFAULT_NUMBER_OF_THREADS'] = str(num_ants_cores)

    # TODO: TEMPORARY
    # TODO: solve the UNet model hanging issue during MultiProc
    if "unet" in c.skullstrip_option:
        c.maxCoresPerParticipant = 1
        logger.info("\n\n[!] LOCKING CPUs PER PARTICIPANT TO 1 FOR U-NET "
                    "MODEL.\n\nThis is a temporary measure due to a known "
                    "issue preventing Nipype's parallelization from running "
                    "U-Net properly.\n\n")

    # calculate maximum potential use of cores according to current pipeline
    # configuration
    max_core_usage = int(c.maxCoresPerParticipant) * \
        int(c.numParticipantsAtOnce)

    ndmg_out = False
    try:
        if "ndmg" in c.output_tree:
            ndmg_out = True
    except:
        pass

    try:
        creds_path = sub_dict['creds_path']
        if creds_path and 'none' not in creds_path.lower():
            if os.path.exists(creds_path):
                input_creds_path = os.path.abspath(creds_path)
            else:
                err_msg = 'Credentials path: "%s" for subject "%s" was not ' \
                          'found. Check this path and try again.' % (
                              creds_path, subject_id)
                raise Exception(err_msg)
        else:
            input_creds_path = None
    except KeyError:
        input_creds_path = None

    # TODO enforce value with schema validation
    try:
        encrypt_data = bool(c.s3Encryption[0])
    except:
        encrypt_data = False


    information = """

    C-PAC version: {cpac_version}

    Setting maximum number of cores per participant to {cores}
    Setting number of participants at once to {participants}
    Setting OMP_NUM_THREADS to {threads}
    Setting MKL_NUM_THREADS to {threads}
    Setting ANTS/ITK thread usage to {ants_threads}
    Maximum potential number of cores that might be used during this run: {max_cores}

"""

    execution_info = """

    End of subject workflow {workflow}

    CPAC run complete:

        Pipeline configuration: {pipeline}
        Subject workflow: {workflow}
        Elapsed run time (minutes): {elapsed}
        Timing information saved in {log_dir}/cpac_individual_timing_{pipeline}.csv
        System time of start:      {run_start}
        System time of completion: {run_finish}

"""

    logger.info(information.format(
        cpac_version=CPAC.__version__,
        cores=c.maxCoresPerParticipant,
        participants=c.numParticipantsAtOnce,
        threads=numThreads,
        ants_threads=c.num_ants_threads,
        max_cores=max_core_usage
    ))


    subject_info = {}
    subject_info['subject_id'] = subject_id
    subject_info['start_time'] = pipeline_start_time

    check_centrality_degree = 1 in c.runNetworkCentrality and \
                              (True in c.degWeightOptions or \
                               True in c.eigWeightOptions)

    check_centrality_lfcd = 1 in c.runNetworkCentrality and \
                            True in c.lfcdWeightOptions

    # Check system dependencies
    check_system_deps(check_ants='ANTS' in c.regOption,
                      check_ica_aroma='1' in str(c.runICA[0]),
                      check_centrality_degree=check_centrality_degree,
                      check_centrality_lfcd=check_centrality_lfcd)


    # absolute paths of the dirs
    c.workingDirectory = os.path.abspath(c.workingDirectory)
    if 's3://' not in c.outputDirectory:
        c.outputDirectory = os.path.abspath(c.outputDirectory)

    workflow, strat_list, pipeline_ids = build_workflow(
        subject_id, sub_dict, c, p_name, num_ants_cores
    )

    forks = "\n\nStrategy forks:\n" + \
            "\n".join(["- " + pipe for pipe in sorted(set(pipeline_ids))]) + \
            "\n\n"

    logger.info(forks)

    if test_config:
        logger.info('This has been a test of the pipeline configuration file, the pipeline was built successfully, but was not run')
    else:

        if c.write_debugging_outputs:
            with open(os.path.join(c.workingDirectory, workflow.name, 'resource_pool.pkl'), 'wb') as f:
                pickle.dump(strat_list, f)

        if c.reGenerateOutputs is True:
            working_dir = os.path.join(c.workingDirectory, workflow.name)
            erasable = list(find_files(working_dir, '*sink*')) + \
                list(find_files(working_dir, '*link*')) + \
                list(find_files(working_dir, '*log*'))

            for f in erasable:
                if os.path.isfile(f):
                    os.remove(f)
                else:
                    shutil.rmtree(f)

        if hasattr(c, 'trim') and c.trim:

            logger.warn("""
Trimming is an experimental feature, and if used wrongly, it can lead to unreproducible results.
It is useful for performance optimization, but only if used correctly.
Please, make yourself aware of how it works and its assumptions:
    - The pipeline configuration has not changed;
    - The data configuration / BIDS directory has not changed;
    - The files from the output directory has not changed;
    - Your softwares versions has not changed;
    - Your C-PAC version has not changed;
    - You do not have access to the working directory.
""")

            workflow, _ = the_trimmer(
                workflow,
                output_dir=c.outputDirectory,
                s3_creds_path=input_creds_path,
            )

        pipeline_start_datetime = strftime("%Y-%m-%d %H:%M:%S")

        try:
            subject_info['resource_pool'] = []

            for strat_no, strat in enumerate(strat_list):
                strat_label = 'strat_%d' % strat_no
                subject_info[strat_label] = strat.get_name()
                subject_info['resource_pool'].append(strat.get_resource_pool())

            subject_info['status'] = 'Running'

            # Create callback logger
            cb_log_filename = os.path.join(log_dir,
                                        'callback.log')

            try:
                if not os.path.exists(os.path.dirname(cb_log_filename)):
                    os.makedirs(os.path.dirname(cb_log_filename))
            except IOError:
                pass

            # Add handler to callback log file
            cb_logger = cb_logging.getLogger('callback')
            cb_logger.setLevel(cb_logging.DEBUG)
            handler = cb_logging.FileHandler(cb_log_filename)
            cb_logger.addHandler(handler)

            # Log initial information from all the nodes
            log_nodes_initial(workflow)

            # Add status callback function that writes in callback log
            if nipype.__version__ not in ('1.1.2'):
                err_msg = "This version of Nipype may not be compatible with " \
                            "CPAC v%s, please install Nipype version 1.1.2\n" \
                            % (CPAC.__version__)
                logger.error(err_msg)
            else:
                plugin_args['status_callback'] = log_nodes_cb

            if plugin_args['n_procs'] == 1:
                plugin = 'Linear'

            # Actually run the pipeline now, for the current subject
            workflow.run(plugin=plugin, plugin_args=plugin_args)

            # PyPEER kick-off
            if 1 in c.run_pypeer:
                from CPAC.pypeer.peer import prep_for_pypeer
                prep_for_pypeer(c.peer_eye_scan_names, c.peer_data_scan_names,
                                c.eye_mask_path, c.outputDirectory, subject_id, 
                                pipeline_ids, c.peer_stimulus_path, c.peer_gsr,
                                c.peer_scrub, c.peer_scrub_thresh)

            # Dump subject info pickle file to subject log dir
            subject_info['status'] = 'Completed'

            subject_info_file = os.path.join(
                log_dir, 'subject_info_%s.pkl' % subject_id
            )
            with open(subject_info_file, 'wb') as info:
                pickle.dump(subject_info, info)

            # have this check in case the user runs cpac_runner from terminal and
            # the timing parameter list is not supplied as usual by the GUI
            if pipeline_timing_info != None:

                # pipeline_timing_info list:
                #  [0] - unique pipeline ID
                #  [1] - pipeline start time stamp (first click of 'run' from GUI)
                #  [2] - number of subjects in subject list
                unique_pipeline_id = pipeline_timing_info[0]
                pipeline_start_stamp = pipeline_timing_info[1]
                num_subjects = pipeline_timing_info[2]

                # elapsed time data list:
                #  [0] - elapsed time in minutes
                elapsed_time_data = []

                elapsed_time_data.append(
                    int(((time.time() - pipeline_start_time) / 60)))

                # elapsedTimeBin list:
                #  [0] - cumulative elapsed time (minutes) across all subjects
                #  [1] - number of times the elapsed time has been appended
                #        (effectively a measure of how many subjects have run)

                # TODO
                # write more doc for all this
                # warning in .csv that some runs may be partial
                # code to delete .tmp file

                timing_temp_file_path = os.path.join(c.logDirectory,
                                                    '%s_pipeline_timing.tmp' % unique_pipeline_id)

                if not os.path.isfile(timing_temp_file_path):
                    elapsedTimeBin = []
                    elapsedTimeBin.append(0)
                    elapsedTimeBin.append(0)

                    with open(timing_temp_file_path, 'wb') as handle:
                        pickle.dump(elapsedTimeBin, handle)

                with open(timing_temp_file_path, 'rb') as handle:
                    elapsedTimeBin = pickle.loads(handle.read())

                elapsedTimeBin[0] = elapsedTimeBin[0] + elapsed_time_data[0]
                elapsedTimeBin[1] = elapsedTimeBin[1] + 1

                with open(timing_temp_file_path, 'wb') as handle:
                    pickle.dump(elapsedTimeBin, handle)

                # this happens once the last subject has finished running!
                if elapsedTimeBin[1] == num_subjects:

                    pipelineTimeDict = {}
                    pipelineTimeDict['Pipeline'] = c.pipelineName
                    pipelineTimeDict['Cores_Per_Subject'] = c.maxCoresPerParticipant
                    pipelineTimeDict['Simultaneous_Subjects'] = c.numParticipantsAtOnce
                    pipelineTimeDict['Number_of_Subjects'] = num_subjects
                    pipelineTimeDict['Start_Time'] = pipeline_start_stamp
                    pipelineTimeDict['End_Time'] = strftime("%Y-%m-%d_%H:%M:%S")
                    pipelineTimeDict['Elapsed_Time_(minutes)'] = elapsedTimeBin[0]
                    pipelineTimeDict['Status'] = 'Complete'

                    gpaTimeFields = [
                        'Pipeline', 'Cores_Per_Subject',
                        'Simultaneous_Subjects',
                        'Number_of_Subjects', 'Start_Time',
                        'End_Time', 'Elapsed_Time_(minutes)',
                        'Status'
                    ]
                    timeHeader = dict(zip(gpaTimeFields, gpaTimeFields))

                    with open(os.path.join(
                        c.logDirectory,
                        'cpac_individual_timing_%s.csv' % c.pipelineName
                    ), 'a') as timeCSV, open(os.path.join(
                        c.logDirectory,
                        'cpac_individual_timing_%s.csv' % c.pipelineName
                    ), 'rb') as readTimeCSV:

                        timeWriter = csv.DictWriter(timeCSV, fieldnames=gpaTimeFields)
                        timeReader = csv.DictReader(readTimeCSV)

                        headerExists = False
                        for line in timeReader:
                            if 'Start_Time' in line:
                                headerExists = True

                        if headerExists == False:
                            timeWriter.writerow(timeHeader)

                        timeWriter.writerow(pipelineTimeDict)

                    # remove the temp timing file now that it is no longer needed
                    os.remove(timing_temp_file_path)

            # Upload logs to s3 if s3_str in output directory
            if c.outputDirectory.lower().startswith('s3://'):

                try:
                    # Store logs in s3 output director/logs/...
                    s3_log_dir = os.path.join(
                        c.outputDirectory,
                        'logs',
                        os.path.basename(log_dir)
                    )
                    bucket_name = c.outputDirectory.split('/')[2]
                    bucket = fetch_creds.return_bucket(creds_path, bucket_name)

                    # Collect local log files
                    local_log_files = []
                    for root, _, files in os.walk(log_dir):
                        local_log_files.extend([os.path.join(root, fil)
                                                for fil in files])
                    # Form destination keys
                    s3_log_files = [loc.replace(log_dir, s3_log_dir)
                                    for loc in local_log_files]
                    # Upload logs
                    aws_utils.s3_upload(bucket,
                                        (local_log_files, s3_log_files),
                                        encrypt=encrypt_data)
                    # Delete local log files
                    for log_f in local_log_files:
                        os.remove(log_f)

                except Exception as exc:
                    err_msg = 'Unable to upload CPAC log files in: %s.\nError: %s'
                    logger.error(err_msg, log_dir, exc)

        except Exception as e:

            execution_info = """

Error of subject workflow {workflow}

CPAC run error:

    Pipeline configuration: {pipeline}
    Subject workflow: {workflow}
    Elapsed run time (minutes): {elapsed}
    Timing information saved in {log_dir}/cpac_individual_timing_{pipeline}.csv
    System time of start:      {run_start}

"""

        finally:

            if 1 in c.generateQualityControlImages and not ndmg_out:
                for pip_id in pipeline_ids:
                    pipeline_base = os.path.join(c.outputDirectory,
                                                'pipeline_{0}'.format(pip_id))

                    sub_output_dir = os.path.join(pipeline_base, subject_id)
                    qc_dir = os.path.join(sub_output_dir, 'qc')
                    generate_qc_pages(qc_dir)
                
            if workflow:

                logger.info(execution_info.format(
                    workflow=workflow.name,
                    pipeline=c.pipelineName,
                    log_dir=c.logDirectory,
                    elapsed=(time.time() - pipeline_start_time) / 60,
                    run_start=pipeline_start_datetime,
                    run_finish=strftime("%Y-%m-%d %H:%M:%S")
                ))

                # Remove working directory when done
                if c.removeWorkingDir:
                    try:
                        subject_wd = os.path.join(c.workingDirectory, workflow.na,e)
                        if os.path.exists(subject_wd):
                            logger.info("Removing working dir: %s" % subject_wd)
                            shutil.rmtree(subject_wd)
                    except:
                        logger.warn('Could not remove subjects %s working directory',
                                    workflow.na,e)


def build_workflow(subject_id, sub_dict, c, pipeline_name=None, num_ants_cores=1):

    # TODO ASH temporary code, remove
    # TODO ASH maybe scheme validation/normalization
    already_skullstripped = c.already_skullstripped[0]
    if already_skullstripped == 2:
        already_skullstripped = 0
    elif already_skullstripped == 3:
        already_skullstripped = 1

    if 'ANTS' in c.regOption:

        # if someone doesn't have anatRegANTSinterpolation in their pipe config,
        # it will default to LanczosWindowedSinc
        if not hasattr(c, 'anatRegANTSinterpolation'):
            setattr(c, 'anatRegANTSinterpolation', 'LanczosWindowedSinc')

        if c.anatRegANTSinterpolation not in ['Linear', 'BSpline', 'LanczosWindowedSinc']:
            err_msg = 'The selected ANTS interpolation method may be in the list of values: "Linear", "BSpline", "LanczosWindowedSinc"'
            raise Exception(err_msg)

        # if someone doesn't have funcRegANTSinterpolation in their pipe config,
        # it will default to LanczosWindowedSinc
        if not hasattr(c, 'funcRegANTSinterpolation'):
               setattr(c, 'funcRegANTSinterpolation', 'LanczosWindowedSinc')

        if c.funcRegANTSinterpolation not in ['Linear', 'BSpline', 'LanczosWindowedSinc']:
            err_msg = 'The selected ANTS interpolation method may be in the list of values: "Linear", "BSpline", "LanczosWindowedSinc"'
            raise Exception(err_msg)

    if 'FSL' in c.regOption:

        # if someone doesn't have anatRegFSLinterpolation in their pipe config,
        # it will default to sinc          
        if not hasattr(c, 'anatRegFSLinterpolation'):
            setattr(c, 'anatRegFSLinterpolation', 'sinc')

        if c.anatRegFSLinterpolation not in ["trilinear", "sinc", "spline"]:
            err_msg = 'The selected FSL interpolation method may be in the list of values: "trilinear", "sinc", "spline"'
            raise Exception(err_msg)
            

    # Workflow setup
    workflow_name = 'resting_preproc_' + str(subject_id)
    workflow = pe.Workflow(name=workflow_name)
    workflow.base_dir = c.workingDirectory
    workflow.config['execution'] = {
        'hash_method': 'timestamp',
        'crashdump_dir': os.path.abspath(c.crashLogDirectory)
    }

    # Extract credentials path if it exists
    try:
        creds_path = sub_dict['creds_path']
        if creds_path and 'none' not in creds_path.lower():
            if os.path.exists(creds_path):
                input_creds_path = os.path.abspath(creds_path)
            else:
                err_msg = 'Credentials path: "%s" for subject "%s" was not ' \
                          'found. Check this path and try again.' % (
                              creds_path, subject_id)
                raise Exception(err_msg)
        else:
            input_creds_path = None
    except KeyError:
        input_creds_path = None

    # check if lateral_ventricles_mask exist
    if str(c.lateral_ventricles_mask).lower() in ['none', 'false']:
        ventricle_mask_exist = False
    else:
        ventricle_mask_exist = True

    # TODO ASH normalize file paths with schema validator
    template_keys = [
        ("anat", "templateSpecificationFile"),
        ("anat", "lateral_ventricles_mask"),
        ("anat", "PRIORS_CSF"),
        ("anat", "PRIORS_GRAY"),
        ("anat", "PRIORS_WHITE"),
        ("other", "configFileTwomm"),
        ("anat", "template_based_segmentation_CSF"),
        ("anat", "template_based_segmentation_GRAY"),
        ("anat", "template_based_segmentation_WHITE"),
    ]

    for key_type, key in template_keys:

        node = create_check_for_s3_node(
            key,
            getattr(c, key), key_type,
            input_creds_path, c.workingDirectory
        )

        setattr(c, key, node)

    """""""""""""""""""""""""""""""""""""""""""""""""""
     PREPROCESSING
    """""""""""""""""""""""""""""""""""""""""""""""""""

    strat_initial = Strategy()

    # The list of strategies that will be shared all along the pipeline creation
    strat_list = []
    num_strat = 0

    anat_flow = create_anat_datasource('anat_gather_%d' % num_strat)
    anat_flow.inputs.inputnode.subject = subject_id
    anat_flow.inputs.inputnode.anat = sub_dict['anat']
    anat_flow.inputs.inputnode.creds_path = input_creds_path
    anat_flow.inputs.inputnode.dl_dir = c.workingDirectory

    strat_initial.update_resource_pool({
        'anatomical': (anat_flow, 'outputspec.anat')
    })

    if 'brain_mask' in sub_dict.keys():
        if sub_dict['brain_mask'] and sub_dict['brain_mask'].lower() != 'none':
            brain_flow = create_anat_datasource('brain_gather_%d' % num_strat)
            brain_flow.inputs.inputnode.subject = subject_id
            brain_flow.inputs.inputnode.anat = sub_dict['brain_mask']
            brain_flow.inputs.inputnode.creds_path = input_creds_path
            brain_flow.inputs.inputnode.dl_dir = c.workingDirectory

            strat_initial.update_resource_pool({
                'anatomical_brain_mask': (brain_flow, 'outputspec.anat')
            })

    if 'lesion_mask' in sub_dict.keys():
        lesion_datasource = create_anat_datasource('lesion_gather_%d' % num_strat)
        lesion_datasource.inputs.inputnode.subject = subject_id
        lesion_datasource.inputs.inputnode.anat = sub_dict['lesion_mask']
        lesion_datasource.inputs.inputnode.creds_path = input_creds_path
        lesion_datasource.inputs.inputnode.dl_dir = c.workingDirectory

        strat_initial.update_resource_pool({
            'lesion_mask': (lesion_datasource, 'outputspec.anat')
        })

    templates_for_resampling = [
        (c.resolution_for_anat, c.template_brain_only_for_anat, 'template_brain_for_anat', 'resolution_for_anat'),
        (c.resolution_for_anat, c.template_skull_for_anat, 'template_skull_for_anat', 'resolution_for_anat'),
        (c.resolution_for_anat, c.template_symmetric_brain_only, 'template_symmetric_brain', 'resolution_for_anat'),
        (c.resolution_for_anat, c.template_symmetric_skull, 'template_symmetric_skull', 'resolution_for_anat'),
        (c.resolution_for_anat, c.dilated_symmetric_brain_mask, 'template_dilated_symmetric_brain_mask', 'resolution_for_anat'),
        (c.resolution_for_anat, c.ref_mask, 'template_ref_mask', 'resolution_for_anat'),
        (c.resolution_for_func_preproc, c.template_brain_only_for_func, 'template_brain_for_func_preproc', 'resolution_for_func_preproc'),
        (c.resolution_for_func_preproc, c.template_skull_for_func, 'template_skull_for_func_preproc', 'resolution_for_func_preproc'),
        (c.resolution_for_func_preproc, c.template_epi, 'template_epi', 'resolution_for_func_preproc'), # derivative resolution?
        (c.resolution_for_func_derivative, c.template_brain_only_for_func, 'template_brain_for_func_derivative', 'resolution_for_func_preproc'),
        (c.resolution_for_func_derivative, c.template_skull_for_func, 'template_skull_for_func_derivative', 'resolution_for_func_preproc'),
    ]

    if 1 in c.run_pypeer:
        templates_for_resampling.append((c.resolution_for_func_preproc, c.eye_mask_path, 'template_eye_mask', 'resolution_for_func_preproc'))
        Outputs.any.append("template_eye_mask")

    # update resampled template to resource pool
    for resolution, template, template_name, tag in templates_for_resampling:
        resampled_template = pe.Node(Function(input_names=['resolution', 'template', 'template_name', 'tag'], 
                                              output_names=['resampled_template'], 
                                              function=resolve_resolution,
                                              as_module=True), 
                                        name='resampled_' + template_name) 

        resampled_template.inputs.resolution = resolution
        resampled_template.inputs.template = template
        resampled_template.inputs.template_name = template_name
        resampled_template.inputs.tag = tag 

        strat_initial.update_resource_pool({
            template_name: (resampled_template, 'resampled_template')
        })

    strat_list += [strat_initial]

    new_strat_list = []

    for num_strat, strat in enumerate(strat_list):

        if 'anatomical_brain_mask' in strat:

            anat_preproc = create_anat_preproc(method='mask', 
                                               config=c, 
                                               wf_name='anat_preproc_mask_%d' % num_strat)

            new_strat = strat.fork()
            node, out_file = new_strat['anatomical']
            workflow.connect(node, out_file,
                             anat_preproc, 'inputspec.anat')

            node, out_file = strat['anatomical_brain_mask']
            workflow.connect(node, out_file,
                             anat_preproc, 'inputspec.brain_mask')
                             
            new_strat.append_name(anat_preproc.name)
            new_strat.set_leaf_properties(anat_preproc, 'outputspec.brain')
            new_strat.update_resource_pool({
                'anatomical_brain': (anat_preproc, 'outputspec.brain'),
                'anatomical_reorient': (anat_preproc, 'outputspec.reorient'),
            })
            new_strat.update_resource_pool({
                'anatomical_brain_mask': (anat_preproc, 'outputspec.brain_mask')
            }, override=True)

            new_strat_list += [new_strat]

            continue

        if already_skullstripped:

            anat_preproc = create_anat_preproc(method=None,
                                               already_skullstripped=True,
                                               config=c,
                                               wf_name='anat_preproc_already_%d' % num_strat)

            new_strat = strat.fork()
            node, out_file = new_strat['anatomical']
            workflow.connect(node, out_file,
                            anat_preproc, 'inputspec.anat')
            new_strat.append_name(anat_preproc.name)
            new_strat.set_leaf_properties(anat_preproc, 'outputspec.brain')
            new_strat.update_resource_pool({
                'anatomical_brain': (anat_preproc, 'outputspec.brain'),
                'anatomical_reorient': (anat_preproc, 'outputspec.reorient'),
                'anatomical_brain_mask': (anat_preproc, 'outputspec.brain_mask'),
            })

            new_strat_list += [new_strat]

        else:
            if not any(o in c.skullstrip_option for o in ["AFNI", "FSL", "niworkflows-ants", "unet"]):
                err = '\n\n[!] C-PAC says: Your skull-stripping method options ' \
                    'setting does not include either \'AFNI\' or \'FSL\' or \'niworkflows-ants\'.\n\n' \
                    'Options you provided:\nskullstrip_option: {0}' \
                    '\n\n'.format(str(c.skullstrip_option))
                raise Exception(err)

            if "AFNI" in c.skullstrip_option:

                anat_preproc = create_anat_preproc(method='afni',
                                                   config=c,
                                                   wf_name='anat_preproc_afni_%d' % num_strat)

                anat_preproc.inputs.AFNI_options.set(
                    mask_vol=c.skullstrip_mask_vol,
                    shrink_factor=c.skullstrip_shrink_factor,
                    var_shrink_fac=c.skullstrip_var_shrink_fac,
                    shrink_fac_bot_lim=c.skullstrip_shrink_factor_bot_lim,
                    avoid_vent=c.skullstrip_avoid_vent,
                    niter=c.skullstrip_n_iterations,
                    pushout=c.skullstrip_pushout,
                    touchup=c.skullstrip_touchup,
                    fill_hole=c.skullstrip_fill_hole,
                    avoid_eyes=c.skullstrip_avoid_eyes,
                    use_edge=c.skullstrip_use_edge,
                    exp_frac=c.skullstrip_exp_frac,
                    smooth_final=c.skullstrip_smooth_final,
                    push_to_edge=c.skullstrip_push_to_edge,
                    use_skull=c.skullstrip_use_skull,
                    perc_int=c.skullstrip_perc_int,
                    max_inter_iter=c.skullstrip_max_inter_iter,
                    blur_fwhm=c.skullstrip_blur_fwhm,
                    fac=c.skullstrip_fac,
                    monkey=c.skullstrip_monkey,
                )

                new_strat = strat.fork()
                node, out_file = new_strat['anatomical']
                workflow.connect(node, out_file,
                                 anat_preproc, 'inputspec.anat')
                new_strat.append_name(anat_preproc.name)
                new_strat.set_leaf_properties(anat_preproc, 'outputspec.brain')
                new_strat.update_resource_pool({
                    'anatomical_brain': (anat_preproc, 'outputspec.brain'),
                    'anatomical_reorient': (anat_preproc, 'outputspec.reorient'),
                    'anatomical_brain_mask': (anat_preproc, 'outputspec.brain_mask'),
                })

                new_strat_list += [new_strat]

            if "FSL" in c.skullstrip_option:
                anat_preproc = create_anat_preproc(method='fsl',
                                                   config=c,
                                                   wf_name='anat_preproc_bet_%d' % num_strat)

                anat_preproc.inputs.BET_options.set(
                    frac=c.bet_frac,
                    mask_boolean=c.bet_mask_boolean,
                    mesh_boolean=c.bet_mesh_boolean,
                    outline=c.bet_outline,
                    padding=c.bet_padding,
                    radius=c.bet_radius,
                    reduce_bias=c.bet_reduce_bias,
                    remove_eyes=c.bet_remove_eyes,
                    robust=c.bet_robust,
                    skull=c.bet_skull,
                    surfaces=c.bet_surfaces,
                    threshold=c.bet_threshold,
                    vertical_gradient=c.bet_vertical_gradient,
                )

                new_strat = strat.fork()
                node, out_file = new_strat['anatomical']
                workflow.connect(node, out_file,
                                anat_preproc, 'inputspec.anat')
                new_strat.append_name(anat_preproc.name)
                new_strat.set_leaf_properties(anat_preproc, 'outputspec.brain')
                new_strat.update_resource_pool({
                    'anatomical_brain': (anat_preproc, 'outputspec.brain'),
                    'anatomical_reorient': (anat_preproc, 'outputspec.reorient'),
                    'anatomical_brain_mask': (anat_preproc, 'outputspec.brain_mask'),
                })

                new_strat_list += [new_strat]

            if "niworkflows-ants" in c.skullstrip_option:
                anat_preproc = create_anat_preproc(method='niworkflows-ants',
                                                   config=c,
                                                   wf_name='anat_preproc_niworkflows_ants_%d' % num_strat)

                new_strat = strat.fork()
                node, out_file = new_strat['anatomical']
                workflow.connect(node, out_file,
                                anat_preproc, 'inputspec.anat')                
                new_strat.append_name(anat_preproc.name)
                new_strat.set_leaf_properties(anat_preproc, 'outputspec.brain')
                new_strat.update_resource_pool({
                    'anatomical_brain': (anat_preproc, 'outputspec.brain'),
                    'anatomical_reorient': (anat_preproc, 'outputspec.reorient'),
                    'anatomical_brain_mask': (anat_preproc, 'outputspec.brain_mask'),
                })

                new_strat_list += [new_strat]

            if "unet" in c.skullstrip_option:
                anat_preproc = create_anat_preproc(method='unet',
                                                   config=c,
                                                   wf_name='anat_preproc_unet_%d' % num_strat)
            
                new_strat = strat.fork()
                node, out_file = new_strat['anatomical']
                workflow.connect(node, out_file,
                                anat_preproc, 'inputspec.anat')                
                new_strat.append_name(anat_preproc.name)
                new_strat.set_leaf_properties(anat_preproc, 'outputspec.brain')
                new_strat.update_resource_pool({
                    'anatomical_brain': (anat_preproc, 'outputspec.brain'),
                    'anatomical_reorient': (anat_preproc, 'outputspec.reorient'),
                    'anatomical_brain_mask': (anat_preproc, 'outputspec.brain_mask'),
                })

                new_strat_list += [new_strat]


    strat_list = new_strat_list

    new_strat_list = []

    # either run FSL anatomical-to-MNI registration, or...
    if 'FSL' in c.regOption:
        for num_strat, strat in enumerate(strat_list):
            
            # this is to prevent the user from running FNIRT if they are
            # providing already-skullstripped inputs. this is because
            # FNIRT requires an input with the skull still on
            if already_skullstripped == 1:
                err_msg = '\n\n[!] CPAC says: FNIRT (for anatomical ' \
                          'registration) will not work properly if you ' \
                          'are providing inputs that have already been ' \
                          'skull-stripped.\n\nEither switch to using ' \
                          'ANTS for registration or provide input ' \
                          'images that have not been already ' \
                          'skull-stripped.\n\n'

                logger.info(err_msg)
                raise Exception

            flirt_reg_anat_mni = create_fsl_flirt_linear_reg(
                'anat_mni_flirt_register_%d' % num_strat
            )

            # Input registration parameters
            flirt_reg_anat_mni.inputs.inputspec.interp = c.anatRegFSLinterpolation

            node, out_file = strat['anatomical_brain']
            workflow.connect(node, out_file,
                             flirt_reg_anat_mni, 'inputspec.input_brain')

            # pass the reference files
            node, out_file = strat['template_brain_for_anat']
            workflow.connect(node, out_file,
                flirt_reg_anat_mni, 'inputspec.reference_brain')

            if 'ANTS' in c.regOption:
                strat = strat.fork()
                new_strat_list.append(strat)

            strat.append_name(flirt_reg_anat_mni.name)
            strat.set_leaf_properties(flirt_reg_anat_mni,
                                      'outputspec.output_brain')

            strat.update_resource_pool({
                'anatomical_to_mni_linear_xfm': (flirt_reg_anat_mni, 'outputspec.linear_xfm'),
                'mni_to_anatomical_linear_xfm': (flirt_reg_anat_mni, 'outputspec.invlinear_xfm'),
                'anatomical_to_standard': (flirt_reg_anat_mni, 'outputspec.output_brain')
            })

    strat_list += new_strat_list

    new_strat_list = []

    try:
        fsl_linear_reg_only = c.fsl_linear_reg_only
    except AttributeError:
        fsl_linear_reg_only = [0]

    if 'FSL' in c.regOption and 0 in fsl_linear_reg_only:

        for num_strat, strat in enumerate(strat_list):

            nodes = strat.get_nodes_names()

            if 'anat_mni_flirt_register' in nodes:

                fnirt_reg_anat_mni = create_fsl_fnirt_nonlinear_reg(
                    'anat_mni_fnirt_register_%d' % num_strat
                )

                node, out_file = strat['anatomical_brain']
                workflow.connect(node, out_file,
                                 fnirt_reg_anat_mni, 'inputspec.input_brain')

                # pass the reference files
                node, out_file = strat['template_brain_for_anat']
                workflow.connect(node, out_file,
                    fnirt_reg_anat_mni, 'inputspec.reference_brain')

                node, out_file = strat['anatomical_reorient']
                workflow.connect(node, out_file,
                                 fnirt_reg_anat_mni, 'inputspec.input_skull')

                node, out_file = strat['anatomical_to_mni_linear_xfm']
                workflow.connect(node, out_file,
                                 fnirt_reg_anat_mni, 'inputspec.linear_aff')

                node, out_file = strat['template_skull_for_anat']
                workflow.connect(node, out_file,
                    fnirt_reg_anat_mni, 'inputspec.reference_skull')

                node, out_file = strat['template_ref_mask']
                workflow.connect(node, out_file,
                    fnirt_reg_anat_mni, 'inputspec.ref_mask')

                # assign the FSL FNIRT config file specified in pipeline
                # config.yml
                fnirt_reg_anat_mni.inputs.inputspec.fnirt_config = c.fnirtConfig

                if 1 in fsl_linear_reg_only:
                    strat = strat.fork()
                    new_strat_list.append(strat)

                strat.append_name(fnirt_reg_anat_mni.name)
                strat.set_leaf_properties(fnirt_reg_anat_mni,
                                          'outputspec.output_brain')

                strat.update_resource_pool({
                    'anatomical_to_mni_nonlinear_xfm': (fnirt_reg_anat_mni, 'outputspec.nonlinear_xfm'),
                    'anatomical_to_standard': (fnirt_reg_anat_mni, 'outputspec.output_brain')
                }, override=True)

    strat_list += new_strat_list

    new_strat_list = []

    for num_strat, strat in enumerate(strat_list):

        nodes = strat.get_nodes_names()

        # or run ANTS anatomical-to-MNI registration instead
        if 'ANTS' in c.regOption and \
            'anat_mni_flirt_register' not in nodes and \
                'anat_mni_fnirt_register' not in nodes:

            ants_reg_anat_mni = \
                create_wf_calculate_ants_warp(
                    'anat_mni_ants_register_%d' % num_strat,
                    num_threads=num_ants_cores
                )

            # Input registration parameters
            ants_reg_anat_mni.inputs.inputspec.interp = c.anatRegANTSinterpolation
            
            # calculating the transform with the skullstripped is
            # reported to be better, but it requires very high
            # quality skullstripping. If skullstripping is imprecise
            # registration with skull is preferred

            # TODO ASH assess with schema validator
            if 1 in c.regWithSkull:

                if already_skullstripped == 1:
                    err_msg = '\n\n[!] CPAC says: You selected ' \
                        'to run anatomical registration with ' \
                        'the skull, but you also selected to ' \
                        'use already-skullstripped images as ' \
                        'your inputs. This can be changed ' \
                        'in your pipeline configuration ' \
                        'editor.\n\n'

                    logger.info(err_msg)
                    raise Exception

                # get the skull-stripped anatomical from resource pool
                node, out_file = strat['anatomical_brain']

                # pass the anatomical to the workflow
                workflow.connect(node, out_file,
                                 ants_reg_anat_mni,
                                 'inputspec.anatomical_brain')

                # pass the reference file
                node, out_file = strat['template_brain_for_anat']
                workflow.connect(node, out_file,
                    ants_reg_anat_mni, 'inputspec.reference_brain')

                # get the reorient skull-on anatomical from resource pool
                node, out_file = strat['anatomical_reorient']

                # pass the anatomical to the workflow
                workflow.connect(node, out_file,
                                 ants_reg_anat_mni,
                                 'inputspec.anatomical_skull')

                # pass the reference file
                node, out_file = strat['template_skull_for_anat']
                workflow.connect(
                    node, out_file,
                    ants_reg_anat_mni, 'inputspec.reference_skull'
                )

            else:
                
                node, out_file = strat['anatomical_brain']

                workflow.connect(node, out_file, ants_reg_anat_mni,
                                 'inputspec.anatomical_brain')

                # pass the reference file
                node, out_file = strat['template_brain_for_anat']
                workflow.connect(node, out_file,
                    ants_reg_anat_mni, 'inputspec.reference_brain')

            ants_reg_anat_mni.inputs.inputspec.set(
                dimension=3,
                use_histogram_matching=True,
                winsorize_lower_quantile=0.01,
                winsorize_upper_quantile=0.99,
                metric=['MI', 'MI', 'CC'],
                metric_weight=[1, 1, 1],
                radius_or_number_of_bins=[32, 32, 4],
                sampling_strategy=['Regular', 'Regular', None],
                sampling_percentage=[0.25, 0.25, None],
                number_of_iterations=[
                    [1000, 500, 250, 100],
                    [1000, 500, 250, 100],
                    [100, 100, 70, 20]
                ],
                convergence_threshold=[1e-8, 1e-8, 1e-9],
                convergence_window_size=[10, 10, 15],
                transforms=['Rigid', 'Affine', 'SyN'],
                transform_parameters=[[0.1], [0.1], [0.1, 3, 0]],
                shrink_factors=[
                    [8, 4, 2, 1],
                    [8, 4, 2, 1],
                    [6, 4, 2, 1]
                ],
                smoothing_sigmas=[
                    [3, 2, 1, 0],
                    [3, 2, 1, 0],
                    [3, 2, 1, 0]
                ]
            )
            # Test if a lesion mask is found for the anatomical image
            if 'lesion_mask' in sub_dict and c.use_lesion_mask \
                    and 'lesion_preproc' not in nodes:
                # Create lesion preproc node to apply afni Refit and Resample
                lesion_preproc = create_lesion_preproc(
                    wf_name='lesion_preproc_%d' % num_strat
                )
                # Add the name of the node in the strat object
                strat.append_name(lesion_preproc.name)
                # I think I don't need to set this node as leaf but not sure
                # strat.set_leaf_properties(lesion_preproc, 'inputspec.lesion')

                # Add the lesion preprocessed to the resource pool
                strat.update_resource_pool({
                    'lesion_reorient': (lesion_preproc, 'outputspec.reorient')
                })
                # The Refit lesion is not added to the resource pool because
                # it is not used afterward

                # Retieve the lesion mask from the resource pool
                node, out_file = strat['lesion_mask']
                # Set the lesion mask as input of lesion_preproc
                workflow.connect(
                    node, out_file,
                    lesion_preproc, 'inputspec.lesion'
                )

                # Set the output of lesion preproc as parameter of ANTs
                # fixed_image_mask option
                workflow.connect(
                    lesion_preproc, 'outputspec.reorient',
                    ants_reg_anat_mni, 'inputspec.fixed_image_mask'
                )
            else:
                ants_reg_anat_mni.inputs.inputspec.fixed_image_mask = None

            strat.append_name(ants_reg_anat_mni.name)

            strat.set_leaf_properties(ants_reg_anat_mni,
                                      'outputspec.normalized_output_brain')

            strat.update_resource_pool({
                'ants_initial_xfm': (ants_reg_anat_mni, 'outputspec.ants_initial_xfm'),
                'ants_rigid_xfm': (ants_reg_anat_mni, 'outputspec.ants_rigid_xfm'),
                'ants_affine_xfm': (ants_reg_anat_mni, 'outputspec.ants_affine_xfm'),
                'anatomical_to_mni_nonlinear_xfm': (ants_reg_anat_mni, 'outputspec.warp_field'),
                'mni_to_anatomical_nonlinear_xfm': (ants_reg_anat_mni, 'outputspec.inverse_warp_field'),
                'anat_to_mni_ants_composite_xfm': (ants_reg_anat_mni, 'outputspec.composite_transform'),
                'anatomical_to_standard': (ants_reg_anat_mni, 'outputspec.normalized_output_brain')
            })

    strat_list += new_strat_list

    # [SYMMETRIC] T1 -> Symmetric Template, Non-linear registration (FNIRT/ANTS)

    new_strat_list = []

    if 1 in c.runVMHC and 1 in getattr(c, 'runFunctional', [1]):

        for num_strat, strat in enumerate(strat_list):

            nodes = strat.get_nodes_names()

            if 'FSL' in c.regOption and \
               'anat_mni_ants_register' not in nodes:

                # this is to prevent the user from running FNIRT if they are
                # providing already-skullstripped inputs. this is because
                # FNIRT requires an input with the skull still on
                # TODO ASH normalize w schema validation to bool
                if already_skullstripped == 1:
                    err_msg = '\n\n[!] CPAC says: FNIRT (for anatomical ' \
                              'registration) will not work properly if you ' \
                              'are providing inputs that have already been ' \
                              'skull-stripped.\n\nEither switch to using ' \
                              'ANTS for registration or provide input ' \
                              'images that have not been already ' \
                              'skull-stripped.\n\n'

                    logger.info(err_msg)
                    raise Exception

                flirt_reg_anat_symm_mni = create_fsl_flirt_linear_reg(
                    'anat_symmetric_mni_flirt_register_%d' % num_strat
                )

                
                # Input registration parameters
                flirt_reg_anat_symm_mni.inputs.inputspec.interp = c.anatRegFSLinterpolation

                node, out_file = strat['anatomical_brain']
                workflow.connect(node, out_file,
                                 flirt_reg_anat_symm_mni,
                                 'inputspec.input_brain')

                # pass the reference files
                node, out_file = strat['template_symmetric_brain']
                workflow.connect(node, out_file,
                    flirt_reg_anat_symm_mni, 'inputspec.reference_brain')

                # if 'ANTS' in c.regOption:
                #    strat = strat.fork()
                #    new_strat_list.append(strat)

                strat.append_name(flirt_reg_anat_symm_mni.name)
                strat.set_leaf_properties(flirt_reg_anat_symm_mni,
                                          'outputspec.output_brain')

                strat.update_resource_pool({
                    'anatomical_to_symmetric_mni_linear_xfm': (
                    flirt_reg_anat_symm_mni, 'outputspec.linear_xfm'),
                    'symmetric_mni_to_anatomical_linear_xfm': (
                    flirt_reg_anat_symm_mni, 'outputspec.invlinear_xfm'),
                    'symmetric_anatomical_to_standard': (
                    flirt_reg_anat_symm_mni, 'outputspec.output_brain')
                })

        strat_list += new_strat_list

        new_strat_list = []

        try:
            fsl_linear_reg_only = c.fsl_linear_reg_only
        except AttributeError:
            fsl_linear_reg_only = [0]

        if 'FSL' in c.regOption and 0 in fsl_linear_reg_only:

            for num_strat, strat in enumerate(strat_list):

                nodes = strat.get_nodes_names()

                if 'anat_mni_flirt_register' in nodes:
                    fnirt_reg_anat_symm_mni = create_fsl_fnirt_nonlinear_reg(
                        'anat_symmetric_mni_fnirt_register_%d' % num_strat
                    )

                    node, out_file = strat['anatomical_brain']
                    workflow.connect(node, out_file,
                                     fnirt_reg_anat_symm_mni,
                                     'inputspec.input_brain')

                    # pass the reference files
                    node, out_file = strat['template_brain_for_anat']
                    workflow.connect(node, out_file,
                        fnirt_reg_anat_symm_mni, 'inputspec.reference_brain')

                    node, out_file = strat['anatomical_reorient']
                    workflow.connect(node, out_file,
                                     fnirt_reg_anat_symm_mni,
                                     'inputspec.input_skull')

                    node, out_file = strat['anatomical_to_mni_linear_xfm']
                    workflow.connect(node, out_file,
                                     fnirt_reg_anat_symm_mni,
                                     'inputspec.linear_aff')

                    node, out_file = strat['template_symmetric_skull']
                    workflow.connect(node, out_file,
                        fnirt_reg_anat_symm_mni, 'inputspec.reference_skull')

                    node, out_file = strat['template_dilated_symmetric_brain_mask']
                    workflow.connect(node, out_file,
                        fnirt_reg_anat_symm_mni, 'inputspec.ref_mask')

                    strat.append_name(fnirt_reg_anat_symm_mni.name)
                    strat.set_leaf_properties(fnirt_reg_anat_symm_mni,
                                              'outputspec.output_brain')

                    strat.update_resource_pool({
                        'anatomical_to_symmetric_mni_nonlinear_xfm': (
                        fnirt_reg_anat_symm_mni, 'outputspec.nonlinear_xfm'),
                        'symmetric_anatomical_to_standard': (
                        fnirt_reg_anat_symm_mni, 'outputspec.output_brain')
                    }, override=True)

        strat_list += new_strat_list

        new_strat_list = []

        for num_strat, strat in enumerate(strat_list):

            nodes = strat.get_nodes_names()

            # or run ANTS anatomical-to-MNI registration instead
            if 'ANTS' in c.regOption and \
               'anat_mni_flirt_register' not in nodes and \
               'anat_mni_fnirt_register' not in nodes and \
               'anat_symmetric_mni_flirt_register' not in nodes and \
               'anat_symmetric_mni_fnirt_register' not in nodes:

                ants_reg_anat_symm_mni = \
                    create_wf_calculate_ants_warp(
                        'anat_symmetric_mni_ants_register_%d' % num_strat,
                        num_threads=num_ants_cores
                    )
            
                # Input registration parameters
                ants_reg_anat_symm_mni.inputs.inputspec.interp = c.anatRegANTSinterpolation

                # calculating the transform with the skullstripped is
                # reported to be better, but it requires very high
                # quality skullstripping. If skullstripping is imprecise
                # registration with skull is preferred
                if 1 in c.regWithSkull:

                    if already_skullstripped == 1:
                        err_msg = '\n\n[!] CPAC says: You selected ' \
                            'to run anatomical registration with ' \
                            'the skull, but you also selected to ' \
                            'use already-skullstripped images as ' \
                            'your inputs. This can be changed ' \
                            'in your pipeline configuration ' \
                            'editor.\n\n'

                        logger.info(err_msg)
                        raise Exception

                    # get the skullstripped anatomical from resource pool
                    node, out_file = strat['anatomical_brain']

                    # pass the anatomical to the workflow
                    workflow.connect(node, out_file,
                                     ants_reg_anat_symm_mni,
                                     'inputspec.anatomical_brain')

                    # pass the reference file
                    node, out_file = strat['template_symmetric_brain']
                    workflow.connect(node, out_file,
                                    ants_reg_anat_symm_mni, 'inputspec.reference_brain')

                    # get the reorient skull-on anatomical from resource
                    # pool
                    node, out_file = strat['anatomical_reorient']

                    # pass the anatomical to the workflow
                    workflow.connect(node, out_file,
                                     ants_reg_anat_symm_mni,
                                     'inputspec.anatomical_skull')

                    # pass the reference file
                    node, out_file = strat['template_symmetric_skull']
                    workflow.connect(node, out_file,
                                     ants_reg_anat_symm_mni, 'inputspec.reference_skull')


                else:
                    # get the skullstripped anatomical from resource pool
                    node, out_file = strat['anatomical_brain']

                    workflow.connect(node, out_file,
                                     ants_reg_anat_symm_mni,
                                     'inputspec.anatomical_brain')

                    # pass the reference file
                    node, out_file = strat['template_symmetric_brain']
                    workflow.connect(node, out_file,
                                    ants_reg_anat_symm_mni, 'inputspec.reference_brain')

                ants_reg_anat_symm_mni.inputs.inputspec.set(
                    dimension=3,
                    use_histogram_matching=True,
                    winsorize_lower_quantile=0.01,
                    winsorize_upper_quantile=0.99,
                    metric=['MI', 'MI', 'CC'],
                    metric_weight=[1, 1, 1],
                    radius_or_number_of_bins=[32, 32, 4],
                    sampling_strategy=['Regular', 'Regular', None],
                    sampling_percentage=[0.25, 0.25, None],
                    number_of_iterations=[[1000, 500, 250, 100],
                                          [1000, 500, 250, 100],
                                          [100, 100, 70, 20]],
                    convergence_threshold=[1e-8, 1e-8, 1e-9],
                    convergence_window_size=[10, 10, 15],
                    transforms=['Rigid', 'Affine', 'SyN'],
                    transform_parameters=[[0.1], [0.1], [0.1, 3, 0]],
                    shrink_factors=[[8, 4, 2, 1],
                                    [8, 4, 2, 1],
                                    [6, 4, 2, 1]],
                    smoothing_sigmas=[[3, 2, 1, 0],
                                      [3, 2, 1, 0],
                                      [3, 2, 1, 0]]
                )

                if 'lesion_mask' in sub_dict and c.use_lesion_mask\
                        and 'lesion_preproc' not in nodes:
                    # Create lesion preproc node to apply afni Refit & Resample
                    lesion_preproc = create_lesion_preproc(
                        wf_name='lesion_preproc_%d' % num_strat
                    )
                    # Add the name of the node in the strat object
                    strat.append_name(lesion_preproc.name)

                    # I think I don't need to set this node as leaf but not sure
                    # strat.set_leaf_properties(lesion_preproc,
                    # 'inputspec.lesion')

                    # Add the lesion preprocessed to the resource pool
                    strat.update_resource_pool({
                        'lesion_reorient': (
                            lesion_preproc, 'outputspec.reorient')
                    })
                    # The Refit lesion is not added to the resource pool because
                    # it is not used afterward

                    # Retieve the lesion mask from the resource pool
                    node, out_file = strat['lesion_mask']
                    # Set the lesion mask as input of lesion_preproc
                    workflow.connect(
                        node, out_file,
                        lesion_preproc, 'inputspec.lesion'
                    )

                    # Set the output of lesion preproc as parameter of ANTs
                    # fixed_image_mask option
                    workflow.connect(
                        lesion_preproc, 'outputspec.reorient',
                        ants_reg_anat_symm_mni, 'inputspec.fixed_image_mask'
                    )
                else:
                    ants_reg_anat_symm_mni.inputs.inputspec.fixed_image_mask = \
                        None

                strat.append_name(ants_reg_anat_symm_mni.name)
                strat.set_leaf_properties(ants_reg_anat_symm_mni,
                                          'outputspec.normalized_output_brain')

                strat.update_resource_pool({
                    'ants_symmetric_initial_xfm': (ants_reg_anat_symm_mni, 'outputspec.ants_initial_xfm'),
                    'ants_symmetric_rigid_xfm': (ants_reg_anat_symm_mni, 'outputspec.ants_rigid_xfm'),
                    'ants_symmetric_affine_xfm': (ants_reg_anat_symm_mni, 'outputspec.ants_affine_xfm'),
                    'anatomical_to_symmetric_mni_nonlinear_xfm': (ants_reg_anat_symm_mni, 'outputspec.warp_field'),
                    'symmetric_mni_to_anatomical_nonlinear_xfm': (ants_reg_anat_symm_mni, 'outputspec.inverse_warp_field'),
                    'anat_to_symmetric_mni_ants_composite_xfm': (ants_reg_anat_symm_mni, 'outputspec.composite_transform'),
                    'symmetric_anatomical_to_standard': (ants_reg_anat_symm_mni, 'outputspec.normalized_output_brain')
                })

        strat_list += new_strat_list

    # Inserting Segmentation Preprocessing Workflow

    new_strat_list = []

    if 1 in c.runSegmentationPreprocessing:

        for num_strat, strat in enumerate(strat_list):

            nodes = strat.get_nodes_names()

            seg_preproc = None

            if not any(o in c.seg_use_threshold for o in ["FSL-FAST Thresholding", "Customized Thresholding"]):
                err = '\n\n[!] C-PAC says: Your segmentation thresholding options ' \
                    'setting does not include either \'FSL-FAST Thresholding\' or \'Customized Thresholding\'.\n\n' \
                    'Options you provided:\nseg_use_threshold: {0}' \
                    '\n\n'.format(str(c.seg_use_threshold))
                raise Exception(err)

            # TODO ASH based on config, instead of nodes?
            if 'anat_mni_fnirt_register' in nodes or 'anat_mni_flirt_register' in nodes:
                use_ants = False
            elif 'anat_mni_ants_register' in nodes:
                use_ants = True

            seg_preproc = create_seg_preproc(use_ants=use_ants,
                                             use_priors=c.seg_use_priors,
                                             use_threshold=c.seg_use_threshold,
                                             csf_use_erosion=c.seg_csf_use_erosion,
                                             wm_use_erosion=c.seg_wm_use_erosion,
                                             gm_use_erosion=c.seg_gm_use_erosion,
                                             wf_name='seg_preproc_{0}'.format(num_strat))

            seg_preproc.inputs.csf_threshold.csf_threshold=c.seg_CSF_threshold_value
            seg_preproc.inputs.wm_threshold.wm_threshold=c.seg_WM_threshold_value
            seg_preproc.inputs.gm_threshold.gm_threshold=c.seg_GM_threshold_value

            seg_preproc.inputs.csf_erosion_prop.csf_erosion_prop=c.csf_erosion_prop
            seg_preproc.inputs.wm_erosion_prop.wm_erosion_prop=c.wm_erosion_prop
            seg_preproc.inputs.gm_erosion_prop.gm_erosion_prop=c.gm_erosion_prop

            seg_preproc.inputs.csf_mask_erosion_mm.csf_mask_erosion_mm=c.csf_mask_erosion_mm
            seg_preproc.inputs.wm_mask_erosion_mm.wm_mask_erosion_mm=c.wm_mask_erosion_mm
            seg_preproc.inputs.gm_mask_erosion_mm.gm_mask_erosion_mm=c.gm_mask_erosion_mm

            seg_preproc.inputs.csf_erosion_mm.csf_erosion_mm=c.csf_erosion_mm
            seg_preproc.inputs.wm_erosion_mm.wm_erosion_mm=c.wm_erosion_mm
            seg_preproc.inputs.gm_erosion_mm.gm_erosion_mm=c.gm_erosion_mm

            workflow.connect(anat_preproc, 'outputspec.brain_mask', seg_preproc, 'inputspec.brain_mask')
                                                                 
            # TODO ASH review
            if seg_preproc is None:
                continue

            node, out_file = strat['anatomical_brain']
            workflow.connect(node, out_file,
                             seg_preproc, 'inputspec.brain')

            if 'anat_mni_fnirt_register' in nodes or 'anat_mni_flirt_register' in nodes:
                node, out_file = strat['mni_to_anatomical_linear_xfm']
                workflow.connect(node, out_file,
                                 seg_preproc,
                                 'inputspec.standard2highres_mat')

            elif 'anat_mni_ants_register' in nodes:
                node, out_file = strat['ants_initial_xfm']
                workflow.connect(node, out_file,
                                 seg_preproc,
                                 'inputspec.standard2highres_init')

                node, out_file = strat['ants_rigid_xfm']
                workflow.connect(node, out_file,
                                 seg_preproc,
                                 'inputspec.standard2highres_rig')

                node, out_file = strat['ants_affine_xfm']
                workflow.connect(node, out_file,
                                 seg_preproc,
                                 'inputspec.standard2highres_mat')


            workflow.connect(c.PRIORS_CSF, 'local_path',
                                seg_preproc, 'inputspec.PRIOR_CSF')

            workflow.connect(c.PRIORS_GRAY, 'local_path',
                                seg_preproc, 'inputspec.PRIOR_GRAY')

            workflow.connect(c.PRIORS_WHITE, 'local_path',
                                seg_preproc, 'inputspec.PRIOR_WHITE')

            # TODO ASH review with forking function
            if 0 in c.runSegmentationPreprocessing:
                strat = strat.fork()
                new_strat_list.append(strat)

            if c.brain_use_erosion: 
                ero_imports = ['import scipy.ndimage as nd' , 'import numpy as np', 'import nibabel as nb', 'import os']
                eroded_mask = pe.Node(util.Function(input_names = ['roi_mask', 'skullstrip_mask', 'mask_erosion_mm', 'mask_erosion_prop'], 
                                                    output_names = ['output_roi_mask', 'eroded_skullstrip_mask'], 
                                                    function = mask_erosion,
                                                    imports = ero_imports),                                    
                                                    name='erode_skullstrip_brain_mask')
                eroded_mask.inputs.mask_erosion_mm = c.brain_mask_erosion_mm                                    
                workflow.connect(anat_preproc, 'outputspec.brain_mask', eroded_mask, 'skullstrip_mask')
                workflow.connect(seg_preproc, 'outputspec.csf_probability_map', eroded_mask, 'roi_mask')

                strat.update_resource_pool({'anatomical_eroded_brain_mask': (eroded_mask, 'eroded_skullstrip_mask')})

            strat.append_name(seg_preproc.name)
            strat.update_resource_pool({
                'anatomical_gm_mask': (seg_preproc, 'outputspec.gm_mask'),
                'anatomical_csf_mask': (seg_preproc, 'outputspec.csf_mask'),
                'anatomical_wm_mask': (seg_preproc, 'outputspec.wm_mask'),
                'seg_probability_maps': (seg_preproc, 'outputspec.probability_maps'),
                'seg_mixeltype': (seg_preproc, 'outputspec.mixeltype'),
                'seg_partial_volume_map': (seg_preproc, 'outputspec.partial_volume_map'),
                'seg_partial_volume_files': (seg_preproc, 'outputspec.partial_volume_files')
            })

    strat_list += new_strat_list

    if 'T1_template' in c.template_based_segmentation:

        for num_strat, strat in enumerate(strat_list):

            nodes = strat.get_nodes_names()

            if not any(o in c.template_based_segmentation for o in ['EPI_template', 'T1_template', 'None']):
                err = '\n\n[!] C-PAC says: Your template based segmentation ' \
                    'setting does not include either \'EPI_template\' or \'T1_template\'.\n\n' \
                    'Options you provided:\ntemplate_based_segmentation: {0}' \
                    '\n\n'.format(str(c.template_based_segmentation))
                raise Exception(err)

            # TODO ASH based on config, instead of nodes?
            if 'anat_mni_fnirt_register' in nodes or 'anat_mni_flirt_register' in nodes:
                use_ants = False
            elif 'anat_mni_ants_register' in nodes:
                use_ants = True

            seg_preproc_template_based = create_seg_preproc_template_based(use_ants=use_ants,
                                                             wf_name='seg_preproc_t1_template_{0}'.format(num_strat))  
            
            # TODO ASH review
            if seg_preproc_template_based is None:
                continue

            node, out_file = strat['anatomical_brain']
            workflow.connect(node, out_file,
                             seg_preproc_template_based, 'inputspec.brain')

            if 'anat_mni_fnirt_register' in nodes or 'anat_mni_flirt_register' in nodes:
                node, out_file = strat['mni_to_anatomical_linear_xfm']
                workflow.connect(node, out_file,
                                 seg_preproc_template_based,
                                 'inputspec.standard2highres_mat')

            elif 'anat_mni_ants_register' in nodes:
                node, out_file = strat['ants_initial_xfm']
                workflow.connect(node, out_file,
                                 seg_preproc_template_based,
                                 'inputspec.standard2highres_init')

                node, out_file = strat['ants_rigid_xfm']
                workflow.connect(node, out_file,
                                 seg_preproc_template_based,
                                 'inputspec.standard2highres_rig')

                node, out_file = strat['ants_affine_xfm']
                workflow.connect(node, out_file,
                                 seg_preproc_template_based,
                                 'inputspec.standard2highres_mat')

            workflow.connect(c.template_based_segmentation_CSF, 'local_path',
                                seg_preproc_template_based, 'inputspec.CSF_template')

            workflow.connect(c.template_based_segmentation_GRAY, 'local_path',
                                seg_preproc_template_based, 'inputspec.GRAY_template')

            workflow.connect(c.template_based_segmentation_WHITE, 'local_path',
                                seg_preproc_template_based, 'inputspec.WHITE_template')

            # TODO ASH review with forking function
            if 'None' in c.template_based_segmentation:
                strat = strat.fork()
                new_strat_list.append(strat)

            strat.append_name(seg_preproc_template_based.name)
            strat.update_resource_pool({
                'anatomical_gm_mask': (seg_preproc_template_based, 'outputspec.gm_mask'),
                'anatomical_csf_mask': (seg_preproc_template_based, 'outputspec.csf_mask'),
                'anatomical_wm_mask': (seg_preproc_template_based, 'outputspec.wm_mask')
            })
            
    strat_list += new_strat_list

    # Inserting Functional Data workflow
    if ('func' in sub_dict or 'rest' in sub_dict) and \
            1 in getattr(c, 'runFunctional', [1]):
        #  pipeline needs to have explicit [0] to disable functional workflow

        for num_strat, strat in enumerate(strat_list):
   
            if 'func' in sub_dict:
                func_paths_dict = sub_dict['func']
            else:
                func_paths_dict = sub_dict['rest']

            func_wf = create_func_datasource(func_paths_dict,
                                             'func_gather_%d' % num_strat)
            func_wf.inputs.inputnode.set(
                subject=subject_id,
                creds_path=input_creds_path,
                dl_dir=c.workingDirectory
            )
            func_wf.get_node('inputnode').iterables = \
                ("scan", func_paths_dict.keys())

            if "fmap" in sub_dict:
                fmap_rp_list = []
                for key in sub_dict["fmap"].keys():
                    if "epi_" in key:
                        gather_fmap = create_fmap_datasource(sub_dict["fmap"],
                                                             "fmap_gather_{0}".format(key))
                        gather_fmap.inputs.inputnode.set(
                            subject=subject_id,
                            creds_path=input_creds_path,
                            dl_dir=c.workingDirectory
                        )
                        gather_fmap.inputs.inputnode.scan = key
                        strat.update_resource_pool({
                            key: (gather_fmap, 'outputspec.rest'),
                            "{0}_scan_params".format(key): (gather_fmap, 'outputspec.scan_params')
                        })
                        fmap_rp_list.append(key)

            # Add in nodes to get parameters from configuration file
            # a node which checks if scan_parameters are present for each scan
            scan_params = \
                pe.Node(Function(
                    input_names=['data_config_scan_params',
                                 'subject_id',
                                 'scan',
                                 'pipeconfig_tr',
                                 'pipeconfig_tpattern',
                                 'pipeconfig_start_indx',
                                 'pipeconfig_stop_indx'],
                    output_names=['tr',
                                  'tpattern',
                                  'ref_slice',
                                  'start_indx',
                                  'stop_indx',
                                  'pe_direction'],
                    function=get_scan_params,
                    as_module=True
                ), name='scan_params_%d' % num_strat)

            if "Selected Functional Volume" in c.func_reg_input:

                get_func_volume = pe.Node(interface=afni.Calc(),
                                          name='get_func_volume_{0}'.format(num_strat))

                get_func_volume.inputs.set(
                    expr='a',
                    single_idx=c.func_reg_input_volume,
                    outputtype='NIFTI_GZ'
                )
                workflow.connect(func_wf, 'outputspec.rest',
                                 get_func_volume, 'in_file_a')

            # wire in the scan parameter workflow
            workflow.connect(func_wf, 'outputspec.scan_params',
                             scan_params, 'data_config_scan_params')

            workflow.connect(func_wf, 'outputspec.subject',
                             scan_params, 'subject_id')

            workflow.connect(func_wf, 'outputspec.scan',
                             scan_params, 'scan')

            # connect in constants
            scan_params.inputs.set(
                pipeconfig_start_indx=c.startIdx,
                pipeconfig_stop_indx=c.stopIdx
            )

            strat.update_resource_pool({
                'raw_functional': (func_wf, 'outputspec.rest'),
                'scan_id': (func_wf, 'outputspec.scan'),
                'tr': (scan_params, 'tr'),
                'tpattern': (scan_params, 'tpattern'),
                'start_idx': (scan_params, 'start_indx'),
                'stop_idx': (scan_params, 'stop_indx'),
                'pe_direction': (scan_params, 'pe_direction'),
            })

            strat.set_leaf_properties(func_wf, 'outputspec.rest')

            if "Selected Functional Volume" in c.func_reg_input:
                strat.update_resource_pool({
                    'selected_func_volume': (get_func_volume, 'out_file')
                })


        # scale func data based on configuration information
        for num_strat, strat in enumerate(strat_list):

            scale_func_wf = create_scale_func_wf(
                runScaling=c.runScaling,
                scaling_factor=c.scaling_factor,
                wf_name="scale_func_%d" % (num_strat)
            )

            # connect the functional data from the leaf node into the wf
            node, out_file = strat.get_leaf_properties()
            workflow.connect(node, out_file,
                             scale_func_wf, 'inputspec.func')

            # replace the leaf node with the output from the recently added
            # workflow
            strat.set_leaf_properties(scale_func_wf, 'outputspec.scaled_func')


        # Truncate scan length based on configuration information
        for num_strat, strat in enumerate(strat_list):

            trunc_wf = create_wf_edit_func(
                wf_name="edit_func_%d" % (num_strat)
            )

            # connect the functional data from the leaf node into the wf
            node, out_file = strat.get_leaf_properties()
            workflow.connect(node, out_file,
                             trunc_wf, 'inputspec.func')

            # connect the other input parameters
            node, node_out = strat['start_idx']
            workflow.connect(node, node_out,
                             trunc_wf, 'inputspec.start_idx')

            node, node_out = strat['stop_idx']
            workflow.connect(node, node_out,
                             trunc_wf, 'inputspec.stop_idx')

            # replace the leaf node with the output from the recently added
            # workflow
            strat.set_leaf_properties(trunc_wf, 'outputspec.edited_func')
            strat.update_resource_pool({
                            'raw_functional_trunc': (trunc_wf, 'outputspec.edited_func'),
                        })

        # Motion Statistics Workflow
        new_strat_list = []

        for num_strat, strat in enumerate(strat_list):

            if 0 in c.runMotionStatisticsFirst:

                new_strat_list += [strat.fork()]

            if 1 in c.runMotionStatisticsFirst:

                for skullstrip_tool in c.functionalMasking:
                
                    skullstrip_tool = skullstrip_tool.lower()

                    for motion_correct_tool in c.motion_correction:

                        motion_correct_tool = motion_correct_tool.lower()

                        new_strat = strat.fork()

                        func_preproc = create_func_preproc(
                            skullstrip_tool=skullstrip_tool,
                            motion_correct_tool=motion_correct_tool,
                            config=c,
                            wf_name='func_preproc_before_stc_{0}_{1}_{2}'.format(skullstrip_tool, motion_correct_tool, num_strat)
                        )

                        node, out_file = strat['raw_functional_trunc']
                        workflow.connect(node, out_file, func_preproc,
                                        'inputspec.raw_func')

                        node, out_file = new_strat.get_leaf_properties()
                        workflow.connect(node, out_file, func_preproc,
                                        'inputspec.func')

                        node, out_file = strat['anatomical_brain']
                        workflow.connect(node, out_file, func_preproc,
                                        'inputspec.anat_brain')

                        node, out_file = strat['anatomical_brain_mask']
                        workflow.connect(node, out_file, func_preproc,
                                        'inputspec.anatomical_brain_mask')

                        func_preproc.inputs.inputspec.twopass = \
                            getattr(c, 'functional_volreg_twopass', True)

                        new_strat.update_resource_pool({
                                'movement_parameters': (func_preproc, 'outputspec.movement_parameters'),
                                'max_displacement': (func_preproc, 'outputspec.max_displacement'),
                                'functional_brain_mask_before_stc': (func_preproc, 'outputspec.mask'),
                                'motion_correct_before_stc': (func_preproc, 'outputspec.motion_correct'),
                                'coordinate_transformation': (func_preproc, 'outputspec.transform_matrices'),
                            })

                        new_strat_list.append(new_strat)

                        gen_motion_stats = motion_power_statistics(
                            name = 'gen_motion_stats_before_stc_{0}_{1}_{2}'.format(skullstrip_tool, motion_correct_tool, num_strat), 
                            motion_correct_tool = motion_correct_tool)         

                        # Special case where the workflow is not getting outputs from
                        # resource pool but is connected to functional datasource
                        workflow.connect(func_wf, 'outputspec.subject',
                                        gen_motion_stats, 'inputspec.subject_id')

                        workflow.connect(func_wf, 'outputspec.scan',
                                        gen_motion_stats, 'inputspec.scan_id')

                        node, out_file = new_strat['motion_correct_before_stc']
                        workflow.connect(node, out_file,
                                        gen_motion_stats, 'inputspec.motion_correct')

                        node, out_file = new_strat['movement_parameters']
                        workflow.connect(node, out_file,
                                        gen_motion_stats,
                                        'inputspec.movement_parameters')

                        node, out_file = new_strat['max_displacement']
                        workflow.connect(node, out_file,
                                        gen_motion_stats, 'inputspec.max_displacement')

                        node, out_file = new_strat['functional_brain_mask_before_stc']
                        workflow.connect(node, out_file,
                                        gen_motion_stats, 'inputspec.mask')

                        node, out_file = new_strat['coordinate_transformation']
                        workflow.connect(node, out_file,
                                        gen_motion_stats, 'inputspec.transformations')

                        new_strat.append_name(gen_motion_stats.name)

                        new_strat.update_resource_pool({
                            'frame_wise_displacement_power': (gen_motion_stats, 'outputspec.FDP_1D'),
                            'frame_wise_displacement_jenkinson': (gen_motion_stats, 'outputspec.FDJ_1D'),
                            'dvars': (gen_motion_stats, 'outputspec.DVARS_1D'),
                            'power_params': (gen_motion_stats, 'outputspec.power_params'),
                            'motion_params': (gen_motion_stats, 'outputspec.motion_params')
                        })

        strat_list = new_strat_list

        # Despike Workflow
        new_strat_list = []

        for num_strat, strat in enumerate(strat_list):

            if 0 in c.runDespike:
            
                new_strat_list += [strat.fork()]

            if 1 in c.runDespike:

                new_strat = strat.fork()

                despike = pe.Node(interface=preprocess.Despike(), 
                                name='func_despiked')
                despike.inputs.outputtype = 'NIFTI_GZ' 

                node, out_file = new_strat.get_leaf_properties()
                workflow.connect(node, out_file, 
                                despike, 'in_file')

                new_strat.set_leaf_properties(despike, 'out_file')

                new_strat.update_resource_pool({
                    'despiked': (despike, 'out_file')
                })

                new_strat_list.append(new_strat)

        strat_list = new_strat_list


        # Slice Timing Correction Workflow
        new_strat_list = []

        for num_strat, strat in enumerate(strat_list):

            if 0 in c.slice_timing_correction:

                new_strat_list += [strat.fork()]

            if 1 in c.slice_timing_correction:

                new_strat = strat.fork()

                slice_time = slice_timing_wf(name='func_slice_timing_correction_{0}'.format(num_strat))

                node, out_file = new_strat.get_leaf_properties()
                workflow.connect(node, out_file, slice_time,
                                'inputspec.func_ts')

                node, node_out = new_strat['tr']
                workflow.connect(node, node_out,
                                    slice_time, 'inputspec.tr')

                node, node_out = new_strat['tpattern']
                workflow.connect(node, node_out,
                                    slice_time, 'inputspec.tpattern')

                # add the name of the node to the strat name
                new_strat.append_name(slice_time.name)

                # set the leaf node
                new_strat.set_leaf_properties(slice_time, 'outputspec.slice_time_corrected')

                # add the outputs to the resource pool
                new_strat.update_resource_pool({
                    'slice_time_corrected': (slice_time, 'outputspec.slice_time_corrected')
                })
                
                new_strat_list.append(new_strat)

        # add new strats (if forked)
        strat_list = new_strat_list

        # Functional Image Preprocessing Workflow
        workflow, strat_list = connect_func_preproc(workflow, strat_list, c)

        # Distortion Correction
        new_strat_list = []

        # Distortion Correction - Field Map Phase-difference
        phase_diff = False
        if "fmap" in sub_dict.keys():
            phase = False
            magnitude = False
            for scan_name in sub_dict["fmap"].keys():
                if "phasediff" in scan_name:
                    phase = True
                if "magnitude" in scan_name:
                    magnitude = True
            if phase and magnitude:
                phase_diff = True

        if "PhaseDiff" in c.distortion_correction and phase_diff:
            for num_strat, strat in enumerate(strat_list):
                if 'BET' in c.fmap_distcorr_skullstrip:
                    epi_distcorr = create_EPI_DistCorr(
                        use_BET=True,
                        wf_name='epi_distcorr_%d' % (num_strat)
                    )
                    epi_distcorr.inputs.bet_frac_input.bet_frac = c.fmap_distcorr_frac
                    epi_distcorr.get_node('bet_frac_input').iterables = \
                        ('bet_frac', c.fmap_distcorr_frac)
                else:
                    epi_distcorr = create_EPI_DistCorr(
                        use_BET=False,
                        wf_name='epi_distcorr_%d' % (num_strat)
                    )
                    epi_distcorr.inputs.afni_threshold_input.afni_threshold = \
                        c.fmap_distcorr_threshold

                epi_distcorr.inputs.deltaTE_input.deltaTE = c.fmap_distcorr_deltaTE
                epi_distcorr.inputs.dwellT_input.dwellT = c.fmap_distcorr_dwell_time
                epi_distcorr.inputs.dwell_asym_ratio_input.dwell_asym_ratio = c.fmap_distcorr_dwell_asym_ratio

                epi_distcorr.get_node('deltaTE_input').iterables = (
                    'deltaTE', c.fmap_distcorr_deltaTE
                )
                epi_distcorr.get_node('dwellT_input').iterables = (
                    'dwellT', c.fmap_distcorr_dwell_time
                )
                epi_distcorr.get_node('dwell_asym_ratio_input').iterables = (
                    'dwell_asym_ratio', c.fmap_distcorr_dwell_asym_ratio
                )

                node, out_file = strat['anatomical_reorient']
                workflow.connect(node, out_file, epi_distcorr,
                                'inputspec.anat_file')

                node, out_file = strat['fmap_phase_diff']
                workflow.connect(node, out_file, epi_distcorr,
                                'inputspec.fmap_pha')

                node, out_file = strat['fmap_magnitude']
                workflow.connect(node, out_file, epi_distcorr,
                                'inputspec.fmap_mag')

                # TODO ASH review forking
                if "None" in c.distortion_correction or \
                        "Blip" in c.distortion_correction:
                    strat = strat.fork()
                    new_strat_list.append(strat)

                strat.append_name(epi_distcorr.name)

                strat.update_resource_pool({
                    'despiked_fieldmap': (epi_distcorr, 'outputspec.fmap_despiked'),
                    'fieldmap_mask': (epi_distcorr, 'outputspec.fieldmapmask'),
                })

        # Distortion Correction - "Blip-Up / Blip-Down"
        blip = False
        blip_fmap = False
        if "fmap" in sub_dict:
            for scan_name in sub_dict["fmap"].keys():
                if "epi" in scan_name:
                    blip_fmap = True

        if "Blip" in c.distortion_correction and blip_fmap:
            for num_strat, strat in enumerate(strat_list):
                blip = True

                match_epi_imports = ['import json']
                match_epi_fmaps_node = \
                    pe.Node(Function(input_names=['bold_pedir',
                                                  'epi_fmap_one',
                                                  'epi_fmap_params_one',
                                                  'epi_fmap_two',
                                                  'epi_fmap_params_two'],
                                     output_names=['opposite_pe_epi',
                                                   'same_pe_epi'],
                                     function=match_epi_fmaps,
                                     imports=match_epi_imports,
                                     as_module=True),
                            name='match_epi_fmaps_{0}'.format(num_strat))

                if fmap_rp_list:
                    epi_rp_key = fmap_rp_list[0]
                    epi_param_rp_key = "{0}_scan_params".format(epi_rp_key)
                    node, node_out = strat[epi_rp_key]
                    workflow.connect(node, node_out,
                                     match_epi_fmaps_node, 'epi_fmap_one')
                    node, node_out = strat[epi_param_rp_key]
                    workflow.connect(node, node_out,
                                     match_epi_fmaps_node, 'epi_fmap_params_one')
                    if len(epi_rp_key) > 1:
                        epi_rp_key = fmap_rp_list[1]
                        epi_param_rp_key = "{0}_scan_params".format(epi_rp_key)
                        node, node_out = strat[epi_rp_key]
                        workflow.connect(node, node_out,
                                         match_epi_fmaps_node, 'epi_fmap_two')
                        node, node_out = strat[epi_param_rp_key]
                        workflow.connect(node, node_out,
                                         match_epi_fmaps_node,
                                         'epi_fmap_params_two')

                node, node_out = strat['pe_direction']
                workflow.connect(node, node_out,
                                 match_epi_fmaps_node, 'bold_pedir')

                blip_correct = blip_distcor_wf(wf_name='blip_correct_{0}'.format(num_strat))

                node, out_file = strat["mean_functional"]
                workflow.connect(node, out_file,
                                 blip_correct, 'inputspec.func_mean')

                workflow.connect(match_epi_fmaps_node, 'opposite_pe_epi',
                                 blip_correct, 'inputspec.opposite_pe_epi')

                workflow.connect(match_epi_fmaps_node, 'same_pe_epi',
                                 blip_correct, 'inputspec.same_pe_epi')

            if "None" in c.distortion_correction:
                strat = strat.fork()
                new_strat_list.append(strat)

            strat.append_name(blip_correct.name)

            strat.update_resource_pool({
                'blip_warp': (blip_correct, 'outputspec.blip_warp'),
                'blip_warp_inverse': (blip_correct, 'outputspec.blip_warp_inverse'),
                'mean_functional': (blip_correct, 'outputspec.new_func_mean'),
                'functional_brain_mask': (blip_correct, 'outputspec.new_func_mask')
            }, override=True)

        strat_list += new_strat_list

        for num_strat, strat in enumerate(strat_list):

            # Resample brain mask with derivative resolution
            node, out_file = strat['functional_brain_mask']
            resampled_template = pe.Node(
                Function(
                    input_names=['resolution', 'template', 'template_name'],
                    output_names=['resampled_template'],
                    function=resolve_resolution,
                    as_module=True
                ),
                name='functional_brain_mask_derivative_%d' % (num_strat)
            )

            resampled_template.inputs.resolution = c.resolution_for_func_derivative
            resampled_template.inputs.template_name = 'functional_brain_mask_derivative'
            workflow.connect(node, out_file, resampled_template, 'template')
            strat.update_resource_pool({
                'functional_brain_mask_derivative': (
                    resampled_template,
                    'resampled_template'
                )
            })

        # Func -> T1 Registration (Initial Linear reg)

        # Depending on configuration, either passes output matrix to
        # Func -> Template ApplyWarp, or feeds into linear reg of BBReg operation
        # (if BBReg is enabled)

        new_strat_list = []

        if 1 in c.runRegisterFuncToAnat:

            for num_strat, strat in enumerate(strat_list):

                nodes = strat.get_nodes_names()

                # if field map-based distortion correction is on, but BBR is off,
                # send in the distortion correction files here
                # TODO: is this robust to the possibility of forking both
                # TODO: distortion correction and BBR at the same time?
                # TODO: (note if you are forking with BBR on/off, at this point
                # TODO:  there is still only one strat, so you would have to fork
                # TODO:  here instead to have a func->anat with fieldmap and
                # TODO:  without, and send the without-fieldmap to the BBR fork)

                dist_corr = False
                if 'epi_distcorr' in nodes and 1 not in c.runBBReg:
                    dist_corr = True
                    # TODO: for now, disabling dist corr when BBR is disabled
                    err = "\n\n[!] Field map distortion correction is enabled, " \
                        "but Boundary-Based Registration is off- BBR is " \
                        "required for distortion correction.\n\n"
                    raise Exception(err)

                func_to_anat = create_register_func_to_anat(dist_corr,
                                                            'func_to_anat_FLIRT'
                                                            '_%d' % num_strat)

                # Input registration parameters
                func_to_anat.inputs.inputspec.interp = 'trilinear'
                
                
                # TODO ASH normalize strings with enums?
                if 'Mean Functional' in c.func_reg_input:
                    # Input functional image (mean functional)
                    node, out_file = strat['mean_functional']
                    workflow.connect(node, out_file,
                                     func_to_anat, 'inputspec.func')

                elif 'Selected Functional Volume' in c.func_reg_input:
                    # Input functional image (specific volume)
                    node, out_file = strat['selected_func_volume']
                    workflow.connect(node, out_file,
                                     func_to_anat, 'inputspec.func')

                # Input skull-stripped anatomical (anat.nii.gz)
                node, out_file = strat['anatomical_brain']
                workflow.connect(node, out_file,
                                 func_to_anat, 'inputspec.anat')

                if dist_corr:
                    # apply field map distortion correction outputs to
                    # the func->anat registration

                    func_to_anat.inputs.echospacing_input.set(
                        echospacing=c.fmap_distcorr_dwell_time[0]
                    )
                    func_to_anat.inputs.pedir_input.set(
                        pedir=c.fmap_distcorr_pedir
                    )

                    node, out_file = strat["despiked_fieldmap"]
                    workflow.connect(node, out_file,
                                     func_to_anat, 'inputspec.fieldmap')

                    node, out_file = strat["fieldmap_mask"]
                    workflow.connect(node, out_file,
                                     func_to_anat, 'inputspec.fieldmapmask')

                # TODO ASH review forking
                if 0 in c.runRegisterFuncToAnat:
                    strat = strat.fork()
                    new_strat_list.append(strat)

                strat.append_name(func_to_anat.name)
                
                strat.update_resource_pool({
                    'mean_functional_in_anat': (func_to_anat, 'outputspec.anat_func_nobbreg'),
                    'functional_to_anat_linear_xfm': (func_to_anat, 'outputspec.func_to_anat_linear_xfm_nobbreg')
                })

        strat_list += new_strat_list

        # Func -> T1 Registration (BBREG)

        # Outputs 'functional_to_anat_linear_xfm', a matrix file of the
        # functional-to-anatomical registration warp to be applied LATER in
        # func_mni_warp, which accepts it as input 'premat'

        new_strat_list = []

        if 1 in c.runRegisterFuncToAnat and 1 in c.runBBReg:

            for num_strat, strat in enumerate(strat_list):

                nodes = strat.get_nodes_names()

                # this is needed here in case tissue segmentation is set on/off
                # and you have bbreg enabled- this will ensure bbreg will run for
                # the strat that has segmentation but will not run (thus avoiding
                # a crash) on the strat without segmentation
                if 'seg_preproc' in nodes or 'seg_preproc_t1_template' in nodes:

                    dist_corr = False
                    if 'epi_distcorr' in nodes or 'blip_correct' in nodes:
                        dist_corr = True

                    func_to_anat_bbreg = create_bbregister_func_to_anat(
                        phase_diff,
                        'func_to_anat_bbreg_%d' % num_strat
                    )

                    # Input registration parameters
                    func_to_anat_bbreg.inputs.inputspec.bbr_schedule = \
                        c.boundaryBasedRegistrationSchedule

                    # TODO ASH normalize strings with enums?
                    if 'Mean Functional' in c.func_reg_input:
                        # Input functional image (mean functional)
                        node, out_file = strat['mean_functional']
                        workflow.connect(node, out_file,
                                        func_to_anat_bbreg, 'inputspec.func')

                    elif 'Selected Functional Volume' in c.func_reg_input:
                        # Input functional image (specific volume)
                        node, out_file = strat['selected_func_volume']
                        workflow.connect(node, out_file,
                                        func_to_anat_bbreg, 'inputspec.func')

                    # Input anatomical whole-head image (reoriented)
                    node, out_file = strat['anatomical_reorient']
                    workflow.connect(node, out_file,
                                    func_to_anat_bbreg,
                                    'inputspec.anat_skull')

                    node, out_file = strat['functional_to_anat_linear_xfm']
                    workflow.connect(node, out_file,
                                    func_to_anat_bbreg,
                                    'inputspec.linear_reg_matrix')

                    # Input segmentation probability maps for white matter
                    # segmentation
                    node, out_file = strat['seg_probability_maps']
                    workflow.connect(node, (out_file, pick_wm),
                                    func_to_anat_bbreg,
                                    'inputspec.anat_wm_segmentation')
                    # node, out_file = strat['anatomical_wm_mask']
                    # workflow.connect(node, out_file,
                    #                 func_to_anat_bbreg,
                    #                 'inputspec.anat_wm_segmentation')

                    if dist_corr and phase_diff:
                        # apply field map distortion correction outputs to
                        # the func->anat registration

                        func_to_anat_bbreg.inputs.echospacing_input.echospacing = c.fmap_distcorr_dwell_time[0]
                        func_to_anat_bbreg.inputs.pedir_input.pedir = c.fmap_distcorr_pedir

                        node, out_file = strat["despiked_fieldmap"]
                        workflow.connect(node, out_file,
                                        func_to_anat_bbreg,
                                        'inputspec.fieldmap')

                        node, out_file = strat["fieldmap_mask"]
                        workflow.connect(node, out_file,
                                        func_to_anat_bbreg,
                                        'inputspec.fieldmapmask')

                    # TODO ASH review forking
                    if 0 in c.runBBReg:
                        strat = strat.fork()
                        new_strat_list.append(strat)

                    strat.append_name(func_to_anat_bbreg.name)

                    strat.update_resource_pool({
                        'mean_functional_in_anat': (func_to_anat_bbreg, 'outputspec.anat_func'),
                        'functional_to_anat_linear_xfm': (func_to_anat_bbreg, 'outputspec.func_to_anat_linear_xfm')
                    }, override=True)

                else:

                    # TODO ASH review
                    # anatomical segmentation is not being run in this particular
                    # strategy/fork - we don't want this to stop workflow building
                    # unless there is only one strategy
                    if len(strat_list) > 1:
                        pass
                    else:
                        err = "\n\n[!] Boundary-based registration (BBR) for " \
                            "functional-to-anatomical registration is " \
                            "enabled, but anatomical segmentation is not. " \
                            "BBR requires the outputs of segmentation. " \
                            "Please modify your pipeline configuration and " \
                            "run again.\n\n"
                        raise Exception(err)

        strat_list += new_strat_list

        # CC This is the first opportunity to write some of the outputs of basic 
        # func preproc, such as the brain mask and mean EPI. Doing it any later
        # might result in multiple versions of these files being needlessly generated
        # do to strategies created by denoising, which do not impact the mean or brainmask
        
        # preproc Func -> EPI Template
        new_strat_list = []

        # TODO: forking runRegisterFuncToEPI
        if 1 in c.runRegisterFuncToEPI:

            new_strat_list = []

            for num_strat, strat in enumerate(strat_list): 

                for reg in c.regOption:

                    new_strat = strat.fork()

                    func_to_epi = create_register_func_to_epi('func_to_epi_{0}_{1}'.format(reg.lower(), num_strat), reg)

                    node, out_file = strat.get_leaf_properties()
                    workflow.connect(node, out_file, func_to_epi, 'inputspec.func_4d')

                    if 'Mean Functional' in c.func_reg_input:
                        node, out_file = strat['mean_functional']
                        workflow.connect(node, out_file, func_to_epi, 'inputspec.func_3d')

                    elif 'Selected Functional Volume' in c.func_reg_input:
                        node, out_file = strat['selected_func_volume']
                        workflow.connect(node, out_file, func_to_epi, 'inputspec.func_3d')                       

                    node, out_file = strat['template_epi']
                    workflow.connect(node, out_file, func_to_epi, 'inputspec.epi')

                    # update resource pool
                    new_strat.update_resource_pool({
                        'functional_to_epi-standard': (func_to_epi, 'outputspec.func_in_epi')
                    })

                    if reg == 'FSL' :
                        new_strat.update_resource_pool({
                            'func_to_epi_flirt_xfm': (func_to_epi, 'outputspec.fsl_flirt_xfm'),
                            'func_to_epi_fnirt_xfm': (func_to_epi, 'outputspec.fsl_fnirt_xfm'),
                            'func_to_epi_invlinear_xfm': (func_to_epi, 'outputspec.invlinear_xfm')
                        })     

                    elif reg == 'ANTS' :
                        new_strat.update_resource_pool({
                            'func_to_epi_ants_initial_xfm': (func_to_epi, 'outputspec.ants_initial_xfm'),
                            'func_to_epi_ants_rigid_xfm': (func_to_epi, 'outputspec.ants_rigid_xfm'),
                            'func_to_epi_ants_affine_xfm': (func_to_epi, 'outputspec.ants_affine_xfm')
                        })                     

                    new_strat.append_name(func_to_epi.name)

                    new_strat_list.append(new_strat)

            strat_list = new_strat_list

        if 'EPI_template' in c.template_based_segmentation:

            for num_strat, strat in enumerate(strat_list):

                nodes = strat.get_nodes_names()

                if not any(o in c.template_based_segmentation for o in ['EPI_template', 'T1_template', 'None']):
                    err = '\n\n[!] C-PAC says: Your template based segmentation ' \
                        'setting does not include either \'EPI_template\' or \'T1_template\'.\n\n' \
                        'Options you provided:\ntemplate_based_segmentation: {0}' \
                        '\n\n'.format(str(c.template_based_segmentation))
                    raise Exception(err)

                # TODO ASH based on config, instead of nodes?
                if 'func_to_epi_fsl' in nodes: 
                    use_ants = False
                elif 'func_to_epi_ants' in nodes:
                    use_ants = True

                seg_preproc_template_based = create_seg_preproc_template_based(use_ants=use_ants,
                                                                wf_name='seg_preproc_epi_template_{0}'.format(num_strat))  

                # TODO ASH review
                if seg_preproc_template_based is None:
                    continue

                if 'func_to_epi_fsl' in nodes :

                    node, out_file = strat['mean_functional']
                    workflow.connect(node, out_file,
                                    seg_preproc_template_based, 'inputspec.brain') 

                    node, out_file = strat['func_to_epi_invlinear_xfm'] 
                    workflow.connect(node, out_file,
                                    seg_preproc_template_based,
                                    'inputspec.standard2highres_mat')                                          

                elif 'func_to_epi_ants' in nodes :

                    node, out_file = strat['mean_functional']
                    workflow.connect(node, out_file,
                                    seg_preproc_template_based, 'inputspec.brain') 

                    node, out_file = strat['func_to_epi_ants_initial_xfm']
                    workflow.connect(node, out_file,
                                    seg_preproc_template_based,
                                    'inputspec.standard2highres_init')

                    node, out_file = strat['func_to_epi_ants_rigid_xfm']
                    workflow.connect(node, out_file,
                                    seg_preproc_template_based,
                                    'inputspec.standard2highres_rig')

                    node, out_file = strat['func_to_epi_ants_affine_xfm']
                    workflow.connect(node, out_file,
                                    seg_preproc_template_based,
                                    'inputspec.standard2highres_mat')                                          

                workflow.connect(c.template_based_segmentation_CSF, 'local_path',
                                    seg_preproc_template_based, 'inputspec.CSF_template')

                workflow.connect(c.template_based_segmentation_GRAY, 'local_path',
                                    seg_preproc_template_based, 'inputspec.GRAY_template')

                workflow.connect(c.template_based_segmentation_WHITE, 'local_path',
                                    seg_preproc_template_based, 'inputspec.WHITE_template')

                # TODO ASH review with forking function
                if 'None' in c.template_based_segmentation:
                    strat = strat.fork()
                    new_strat_list.append(strat)

                strat.append_name(seg_preproc_template_based.name)
                strat.update_resource_pool({
                    'anatomical_gm_mask': (seg_preproc_template_based, 'outputspec.gm_mask'),
                    'anatomical_csf_mask': (seg_preproc_template_based, 'outputspec.csf_mask'),
                    'anatomical_wm_mask': (seg_preproc_template_based, 'outputspec.wm_mask')
                })
                
        # preproc Func -> Template, uses antsApplyTransforms (ANTS) or ApplyWarp (FSL) to
        #  apply the warp
        new_strat_list = []

        if 1 in c.runRegisterFuncToMNI:

            for num_strat, strat in enumerate(strat_list):

                for output_name, func_key, ref_key, image_type in [ \
                        ('functional_brain_mask_to_standard', 'functional_brain_mask', 'template_skull_for_func_preproc', 'func_mask'),
                        ('functional_brain_mask_to_standard_derivative', 'functional_brain_mask', 'template_skull_for_func_derivative', 'func_mask'),
                        ('mean_functional_to_standard', 'mean_functional', 'template_brain_for_func_preproc', 'func_derivative'),
                        ('mean_functional_to_standard_derivative', 'mean_functional', 'template_brain_for_func_derivative', 'func_derivative'),
                        ('motion_correct_to_standard', 'motion_correct', 'template_brain_for_func_preproc', 'func_4d'),
                ]:
                    output_func_to_standard(workflow, func_key, ref_key, output_name, strat, num_strat, c, input_image_type=image_type)

            strat_list += new_strat_list

        # Inserting Generate Motion Statistics Workflow
        new_strat_list = []

        for num_strat, strat in enumerate(strat_list):

            nodes = strat.get_nodes_names()
            
            if not any("gen_motion_stats_before_stc" in node for node in nodes):

<<<<<<< HEAD
            if 'gen_motion_stats_before_stc' not in nodes:

                if 'func_preproc_afni_fsl' not in nodes and \
                    'func_preproc_fsl_fsl' not in nodes and \
                    'func_preproc_fsl_afni_fsl' not in nodes and \
                    'func_preproc_anatomical_refined_fsl' not in nodes:

                    gen_motion_stats = motion_power_statistics(
                        'gen_motion_stats_{0}'.format(num_strat))              

                    # Special case where the workflow is not getting outputs from
                    # resource pool but is connected to functional datasource
                    workflow.connect(func_wf, 'outputspec.subject',
                                     gen_motion_stats, 'inputspec.subject_id')

                    workflow.connect(func_wf, 'outputspec.scan',
                                     gen_motion_stats, 'inputspec.scan_id')

                    node, out_file = strat['motion_correct']
                    workflow.connect(node, out_file,
                                     gen_motion_stats, 'inputspec.motion_correct')

                    node, out_file = strat['movement_parameters']
                    workflow.connect(node, out_file,
                                     gen_motion_stats, 'inputspec.movement_parameters')

                    node, out_file = strat['max_displacement']
                    workflow.connect(node, out_file,
                                     gen_motion_stats, 'inputspec.max_displacement')

                    node, out_file = strat['functional_brain_mask']
                    workflow.connect(node, out_file,
                                     gen_motion_stats, 'inputspec.mask')

                    node, out_file = strat['coordinate_transformation']
                    workflow.connect(node, out_file,
                                     gen_motion_stats, 'inputspec.transformations')

                    strat.append_name(gen_motion_stats.name)

                    strat.update_resource_pool({
                        'frame_wise_displacement_power': (gen_motion_stats, 'outputspec.FDP_1D'),
                        'frame_wise_displacement_jenkinson': (gen_motion_stats, 'outputspec.FDJ_1D'),
                        'dvars': (gen_motion_stats, 'outputspec.DVARS_1D'),
                        'power_params': (gen_motion_stats, 'outputspec.power_params'),
                        'motion_params': (gen_motion_stats, 'outputspec.motion_params')
                    })

                else:
=======
                if any("3dvolreg" in node for node in nodes):
                    motion_correct_tool = "3dvolreg"
                elif any("mcflirt" in node for node in nodes):
                    motion_correct_tool = "mcflirt"
>>>>>>> bb81f78c

                gen_motion_stats = motion_power_statistics(
                                name='gen_motion_stats_{0}'.format(num_strat),
                                motion_correct_tool=motion_correct_tool)      

                # Special case where the workflow is not getting outputs from
                # resource pool but is connected to functional datasource
                workflow.connect(func_wf, 'outputspec.subject',
                                gen_motion_stats, 'inputspec.subject_id')

                workflow.connect(func_wf, 'outputspec.scan',
                                gen_motion_stats, 'inputspec.scan_id')

                node, out_file = strat['motion_correct']
                workflow.connect(node, out_file,
                                gen_motion_stats, 'inputspec.motion_correct')

                node, out_file = strat['movement_parameters']
                workflow.connect(node, out_file,
                                gen_motion_stats,
                                'inputspec.movement_parameters')

                node, out_file = strat['max_displacement']
                workflow.connect(node, out_file,
                                gen_motion_stats, 'inputspec.max_displacement')

                node, out_file = strat['functional_brain_mask']
                workflow.connect(node, out_file,
                                gen_motion_stats, 'inputspec.mask')

                node, out_file = strat['coordinate_transformation']
                workflow.connect(node, out_file,
                                gen_motion_stats, 'inputspec.transformations')

                strat.update_resource_pool({
                    'frame_wise_displacement_power': (gen_motion_stats, 'outputspec.FDP_1D'),
                    'frame_wise_displacement_jenkinson': (gen_motion_stats, 'outputspec.FDJ_1D'),
                    'dvars': (gen_motion_stats, 'outputspec.DVARS_1D'),
                    'power_params': (gen_motion_stats, 'outputspec.power_params'),
                    'motion_params': (gen_motion_stats, 'outputspec.motion_params')
                })


        new_strat_list = []

        for num_strat, strat in enumerate(strat_list):

            if 1 in c.runICA:

                if 0 in c.runICA:
                    new_strat_list += [strat.fork()]

                nodes = strat.get_nodes_names()

                if 'none' in str(c.TR).lower():
                    TR = None
                else:
                    TR = float(c.TR)

                # FNIRT ONLY! ANTS further below!
                if 'FSL' in c.regOption and \
                        'anat_symmetric_mni_ants_register' not in nodes and \
                            'anat_mni_ants_register' not in nodes:

                    aroma_preproc = create_aroma(tr=TR,
                                                wf_name='create_aroma_%d' % num_strat)

                    aroma_preproc.inputs.params.denoise_type = c.aroma_denoise_type

                    node, out_file = strat.get_leaf_properties()
                    workflow.connect(node, out_file, aroma_preproc,
                                    'inputspec.denoise_file')

                    node, out_file = strat['functional_to_anat_linear_xfm']
                    workflow.connect(node, out_file, aroma_preproc,
                                    'inputspec.mat_file')

                    node, out_file = strat['anatomical_to_mni_nonlinear_xfm']
                    workflow.connect(node, out_file, aroma_preproc,
                                    'inputspec.fnirt_warp_file')

                    if c.aroma_denoise_type == 'nonaggr':

                        strat.set_leaf_properties(aroma_preproc,
                                                  'outputspec.nonaggr_denoised_file')

                        strat.update_resource_pool({
                            'ica_aroma_denoised_functional': (
                                aroma_preproc, 'outputspec.nonaggr_denoised_file')
                            }
                        )

                    elif c.aroma_denoise_type == 'aggr':
                        strat.set_leaf_properties(aroma_preproc,
                                                  'outputspec.aggr_denoised_file')

                        strat.update_resource_pool({
                            'ica_aroma_denoised_functional': (
                                aroma_preproc, 'outputspec.aggr_denoised_file')
                            }
                        )

                    strat.append_name(aroma_preproc.name)

                elif 'ANTS' in c.regOption and \
                    'anat_symmetric_mni_flirt_register' not in nodes and \
                    'anat_symmetric_mni_fnirt_register' not in nodes and \
                    'anat_mni_flirt_register' not in nodes and \
                    'anat_mni_fnirt_register' not in nodes:

                    # we don't have the FNIRT warp file, so we need to calculate
                    # ICA-AROMA de-noising in template space

                    for output_name, func_key, ref_key, image_type in [ \
                            ('ica_aroma_functional_to_standard', 'leaf', 'template_brain_for_func_preproc', 'func_4d'),
                    ]:
                        output_func_to_standard(workflow, func_key, ref_key, output_name, strat, num_strat, c, input_image_type=image_type)

                    aroma_preproc = create_aroma(tr=TR, wf_name='create_aroma_{0}'.format(num_strat))

                    aroma_preproc.inputs.params.denoise_type = c.aroma_denoise_type

                    node, out_file = strat['ica_aroma_functional_to_standard']
                    workflow.connect(node, out_file, aroma_preproc,
                                    'inputspec.denoise_file')

                    # warp back
                    if c.aroma_denoise_type == 'nonaggr':
                        node, out_file = (
                            aroma_preproc, 'outputspec.nonaggr_denoised_file'
                        )

                    elif c.aroma_denoise_type == 'aggr':
                        node, out_file = (
                            aroma_preproc, 'outputspec.aggr_denoised_file'
                        )

                    strat.update_resource_pool({
                        'ica_aroma_denoised_functional_to_standard': (node, out_file)
                        }
                    )

                    for output_name, func_key, ref_key, image_type in [ \
                            ('ica_aroma_denoised_functional', 'ica_aroma_denoised_functional_to_standard', 'mean_functional', 'func_4d'),
                    ]:
                        output_func_to_standard(workflow, func_key, ref_key, output_name, strat, num_strat, c, input_image_type=image_type, inverse=True) 

                    node, out_file = strat["ica_aroma_denoised_functional"]
                    strat.set_leaf_properties(node, out_file)

                    strat.update_resource_pool({
                        'ica_aroma_denoised_functional': (node, out_file)
                        }, override=True
                    )

        strat_list += new_strat_list


        # Inserting Nuisance Regressor Workflow
        new_strat_list = []

        for num_strat, strat in enumerate(strat_list):

            # for each strategy, create a new one without nuisance
            if 0 in c.runNuisance or 1 in c.run_pypeer:
                new_strat_list.append(strat.fork())

            nodes = strat.get_nodes_names()

            has_segmentation = 'seg_preproc' in nodes or 'seg_preproc_t1_template' in nodes or 'seg_preproc_epi_template' in nodes
            use_ants = 'anat_mni_fnirt_register' not in nodes and 'anat_mni_flirt_register' not in nodes

            for regressors_selector_i, regressors_selector in enumerate(c.Regressors):

                new_strat = strat.fork()

                # to guarantee immutability
                regressors_selector = NuisanceRegressor(
                    copy.deepcopy(regressors_selector)
                )

                # remove tissue regressors when there is no segmentation
                # on the strategy
                if not has_segmentation:
                    for reg in ['aCompCor',
                                'WhiteMatter',
                                'GreyMatter',
                                'CerebrospinalFluid']:

                        if reg in regressors_selector:
                            del regressors_selector[reg]

                regressor_workflow = create_regressor_workflow(
                    regressors_selector,
                    use_ants=use_ants,
                    ventricle_mask_exist=ventricle_mask_exist,
                    name='nuisance_regressor_{0}_{1}'.format(regressors_selector_i, num_strat)
                )

                node, node_out = strat['tr']
                workflow.connect(node, node_out,
                                 regressor_workflow, 'inputspec.tr')

                node, out_file = new_strat['anatomical_brain']
                workflow.connect(
                    node, out_file,
                    regressor_workflow, 'inputspec.anatomical_file_path'
                )

                if has_segmentation:

                    workflow.connect(
                        c.lateral_ventricles_mask, 'local_path',
                        regressor_workflow, 'inputspec.lat_ventricles_mask_file_path'
                    )

                    node, out_file = new_strat['anatomical_gm_mask']
                    workflow.connect(
                        node, out_file,
                        regressor_workflow, 'inputspec.gm_mask_file_path'
                    )

                    node, out_file = new_strat['anatomical_wm_mask']
                    workflow.connect(
                        node, out_file,
                        regressor_workflow, 'inputspec.wm_mask_file_path'
                    )

                    node, out_file = new_strat['anatomical_csf_mask']
                    workflow.connect(
                        node, out_file,
                        regressor_workflow, 'inputspec.csf_mask_file_path'
                    )

                node, out_file = new_strat['movement_parameters']
                workflow.connect(
                    node, out_file,
                    regressor_workflow,
                    'inputspec.motion_parameters_file_path'
                )

                node, out_file= new_strat['functional_to_anat_linear_xfm']
                workflow.connect(
                    node, out_file,
                    regressor_workflow,
                    'inputspec.func_to_anat_linear_xfm_file_path'
                )

                node, out_file = new_strat.get_leaf_properties()
                workflow.connect(
                    node, out_file,
                    regressor_workflow,
                    'inputspec.functional_file_path'
                )

                new_strat.update_resource_pool({
                    'functional_freq_unfiltered': (
                        node, out_file
                    ),
                })

                node, out_file = new_strat['frame_wise_displacement_jenkinson']
                workflow.connect(
                    node, out_file,
                    regressor_workflow,
                    'inputspec.fd_j_file_path'
                )

                node, out_file = new_strat['frame_wise_displacement_power']
                workflow.connect(
                    node, out_file,
                    regressor_workflow,
                    'inputspec.fd_p_file_path'
                )

                node, out_file = new_strat['dvars']
                workflow.connect(
                    node, out_file,
                    regressor_workflow,
                    'inputspec.dvars_file_path'
                )

                node, out_file = new_strat['functional_brain_mask']
                workflow.connect(
                    node, out_file,
                    regressor_workflow,
                    'inputspec.functional_brain_mask_file_path'
                )

                if c.brain_use_erosion:
                    node, out_file = new_strat['anatomical_eroded_brain_mask']
                    workflow.connect(
                        node, out_file,
                        regressor_workflow, 'inputspec.anatomical_eroded_brain_mask_file_path'
                    )

                regressor_workflow.get_node('inputspec').iterables = ([
                    ('selector', [regressors_selector]),
                ])

                if use_ants:

                    # pass the ants_affine_xfm to the input for the
                    # INVERSE transform, but ants_affine_xfm gets inverted
                    # within the workflow

                    node, out_file = new_strat['ants_initial_xfm']
                    workflow.connect(
                        node, out_file,
                        regressor_workflow,
                        'inputspec.anat_to_mni_initial_xfm_file_path'
                    )

                    node, out_file = new_strat['ants_rigid_xfm']
                    workflow.connect(
                        node, out_file,
                        regressor_workflow,
                        'inputspec.anat_to_mni_rigid_xfm_file_path'
                    )

                    node, out_file = new_strat['ants_affine_xfm']
                    workflow.connect(
                        node, out_file,
                        regressor_workflow,
                        'inputspec.anat_to_mni_affine_xfm_file_path'
                    )
                else:
                    node, out_file = new_strat['mni_to_anatomical_linear_xfm']
                    workflow.connect(
                        node, out_file,
                        regressor_workflow,
                        'inputspec.mni_to_anat_linear_xfm_file_path'
                    )

                new_strat.update_resource_pool({
                    'nuisance_regression_selector': regressors_selector,
                    'functional_nuisance_regressors': (
                        regressor_workflow,
                        'outputspec.regressors_file_path'
                    ),
                })

                # Inserting Nuisance REGRESSION Workflow
                if 1 in c.runNuisance:

                    nuisance_regression_before_workflow = create_nuisance_regression_workflow(
                        regressors_selector,
                        name='nuisance_regression_before-filt_{0}_'
                             '{1}'.format(regressors_selector_i, num_strat))

                    filtering = filtering_bold_and_regressors(regressors_selector,
                                                              name='frequency_filtering_'
                                                                   '{0}_{1}'.format(regressors_selector_i, num_strat))

                    node, out_file = new_strat.get_leaf_properties()

                    workflow.connect(
                        node, out_file,
                        nuisance_regression_before_workflow,
                        'inputspec.functional_file_path'
                    )

                    workflow.connect(
                        regressor_workflow,
                        'outputspec.regressors_file_path',
                        filtering,
                        'inputspec.regressors_file_path'
                    )

                    workflow.connect(
                        regressor_workflow,
                        'outputspec.regressors_file_path',
                        nuisance_regression_before_workflow,
                        'inputspec.regressor_file'
                    )

                    node, out_file = new_strat['functional_brain_mask']
                    workflow.connect(
                        node, out_file,
                        nuisance_regression_before_workflow,
                        'inputspec.functional_brain_mask_file_path'
                    )

                    node, out_file = new_strat['frame_wise_displacement_jenkinson']
                    workflow.connect(
                        node, out_file,
                        nuisance_regression_before_workflow,
                        'inputspec.fd_j_file_path'
                    )

                    node, out_file = new_strat['frame_wise_displacement_power']
                    workflow.connect(
                        node, out_file,
                        nuisance_regression_before_workflow,
                        'inputspec.fd_p_file_path'
                    )

                    node, out_file = new_strat['dvars']
                    workflow.connect(
                        node, out_file,
                        nuisance_regression_before_workflow,
                        'inputspec.dvars_file_path'
                    )

                    if 'Before' in c.filtering_order:
                        nuisance_regression_after_workflow = create_nuisance_regression_workflow(
                            regressors_selector,
                            name='nuisance_regression_after-filt_{0}_'
                                 '{1}'.format(regressors_selector_i, num_strat))

                        workflow.connect(
                            filtering,
                            'outputspec.residual_file_path',
                            nuisance_regression_after_workflow,
                            'inputspec.functional_file_path'
                        )

                        workflow.connect(
                            filtering,
                            'outputspec.residual_regressor',
                            nuisance_regression_after_workflow,
                            'inputspec.regressor_file'
                        )

                        node, out_file = new_strat['functional_brain_mask']
                        workflow.connect(
                            node, out_file,
                            nuisance_regression_after_workflow,
                            'inputspec.functional_brain_mask_file_path'
                        )

                        node, out_file = new_strat['frame_wise_displacement_jenkinson']
                        workflow.connect(
                            node, out_file,
                            nuisance_regression_after_workflow,
                            'inputspec.fd_j_file_path'
                        )

                        node, out_file = new_strat['frame_wise_displacement_power']
                        workflow.connect(
                            node, out_file,
                            nuisance_regression_after_workflow,
                            'inputspec.fd_p_file_path'
                        )

                        node, out_file = new_strat['dvars']
                        workflow.connect(
                            node, out_file,
                            nuisance_regression_after_workflow,
                            'inputspec.dvars_file_path'
                        )

                        node, out_file = new_strat.get_leaf_properties()
                        workflow.connect(
                            node, out_file,
                            filtering,
                            'inputspec.functional_file_path'
                        )

                        new_strat.set_leaf_properties(
                            nuisance_regression_after_workflow,
                            'outputspec.residual_file_path'
                        )

                        new_strat.update_resource_pool({
                            'functional_freq_filtered': (
                                filtering,
                                'outputspec.residual_file_path'
                            ),
                        })

                        new_strat.update_resource_pool({
                             'functional_nuisance_residuals': (
                                nuisance_regression_after_workflow,
                                'outputspec.residual_file_path'
                            ),
                        })

                        new_strat.append_name(nuisance_regression_after_workflow.name)

                    elif 'After' in c.filtering_order:
                        workflow.connect(
                            nuisance_regression_before_workflow,
                            'outputspec.residual_file_path',
                            filtering,
                            'inputspec.functional_file_path'
                        )

                        new_strat.set_leaf_properties(
                            filtering,
                            'outputspec.residual_file_path'
                        )

                        new_strat.update_resource_pool({
                            'functional_nuisance_residuals': (
                                nuisance_regression_before_workflow,
                                'outputspec.residual_file_path'
                            ),
                        })

                        new_strat.update_resource_pool({
                            'functional_freq_filtered': (
                                filtering,
                                'outputspec.residual_file_path'
                            ),
                        })

                    new_strat.update_resource_pool({
                        'functional_freq_unfiltered': (
                            nuisance_regression_before_workflow,
                            'outputspec.residual_file_path'
                        ),
                    }, override=True)

                    new_strat.append_name(regressor_workflow.name)
                    new_strat.append_name(nuisance_regression_before_workflow.name)
                    new_strat.append_name(filtering.name)

            new_strat_list.append(new_strat)

        # Be aware that this line is supposed to override the current strat_list: it is not a typo/mistake!
        # Each regressor forks the strategy, instead of reusing it, to keep the code simple
        strat_list = new_strat_list

        # Inserting Median Angle Correction Workflow
        new_strat_list = []

        # TODO ASH normalize w schema val
        if 1 in c.runMedianAngleCorrection:

            for num_strat, strat in enumerate(strat_list):

                # for each strategy, create a new one without median angle
                if 0 in c.runMedianAngleCorrection:
                    new_strat_list.append(strat.fork())

                median_angle_corr = create_median_angle_correction(
                    'median_angle_corr_%d' % num_strat
                )

                median_angle_corr.get_node('median_angle_correct').iterables = \
                    ('target_angle_deg', c.targetAngleDeg)

                node, out_file = strat.get_leaf_properties()
                workflow.connect(node, out_file,
                                median_angle_corr, 'inputspec.subject')

                strat.append_name(median_angle_corr.name)

                strat.set_leaf_properties(median_angle_corr, 'outputspec.subject')

                strat.update_resource_pool({
                    'functional_median_angle_corrected': (median_angle_corr, 'outputspec.subject')
                })

        strat_list += new_strat_list


        # Denoised Func -> Template, uses antsApplyTransforms (ANTS) or ApplyWarp (FSL) to
        #  apply the warp; also includes mean functional warp
        new_strat_list = []

        if 1 in c.runRegisterFuncToMNI:

            for num_strat, strat in enumerate(strat_list):
                for output_name, func_key, ref_key, image_type in [ \
                        ('functional_to_standard', 'leaf', 'template_brain_for_func_preproc', 'func_4d'),
                ]:
                    output_func_to_standard(workflow, func_key, ref_key, output_name, strat, num_strat, c, input_image_type=image_type)

        strat_list += new_strat_list
        
        # Derivatives

        # Inserting ALFF/fALFF workflow
        #     NOTE: this is calculated using the functional time series from
        #           before frequency filtering and beyond
        new_strat_list = []

        if 1 in c.runALFF:
            for num_strat, strat in enumerate(strat_list):

                alff = create_alff('alff_falff_{0}'.format(num_strat))

                alff.inputs.hp_input.hp = c.highPassFreqALFF
                alff.inputs.lp_input.lp = c.lowPassFreqALFF
                alff.get_node('hp_input').iterables = ('hp',
                                                    c.highPassFreqALFF)
                alff.get_node('lp_input').iterables = ('lp',
                                                    c.lowPassFreqALFF)

                node, out_file = strat['functional_freq_unfiltered']
                workflow.connect(node, out_file,
                                 alff, 'inputspec.rest_res')
                node, out_file = strat['functional_brain_mask']
                workflow.connect(node, out_file,
                                 alff, 'inputspec.rest_mask')

                strat.append_name(alff.name)

                strat.update_resource_pool({
                    'alff': (alff, 'outputspec.alff_img'),
                    'falff': (alff, 'outputspec.falff_img')
                })

        strat_list += new_strat_list

        # Inserting VMHC Workflow

        new_strat_list = []

        if 1 in c.runVMHC:

            for num_strat, strat in enumerate(strat_list):

                create_vmhc(workflow, num_strat, strat, c,
                        output_name='vmhc_{0}'.format(num_strat))

        strat_list += new_strat_list

        # Inserting REHO Workflow

        if 1 in c.runReHo:

            for num_strat, strat in enumerate(strat_list):

                preproc = create_reho()
                cluster_size = c.clusterSize

                # TODO ASH schema validator
                # Check the cluster size is supported
                if cluster_size not in [7, 19, 27]:
                    err_msg = 'Cluster size specified: %d, is not supported. ' \
                            'Change to 7, 19, or 27 and try again' % cluster_size
                    raise Exception(err_msg)
                else:
                    preproc.inputs.inputspec.cluster_size = cluster_size
                    reho = preproc.clone('reho_%d' % num_strat)

                node, out_file = strat.get_leaf_properties()
                workflow.connect(node, out_file,
                                reho, 'inputspec.rest_res_filt')

                node, out_file = strat['functional_brain_mask']
                workflow.connect(node, out_file,
                                reho, 'inputspec.rest_mask')

                strat.update_resource_pool({
                    'reho': (reho, 'outputspec.raw_reho_map')
                })
                
        ts_analysis_dict = {}
        sca_analysis_dict = {}

        # TODO ASH normalize w schema val
        if c.tsa_roi_paths:

            tsa_roi_dict = c.tsa_roi_paths[0]

            # Timeseries and SCA config selections processing

            # flip the dictionary
            for roi_path in tsa_roi_dict.keys():

                ts_analysis_to_run = map(
                    lambda x: x.strip(),
                    tsa_roi_dict[roi_path].split(",")
                )

                if any(
                    corr in ts_analysis_to_run for corr in [
                        "PearsonCorr", "PartialCorr"
                    ]
                ) and "Avg" not in ts_analysis_to_run:
                    ts_analysis_to_run += ["Avg"]

                for analysis_type in ts_analysis_to_run:
                    if analysis_type not in ts_analysis_dict.keys():
                        ts_analysis_dict[analysis_type] = []
                    ts_analysis_dict[analysis_type].append(roi_path)

            # c.tsa_roi_paths and c.sca_roi_paths come in a format as such:
            # a list containing a dictionary
            # [
            #     {
            #         '/path/to/rois1.nii.gz': 'Avg, MultReg',
            #         '/path/to/rois2.nii.gz': 'Avg, MultReg',
            #         '/path/to/rois3.nii.gz': 'Avg, MultReg',
            #         '/path/to/rois4.nii.gz': 'DualReg'
            #     }
            # ]

        # TODO ASH normalize w schema val
        if 1 in c.runROITimeseries:

            # TODO ASH normalize w schema val
            if not c.tsa_roi_paths:
                err = "\n\n[!] CPAC says: Time Series Extraction is " \
                    "set to run, but no ROI NIFTI file paths were provided!" \
                    "\n\n"
                raise Exception(err)

        # TODO ASH normalize w schema val
        if 1 in c.runSCA:

            # TODO ASH normalize w schema val
            if c.sca_roi_paths:
                sca_roi_dict = c.sca_roi_paths[0]
            else:
                err = "\n\n[!] CPAC says: Seed-based Correlation Analysis is " \
                    "set to run, but no ROI NIFTI file paths were provided!" \
                    "\n\n"
                raise Exception(err)

            # flip the dictionary
            for roi_path in sca_roi_dict.keys():

                for analysis_type in sca_roi_dict[roi_path].split(","):
                    analysis_type = analysis_type.replace(" ", "")

                    if analysis_type not in sca_analysis_dict.keys():
                        sca_analysis_dict[analysis_type] = []

                    sca_analysis_dict[analysis_type].append(roi_path)

        # Section: Spatial Regression Based Time Series

        new_strat_list = []

        if "SpatialReg" in ts_analysis_dict.keys() or \
            "DualReg" in sca_analysis_dict.keys():

            for num_strat, strat in enumerate(strat_list):

                if "SpatialReg" in ts_analysis_dict.keys():

                    resample_spatial_map_to_native_space = pe.Node(
                        interface=fsl.FLIRT(),
                        name='resample_spatial_map_to_native_space_%d' % num_strat
                    )
                    resample_spatial_map_to_native_space.inputs.set(
                        interp='nearestneighbour',
                        apply_xfm=True,
                        in_matrix_file=c.identityMatrix
                    )

                    spatial_map_dataflow = create_spatial_map_dataflow(
                        ts_analysis_dict["SpatialReg"],
                        'spatial_map_dataflow_%d' % num_strat
                    )

                    spatial_map_dataflow.inputs.inputspec.set(
                        creds_path=input_creds_path,
                        dl_dir=c.workingDirectory
                    )

                    spatial_map_timeseries = get_spatial_map_timeseries(
                        'spatial_map_timeseries_%d' % num_strat
                    )
                    spatial_map_timeseries.inputs.inputspec.demean = True  # c.spatialDemean

                    node, out_file = strat['functional_to_standard']
                    node2, out_file2 = strat['functional_brain_mask_to_standard']

                    # resample the input functional file and functional mask
                    # to spatial map
                    workflow.connect(node, out_file,
                                    resample_spatial_map_to_native_space,
                                    'reference')
                    workflow.connect(spatial_map_dataflow,
                                    'select_spatial_map.out_file',
                                    resample_spatial_map_to_native_space,
                                    'in_file')

                    # connect it to the spatial_map_timeseries
                    workflow.connect(resample_spatial_map_to_native_space,
                                    'out_file',
                                    spatial_map_timeseries,
                                    'inputspec.spatial_map')
                    workflow.connect(node2, out_file2,
                                    spatial_map_timeseries,
                                    'inputspec.subject_mask')
                    workflow.connect(node, out_file,
                                    spatial_map_timeseries,
                                    'inputspec.subject_rest')

                    strat.append_name(spatial_map_timeseries.name)

                    strat.update_resource_pool({
                        'spatial_map_timeseries': (spatial_map_timeseries, 'outputspec.subject_timeseries')
                    })

                if "DualReg" in sca_analysis_dict.keys():
                    resample_spatial_map_to_native_space_for_dr = pe.Node(
                        interface=fsl.FLIRT(),
                        name='resample_spatial_map_to_native_space_for_DR_%d' % num_strat
                    )
                    resample_spatial_map_to_native_space_for_dr.inputs.set(
                        interp='nearestneighbour',
                        apply_xfm=True,
                        in_matrix_file=c.identityMatrix
                    )

                    spatial_map_dataflow_for_dr = create_spatial_map_dataflow(
                        sca_analysis_dict["DualReg"],
                        'spatial_map_dataflow_for_DR_%d' % num_strat
                    )

                    spatial_map_dataflow_for_dr.inputs.inputspec.set(
                        creds_path=input_creds_path,
                        dl_dir=c.workingDirectory
                    )

                    spatial_map_timeseries_for_dr = get_spatial_map_timeseries(
                        'spatial_map_timeseries_for_DR_%d' % num_strat
                    )

                    spatial_map_timeseries_for_dr.inputs.inputspec.demean = True  # c.spatialDemean

                    node, out_file = strat['functional_to_standard']
                    node2, out_file2 = strat['functional_brain_mask_to_standard']

                    # resample the input functional file and functional mask
                    # to spatial map
                    workflow.connect(node, out_file,
                                    resample_spatial_map_to_native_space_for_dr,
                                    'reference')
                    workflow.connect(spatial_map_dataflow_for_dr,
                                    'select_spatial_map.out_file',
                                    resample_spatial_map_to_native_space_for_dr,
                                    'in_file')

                    # connect it to the spatial_map_timeseries
                    workflow.connect(
                        resample_spatial_map_to_native_space_for_dr,
                        'out_file',
                        spatial_map_timeseries_for_dr,
                        'inputspec.spatial_map'
                    )

                    workflow.connect(node, out_file,
                                     spatial_map_timeseries_for_dr,
                                     'inputspec.subject_rest')
                    strat.append_name(spatial_map_timeseries_for_dr.name)

                    strat.update_resource_pool({
                        'spatial_map_timeseries_for_DR': (
                        spatial_map_timeseries_for_dr,
                        'outputspec.subject_timeseries')
                    })

        strat_list += new_strat_list

        if 1 in c.runROITimeseries and ("Avg" in ts_analysis_dict.keys() or \
            "Avg" in sca_analysis_dict.keys() or \
            "MultReg" in sca_analysis_dict.keys()):

            # ROI Based Time Series
            new_strat_list = []

            for num_strat, strat in enumerate(strat_list):

                if "Avg" in ts_analysis_dict.keys():
                    resample_functional_to_roi = pe.Node(interface=fsl.FLIRT(),
                                                        name='resample_functional_to_roi_%d' % num_strat)

                    resample_functional_to_roi.inputs.set(
                        interp='trilinear',
                        apply_xfm=True,
                        in_matrix_file=c.identityMatrix
                    )

                    roi_dataflow = create_roi_mask_dataflow(
                        ts_analysis_dict["Avg"],
                        'roi_dataflow_%d' % num_strat
                    )

                    roi_dataflow.inputs.inputspec.set(
                        creds_path=input_creds_path,
                        dl_dir=c.workingDirectory
                    )

                    roi_timeseries = get_roi_timeseries(
                        'roi_timeseries_%d' % num_strat
                    )
                    roi_timeseries.inputs.inputspec.output_type = c.roiTSOutputs

                    node, out_file = strat['functional_to_standard']

                    # resample the input functional file to roi
                    workflow.connect(node, out_file,
                                     resample_functional_to_roi, 'in_file')
                    workflow.connect(roi_dataflow, 'outputspec.out_file',
                                     resample_functional_to_roi, 'reference')

                    # connect it to the roi_timeseries
                    workflow.connect(roi_dataflow, 'outputspec.out_file',
                                     roi_timeseries, 'input_roi.roi')
                    workflow.connect(resample_functional_to_roi, 'out_file',
                                     roi_timeseries, 'inputspec.rest')

                    strat.append_name(roi_timeseries.name)
                    strat.update_resource_pool({
                        'roi_timeseries': (roi_timeseries, 'outputspec.roi_outputs'),
                        'functional_to_roi': (resample_functional_to_roi, 'out_file')
                    })

                    # create the graphs
                    from CPAC.utils.ndmg_utils import ndmg_create_graphs

                    ndmg_graph = pe.MapNode(Function(
                        input_names=['ts', 'labels'],
                        output_names=['out_file'],
                        function=ndmg_create_graphs,
                        as_module=True
                    ), name='ndmg_graphs_%d' % num_strat,
                        iterfield=['labels'])

                    workflow.connect(roi_timeseries, 'outputspec.roi_ts', ndmg_graph, 'ts')
                    workflow.connect(roi_dataflow,
                                     'outputspec.out_file',
                                     ndmg_graph, 'labels')

                    strat.update_resource_pool({
                        'ndmg_graph': (ndmg_graph, 'out_file')
                    })

                if "Avg" in sca_analysis_dict.keys():

                    # same workflow, except to run TSE and send it to the resource
                    # pool so that it will not get sent to SCA
                    resample_functional_to_roi_for_sca = pe.Node(
                        interface=fsl.FLIRT(),
                        name='resample_functional_to_roi_for_sca_%d' % num_strat
                    )

                    resample_functional_to_roi_for_sca.inputs.set(
                        interp='trilinear',
                        apply_xfm=True,
                        in_matrix_file=c.identityMatrix
                    )

                    roi_dataflow_for_sca = create_roi_mask_dataflow(
                        sca_analysis_dict["Avg"],
                        'roi_dataflow_for_sca_%d' % num_strat
                    )

                    roi_dataflow_for_sca.inputs.inputspec.set(
                        creds_path=input_creds_path,
                        dl_dir=c.workingDirectory
                    )

                    roi_timeseries_for_sca = get_roi_timeseries(
                        'roi_timeseries_for_sca_%d' % num_strat
                    )

                    node, out_file = strat['functional_to_standard']

                    # resample the input functional file to roi
                    workflow.connect(node, out_file,
                                     resample_functional_to_roi_for_sca,
                                     'in_file')
                    workflow.connect(roi_dataflow_for_sca,
                                     'outputspec.out_file',
                                     resample_functional_to_roi_for_sca,
                                     'reference')

                    # connect it to the roi_timeseries
                    workflow.connect(roi_dataflow_for_sca,
                                     'outputspec.out_file',
                                     roi_timeseries_for_sca, 'input_roi.roi')
                    workflow.connect(resample_functional_to_roi_for_sca,
                                     'out_file',
                                     roi_timeseries_for_sca, 'inputspec.rest')

                    strat.append_name(roi_timeseries_for_sca.name)
                    strat.update_resource_pool({
                        'roi_timeseries_for_SCA': (roi_timeseries_for_sca, 'outputspec.roi_outputs'),
                        'functional_to_roi_for_SCA': (resample_functional_to_roi, 'out_file')

                    })

                if "MultReg" in sca_analysis_dict.keys():

                    # same workflow, except to run TSE and send it to the resource
                    # pool so that it will not get sent to SCA
                    resample_functional_to_roi_for_multreg = pe.Node(
                        interface=fsl.FLIRT(),
                        name='resample_functional_to_roi_for_mult_reg_%d' % num_strat
                    )

                    resample_functional_to_roi_for_multreg.inputs.set(
                        interp='trilinear',
                        apply_xfm=True,
                        in_matrix_file=c.identityMatrix
                    )

                    roi_dataflow_for_multreg = create_roi_mask_dataflow(
                        sca_analysis_dict["MultReg"],
                        'roi_dataflow_for_mult_reg_%d' % num_strat
                    )

                    roi_dataflow_for_multreg.inputs.inputspec.set(
                        creds_path=input_creds_path,
                        dl_dir=c.workingDirectory
                    )

                    roi_timeseries_for_multreg = get_roi_timeseries(
                        'roi_timeseries_for_mult_reg_%d' % num_strat
                    )

                    node, out_file = strat['functional_to_standard']

                    # resample the input functional file to roi
                    workflow.connect(node, out_file,
                                    resample_functional_to_roi_for_multreg,
                                    'in_file')
                    workflow.connect(roi_dataflow_for_multreg,
                                    'outputspec.out_file',
                                    resample_functional_to_roi_for_multreg,
                                    'reference')

                    # connect it to the roi_timeseries
                    workflow.connect(roi_dataflow_for_multreg,
                                    'outputspec.out_file',
                                    roi_timeseries_for_multreg,
                                    'input_roi.roi')
                    workflow.connect(resample_functional_to_roi_for_multreg,
                                    'out_file',
                                    roi_timeseries_for_multreg,
                                    'inputspec.rest')

                    strat.append_name(roi_timeseries_for_multreg.name)
                    strat.update_resource_pool({
                        'roi_timeseries_for_SCA_multreg': (roi_timeseries_for_multreg, 'outputspec.roi_outputs')
                    })

        strat_list += new_strat_list


        # Connectome
        if "PearsonCorr" in ts_analysis_dict.keys() or \
            "PartialCorr" in ts_analysis_dict.keys():

            for num_strat, strat in enumerate(strat_list):

                if "PearsonCorr" in ts_analysis_dict.keys():
                    connectome_wf = create_connectome('connectome_PearsonCorr_%d' % num_strat)
                    connectome_wf.inputs.inputspec.method = "PearsonCorr"

                    node, out_file = strat['roi_timeseries']

                    workflow.connect(node,
                                    out_file,
                                    connectome_wf,
                                    'inputspec.time_series')

                    strat.update_resource_pool({
                        'connectome_PearsonCorr': (connectome_wf, 'outputspec.connectome')
                    })

                if "PartialCorr" in ts_analysis_dict.keys():
                    connectome_wf = create_connectome('connectome_PartialCorr_%d' % num_strat)
                    connectome_wf.inputs.inputspec.method = "PartialCorr"

                    node, out_file = strat['roi_timeseries']

                    workflow.connect(node,
                                    out_file,
                                    connectome_wf,
                                    'inputspec.time_series')

                    strat.update_resource_pool({
                        'connectome_PartialCorr': (connectome_wf, 'outputspec.connectome')
                    })

        # Voxel Based Time Series

        new_strat_list = []

        if "Voxel" in ts_analysis_dict.keys():

            for num_strat, strat in enumerate(strat_list):

                resample_functional_to_mask = pe.Node(interface=fsl.FLIRT(),
                                                    name='resample_functional_to_mask_%d' % num_strat)
                resample_functional_to_mask.inputs.set(
                    interp='trilinear',
                    apply_xfm=True,
                    in_matrix_file=c.identityMatrix
                )

                mask_dataflow = create_roi_mask_dataflow(ts_analysis_dict["Voxel"],
                                                        'mask_dataflow_%d' % num_strat)

                voxel_timeseries = get_voxel_timeseries(
                    'voxel_timeseries_%d' % num_strat)
                voxel_timeseries.inputs.inputspec.output_type = c.roiTSOutputs

                node, out_file = strat['functional_to_standard']

                # resample the input functional file to mask
                workflow.connect(node, out_file,
                                resample_functional_to_mask, 'in_file')
                workflow.connect(mask_dataflow, 'outputspec.out_file',
                                resample_functional_to_mask, 'reference')

                # connect it to the voxel_timeseries
                workflow.connect(mask_dataflow, 'outputspec.out_file',
                                voxel_timeseries, 'input_mask.mask')
                workflow.connect(resample_functional_to_mask, 'out_file',
                                voxel_timeseries, 'inputspec.rest')

                strat.append_name(voxel_timeseries.name)
                strat.update_resource_pool({
                    'voxel_timeseries': (voxel_timeseries, 'outputspec.mask_outputs')
                })

        strat_list += new_strat_list

        # Inserting SCA workflow for ROI INPUT

        new_strat_list = []

        if "Avg" in sca_analysis_dict.keys():

            for num_strat, strat in enumerate(strat_list):
                sca_roi = create_sca('sca_roi_%d' % num_strat)

                node, out_file = strat.get_leaf_properties()
                workflow.connect(node, out_file,
                                sca_roi, 'inputspec.functional_file')

                node, out_file = strat['roi_timeseries_for_SCA']
                workflow.connect(node, (out_file, extract_one_d),
                                sca_roi, 'inputspec.timeseries_one_d')

                strat.update_resource_pool({
                    'sca_roi_files': (sca_roi, 'outputspec.correlation_files')
                })

                strat.append_name(sca_roi.name)

        strat_list += new_strat_list

        # (Dual Regression) Temporal Regression for Dual Regression

        new_strat_list = []

        if "DualReg" in sca_analysis_dict.keys():

            for num_strat, strat in enumerate(strat_list):

                dr_temp_reg = create_temporal_reg(
                    'temporal_dual_regression_%d' % num_strat
                )
                dr_temp_reg.inputs.inputspec.normalize = c.mrsNorm
                dr_temp_reg.inputs.inputspec.demean = True

                node, out_file = strat['spatial_map_timeseries_for_DR']

                node2, out_file2 = strat.get_leaf_properties()
                node3, out_file3 = strat['functional_brain_mask']

                workflow.connect(node2, out_file2,
                                dr_temp_reg, 'inputspec.subject_rest')

                workflow.connect(node, out_file,
                                dr_temp_reg, 'inputspec.subject_timeseries')

                workflow.connect(node3, out_file3,
                                dr_temp_reg, 'inputspec.subject_mask')

                strat.update_resource_pool({
                    'dr_tempreg_maps_files': (dr_temp_reg, 'outputspec.temp_reg_map_files'),
                    'dr_tempreg_maps_zstat_files': (dr_temp_reg, 'outputspec.temp_reg_map_z_files')
                })

                strat.append_name(dr_temp_reg.name)

        strat_list += new_strat_list

        # (Multiple Regression) Temporal Regression for SCA

        new_strat_list = []

        if "MultReg" in sca_analysis_dict.keys():

            for num_strat, strat in enumerate(strat_list):

                sc_temp_reg = create_temporal_reg(
                    'temporal_regression_sca_%d' % num_strat,
                    which='RT'
                )
                sc_temp_reg.inputs.inputspec.normalize = c.mrsNorm
                sc_temp_reg.inputs.inputspec.demean = True

                node, out_file = strat['functional_to_standard']
                node2, out_file2 = strat['roi_timeseries_for_SCA_multreg']
                node3, out_file3 = strat['functional_brain_mask_to_standard']

                workflow.connect(node, out_file,
                                sc_temp_reg, 'inputspec.subject_rest')

                workflow.connect(node2, (out_file2, extract_one_d),
                                sc_temp_reg, 'inputspec.subject_timeseries')

                workflow.connect(node3, out_file3,
                                sc_temp_reg, 'inputspec.subject_mask')

                strat.update_resource_pool({
                    'sca_tempreg_maps_files': (sc_temp_reg, 'outputspec.temp_reg_map_files'),
                    'sca_tempreg_maps_zstat_files': (sc_temp_reg, 'outputspec.temp_reg_map_z_files')
                })

                strat.append_name(sc_temp_reg.name)

        strat_list += new_strat_list

        # Section: Network centrality

        # TODO ASH handle as boolean on schema validator / normalizer
        if 1 in c.runNetworkCentrality:

            # TODO ASH move to schema validator
            # validate the mask file path
            # if not c.templateSpecificationFile.endswith(".nii") and \
            #         not c.templateSpecificationFile.endswith(".nii.gz"):
            #     err = "\n\n[!] CPAC says: The Network Centrality mask " \
            #           "specification file must be a NIFTI file (ending in .nii " \
            #           "or .nii.gz).\nFile path you provided: %s\n\n" \
            #           % c.templateSpecificationFile

            #     raise Exception(err)

            strat_list = create_network_centrality_workflow(
                workflow, c, strat_list)

        '''
        Loop through the resource pool and connect the nodes for:
            - applying warps to standard
            - z-score standardization
            - smoothing
            - calculating output averages
        '''

        for num_strat, strat in enumerate(strat_list):

            if 1 in c.runRegisterFuncToMNI:

                rp = strat.get_resource_pool()

                for key in sorted(rp.keys()):

                    if key in Outputs.native_nonsmooth:
                        image_type = 'func_derivative'
                    elif key in Outputs.native_nonsmooth_mult:
                        image_type = 'func_derivative_multi'
                    else:
                        continue

                    output_name = '{0}_to_standard'.format(key)
                    if output_name not in strat:
                        output_func_to_standard(workflow, key, 'template_brain_for_func_derivative',
                            '{0}_to_standard'.format(key), strat, num_strat, c, input_image_type=image_type)

            if "Before" in c.smoothing_order:

                # run smoothing before Z-scoring
                if 1 in c.run_smoothing:
                    rp = strat.get_resource_pool()
                    for key in sorted(rp.keys()):
                        if 'centrality' in key or key in Outputs.native_nonsmooth + Outputs.native_nonsmooth_mult + \
                                Outputs.template_nonsmooth + Outputs.template_nonsmooth_mult:
                            spatial_smooth_outputs(workflow, key, strat, num_strat, c)
                            # c.smoothing_mehod can be FSL or AFNI, FSL as default

                if 1 in c.runZScoring:
                    rp = strat.get_resource_pool()

                    for key in sorted(rp.keys()):
                        # connect nodes for z-score standardization
                        if "sca_roi_files_to_standard" in key:
                            # correlation files need the r-to-z
                            strat = fisher_z_score_standardize(workflow, key,
                                                            "roi_timeseries_for_SCA",
                                                            strat, num_strat,
                                                            map_node=True)
                        elif "centrality" in key:
                            # specific mask
                            strat = z_score_standardize(workflow, key,
                                                        c.templateSpecificationFile,
                                                        strat, num_strat,
                                                        map_node=True)
                        elif key in Outputs.template_raw:
                            # raw score, in template space
                            strat = z_score_standardize(workflow, key,
                                                        "functional_brain_mask_to_standard_derivative", 
                                                        strat, num_strat)

                        elif key in Outputs.template_raw_mult:
                            # same as above but multiple files so mapnode required
                            strat = z_score_standardize(workflow, key,
                                                        "functional_brain_mask_to_standard_derivative", 
                                                        strat, num_strat,
                                                        map_node=True)

            elif "After" in c.smoothing_order:
                # run smoothing after Z-scoring
                if 1 in c.runZScoring:
                    rp = strat.get_resource_pool()
                    for key in sorted(rp.keys()):
                        # connect nodes for z-score standardization
                        if "sca_roi_files_to_standard" in key:
                            # correlation files need the r-to-z
                            strat = fisher_z_score_standardize(workflow, key,
                                                            "roi_timeseries_for_SCA",
                                                            strat, num_strat,
                                                            map_node=True)
                        elif "centrality" in key:
                            # specific mask
                            strat = z_score_standardize(workflow, key,
                                                        c.templateSpecificationFile,
                                                        strat, num_strat,
                                                        map_node=True)
                        elif key in Outputs.template_raw:
                            # raw score, in template space
                            strat = z_score_standardize(workflow, key,
                                                        "functional_brain_mask_to_standard_derivative",
                                                        strat, num_strat)
                        elif key in Outputs.template_raw_mult:
                            # same as above but multiple files so mapnode required
                            strat = z_score_standardize(workflow, key,
                                                        "functional_brain_mask_to_standard_derivative", 
                                                        strat, num_strat,
                                                        map_node=True)

                if 1 in c.run_smoothing:

                    rp = strat.get_resource_pool()

                    for key in sorted(rp.keys()):
                        if 'centrality' in key or key in Outputs.native_nonsmooth + Outputs.native_nonsmooth_mult + \
                                Outputs.template_nonsmooth + Outputs.template_nonsmooth_mult:
                            spatial_smooth_outputs(workflow, key, strat, num_strat, c)

            rp = strat.get_resource_pool()
            for key in sorted(rp.keys()):
                # connect nodes to calculate averages
                if key in Outputs.average:
                    # the outputs we need the averages for
                    strat = calc_avg(workflow, key, strat, num_strat)
                elif key in Outputs.average_mult:
                    # those outputs, but the ones with multiple files (map nodes)
                    strat = calc_avg(workflow, key, strat,
                                    num_strat, map_node=True)

    # Quality Control
    if 1 in c.generateQualityControlImages:
        create_qc_workflow(workflow, c, strat_list, Outputs.qc)


    ndmg_out = False
    try:
        if "ndmg" in c.output_tree:
            ndmg_out = True
    except:
        pass


    # TODO enforce value with schema validation
    try:
        encrypt_data = bool(c.s3Encryption[0])
    except:
        encrypt_data = False


    # TODO enforce value with schema validation
    # Extract credentials path for output if it exists
    try:
        # Get path to creds file
        creds_path = ''
        if c.awsOutputBucketCredentials:
            creds_path = str(c.awsOutputBucketCredentials)
            creds_path = os.path.abspath(creds_path)

        if c.outputDirectory.lower().startswith('s3://'):
            # Test for s3 write access
            s3_write_access = \
                aws_utils.test_bucket_access(creds_path,
                                                c.outputDirectory)

            if not s3_write_access:
                raise Exception('Not able to write to bucket!')

    except Exception as e:
        if c.outputDirectory.lower().startswith('s3://'):
            err_msg = 'There was an error processing credentials or ' \
                        'accessing the S3 bucket. Check and try again.\n' \
                        'Error: %s' % e
            raise Exception(err_msg)


    # this section creates names for the different branched strategies.
    # it identifies where the pipeline has forked and then appends the
    # name of the forked nodes to the branch name in the output directory

    fork_points_labels = Strategy.get_forking_labels(strat_list)

    # DataSinks
    pipeline_ids = []

    scan_ids = ['scan_anat']
    if 'func' in sub_dict:
        scan_ids += ['scan_' + str(scan_id)
                        for scan_id in sub_dict['func']]
    if 'rest' in sub_dict:
        scan_ids += ['scan_' + str(scan_id)
                        for scan_id in sub_dict['rest']]


    for num_strat, strat in enumerate(strat_list):

        if pipeline_name is None or pipeline_name == 'None':
            pipeline_id = c.pipelineName
        else:
            pipeline_id = pipeline_name

        if fork_points_labels[strat]:
            pipeline_id += '_' + fork_points_labels[strat]

        pipeline_ids.append(pipeline_id)

        rp = strat.get_resource_pool()

        output_sink_nodes = []

        for resource_i, resource in enumerate(sorted(rp.keys())):

            if not resource.startswith('qc___') and resource not in Outputs.any:
                continue

            if resource not in Outputs.override_optional and not ndmg_out:

                if 1 not in c.write_func_outputs:
                    if resource in Outputs.extra_functional:
                        continue

                if 1 not in c.write_debugging_outputs:
                    if resource in Outputs.debugging:
                        continue

                if 0 not in c.runRegisterFuncToMNI:
                    if resource in Outputs.native_nonsmooth or \
                        resource in Outputs.native_nonsmooth_mult or \
                            resource in Outputs.native_smooth:
                        continue

                if 0 not in c.runZScoring:
                    # write out only the z-scored outputs
                    if resource in Outputs.template_raw or \
                            resource in Outputs.template_raw_mult:
                        continue

                if 0 not in c.run_smoothing:
                    # write out only the smoothed outputs
                    if resource in Outputs.native_nonsmooth or \
                        resource in Outputs.template_nonsmooth or \
                            resource in Outputs.native_nonsmooth_mult or \
                            resource in Outputs.template_nonsmooth_mult:
                        continue

            if ndmg_out:
                ds = pe.Node(DataSink(),
                                name='sinker_{}_{}'.format(num_strat,
                                                        resource_i))
                ds.inputs.base_directory = c.outputDirectory
                ds.inputs.creds_path = creds_path
                ds.inputs.encrypt_bucket_keys = encrypt_data
                ds.inputs.parameterization = True
                ds.inputs.regexp_substitutions = [
                    (r'_rename_(.)*/', ''),
                    (r'_scan_', 'scan-'),
                    (r'/_mask_', '/roi-'),
                    (r'file_s3(.)*/', ''),
                    (r'ndmg_atlases', ''),
                    (r'func_atlases', ''),
                    (r'label', ''),
                    (r'res-.+\/', ''),
                    (r'_mask_', 'roi-'),
                    (r'mask_sub-', 'sub-'),
                    (r'/_selector_', '_nuis-'),
                    (r'_selector_pc', ''),
                    (r'.linear', ''),
                    (r'.wm', ''),
                    (r'.global', ''),
                    (r'.motion', ''),
                    (r'.quadratic', ''),
                    (r'.gm', ''),
                    (r'.compcor', ''),
                    (r'.csf', ''),
                    (r'_sub-', '/sub-'),
                    (r'(\.\.)', '')
                ]

                container = 'pipeline_{0}'.format(pipeline_id)

                sub_ses_id = subject_id.split('_')

                if 'sub-' not in sub_ses_id[0]:
                    sub_tag = 'sub-{0}'.format(sub_ses_id[0])
                else:
                    sub_tag = sub_ses_id[0]

                ses_tag = 'ses-1'
                if len(sub_ses_id) > 1:
                    if 'ses-' not in sub_ses_id[1]:
                        ses_tag = 'ses-{0}'.format(sub_ses_id[1])
                    else:
                        ses_tag = sub_ses_id[1]

                id_tag = '_'.join([sub_tag, ses_tag])

                anat_template_tag = 'standard'
                func_template_tag = 'standard'

                try:
                    if 'FSL' in c.regOption and 'ANTS' not in c.regOption:
                        if 'MNI152' in c.fnirtConfig:
                            anat_template_tag = 'MNI152'
                            func_template_tag = 'MNI152'
                except:
                    pass

                anat_res_tag = c.resolution_for_anat.replace('mm','')
                func_res_tag = c.resolution_for_func_preproc.replace('mm','')

                ndmg_key_dct = {
                    'anatomical_brain': (
                        'anat',
                        'preproc',
                        '{0}_T1w_preproc_brain'.format(id_tag)
                    ),
                    'anatomical_to_standard': (
                        'anat',
                        'registered',
                        '{0}_T1w_space-{1}_res-{2}x{2}x{2}_registered'
                        .format(id_tag, anat_template_tag, anat_res_tag)
                    ),
                    'functional_preprocessed': (
                        'func',
                        'preproc',
                        '{0}_bold_preproc'
                        .format(id_tag)
                    ),
                    'functional_nuisance_residuals': (
                        'func',
                        'clean',
                        '{0}_bold_space-{1}_res-{2}x{2}x{2}_clean'
                        .format(id_tag, func_template_tag, func_res_tag)
                    ),
                    'functional_to_standard': (
                        'func',
                        'registered',
                        '{0}_bold_space-{1}_res-{2}x{2}x{2}_registered'
                        .format(id_tag, func_template_tag, func_res_tag)
                    ),
                    'functional_brain_mask_to_standard': (
                        'func',
                        'registered',
                        '{0}_bold_space-{1}_res-{2}x{2}x{2}_registered_mask'
                        .format(id_tag, func_template_tag, func_res_tag)
                    ),
                    'roi_timeseries': (
                        'func',
                        'roi-timeseries',
                        '{0}_bold_res-{1}x{1}x{1}_variant-mean_timeseries'
                        .format(id_tag, func_res_tag)
                    ),
                    'ndmg_graph': (
                        'func',
                        'roi-connectomes',
                        '{0}_bold_res-{1}x{1}x{1}_measure-correlation'
                        .format(id_tag, func_res_tag)
                    )
                }

                if resource not in ndmg_key_dct.keys():
                    continue

                ds.inputs.container = '{0}/{1}'.format(container,
                                                        ndmg_key_dct[resource][0])
                node, out_file = rp[resource]

                # rename the file
                if 'roi_' in resource or 'ndmg_graph' in resource:
                    rename_file = pe.MapNode(
                        interface=util.Rename(),
                        name='rename__{}_{}'.format(num_strat, resource_i),
                        iterfield=['in_file']
                    )
                else:
                    rename_file = pe.Node(
                        interface=util.Rename(),
                        name='rename_{}_{}'.format(num_strat, resource_i)
                    )
                rename_file.inputs.keep_ext = True
                rename_file.inputs.format_string = ndmg_key_dct[resource][2]

                workflow.connect(node, out_file,
                                    rename_file, 'in_file')
                workflow.connect(rename_file, 'out_file',
                                    ds, ndmg_key_dct[resource][1])

            else:
                # regular datasink
                ds = pe.Node(
                    DataSink(),
                    name='sinker_{}_{}'.format(num_strat, resource_i)
                )
                ds.inputs.base_directory = c.outputDirectory
                ds.inputs.creds_path = creds_path
                ds.inputs.encrypt_bucket_keys = encrypt_data
                ds.inputs.container = os.path.join(
                    'pipeline_%s' % pipeline_id, subject_id
                )
                ds.inputs.regexp_substitutions = [
                    (r"/_sca_roi(.)*[/]", '/'),
                    (r"/_smooth_centrality_(\d)+[/]", '/'),
                    (r"/_z_score(\d)+[/]", "/"),
                    (r"/_dr_tempreg_maps_zstat_files_smooth_(\d)+[/]", "/"),
                    (r"/_sca_tempreg_maps_zstat_files_smooth_(\d)+[/]", "/"),
                    (r"/qc___", '/qc/')
                ]

                node, out_file = rp[resource]
                workflow.connect(node, out_file, ds, resource)

                output_sink_nodes += [(ds, 'out_file')]

    logger.info('\n\n' + 'Pipeline building completed.' + '\n\n')

    return workflow, strat_list, pipeline_ids<|MERGE_RESOLUTION|>--- conflicted
+++ resolved
@@ -2609,62 +2609,10 @@
             
             if not any("gen_motion_stats_before_stc" in node for node in nodes):
 
-<<<<<<< HEAD
-            if 'gen_motion_stats_before_stc' not in nodes:
-
-                if 'func_preproc_afni_fsl' not in nodes and \
-                    'func_preproc_fsl_fsl' not in nodes and \
-                    'func_preproc_fsl_afni_fsl' not in nodes and \
-                    'func_preproc_anatomical_refined_fsl' not in nodes:
-
-                    gen_motion_stats = motion_power_statistics(
-                        'gen_motion_stats_{0}'.format(num_strat))              
-
-                    # Special case where the workflow is not getting outputs from
-                    # resource pool but is connected to functional datasource
-                    workflow.connect(func_wf, 'outputspec.subject',
-                                     gen_motion_stats, 'inputspec.subject_id')
-
-                    workflow.connect(func_wf, 'outputspec.scan',
-                                     gen_motion_stats, 'inputspec.scan_id')
-
-                    node, out_file = strat['motion_correct']
-                    workflow.connect(node, out_file,
-                                     gen_motion_stats, 'inputspec.motion_correct')
-
-                    node, out_file = strat['movement_parameters']
-                    workflow.connect(node, out_file,
-                                     gen_motion_stats, 'inputspec.movement_parameters')
-
-                    node, out_file = strat['max_displacement']
-                    workflow.connect(node, out_file,
-                                     gen_motion_stats, 'inputspec.max_displacement')
-
-                    node, out_file = strat['functional_brain_mask']
-                    workflow.connect(node, out_file,
-                                     gen_motion_stats, 'inputspec.mask')
-
-                    node, out_file = strat['coordinate_transformation']
-                    workflow.connect(node, out_file,
-                                     gen_motion_stats, 'inputspec.transformations')
-
-                    strat.append_name(gen_motion_stats.name)
-
-                    strat.update_resource_pool({
-                        'frame_wise_displacement_power': (gen_motion_stats, 'outputspec.FDP_1D'),
-                        'frame_wise_displacement_jenkinson': (gen_motion_stats, 'outputspec.FDJ_1D'),
-                        'dvars': (gen_motion_stats, 'outputspec.DVARS_1D'),
-                        'power_params': (gen_motion_stats, 'outputspec.power_params'),
-                        'motion_params': (gen_motion_stats, 'outputspec.motion_params')
-                    })
-
-                else:
-=======
                 if any("3dvolreg" in node for node in nodes):
                     motion_correct_tool = "3dvolreg"
                 elif any("mcflirt" in node for node in nodes):
                     motion_correct_tool = "mcflirt"
->>>>>>> bb81f78c
 
                 gen_motion_stats = motion_power_statistics(
                                 name='gen_motion_stats_{0}'.format(num_strat),
