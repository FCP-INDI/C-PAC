--- conflicted
+++ resolved
@@ -1308,15 +1308,8 @@
 
         workflow_bit_id['epi_distcorr'] = workflow_counter
        
-<<<<<<< HEAD
-       for strat in strat_list:
+        for strat in strat_list:
             epi_distcorr.get_node('skullstrip_method').iterables = ('skullstrip_method',c.skullstrip_method_EPI_DistCorr)
-            
-            if 'FSL-BET' in c.skullstrip_method_EPI_DistCorr:
-                epi_distcorr = create_EPI_DistCorr(use_afni= False,wf_name='epi_distcorr_%d' % (num_strat))
-            elif 'AFNI-SkullStrip' in c.skullstrip_method_EPI_DistCorr:
-                epi_distcorr = create_EPI_DistCorr(use_afni= True,wf_name='epi_distcorr_%d' % (num_strat))
-
             epi_distcorr.inputs_bet_frac.bet_frac = c.bet_frac_EPI_DistCorr
             epi_distcorr.inputs_delTE.delTE = c.deltaTE_EPI_DistCorr
             epi_distcorr.inputs_dwellT.dwellT = c.DwellTime_EPI_DistCorr
@@ -1328,19 +1321,9 @@
             epi_distcorr.get_node('dwellT').iterables = ('dwellT',
                                                    c.DwellTime_EPI_DistCorr)
             epi_distcorr.get_node('dwell_asym_ratio').iterables = ('dwell_asym_ratio',c.dwell_asym_ratio_EPI_DistCorr)
-            
-=======
-        for strat in strat_list:
+
             epi_distcorr = create_EPI_DistCorr(wf_name='epi_distcorr_%d' % (num_strat))
 
-            epi_distcorr.inputs.input_dwellT.dwellT = c.fmap_distcorr_dwell_time
-            #epi_distcorr.inputs.input_asymR.asymR = c.fmap_distcorr_asymmetric_ratio
-
-            epi_distcorr.get_node('input_dwellT').iterables = ('dwellT',
-                                                   c.fmap_distcorr_dwell_time)
-            #epi_distcorr.get_node('input_asymR').iterables = ('asymR', c.fmap_distcorr_asymmetric_ratio)
-
->>>>>>> 938bdd04
             try:
                 # functional timeseries into field map dist corr
                 node,out_file = strat.get_leaf_properties()
