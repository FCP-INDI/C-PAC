import os
import time
import six
import re
import csv
import shutil
import pickle
import copy
import json

import pandas as pd
import pkg_resources as p
import networkx as nx
import logging as cb_logging
from time import strftime

import nipype
import nipype.pipeline.engine as pe
import nipype.interfaces.fsl as fsl
import nipype.interfaces.io as nio
import nipype.interfaces.utility as util
import nipype.interfaces.afni as afni
from nipype.interfaces.afni import preprocess
import nipype.interfaces.ants as ants
import nipype.interfaces.c3 as c3
from nipype.interfaces.utility import Merge
from nipype.pipeline.engine.utils import format_dot
from nipype import config
from nipype import logging

from indi_aws import aws_utils, fetch_creds

import CPAC
from CPAC.network_centrality.pipeline import (
    create_network_centrality_workflow
)
from CPAC.anat_preproc.anat_preproc import create_anat_preproc
from CPAC.anat_preproc.lesion_preproc import create_lesion_preproc
from CPAC.distortion_correction.distortion_correction import (
    create_EPI_DistCorr,
    blip_distcor_wf
)
from CPAC.func_preproc.func_preproc import (
    create_func_preproc,
    connect_func_preproc,
    slice_timing_wf,
    create_wf_edit_func,
    create_scale_func_wf
)
from CPAC.seg_preproc.seg_preproc import (
    create_seg_preproc,
    create_seg_preproc_template_based
)

from CPAC.seg_preproc.utils import mask_erosion

from CPAC.image_utils import (
    spatial_smooth_outputs,
    z_score_standardize,
    fisher_z_score_standardize,
    calc_avg
)

from CPAC.registration import (
    create_fsl_flirt_linear_reg,
    create_fsl_fnirt_nonlinear_reg,
    create_register_func_to_anat,
    create_bbregister_func_to_anat,
    create_register_func_to_epi,
    create_wf_calculate_ants_warp,
    output_func_to_standard
)

from CPAC.nuisance import create_regressor_workflow, \
    create_nuisance_regression_workflow, \
    filtering_bold_and_regressors, \
    bandpass_voxels, \
    NuisanceRegressor
from CPAC.aroma import create_aroma
from CPAC.median_angle import create_median_angle_correction
from CPAC.generate_motion_statistics import motion_power_statistics
from CPAC.scrubbing import create_scrubbing_preproc
from CPAC.timeseries import (
    get_roi_timeseries,
    get_voxel_timeseries,
    get_vertices_timeseries,
    get_spatial_map_timeseries
)

from CPAC.vmhc.vmhc import create_vmhc
from CPAC.reho.reho import create_reho
from CPAC.alff.alff import create_alff
from CPAC.sca.sca import create_sca, create_temporal_reg

from CPAC.connectome.pipeline import create_connectome

from CPAC.utils.datasource import (
    create_func_datasource,
    create_anat_datasource,
    create_fmap_datasource,
    create_roi_mask_dataflow,
    create_spatial_map_dataflow,
    create_check_for_s3_node,
    resolve_resolution,
    match_epi_fmaps
)
from CPAC.utils import Configuration, Strategy, Outputs, find_files
from CPAC.utils.interfaces.function import Function

from CPAC.utils.interfaces.datasink import DataSink

from CPAC.qc.pipeline import create_qc_workflow
from CPAC.qc.utils import generate_qc_pages

from CPAC.utils.utils import (
    extract_one_d,
    get_scan_params,
    get_tr,
    extract_txt,
    extract_output_mean,
    create_output_mean_csv,
    get_zscore,
    get_fisher_zscore,
    pick_wm
)

from CPAC.utils.monitoring import log_nodes_initial, log_nodes_cb

logger = logging.getLogger('nipype.workflow')
# config.enable_debug_mode()

def prep_workflow(sub_dict, c, run, pipeline_timing_info=None,
                  p_name=None, plugin='MultiProc', plugin_args=None, test_config=False):
    '''
    Function to prepare and, optionally, run the C-PAC workflow

    Parameters
    ----------
    sub_dict : dictionary
        subject dictionary with anatomical and functional image paths
    c : Configuration object
        CPAC pipeline configuration dictionary object
    run : boolean
        flag to indicate whether to run the prepared workflow
    pipeline_timing_info : list (optional); default=None
        list of pipeline info for reporting timing information
    p_name : string (optional); default=None
        name of pipeline
    plugin : string (optional); defaule='MultiProc'
        nipype plugin to utilize when the workflow is ran
    plugin_args : dictionary (optional); default=None
        plugin-specific arguments for the workflow plugin

    Returns
    -------
    workflow : nipype workflow
        the prepared nipype workflow object containing the parameters
        specified in the config
    '''

    # Import packages
    from CPAC.utils.utils import check_config_resources, check_system_deps

    # Assure that changes on config will not affect other parts
    c = copy.copy(c)

    subject_id = sub_dict['subject_id']
    if sub_dict['unique_id']:
        subject_id += "_" + sub_dict['unique_id']

    log_dir = os.path.join(c.logDirectory, 'pipeline_%s' % c.pipelineName, subject_id)
    if not os.path.exists(log_dir):
        os.makedirs(os.path.join(log_dir))

    # TODO ASH Enforce c.run_logging to be boolean
    # TODO ASH Schema validation
    config.update_config({
        'logging': {
            'log_directory': log_dir,
            'log_to_file': bool(getattr(c, 'run_logging', True))
        }
    })
    config.enable_resource_monitor()

    logging.update_logging(config)

    # Start timing here
    pipeline_start_time = time.time()
    # at end of workflow, take timestamp again, take time elapsed and check
    # tempfile add time to time data structure inside tempfile, and increment
    # number of subjects

    # Check pipeline config resources
    sub_mem_gb, num_cores_per_sub, num_ants_cores = \
        check_config_resources(c)

    if not plugin:
        plugin = 'MultiProc'

    if plugin_args:
        plugin_args['memory_gb'] = sub_mem_gb
        plugin_args['n_procs'] = num_cores_per_sub
    else:
        plugin_args = {'memory_gb': sub_mem_gb, 'n_procs': num_cores_per_sub}

    # perhaps in future allow user to set threads maximum
    # this is for centrality mostly
    # import mkl
    numThreads = '1'
    os.environ['OMP_NUM_THREADS'] = '1'  # str(num_cores_per_sub)
    os.environ['MKL_NUM_THREADS'] = '1'  # str(num_cores_per_sub)
    os.environ['ITK_GLOBAL_DEFAULT_NUMBER_OF_THREADS'] = str(num_ants_cores)

    # TODO: TEMPORARY
    # TODO: solve the UNet model hanging issue during MultiProc
    if "unet" in c.skullstrip_option:
        c.maxCoresPerParticipant = 1
        logger.info("\n\n[!] LOCKING CPUs PER PARTICIPANT TO 1 FOR U-NET "
                    "MODEL.\n\nThis is a temporary measure due to a known "
                    "issue preventing Nipype's parallelization from running "
                    "U-Net properly.\n\n")

    # calculate maximum potential use of cores according to current pipeline
    # configuration
    max_core_usage = int(c.maxCoresPerParticipant) * \
        int(c.numParticipantsAtOnce)

    information = """

    C-PAC version: {cpac_version}

    Setting maximum number of cores per participant to {cores}
    Setting number of participants at once to {participants}
    Setting OMP_NUM_THREADS to {threads}
    Setting MKL_NUM_THREADS to {threads}
    Setting ANTS/ITK thread usage to {ants_threads}
    Maximum potential number of cores that might be used during this run: {max_cores}

"""

    execution_info = """

    End of subject workflow {workflow}

    CPAC run complete:

        Pipeline configuration: {pipeline}
        Subject workflow: {workflow}
        Elapsed run time (minutes): {elapsed}
        Timing information saved in {log_dir}/cpac_individual_timing_{pipeline}.csv
        System time of start:      {run_start}
        System time of completion: {run_finish}

"""

    logger.info(information.format(
        cpac_version=CPAC.__version__,
        cores=c.maxCoresPerParticipant,
        participants=c.numParticipantsAtOnce,
        threads=numThreads,
        ants_threads=c.num_ants_threads,
        max_cores=max_core_usage
    ))

    # TODO ASH temporary code, remove
    # TODO ASH maybe scheme validation/normalization
    already_skullstripped = c.already_skullstripped[0]
    if already_skullstripped == 2:
        already_skullstripped = 0
    elif already_skullstripped == 3:
        already_skullstripped = 1

    subject_info = {}
    subject_info['subject_id'] = subject_id
    subject_info['start_time'] = pipeline_start_time

    check_centrality_degree = 1 in c.runNetworkCentrality and \
                              (True in c.degWeightOptions or \
                               True in c.eigWeightOptions)

    check_centrality_lfcd = 1 in c.runNetworkCentrality and \
                            True in c.lfcdWeightOptions

    # Check system dependencies
    check_system_deps(check_ants='ANTS' in c.regOption,
                      check_ica_aroma='1' in str(c.runICA[0]),
                      check_centrality_degree=check_centrality_degree,
                      check_centrality_lfcd=check_centrality_lfcd)

    if 'ANTS' in c.regOption:

        # if someone doesn't have anatRegANTSinterpolation in their pipe config,
        # it will default to LanczosWindowedSinc
        if not hasattr(c, 'anatRegANTSinterpolation'):
            setattr(c, 'anatRegANTSinterpolation', 'LanczosWindowedSinc')

        if c.anatRegANTSinterpolation not in ['Linear', 'BSpline', 'LanczosWindowedSinc']:
            err_msg = 'The selected ANTS interpolation method may be in the list of values: "Linear", "BSpline", "LanczosWindowedSinc"'
            raise Exception(err_msg)

        # if someone doesn't have funcRegANTSinterpolation in their pipe config,
        # it will default to LanczosWindowedSinc
        if not hasattr(c, 'funcRegANTSinterpolation'):
               setattr(c, 'funcRegANTSinterpolation', 'LanczosWindowedSinc')

        if c.funcRegANTSinterpolation not in ['Linear', 'BSpline', 'LanczosWindowedSinc']:
            err_msg = 'The selected ANTS interpolation method may be in the list of values: "Linear", "BSpline", "LanczosWindowedSinc"'
            raise Exception(err_msg)

    if 'FSL' in c.regOption:

        # if someone doesn't have anatRegFSLinterpolation in their pipe config,
        # it will default to sinc
        if not hasattr(c, 'anatRegFSLinterpolation'):
            setattr(c, 'anatRegFSLinterpolation', 'sinc')

        if c.anatRegFSLinterpolation not in ["trilinear", "sinc", "spline"]:
            err_msg = 'The selected FSL interpolation method may be in the list of values: "trilinear", "sinc", "spline"'
            raise Exception(err_msg)


    # absolute paths of the dirs
    c.workingDirectory = os.path.abspath(c.workingDirectory)
    if 's3://' not in c.outputDirectory:
        c.outputDirectory = os.path.abspath(c.outputDirectory)

    # Workflow setup
    workflow_name = 'resting_preproc_' + str(subject_id)
    workflow = pe.Workflow(name=workflow_name)
    workflow.base_dir = c.workingDirectory
    workflow.config['execution'] = {
        'hash_method': 'timestamp',
        'crashdump_dir': os.path.abspath(c.crashLogDirectory)
    }

    # Extract credentials path if it exists
    try:
        creds_path = sub_dict['creds_path']
        if creds_path and 'none' not in creds_path.lower():
            if os.path.exists(creds_path):
                input_creds_path = os.path.abspath(creds_path)
            else:
                err_msg = 'Credentials path: "%s" for subject "%s" was not ' \
                          'found. Check this path and try again.' % (
                              creds_path, subject_id)
                raise Exception(err_msg)
        else:
            input_creds_path = None
    except KeyError:
        input_creds_path = None

    # check if lateral_ventricles_mask exist
    if 'none' in str(c.lateral_ventricles_mask).lower():
        ventricle_mask_exist = False
    else:
        ventricle_mask_exist = True

    # TODO ASH normalize file paths with schema validator
    template_keys = [
        ("anat", "templateSpecificationFile"),
        ("anat", "lateral_ventricles_mask"),
        ("anat", "PRIORS_CSF"),
        ("anat", "PRIORS_GRAY"),
        ("anat", "PRIORS_WHITE"),
        ("other", "configFileTwomm"),
        ("anat", "template_based_segmentation_CSF"),
        ("anat", "template_based_segmentation_GRAY"),
        ("anat", "template_based_segmentation_WHITE"),
    ]

    for key_type, key in template_keys:

        node = create_check_for_s3_node(
            key,
            getattr(c, key), key_type,
            input_creds_path, c.workingDirectory
        )

        setattr(c, key, node)

    if c.reGenerateOutputs is True:
        working_dir = os.path.join(c.workingDirectory, workflow_name)
        erasable = list(find_files(working_dir, '*sink*')) + \
            list(find_files(working_dir, '*link*')) + \
            list(find_files(working_dir, '*log*'))

        for f in erasable:
            if os.path.isfile(f):
                os.remove(f)
            else:
                shutil.rmtree(f)

    """""""""""""""""""""""""""""""""""""""""""""""""""
     PREPROCESSING
    """""""""""""""""""""""""""""""""""""""""""""""""""

    strat_initial = Strategy()
    # The list of strategies that will be shared all along the pipeline creation
    strat_list = []

    num_strat = 0

    anat_flow = create_anat_datasource('anat_gather_%d' % num_strat)
    anat_flow.inputs.inputnode.subject = subject_id
    anat_flow.inputs.inputnode.anat = sub_dict['anat']
    anat_flow.inputs.inputnode.creds_path = input_creds_path
    anat_flow.inputs.inputnode.dl_dir = c.workingDirectory

    strat_initial.update_resource_pool({
        'anatomical': (anat_flow, 'outputspec.anat')
    })

    if 'brain_mask' in sub_dict.keys():
        if sub_dict['brain_mask'] and sub_dict['brain_mask'].lower() != 'none':
            brain_flow = create_anat_datasource('brain_gather_%d' % num_strat)
            brain_flow.inputs.inputnode.subject = subject_id
            brain_flow.inputs.inputnode.anat = sub_dict['brain_mask']
            brain_flow.inputs.inputnode.creds_path = input_creds_path
            brain_flow.inputs.inputnode.dl_dir = c.workingDirectory

            strat_initial.update_resource_pool({
                'anatomical_brain_mask': (brain_flow, 'outputspec.anat')
            })

    if 'lesion_mask' in sub_dict.keys():
        lesion_datasource = create_anat_datasource(
            'lesion_gather_%d' % num_strat)
        lesion_datasource.inputs.inputnode.subject = subject_id
        lesion_datasource.inputs.inputnode.anat = sub_dict['lesion_mask']
        lesion_datasource.inputs.inputnode.creds_path = input_creds_path
        lesion_datasource.inputs.inputnode.dl_dir = c.workingDirectory

        strat_initial.update_resource_pool({
            'lesion_mask': (lesion_datasource, 'outputspec.anat')
        })

    templates_for_resampling = [
        (c.resolution_for_anat, c.template_brain_only_for_anat, 'template_brain_for_anat', 'resolution_for_anat'),
        (c.resolution_for_anat, c.template_skull_for_anat, 'template_skull_for_anat', 'resolution_for_anat'),
        (c.resolution_for_anat, c.template_symmetric_brain_only, 'template_symmetric_brain', 'resolution_for_anat'),
        (c.resolution_for_anat, c.template_symmetric_skull, 'template_symmetric_skull', 'resolution_for_anat'),
        (c.resolution_for_anat, c.dilated_symmetric_brain_mask, 'template_dilated_symmetric_brain_mask', 'resolution_for_anat'),
        (c.resolution_for_anat, c.ref_mask, 'template_ref_mask', 'resolution_for_anat'),
        (c.resolution_for_func_preproc, c.template_brain_only_for_func, 'template_brain_for_func_preproc', 'resolution_for_func_preproc'),
        (c.resolution_for_func_preproc, c.template_skull_for_func, 'template_skull_for_func_preproc', 'resolution_for_func_preproc'),
        (c.resolution_for_func_preproc, c.template_epi, 'template_epi', 'resolution_for_func_preproc'), # derivative resolution?
        (c.resolution_for_func_derivative, c.template_brain_only_for_func, 'template_brain_for_func_derivative', 'resolution_for_func_preproc'),
        (c.resolution_for_func_derivative, c.template_skull_for_func, 'template_skull_for_func_derivative', 'resolution_for_func_preproc'),
    ]

    if 1 in c.run_pypeer:
        templates_for_resampling.append((c.resolution_for_func_preproc, c.eye_mask_path, 'template_eye_mask', 'resolution_for_func_preproc'))
        Outputs.any.append("template_eye_mask")

    # update resampled template to resource pool
    for resolution, template, template_name, tag in templates_for_resampling:
        resampled_template = pe.Node(Function(input_names = ['resolution', 'template', 'template_name', 'tag'],
                                              output_names = ['resampled_template'],
                                              function = resolve_resolution,
                                              as_module = True),
                                        name = 'resampled_' + template_name)

        resampled_template.inputs.resolution = resolution
        resampled_template.inputs.template = template
        resampled_template.inputs.template_name = template_name
        resampled_template.inputs.tag = tag

        strat_initial.update_resource_pool({template_name: (resampled_template, 'resampled_template')})

    strat_list += [strat_initial]

    new_strat_list = []

    for num_strat, strat in enumerate(strat_list):

        if 'anatomical_brain_mask' in strat:

            anat_preproc = create_anat_preproc(method='mask',
                                               config=c,
                                               wf_name='anat_preproc_mask_%d' % num_strat)

            new_strat = strat.fork()
            node, out_file = new_strat['anatomical']
            workflow.connect(node, out_file,
                            anat_preproc, 'inputspec.anat')
            node, out_file = strat['anatomical_brain_mask']
            workflow.connect(node, out_file,
                             anat_preproc, 'inputspec.brain_mask')
            new_strat.append_name(anat_preproc.name)
            new_strat.set_leaf_properties(anat_preproc, 'outputspec.brain')
            new_strat.update_resource_pool({
                'anatomical_brain': (anat_preproc, 'outputspec.brain'),
                'anatomical_reorient': (anat_preproc, 'outputspec.reorient'),
            })
            new_strat.update_resource_pool({
                'anatomical_brain_mask': (anat_preproc, 'outputspec.brain_mask')}, override=True)

            new_strat_list += [new_strat]

            continue

        if already_skullstripped:

            anat_preproc = create_anat_preproc(method=None,
                                               already_skullstripped=True,
                                               config=c,
                                               wf_name='anat_preproc_already_%d' % num_strat)

            new_strat = strat.fork()
            node, out_file = new_strat['anatomical']
            workflow.connect(node, out_file,
                            anat_preproc, 'inputspec.anat')
            new_strat.append_name(anat_preproc.name)
            new_strat.set_leaf_properties(anat_preproc, 'outputspec.brain')
            new_strat.update_resource_pool({
                'anatomical_brain': (anat_preproc, 'outputspec.brain'),
                'anatomical_reorient': (anat_preproc, 'outputspec.reorient'),
                'anatomical_brain_mask': (anat_preproc, 'outputspec.brain_mask'),
            })

            new_strat_list += [new_strat]

        else:
            if not any(o in c.skullstrip_option for o in ["AFNI", "FSL", "niworkflows-ants", "unet"]):
                err = '\n\n[!] C-PAC says: Your skull-stripping method options ' \
                    'setting does not include either \'AFNI\' or \'FSL\' or \'niworkflows-ants\'.\n\n' \
                    'Options you provided:\nskullstrip_option: {0}' \
                    '\n\n'.format(str(c.skullstrip_option))
                raise Exception(err)

            if "AFNI" in c.skullstrip_option:

                anat_preproc = create_anat_preproc(method='afni',
                                                   config=c,
                                                   wf_name='anat_preproc_afni_%d' % num_strat)

                anat_preproc.inputs.AFNI_options.set(
                    mask_vol = c.skullstrip_mask_vol,
                    shrink_factor=c.skullstrip_shrink_factor,
                    var_shrink_fac=c.skullstrip_var_shrink_fac,
                    shrink_fac_bot_lim=c.skullstrip_shrink_factor_bot_lim,
                    avoid_vent=c.skullstrip_avoid_vent,
                    niter=c.skullstrip_n_iterations,
                    pushout=c.skullstrip_pushout,
                    touchup=c.skullstrip_touchup,
                    fill_hole=c.skullstrip_fill_hole,
                    avoid_eyes=c.skullstrip_avoid_eyes,
                    use_edge=c.skullstrip_use_edge,
                    exp_frac=c.skullstrip_exp_frac,
                    smooth_final=c.skullstrip_smooth_final,
                    push_to_edge=c.skullstrip_push_to_edge,
                    use_skull=c.skullstrip_use_skull,
                    perc_int=c.skullstrip_perc_int,
                    max_inter_iter=c.skullstrip_max_inter_iter,
                    blur_fwhm=c.skullstrip_blur_fwhm,
                    fac=c.skullstrip_fac,
                    monkey=c.skullstrip_monkey,
                )

                new_strat = strat.fork()
                node, out_file = new_strat['anatomical']
                workflow.connect(node, out_file,
                                anat_preproc, 'inputspec.anat')
                new_strat.append_name(anat_preproc.name)
                new_strat.set_leaf_properties(anat_preproc, 'outputspec.brain')
                new_strat.update_resource_pool({
                    'anatomical_brain': (anat_preproc, 'outputspec.brain'),
                    'anatomical_reorient': (anat_preproc, 'outputspec.reorient'),
                    'anatomical_brain_mask': (anat_preproc, 'outputspec.brain_mask'),
                })

                new_strat_list += [new_strat]

            if "FSL" in c.skullstrip_option:
                anat_preproc = create_anat_preproc(method='fsl',
                                                   config=c,
                                                   wf_name='anat_preproc_bet_%d' % num_strat)

                anat_preproc.inputs.BET_options.set(
                    frac=c.bet_frac,
                    mask_boolean=c.bet_mask_boolean,
                    mesh_boolean=c.bet_mesh_boolean,
                    outline=c.bet_outline,
                    padding=c.bet_padding,
                    radius=c.bet_radius,
                    reduce_bias=c.bet_reduce_bias,
                    remove_eyes=c.bet_remove_eyes,
                    robust=c.bet_robust,
                    skull=c.bet_skull,
                    surfaces=c.bet_surfaces,
                    threshold=c.bet_threshold,
                    vertical_gradient=c.bet_vertical_gradient,
                )

                new_strat = strat.fork()
                node, out_file = new_strat['anatomical']
                workflow.connect(node, out_file,
                                anat_preproc, 'inputspec.anat')
                new_strat.append_name(anat_preproc.name)
                new_strat.set_leaf_properties(anat_preproc, 'outputspec.brain')
                new_strat.update_resource_pool({
                    'anatomical_brain': (anat_preproc, 'outputspec.brain'),
                    'anatomical_reorient': (anat_preproc, 'outputspec.reorient'),
                    'anatomical_brain_mask': (anat_preproc, 'outputspec.brain_mask'),
                })

                new_strat_list += [new_strat]

            if "niworkflows-ants" in c.skullstrip_option:
                anat_preproc = create_anat_preproc(method='niworkflows-ants',
                                                   config=c,
                                                   wf_name='anat_preproc_niworkflows_ants_%d' % num_strat)

                new_strat = strat.fork()
                node, out_file = new_strat['anatomical']
                workflow.connect(node, out_file,
                                anat_preproc, 'inputspec.anat')
                new_strat.append_name(anat_preproc.name)
                new_strat.set_leaf_properties(anat_preproc, 'outputspec.brain')
                new_strat.update_resource_pool({
                    'anatomical_brain': (anat_preproc, 'outputspec.brain'),
                    'anatomical_reorient': (anat_preproc, 'outputspec.reorient'),
                    'anatomical_brain_mask': (anat_preproc, 'outputspec.brain_mask'),
                })

                new_strat_list += [new_strat]

            if "unet" in c.skullstrip_option:
                anat_preproc = create_anat_preproc(method='unet',
                                                   config=c,
                                                   wf_name='anat_preproc_unet_%d' % num_strat)

                new_strat = strat.fork()
                node, out_file = new_strat['anatomical']
                workflow.connect(node, out_file,
                                anat_preproc, 'inputspec.anat')
                new_strat.append_name(anat_preproc.name)
                new_strat.set_leaf_properties(anat_preproc, 'outputspec.brain')
                new_strat.update_resource_pool({
                    'anatomical_brain': (anat_preproc, 'outputspec.brain'),
                    'anatomical_reorient': (anat_preproc, 'outputspec.reorient'),
                    'anatomical_brain_mask': (anat_preproc, 'outputspec.brain_mask'),
                })

                new_strat_list += [new_strat]


    strat_list = new_strat_list

    new_strat_list = []

    # either run FSL anatomical-to-MNI registration, or...
    if 'FSL' in c.regOption:
        for num_strat, strat in enumerate(strat_list):

            # this is to prevent the user from running FNIRT if they are
            # providing already-skullstripped inputs. this is because
            # FNIRT requires an input with the skull still on
            if already_skullstripped == 1:
                err_msg = '\n\n[!] CPAC says: FNIRT (for anatomical ' \
                          'registration) will not work properly if you ' \
                          'are providing inputs that have already been ' \
                          'skull-stripped.\n\nEither switch to using ' \
                          'ANTS for registration or provide input ' \
                          'images that have not been already ' \
                          'skull-stripped.\n\n'

                logger.info(err_msg)
                raise Exception

            flirt_reg_anat_mni = create_fsl_flirt_linear_reg(
                'anat_mni_flirt_register_%d' % num_strat
            )

            # Input registration parameters
            flirt_reg_anat_mni.inputs.inputspec.interp = c.anatRegFSLinterpolation

            node, out_file = strat['anatomical_brain']
            workflow.connect(node, out_file,
                             flirt_reg_anat_mni, 'inputspec.input_brain')

            # pass the reference files
            node, out_file = strat['template_brain_for_anat']
            workflow.connect(node, out_file,
                flirt_reg_anat_mni, 'inputspec.reference_brain')

            if 'ANTS' in c.regOption:
                strat = strat.fork()
                new_strat_list.append(strat)

            strat.append_name(flirt_reg_anat_mni.name)
            strat.set_leaf_properties(flirt_reg_anat_mni,
                                      'outputspec.output_brain')

            strat.update_resource_pool({
                'anatomical_to_mni_linear_xfm': (flirt_reg_anat_mni, 'outputspec.linear_xfm'),
                'mni_to_anatomical_linear_xfm': (flirt_reg_anat_mni, 'outputspec.invlinear_xfm'),
                'anatomical_to_standard': (flirt_reg_anat_mni, 'outputspec.output_brain')
            })

    strat_list += new_strat_list

    new_strat_list = []

    try:
        fsl_linear_reg_only = c.fsl_linear_reg_only
    except AttributeError:
        fsl_linear_reg_only = [0]

    if 'FSL' in c.regOption and 0 in fsl_linear_reg_only:

        for num_strat, strat in enumerate(strat_list):

            nodes = strat.get_nodes_names()

            if 'anat_mni_flirt_register' in nodes:

                fnirt_reg_anat_mni = create_fsl_fnirt_nonlinear_reg(
                    'anat_mni_fnirt_register_%d' % num_strat
                )

                node, out_file = strat['anatomical_brain']
                workflow.connect(node, out_file,
                                 fnirt_reg_anat_mni, 'inputspec.input_brain')

                # pass the reference files
                node, out_file = strat['template_brain_for_anat']
                workflow.connect(node, out_file,
                    fnirt_reg_anat_mni, 'inputspec.reference_brain')

                node, out_file = strat['anatomical_reorient']
                workflow.connect(node, out_file,
                                 fnirt_reg_anat_mni, 'inputspec.input_skull')

                node, out_file = strat['anatomical_to_mni_linear_xfm']
                workflow.connect(node, out_file,
                                 fnirt_reg_anat_mni, 'inputspec.linear_aff')

                node, out_file = strat['template_skull_for_anat']
                workflow.connect(node, out_file,
                    fnirt_reg_anat_mni, 'inputspec.reference_skull')

                node, out_file = strat['template_ref_mask']
                workflow.connect(node, out_file,
                    fnirt_reg_anat_mni, 'inputspec.ref_mask')

                # assign the FSL FNIRT config file specified in pipeline
                # config.yml
                fnirt_reg_anat_mni.inputs.inputspec.fnirt_config = c.fnirtConfig

                if 1 in fsl_linear_reg_only:
                    strat = strat.fork()
                    new_strat_list.append(strat)

                strat.append_name(fnirt_reg_anat_mni.name)
                strat.set_leaf_properties(fnirt_reg_anat_mni,
                                          'outputspec.output_brain')

                strat.update_resource_pool({
                    'anatomical_to_mni_nonlinear_xfm': (fnirt_reg_anat_mni, 'outputspec.nonlinear_xfm'),
                    'anatomical_to_standard': (fnirt_reg_anat_mni, 'outputspec.output_brain')
                }, override=True)

    strat_list += new_strat_list

    new_strat_list = []

    for num_strat, strat in enumerate(strat_list):

        nodes = strat.get_nodes_names()

        # or run ANTS anatomical-to-MNI registration instead
        if 'ANTS' in c.regOption and \
            'anat_mni_flirt_register' not in nodes and \
                'anat_mni_fnirt_register' not in nodes:

            ants_reg_anat_mni = \
                create_wf_calculate_ants_warp(
                    'anat_mni_ants_register_%d' % num_strat,
                    num_threads=num_ants_cores
                )

            # Input registration parameters
            ants_reg_anat_mni.inputs.inputspec.interp = c.anatRegANTSinterpolation

            # calculating the transform with the skullstripped is
            # reported to be better, but it requires very high
            # quality skullstripping. If skullstripping is imprecise
            # registration with skull is preferred

            # TODO ASH assess with schema validator
            if 1 in c.regWithSkull:

                if already_skullstripped == 1:
                    err_msg = '\n\n[!] CPAC says: You selected ' \
                        'to run anatomical registration with ' \
                        'the skull, but you also selected to ' \
                        'use already-skullstripped images as ' \
                        'your inputs. This can be changed ' \
                        'in your pipeline configuration ' \
                        'editor.\n\n'

                    logger.info(err_msg)
                    raise Exception

                # get the skull-stripped anatomical from resource pool
                node, out_file = strat['anatomical_brain']

                # pass the anatomical to the workflow
                workflow.connect(node, out_file,
                                 ants_reg_anat_mni,
                                 'inputspec.anatomical_brain')

                # pass the reference file
                node, out_file = strat['template_brain_for_anat']
                workflow.connect(node, out_file,
                    ants_reg_anat_mni, 'inputspec.reference_brain')

                # get the reorient skull-on anatomical from resource pool
                node, out_file = strat['anatomical_reorient']

                # pass the anatomical to the workflow
                workflow.connect(node, out_file,
                                 ants_reg_anat_mni,
                                 'inputspec.anatomical_skull')

                # pass the reference file
                node, out_file = strat['template_skull_for_anat']
                workflow.connect(
                    node, out_file,
                    ants_reg_anat_mni, 'inputspec.reference_skull'
                )

            else:

                node, out_file = strat['anatomical_brain']

                workflow.connect(node, out_file, ants_reg_anat_mni,
                                 'inputspec.anatomical_brain')

                # pass the reference file
                node, out_file = strat['template_brain_for_anat']
                workflow.connect(node, out_file,
                    ants_reg_anat_mni, 'inputspec.reference_brain')

            ants_reg_anat_mni.inputs.inputspec.set(
                dimension=3,
                use_histogram_matching=True,
                winsorize_lower_quantile=0.01,
                winsorize_upper_quantile=0.99,
                metric=['MI', 'MI', 'CC'],
                metric_weight=[1, 1, 1],
                radius_or_number_of_bins=[32, 32, 4],
                sampling_strategy=['Regular', 'Regular', None],
                sampling_percentage=[0.25, 0.25, None],
                number_of_iterations=[
                    [1000, 500, 250, 100],
                    [1000, 500, 250, 100],
                    [100, 100, 70, 20]
                ],
                convergence_threshold=[1e-8, 1e-8, 1e-9],
                convergence_window_size=[10, 10, 15],
                transforms=['Rigid', 'Affine', 'SyN'],
                transform_parameters=[[0.1], [0.1], [0.1, 3, 0]],
                shrink_factors=[
                    [8, 4, 2, 1],
                    [8, 4, 2, 1],
                    [6, 4, 2, 1]
                ],
                smoothing_sigmas=[
                    [3, 2, 1, 0],
                    [3, 2, 1, 0],
                    [3, 2, 1, 0]
                ]
            )
            # Test if a lesion mask is found for the anatomical image
            if 'lesion_mask' in sub_dict and c.use_lesion_mask \
                    and 'lesion_preproc' not in nodes:
                # Create lesion preproc node to apply afni Refit and Resample
                lesion_preproc = create_lesion_preproc(
                    wf_name='lesion_preproc_%d' % num_strat
                )
                # Add the name of the node in the strat object
                strat.append_name(lesion_preproc.name)
                # I think I don't need to set this node as leaf but not sure
                # strat.set_leaf_properties(lesion_preproc, 'inputspec.lesion')

                # Add the lesion preprocessed to the resource pool
                strat.update_resource_pool({
                    'lesion_reorient': (lesion_preproc, 'outputspec.reorient')
                })
                # The Refit lesion is not added to the resource pool because
                # it is not used afterward

                # Retieve the lesion mask from the resource pool
                node, out_file = strat['lesion_mask']
                # Set the lesion mask as input of lesion_preproc
                workflow.connect(
                    node, out_file,
                    lesion_preproc, 'inputspec.lesion'
                )

                # Set the output of lesion preproc as parameter of ANTs
                # fixed_image_mask option
                workflow.connect(
                    lesion_preproc, 'outputspec.reorient',
                    ants_reg_anat_mni, 'inputspec.fixed_image_mask'
                )
            else:
                ants_reg_anat_mni.inputs.inputspec.fixed_image_mask = None

            strat.append_name(ants_reg_anat_mni.name)

            strat.set_leaf_properties(ants_reg_anat_mni,
                                      'outputspec.normalized_output_brain')

            strat.update_resource_pool({
                'ants_initial_xfm': (ants_reg_anat_mni, 'outputspec.ants_initial_xfm'),
                'ants_rigid_xfm': (ants_reg_anat_mni, 'outputspec.ants_rigid_xfm'),
                'ants_affine_xfm': (ants_reg_anat_mni, 'outputspec.ants_affine_xfm'),
                'anatomical_to_mni_nonlinear_xfm': (ants_reg_anat_mni, 'outputspec.warp_field'),
                'mni_to_anatomical_nonlinear_xfm': (ants_reg_anat_mni, 'outputspec.inverse_warp_field'),
                'anat_to_mni_ants_composite_xfm': (ants_reg_anat_mni, 'outputspec.composite_transform'),
                'anatomical_to_standard': (ants_reg_anat_mni, 'outputspec.normalized_output_brain')
            })

    strat_list += new_strat_list

    # [SYMMETRIC] T1 -> Symmetric Template, Non-linear registration (FNIRT/ANTS)

    new_strat_list = []

    if 1 in c.runVMHC and 1 in getattr(c, 'runFunctional', [1]):

        for num_strat, strat in enumerate(strat_list):

            nodes = strat.get_nodes_names()

            if 'FSL' in c.regOption and \
               'anat_mni_ants_register' not in nodes:

                # this is to prevent the user from running FNIRT if they are
                # providing already-skullstripped inputs. this is because
                # FNIRT requires an input with the skull still on
                # TODO ASH normalize w schema validation to bool
                if already_skullstripped == 1:
                    err_msg = '\n\n[!] CPAC says: FNIRT (for anatomical ' \
                              'registration) will not work properly if you ' \
                              'are providing inputs that have already been ' \
                              'skull-stripped.\n\nEither switch to using ' \
                              'ANTS for registration or provide input ' \
                              'images that have not been already ' \
                              'skull-stripped.\n\n'

                    logger.info(err_msg)
                    raise Exception

                flirt_reg_anat_symm_mni = create_fsl_flirt_linear_reg(
                    'anat_symmetric_mni_flirt_register_%d' % num_strat
                )


                # Input registration parameters
                flirt_reg_anat_symm_mni.inputs.inputspec.interp = c.anatRegFSLinterpolation

                node, out_file = strat['anatomical_brain']
                workflow.connect(node, out_file,
                                 flirt_reg_anat_symm_mni,
                                 'inputspec.input_brain')

                # pass the reference files
                node, out_file = strat['template_symmetric_brain']
                workflow.connect(node, out_file,
                    flirt_reg_anat_symm_mni, 'inputspec.reference_brain')

                # if 'ANTS' in c.regOption:
                #    strat = strat.fork()
                #    new_strat_list.append(strat)

                strat.append_name(flirt_reg_anat_symm_mni.name)
                strat.set_leaf_properties(flirt_reg_anat_symm_mni,
                                          'outputspec.output_brain')

                strat.update_resource_pool({
                    'anatomical_to_symmetric_mni_linear_xfm': (
                    flirt_reg_anat_symm_mni, 'outputspec.linear_xfm'),
                    'symmetric_mni_to_anatomical_linear_xfm': (
                    flirt_reg_anat_symm_mni, 'outputspec.invlinear_xfm'),
                    'symmetric_anatomical_to_standard': (
                    flirt_reg_anat_symm_mni, 'outputspec.output_brain')
                })

        strat_list += new_strat_list

        new_strat_list = []

        try:
            fsl_linear_reg_only = c.fsl_linear_reg_only
        except AttributeError:
            fsl_linear_reg_only = [0]

        if 'FSL' in c.regOption and 0 in fsl_linear_reg_only:

            for num_strat, strat in enumerate(strat_list):

                nodes = strat.get_nodes_names()

                if 'anat_mni_flirt_register' in nodes:
                    fnirt_reg_anat_symm_mni = create_fsl_fnirt_nonlinear_reg(
                        'anat_symmetric_mni_fnirt_register_%d' % num_strat
                    )

                    node, out_file = strat['anatomical_brain']
                    workflow.connect(node, out_file,
                                     fnirt_reg_anat_symm_mni,
                                     'inputspec.input_brain')

                    # pass the reference files
                    node, out_file = strat['template_brain_for_anat']
                    workflow.connect(node, out_file,
                        fnirt_reg_anat_symm_mni, 'inputspec.reference_brain')

                    node, out_file = strat['anatomical_reorient']
                    workflow.connect(node, out_file,
                                     fnirt_reg_anat_symm_mni,
                                     'inputspec.input_skull')

                    node, out_file = strat['anatomical_to_mni_linear_xfm']
                    workflow.connect(node, out_file,
                                     fnirt_reg_anat_symm_mni,
                                     'inputspec.linear_aff')

                    node, out_file = strat['template_symmetric_skull']
                    workflow.connect(node, out_file,
                        fnirt_reg_anat_symm_mni, 'inputspec.reference_skull')

                    node, out_file = strat['template_dilated_symmetric_brain_mask']
                    workflow.connect(node, out_file,
                        fnirt_reg_anat_symm_mni, 'inputspec.ref_mask')

                    strat.append_name(fnirt_reg_anat_symm_mni.name)
                    strat.set_leaf_properties(fnirt_reg_anat_symm_mni,
                                              'outputspec.output_brain')

                    strat.update_resource_pool({
                        'anatomical_to_symmetric_mni_nonlinear_xfm': (
                        fnirt_reg_anat_symm_mni, 'outputspec.nonlinear_xfm'),
                        'symmetric_anatomical_to_standard': (
                        fnirt_reg_anat_symm_mni, 'outputspec.output_brain')
                    }, override=True)

        strat_list += new_strat_list

        new_strat_list = []

        for num_strat, strat in enumerate(strat_list):

            nodes = strat.get_nodes_names()

            # or run ANTS anatomical-to-MNI registration instead
            if 'ANTS' in c.regOption and \
               'anat_mni_flirt_register' not in nodes and \
               'anat_mni_fnirt_register' not in nodes and \
               'anat_symmetric_mni_flirt_register' not in nodes and \
               'anat_symmetric_mni_fnirt_register' not in nodes:

                ants_reg_anat_symm_mni = \
                    create_wf_calculate_ants_warp(
                        'anat_symmetric_mni_ants_register_%d' % num_strat,
                        num_threads=num_ants_cores
                    )

                # Input registration parameters
                ants_reg_anat_symm_mni.inputs.inputspec.interp = c.anatRegANTSinterpolation

                # calculating the transform with the skullstripped is
                # reported to be better, but it requires very high
                # quality skullstripping. If skullstripping is imprecise
                # registration with skull is preferred
                if 1 in c.regWithSkull:

                    if already_skullstripped == 1:
                        err_msg = '\n\n[!] CPAC says: You selected ' \
                            'to run anatomical registration with ' \
                            'the skull, but you also selected to ' \
                            'use already-skullstripped images as ' \
                            'your inputs. This can be changed ' \
                            'in your pipeline configuration ' \
                            'editor.\n\n'

                        logger.info(err_msg)
                        raise Exception

                    # get the skullstripped anatomical from resource pool
                    node, out_file = strat['anatomical_brain']

                    # pass the anatomical to the workflow
                    workflow.connect(node, out_file,
                                     ants_reg_anat_symm_mni,
                                     'inputspec.anatomical_brain')

                    # pass the reference file
                    node, out_file = strat['template_symmetric_brain']
                    workflow.connect(node, out_file,
                                    ants_reg_anat_symm_mni, 'inputspec.reference_brain')

                    # get the reorient skull-on anatomical from resource
                    # pool
                    node, out_file = strat['anatomical_reorient']

                    # pass the anatomical to the workflow
                    workflow.connect(node, out_file,
                                     ants_reg_anat_symm_mni,
                                     'inputspec.anatomical_skull')

                    # pass the reference file
                    node, out_file = strat['template_symmetric_skull']
                    workflow.connect(node, out_file,
                                     ants_reg_anat_symm_mni, 'inputspec.reference_skull')


                else:
                    # get the skullstripped anatomical from resource pool
                    node, out_file = strat['anatomical_brain']

                    workflow.connect(node, out_file,
                                     ants_reg_anat_symm_mni,
                                     'inputspec.anatomical_brain')

                    # pass the reference file
                    node, out_file = strat['template_symmetric_brain']
                    workflow.connect(node, out_file,
                                    ants_reg_anat_symm_mni, 'inputspec.reference_brain')

                ants_reg_anat_symm_mni.inputs.inputspec.set(
                    dimension=3,
                    use_histogram_matching=True,
                    winsorize_lower_quantile=0.01,
                    winsorize_upper_quantile=0.99,
                    metric=['MI', 'MI', 'CC'],
                    metric_weight=[1, 1, 1],
                    radius_or_number_of_bins=[32, 32, 4],
                    sampling_strategy=['Regular', 'Regular', None],
                    sampling_percentage=[0.25, 0.25, None],
                    number_of_iterations=[[1000, 500, 250, 100],
                                          [1000, 500, 250, 100],
                                          [100, 100, 70, 20]],
                    convergence_threshold=[1e-8, 1e-8, 1e-9],
                    convergence_window_size=[10, 10, 15],
                    transforms=['Rigid', 'Affine', 'SyN'],
                    transform_parameters=[[0.1], [0.1], [0.1, 3, 0]],
                    shrink_factors=[[8, 4, 2, 1],
                                    [8, 4, 2, 1],
                                    [6, 4, 2, 1]],
                    smoothing_sigmas=[[3, 2, 1, 0],
                                      [3, 2, 1, 0],
                                      [3, 2, 1, 0]]
                )

                if 'lesion_mask' in sub_dict and c.use_lesion_mask\
                        and 'lesion_preproc' not in nodes:
                    # Create lesion preproc node to apply afni Refit & Resample
                    lesion_preproc = create_lesion_preproc(
                        wf_name='lesion_preproc_%d' % num_strat
                    )
                    # Add the name of the node in the strat object
                    strat.append_name(lesion_preproc.name)

                    # I think I don't need to set this node as leaf but not sure
                    # strat.set_leaf_properties(lesion_preproc,
                    # 'inputspec.lesion')

                    # Add the lesion preprocessed to the resource pool
                    strat.update_resource_pool({
                        'lesion_reorient': (
                            lesion_preproc, 'outputspec.reorient')
                    })
                    # The Refit lesion is not added to the resource pool because
                    # it is not used afterward

                    # Retieve the lesion mask from the resource pool
                    node, out_file = strat['lesion_mask']
                    # Set the lesion mask as input of lesion_preproc
                    workflow.connect(
                        node, out_file,
                        lesion_preproc, 'inputspec.lesion'
                    )

                    # Set the output of lesion preproc as parameter of ANTs
                    # fixed_image_mask option
                    workflow.connect(
                        lesion_preproc, 'outputspec.reorient',
                        ants_reg_anat_symm_mni, 'inputspec.fixed_image_mask'
                    )
                else:
                    ants_reg_anat_symm_mni.inputs.inputspec.fixed_image_mask = \
                        None

                strat.append_name(ants_reg_anat_symm_mni.name)
                strat.set_leaf_properties(ants_reg_anat_symm_mni,
                                          'outputspec.normalized_output_brain')

                strat.update_resource_pool({
                    'ants_symmetric_initial_xfm': (ants_reg_anat_symm_mni, 'outputspec.ants_initial_xfm'),
                    'ants_symmetric_rigid_xfm': (ants_reg_anat_symm_mni, 'outputspec.ants_rigid_xfm'),
                    'ants_symmetric_affine_xfm': (ants_reg_anat_symm_mni, 'outputspec.ants_affine_xfm'),
                    'anatomical_to_symmetric_mni_nonlinear_xfm': (ants_reg_anat_symm_mni, 'outputspec.warp_field'),
                    'symmetric_mni_to_anatomical_nonlinear_xfm': (ants_reg_anat_symm_mni, 'outputspec.inverse_warp_field'),
                    'anat_to_symmetric_mni_ants_composite_xfm': (ants_reg_anat_symm_mni, 'outputspec.composite_transform'),
                    'symmetric_anatomical_to_standard': (ants_reg_anat_symm_mni, 'outputspec.normalized_output_brain')
                })

        strat_list += new_strat_list

    # Inserting Segmentation Preprocessing Workflow

    new_strat_list = []

    if 1 in c.runSegmentationPreprocessing:

        for num_strat, strat in enumerate(strat_list):

            nodes = strat.get_nodes_names()

            seg_preproc = None

            if not any(o in c.seg_use_threshold for o in ["FSL-FAST Thresholding", "Customized Thresholding"]):
                err = '\n\n[!] C-PAC says: Your segmentation thresholding options ' \
                    'setting does not include either \'FSL-FAST Thresholding\' or \'Customized Thresholding\'.\n\n' \
                    'Options you provided:\nseg_use_threshold: {0}' \
                    '\n\n'.format(str(c.seg_use_threshold))
                raise Exception(err)

            # TODO ASH based on config, instead of nodes?
            if 'anat_mni_fnirt_register' in nodes or 'anat_mni_flirt_register' in nodes:
                use_ants = False
            elif 'anat_mni_ants_register' in nodes:
                use_ants = True

            seg_preproc = create_seg_preproc(use_ants=use_ants,
                                             use_priors=c.seg_use_priors,
                                             use_threshold=c.seg_use_threshold,
                                             csf_use_erosion=c.seg_csf_use_erosion,
                                             wm_use_erosion=c.seg_wm_use_erosion,
                                             gm_use_erosion=c.seg_gm_use_erosion,
                                             wf_name='seg_preproc_{0}'.format(num_strat))

            seg_preproc.inputs.csf_threshold.csf_threshold=c.seg_CSF_threshold_value
            seg_preproc.inputs.wm_threshold.wm_threshold=c.seg_WM_threshold_value
            seg_preproc.inputs.gm_threshold.gm_threshold=c.seg_GM_threshold_value

            seg_preproc.inputs.csf_erosion_prop.csf_erosion_prop=c.csf_erosion_prop
            seg_preproc.inputs.wm_erosion_prop.wm_erosion_prop=c.wm_erosion_prop
            seg_preproc.inputs.gm_erosion_prop.gm_erosion_prop=c.gm_erosion_prop

            seg_preproc.inputs.csf_mask_erosion_mm.csf_mask_erosion_mm=c.csf_mask_erosion_mm
            seg_preproc.inputs.wm_mask_erosion_mm.wm_mask_erosion_mm=c.wm_mask_erosion_mm
            seg_preproc.inputs.gm_mask_erosion_mm.gm_mask_erosion_mm=c.gm_mask_erosion_mm

            seg_preproc.inputs.csf_erosion_mm.csf_erosion_mm=c.csf_erosion_mm
            seg_preproc.inputs.wm_erosion_mm.wm_erosion_mm=c.wm_erosion_mm
            seg_preproc.inputs.gm_erosion_mm.gm_erosion_mm=c.gm_erosion_mm

            workflow.connect(anat_preproc, 'outputspec.brain_mask', seg_preproc, 'inputspec.brain_mask')

            # TODO ASH review
            if seg_preproc is None:
                continue

            node, out_file = strat['anatomical_brain']
            workflow.connect(node, out_file,
                             seg_preproc, 'inputspec.brain')

            if 'anat_mni_fnirt_register' in nodes or 'anat_mni_flirt_register' in nodes:
                node, out_file = strat['mni_to_anatomical_linear_xfm']
                workflow.connect(node, out_file,
                                 seg_preproc,
                                 'inputspec.standard2highres_mat')

            elif 'anat_mni_ants_register' in nodes:
                node, out_file = strat['ants_initial_xfm']
                workflow.connect(node, out_file,
                                 seg_preproc,
                                 'inputspec.standard2highres_init')

                node, out_file = strat['ants_rigid_xfm']
                workflow.connect(node, out_file,
                                 seg_preproc,
                                 'inputspec.standard2highres_rig')

                node, out_file = strat['ants_affine_xfm']
                workflow.connect(node, out_file,
                                 seg_preproc,
                                 'inputspec.standard2highres_mat')


            workflow.connect(c.PRIORS_CSF, 'local_path',
                                seg_preproc, 'inputspec.PRIOR_CSF')

            workflow.connect(c.PRIORS_GRAY, 'local_path',
                                seg_preproc, 'inputspec.PRIOR_GRAY')

            workflow.connect(c.PRIORS_WHITE, 'local_path',
                                seg_preproc, 'inputspec.PRIOR_WHITE')

            # TODO ASH review with forking function
            if 0 in c.runSegmentationPreprocessing:
                strat = strat.fork()
                new_strat_list.append(strat)

            if c.brain_use_erosion:
                ero_imports = ['import scipy.ndimage as nd' , 'import numpy as np', 'import nibabel as nb', 'import os']
                eroded_mask = pe.Node(util.Function(input_names = ['roi_mask', 'skullstrip_mask', 'mask_erosion_mm', 'mask_erosion_prop'],
                                                    output_names = ['output_roi_mask', 'eroded_skullstrip_mask'],
                                                    function = mask_erosion,
                                                    imports = ero_imports),
                                                    name='erode_skullstrip_brain_mask')
                eroded_mask.inputs.mask_erosion_mm = c.brain_mask_erosion_mm
                workflow.connect(anat_preproc, 'outputspec.brain_mask', eroded_mask, 'skullstrip_mask')
                workflow.connect(seg_preproc, 'outputspec.csf_probability_map', eroded_mask, 'roi_mask')

                strat.update_resource_pool({'anatomical_eroded_brain_mask': (eroded_mask, 'eroded_skullstrip_mask')})

            strat.append_name(seg_preproc.name)
            strat.update_resource_pool({
                'anatomical_gm_mask': (seg_preproc, 'outputspec.gm_mask'),
                'anatomical_csf_mask': (seg_preproc, 'outputspec.csf_mask'),
                'anatomical_wm_mask': (seg_preproc, 'outputspec.wm_mask'),
                'seg_probability_maps': (seg_preproc, 'outputspec.probability_maps'),
                'seg_mixeltype': (seg_preproc, 'outputspec.mixeltype'),
                'seg_partial_volume_map': (seg_preproc, 'outputspec.partial_volume_map'),
                'seg_partial_volume_files': (seg_preproc, 'outputspec.partial_volume_files')
            })

    strat_list += new_strat_list

    if 'T1_template' in c.template_based_segmentation:

        for num_strat, strat in enumerate(strat_list):

            nodes = strat.get_nodes_names()

            if not any(o in c.template_based_segmentation for o in ['EPI_template', 'T1_template', 'None']):
                err = '\n\n[!] C-PAC says: Your template based segmentation ' \
                    'setting does not include either \'EPI_template\' or \'T1_template\'.\n\n' \
                    'Options you provided:\ntemplate_based_segmentation: {0}' \
                    '\n\n'.format(str(c.template_based_segmentation))
                raise Exception(err)

            # TODO ASH based on config, instead of nodes?
            if 'anat_mni_fnirt_register' in nodes or 'anat_mni_flirt_register' in nodes:
                use_ants = False
            elif 'anat_mni_ants_register' in nodes:
                use_ants = True

            seg_preproc_template_based = create_seg_preproc_template_based(use_ants=use_ants,
                                                             wf_name='seg_preproc_t1_template_{0}'.format(num_strat))

            # TODO ASH review
            if seg_preproc_template_based is None:
                continue

            node, out_file = strat['anatomical_brain']
            workflow.connect(node, out_file,
                             seg_preproc_template_based, 'inputspec.brain')

            if 'anat_mni_fnirt_register' in nodes or 'anat_mni_flirt_register' in nodes:
                node, out_file = strat['mni_to_anatomical_linear_xfm']
                workflow.connect(node, out_file,
                                 seg_preproc_template_based,
                                 'inputspec.standard2highres_mat')

            elif 'anat_mni_ants_register' in nodes:
                node, out_file = strat['ants_initial_xfm']
                workflow.connect(node, out_file,
                                 seg_preproc_template_based,
                                 'inputspec.standard2highres_init')

                node, out_file = strat['ants_rigid_xfm']
                workflow.connect(node, out_file,
                                 seg_preproc_template_based,
                                 'inputspec.standard2highres_rig')

                node, out_file = strat['ants_affine_xfm']
                workflow.connect(node, out_file,
                                 seg_preproc_template_based,
                                 'inputspec.standard2highres_mat')

            workflow.connect(c.template_based_segmentation_CSF, 'local_path',
                                seg_preproc_template_based, 'inputspec.CSF_template')

            workflow.connect(c.template_based_segmentation_GRAY, 'local_path',
                                seg_preproc_template_based, 'inputspec.GRAY_template')

            workflow.connect(c.template_based_segmentation_WHITE, 'local_path',
                                seg_preproc_template_based, 'inputspec.WHITE_template')

            # TODO ASH review with forking function
            if 'None' in c.template_based_segmentation:
                strat = strat.fork()
                new_strat_list.append(strat)

            strat.append_name(seg_preproc_template_based.name)
            strat.update_resource_pool({
                'anatomical_gm_mask': (seg_preproc_template_based, 'outputspec.gm_mask'),
                'anatomical_csf_mask': (seg_preproc_template_based, 'outputspec.csf_mask'),
                'anatomical_wm_mask': (seg_preproc_template_based, 'outputspec.wm_mask')
            })

    strat_list += new_strat_list

    # Inserting Functional Data workflow
    if ('func' in sub_dict or 'rest' in sub_dict) and \
            1 in getattr(c, 'runFunctional', [1]):
        #  pipeline needs to have explicit [0] to disable functional workflow

        for num_strat, strat in enumerate(strat_list):

            if 'func' in sub_dict:
                func_paths_dict = sub_dict['func']
            else:
                func_paths_dict = sub_dict['rest']

            func_wf = create_func_datasource(func_paths_dict,
                                             'func_gather_%d' % num_strat)
            func_wf.inputs.inputnode.set(
                subject=subject_id,
                creds_path=input_creds_path,
                dl_dir=c.workingDirectory
            )
            func_wf.get_node('inputnode').iterables = \
                ("scan", func_paths_dict.keys())

            if "fmap" in sub_dict:
                fmap_rp_list = []
                for key in sub_dict["fmap"].keys():
                    if "epi_" in key:
                        gather_fmap = create_fmap_datasource(sub_dict["fmap"],
                                                             "fmap_gather_{0}".format(key))
                        gather_fmap.inputs.inputnode.set(
                            subject=subject_id,
                            creds_path=input_creds_path,
                            dl_dir=c.workingDirectory
                        )
                        gather_fmap.inputs.inputnode.scan = key
                        strat.update_resource_pool({
                            key: (gather_fmap, 'outputspec.rest'),
                            "{0}_scan_params".format(key): (gather_fmap, 'outputspec.scan_params')
                        })
                        fmap_rp_list.append(key)

            # Add in nodes to get parameters from configuration file
            # a node which checks if scan_parameters are present for each scan
            scan_params = \
                pe.Node(Function(
                    input_names=['data_config_scan_params',
                                 'subject_id',
                                 'scan',
                                 'pipeconfig_tr',
                                 'pipeconfig_tpattern',
                                 'pipeconfig_start_indx',
                                 'pipeconfig_stop_indx'],
                    output_names=['tr',
                                  'tpattern',
                                  'ref_slice',
                                  'start_indx',
                                  'stop_indx',
                                  'pe_direction'],
                    function=get_scan_params,
                    as_module=True
                ), name='scan_params_%d' % num_strat)

            if "Selected Functional Volume" in c.func_reg_input:

                get_func_volume = pe.Node(interface=afni.Calc(),
                                          name='get_func_volume_{0}'.format(num_strat))

                get_func_volume.inputs.set(
                    expr='a',
                    single_idx=c.func_reg_input_volume,
                    outputtype='NIFTI_GZ'
                )
                workflow.connect(func_wf, 'outputspec.rest',
                                 get_func_volume, 'in_file_a')

            # wire in the scan parameter workflow
            workflow.connect(func_wf, 'outputspec.scan_params',
                             scan_params, 'data_config_scan_params')

            workflow.connect(func_wf, 'outputspec.subject',
                             scan_params, 'subject_id')

            workflow.connect(func_wf, 'outputspec.scan',
                             scan_params, 'scan')

            # connect in constants
            scan_params.inputs.set(
                pipeconfig_start_indx=c.startIdx,
                pipeconfig_stop_indx=c.stopIdx
            )

            strat.update_resource_pool({
                'raw_functional': (func_wf, 'outputspec.rest'),
                'scan_id': (func_wf, 'outputspec.scan'),
                'tr': (scan_params, 'tr'),
                'tpattern': (scan_params, 'tpattern'),
                'start_idx': (scan_params, 'start_indx'),
                'stop_idx': (scan_params, 'stop_indx'),
                'pe_direction': (scan_params, 'pe_direction'),
            })

            strat.set_leaf_properties(func_wf, 'outputspec.rest')

            if "Selected Functional Volume" in c.func_reg_input:
                strat.update_resource_pool({
                    'selected_func_volume': (get_func_volume, 'out_file')
                })


        # scale func data based on configuration information
        for num_strat, strat in enumerate(strat_list):

            scale_func_wf = create_scale_func_wf(
                runScaling=c.runScaling,
                scaling_factor=c.scaling_factor,
                wf_name="scale_func_%d" % (num_strat)
            )

            # connect the functional data from the leaf node into the wf
            node, out_file = strat.get_leaf_properties()
            workflow.connect(node, out_file,
                             scale_func_wf, 'inputspec.func')

            # replace the leaf node with the output from the recently added
            # workflow
            strat.set_leaf_properties(scale_func_wf, 'outputspec.scaled_func')


        # Truncate scan length based on configuration information
        for num_strat, strat in enumerate(strat_list):

            trunc_wf = create_wf_edit_func(
                wf_name="edit_func_%d" % (num_strat)
            )

            # connect the functional data from the leaf node into the wf
            node, out_file = strat.get_leaf_properties()
            workflow.connect(node, out_file,
                             trunc_wf, 'inputspec.func')

            # connect the other input parameters
            node, node_out = strat['start_idx']
            workflow.connect(node, node_out,
                             trunc_wf, 'inputspec.start_idx')

            node, node_out = strat['stop_idx']
            workflow.connect(node, node_out,
                             trunc_wf, 'inputspec.stop_idx')

            # replace the leaf node with the output from the recently added
            # workflow
            strat.set_leaf_properties(trunc_wf, 'outputspec.edited_func')
            strat.update_resource_pool({
                            'raw_functional_trunc': (trunc_wf, 'outputspec.edited_func'),
                        })

        # Motion Statistics Workflow
        new_strat_list = []

        for num_strat, strat in enumerate(strat_list):

            if 0 in c.runMotionStatisticsFirst:

                new_strat_list += [strat.fork()]

            if 1 in c.runMotionStatisticsFirst:

                for skullstrip_tool in c.functionalMasking:

                    skullstrip_tool = skullstrip_tool.lower()

                    for motion_correct_tool in c.motion_correction:

                        motion_correct_tool = motion_correct_tool.lower()

                        new_strat = strat.fork()

                        func_preproc = create_func_preproc(
                            skullstrip_tool=skullstrip_tool,
                            motion_correct_tool=motion_correct_tool,
                            config=c,
                            wf_name='func_preproc_before_stc_%s_%s_%d' % (skullstrip_tool, motion_correct_tool, num_strat)
                        )

                        node, out_file = strat['raw_functional_trunc']
                        workflow.connect(node, out_file, func_preproc,
                                        'inputspec.raw_func')

                        node, out_file = new_strat.get_leaf_properties()
                        workflow.connect(node, out_file, func_preproc,
                                        'inputspec.func')

                        node, out_file = strat['anatomical_brain']
                        workflow.connect(node, out_file, func_preproc,
                                        'inputspec.anat_brain')

                        node, out_file = strat['anatomical_brain_mask']
                        workflow.connect(node, out_file, func_preproc,
                                        'inputspec.anatomical_brain_mask')

                        func_preproc.inputs.inputspec.twopass = \
                            getattr(c, 'functional_volreg_twopass', True)

<<<<<<< HEAD
                    gen_motion_stats = motion_power_statistics(
                        'gen_motion_stats_before_stc_%d' % num_strat)
=======
                        new_strat.update_resource_pool({
                                'movement_parameters': (func_preproc, 'outputspec.movement_parameters'),
                                'max_displacement': (func_preproc, 'outputspec.max_displacement'),
                                'functional_brain_mask_before_stc': (func_preproc, 'outputspec.mask'),
                                'motion_correct_before_stc': (func_preproc, 'outputspec.motion_correct'),
                                'coordinate_transformation': (func_preproc, 'outputspec.transform_matrices'),
                            })
>>>>>>> 3f22187b

                        new_strat_list.append(new_strat)

                        gen_motion_stats = motion_power_statistics(
                            name = 'gen_motion_stats_before_stc_%d' % num_strat, 
                            motion_correct_tool = motion_correct_tool)              

                        # Special case where the workflow is not getting outputs from
                        # resource pool but is connected to functional datasource
                        workflow.connect(func_wf, 'outputspec.subject',
                                        gen_motion_stats, 'inputspec.subject_id')

                        workflow.connect(func_wf, 'outputspec.scan',
                                        gen_motion_stats, 'inputspec.scan_id')

                        node, out_file = new_strat['motion_correct_before_stc']
                        workflow.connect(node, out_file,
                                        gen_motion_stats, 'inputspec.motion_correct')

                        node, out_file = new_strat['movement_parameters']
                        workflow.connect(node, out_file,
                                        gen_motion_stats,
                                        'inputspec.movement_parameters')

                        node, out_file = new_strat['max_displacement']
                        workflow.connect(node, out_file,
                                        gen_motion_stats, 'inputspec.max_displacement')

                        node, out_file = new_strat['functional_brain_mask_before_stc']
                        workflow.connect(node, out_file,
                                        gen_motion_stats, 'inputspec.mask')

                        node, out_file = new_strat['coordinate_transformation']
                        workflow.connect(node, out_file,
                                        gen_motion_stats, 'inputspec.transformations')

                        new_strat.append_name(gen_motion_stats.name)

                        if motion_correct_tool == 'afni':
                            new_strat.update_resource_pool({
                                'frame_wise_displacement_power': (gen_motion_stats, 'outputspec.FDP_1D'),
                                'frame_wise_displacement_jenkinson': (gen_motion_stats, 'outputspec.FDJ_1D'),
                                'dvars': (gen_motion_stats, 'outputspec.DVARS_1D'),
                                'power_params': (gen_motion_stats, 'outputspec.power_params'),
                                'motion_params': (gen_motion_stats, 'outputspec.motion_params')
                            })
                        else: 
                            new_strat.update_resource_pool({
                                'frame_wise_displacement_power': (gen_motion_stats, 'outputspec.FDP_1D'),
                                'dvars': (gen_motion_stats, 'outputspec.DVARS_1D'),
                                'power_params': (gen_motion_stats, 'outputspec.power_params'),
                                'motion_params': (gen_motion_stats, 'outputspec.motion_params')
                            })

        strat_list = new_strat_list

        # Despike Workflow
        new_strat_list = []

        for num_strat, strat in enumerate(strat_list):

            if 0 in c.runDespike:

                new_strat_list += [strat.fork()]

            if 1 in c.runDespike:

                new_strat = strat.fork()

                despike = pe.Node(interface=preprocess.Despike(),
                                name='func_despiked')
                despike.inputs.outputtype = 'NIFTI_GZ'

                node, out_file = new_strat.get_leaf_properties()
                workflow.connect(node, out_file,
                                despike, 'in_file')

                new_strat.set_leaf_properties(despike, 'out_file')

                new_strat.update_resource_pool({
                    'despiked': (despike, 'out_file')
                })

                new_strat_list.append(new_strat)

        strat_list = new_strat_list


        # Slice Timing Correction Workflow
        new_strat_list = []

        for num_strat, strat in enumerate(strat_list):

            if 0 in c.slice_timing_correction:

                new_strat_list += [strat.fork()]

            if 1 in c.slice_timing_correction:

                new_strat = strat.fork()

                slice_time = slice_timing_wf(name='func_slice_timing_correction_{0}'.format(num_strat))

                node, out_file = new_strat.get_leaf_properties()
                workflow.connect(node, out_file, slice_time,
                                'inputspec.func_ts')

                node, node_out = new_strat['tr']
                workflow.connect(node, node_out,
                                    slice_time, 'inputspec.tr')

                node, node_out = new_strat['tpattern']
                workflow.connect(node, node_out,
                                    slice_time, 'inputspec.tpattern')

                # add the name of the node to the strat name
                new_strat.append_name(slice_time.name)

                # set the leaf node
                new_strat.set_leaf_properties(slice_time, 'outputspec.slice_time_corrected')

                # add the outputs to the resource pool
                new_strat.update_resource_pool({
                    'slice_time_corrected': (slice_time, 'outputspec.slice_time_corrected')
                })

                new_strat_list.append(new_strat)

        # add new strats (if forked)
        strat_list = new_strat_list

        # Functional Image Preprocessing Workflow
        workflow, strat_list = connect_func_preproc(workflow, strat_list, c)

        # Distortion Correction
        new_strat_list = []

        # Distortion Correction - Field Map Phase-difference
        phase_diff = False
        if "fmap" in sub_dict.keys():
            phase = False
            magnitude = False
            for scan_name in sub_dict["fmap"].keys():
                if "phasediff" in scan_name:
                    phase = True
                if "magnitude" in scan_name:
                    magnitude = True
            if phase and magnitude:
                phase_diff = True

        if "PhaseDiff" in c.distortion_correction and phase_diff:
            for num_strat, strat in enumerate(strat_list):
                if 'BET' in c.fmap_distcorr_skullstrip:
                    epi_distcorr = create_EPI_DistCorr(
                        use_BET=True,
                        wf_name='epi_distcorr_%d' % (num_strat)
                    )
                    epi_distcorr.inputs.bet_frac_input.bet_frac = c.fmap_distcorr_frac
                    epi_distcorr.get_node('bet_frac_input').iterables = \
                        ('bet_frac', c.fmap_distcorr_frac)
                else:
                    epi_distcorr = create_EPI_DistCorr(
                        use_BET=False,
                        wf_name='epi_distcorr_%d' % (num_strat)
                    )
                    epi_distcorr.inputs.afni_threshold_input.afni_threshold = \
                        c.fmap_distcorr_threshold

                epi_distcorr.inputs.deltaTE_input.deltaTE = c.fmap_distcorr_deltaTE
                epi_distcorr.inputs.dwellT_input.dwellT = c.fmap_distcorr_dwell_time
                epi_distcorr.inputs.dwell_asym_ratio_input.dwell_asym_ratio = c.fmap_distcorr_dwell_asym_ratio

                epi_distcorr.get_node('deltaTE_input').iterables = (
                    'deltaTE', c.fmap_distcorr_deltaTE
                )
                epi_distcorr.get_node('dwellT_input').iterables = (
                    'dwellT', c.fmap_distcorr_dwell_time
                )
                epi_distcorr.get_node('dwell_asym_ratio_input').iterables = (
                    'dwell_asym_ratio', c.fmap_distcorr_dwell_asym_ratio
                )

                node, out_file = strat['anatomical_reorient']
                workflow.connect(node, out_file, epi_distcorr,
                                'inputspec.anat_file')

                node, out_file = strat['fmap_phase_diff']
                workflow.connect(node, out_file, epi_distcorr,
                                'inputspec.fmap_pha')

                node, out_file = strat['fmap_magnitude']
                workflow.connect(node, out_file, epi_distcorr,
                                'inputspec.fmap_mag')

                # TODO ASH review forking
                if "None" in c.distortion_correction or \
                        "Blip" in c.distortion_correction:
                    strat = strat.fork()
                    new_strat_list.append(strat)

                strat.append_name(epi_distcorr.name)

                strat.update_resource_pool({
                    'despiked_fieldmap': (epi_distcorr, 'outputspec.fmap_despiked'),
                    'fieldmap_mask': (epi_distcorr, 'outputspec.fieldmapmask'),
                })

        # Distortion Correction - "Blip-Up / Blip-Down"
        blip = False
        blip_fmap = False
        if "fmap" in sub_dict:
            for scan_name in sub_dict["fmap"].keys():
                if "epi" in scan_name:
                    blip_fmap = True

        if "Blip" in c.distortion_correction and blip_fmap:
            for num_strat, strat in enumerate(strat_list):
                blip = True

                match_epi_imports = ['import json']
                match_epi_fmaps_node = \
                    pe.Node(Function(input_names=['bold_pedir',
                                                  'epi_fmap_one',
                                                  'epi_fmap_params_one',
                                                  'epi_fmap_two',
                                                  'epi_fmap_params_two'],
                                     output_names=['opposite_pe_epi',
                                                   'same_pe_epi'],
                                     function=match_epi_fmaps,
                                     imports=match_epi_imports,
                                     as_module=True),
                            name='match_epi_fmaps_{0}'.format(num_strat))

                if fmap_rp_list:
                    epi_rp_key = fmap_rp_list[0]
                    epi_param_rp_key = "{0}_scan_params".format(epi_rp_key)
                    node, node_out = strat[epi_rp_key]
                    workflow.connect(node, node_out,
                                     match_epi_fmaps_node, 'epi_fmap_one')
                    node, node_out = strat[epi_param_rp_key]
                    workflow.connect(node, node_out,
                                     match_epi_fmaps_node, 'epi_fmap_params_one')
                    if len(epi_rp_key) > 1:
                        epi_rp_key = fmap_rp_list[1]
                        epi_param_rp_key = "{0}_scan_params".format(epi_rp_key)
                        node, node_out = strat[epi_rp_key]
                        workflow.connect(node, node_out,
                                         match_epi_fmaps_node, 'epi_fmap_two')
                        node, node_out = strat[epi_param_rp_key]
                        workflow.connect(node, node_out,
                                         match_epi_fmaps_node,
                                         'epi_fmap_params_two')

                node, node_out = strat['pe_direction']
                workflow.connect(node, node_out,
                                 match_epi_fmaps_node, 'bold_pedir')

                blip_correct = blip_distcor_wf(wf_name='blip_correct_{0}'.format(num_strat))

                node, out_file = strat["mean_functional"]
                workflow.connect(node, out_file,
                                 blip_correct, 'inputspec.func_mean')

                workflow.connect(match_epi_fmaps_node, 'opposite_pe_epi',
                                 blip_correct, 'inputspec.opposite_pe_epi')

                workflow.connect(match_epi_fmaps_node, 'same_pe_epi',
                                 blip_correct, 'inputspec.same_pe_epi')

            if "None" in c.distortion_correction:
                strat = strat.fork()
                new_strat_list.append(strat)

            strat.append_name(blip_correct.name)

            strat.update_resource_pool({
                'blip_warp': (blip_correct, 'outputspec.blip_warp'),
                'blip_warp_inverse': (blip_correct, 'outputspec.blip_warp_inverse'),
                'mean_functional': (blip_correct, 'outputspec.new_func_mean'),
                'functional_brain_mask': (blip_correct, 'outputspec.new_func_mask')
            }, override=True)

        strat_list += new_strat_list

        for num_strat, strat in enumerate(strat_list):

            # Resample brain mask with derivative resolution
            node, out_file = strat['functional_brain_mask']
            resampled_template = pe.Node(
                Function(
                    input_names=['resolution', 'template', 'template_name'],
                    output_names=['resampled_template'],
                    function=resolve_resolution,
                    as_module=True
                ),
                name='functional_brain_mask_derivative_%d' % (num_strat)
            )

            resampled_template.inputs.resolution = c.resolution_for_func_derivative
            resampled_template.inputs.template_name = 'functional_brain_mask_derivative'
            workflow.connect(node, out_file, resampled_template, 'template')
            strat.update_resource_pool({
                'functional_brain_mask_derivative': (
                    resampled_template,
                    'resampled_template'
                )
            })

        # Func -> T1 Registration (Initial Linear reg)

        # Depending on configuration, either passes output matrix to
        # Func -> Template ApplyWarp, or feeds into linear reg of BBReg operation
        # (if BBReg is enabled)

        new_strat_list = []

        if 1 in c.runRegisterFuncToAnat:

            for num_strat, strat in enumerate(strat_list):

                nodes = strat.get_nodes_names()

                # if field map-based distortion correction is on, but BBR is off,
                # send in the distortion correction files here
                # TODO: is this robust to the possibility of forking both
                # TODO: distortion correction and BBR at the same time?
                # TODO: (note if you are forking with BBR on/off, at this point
                # TODO:  there is still only one strat, so you would have to fork
                # TODO:  here instead to have a func->anat with fieldmap and
                # TODO:  without, and send the without-fieldmap to the BBR fork)

                dist_corr = False
                if 'epi_distcorr' in nodes and 1 not in c.runBBReg:
                    dist_corr = True
                    # TODO: for now, disabling dist corr when BBR is disabled
                    err = "\n\n[!] Field map distortion correction is enabled, " \
                        "but Boundary-Based Registration is off- BBR is " \
                        "required for distortion correction.\n\n"
                    raise Exception(err)

                func_to_anat = create_register_func_to_anat(dist_corr,
                                                            'func_to_anat_FLIRT'
                                                            '_%d' % num_strat)

                # Input registration parameters
                func_to_anat.inputs.inputspec.interp = 'trilinear'


                # TODO ASH normalize strings with enums?
                if 'Mean Functional' in c.func_reg_input:
                    # Input functional image (mean functional)
                    node, out_file = strat['mean_functional']
                    workflow.connect(node, out_file,
                                     func_to_anat, 'inputspec.func')

                elif 'Selected Functional Volume' in c.func_reg_input:
                    # Input functional image (specific volume)
                    node, out_file = strat['selected_func_volume']
                    workflow.connect(node, out_file,
                                     func_to_anat, 'inputspec.func')

                # Input skull-stripped anatomical (anat.nii.gz)
                node, out_file = strat['anatomical_brain']
                workflow.connect(node, out_file,
                                 func_to_anat, 'inputspec.anat')

                if dist_corr:
                    # apply field map distortion correction outputs to
                    # the func->anat registration

                    func_to_anat.inputs.echospacing_input.set(
                        echospacing=c.fmap_distcorr_dwell_time[0]
                    )
                    func_to_anat.inputs.pedir_input.set(
                        pedir=c.fmap_distcorr_pedir
                    )

                    node, out_file = strat["despiked_fieldmap"]
                    workflow.connect(node, out_file,
                                     func_to_anat, 'inputspec.fieldmap')

                    node, out_file = strat["fieldmap_mask"]
                    workflow.connect(node, out_file,
                                     func_to_anat, 'inputspec.fieldmapmask')

                # TODO ASH review forking
                if 0 in c.runRegisterFuncToAnat:
                    strat = strat.fork()
                    new_strat_list.append(strat)

                strat.append_name(func_to_anat.name)

                strat.update_resource_pool({
                    'mean_functional_in_anat': (func_to_anat, 'outputspec.anat_func_nobbreg'),
                    'functional_to_anat_linear_xfm': (func_to_anat, 'outputspec.func_to_anat_linear_xfm_nobbreg')
                })

        strat_list += new_strat_list

        # Func -> T1 Registration (BBREG)

        # Outputs 'functional_to_anat_linear_xfm', a matrix file of the
        # functional-to-anatomical registration warp to be applied LATER in
        # func_mni_warp, which accepts it as input 'premat'

        new_strat_list = []

        if 1 in c.runRegisterFuncToAnat and 1 in c.runBBReg:

            for num_strat, strat in enumerate(strat_list):

                nodes = strat.get_nodes_names()

                # this is needed here in case tissue segmentation is set on/off
                # and you have bbreg enabled- this will ensure bbreg will run for
                # the strat that has segmentation but will not run (thus avoiding
                # a crash) on the strat without segmentation
                if 'seg_preproc' in nodes or 'seg_preproc_t1_template' in nodes:

                    dist_corr = False
                    if 'epi_distcorr' in nodes or 'blip_correct' in nodes:
                        dist_corr = True

                    func_to_anat_bbreg = create_bbregister_func_to_anat(
                        phase_diff,
                        'func_to_anat_bbreg_%d' % num_strat
                    )

                    # Input registration parameters
                    func_to_anat_bbreg.inputs.inputspec.bbr_schedule = \
                        c.boundaryBasedRegistrationSchedule

                    # TODO ASH normalize strings with enums?
                    if 'Mean Functional' in c.func_reg_input:
                        # Input functional image (mean functional)
                        node, out_file = strat['mean_functional']
                        workflow.connect(node, out_file,
                                        func_to_anat_bbreg, 'inputspec.func')

                    elif 'Selected Functional Volume' in c.func_reg_input:
                        # Input functional image (specific volume)
                        node, out_file = strat['selected_func_volume']
                        workflow.connect(node, out_file,
                                        func_to_anat_bbreg, 'inputspec.func')

                    # Input anatomical whole-head image (reoriented)
                    node, out_file = strat['anatomical_reorient']
                    workflow.connect(node, out_file,
                                    func_to_anat_bbreg,
                                    'inputspec.anat_skull')

                    node, out_file = strat['functional_to_anat_linear_xfm']
                    workflow.connect(node, out_file,
                                    func_to_anat_bbreg,
                                    'inputspec.linear_reg_matrix')

                    # Input segmentation probability maps for white matter
                    # segmentation
                    # node, out_file = strat['seg_probability_maps']
                    # workflow.connect(node, (out_file, pick_wm),
                    #                 func_to_anat_bbreg,
                    #                 'inputspec.anat_wm_segmentation')
                    node, out_file = strat['anatomical_wm_mask']
                    workflow.connect(node, out_file,
                                    func_to_anat_bbreg,
                                    'inputspec.anat_wm_segmentation')

                    if dist_corr and phase_diff:
                        # apply field map distortion correction outputs to
                        # the func->anat registration

                        func_to_anat_bbreg.inputs.echospacing_input.echospacing = c.fmap_distcorr_dwell_time[0]
                        func_to_anat_bbreg.inputs.pedir_input.pedir = c.fmap_distcorr_pedir

                        node, out_file = strat["despiked_fieldmap"]
                        workflow.connect(node, out_file,
                                        func_to_anat_bbreg,
                                        'inputspec.fieldmap')

                        node, out_file = strat["fieldmap_mask"]
                        workflow.connect(node, out_file,
                                        func_to_anat_bbreg,
                                        'inputspec.fieldmapmask')

                    # TODO ASH review forking
                    if 0 in c.runBBReg:
                        strat = strat.fork()
                        new_strat_list.append(strat)

                    strat.append_name(func_to_anat_bbreg.name)

                    strat.update_resource_pool({
                        'mean_functional_in_anat': (func_to_anat_bbreg, 'outputspec.anat_func'),
                        'functional_to_anat_linear_xfm': (func_to_anat_bbreg, 'outputspec.func_to_anat_linear_xfm')
                    }, override=True)

                else:

                    # TODO ASH review
                    # anatomical segmentation is not being run in this particular
                    # strategy/fork - we don't want this to stop workflow building
                    # unless there is only one strategy
                    if len(strat_list) > 1:
                        pass
                    else:
                        err = "\n\n[!] Boundary-based registration (BBR) for " \
                            "functional-to-anatomical registration is " \
                            "enabled, but anatomical segmentation is not. " \
                            "BBR requires the outputs of segmentation. " \
                            "Please modify your pipeline configuration and " \
                            "run again.\n\n"
                        raise Exception(err)

        strat_list += new_strat_list

        # CC This is the first opportunity to write some of the outputs of basic
        # func preproc, such as the brain mask and mean EPI. Doing it any later
        # might result in multiple versions of these files being needlessly generated
        # do to strategies created by denoising, which do not impact the mean or brainmask

        # preproc Func -> EPI Template
        new_strat_list = []

        # TODO: forking runRegisterFuncToEPI
        if 1 in c.runRegisterFuncToEPI:

            new_strat_list = []

            for num_strat, strat in enumerate(strat_list):

                for reg in c.regOption:

                    new_strat = strat.fork()

                    func_to_epi = create_register_func_to_epi('func_to_epi_{0}_{1}'.format(reg.lower(), num_strat), reg)

                    node, out_file = strat.get_leaf_properties()
                    workflow.connect(node, out_file, func_to_epi, 'inputspec.func_4d')

                    if 'Mean Functional' in c.func_reg_input:
                        node, out_file = strat['mean_functional']
                        workflow.connect(node, out_file, func_to_epi, 'inputspec.func_3d')

                    elif 'Selected Functional Volume' in c.func_reg_input:
                        node, out_file = strat['selected_func_volume']
                        workflow.connect(node, out_file, func_to_epi, 'inputspec.func_3d')

                    node, out_file = strat['template_epi']
                    workflow.connect(node, out_file, func_to_epi, 'inputspec.epi')

                    # update resource pool
                    new_strat.update_resource_pool({
                        'functional_to_epi-standard': (func_to_epi, 'outputspec.func_in_epi')
                    })

                    if reg == 'FSL' :
                        new_strat.update_resource_pool({
                            'func_to_epi_flirt_xfm': (func_to_epi, 'outputspec.fsl_flirt_xfm'),
                            'func_to_epi_fnirt_xfm': (func_to_epi, 'outputspec.fsl_fnirt_xfm'),
                            'func_to_epi_invlinear_xfm': (func_to_epi, 'outputspec.invlinear_xfm')
                        })

                    elif reg == 'ANTS' :
                        new_strat.update_resource_pool({
                            'func_to_epi_ants_initial_xfm': (func_to_epi, 'outputspec.ants_initial_xfm'),
                            'func_to_epi_ants_rigid_xfm': (func_to_epi, 'outputspec.ants_rigid_xfm'),
                            'func_to_epi_ants_affine_xfm': (func_to_epi, 'outputspec.ants_affine_xfm')
                        })

                    new_strat.append_name(func_to_epi.name)

                    new_strat_list.append(new_strat)

            strat_list = new_strat_list

        if 'EPI_template' in c.template_based_segmentation :

            for num_strat, strat in enumerate(strat_list):

                nodes = strat.get_nodes_names()

                if not any(o in c.template_based_segmentation for o in ['EPI_template', 'T1_template', 'None']):
                    err = '\n\n[!] C-PAC says: Your template based segmentation ' \
                        'setting does not include either \'EPI_template\' or \'T1_template\'.\n\n' \
                        'Options you provided:\ntemplate_based_segmentation: {0}' \
                        '\n\n'.format(str(c.template_based_segmentation))
                    raise Exception(err)

                # TODO ASH based on config, instead of nodes?
                if 'func_to_epi_fsl' in nodes :
                    use_ants = False
                elif 'func_to_epi_ants' in nodes :
                    use_ants = True

                seg_preproc_template_based = create_seg_preproc_template_based(use_ants=use_ants,
                                                                wf_name='seg_preproc_epi_template_{0}'.format(num_strat))

                # TODO ASH review
                if seg_preproc_template_based is None:
                    continue


                if 'func_to_epi_fsl' in nodes :

                    node, out_file = strat['mean_functional']
                    workflow.connect(node, out_file,
                                    seg_preproc_template_based, 'inputspec.brain')

                    node, out_file = strat['func_to_epi_invlinear_xfm']
                    workflow.connect(node, out_file,
                                    seg_preproc_template_based,
                                    'inputspec.standard2highres_mat')

                elif 'func_to_epi_ants' in nodes :

                    node, out_file = strat['mean_functional']
                    workflow.connect(node, out_file,
                                    seg_preproc_template_based, 'inputspec.brain')

                    node, out_file = strat['func_to_epi_ants_initial_xfm']
                    workflow.connect(node, out_file,
                                    seg_preproc_template_based,
                                    'inputspec.standard2highres_init')

                    node, out_file = strat['func_to_epi_ants_rigid_xfm']
                    workflow.connect(node, out_file,
                                    seg_preproc_template_based,
                                    'inputspec.standard2highres_rig')

                    node, out_file = strat['func_to_epi_ants_affine_xfm']
                    workflow.connect(node, out_file,
                                    seg_preproc_template_based,
                                    'inputspec.standard2highres_mat')

                workflow.connect(c.template_based_segmentation_CSF, 'local_path',
                                    seg_preproc_template_based, 'inputspec.CSF_template')

                workflow.connect(c.template_based_segmentation_GRAY, 'local_path',
                                    seg_preproc_template_based, 'inputspec.GRAY_template')

                workflow.connect(c.template_based_segmentation_WHITE, 'local_path',
                                    seg_preproc_template_based, 'inputspec.WHITE_template')

                # TODO ASH review with forking function
                if 'None' in c.template_based_segmentation:
                    strat = strat.fork()
                    new_strat_list.append(strat)

                strat.append_name(seg_preproc_template_based.name)
                strat.update_resource_pool({
                    'anatomical_gm_mask': (seg_preproc_template_based, 'outputspec.gm_mask'),
                    'anatomical_csf_mask': (seg_preproc_template_based, 'outputspec.csf_mask'),
                    'anatomical_wm_mask': (seg_preproc_template_based, 'outputspec.wm_mask')
                })

        # preproc Func -> Template, uses antsApplyTransforms (ANTS) or ApplyWarp (FSL) to
        #  apply the warp
        new_strat_list = []

        if 1 in c.runRegisterFuncToMNI:

            for num_strat, strat in enumerate(strat_list):

                for output_name, func_key, ref_key, image_type in [ \
                        ('functional_brain_mask_to_standard', 'functional_brain_mask', 'template_skull_for_func_preproc', 'func_mask'),
                        ('functional_brain_mask_to_standard_derivative', 'functional_brain_mask', 'template_skull_for_func_derivative', 'func_mask'),
                        ('mean_functional_to_standard', 'mean_functional', 'template_brain_for_func_preproc', 'func_derivative'),
                        ('mean_functional_to_standard_derivative', 'mean_functional', 'template_brain_for_func_derivative', 'func_derivative'),
                        ('motion_correct_to_standard', 'motion_correct', 'template_brain_for_func_preproc', 'func_4d'),
                ]:
                    output_func_to_standard(workflow, func_key, ref_key, output_name, strat, num_strat, c, input_image_type=image_type)

            strat_list += new_strat_list

        # Inserting Generate Motion Statistics Workflow
        for num_strat, strat in enumerate(strat_list):

            nodes = strat.get_nodes_names()

            if 'gen_motion_stats_before_stc' not in nodes:

<<<<<<< HEAD
                gen_motion_stats = motion_power_statistics(
                    'gen_motion_stats_%d' % num_strat)
=======
                if 'func_preproc_afni_fsl' not in nodes and 'func_preproc_fsl_fsl' not in nodes and 'func_preproc_fsl_afni_fsl' not in nodes and 'func_preproc_anatomical_refined_fsl' not in nodes:
>>>>>>> 3f22187b

                    gen_motion_stats = motion_power_statistics(
                        'gen_motion_stats_{0}'.format(num_strat))              

                    # Special case where the workflow is not getting outputs from
                    # resource pool but is connected to functional datasource
                    workflow.connect(func_wf, 'outputspec.subject',
                                    gen_motion_stats, 'inputspec.subject_id')

                    workflow.connect(func_wf, 'outputspec.scan',
                                    gen_motion_stats, 'inputspec.scan_id')

                    node, out_file = strat['motion_correct']
                    workflow.connect(node, out_file,
                                    gen_motion_stats, 'inputspec.motion_correct')

                    node, out_file = strat['movement_parameters']
                    workflow.connect(node, out_file,
                                    gen_motion_stats,
                                    'inputspec.movement_parameters')

                    node, out_file = strat['max_displacement']
                    workflow.connect(node, out_file,
                                    gen_motion_stats, 'inputspec.max_displacement')

                    node, out_file = strat['functional_brain_mask']
                    workflow.connect(node, out_file,
                                    gen_motion_stats, 'inputspec.mask')

                    node, out_file = strat['coordinate_transformation']
                    workflow.connect(node, out_file,
                                    gen_motion_stats, 'inputspec.transformations')

                    strat.append_name(gen_motion_stats.name)

                    strat.update_resource_pool({
                        'frame_wise_displacement_power': (gen_motion_stats, 'outputspec.FDP_1D'),
                        'frame_wise_displacement_jenkinson': (gen_motion_stats, 'outputspec.FDJ_1D'),
                        'dvars': (gen_motion_stats, 'outputspec.DVARS_1D'),
                        'power_params': (gen_motion_stats, 'outputspec.power_params'),
                        'motion_params': (gen_motion_stats, 'outputspec.motion_params')
                    })

                else:

                    gen_motion_stats = motion_power_statistics(
                        name = 'gen_motion_stats_{0}'.format(num_strat), 
                        motion_correct_tool = 'fsl')              

                    # Special case where the workflow is not getting outputs from
                    # resource pool but is connected to functional datasource
                    workflow.connect(func_wf, 'outputspec.subject',
                                    gen_motion_stats, 'inputspec.subject_id')

                    workflow.connect(func_wf, 'outputspec.scan',
                                    gen_motion_stats, 'inputspec.scan_id')

                    node, out_file = strat['motion_correct']
                    workflow.connect(node, out_file,
                                    gen_motion_stats, 'inputspec.motion_correct')

                    node, out_file = strat['movement_parameters']
                    workflow.connect(node, out_file,
                                    gen_motion_stats,
                                    'inputspec.movement_parameters')

                    node, out_file = strat['max_displacement']
                    workflow.connect(node, out_file,
                                    gen_motion_stats, 'inputspec.max_displacement')

                    node, out_file = strat['functional_brain_mask']
                    workflow.connect(node, out_file,
                                    gen_motion_stats, 'inputspec.mask')

                    strat.append_name(gen_motion_stats.name)

                    strat.update_resource_pool({
                        'frame_wise_displacement_power': (gen_motion_stats, 'outputspec.FDP_1D'),
                        'dvars': (gen_motion_stats, 'outputspec.DVARS_1D'),
                        'power_params': (gen_motion_stats, 'outputspec.power_params'),
                        'motion_params': (gen_motion_stats, 'outputspec.motion_params')
                    })


        new_strat_list = []

        for num_strat, strat in enumerate(strat_list):

            if 1 in c.runICA:

                if 0 in c.runICA:
                    new_strat_list += [strat.fork()]

                nodes = strat.get_nodes_names()

                if 'none' in str(c.TR).lower():
                    TR = None
                else:
                    TR = float(c.TR)

                # FNIRT ONLY! ANTS further below!
                if 'FSL' in c.regOption and \
                        'anat_symmetric_mni_ants_register' not in nodes and \
                            'anat_mni_ants_register' not in nodes:

                    aroma_preproc = create_aroma(tr=TR,
                                                wf_name='create_aroma_%d' % num_strat)

                    aroma_preproc.inputs.params.denoise_type = c.aroma_denoise_type

                    node, out_file = strat.get_leaf_properties()
                    workflow.connect(node, out_file, aroma_preproc,
                                    'inputspec.denoise_file')

                    node, out_file = strat['functional_to_anat_linear_xfm']
                    workflow.connect(node, out_file, aroma_preproc,
                                    'inputspec.mat_file')

                    node, out_file = strat['anatomical_to_mni_nonlinear_xfm']
                    workflow.connect(node, out_file, aroma_preproc,
                                    'inputspec.fnirt_warp_file')

                    if c.aroma_denoise_type == 'nonaggr':

                        strat.set_leaf_properties(aroma_preproc,
                                                  'outputspec.nonaggr_denoised_file')

                        strat.update_resource_pool({
                            'ica_aroma_denoised_functional': (
                                aroma_preproc, 'outputspec.nonaggr_denoised_file')
                            }
                        )

                    elif c.aroma_denoise_type == 'aggr':
                        strat.set_leaf_properties(aroma_preproc,
                                                  'outputspec.aggr_denoised_file')

                        strat.update_resource_pool({
                            'ica_aroma_denoised_functional': (
                                aroma_preproc, 'outputspec.aggr_denoised_file')
                            }
                        )

                    strat.append_name(aroma_preproc.name)

                elif 'ANTS' in c.regOption and \
                    'anat_symmetric_mni_flirt_register' not in nodes and \
                    'anat_symmetric_mni_fnirt_register' not in nodes and \
                    'anat_mni_flirt_register' not in nodes and \
                    'anat_mni_fnirt_register' not in nodes:

                    # we don't have the FNIRT warp file, so we need to calculate
                    # ICA-AROMA de-noising in template space

                    for output_name, func_key, ref_key, image_type in [ \
                            ('ica_aroma_functional_to_standard', 'leaf', 'template_brain_for_func_preproc', 'func_4d'),
                    ]:
                        output_func_to_standard(workflow, func_key, ref_key, output_name, strat, num_strat, c, input_image_type=image_type)

                    aroma_preproc = create_aroma(tr=TR, wf_name='create_aroma_{0}'.format(num_strat))

                    aroma_preproc.inputs.params.denoise_type = c.aroma_denoise_type

                    node, out_file = strat['ica_aroma_functional_to_standard']
                    workflow.connect(node, out_file, aroma_preproc,
                                    'inputspec.denoise_file')

                    # warp back
                    if c.aroma_denoise_type == 'nonaggr':
                        node, out_file = (
                            aroma_preproc, 'outputspec.nonaggr_denoised_file'
                        )

                    elif c.aroma_denoise_type == 'aggr':
                        node, out_file = (
                            aroma_preproc, 'outputspec.aggr_denoised_file'
                        )

                    strat.update_resource_pool({
                        'ica_aroma_denoised_functional_to_standard': (node, out_file)
                        }
                    )

                    for output_name, func_key, ref_key, image_type in [ \
                            ('ica_aroma_denoised_functional', 'ica_aroma_denoised_functional_to_standard', 'mean_functional', 'func_4d'),
                    ]:
                        output_func_to_standard(workflow, func_key, ref_key, output_name, strat, num_strat, c, input_image_type=image_type, inverse=True)

                    node, out_file = strat["ica_aroma_denoised_functional"]
                    strat.set_leaf_properties(node, out_file)

                    strat.update_resource_pool({
                        'ica_aroma_denoised_functional': (node, out_file)
                        }, override=True
                    )

        strat_list += new_strat_list


        # Inserting Nuisance Regressor Workflow
        new_strat_list = []

        for num_strat, strat in enumerate(strat_list):

            # for each strategy, create a new one without nuisance
            if 0 in c.runNuisance or 1 in c.run_pypeer:
                new_strat_list.append(strat.fork())

            nodes = strat.get_nodes_names()

            has_segmentation = 'seg_preproc' in nodes or 'seg_preproc_t1_template' in nodes or 'seg_preproc_epi_template' in nodes
            use_ants = 'anat_mni_fnirt_register' not in nodes and 'anat_mni_flirt_register' not in nodes

            for regressors_selector_i, regressors_selector in enumerate(c.Regressors):

                new_strat = strat.fork()

                # to guarantee immutability
                regressors_selector = NuisanceRegressor(
                    copy.deepcopy(regressors_selector)
                )

                # remove tissue regressors when there is no segmentation
                # on the strategy
                if not has_segmentation:
                    for reg in ['aCompCor',
                                'WhiteMatter',
                                'GreyMatter',
                                'CerebrospinalFluid']:

                        if reg in regressors_selector:
                            del regressors_selector[reg]

                regressor_workflow = create_regressor_workflow(
                    regressors_selector,
                    use_ants=use_ants,
                    ventricle_mask_exist=ventricle_mask_exist,
                    name='nuisance_regressor_{0}_{1}'.format(regressors_selector_i, num_strat)
                )

                node, node_out = strat['tr']
                workflow.connect(node, node_out,
                                 regressor_workflow, 'inputspec.tr')

                node, out_file = new_strat['anatomical_brain']
                workflow.connect(
                    node, out_file,
                    regressor_workflow, 'inputspec.anatomical_file_path'
                )

                if has_segmentation:

                    workflow.connect(
                        c.lateral_ventricles_mask, 'local_path',
                        regressor_workflow, 'inputspec.lat_ventricles_mask_file_path'
                    )

                    node, out_file = new_strat['anatomical_gm_mask']
                    workflow.connect(
                        node, out_file,
                        regressor_workflow, 'inputspec.gm_mask_file_path'
                    )

                    node, out_file = new_strat['anatomical_wm_mask']
                    workflow.connect(
                        node, out_file,
                        regressor_workflow, 'inputspec.wm_mask_file_path'
                    )

                    node, out_file = new_strat['anatomical_csf_mask']
                    workflow.connect(
                        node, out_file,
                        regressor_workflow, 'inputspec.csf_mask_file_path'
                    )

                node, out_file = new_strat['movement_parameters']
                workflow.connect(
                    node, out_file,
                    regressor_workflow,
                    'inputspec.motion_parameters_file_path'
                )

                node, out_file= new_strat['functional_to_anat_linear_xfm']
                workflow.connect(
                    node, out_file,
                    regressor_workflow,
                    'inputspec.func_to_anat_linear_xfm_file_path'
                )

                node, out_file = new_strat.get_leaf_properties()
                workflow.connect(
                    node, out_file,
                    regressor_workflow,
                    'inputspec.functional_file_path'
                )

                new_strat.update_resource_pool({
                    'functional_freq_unfiltered': (
                        node, out_file
                    ),
                })

                # node, out_file = new_strat['frame_wise_displacement_jenkinson']
                # workflow.connect(
                #     node, out_file,
                #     regressor_workflow,
                #     'inputspec.fd_j_file_path'
                # )

                node, out_file = new_strat['frame_wise_displacement_power']
                workflow.connect(
                    node, out_file,
                    regressor_workflow,
                    'inputspec.fd_p_file_path'
                )

                node, out_file = new_strat['dvars']
                workflow.connect(
                    node, out_file,
                    regressor_workflow,
                    'inputspec.dvars_file_path'
                )

                node, out_file = new_strat['functional_brain_mask']
                workflow.connect(
                    node, out_file,
                    regressor_workflow,
                    'inputspec.functional_brain_mask_file_path'
                )

                if c.brain_use_erosion:
                    node, out_file = new_strat['anatomical_eroded_brain_mask']
                    workflow.connect(
                        node, out_file,
                        regressor_workflow, 'inputspec.anatomical_eroded_brain_mask_file_path'
                    )

                regressor_workflow.get_node('inputspec').iterables = ([
                    ('selector', [regressors_selector]),
                ])

                if use_ants:

                    # pass the ants_affine_xfm to the input for the
                    # INVERSE transform, but ants_affine_xfm gets inverted
                    # within the workflow

                    node, out_file = new_strat['ants_initial_xfm']
                    workflow.connect(
                        node, out_file,
                        regressor_workflow,
                        'inputspec.anat_to_mni_initial_xfm_file_path'
                    )

                    node, out_file = new_strat['ants_rigid_xfm']
                    workflow.connect(
                        node, out_file,
                        regressor_workflow,
                        'inputspec.anat_to_mni_rigid_xfm_file_path'
                    )

                    node, out_file = new_strat['ants_affine_xfm']
                    workflow.connect(
                        node, out_file,
                        regressor_workflow,
                        'inputspec.anat_to_mni_affine_xfm_file_path'
                    )
                else:
                    node, out_file = new_strat['mni_to_anatomical_linear_xfm']
                    workflow.connect(
                        node, out_file,
                        regressor_workflow,
                        'inputspec.mni_to_anat_linear_xfm_file_path'
                    )

                new_strat.update_resource_pool({
                    'nuisance_regression_selector': regressors_selector,
                    'functional_nuisance_regressors': (
                        regressor_workflow,
                        'outputspec.regressors_file_path'
                    ),
                })

                # Inserting Nuisance REGRESSION Workflow
                if 1 in c.runNuisance:

                    nuisance_regression_before_workflow = create_nuisance_regression_workflow(
                        regressors_selector,
                        name='nuisance_regression_before-filt_{0}_'
                             '{1}'.format(regressors_selector_i, num_strat))

                    filtering = filtering_bold_and_regressors(regressors_selector,
                                                              name='frequency_filtering_'
                                                                   '{0}_{1}'.format(regressors_selector_i, num_strat))

                    node, out_file = new_strat.get_leaf_properties()

                    workflow.connect(
                        node, out_file,
                        nuisance_regression_before_workflow,
                        'inputspec.functional_file_path'
                    )

                    workflow.connect(
                        regressor_workflow,
                        'outputspec.regressors_file_path',
                        filtering,
                        'inputspec.regressors_file_path'
                    )

                    workflow.connect(
                        regressor_workflow,
                        'outputspec.regressors_file_path',
                        nuisance_regression_before_workflow,
                        'inputspec.regressor_file'
                    )

                    node, out_file = new_strat['functional_brain_mask']
                    workflow.connect(
                        node, out_file,
                        nuisance_regression_before_workflow,
                        'inputspec.functional_brain_mask_file_path'
                    )

                    # node, out_file = new_strat['frame_wise_displacement_jenkinson']
                    # workflow.connect(
                    #     node, out_file,
                    #     nuisance_regression_before_workflow,
                    #     'inputspec.fd_j_file_path'
                    # )

                    node, out_file = new_strat['frame_wise_displacement_power']
                    workflow.connect(
                        node, out_file,
                        nuisance_regression_before_workflow,
                        'inputspec.fd_p_file_path'
                    )

                    node, out_file = new_strat['dvars']
                    workflow.connect(
                        node, out_file,
                        nuisance_regression_before_workflow,
                        'inputspec.dvars_file_path'
                    )

                    if 'Before' in c.filtering_order:
                        nuisance_regression_after_workflow = create_nuisance_regression_workflow(
                            regressors_selector,
                            name='nuisance_regression_after-filt_{0}_'
                                 '{1}'.format(regressors_selector_i, num_strat))

                        workflow.connect(
                            filtering,
                            'outputspec.residual_file_path',
                            nuisance_regression_after_workflow,
                            'inputspec.functional_file_path'
                        )

                        workflow.connect(
                            filtering,
                            'outputspec.residual_regressor',
                            nuisance_regression_after_workflow,
                            'inputspec.regressor_file'
                        )

                        node, out_file = new_strat['functional_brain_mask']
                        workflow.connect(
                            node, out_file,
                            nuisance_regression_after_workflow,
                            'inputspec.functional_brain_mask_file_path'
                        )

                        # node, out_file = new_strat['frame_wise_displacement_jenkinson']
                        # workflow.connect(
                        #     node, out_file,
                        #     nuisance_regression_after_workflow,
                        #     'inputspec.fd_j_file_path'
                        # )

                        node, out_file = new_strat['frame_wise_displacement_power']
                        workflow.connect(
                            node, out_file,
                            nuisance_regression_after_workflow,
                            'inputspec.fd_p_file_path'
                        )

                        node, out_file = new_strat['dvars']
                        workflow.connect(
                            node, out_file,
                            nuisance_regression_after_workflow,
                            'inputspec.dvars_file_path'
                        )

                        node, out_file = new_strat.get_leaf_properties()
                        workflow.connect(
                            node, out_file,
                            filtering,
                            'inputspec.functional_file_path'
                        )

                        new_strat.set_leaf_properties(
                            nuisance_regression_after_workflow,
                            'outputspec.residual_file_path'
                        )

                        new_strat.update_resource_pool({
                            'functional_freq_filtered': (
                                filtering,
                                'outputspec.residual_file_path'
                            ),
                        })

                        new_strat.update_resource_pool({
                             'functional_nuisance_residuals': (
                                nuisance_regression_after_workflow,
                                'outputspec.residual_file_path'
                            ),
                        })

                        new_strat.append_name(nuisance_regression_after_workflow.name)

                    elif 'After' in c.filtering_order:
                        workflow.connect(
                            nuisance_regression_before_workflow,
                            'outputspec.residual_file_path',
                            filtering,
                            'inputspec.functional_file_path'
                        )

                        new_strat.set_leaf_properties(
                            filtering,
                            'outputspec.residual_file_path'
                        )

                        new_strat.update_resource_pool({
                            'functional_nuisance_residuals': (
                                nuisance_regression_before_workflow,
                                'outputspec.residual_file_path'
                            ),
                        })

                        new_strat.update_resource_pool({
                            'functional_freq_filtered': (
                                filtering,
                                'outputspec.residual_file_path'
                            ),
                        })

                    new_strat.update_resource_pool({
                        'functional_freq_unfiltered': (
                            nuisance_regression_before_workflow,
                            'outputspec.residual_file_path'
                        ),
                    }, override=True)

                    new_strat.append_name(regressor_workflow.name)
                    new_strat.append_name(nuisance_regression_before_workflow.name)
                    new_strat.append_name(filtering.name)

            new_strat_list.append(new_strat)

        # Be aware that this line is supposed to override the current strat_list: it is not a typo/mistake!
        # Each regressor forks the strategy, instead of reusing it, to keep the code simple
        strat_list = new_strat_list

        # Inserting Median Angle Correction Workflow
        new_strat_list = []

        # TODO ASH normalize w schema val
        if 1 in c.runMedianAngleCorrection:

            for num_strat, strat in enumerate(strat_list):

                # for each strategy, create a new one without median angle
                if 0 in c.runMedianAngleCorrection:
                    new_strat_list.append(strat.fork())

                median_angle_corr = create_median_angle_correction(
                    'median_angle_corr_%d' % num_strat
                )

                median_angle_corr.get_node('median_angle_correct').iterables = \
                    ('target_angle_deg', c.targetAngleDeg)

                node, out_file = strat.get_leaf_properties()
                workflow.connect(node, out_file,
                                median_angle_corr, 'inputspec.subject')

                strat.append_name(median_angle_corr.name)

                strat.set_leaf_properties(median_angle_corr, 'outputspec.subject')

                strat.update_resource_pool({
                    'functional_median_angle_corrected': (median_angle_corr, 'outputspec.subject')
                })

        strat_list += new_strat_list


        # Denoised Func -> Template, uses antsApplyTransforms (ANTS) or ApplyWarp (FSL) to
        #  apply the warp; also includes mean functional warp
        new_strat_list = []

        if 1 in c.runRegisterFuncToMNI:

            for num_strat, strat in enumerate(strat_list):
                for output_name, func_key, ref_key, image_type in [ \
                        ('functional_to_standard', 'leaf', 'template_brain_for_func_preproc', 'func_4d'),
                ]:
                    output_func_to_standard(workflow, func_key, ref_key, output_name, strat, num_strat, c, input_image_type=image_type)

        strat_list += new_strat_list

        # Derivatives

        # Inserting ALFF/fALFF workflow
        #     NOTE: this is calculated using the functional time series from
        #           before frequency filtering and beyond
        new_strat_list = []

        if 1 in c.runALFF:
            for num_strat, strat in enumerate(strat_list):

                alff = create_alff('alff_falff_{0}'.format(num_strat))

                alff.inputs.hp_input.hp = c.highPassFreqALFF
                alff.inputs.lp_input.lp = c.lowPassFreqALFF
                alff.get_node('hp_input').iterables = ('hp',
                                                    c.highPassFreqALFF)
                alff.get_node('lp_input').iterables = ('lp',
                                                    c.lowPassFreqALFF)

                node, out_file = strat['functional_freq_unfiltered']
                workflow.connect(node, out_file,
                                 alff, 'inputspec.rest_res')
                node, out_file = strat['functional_brain_mask']
                workflow.connect(node, out_file,
                                 alff, 'inputspec.rest_mask')

                strat.append_name(alff.name)

                strat.update_resource_pool({
                    'alff': (alff, 'outputspec.alff_img'),
                    'falff': (alff, 'outputspec.falff_img')
                })

        strat_list += new_strat_list

        # Inserting VMHC Workflow

        new_strat_list = []

        if 1 in c.runVMHC:

            for num_strat, strat in enumerate(strat_list):

                create_vmhc(workflow, num_strat, strat, c,
                        output_name='vmhc_{0}'.format(num_strat))

        strat_list += new_strat_list

        # Inserting REHO Workflow

        if 1 in c.runReHo:

            for num_strat, strat in enumerate(strat_list):

                preproc = create_reho()
                cluster_size = c.clusterSize

                # TODO ASH schema validator
                # Check the cluster size is supported
                if cluster_size not in [7, 19, 27]:
                    err_msg = 'Cluster size specified: %d, is not supported. ' \
                            'Change to 7, 19, or 27 and try again' % cluster_size
                    raise Exception(err_msg)
                else:
                    preproc.inputs.inputspec.cluster_size = cluster_size
                    reho = preproc.clone('reho_%d' % num_strat)

                node, out_file = strat.get_leaf_properties()
                workflow.connect(node, out_file,
                                reho, 'inputspec.rest_res_filt')

                node, out_file = strat['functional_brain_mask']
                workflow.connect(node, out_file,
                                reho, 'inputspec.rest_mask')

                strat.update_resource_pool({
                    'reho': (reho, 'outputspec.raw_reho_map')
                })

        ts_analysis_dict = {}
        sca_analysis_dict = {}

        # TODO ASH normalize w schema val
        if c.tsa_roi_paths:

            tsa_roi_dict = c.tsa_roi_paths[0]

            # Timeseries and SCA config selections processing

            # flip the dictionary
            for roi_path in tsa_roi_dict.keys():

                ts_analysis_to_run = [
                    x.strip() for x in tsa_roi_dict[roi_path].split(",")
                ]

                if any(
                    corr in ts_analysis_to_run for corr in [
                        "PearsonCorr", "PartialCorr"
                    ]
                ) and "Avg" not in ts_analysis_to_run:
                    ts_analysis_to_run += ["Avg"]

                for analysis_type in ts_analysis_to_run:
                    if analysis_type not in ts_analysis_dict.keys():
                        ts_analysis_dict[analysis_type] = []
                    ts_analysis_dict[analysis_type].append(roi_path)

            # c.tsa_roi_paths and c.sca_roi_paths come in a format as such:
            # a list containing a dictionary
            # [
            #     {
            #         '/path/to/rois1.nii.gz': 'Avg, MultReg',
            #         '/path/to/rois2.nii.gz': 'Avg, MultReg',
            #         '/path/to/rois3.nii.gz': 'Avg, MultReg',
            #         '/path/to/rois4.nii.gz': 'DualReg'
            #     }
            # ]

        # TODO ASH normalize w schema val
        if 1 in c.runROITimeseries:

            # TODO ASH normalize w schema val
            if not c.tsa_roi_paths:
                err = "\n\n[!] CPAC says: Time Series Extraction is " \
                    "set to run, but no ROI NIFTI file paths were provided!" \
                    "\n\n"
                raise Exception(err)

        # TODO ASH normalize w schema val
        if 1 in c.runSCA:

            # TODO ASH normalize w schema val
            if c.sca_roi_paths:
                sca_roi_dict = c.sca_roi_paths[0]
            else:
                err = "\n\n[!] CPAC says: Seed-based Correlation Analysis is " \
                    "set to run, but no ROI NIFTI file paths were provided!" \
                    "\n\n"
                raise Exception(err)

            # flip the dictionary
            for roi_path in sca_roi_dict.keys():

                for analysis_type in sca_roi_dict[roi_path].split(","):
                    analysis_type = analysis_type.replace(" ", "")

                    if analysis_type not in sca_analysis_dict.keys():
                        sca_analysis_dict[analysis_type] = []

                    sca_analysis_dict[analysis_type].append(roi_path)

        # Section: Spatial Regression Based Time Series

        new_strat_list = []

        if "SpatialReg" in ts_analysis_dict.keys(
        ) or "DualReg" in sca_analysis_dict.keys():

            for num_strat, strat in enumerate(strat_list):

                if "SpatialReg" in ts_analysis_dict.keys():

                    resample_spatial_map_to_native_space = pe.Node(
                        interface=fsl.FLIRT(),
                        name='resample_spatial_map_to_native_space_%d' % num_strat
                    )
                    resample_spatial_map_to_native_space.inputs.set(
                        interp='nearestneighbour',
                        apply_xfm=True,
                        in_matrix_file=c.identityMatrix
                    )

                    spatial_map_dataflow = create_spatial_map_dataflow(
                        ts_analysis_dict["SpatialReg"],
                        'spatial_map_dataflow_%d' % num_strat
                    )

                    spatial_map_dataflow.inputs.inputspec.set(
                        creds_path=input_creds_path,
                        dl_dir=c.workingDirectory
                    )

                    spatial_map_timeseries = get_spatial_map_timeseries(
                        'spatial_map_timeseries_%d' % num_strat
                    )
                    spatial_map_timeseries.inputs.inputspec.demean = True  # c.spatialDemean

                    node, out_file = strat['functional_to_standard']
                    node2, out_file2 = strat['functional_brain_mask_to_standard']

                    # resample the input functional file and functional mask
                    # to spatial map
                    workflow.connect(node, out_file,
                                    resample_spatial_map_to_native_space,
                                    'reference')
                    workflow.connect(spatial_map_dataflow,
                                    'select_spatial_map.out_file',
                                    resample_spatial_map_to_native_space,
                                    'in_file')

                    # connect it to the spatial_map_timeseries
                    workflow.connect(resample_spatial_map_to_native_space,
                                    'out_file',
                                    spatial_map_timeseries,
                                    'inputspec.spatial_map')
                    workflow.connect(node2, out_file2,
                                    spatial_map_timeseries,
                                    'inputspec.subject_mask')
                    workflow.connect(node, out_file,
                                    spatial_map_timeseries,
                                    'inputspec.subject_rest')

                    strat.append_name(spatial_map_timeseries.name)

                    strat.update_resource_pool({
                        'spatial_map_timeseries': (spatial_map_timeseries, 'outputspec.subject_timeseries')
                    })

                if "DualReg" in sca_analysis_dict.keys():
                    resample_spatial_map_to_native_space_for_dr = pe.Node(
                        interface=fsl.FLIRT(),
                        name='resample_spatial_map_to_native_space_for_DR_%d' % num_strat
                    )
                    resample_spatial_map_to_native_space_for_dr.inputs.set(
                        interp='nearestneighbour',
                        apply_xfm=True,
                        in_matrix_file=c.identityMatrix
                    )

                    spatial_map_dataflow_for_dr = create_spatial_map_dataflow(
                        sca_analysis_dict["DualReg"],
                        'spatial_map_dataflow_for_DR_%d' % num_strat
                    )

                    spatial_map_dataflow_for_dr.inputs.inputspec.set(
                        creds_path=input_creds_path,
                        dl_dir=c.workingDirectory
                    )

                    spatial_map_timeseries_for_dr = get_spatial_map_timeseries(
                        'spatial_map_timeseries_for_DR_%d' % num_strat
                    )

                    spatial_map_timeseries_for_dr.inputs.inputspec.demean = True  # c.spatialDemean

                    node, out_file = strat['functional_to_standard']
                    node2, out_file2 = strat['functional_brain_mask_to_standard']

                    # resample the input functional file and functional mask
                    # to spatial map
                    workflow.connect(node, out_file,
                                    resample_spatial_map_to_native_space_for_dr,
                                    'reference')
                    workflow.connect(spatial_map_dataflow_for_dr,
                                    'select_spatial_map.out_file',
                                    resample_spatial_map_to_native_space_for_dr,
                                    'in_file')

                    # connect it to the spatial_map_timeseries
                    workflow.connect(
                        resample_spatial_map_to_native_space_for_dr,
                        'out_file',
                        spatial_map_timeseries_for_dr,
                        'inputspec.spatial_map'
                    )

                    workflow.connect(node, out_file,
                                     spatial_map_timeseries_for_dr,
                                     'inputspec.subject_rest')
                    strat.append_name(spatial_map_timeseries_for_dr.name)

                    strat.update_resource_pool({
                        'spatial_map_timeseries_for_DR': (
                        spatial_map_timeseries_for_dr,
                        'outputspec.subject_timeseries')
                    })

        strat_list += new_strat_list

        if 1 in c.runROITimeseries and (
            "Avg" in ts_analysis_dict.keys() or
            "Avg" in sca_analysis_dict.keys() or
            "MultReg" in sca_analysis_dict.keys()
        ):

            # ROI Based Time Series
            new_strat_list = []

            for num_strat, strat in enumerate(strat_list):

                if "Avg" in ts_analysis_dict.keys():
                    resample_functional_to_roi = pe.Node(interface=fsl.FLIRT(),
                                                        name='resample_functional_to_roi_%d' % num_strat)

                    resample_functional_to_roi.inputs.set(
                        interp='trilinear',
                        apply_xfm=True,
                        in_matrix_file=c.identityMatrix
                    )

                    roi_dataflow = create_roi_mask_dataflow(
                        ts_analysis_dict["Avg"],
                        'roi_dataflow_%d' % num_strat
                    )

                    roi_dataflow.inputs.inputspec.set(
                        creds_path=input_creds_path,
                        dl_dir=c.workingDirectory
                    )

                    roi_timeseries = get_roi_timeseries(
                        'roi_timeseries_%d' % num_strat
                    )
                    roi_timeseries.inputs.inputspec.output_type = c.roiTSOutputs

                    node, out_file = strat['functional_to_standard']

                    # resample the input functional file to roi
                    workflow.connect(node, out_file,
                                     resample_functional_to_roi, 'in_file')
                    workflow.connect(roi_dataflow, 'outputspec.out_file',
                                     resample_functional_to_roi, 'reference')

                    # connect it to the roi_timeseries
                    workflow.connect(roi_dataflow, 'outputspec.out_file',
                                     roi_timeseries, 'input_roi.roi')
                    workflow.connect(resample_functional_to_roi, 'out_file',
                                     roi_timeseries, 'inputspec.rest')

                    strat.append_name(roi_timeseries.name)
                    strat.update_resource_pool({
                        'roi_timeseries': (roi_timeseries, 'outputspec.roi_outputs'),
                        'functional_to_roi': (resample_functional_to_roi, 'out_file')
                    })

                    # create the graphs
                    from CPAC.utils.ndmg_utils import ndmg_create_graphs

                    ndmg_graph = pe.MapNode(Function(
                        input_names=['ts', 'labels'],
                        output_names=['out_file'],
                        function=ndmg_create_graphs,
                        as_module=True
                    ), name='ndmg_graphs_%d' % num_strat,
                        iterfield=['labels'])

                    workflow.connect(roi_timeseries, 'outputspec.roi_ts', ndmg_graph, 'ts')
                    workflow.connect(roi_dataflow,
                                     'outputspec.out_file',
                                     ndmg_graph, 'labels')

                    strat.update_resource_pool({
                        'ndmg_graph': (ndmg_graph, 'out_file')
                    })

                if "Avg" in sca_analysis_dict.keys():

                    # same workflow, except to run TSE and send it to the resource
                    # pool so that it will not get sent to SCA
                    resample_functional_to_roi_for_sca = pe.Node(
                        interface=fsl.FLIRT(),
                        name='resample_functional_to_roi_for_sca_%d' % num_strat
                    )

                    resample_functional_to_roi_for_sca.inputs.set(
                        interp='trilinear',
                        apply_xfm=True,
                        in_matrix_file=c.identityMatrix
                    )

                    roi_dataflow_for_sca = create_roi_mask_dataflow(
                        sca_analysis_dict["Avg"],
                        'roi_dataflow_for_sca_%d' % num_strat
                    )

                    roi_dataflow_for_sca.inputs.inputspec.set(
                        creds_path=input_creds_path,
                        dl_dir=c.workingDirectory
                    )

                    roi_timeseries_for_sca = get_roi_timeseries(
                        'roi_timeseries_for_sca_%d' % num_strat
                    )

                    node, out_file = strat['functional_to_standard']

                    # resample the input functional file to roi
                    workflow.connect(node, out_file,
                                     resample_functional_to_roi_for_sca,
                                     'in_file')
                    workflow.connect(roi_dataflow_for_sca,
                                     'outputspec.out_file',
                                     resample_functional_to_roi_for_sca,
                                     'reference')

                    # connect it to the roi_timeseries
                    workflow.connect(roi_dataflow_for_sca,
                                     'outputspec.out_file',
                                     roi_timeseries_for_sca, 'input_roi.roi')
                    workflow.connect(resample_functional_to_roi_for_sca,
                                     'out_file',
                                     roi_timeseries_for_sca, 'inputspec.rest')

                    strat.append_name(roi_timeseries_for_sca.name)
                    strat.update_resource_pool({
                        'roi_timeseries_for_SCA': (roi_timeseries_for_sca, 'outputspec.roi_outputs'),
                        'functional_to_roi_for_SCA': (resample_functional_to_roi, 'out_file')

                    })

                if "MultReg" in sca_analysis_dict.keys():

                    # same workflow, except to run TSE and send it to the resource
                    # pool so that it will not get sent to SCA
                    resample_functional_to_roi_for_multreg = pe.Node(
                        interface=fsl.FLIRT(),
                        name='resample_functional_to_roi_for_mult_reg_%d' % num_strat
                    )

                    resample_functional_to_roi_for_multreg.inputs.set(
                        interp='trilinear',
                        apply_xfm=True,
                        in_matrix_file=c.identityMatrix
                    )

                    roi_dataflow_for_multreg = create_roi_mask_dataflow(
                        sca_analysis_dict["MultReg"],
                        'roi_dataflow_for_mult_reg_%d' % num_strat
                    )

                    roi_dataflow_for_multreg.inputs.inputspec.set(
                        creds_path=input_creds_path,
                        dl_dir=c.workingDirectory
                    )

                    roi_timeseries_for_multreg = get_roi_timeseries(
                        'roi_timeseries_for_mult_reg_%d' % num_strat
                    )

                    node, out_file = strat['functional_to_standard']

                    # resample the input functional file to roi
                    workflow.connect(node, out_file,
                                    resample_functional_to_roi_for_multreg,
                                    'in_file')
                    workflow.connect(roi_dataflow_for_multreg,
                                    'outputspec.out_file',
                                    resample_functional_to_roi_for_multreg,
                                    'reference')

                    # connect it to the roi_timeseries
                    workflow.connect(roi_dataflow_for_multreg,
                                    'outputspec.out_file',
                                    roi_timeseries_for_multreg,
                                    'input_roi.roi')
                    workflow.connect(resample_functional_to_roi_for_multreg,
                                    'out_file',
                                    roi_timeseries_for_multreg,
                                    'inputspec.rest')

                    strat.append_name(roi_timeseries_for_multreg.name)
                    strat.update_resource_pool({
                        'roi_timeseries_for_SCA_multreg': (roi_timeseries_for_multreg, 'outputspec.roi_outputs')
                    })

        strat_list += new_strat_list


        # Connectome
        if "PearsonCorr" in ts_analysis_dict.keys(
        ) or "PartialCorr" in ts_analysis_dict.keys():

            for num_strat, strat in enumerate(strat_list):

                if "PearsonCorr" in ts_analysis_dict.keys():
                    connectome_wf = create_connectome('connectome_PearsonCorr_%d' % num_strat)
                    connectome_wf.inputs.inputspec.method = "PearsonCorr"

                    node, out_file = strat['roi_timeseries']

                    workflow.connect(node,
                                    out_file,
                                    connectome_wf,
                                    'inputspec.time_series')

                    strat.update_resource_pool({
                        'connectome_PearsonCorr': (connectome_wf, 'outputspec.connectome')
                    })

                if "PartialCorr" in ts_analysis_dict.keys():
                    connectome_wf = create_connectome('connectome_PartialCorr_%d' % num_strat)
                    connectome_wf.inputs.inputspec.method = "PartialCorr"

                    node, out_file = strat['roi_timeseries']

                    workflow.connect(node,
                                    out_file,
                                    connectome_wf,
                                    'inputspec.time_series')

                    strat.update_resource_pool({
                        'connectome_PartialCorr': (connectome_wf, 'outputspec.connectome')
                    })

        # Voxel Based Time Series

        new_strat_list = []

        if "Voxel" in ts_analysis_dict.keys():

            for num_strat, strat in enumerate(strat_list):

                resample_functional_to_mask = pe.Node(interface=fsl.FLIRT(),
                                                    name='resample_functional_to_mask_%d' % num_strat)
                resample_functional_to_mask.inputs.set(
                    interp='trilinear',
                    apply_xfm=True,
                    in_matrix_file=c.identityMatrix
                )

                mask_dataflow = create_roi_mask_dataflow(ts_analysis_dict["Voxel"],
                                                        'mask_dataflow_%d' % num_strat)

                voxel_timeseries = get_voxel_timeseries(
                    'voxel_timeseries_%d' % num_strat)
                voxel_timeseries.inputs.inputspec.output_type = c.roiTSOutputs

                node, out_file = strat['functional_to_standard']

                # resample the input functional file to mask
                workflow.connect(node, out_file,
                                resample_functional_to_mask, 'in_file')
                workflow.connect(mask_dataflow, 'outputspec.out_file',
                                resample_functional_to_mask, 'reference')

                # connect it to the voxel_timeseries
                workflow.connect(mask_dataflow, 'outputspec.out_file',
                                voxel_timeseries, 'input_mask.mask')
                workflow.connect(resample_functional_to_mask, 'out_file',
                                voxel_timeseries, 'inputspec.rest')

                strat.append_name(voxel_timeseries.name)
                strat.update_resource_pool({
                    'voxel_timeseries': (voxel_timeseries, 'outputspec.mask_outputs')
                })

        strat_list += new_strat_list

        # Inserting SCA workflow for ROI INPUT

        new_strat_list = []

        if "Avg" in sca_analysis_dict.keys():

            for num_strat, strat in enumerate(strat_list):
                sca_roi = create_sca('sca_roi_%d' % num_strat)

                node, out_file = strat.get_leaf_properties()
                workflow.connect(node, out_file,
                                sca_roi, 'inputspec.functional_file')

                node, out_file = strat['roi_timeseries_for_SCA']
                workflow.connect(node, (out_file, extract_one_d),
                                sca_roi, 'inputspec.timeseries_one_d')

                strat.update_resource_pool({
                    'sca_roi_files': (sca_roi, 'outputspec.correlation_files')
                })

                strat.append_name(sca_roi.name)

        strat_list += new_strat_list

        # (Dual Regression) Temporal Regression for Dual Regression

        new_strat_list = []

        if "DualReg" in sca_analysis_dict.keys():

            for num_strat, strat in enumerate(strat_list):

                dr_temp_reg = create_temporal_reg(
                    'temporal_dual_regression_%d' % num_strat
                )
                dr_temp_reg.inputs.inputspec.normalize = c.mrsNorm
                dr_temp_reg.inputs.inputspec.demean = True

                node, out_file = strat['spatial_map_timeseries_for_DR']

                node2, out_file2 = strat.get_leaf_properties()
                node3, out_file3 = strat['functional_brain_mask']

                workflow.connect(node2, out_file2,
                                dr_temp_reg, 'inputspec.subject_rest')

                workflow.connect(node, out_file,
                                dr_temp_reg, 'inputspec.subject_timeseries')

                workflow.connect(node3, out_file3,
                                dr_temp_reg, 'inputspec.subject_mask')

                strat.update_resource_pool({
                    'dr_tempreg_maps_files': (dr_temp_reg, 'outputspec.temp_reg_map_files'),
                    'dr_tempreg_maps_zstat_files': (dr_temp_reg, 'outputspec.temp_reg_map_z_files')
                })

                strat.append_name(dr_temp_reg.name)

        strat_list += new_strat_list

        # (Multiple Regression) Temporal Regression for SCA

        new_strat_list = []

        if "MultReg" in sca_analysis_dict.keys():

            for num_strat, strat in enumerate(strat_list):

                sc_temp_reg = create_temporal_reg(
                    'temporal_regression_sca_%d' % num_strat,
                    which='RT'
                )
                sc_temp_reg.inputs.inputspec.normalize = c.mrsNorm
                sc_temp_reg.inputs.inputspec.demean = True

                node, out_file = strat['functional_to_standard']
                node2, out_file2 = strat['roi_timeseries_for_SCA_multreg']
                node3, out_file3 = strat['functional_brain_mask_to_standard']

                workflow.connect(node, out_file,
                                sc_temp_reg, 'inputspec.subject_rest')

                workflow.connect(node2, (out_file2, extract_one_d),
                                sc_temp_reg, 'inputspec.subject_timeseries')

                workflow.connect(node3, out_file3,
                                sc_temp_reg, 'inputspec.subject_mask')

                strat.update_resource_pool({
                    'sca_tempreg_maps_files': (sc_temp_reg, 'outputspec.temp_reg_map_files'),
                    'sca_tempreg_maps_zstat_files': (sc_temp_reg, 'outputspec.temp_reg_map_z_files')
                })

                strat.append_name(sc_temp_reg.name)

        strat_list += new_strat_list

        # Section: Network centrality

        # TODO ASH handle as boolean on schema validator / normalizer
        if 1 in c.runNetworkCentrality:

            # TODO ASH move to schema validator
            # validate the mask file path
            # if not c.templateSpecificationFile.endswith(".nii") and \
            #         not c.templateSpecificationFile.endswith(".nii.gz"):
            #     err = "\n\n[!] CPAC says: The Network Centrality mask " \
            #           "specification file must be a NIFTI file (ending in .nii " \
            #           "or .nii.gz).\nFile path you provided: %s\n\n" \
            #           % c.templateSpecificationFile

            #     raise Exception(err)

            strat_list = create_network_centrality_workflow(
                workflow, c, strat_list)

        '''
        Loop through the resource pool and connect the nodes for:
            - applying warps to standard
            - z-score standardization
            - smoothing
            - calculating output averages
        '''

        for num_strat, strat in enumerate(strat_list):

            if 1 in c.runRegisterFuncToMNI:

                rp = strat.get_resource_pool()

                for key in sorted(rp.keys()):

                    if key in Outputs.native_nonsmooth:
                        image_type = 'func_derivative'
                    elif key in Outputs.native_nonsmooth_mult:
                        image_type = 'func_derivative_multi'
                    else:
                        continue

                    output_name = '{0}_to_standard'.format(key)
                    if output_name not in strat:
                        output_func_to_standard(workflow, key, 'template_brain_for_func_derivative',
                            '{0}_to_standard'.format(key), strat, num_strat, c, input_image_type=image_type)

            if "Before" in c.smoothing_order:

                # run smoothing before Z-scoring
                if 1 in c.run_smoothing:
                    rp = strat.get_resource_pool()
                    for key in sorted(rp.keys()):
                        if 'centrality' in key or key in Outputs.native_nonsmooth + Outputs.native_nonsmooth_mult + \
                                Outputs.template_nonsmooth + Outputs.template_nonsmooth_mult:
                            spatial_smooth_outputs(workflow, key, strat, num_strat, c)
                            # c.smoothing_mehod can be FSL or AFNI, FSL as default

                if 1 in c.runZScoring:
                    rp = strat.get_resource_pool()

                    for key in sorted(rp.keys()):
                        # connect nodes for z-score standardization
                        if "sca_roi_files_to_standard" in key:
                            # correlation files need the r-to-z
                            strat = fisher_z_score_standardize(workflow, key,
                                                            "roi_timeseries_for_SCA",
                                                            strat, num_strat,
                                                            map_node=True)
                        elif "centrality" in key:
                            # specific mask
                            strat = z_score_standardize(workflow, key,
                                                        c.templateSpecificationFile,
                                                        strat, num_strat,
                                                        map_node=True)
                        elif key in Outputs.template_raw:
                            # raw score, in template space
                            strat = z_score_standardize(workflow, key,
                                                        "functional_brain_mask_to_standard_derivative",
                                                        strat, num_strat)

                        elif key in Outputs.template_raw_mult:
                            # same as above but multiple files so mapnode required
                            strat = z_score_standardize(workflow, key,
                                                        "functional_brain_mask_to_standard_derivative",
                                                        strat, num_strat,
                                                        map_node=True)

            elif "After" in c.smoothing_order:
                # run smoothing after Z-scoring
                if 1 in c.runZScoring:
                    rp = strat.get_resource_pool()
                    for key in sorted(rp.keys()):
                        # connect nodes for z-score standardization
                        if "sca_roi_files_to_standard" in key:
                            # correlation files need the r-to-z
                            strat = fisher_z_score_standardize(workflow, key,
                                                            "roi_timeseries_for_SCA",
                                                            strat, num_strat,
                                                            map_node=True)
                        elif "centrality" in key:
                            # specific mask
                            strat = z_score_standardize(workflow, key,
                                                        c.templateSpecificationFile,
                                                        strat, num_strat,
                                                        map_node=True)
                        elif key in Outputs.template_raw:
                            # raw score, in template space
                            strat = z_score_standardize(workflow, key,
                                                        "functional_brain_mask_to_standard_derivative",
                                                        strat, num_strat)
                        elif key in Outputs.template_raw_mult:
                            # same as above but multiple files so mapnode required
                            strat = z_score_standardize(workflow, key,
                                                        "functional_brain_mask_to_standard_derivative",
                                                        strat, num_strat,
                                                        map_node=True)

                if 1 in c.run_smoothing:

                    rp = strat.get_resource_pool()

                    for key in sorted(rp.keys()):
                        if 'centrality' in key or key in Outputs.native_nonsmooth + Outputs.native_nonsmooth_mult + \
                                Outputs.template_nonsmooth + Outputs.template_nonsmooth_mult:
                            spatial_smooth_outputs(workflow, key, strat, num_strat, c)

            rp = strat.get_resource_pool()
            for key in sorted(rp.keys()):
                # connect nodes to calculate averages
                if key in Outputs.average:
                    # the outputs we need the averages for
                    strat = calc_avg(workflow, key, strat, num_strat)
                elif key in Outputs.average_mult:
                    # those outputs, but the ones with multiple files (map nodes)
                    strat = calc_avg(workflow, key, strat,
                                    num_strat, map_node=True)

    raising = None

    # Quality Control
    if 1 in c.generateQualityControlImages:
        create_qc_workflow(workflow, c, strat_list, Outputs.qc)

    logger.info('\n\n' + 'Pipeline building completed.' + '\n\n')

    # Run the pipeline only if the user signifies.
    # otherwise, only construct the pipeline (above)
    if run == 1:

        try:
            workflow.write_graph(graph2use='hierarchical')
        except:
            pass


        ndmg_out = False
        try:
            # let's encapsulate this inside a Try..Except block so if
            # someone doesn't have ndmg_outputs in their pipe config,
            # it will default to the regular datasink
            #     TODO: update this when we change to the optionals
            #     TODO: only pipe config
            if "ndmg" in c.output_tree:
                ndmg_out = True
        except:
            pass


        # TODO enforce value with schema validation
        try:
            encrypt_data = bool(c.s3Encryption[0])
        except:
            encrypt_data = False


        # TODO enforce value with schema validation
        # Extract credentials path for output if it exists
        try:
            # Get path to creds file
            creds_path = ''
            if c.awsOutputBucketCredentials:
                creds_path = str(c.awsOutputBucketCredentials)
                creds_path = os.path.abspath(creds_path)

            if c.outputDirectory.lower().startswith('s3://'):
                # Test for s3 write access
                s3_write_access = \
                    aws_utils.test_bucket_access(creds_path,
                                                    c.outputDirectory)

                if not s3_write_access:
                    raise Exception('Not able to write to bucket!')

        except Exception as e:
            if c.outputDirectory.lower().startswith('s3://'):
                err_msg = 'There was an error processing credentials or ' \
                            'accessing the S3 bucket. Check and try again.\n' \
                            'Error: %s' % e
                raise Exception(err_msg)


        # this section creates names for the different branched strategies.
        # it identifies where the pipeline has forked and then appends the
        # name of the forked nodes to the branch name in the output directory

        fork_points_labels = Strategy.get_forking_labels(strat_list)

        # DataSink
        pipeline_ids = []

        scan_ids = ['scan_anat']
        if 'func' in sub_dict:
            scan_ids += ['scan_' + str(scan_id)
                         for scan_id in sub_dict['func']]
        if 'rest' in sub_dict:
            scan_ids += ['scan_' + str(scan_id)
                         for scan_id in sub_dict['rest']]


        for num_strat, strat in enumerate(strat_list):

            if p_name is None or p_name == 'None':
                pipeline_id = c.pipelineName
            else:
                pipeline_id = p_name

            if fork_points_labels[strat]:
                pipeline_id += '_' + fork_points_labels[strat]

            pipeline_ids.append(pipeline_id)

            rp = strat.get_resource_pool()

            if c.write_debugging_outputs:
                workdir = os.path.join(c.workingDirectory, workflow_name)
                rp_pkl = os.path.join(workdir, 'resource_pool.pkl')
                with open(rp_pkl, 'wt') as f:
                    pickle.dump(rp, f)

            output_sink_nodes = []

            for resource_i, resource in enumerate(sorted(rp.keys())):

                if not resource.startswith('qc___') and resource not in Outputs.any:
                    continue

                if resource not in Outputs.override_optional and not ndmg_out:

                    if 1 not in c.write_func_outputs:
                        if resource in Outputs.extra_functional:
                            continue

                    if 1 not in c.write_debugging_outputs:
                        if resource in Outputs.debugging:
                            continue

                    if 0 not in c.runRegisterFuncToMNI:
                        if resource in Outputs.native_nonsmooth or \
                            resource in Outputs.native_nonsmooth_mult or \
                                resource in Outputs.native_smooth:
                            continue

                    if 0 not in c.runZScoring:
                        # write out only the z-scored outputs
                        if resource in Outputs.template_raw or \
                                resource in Outputs.template_raw_mult:
                            continue

                    if 0 not in c.run_smoothing:
                        # write out only the smoothed outputs
                        if resource in Outputs.native_nonsmooth or \
                            resource in Outputs.template_nonsmooth or \
                                resource in Outputs.native_nonsmooth_mult or \
                                resource in Outputs.template_nonsmooth_mult:
                            continue

                if ndmg_out:
                    ds = pe.Node(DataSink(),
                                 name='sinker_{}_{}'.format(num_strat,
                                                            resource_i))
                    ds.inputs.base_directory = c.outputDirectory
                    ds.inputs.creds_path = creds_path
                    ds.inputs.encrypt_bucket_keys = encrypt_data
                    ds.inputs.parameterization = True
                    ds.inputs.regexp_substitutions = [
                        (r'_rename_(.)*/', ''),
                        (r'_scan_', 'scan-'),
                        (r'/_mask_', '/roi-'),
                        (r'file_s3(.)*/', ''),
                        (r'ndmg_atlases', ''),
                        (r'func_atlases', ''),
                        (r'label', ''),
                        (r'res-.+\/', ''),
                        (r'_mask_', 'roi-'),
                        (r'mask_sub-', 'sub-'),
                        (r'/_selector_', '_nuis-'),
                        (r'_selector_pc', ''),
                        (r'.linear', ''),
                        (r'.wm', ''),
                        (r'.global', ''),
                        (r'.motion', ''),
                        (r'.quadratic', ''),
                        (r'.gm', ''),
                        (r'.compcor', ''),
                        (r'.csf', ''),
                        (r'_sub-', '/sub-'),
                        (r'(\.\.)', '')
                    ]

                    container = 'pipeline_{0}'.format(pipeline_id)

                    sub_ses_id = subject_id.split('_')

                    if 'sub-' not in sub_ses_id[0]:
                        sub_tag = 'sub-{0}'.format(sub_ses_id[0])
                    else:
                        sub_tag = sub_ses_id[0]

                    ses_tag = 'ses-1'
                    if len(sub_ses_id) > 1:
                        if 'ses-' not in sub_ses_id[1]:
                            ses_tag = 'ses-{0}'.format(sub_ses_id[1])
                        else:
                            ses_tag = sub_ses_id[1]

                    id_tag = '_'.join([sub_tag, ses_tag])

                    anat_template_tag = 'standard'
                    func_template_tag = 'standard'

                    try:
                        if 'FSL' in c.regOption and 'ANTS' not in c.regOption:
                            if 'MNI152' in c.fnirtConfig:
                                anat_template_tag = 'MNI152'
                                func_template_tag = 'MNI152'
                    except:
                        pass

                    anat_res_tag = c.resolution_for_anat.replace('mm','')
                    func_res_tag = c.resolution_for_func_preproc.replace('mm','')

                    ndmg_key_dct = {
                        'anatomical_brain': (
                            'anat',
                            'preproc',
                            '{0}_T1w_preproc_brain'.format(id_tag)
                        ),
                        'anatomical_to_standard': (
                            'anat',
                            'registered',
                            '{0}_T1w_space-{1}_res-{2}x{2}x{2}_registered'
                            .format(id_tag, anat_template_tag, anat_res_tag)
                        ),
                        'functional_preprocessed': (
                            'func',
                            'preproc',
                            '{0}_bold_preproc'
                            .format(id_tag)
                        ),
                        'functional_nuisance_residuals': (
                            'func',
                            'clean',
                            '{0}_bold_space-{1}_res-{2}x{2}x{2}_clean'
                            .format(id_tag, func_template_tag, func_res_tag)
                        ),
                        'functional_to_standard': (
                            'func',
                            'registered',
                            '{0}_bold_space-{1}_res-{2}x{2}x{2}_registered'
                            .format(id_tag, func_template_tag, func_res_tag)
                        ),
                        'functional_brain_mask_to_standard': (
                            'func',
                            'registered',
                            '{0}_bold_space-{1}_res-{2}x{2}x{2}_registered_mask'
                            .format(id_tag, func_template_tag, func_res_tag)
                        ),
                        'roi_timeseries': (
                            'func',
                            'roi-timeseries',
                            '{0}_bold_res-{1}x{1}x{1}_variant-mean_timeseries'
                            .format(id_tag, func_res_tag)
                        ),
                        'ndmg_graph': (
                            'func',
                            'roi-connectomes',
                            '{0}_bold_res-{1}x{1}x{1}_measure-correlation'
                            .format(id_tag, func_res_tag)
                        )
                    }

                    if resource not in ndmg_key_dct.keys():
                        continue

                    ds.inputs.container = '{0}/{1}'.format(container,
                                                           ndmg_key_dct[resource][0])
                    node, out_file = rp[resource]

                    # rename the file
                    if 'roi_' in resource or 'ndmg_graph' in resource:
                        rename_file = pe.MapNode(
                            interface=util.Rename(),
                            name='rename__{}_{}'.format(num_strat, resource_i),
                            iterfield=['in_file']
                        )
                    else:
                        rename_file = pe.Node(
                            interface=util.Rename(),
                            name='rename_{}_{}'.format(num_strat, resource_i)
                        )
                    rename_file.inputs.keep_ext = True
                    rename_file.inputs.format_string = ndmg_key_dct[resource][2]

                    workflow.connect(node, out_file,
                                     rename_file, 'in_file')
                    workflow.connect(rename_file, 'out_file',
                                     ds, ndmg_key_dct[resource][1])

                else:
                    # regular datasink
                    ds = pe.Node(
                        DataSink(),
                        name='sinker_{}_{}'.format(num_strat, resource_i)
                    )
                    ds.inputs.base_directory = c.outputDirectory
                    ds.inputs.creds_path = creds_path
                    ds.inputs.encrypt_bucket_keys = encrypt_data
                    ds.inputs.container = os.path.join(
                        'pipeline_%s' % pipeline_id, subject_id
                    )
                    ds.inputs.regexp_substitutions = [
                        (r"/_sca_roi(.)*[/]", '/'),
                        (r"/_smooth_centrality_(\d)+[/]", '/'),
                        (r"/_z_score(\d)+[/]", "/"),
                        (r"/_dr_tempreg_maps_zstat_files_smooth_(\d)+[/]", "/"),
                        (r"/_sca_tempreg_maps_zstat_files_smooth_(\d)+[/]", "/"),
                        (r"/qc___", '/qc/')
                    ]

                    node, out_file = rp[resource]
                    workflow.connect(node, out_file, ds, resource)

                    output_sink_nodes += [(ds, 'out_file')]

            try:
                G = nx.DiGraph()
                strat_name = strat.get_name()
                G.add_edges_from([
                    (strat_name[s], strat_name[s + 1])
                    for s in range(len(strat_name) - 1)
                ])

                dotfilename = os.path.join(log_dir, 'strategy.dot')
                nx.drawing.nx_pydot.write_dot(G, dotfilename)
                format_dot(dotfilename, 'png')
            except:
                logger.warn('Cannot Create the strategy and pipeline '
                            'graph, dot or/and pygraphviz is not installed')


        forks = "\n\nStrategy forks:\n" + \
                "\n".join(["- " + pipe for pipe in sorted(set(pipeline_ids))]) + \
                "\n\n"

        logger.info(forks)

        if test_config:

            logger.info('This has been a test of the pipeline configuration file, the pipeline was built successfully, but was not run')

        else:

            try:

                pipeline_start_datetime = strftime("%Y-%m-%d %H:%M:%S")

                subject_info['resource_pool'] = []

                for strat_no, strat in enumerate(strat_list):
                    strat_label = 'strat_%d' % strat_no
                    subject_info[strat_label] = strat.get_name()
                    subject_info['resource_pool'].append(strat.get_resource_pool())

                subject_info['status'] = 'Running'

                # Create callback logger
                cb_log_filename = os.path.join(log_dir,
                                            'callback.log')

                try:
                    if not os.path.exists(os.path.dirname(cb_log_filename)):
                        os.makedirs(os.path.dirname(cb_log_filename))
                except IOError:
                    pass

                # Add handler to callback log file
                cb_logger = cb_logging.getLogger('callback')
                cb_logger.setLevel(cb_logging.DEBUG)
                handler = cb_logging.FileHandler(cb_log_filename)
                cb_logger.addHandler(handler)

                # Log initial information from all the nodes
                log_nodes_initial(workflow)

                # Add status callback function that writes in callback log
                if nipype.__version__ not in ('1.1.2'):
                    err_msg = "This version of Nipype may not be compatible with " \
                                "CPAC v%s, please install Nipype version 1.1.2\n" \
                                % (CPAC.__version__)
                    logger.error(err_msg)
                else:
                    plugin_args['status_callback'] = log_nodes_cb

                if plugin_args['n_procs'] == 1:
                    plugin = 'Linear'

                # Actually run the pipeline now, for the current subject
                workflow.run(plugin=plugin, plugin_args=plugin_args)

                # PyPEER kick-off
                if 1 in c.run_pypeer:
                    from CPAC.pypeer.peer import prep_for_pypeer
                    prep_for_pypeer(c.peer_eye_scan_names, c.peer_data_scan_names,
                                    c.eye_mask_path, c.outputDirectory, subject_id,
                                    pipeline_ids, c.peer_stimulus_path, c.peer_gsr,
                                    c.peer_scrub, c.peer_scrub_thresh)

                # Dump subject info pickle file to subject log dir
                subject_info['status'] = 'Completed'

                subject_info_file = os.path.join(
                    log_dir, 'subject_info_%s.pkl' % subject_id
                )
                with open(subject_info_file, 'wb') as info:
                    pickle.dump(subject_info, info)

                # have this check in case the user runs cpac_runner from terminal and
                # the timing parameter list is not supplied as usual by the GUI
                if pipeline_timing_info != None:

                    # pipeline_timing_info list:
                    #  [0] - unique pipeline ID
                    #  [1] - pipeline start time stamp (first click of 'run' from GUI)
                    #  [2] - number of subjects in subject list
                    unique_pipeline_id = pipeline_timing_info[0]
                    pipeline_start_stamp = pipeline_timing_info[1]
                    num_subjects = pipeline_timing_info[2]

                    # elapsed time data list:
                    #  [0] - elapsed time in minutes
                    elapsed_time_data = []

                    elapsed_time_data.append(
                        int(((time.time() - pipeline_start_time) / 60)))

                    # elapsedTimeBin list:
                    #  [0] - cumulative elapsed time (minutes) across all subjects
                    #  [1] - number of times the elapsed time has been appended
                    #        (effectively a measure of how many subjects have run)

                    # TODO
                    # write more doc for all this
                    # warning in .csv that some runs may be partial
                    # code to delete .tmp file

                    timing_temp_file_path = os.path.join(c.logDirectory,
                                                        '%s_pipeline_timing.tmp' % unique_pipeline_id)

                    if not os.path.isfile(timing_temp_file_path):
                        elapsedTimeBin = []
                        elapsedTimeBin.append(0)
                        elapsedTimeBin.append(0)

                        with open(timing_temp_file_path, 'wb') as handle:
                            pickle.dump(elapsedTimeBin, handle)

                    with open(timing_temp_file_path, 'rb') as handle:
                        elapsedTimeBin = pickle.loads(handle.read())

                    elapsedTimeBin[0] = elapsedTimeBin[0] + elapsed_time_data[0]
                    elapsedTimeBin[1] = elapsedTimeBin[1] + 1

                    with open(timing_temp_file_path, 'wb') as handle:
                        pickle.dump(elapsedTimeBin, handle)

                    # this happens once the last subject has finished running!
                    if elapsedTimeBin[1] == num_subjects:

                        pipelineTimeDict = {}
                        pipelineTimeDict['Pipeline'] = c.pipelineName
                        pipelineTimeDict['Cores_Per_Subject'] = c.maxCoresPerParticipant
                        pipelineTimeDict['Simultaneous_Subjects'] = c.numParticipantsAtOnce
                        pipelineTimeDict['Number_of_Subjects'] = num_subjects
                        pipelineTimeDict['Start_Time'] = pipeline_start_stamp
                        pipelineTimeDict['End_Time'] = strftime("%Y-%m-%d_%H:%M:%S")
                        pipelineTimeDict['Elapsed_Time_(minutes)'] = elapsedTimeBin[0]
                        pipelineTimeDict['Status'] = 'Complete'

                        gpaTimeFields = [
                            'Pipeline', 'Cores_Per_Subject',
                            'Simultaneous_Subjects',
                            'Number_of_Subjects', 'Start_Time',
                            'End_Time', 'Elapsed_Time_(minutes)',
                            'Status'
                        ]
                        timeHeader = dict(zip(gpaTimeFields, gpaTimeFields))

                        with open(os.path.join(
                            c.logDirectory,
                            'cpac_individual_timing_%s.csv' % c.pipelineName
                        ), 'a') as timeCSV, open(os.path.join(
                            c.logDirectory,
                            'cpac_individual_timing_%s.csv' % c.pipelineName
                        ), 'rb') as readTimeCSV:

                            timeWriter = csv.DictWriter(timeCSV, fieldnames=gpaTimeFields)
                            timeReader = csv.DictReader(readTimeCSV)

                            headerExists = False
                            for line in timeReader:
                                if 'Start_Time' in line:
                                    headerExists = True

                            if headerExists == False:
                                timeWriter.writerow(timeHeader)

                            timeWriter.writerow(pipelineTimeDict)

                        # remove the temp timing file now that it is no longer needed
                        os.remove(timing_temp_file_path)

                # Upload logs to s3 if s3_str in output directory
                if c.outputDirectory.lower().startswith('s3://'):

                    try:
                        # Store logs in s3 output director/logs/...
                        s3_log_dir = os.path.join(
                            c.outputDirectory,
                            'logs',
                            os.path.basename(log_dir)
                        )
                        bucket_name = c.outputDirectory.split('/')[2]
                        bucket = fetch_creds.return_bucket(creds_path, bucket_name)

                        # Collect local log files
                        local_log_files = []
                        for root, _, files in os.walk(log_dir):
                            local_log_files.extend([os.path.join(root, fil)
                                                    for fil in files])
                        # Form destination keys
                        s3_log_files = [loc.replace(log_dir, s3_log_dir)
                                        for loc in local_log_files]
                        # Upload logs
                        aws_utils.s3_upload(bucket,
                                            (local_log_files, s3_log_files),
                                            encrypt=encrypt_data)
                        # Delete local log files
                        for log_f in local_log_files:
                            os.remove(log_f)

                    except Exception as exc:
                        err_msg = 'Unable to upload CPAC log files in: %s.\nError: %s'
                        logger.error(err_msg, log_dir, exc)

            except Exception as e:

                import traceback
                traceback.print_exc()

                execution_info = """

    Error of subject workflow {workflow}

    CPAC run error:

        Pipeline configuration: {pipeline}
        Subject workflow: {workflow}
        Elapsed run time (minutes): {elapsed}
        Timing information saved in {log_dir}/cpac_individual_timing_{pipeline}.csv
        System time of start:      {run_start}

"""

            finally:

                if 1 in c.generateQualityControlImages and not ndmg_out:
                    for pip_id in pipeline_ids:
                        pipeline_base = os.path.join(c.outputDirectory,
                                                    'pipeline_{0}'.format(pip_id))

                        sub_output_dir = os.path.join(pipeline_base, subject_id)
                        qc_dir = os.path.join(sub_output_dir, 'qc')
                        generate_qc_pages(qc_dir)

                logger.info(execution_info.format(
                    workflow=workflow_name,
                    pipeline=c.pipelineName,
                    log_dir=c.logDirectory,
                    elapsed=(time.time() - pipeline_start_time) / 60,
                    run_start=pipeline_start_datetime,
                    run_finish=strftime("%Y-%m-%d %H:%M:%S")
                ))

                # Remove working directory when done
                if c.removeWorkingDir:
                    try:
                        subject_wd = os.path.join(c.workingDirectory, workflow_name)
                        if os.path.exists(subject_wd):
                            logger.info("Removing working dir: %s" % subject_wd)
                            shutil.rmtree(subject_wd)
                    except:
                        logger.warn('Could not remove subjects %s working directory',
                                    workflow_name)

                # if raising:
                #     raise raising

    return workflow<|MERGE_RESOLUTION|>--- conflicted
+++ resolved
@@ -1611,10 +1611,6 @@
                         func_preproc.inputs.inputspec.twopass = \
                             getattr(c, 'functional_volreg_twopass', True)
 
-<<<<<<< HEAD
-                    gen_motion_stats = motion_power_statistics(
-                        'gen_motion_stats_before_stc_%d' % num_strat)
-=======
                         new_strat.update_resource_pool({
                                 'movement_parameters': (func_preproc, 'outputspec.movement_parameters'),
                                 'max_displacement': (func_preproc, 'outputspec.max_displacement'),
@@ -1622,7 +1618,6 @@
                                 'motion_correct_before_stc': (func_preproc, 'outputspec.motion_correct'),
                                 'coordinate_transformation': (func_preproc, 'outputspec.transform_matrices'),
                             })
->>>>>>> 3f22187b
 
                         new_strat_list.append(new_strat)
 
@@ -2304,12 +2299,7 @@
 
             if 'gen_motion_stats_before_stc' not in nodes:
 
-<<<<<<< HEAD
-                gen_motion_stats = motion_power_statistics(
-                    'gen_motion_stats_%d' % num_strat)
-=======
                 if 'func_preproc_afni_fsl' not in nodes and 'func_preproc_fsl_fsl' not in nodes and 'func_preproc_fsl_afni_fsl' not in nodes and 'func_preproc_anatomical_refined_fsl' not in nodes:
->>>>>>> 3f22187b
 
                     gen_motion_stats = motion_power_statistics(
                         'gen_motion_stats_{0}'.format(num_strat))              
