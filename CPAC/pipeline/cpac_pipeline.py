import os
import time
import six
import re
import csv
import shutil
import pickle
import copy
import json

import pandas as pd
import pkg_resources as p
import networkx as nx
import logging as cb_logging
from time import strftime

import nipype
import nipype.pipeline.engine as pe
import nipype.interfaces.fsl as fsl
import nipype.interfaces.freesurfer as freesurfer
import nipype.interfaces.io as nio
import nipype.interfaces.utility as util
from nipype.interfaces.afni import preprocess
import nipype.interfaces.ants as ants
import nipype.interfaces.c3 as c3
from nipype.interfaces.utility import Merge
from nipype.pipeline.engine.utils import format_dot
from nipype import config
from nipype import logging

from indi_aws import aws_utils, fetch_creds

import CPAC
from CPAC.network_centrality.pipeline import (
    create_network_centrality_workflow
)

from CPAC.anat_preproc.anat_preproc import create_anat_preproc

from CPAC.anat_preproc.lesion_preproc import create_lesion_preproc

from CPAC.func_preproc.func_ingress import (
    connect_func_ingress
)

from CPAC.func_preproc.func_preproc import (
    connect_func_init,
    connect_func_preproc
)

from CPAC.distortion_correction.distortion_correction import (
    connect_distortion_correction
)

from CPAC.seg_preproc.seg_preproc import (
    connect_anat_segmentation,
    create_seg_preproc_template_based
)

from CPAC.seg_preproc.utils import mask_erosion

from CPAC.image_utils import (
    spatial_smooth_outputs,
    z_score_standardize,
    fisher_z_score_standardize,
    calc_avg
)

from CPAC.registration import (
    create_fsl_flirt_linear_reg,
    create_fsl_fnirt_nonlinear_reg,
    create_wf_calculate_ants_warp,
    connect_func_to_anat_init_reg,
    connect_func_to_anat_bbreg,
    connect_func_to_template_reg,
    output_func_to_standard
)

from CPAC.nuisance import create_regressor_workflow, \
    create_nuisance_regression_workflow, \
    filtering_bold_and_regressors, \
    bandpass_voxels, \
    NuisanceRegressor
from CPAC.aroma import create_aroma
from CPAC.generate_motion_statistics import motion_power_statistics
from CPAC.scrubbing import create_scrubbing_preproc
from CPAC.timeseries import (
    get_roi_timeseries,
    get_voxel_timeseries,
    get_vertices_timeseries,
    get_spatial_map_timeseries
)

from CPAC.vmhc.vmhc import create_vmhc
from CPAC.reho.reho import create_reho
from CPAC.alff.alff import create_alff
from CPAC.sca.sca import create_sca, create_temporal_reg

from CPAC.connectome.pipeline import create_connectome

from CPAC.utils.datasource import (
    create_anat_datasource,
    create_roi_mask_dataflow,
    create_spatial_map_dataflow,
    create_check_for_s3_node,
    resolve_resolution,
    resample_func_roi
)
from CPAC.utils.trimmer import the_trimmer
from CPAC.utils import Configuration, Strategy, Outputs, find_files
from CPAC.utils.interfaces.function import Function

from CPAC.utils.interfaces.datasink import DataSink

from CPAC.qc.pipeline import create_qc_workflow
from CPAC.qc.utils import generate_qc_pages

from CPAC.utils.utils import (
    extract_one_d,
    get_tr,
    extract_txt,
    extract_output_mean,
    create_output_mean_csv,
    get_zscore,
    get_fisher_zscore,
    concat_list,
    check_config_resources, 
    check_system_deps,
    ordereddict_to_dict
)

from CPAC.utils.monitoring import log_nodes_initial, log_nodes_cb

logger = logging.getLogger('nipype.workflow')
# config.enable_debug_mode()

def run_workflow(sub_dict, c, run, pipeline_timing_info=None, p_name=None,
                 plugin='MultiProc', plugin_args=None, test_config=False):
    '''
    Function to prepare and, optionally, run the C-PAC workflow

    Parameters
    ----------
    sub_dict : dictionary
        subject dictionary with anatomical and functional image paths
    c : Configuration object
        CPAC pipeline configuration dictionary object
    run : boolean
        flag to indicate whether to run the prepared workflow
    pipeline_timing_info : list (optional); default=None
        list of pipeline info for reporting timing information
    p_name : string (optional); default=None
        name of pipeline
    plugin : string (optional); defaule='MultiProc'
        nipype plugin to utilize when the workflow is ran
    plugin_args : dictionary (optional); default=None
        plugin-specific arguments for the workflow plugin

    Returns
    -------
    workflow : nipype workflow
        the prepared nipype workflow object containing the parameters
        specified in the config
    '''

    # Assure that changes on config will not affect other parts
    c = copy.copy(c)

    subject_id = sub_dict['subject_id']
    if sub_dict['unique_id']:
        subject_id += "_" + sub_dict['unique_id']

    log_dir = os.path.join(c.pipeline_setup['log_directory']['path'], 'pipeline_%s' % c.pipeline_setup['pipeline_name'],
                           subject_id)
    if not os.path.exists(log_dir):
        os.makedirs(os.path.join(log_dir))

    # TODO ASH Enforce c.run_logging to be boolean
    # TODO ASH Schema validation
    config.update_config({
        'logging': {
            'log_directory': log_dir,
            'log_to_file': bool(getattr(c.pipeline_setup['log_directory'],'run_logging', True))
        }
    })

    config.enable_resource_monitor()
    logging.update_logging(config)

    # Start timing here
    pipeline_start_time = time.time()
    # at end of workflow, take timestamp again, take time elapsed and check
    # tempfile add time to time data structure inside tempfile, and increment
    # number of subjects

    # Check pipeline config resources
    sub_mem_gb, num_cores_per_sub, num_ants_cores, num_omp_cores = check_config_resources(c)

    if not plugin:
        plugin = 'MultiProc'

    if plugin_args:
        plugin_args['memory_gb'] = sub_mem_gb
        plugin_args['n_procs'] = num_cores_per_sub
    else:
        plugin_args = {'memory_gb': sub_mem_gb, 'n_procs': num_cores_per_sub}

    # perhaps in future allow user to set threads maximum
    # this is for centrality mostly
    # import mkl
    os.environ['OMP_NUM_THREADS'] = str(num_omp_cores)
    os.environ['MKL_NUM_THREADS'] = '1'  # str(num_cores_per_sub)
    os.environ['ITK_GLOBAL_DEFAULT_NUMBER_OF_THREADS'] = str(num_ants_cores)

    # TODO: TEMPORARY
    # TODO: solve the UNet model hanging issue during MultiProc
    if "UNet" in c.anatomical_preproc['brain_extraction']['extraction']['using']:
        c.pipeline_setup['system_config']['max_cores_per_participant'] = 1
        logger.info("\n\n[!] LOCKING CPUs PER PARTICIPANT TO 1 FOR U-NET "
                    "MODEL.\n\nThis is a temporary measure due to a known "
                    "issue preventing Nipype's parallelization from running "
                    "U-Net properly.\n\n")

    # calculate maximum potential use of cores according to current pipeline
    # configuration
    max_core_usage = int(c.pipeline_setup['system_config']['max_cores_per_participant']) * \
        int(c.pipeline_setup['system_config']['num_participants_at_once'])

    ndmg_out = False
    try:
        if "ndmg" in c.pipeline_setup['output_directory']['output_tree']:
            ndmg_out = True
    except:
        pass

    try:
        creds_path = sub_dict['creds_path']
        if creds_path and 'none' not in creds_path.lower():
            if os.path.exists(creds_path):
                input_creds_path = os.path.abspath(creds_path)
            else:
                err_msg = 'Credentials path: "%s" for subject "%s" was not ' \
                          'found. Check this path and try again.' % (
                              creds_path, subject_id)
                raise Exception(err_msg)
        else:
            input_creds_path = None
    except KeyError:
        input_creds_path = None

    # TODO enforce value with schema validation
    try:
        encrypt_data = bool(config.pipeline_setup['Amazon-AWS']['s3_encryption'])
    except:
        encrypt_data = False

    information = """

    C-PAC version: {cpac_version}

    Setting maximum number of cores per participant to {cores}
    Setting number of participants at once to {participants}
    Setting OMP_NUM_THREADS to {omp_threads}
    Setting MKL_NUM_THREADS to 1
    Setting ANTS/ITK thread usage to {ants_threads}
    Maximum potential number of cores that might be used during this run: {max_cores}

"""

    execution_info = """

    End of subject workflow {workflow}

    CPAC run complete:

        Pipeline configuration: {pipeline}
        Subject workflow: {workflow}
        Elapsed run time (minutes): {elapsed}
        Timing information saved in {log_dir}/cpac_individual_timing_{pipeline}.csv
        System time of start:      {run_start}
        System time of completion: {run_finish}

"""

    logger.info(information.format(
        cpac_version=CPAC.__version__,
<<<<<<< HEAD
        cores=c.maxCoresPerParticipant,
        participants=c.numParticipantsAtOnce,
        omp_threads=c.num_omp_threads,
        ants_threads=c.num_ants_threads,
=======
        cores=c.pipeline_setup['system_config']['max_cores_per_participant'],
        participants=c.pipeline_setup['system_config']['num_participants_at_once'],
        threads=numThreads,
        ants_threads=c.pipeline_setup['system_config']['num_ants_threads'],
>>>>>>> 6fb4ac20
        max_cores=max_core_usage
    ))

    subject_info = {}
    subject_info['subject_id'] = subject_id
    subject_info['start_time'] = pipeline_start_time

    check_centrality_degree = True in c.network_centrality['run'] and \
                              (len(c.network_centrality['degree_centrality']['weight_options']) != 0 or \
                               len(c.network_centrality['eigenvector_centrality']['weight_options']) != 0 )

    check_centrality_lfcd = True in c.network_centrality['run'] and \
                            len(c.network_centrality['local_functional_connectivity_density']['weight_options']) != 0

    # Check system dependencies
    check_system_deps(check_ants='ANTS' in c.anatomical_preproc['registration_workflow']['registration']['using'],
                      check_ica_aroma=True in c.nuisance_corrections['1-ICA-AROMA']['run'],
                      check_centrality_degree=check_centrality_degree,
                      check_centrality_lfcd=check_centrality_lfcd)

    # absolute paths of the dirs
    c.pipeline_setup['working_directory']['path'] = os.path.abspath(c.pipeline_setup['working_directory']['path'])
    if 's3://' not in c.pipeline_setup['output_directory']['path']:
        c.pipeline_setup['output_directory']['path'] = os.path.abspath(c.pipeline_setup['output_directory']['path'])

    workflow, strat_list, pipeline_ids = build_workflow(
        subject_id, sub_dict, c, p_name, num_ants_cores
    )

    forks = "\n\nStrategy forks:\n" + \
            "\n".join(["- " + pipe for pipe in sorted(set(pipeline_ids))]) + \
            "\n\n"

    logger.info(forks)

    if test_config:
        logger.info('This has been a test of the pipeline configuration '
                    'file, the pipeline was built successfully, but was '
                    'not run')
    else:
        working_dir = os.path.join(c.pipeline_setup['working_directory']['path'], workflow.name)

        #if c.write_debugging_outputs:
        #    with open(os.path.join(working_dir, 'resource_pool.pkl'), 'wb') as f:
        #        pickle.dump(strat_list, f)

        # if c.pipeline_setup['working_directory']['regenerate_outputs'] is True:

        #     erasable = list(find_files(working_dir, '*sink*')) + \
        #         list(find_files(working_dir, '*link*')) + \
        #         list(find_files(working_dir, '*log*'))

        #     for f in erasable:
        #         if os.path.isfile(f):
        #             os.remove(f)
        #         else:
        #             shutil.rmtree(f)

        if hasattr(c, 'trim') and c.trim:

            logger.warn("""
Trimming is an experimental feature, and if used wrongly, it can lead to unreproducible results.
It is useful for performance optimization, but only if used correctly.
Please, make yourself aware of how it works and its assumptions:
    - The pipeline configuration has not changed;
    - The data configuration / BIDS directory has not changed;
    - The files from the output directory has not changed;
    - Your softwares versions has not changed;
    - Your C-PAC version has not changed;
    - You do not have access to the working directory.
""")

            workflow, _ = the_trimmer(
                workflow,
                output_dir=c.pipeline_setup['output_directory']['path'],
                s3_creds_path=input_creds_path,
            )

        pipeline_start_datetime = strftime("%Y-%m-%d %H:%M:%S")

        try:
            subject_info['resource_pool'] = []

            for strat_no, strat in enumerate(strat_list):
                strat_label = 'strat_%d' % strat_no
                subject_info[strat_label] = strat.get_name()
                subject_info['resource_pool'].append(strat.get_resource_pool())

            subject_info['status'] = 'Running'

            # Create callback logger
            cb_log_filename = os.path.join(log_dir,
                                        'callback.log')

            try:
                if not os.path.exists(os.path.dirname(cb_log_filename)):
                    os.makedirs(os.path.dirname(cb_log_filename))
            except IOError:
                pass

            # Add handler to callback log file
            cb_logger = cb_logging.getLogger('callback')
            cb_logger.setLevel(cb_logging.DEBUG)
            handler = cb_logging.FileHandler(cb_log_filename)
            cb_logger.addHandler(handler)

            # Log initial information from all the nodes
            log_nodes_initial(workflow)

            # Add status callback function that writes in callback log
            if nipype.__version__ not in ('1.5.1'):
                err_msg = "This version of Nipype may not be compatible with " \
                            "CPAC v%s, please install Nipype version 1.5.1\n" \
                            % (CPAC.__version__)
                logger.error(err_msg)
            else:
                plugin_args['status_callback'] = log_nodes_cb

            if plugin_args['n_procs'] == 1:
                plugin = 'Linear'

            try:
                # Actually run the pipeline now, for the current subject
                workflow.run(plugin=plugin, plugin_args=plugin_args)
            except UnicodeDecodeError:
                raise EnvironmentError(
                    "C-PAC migrated from Python 2 to Python 3 in v1.6.2 (see "
                    "release notes). Your working directory contains Python 2 "
                    "pickles, probably from an older version of C-PAC. If you "
                    "want to continue to use this working directory, run\n\n"
                    "docker run -i --rm --user $(id -u):$(id -g) "
                    "-v /path/to/working_dir:/working "
                    "fcpindi/c-pac:latest /bids_dir /outputs cli -- "
                    "utils repickle /working\n"
                    "\nor\n\n"
                    "singularity run "
                    "C-PAC_latest.sif /bids_dir /outputs cli -- "
                    "utils repickle /path/to/working_dir\n\n"
                    "before running C-PAC >=v1.6.2"
                )

            # PyPEER kick-off
            if True in c.PyPEER['run']:
                from CPAC.pypeer.peer import prep_for_pypeer
                prep_for_pypeer(c.PyPEER['eye_scan_names'], c.PyPEER['data_scan_names'],
                                c.PyPEER['eye_mask_path'], c.pipeline_setup['output_directory']['path'], subject_id,
                                pipeline_ids, c.PyPEER['stimulus_path'], c.PyPEER['minimal_nuisance_correction']['peer_gsr'],
                                c.PyPEER['minimal_nuisance_correction']['peer_scrub'], c.PyPEER['minimal_nuisance_correction']['scrub_thresh'])

            # Dump subject info pickle file to subject log dir
            subject_info['status'] = 'Completed'

            subject_info_file = os.path.join(
                log_dir, 'subject_info_%s.pkl' % subject_id
            )
            with open(subject_info_file, 'wb') as info:
                pickle.dump(list(subject_info), info)

            # have this check in case the user runs cpac_runner from terminal and
            # the timing parameter list is not supplied as usual by the GUI
            if pipeline_timing_info != None:

                # pipeline_timing_info list:
                #  [0] - unique pipeline ID
                #  [1] - pipeline start time stamp (first click of 'run' from GUI)
                #  [2] - number of subjects in subject list
                unique_pipeline_id = pipeline_timing_info[0]
                pipeline_start_stamp = pipeline_timing_info[1]
                num_subjects = pipeline_timing_info[2]

                # elapsed time data list:
                #  [0] - elapsed time in minutes
                elapsed_time_data = []

                elapsed_time_data.append(
                    int(((time.time() - pipeline_start_time) / 60)))

                # elapsedTimeBin list:
                #  [0] - cumulative elapsed time (minutes) across all subjects
                #  [1] - number of times the elapsed time has been appended
                #        (effectively a measure of how many subjects have run)

                # TODO
                # write more doc for all this
                # warning in .csv that some runs may be partial
                # code to delete .tmp file

                timing_temp_file_path = os.path.join(c.pipeline_setup['log_directory']['path'],
                                                    '%s_pipeline_timing.tmp' % unique_pipeline_id)

                if not os.path.isfile(timing_temp_file_path):
                    elapsedTimeBin = []
                    elapsedTimeBin.append(0)
                    elapsedTimeBin.append(0)

                    with open(timing_temp_file_path, 'wb') as handle:
                        pickle.dump(elapsedTimeBin, handle)

                with open(timing_temp_file_path, 'rb') as handle:
                    elapsedTimeBin = pickle.loads(handle.read())

                elapsedTimeBin[0] = elapsedTimeBin[0] + elapsed_time_data[0]
                elapsedTimeBin[1] = elapsedTimeBin[1] + 1

                with open(timing_temp_file_path, 'wb') as handle:
                    pickle.dump(elapsedTimeBin, handle)

                # this happens once the last subject has finished running!
                if elapsedTimeBin[1] == num_subjects:

                    pipelineTimeDict = {}
                    pipelineTimeDict['Pipeline'] = c.pipeline_setup['pipeline_name']
                    pipelineTimeDict['Cores_Per_Subject'] = c.pipeline_setup['system_config']['max_cores_per_participant']
                    pipelineTimeDict['Simultaneous_Subjects'] = c.pipeline_setup['system_config']['num_participants_at_once']
                    pipelineTimeDict['Number_of_Subjects'] = num_subjects
                    pipelineTimeDict['Start_Time'] = pipeline_start_stamp
                    pipelineTimeDict['End_Time'] = strftime("%Y-%m-%d_%H:%M:%S")
                    pipelineTimeDict['Elapsed_Time_(minutes)'] = elapsedTimeBin[0]
                    pipelineTimeDict['Status'] = 'Complete'

                    gpaTimeFields = [
                        'Pipeline', 'Cores_Per_Subject',
                        'Simultaneous_Subjects',
                        'Number_of_Subjects', 'Start_Time',
                        'End_Time', 'Elapsed_Time_(minutes)',
                        'Status'
                    ]
                    timeHeader = dict(zip(gpaTimeFields, gpaTimeFields))

                    with open(os.path.join(
                        c.pipeline_setup['log_directory']['path'],
                        'cpac_individual_timing_%s.csv' % c.pipeline_setup['pipeline_name']
                    ), 'a') as timeCSV, open(os.path.join(
                        c.pipeline_setup['log_directory']['path'],
                        'cpac_individual_timing_%s.csv' % c.pipeline_setup['pipeline_name']
                    ), 'r') as readTimeCSV:

                        timeWriter = csv.DictWriter(timeCSV, fieldnames=gpaTimeFields)
                        timeReader = csv.DictReader(readTimeCSV)

                        headerExists = False
                        for line in timeReader:
                            if 'Start_Time' in line:
                                headerExists = True

                        if headerExists == False:
                            timeWriter.writerow(timeHeader)

                        timeWriter.writerow(pipelineTimeDict)

                    # remove the temp timing file now that it is no longer needed
                    os.remove(timing_temp_file_path)

            # Upload logs to s3 if s3_str in output directory
            if c.pipeline_setup['output_directory']['path'].lower().startswith('s3://'):

                try:
                    # Store logs in s3 output director/logs/...
                    s3_log_dir = os.path.join(
                        c.pipeline_setup['output_directory']['path'],
                        'logs',
                        os.path.basename(log_dir)
                    )
                    bucket_name = c.pipeline_setup['output_directory']['path'].split('/')[2]
                    bucket = fetch_creds.return_bucket(creds_path, bucket_name)

                    # Collect local log files
                    local_log_files = []
                    for root, _, files in os.walk(log_dir):
                        local_log_files.extend([os.path.join(root, fil)
                                                for fil in files])
                    # Form destination keys
                    s3_log_files = [loc.replace(log_dir, s3_log_dir)
                                    for loc in local_log_files]
                    # Upload logs
                    aws_utils.s3_upload(bucket,
                                        (local_log_files, s3_log_files),
                                        encrypt=encrypt_data)
                    # Delete local log files
                    for log_f in local_log_files:
                        os.remove(log_f)

                except Exception as exc:
                    err_msg = 'Unable to upload CPAC log files in: %s.\nError: %s'
                    logger.error(err_msg, log_dir, exc)

        except Exception as e:
            import traceback; traceback.print_exc()
            execution_info = """

Error of subject workflow {workflow}

CPAC run error:

    Pipeline configuration: {pipeline}
    Subject workflow: {workflow}
    Elapsed run time (minutes): {elapsed}
    Timing information saved in {log_dir}/cpac_individual_timing_{pipeline}.csv
    System time of start:      {run_start}

"""

        finally:

            if c.pipeline_setup['output_directory']['generate_quality_control_images'] and not ndmg_out:
                for pip_id in pipeline_ids:
                    pipeline_base = os.path.join(c.pipeline_setup['output_directory']['path'],
                                                 'pipeline_{0}'.format(pip_id))

                    sub_output_dir = os.path.join(pipeline_base, subject_id)
                    qc_dir = os.path.join(sub_output_dir, 'qc')
                    generate_qc_pages(qc_dir)

            if workflow:

                logger.info(execution_info.format(
                    workflow=workflow.name,
                    pipeline=c.pipeline_setup['pipeline_name'],
                    log_dir=c.pipeline_setup['log_directory']['path'],
                    elapsed=(time.time() - pipeline_start_time) / 60,
                    run_start=pipeline_start_datetime,
                    run_finish=strftime("%Y-%m-%d %H:%M:%S")
                ))

                # Remove working directory when done
                if c.pipeline_setup['working_directory']['remove_working_dir']:
                    try:
                        if os.path.exists(working_dir):
                            logger.info("Removing working dir: %s", working_dir)
                            shutil.rmtree(working_dir)
                    except:
                        logger.warn('Could not remove working directory %s',
                                    working_dir)


def build_workflow(subject_id, sub_dict, c, pipeline_name=None, num_ants_cores=1):

    # TODO ASH temporary code, remove
    # TODO ASH maybe scheme validation/normalization
    already_skullstripped = c.anatomical_preproc['brain_extraction']['already_skullstripped']
    if already_skullstripped == 2:
        already_skullstripped = 0
    elif already_skullstripped == 3:
        already_skullstripped = 1

    # Workflow setup
    workflow_name = 'resting_preproc_' + str(subject_id)
    workflow = pe.Workflow(name=workflow_name)
    workflow.base_dir = c.pipeline_setup['working_directory']['path']
    workflow.config['execution'] = {
        'hash_method': 'timestamp',
        'crashdump_dir': os.path.abspath(c.pipeline_setup['crash_log_directory']['path'])
    }

    # Extract credentials path if it exists
    try:
        creds_path = sub_dict['creds_path']
        if creds_path and 'none' not in creds_path.lower():
            if os.path.exists(creds_path):
                input_creds_path = os.path.abspath(creds_path)
            else:
                err_msg = 'Credentials path: "%s" for subject "%s" was not ' \
                          'found. Check this path and try again.' % (
                              creds_path, subject_id)
                raise Exception(err_msg)
        else:
            input_creds_path = None
    except KeyError:
        input_creds_path = None

    # check if lateral_ventricles_mask exist
    if str(c.nuisance_corrections['2-nuisance_regression']['lateral_ventricles_mask']).lower() in ['none', 'false']:
        ventricle_mask_exist = False
    else:
        ventricle_mask_exist = True

    # check acpc alignment target
    if c.anatomical_preproc['acpc_alignment']['run'] and str(c.anatomical_preproc['acpc_alignment']['template_skull']).lower() in ['none', 'false']:
        err = "\n\n[!] C-PAC says: You have choosed ACPC alignment, " \
                    "but you did not provide ACPC alignment template. " \
                    "Options you provided:\nacpc_alignment: template_skull: {0}" \
                        '\n\n'.format(str(c.anatomical_preproc['acpc_alignment']['template_skull']))
        raise Exception(err)
    elif c.anatomical_preproc['acpc_alignment']['run'] and str(c.anatomical_preproc['acpc_alignment']['template_skull']).lower() not in ['none', 'false', ''] and str(c.anatomical_preproc['acpc_alignment']['template_brain']).lower() in ['none', 'false', '']:
        acpc_target = 'whole-head'
    elif c.anatomical_preproc['acpc_alignment']['run'] and str(c.anatomical_preproc['acpc_alignment']['template_skull']).lower() not in ['none', 'false', ''] and str(c.anatomical_preproc['acpc_alignment']['template_brain']).lower() not in ['none', 'false', '']:
        acpc_target = 'brain'
    else:
        acpc_target = None
    
    # TODO ASH normalize file paths with schema validator
    template_keys = [
        ("anat", ["network_centrality", "template_specification_file"]),
        ("anat", ["nuisance_corrections", "2-nuisance_regression", "lateral_ventricles_mask"]),
        ("anat", ["anatomical_preproc", "segmentation_workflow", "2-use_priors", "CSF_path"]),
        ("anat", ["anatomical_preproc", "segmentation_workflow", "2-use_priors", "GM_path"]),
        ("anat", ["anatomical_preproc", "segmentation_workflow", "2-use_priors", "WM_path"]),
        ("anat", ["anatomical_preproc", "segmentation_workflow", "1-segmentation", "Template_Based", "CSF"]),
        ("anat", ["anatomical_preproc", "segmentation_workflow", "1-segmentation", "Template_Based", "GRAY"]),
        ("anat", ["anatomical_preproc", "segmentation_workflow", "1-segmentation", "Template_Based", "WHITE"]),
        ("anat", ["anatomical_preproc", "acpc_alignment", "template_skull"]),
        ("anat", ["anatomical_preproc", "acpc_alignment", "template_brain"]),
        ("other", ["voxel_mirrored_homotopic_connectivity", "symmetric_registration", "FNIRT_pipelines", "config_file"]),
    ]

<<<<<<< HEAD
    if 'FreeSurfer-ABCD' in c.skullstrip_option:
        template_keys.append(("anat", "template_skull_for_anat_2mm"))
        template_keys.append(("anat", "ref_mask_2mm"))
=======
    def get_nested_attr(c, template_key):
        attr = getattr(c, template_key[0])
        keys = template_key[1:]
        def _get_nested(attr, keys):
            if len(keys) > 1:
                return(_get_nested(attr[keys[0]], keys[1:]))
            elif len(keys):
                return(attr[keys[0]])
            else:
                return(attr)
        return(_get_nested(attr, keys))

    def set_nested_attr(c, template_key, value):
        attr = getattr(c, template_key[0])
        keys = template_key[1:]
        def _set_nested(attr, keys):
            if len(keys) > 1:
                return(_set_nested(attr[keys[0]], keys[1:]))
            elif len(keys):
                attr[keys[0]]=value
            else:
                return(attr)
        return(_set_nested(attr, keys))
>>>>>>> 6fb4ac20

    for key_type, key in template_keys:

        attr = c.get_nested(c, key)

        if isinstance(attr, str) or attr == None:
            
            node = create_check_for_s3_node(
                key[-1],
                attr, key_type,
                input_creds_path, c.pipeline_setup['working_directory']['path'], map_node=False
            )
            c.set_nested(c, key, node)

    template_keys_in_list = [
        ("anat", ["anatomical_preproc", "segmentation_workflow", "1-segmentation", "ANTs_Prior_Based", "template_brain_list"]),
        ("anat", ["anatomical_preproc", "segmentation_workflow", "1-segmentation", "ANTs_Prior_Based", "template_segmentation_list"]),
    ]

    for key_type, key in template_keys_in_list:

        node = create_check_for_s3_node(
            key[-1],
            c.get_nested(c, key), key_type,
            input_creds_path, c.pipeline_setup['working_directory']['path'], map_node=True
        )

        c.set_nested(c, key, node)

    """""""""""""""""""""""""""""""""""""""""""""""""""
     PREPROCESSING
    """""""""""""""""""""""""""""""""""""""""""""""""""

    strat_initial = Strategy()

    # The list of strategies that will be shared all along the pipeline creation
    strat_list = []
    num_strat = 0

    anat_flow = create_anat_datasource('anat_gather_%d' % num_strat)
    anat_flow.inputs.inputnode.set(
        subject = subject_id,
        anat = sub_dict['anat'],
        creds_path = input_creds_path,
        dl_dir = c.pipeline_setup['working_directory']['path'],
        img_type = 'anat'
    )
    
    strat_initial.update_resource_pool({
        'anatomical': (anat_flow, 'outputspec.anat')
    })

    anat_ingress = [
        'brain_mask',
        'lesion_mask',
        'anatomical_csf_mask',
        'anatomical_gm_mask',
        'anatomical_wm_mask'
    ]

    for key in anat_ingress:
        if key in sub_dict.keys():
            if sub_dict[key] and sub_dict[key].lower() != 'none':

                anat_ingress_flow = create_anat_datasource(
                    f'anat_ingress_gather_{key}_{num_strat}')
                anat_ingress_flow.inputs.inputnode.subject = subject_id
                anat_ingress_flow.inputs.inputnode.anat = sub_dict[key]
                anat_ingress_flow.inputs.inputnode.creds_path = input_creds_path
                anat_ingress_flow.inputs.inputnode.dl_dir = c.pipeline_setup['working_directory']['path']

                if key == 'brain_mask':
                    key = 'anatomical_brain_mask'

                strat_initial.update_resource_pool({
                    key: (anat_ingress_flow, 'outputspec.anat')
                })

    templates_for_resampling = [
<<<<<<< HEAD
        (c.resolution_for_anat, c.template_brain_only_for_anat, 'template_brain_for_anat', 'resolution_for_anat'),
        (c.resolution_for_anat, c.template_skull_for_anat, 'template_skull_for_anat', 'resolution_for_anat'),
        (c.resolution_for_anat, c.template_brain_mask_for_anat, 'template_brain_mask_for_anat', 'resolution_for_anat'),
        (c.resolution_for_anat, c.template_symmetric_brain_only, 'template_symmetric_brain', 'resolution_for_anat'),
        (c.resolution_for_anat, c.template_symmetric_skull, 'template_symmetric_skull', 'resolution_for_anat'),
        (c.resolution_for_anat, c.dilated_symmetric_brain_mask, 'template_dilated_symmetric_brain_mask', 'resolution_for_anat'),
        (c.resolution_for_anat, c.ref_mask, 'template_ref_mask', 'resolution_for_anat'),
        (c.resolution_for_func_preproc, c.template_brain_only_for_func, 'template_brain_for_func_preproc', 'resolution_for_func_preproc'),
        (c.resolution_for_func_preproc, c.template_skull_for_func, 'template_skull_for_func_preproc', 'resolution_for_func_preproc'),
        (c.resolution_for_func_preproc, c.template_brain_mask_for_func, 'template_brain_mask_for_func_preproc', 'resolution_for_func_preproc'),
        (c.resolution_for_func_preproc, c.template_epi, 'template_epi', 'resolution_for_func_preproc'),  # no difference of skull and only brain
        (c.resolution_for_func_derivative, c.template_epi, 'template_epi_derivative', 'resolution_for_func_derivative'),  # no difference of skull and only brain
        (c.resolution_for_func_derivative, c.template_brain_only_for_func, 'template_brain_for_func_derivative', 'resolution_for_func_preproc'),
        (c.resolution_for_func_derivative, c.template_skull_for_func, 'template_skull_for_func_derivative', 'resolution_for_func_preproc'),
=======
        (c.anatomical_preproc['registration_workflow']['resolution_for_anat'], c.anatomical_preproc['registration_workflow']['template_brain_only_for_anat'], 'template_brain_for_anat', 'resolution_for_anat'),
        (c.anatomical_preproc['registration_workflow']['resolution_for_anat'], c.anatomical_preproc['registration_workflow']['template_skull_for_anat'], 'template_skull_for_anat', 'resolution_for_anat'),
        (c.anatomical_preproc['registration_workflow']['resolution_for_anat'], c.voxel_mirrored_homotopic_connectivity['symmetric_registration']['template_symmetric_brain_only'], 'template_symmetric_brain', 'resolution_for_anat'),
        (c.anatomical_preproc['registration_workflow']['resolution_for_anat'], c.voxel_mirrored_homotopic_connectivity['symmetric_registration']['template_symmetric_skull'], 'template_symmetric_skull', 'resolution_for_anat'),
        (c.anatomical_preproc['registration_workflow']['resolution_for_anat'], c.voxel_mirrored_homotopic_connectivity['symmetric_registration']['dilated_symmetric_brain_mask'], 'template_dilated_symmetric_brain_mask', 'resolution_for_anat'),
        (c.anatomical_preproc['registration_workflow']['resolution_for_anat'], c.anatomical_preproc['registration_workflow']['registration']['FSL-FNIRT']['ref_mask'], 'template_ref_mask', 'resolution_for_anat'),
        (c.functional_registration['2-func_registration_to_template']['output_resolution']['func_preproc_outputs'], c.functional_registration['2-func_registration_to_template']['target_template']['T1_template']['template_brain'], 'template_brain_for_func_preproc', 'resolution_for_func_preproc'),
        (c.functional_registration['2-func_registration_to_template']['output_resolution']['func_preproc_outputs'], c.functional_registration['2-func_registration_to_template']['target_template']['T1_template']['template_skull'], 'template_skull_for_func_preproc', 'resolution_for_func_preproc'),
        (c.functional_registration['2-func_registration_to_template']['output_resolution']['func_preproc_outputs'], c.functional_registration['2-func_registration_to_template']['target_template']['EPI_template']['template_epi'], 'template_epi', 'resolution_for_func_preproc'),  # no difference of skull and only brain
        (c.functional_registration['2-func_registration_to_template']['output_resolution']['func_derivative_outputs'], c.functional_registration['2-func_registration_to_template']['target_template']['EPI_template']['template_epi'], 'template_epi_derivative', 'resolution_for_func_derivative'),  # no difference of skull and only brain
        (c.functional_registration['2-func_registration_to_template']['output_resolution']['func_derivative_outputs'], c.functional_registration['2-func_registration_to_template']['target_template']['T1_template']['template_brain'], 'template_brain_for_func_derivative', 'resolution_for_func_preproc'),
        (c.functional_registration['2-func_registration_to_template']['output_resolution']['func_derivative_outputs'], c.functional_registration['2-func_registration_to_template']['target_template']['T1_template']['template_skull'], 'template_skull_for_func_derivative', 'resolution_for_func_preproc'),
>>>>>>> 6fb4ac20
    ]

    if True in c.PyPEER['run']:
        templates_for_resampling.append((c.functional_registration['2-func_registration_to_template']['output_resolution']['func_preproc_outputs'], c.PyPEER['eye_mask_path'], 'template_eye_mask', 'resolution_for_func_preproc'))
        Outputs.any.append("template_eye_mask")

    # update resampled template to resource pool
    for resolution, template, template_name, tag in templates_for_resampling:
        resampled_template = pe.Node(Function(input_names=['resolution', 'template', 'template_name', 'tag'],
                                              output_names=['resampled_template'],
                                              function=resolve_resolution,
                                              as_module=True),
                                        name='resampled_' + template_name)

        resampled_template.inputs.resolution = resolution
        resampled_template.inputs.template = template
        resampled_template.inputs.template_name = template_name
        resampled_template.inputs.tag = tag

        strat_initial.update_resource_pool({
            template_name: (resampled_template, 'resampled_template')
        })

    # update resource pool from data config
    # TODO fork resource pool
    if 'resource_pool' in sub_dict.keys():
        
        resource_pool_list = sub_dict['resource_pool']

        for num_strat, strat in enumerate(resource_pool_list.keys()):
            
            new_strat = strat_initial.fork()
            resource_pool_dict = sub_dict['resource_pool'][strat]

            for key in resource_pool_dict.keys():
                # handle anatomical_to_mni_nonlinear_xfm, mni_to_anatomical_nonlinear_xfm, ants xfms
                if ('nonlinear_xfm' in key or 'ants' in key) and key not in strat:

                    longitudinal_flow = create_anat_datasource(f'{key}_gather_{num_strat}')

                    longitudinal_flow.inputs.inputnode.set(
                        subject = subject_id,
                        anat = resource_pool_dict[key],
                        creds_path = input_creds_path,
                        dl_dir = c.pipeline_setup['working_directory']['path'],
                        img_type = 'other'
                    )

                    new_strat.update_resource_pool({
                        key: (longitudinal_flow, 'outputspec.anat')
                    })
                
                elif ('anatomical' in key or 'seg' in key) and key not in strat:

                    if 'seg_probability_maps' in key or 'seg_partial_volume_files' in key:

                        for num_key, file_path in enumerate(resource_pool_dict[key]):

                            longitudinal_flow = create_anat_datasource(f'{key}_{num_key}_gather_{num_strat}')
                            longitudinal_flow.inputs.inputnode.set(
                                subject = subject_id,
                                anat = file_path,
                                creds_path = input_creds_path,
                                dl_dir = c.pipeline_setup['working_directory']['path'],
                                img_type = 'anat'
                            )

                            concat_seg_map = pe.Node(Function(input_names=['in_list1', 'in_list2'],
                                                                output_names=['out_list'],
                                                                function=concat_list),
                                                        name=f'concat_{key}_{num_key}_{num_strat}')
                            
                            workflow.connect(longitudinal_flow, 'outputspec.anat',
                                concat_seg_map, 'in_list1')

                            if num_key == 0:
                                new_strat.update_resource_pool({
                                    f'temporary_{key}_list':(concat_seg_map, 'out_list')
                                })
                            else:
                                node, out_file = new_strat[f'temporary_{key}_list']
                                workflow.connect(node, out_file,
                                            concat_seg_map, 'in_list2')
                                
                                new_strat.update_resource_pool({
                                    f'temporary_{key}_list':(concat_seg_map, 'out_list')
                                }, override=True)

                        new_strat.update_resource_pool({
                            key: (concat_seg_map, 'out_list')
                        })
                    
                    else:
                        longitudinal_flow = create_anat_datasource(f'{key}_gather_{num_strat}')
                        longitudinal_flow.inputs.inputnode.set(
                            subject = subject_id,
                            anat = resource_pool_dict[key],
                            creds_path = input_creds_path,
                            dl_dir = c.pipeline_setup['working_directory']['path'],
                            img_type = 'anat'
                        )
                        new_strat.update_resource_pool({
                            key: (longitudinal_flow, 'outputspec.anat')
                        })
                
                elif 'functional' in key:
                    # TODO 
                    pass
                else:
                    new_strat.update_resource_pool({
                        key: resource_pool_dict[key]
                    })
                
            strat_list += [new_strat]
        
    else:
        
        strat_list += [strat_initial]
   
    
    new_strat_list = []

    if 'anatomical_to_standard' not in strat_list[0]:
        
        for num_strat, strat in enumerate(strat_list):

            if 'anatomical_brain_mask' in strat:

                anat_preproc = create_anat_preproc(method='mask',
                                                config=c, 
                                                acpc_target=acpc_target,
                                                wf_name='anat_preproc_mask_%d' % num_strat)

                new_strat = strat.fork()

                node, out_file = new_strat['anatomical']
                workflow.connect(node, out_file,
                                anat_preproc, 'inputspec.anat')
                node, out_file = new_strat['anatomical_brain_mask']
                workflow.connect(node, out_file,
                                anat_preproc, 'inputspec.brain_mask')
                workflow.connect(c.anatomical_preproc['acpc_alignment']['template_skull'], 'local_path',
                                anat_preproc, 'inputspec.template_skull_for_acpc')                               
                workflow.connect(c.anatomical_preproc['acpc_alignment']['template_brain'], 'local_path',
                                anat_preproc, 'inputspec.template_brain_only_for_acpc')

                new_strat.append_name(anat_preproc.name)
                new_strat.set_leaf_properties(anat_preproc, 'outputspec.brain')
                new_strat.update_resource_pool({
                    'anatomical_brain': (anat_preproc, 'outputspec.brain'),
                    'anatomical_skull_leaf': (anat_preproc, 'outputspec.anat_skull_leaf'),
                })
                new_strat.update_resource_pool({
                    'anatomical_brain_mask': (anat_preproc, 'outputspec.brain_mask')
                }, override=True)

                new_strat_list += [new_strat]

                continue

            if already_skullstripped:

                anat_preproc = create_anat_preproc(method=None,
                                                already_skullstripped=True,
                                                config=c,
                                                acpc_target=acpc_target,
                                                wf_name='anat_preproc_already_%d' % num_strat)

                new_strat = strat.fork()

                node, out_file = new_strat['anatomical']
                workflow.connect(node, out_file,
                                 anat_preproc, 'inputspec.anat')
                workflow.connect(c.anatomical_preproc['acpc_alignment']['template_skull'], 'local_path',
                                anat_preproc, 'inputspec.template_skull_for_acpc')                               
                workflow.connect(c.anatomical_preproc['acpc_alignment']['template_brain'], 'local_path',
                                anat_preproc, 'inputspec.template_brain_only_for_acpc')

                new_strat.append_name(anat_preproc.name)
                new_strat.set_leaf_properties(anat_preproc, 'outputspec.brain')
                new_strat.update_resource_pool({
                    'anatomical_brain': (anat_preproc, 'outputspec.brain'),
                    'anatomical_skull_leaf': (anat_preproc, 'outputspec.anat_skull_leaf'),
                    'anatomical_brain_mask': (anat_preproc, 'outputspec.brain_mask'),
                })

                new_strat_list += [new_strat]

            elif c.run_freesurfer:

                anat_preproc = create_anat_preproc(method='freesurfer',
                                                config=c,
                                                acpc_target=acpc_target,
                                                wf_name='anat_preproc_freesurfer_%d' % num_strat,
                                                sub_dir=os.path.join(c.workingDirectory, workflow_name))

                new_strat = strat.fork()
                node, out_file = new_strat['anatomical']
                workflow.connect(node, out_file,
                                anat_preproc, 'inputspec.anat')
                workflow.connect(c.acpc_template_skull, 'local_path',
                                anat_preproc, 'inputspec.template_skull_for_acpc')
                workflow.connect(c.acpc_template_brain, 'local_path',
                                anat_preproc, 'inputspec.template_brain_only_for_acpc')
                new_strat.append_name(anat_preproc.name)
                new_strat.set_leaf_properties(anat_preproc, 'outputspec.brain')
                new_strat.update_resource_pool({
                    'anatomical_brain': (anat_preproc, 'outputspec.brain'),
                    'anatomical_skull_leaf': (anat_preproc, 'outputspec.anat_skull_leaf'),
                    'anatomical_brain_mask': (anat_preproc, 'outputspec.brain_mask'),
                    'anatomical_wm_mask': (anat_preproc, 'outputspec.wm_mask'),
                    'anatomical_gm_mask': (anat_preproc, 'outputspec.gm_mask'),
                    'anatomical_csf_mask': (anat_preproc, 'outputspec.csf_mask'),
                    'surface_curvature': (anat_preproc, 'outputspec.curv'),
                    'pial_surface_mesh': (anat_preproc, 'outputspec.pial'),
                    'smoothed_surface_mesh': (anat_preproc, 'outputspec.smoothwm'),
                    'spherical_surface_mesh': (anat_preproc, 'outputspec.sphere'),
                    'sulcal_depth_surface_maps': (anat_preproc, 'outputspec.sulc'),
                    'cortical_thickness_surface_maps': (anat_preproc, 'outputspec.thickness'),
                    'cortical_volume_surface_maps': (anat_preproc, 'outputspec.volume'),
                    'white_matter_surface_mesh': (anat_preproc, 'outputspec.white'),
                })

                new_strat_list += [new_strat]

            else:
<<<<<<< HEAD
                if not any(o in c.skullstrip_option for o in ["AFNI", "FSL", "niworkflows-ants", "FreeSurfer-ABCD", "unet"]):
                    err = '\n\n[!] C-PAC says: Your skull-stripping method options ' \
                        'setting does not include either \'AFNI\' or \'FSL\' or \'niworkflows-ants\' or \'FreeSurfer-ABCD\' or \'unet\'.\n\n' \
                        'Options you provided:\nskullstrip_option: {0}' \
                        '\n\n'.format(str(c.skullstrip_option))
                    raise Exception(err)

                if "AFNI" in c.skullstrip_option:
=======
                if not any(o in c.anatomical_preproc['brain_extraction']['extraction']['using'] for o in ["3dSkullStrip", "BET", "UNet", "niworkflows-ants"]):
                    err = '\n\n[!] C-PAC says: Your skull-stripping method options ' \
                        'setting does not include either \'3dSkullStrip\' or \'BET\' or \'UNet\' or \'niworkflows-ants\'.\n\n' \
                        'Options you provided:\nbrain_extraction: \n' \
                        'extraction: \n' \
                        'using:[{0}]\n\n'.format(
                        str(c.anatomical_preproc['brain_extraction']['extraction']['using']))
 
                    raise Exception(err)

                if "3dSkullStrip" in c.anatomical_preproc['brain_extraction']['extraction']['using']:

>>>>>>> 6fb4ac20
                    anat_preproc = create_anat_preproc(method='afni',
                                                    config=c,
                                                    acpc_target=acpc_target,
                                                    wf_name='anat_preproc_afni_%d' % num_strat)

                    new_strat = strat.fork()
                    node, out_file = new_strat['anatomical']
                    workflow.connect(node, out_file,
                                    anat_preproc, 'inputspec.anat')
                    workflow.connect(c.anatomical_preproc['acpc_alignment']['template_skull'], 'local_path',
                                    anat_preproc, 'inputspec.template_skull_for_acpc')                               
                    workflow.connect(c.anatomical_preproc['acpc_alignment']['template_brain'], 'local_path',
                                    anat_preproc, 'inputspec.template_brain_only_for_acpc')
                    new_strat.append_name(anat_preproc.name)
                    new_strat.set_leaf_properties(anat_preproc, 'outputspec.brain')
                    new_strat.update_resource_pool({
                        'anatomical_brain': (anat_preproc, 'outputspec.brain'),
                        'anatomical_skull_leaf': (anat_preproc, 'outputspec.anat_skull_leaf'),
                        'anatomical_brain_mask': (anat_preproc, 'outputspec.brain_mask'),
                    })

                    new_strat_list += [new_strat]

                if "BET" in c.anatomical_preproc['brain_extraction']['extraction']['using']:
                    anat_preproc = create_anat_preproc(method='fsl',
                                                    config=c,
                                                    acpc_target=acpc_target,
                                                    wf_name='anat_preproc_bet_%d' % num_strat)

                    new_strat = strat.fork()
                    node, out_file = new_strat['anatomical']
                    workflow.connect(node, out_file,
                                    anat_preproc, 'inputspec.anat')
                    workflow.connect(c.anatomical_preproc['acpc_alignment']['template_skull'], 'local_path',
                                    anat_preproc, 'inputspec.template_skull_for_acpc')                               
                    workflow.connect(c.anatomical_preproc['acpc_alignment']['template_brain'], 'local_path',
                                    anat_preproc, 'inputspec.template_brain_only_for_acpc')
                    new_strat.append_name(anat_preproc.name)
                    new_strat.set_leaf_properties(anat_preproc, 'outputspec.brain')
                    new_strat.update_resource_pool({
                        'anatomical_brain': (anat_preproc, 'outputspec.brain'),
                        'anatomical_skull_leaf': (anat_preproc, 'outputspec.anat_skull_leaf'),
                        'anatomical_brain_mask': (anat_preproc, 'outputspec.brain_mask'),
                    })

                    new_strat_list += [new_strat]

                if "niworkflows-ants" in c.anatomical_preproc['brain_extraction']['extraction']['using']:
                    anat_preproc = create_anat_preproc(method='niworkflows-ants',
                                                    config=c,
                                                    acpc_target=acpc_target,
                                                    wf_name='anat_preproc_niworkflows_ants_%d' % num_strat)

                    new_strat = strat.fork()
                    node, out_file = new_strat['anatomical']
                    workflow.connect(node, out_file,
                                    anat_preproc, 'inputspec.anat')
                    workflow.connect(c.anatomical_preproc['acpc_alignment']['template_skull'], 'local_path',
                                    anat_preproc, 'inputspec.template_skull_for_acpc')                               
                    workflow.connect(c.anatomical_preproc['acpc_alignment']['template_brain'], 'local_path',
                                    anat_preproc, 'inputspec.template_brain_only_for_acpc')
                    new_strat.append_name(anat_preproc.name)
                    new_strat.set_leaf_properties(anat_preproc, 'outputspec.brain')
                    new_strat.update_resource_pool({
                        'anatomical_brain': (anat_preproc, 'outputspec.brain'),
                        'anatomical_skull_leaf': (anat_preproc, 'outputspec.anat_skull_leaf'),
                        'anatomical_brain_mask': (anat_preproc, 'outputspec.brain_mask'),
                    })

                    new_strat_list += [new_strat]

                if "UNet" in c.anatomical_preproc['brain_extraction']['extraction']['using']:
                    anat_preproc = create_anat_preproc(method='unet',
                                                    config=c,
                                                    acpc_target=acpc_target,
                                                    wf_name='anat_preproc_unet_%d' % num_strat)

                    new_strat = strat.fork()
                    node, out_file = new_strat['anatomical']
                    workflow.connect(node, out_file,
                                    anat_preproc, 'inputspec.anat')
                    node, out_file = new_strat['template_brain_for_anat']
                    workflow.connect(node, out_file,
                                    anat_preproc, 'inputspec.template_brain_only_for_anat')
                    node, out_file = new_strat['template_skull_for_anat']
                    workflow.connect(node, out_file,
                                    anat_preproc, 'inputspec.template_skull_for_anat')
<<<<<<< HEAD
                    workflow.connect(c.acpc_template_skull, 'local_path',
                                    anat_preproc, 'inputspec.template_skull_for_acpc')
                    workflow.connect(c.acpc_template_brain, 'local_path',
=======
                    workflow.connect(c.anatomical_preproc['acpc_alignment']['template_skull'], 'local_path',
                                    anat_preproc, 'inputspec.template_skull_for_acpc')                               
                    workflow.connect(c.anatomical_preproc['acpc_alignment']['template_brain'], 'local_path',
>>>>>>> 6fb4ac20
                                    anat_preproc, 'inputspec.template_brain_only_for_acpc')
                    new_strat.append_name(anat_preproc.name)
                    new_strat.set_leaf_properties(anat_preproc, 'outputspec.brain')
                    new_strat.update_resource_pool({
                        'anatomical_brain': (anat_preproc, 'outputspec.brain'),
                        'anatomical_skull_leaf': (anat_preproc, 'outputspec.anat_skull_leaf'),
                        'anatomical_brain_mask': (anat_preproc, 'outputspec.brain_mask'),
                    })

                    new_strat_list += [new_strat]
                
                if "FreeSurfer-ABCD" in c.skullstrip_option:
                    
                    anat_preproc = create_anat_preproc(method='freesurfer-abcd',
                                                    config=c,
                                                    acpc_target=acpc_target,
                                                    wf_name='anat_preproc_freesurfer_abcd_%d' % num_strat,
                                                    sub_dir=os.path.join(c.workingDirectory, workflow_name))

                    new_strat = strat.fork()
                    node, out_file = new_strat['anatomical']
                    workflow.connect(node, out_file,
                                    anat_preproc, 'inputspec.anat')

                    workflow.connect(c.acpc_template_skull, 'local_path',
                                    anat_preproc, 'inputspec.template_skull_for_acpc')

                    workflow.connect(c.acpc_template_brain, 'local_path',
                                    anat_preproc, 'inputspec.template_brain_only_for_acpc')

                    workflow.connect(c.template_skull_for_anat_2mm, 'local_path',
                                    anat_preproc, 'inputspec.template_skull_for_anat_2mm')

                    workflow.connect(c.ref_mask_2mm, 'local_path',
                                    anat_preproc, 'inputspec.ref_mask_2mm')

                    node, out_file = strat['template_brain_mask_for_anat']
                    workflow.connect(node, out_file,
                                    anat_preproc, 'inputspec.template_brain_mask_for_anat')

                    new_strat.append_name(anat_preproc.name)
                    new_strat.set_leaf_properties(anat_preproc, 'outputspec.brain')
                    new_strat.update_resource_pool({
                        'anatomical_brain': (anat_preproc, 'outputspec.brain'),
                        'anatomical_skull_leaf': (anat_preproc, 'outputspec.anat_skull_leaf'),
                        'anatomical_brain_mask': (anat_preproc, 'outputspec.brain_mask'),
                        'freesurfer_subject_dir': (anat_preproc, 'outputspec.freesurfer_subject_dir'),
                    })

                    new_strat_list += [new_strat]


        strat_list = new_strat_list
        

        new_strat_list = []

        # this is just a shorter variable for a config variable that is
        # called multiple times
        regOption = c.anatomical_preproc[
            'registration_workflow'
        ]['registration']['using']

        # either run FSL anatomical-to-MNI registration, or...
        if 'FSL' in regOption:
            for num_strat, strat in enumerate(strat_list):

                # this is to prevent the user from running FNIRT if they are
                # providing already-skullstripped inputs. this is because
                # FNIRT requires an input with the skull still on
                if already_skullstripped == 1:
                    err_msg = '\n\n[!] CPAC says: FNIRT (for anatomical ' \
                            'registration) will not work properly if you ' \
                            'are providing inputs that have already been ' \
                            'skull-stripped.\n\nEither switch to using ' \
                            'ANTS for registration or provide input ' \
                            'images that have not been already ' \
                            'skull-stripped.\n\n'

                    logger.info(err_msg)
                    raise Exception

                flirt_reg_anat_mni = create_fsl_flirt_linear_reg(
                    f'anat_mni_flirt_register_{num_strat}'
                )

                # Input registration parameters
                flirt_reg_anat_mni.inputs.inputspec.interp = c.anatomical_preproc['registration_workflow']['registration']['FSL-FNIRT']['interpolation']

                node, out_file = strat['anatomical_brain']
                workflow.connect(node, out_file,
                                flirt_reg_anat_mni, 'inputspec.input_brain')

                # pass the reference files
                node, out_file = strat['template_brain_for_anat']
                workflow.connect(node, out_file,
                    flirt_reg_anat_mni, 'inputspec.reference_brain')

                if 'ANTS' in regOption:
                    strat = strat.fork()
                    new_strat_list.append(strat)

                strat.append_name(flirt_reg_anat_mni.name)
                strat.set_leaf_properties(flirt_reg_anat_mni,
                                        'outputspec.output_brain')

                strat.update_resource_pool({
                    'registration_method': 'FSL',
                    'anatomical_to_mni_linear_xfm': (flirt_reg_anat_mni, 'outputspec.linear_xfm'),
                    'mni_to_anatomical_linear_xfm': (flirt_reg_anat_mni, 'outputspec.invlinear_xfm'),
                    'anatomical_to_standard': (flirt_reg_anat_mni, 'outputspec.output_brain')
                })

        strat_list += new_strat_list

        new_strat_list = []

        try:
            fsl_linear_reg_only = c.fsl_linear_reg_only
        except AttributeError:
            fsl_linear_reg_only = [0]

        if 'FSL' in regOption and 0 in fsl_linear_reg_only:

            for num_strat, strat in enumerate(strat_list):

                if strat.get('registration_method') == 'FSL':

                    fnirt_reg_anat_mni = create_fsl_fnirt_nonlinear_reg(
                        f'anat_mni_fnirt_register_{num_strat}'
                    )

                    node, out_file = strat['anatomical_brain']
                    workflow.connect(node, out_file,
                                    fnirt_reg_anat_mni, 'inputspec.input_brain')

                    # pass the reference files
                    node, out_file = strat['template_brain_for_anat']
                    workflow.connect(node, out_file,
                        fnirt_reg_anat_mni, 'inputspec.reference_brain')

                    node, out_file = strat['anatomical_skull_leaf']
                    workflow.connect(node, out_file,
                                    fnirt_reg_anat_mni, 'inputspec.input_skull')

                    node, out_file = strat['anatomical_to_mni_linear_xfm']
                    workflow.connect(node, out_file,
                                    fnirt_reg_anat_mni, 'inputspec.linear_aff')

                    node, out_file = strat['template_skull_for_anat']
                    workflow.connect(node, out_file,
                        fnirt_reg_anat_mni, 'inputspec.reference_skull')

                    node, out_file = strat['template_ref_mask']
                    workflow.connect(node, out_file,
                        fnirt_reg_anat_mni, 'inputspec.ref_mask')

                    # assign the FSL FNIRT config file specified in pipeline
                    # config.yml
                    fnirt_reg_anat_mni.inputs.inputspec.fnirt_config = c.anatomical_preproc['registration_workflow']['registration']['FSL-FNIRT']['fnirt_config']

                    if 1 in fsl_linear_reg_only:
                        strat = strat.fork()
                        new_strat_list.append(strat)

                    strat.append_name(fnirt_reg_anat_mni.name)
                    strat.set_leaf_properties(fnirt_reg_anat_mni,
                                            'outputspec.output_brain')

                    strat.update_resource_pool({
                        'anatomical_to_mni_nonlinear_xfm': (fnirt_reg_anat_mni, 'outputspec.nonlinear_xfm'),
                        'anatomical_to_standard': (fnirt_reg_anat_mni, 'outputspec.output_brain')
                    }, override=True)

        strat_list += new_strat_list

        new_strat_list = []

        for num_strat, strat in enumerate(strat_list):

            # or run ANTS anatomical-to-MNI registration instead
            if 'ANTS' in regOption and \
                    strat.get('registration_method') != 'FSL':

                ants_reg_anat_mni = \
                    create_wf_calculate_ants_warp(
                        f'anat_mni_ants_register_{num_strat}',
                        num_threads=num_ants_cores,
                        reg_ants_skull = c.anatomical_preproc['registration_workflow']['reg_with_skull']
                    )

                # calculating the transform with the skullstripped is
                # reported to be better, but it requires very high
                # quality skullstripping. If skullstripping is imprecise
                # registration with skull is preferred

                # TODO ASH assess with schema validator
                if c.anatomical_preproc['registration_workflow']['reg_with_skull']:

                    if already_skullstripped == 1:
                        err_msg = '\n\n[!] CPAC says: You selected ' \
                            'to run anatomical registration with ' \
                            'the skull, but you also selected to ' \
                            'use already-skullstripped images as ' \
                            'your inputs. This can be changed ' \
                            'in your pipeline configuration ' \
                            'editor.\n\n'

                        logger.info(err_msg)
                        raise Exception

                # Input ANTs registration parameters
                if c.anatomical_preproc['registration_workflow']['registration']['ANTs']['T1_registration'] is None:
                    err_msg = '\n\n[!] C-PAC says: \n'\
                        'You have selected \'regOption: [ANTS]\' as your anatomical registration method. \n'\
                                'However, ANTs parameters specified: {0}, is not supported. ' \
                                'Please specify ANTs parameters properly and try again'.format(str(c.anatomical_preproc['registration_workflow']['registration']['ANTs']['T1_registration']))
                    raise Exception(err_msg)
                else:
                    ants_reg_anat_mni.inputs.inputspec.ants_para = c.anatomical_preproc['registration_workflow']['registration']['ANTs']['T1_registration']

                ants_reg_anat_mni.inputs.inputspec.interp = c.anatomical_preproc['registration_workflow']['registration']['ANTs']['interpolation']

                # get the skull-stripped anatomical from resource pool
                node, out_file = strat['anatomical_brain']

                # pass the anatomical to the workflow
                workflow.connect(node, out_file,
                                    ants_reg_anat_mni,
                                    'inputspec.moving_brain')

                # pass the reference file
                node, out_file = strat['template_brain_for_anat']
                workflow.connect(node, out_file,
                    ants_reg_anat_mni, 'inputspec.reference_brain')

                # get the reorient skull-on anatomical from resource pool
                node, out_file = strat['anatomical_skull_leaf']

                # pass the anatomical to the workflow
                workflow.connect(node, out_file,
                                    ants_reg_anat_mni,
                                    'inputspec.moving_skull')

                # pass the reference file
                node, out_file = strat['template_skull_for_anat']
                workflow.connect(
                    node, out_file,
                    ants_reg_anat_mni, 'inputspec.reference_skull'
                    )

                # pass the reference mask file
                node, out_file = strat['template_brain_mask_for_anat']
                workflow.connect(
                    node, out_file,
                    ants_reg_anat_mni, 'inputspec.reference_mask'
                    )

                # pass the reference mask file
                node, out_file = strat['anatomical_brain_mask']
                workflow.connect(
                    node, out_file,
                    ants_reg_anat_mni, 'inputspec.moving_mask'
                    )

                # Test if a lesion mask is found for the anatomical image
                if 'lesion_mask' in sub_dict and c.use_lesion_mask:
                    # Create lesion preproc node to apply afni Refit and Resample
                    lesion_preproc = create_lesion_preproc(
                        wf_name='lesion_preproc_%d' % num_strat
                    )
                    # Add the name of the node in the strat object
                    strat.append_name(lesion_preproc.name)
                    # I think I don't need to set this node as leaf but not sure
                    # strat.set_leaf_properties(lesion_preproc, 'inputspec.lesion')

                    # Add the lesion preprocessed to the resource pool
                    strat.update_resource_pool({
                        'lesion_reorient': (lesion_preproc, 'outputspec.reorient')
                    })
                    # The Refit lesion is not added to the resource pool because
                    # it is not used afterward

                    # Retieve the lesion mask from the resource pool
                    node, out_file = strat['lesion_mask']
                    # Set the lesion mask as input of lesion_preproc
                    workflow.connect(
                        node, out_file,
                        lesion_preproc, 'inputspec.lesion'
                    )

                    # Set the output of lesion preproc as parameter of ANTs
                    # fixed_image_mask option
                    workflow.connect(
                        lesion_preproc, 'outputspec.reorient',
                        ants_reg_anat_mni, 'inputspec.fixed_image_mask'
                    )
                else:
                    ants_reg_anat_mni.inputs.inputspec.fixed_image_mask = None

                strat.append_name(ants_reg_anat_mni.name)

                strat.set_leaf_properties(ants_reg_anat_mni,
                                        'outputspec.normalized_output_brain')

                strat.update_resource_pool({
                    'registration_method': 'ANTS',
                    'ants_initial_xfm': (ants_reg_anat_mni, 'outputspec.ants_initial_xfm'),
                    'ants_rigid_xfm': (ants_reg_anat_mni, 'outputspec.ants_rigid_xfm'),
                    'ants_affine_xfm': (ants_reg_anat_mni, 'outputspec.ants_affine_xfm'),
                    'anatomical_to_mni_nonlinear_xfm': (ants_reg_anat_mni, 'outputspec.warp_field'),
                    'mni_to_anatomical_nonlinear_xfm': (ants_reg_anat_mni, 'outputspec.inverse_warp_field'),
                    'anat_to_mni_ants_composite_xfm': (ants_reg_anat_mni, 'outputspec.composite_transform'),
                    'anatomical_to_standard': (ants_reg_anat_mni, 'outputspec.normalized_output_brain')
                })

        strat_list += new_strat_list

        # [SYMMETRIC] T1 -> Symmetric Template, Non-linear registration (FNIRT/ANTS)

        new_strat_list = []

        if c.voxel_mirrored_homotopic_connectivity['run'] and c.functional_preproc['run']:

            for num_strat, strat in enumerate(strat_list):

                if 'FSL' in regOption and \
                    strat.get('registration_method') != 'ANTS':

                    # this is to prevent the user from running FNIRT if they are
                    # providing already-skullstripped inputs. this is because
                    # FNIRT requires an input with the skull still on
                    # TODO ASH normalize w schema validation to bool
                    if already_skullstripped == 1:
                        err_msg = '\n\n[!] CPAC says: FNIRT (for anatomical ' \
                                'registration) will not work properly if you ' \
                                'are providing inputs that have already been ' \
                                'skull-stripped.\n\nEither switch to using ' \
                                'ANTS for registration or provide input ' \
                                'images that have not been already ' \
                                'skull-stripped.\n\n'

                        logger.info(err_msg)
                        raise Exception

                    flirt_reg_anat_symm_mni = create_fsl_flirt_linear_reg(
                        'anat_symmetric_mni_flirt_register_{0}'.format(num_strat)
                    )


                    # Input registration parameters
                    flirt_reg_anat_symm_mni.inputs.inputspec.interp = c.anatomical_preproc['registration_workflow']['registration']['FSL-FNIRT']['interpolation']

                    node, out_file = strat['anatomical_brain']
                    workflow.connect(node, out_file,
                                    flirt_reg_anat_symm_mni,
                                    'inputspec.input_brain')

                    # pass the reference files
                    node, out_file = strat['template_symmetric_brain']
                    workflow.connect(node, out_file,
                        flirt_reg_anat_symm_mni, 'inputspec.reference_brain')

                    # if 'ANTS' in regOption:
                    #    strat = strat.fork()
                    #    new_strat_list.append(strat)

                    strat.append_name(flirt_reg_anat_symm_mni.name)
                    strat.set_leaf_properties(flirt_reg_anat_symm_mni,
                                            'outputspec.output_brain')

                    strat.update_resource_pool({
                        'anatomical_to_symmetric_mni_linear_xfm': (
                        flirt_reg_anat_symm_mni, 'outputspec.linear_xfm'),
                        'symmetric_mni_to_anatomical_linear_xfm': (
                        flirt_reg_anat_symm_mni, 'outputspec.invlinear_xfm'),
                        'symmetric_anatomical_to_standard': (
                        flirt_reg_anat_symm_mni, 'outputspec.output_brain')
                    })

            strat_list += new_strat_list

            new_strat_list = []

            try:
                fsl_linear_reg_only = c.fsl_linear_reg_only
            except AttributeError:
                fsl_linear_reg_only = [0]

            if 'FSL' in regOption and 0 in fsl_linear_reg_only:

                for num_strat, strat in enumerate(strat_list):

                    if strat.get('registration_method') == 'FSL':
                        fnirt_reg_anat_symm_mni = create_fsl_fnirt_nonlinear_reg(
                            'anat_symmetric_mni_fnirt_register_%d' % num_strat
                        )

                        node, out_file = strat['anatomical_brain']
                        workflow.connect(node, out_file,
                                        fnirt_reg_anat_symm_mni,
                                        'inputspec.input_brain')

                        # pass the reference files
                        node, out_file = strat['template_brain_for_anat']
                        workflow.connect(node, out_file,
                            fnirt_reg_anat_symm_mni, 'inputspec.reference_brain')

                        node, out_file = strat['anatomical_skull_leaf']
                        workflow.connect(node, out_file,
                                        fnirt_reg_anat_symm_mni,
                                        'inputspec.input_skull')

                        node, out_file = strat['anatomical_to_mni_linear_xfm']
                        workflow.connect(node, out_file,
                                        fnirt_reg_anat_symm_mni,
                                        'inputspec.linear_aff')

                        node, out_file = strat['template_symmetric_skull']
                        workflow.connect(node, out_file,
                            fnirt_reg_anat_symm_mni, 'inputspec.reference_skull')

                        node, out_file = strat['template_dilated_symmetric_brain_mask']
                        workflow.connect(node, out_file,
                            fnirt_reg_anat_symm_mni, 'inputspec.ref_mask')

                        strat.append_name(fnirt_reg_anat_symm_mni.name)
                        strat.set_leaf_properties(fnirt_reg_anat_symm_mni,
                                                'outputspec.output_brain')

                        strat.update_resource_pool({
                            'anatomical_to_symmetric_mni_nonlinear_xfm': (
                            fnirt_reg_anat_symm_mni, 'outputspec.nonlinear_xfm'),
                            'symmetric_anatomical_to_standard': (
                            fnirt_reg_anat_symm_mni, 'outputspec.output_brain')
                        }, override=True)

            strat_list += new_strat_list

            
            new_strat_list = []

            for num_strat, strat in enumerate(strat_list):

                # or run ANTS anatomical-to-MNI registration instead
                if 'ANTS' in regOption and \
                    strat.get('registration_method') != 'FSL':

                    ants_reg_anat_symm_mni = \
                        create_wf_calculate_ants_warp(
                            'anat_symmetric_mni_ants_register_%d' % num_strat,
                            num_threads=num_ants_cores,
                            reg_ants_skull = c.anatomical_preproc['registration_workflow']['reg_with_skull']
                        )

                    # Input registration parameters
                    ants_reg_anat_symm_mni.inputs.inputspec.ants_para = c.anatomical_preproc['registration_workflow']['registration']['ANTs']['T1_registration']
                    ants_reg_anat_symm_mni.inputs.inputspec.interp = c.anatomical_preproc['registration_workflow']['registration']['ANTs']['interpolation']

                    # calculating the transform with the skullstripped is
                    # reported to be better, but it requires very high
                    # quality skullstripping. If skullstripping is imprecise
                    # registration with skull is preferred
                    if c.anatomical_preproc['registration_workflow']['reg_with_skull']:

                        if already_skullstripped == 1:
                            err_msg = '\n\n[!] CPAC says: You selected ' \
                                'to run anatomical registration with ' \
                                'the skull, but you also selected to ' \
                                'use already-skullstripped images as ' \
                                'your inputs. This can be changed ' \
                                'in your pipeline configuration ' \
                                'editor.\n\n'

                            logger.info(err_msg)
                            raise Exception

                    # get the skullstripped anatomical from resource pool
                    node, out_file = strat['anatomical_brain']

                    # pass the anatomical to the workflow
                    workflow.connect(node, out_file,
                                     ants_reg_anat_symm_mni,
                                     'inputspec.moving_brain')

                    # pass the reference file
                    node, out_file = strat['template_symmetric_brain']
                    workflow.connect(node, out_file,
                                     ants_reg_anat_symm_mni,
                                     'inputspec.reference_brain')

                    # get the reorient skull-on anatomical from resource
                    # pool
                    node, out_file = strat['anatomical_skull_leaf']

                    # pass the anatomical to the workflow
                    workflow.connect(node, out_file,
                                     ants_reg_anat_symm_mni,
                                     'inputspec.moving_skull')

                    # pass the reference file
                    node, out_file = strat['template_symmetric_skull']
                    workflow.connect(node, out_file,
<<<<<<< HEAD
                                        ants_reg_anat_symm_mni, 'inputspec.reference_skull')

                    # pass the reference mask file
                    node, out_file = strat['template_brain_mask_for_anat']
                    workflow.connect(
                        node, out_file,
                        ants_reg_anat_symm_mni, 'inputspec.reference_mask'
                        )

                    # pass the reference mask file
                    node, out_file = strat['anatomical_brain_mask']
                    workflow.connect(
                        node, out_file,
                        ants_reg_anat_symm_mni, 'inputspec.moving_mask'
                        )

                    if 'lesion_mask' in sub_dict and c.use_lesion_mask:
                        # Create lesion preproc node to apply afni Refit & Resample
=======
                                     ants_reg_anat_symm_mni,
                                     'inputspec.reference_skull')

                    if 'lesion_mask' in sub_dict and c.anatomical_preproc[
                        'registration_workflow'
                    ]['registration']['ANTs']['use_lesion_mask']:
                        # Create lesion preproc node to apply afni
                        # Refit & Resample
>>>>>>> 6fb4ac20
                        lesion_preproc = create_lesion_preproc(
                            wf_name='lesion_preproc_%d' % num_strat
                        )
                        # Add the name of the node in the strat object
                        strat.append_name(lesion_preproc.name)

                        # Add the lesion preprocessed to the resource pool
                        strat.update_resource_pool({
                            'lesion_reorient': (
                                lesion_preproc, 'outputspec.reorient')
                        })
                        # The Refit lesion is not added to the resource
                        # pool because it is not used afterward

                        # Retieve the lesion mask from the resource pool
                        node, out_file = strat['lesion_mask']
                        # Set the lesion mask as input of lesion_preproc
                        workflow.connect(
                            node, out_file,
                            lesion_preproc, 'inputspec.lesion'
                        )

                        # Set the output of lesion preproc as parameter of ANTs
                        # fixed_image_mask option
                        workflow.connect(
                            lesion_preproc, 'outputspec.reorient',
                            ants_reg_anat_symm_mni,
                            'inputspec.fixed_image_mask'
                        )
                    else:
                        ants_reg_anat_symm_mni.inputs.inputspec. \
                            fixed_image_mask = None

                    strat.append_name(ants_reg_anat_symm_mni.name)
                    strat.set_leaf_properties(
                        ants_reg_anat_symm_mni,
                        'outputspec.normalized_output_brain')

                    strat.update_resource_pool({
                        'ants_symmetric_initial_xfm': (
                            ants_reg_anat_symm_mni,
                            'outputspec.ants_initial_xfm'),
                        'ants_symmetric_rigid_xfm': (
                            ants_reg_anat_symm_mni,
                            'outputspec.ants_rigid_xfm'),
                        'ants_symmetric_affine_xfm': (
                            ants_reg_anat_symm_mni,
                            'outputspec.ants_affine_xfm'),
                        'anatomical_to_symmetric_mni_nonlinear_xfm': (
                            ants_reg_anat_symm_mni,
                            'outputspec.warp_field'),
                        'symmetric_mni_to_anatomical_nonlinear_xfm': (
                            ants_reg_anat_symm_mni,
                            'outputspec.inverse_warp_field'),
                        'anat_to_symmetric_mni_ants_composite_xfm': (
                            ants_reg_anat_symm_mni,
                            'outputspec.composite_transform'),
                        'symmetric_anatomical_to_standard': (
                            ants_reg_anat_symm_mni,
                            'outputspec.normalized_output_brain')
                    })

            strat_list += new_strat_list


        # Inserting Segmentation Preprocessing Workflow
<<<<<<< HEAD
        if not c.run_freesurfer:
            workflow, strat_list = connect_anat_segmentation(workflow, strat_list, c)

=======
        workflow, strat_list = connect_anat_segmentation(
            workflow, strat_list, c)
>>>>>>> 6fb4ac20

    # Functional / BOLD time
    if ('func' in sub_dict or 'rest' in sub_dict) and c.functional_preproc['run']:
        #  pipeline needs to have explicit [0] to disable functional workflow

        # Functional Ingress Workflow
        workflow, diff, blip, fmap_rp_list = \
            connect_func_ingress(workflow,
                                 strat_list,
                                 c,
                                 sub_dict,
                                 subject_id,
                                 input_creds_path)

        # Functional Initial Prep Workflow
        workflow, strat_list = connect_func_init(workflow, strat_list, c)

        # Functional Image Preprocessing Workflow
        workflow, strat_list = connect_func_preproc(workflow, strat_list, c)

        # Distortion Correction
        workflow, strat_list = connect_distortion_correction(workflow,
                                                             strat_list, c,
                                                             diff,
                                                             blip,
                                                             fmap_rp_list)

        for num_strat, strat in enumerate(strat_list):
            # Resample brain mask with derivative resolution
            node, out_file = strat['functional_brain_mask']
            resampled_template = pe.Node(
                Function(
                    input_names=['resolution', 'template', 'template_name'],
                    output_names=['resampled_template'],
                    function=resolve_resolution,
                    as_module=True
                ),
                name='functional_brain_mask_derivative_%d' % (num_strat)
            )

            resampled_template.inputs.resolution = c.functional_registration[
                '2-func_registration_to_template'
            ]['output_resolution']['func_derivative_outputs']
            resampled_template.inputs.template_name = \
                'functional_brain_mask_derivative'
            workflow.connect(node, out_file, resampled_template, 'template')
            strat.update_resource_pool({
                'functional_brain_mask_derivative': (
                    resampled_template,
                    'resampled_template'
                )
            })

        # Func -> T1 Registration (Initial Linear reg)
        # Depending on configuration, either passes output matrix to
        # Func -> Template ApplyWarp, or feeds into linear reg of
        # BBReg operation (if BBReg is enabled)
        workflow, strat_list, diff_complete = \
            connect_func_to_anat_init_reg(workflow, strat_list, c)

        # Func -> T1 Registration (BBREG)
        # Outputs 'functional_to_anat_linear_xfm', a matrix file of the
        # functional-to-anatomical registration warp to be applied LATER in
        # func_mni_warp, which accepts it as input 'premat'
        workflow, strat_list = connect_func_to_anat_bbreg(workflow,
                                                          strat_list, c,
                                                          diff_complete)

        # Func -> T1/EPI Template
        workflow, strat_list = connect_func_to_template_reg(workflow,
                                                            strat_list, c)

        # Inserting epi-template-based-segmentation Workflow
        new_strat_list = []

        # these are just a shorter variables for config variables that are
        # called multiple times
        template_based_segmentation = c.anatomical_preproc[
            'segmentation_workflow'
        ]['1-segmentation']['Template_Based']
        template_for_segmentation = template_based_segmentation[
            'template_for_segmentation']

        if (
            True in template_based_segmentation['run'] and
            'EPI_template' in template_for_segmentation
        ):

            for num_strat, strat in enumerate(strat_list):

                if 'functional_to_epi-standard' not in strat:
                    continue

                if strat.get('epi_registration_method') == 'FSL':
                    use_ants = False
                elif strat.get('epi_registration_method') == 'ANTS':
                    use_ants = True

                seg_preproc_template_based = \
                    create_seg_preproc_template_based(
                        use_ants=use_ants,
                        wf_name='seg_preproc_epi_template_{0}'.format(
                            num_strat))

                if seg_preproc_template_based is None:
                    continue

                if strat.get('epi_registration_method') == 'FSL':

                    node, out_file = strat['mean_functional']
                    workflow.connect(node, out_file,
                                     seg_preproc_template_based,
                                     'inputspec.brain')

                    node, out_file = strat['func_to_epi_invlinear_xfm']
                    workflow.connect(node, out_file,
                                     seg_preproc_template_based,
                                     'inputspec.standard2highres_mat')

                elif strat.get('epi_registration_method') == 'ANTS':

                    node, out_file = strat['mean_functional']
                    workflow.connect(node, out_file,
                                     seg_preproc_template_based,
                                     'inputspec.brain')

                    node, out_file = strat['func_to_epi_ants_initial_xfm']
                    workflow.connect(node, out_file,
                                     seg_preproc_template_based,
                                     'inputspec.standard2highres_init')

                    node, out_file = strat['func_to_epi_ants_rigid_xfm']
                    workflow.connect(node, out_file,
                                     seg_preproc_template_based,
                                     'inputspec.standard2highres_rig')

                    node, out_file = strat['func_to_epi_ants_affine_xfm']
                    workflow.connect(node, out_file,
                                     seg_preproc_template_based,
                                     'inputspec.standard2highres_mat')

                workflow.connect(template_based_segmentation['CSF'],
                                 'local_path',
                                 seg_preproc_template_based,
                                 'inputspec.CSF_template')

                workflow.connect(template_based_segmentation['GRAY'],
                                 'local_path',
                                 seg_preproc_template_based,
                                 'inputspec.GRAY_template')

                workflow.connect(template_based_segmentation['WHITE'],
                                 'local_path',
                                 seg_preproc_template_based,
                                 'inputspec.WHITE_template')

                strat.append_name(seg_preproc_template_based.name)
                strat.update_resource_pool({
                    'epi_gm_mask': (
                        seg_preproc_template_based, 'outputspec.gm_mask'),
                    'epi_csf_mask': (
                        seg_preproc_template_based, 'outputspec.csf_mask'),
                    'epi_wm_mask': (
                        seg_preproc_template_based, 'outputspec.wm_mask')
                })

            # We don't need these shorthand variables anymore after this loop
            del template_based_segmentation, template_for_segmentation

        strat_list += new_strat_list

        # Inserting Generate Motion Statistics Workflow
        new_strat_list = []
        for num_strat, strat in enumerate(strat_list):

            if 'motion_params' not in strat:

                # skullstripping tool
                skullstrip_tool = strat.get('bold_masking_method')

                # motion correction reference
                motion_correct_ref = strat.get('motion_correction_ref')

                # motion correction tool
                motion_correct_tool = strat.get('motion_correction_method')

                gen_motion_stats = motion_power_statistics(
                    name='_'.join([
                        'gen_motion_stats', skullstrip_tool,
                        motion_correct_ref, motion_correct_tool, str(num_strat)
                    ]),
                    motion_correct_tool=motion_correct_tool)

                # Special case where the workflow is not getting outputs from
                # resource pool but is connected to functional datasource
                node, out_file = new_strat['subject']
                workflow.connect(node, out_file,
                                 gen_motion_stats, 'inputspec.subject_id')

                node, out_file = new_strat['scan']
                workflow.connect(node, out_file,
                                 gen_motion_stats, 'inputspec.scan_id')

                node, out_file = strat['motion_correct']
                workflow.connect(node, out_file,
                                 gen_motion_stats, 'inputspec.motion_correct')

                node, out_file = strat['movement_parameters']
                workflow.connect(node, out_file,
                                 gen_motion_stats,
                                 'inputspec.movement_parameters')

                node, out_file = strat['max_displacement']
                workflow.connect(node, out_file,
                                 gen_motion_stats,
                                 'inputspec.max_displacement')

                node, out_file = strat['functional_brain_mask']
                workflow.connect(node, out_file,
                                 gen_motion_stats, 'inputspec.mask')

                node, out_file = strat['coordinate_transformation']
                workflow.connect(node, out_file,
                                 gen_motion_stats,
                                 'inputspec.transformations')

                strat.update_resource_pool({
                    'frame_wise_displacement_power': (
                        gen_motion_stats, 'outputspec.FDP_1D'),
                    'frame_wise_displacement_jenkinson': (
                        gen_motion_stats, 'outputspec.FDJ_1D'),
                    'dvars': (
                        gen_motion_stats, 'outputspec.DVARS_1D'),
                    'power_params': (
                        gen_motion_stats, 'outputspec.power_params'),
                    'motion_params': (
                        gen_motion_stats, 'outputspec.motion_params')
                })

        new_strat_list = []


        for num_strat, strat in enumerate(strat_list):

            if True in c.nuisance_corrections['1-ICA-AROMA']['run']:

                if False in c.nuisance_corrections['1-ICA-AROMA']['run']:
                    new_strat_list += [strat.fork()]

                # FNIRT ONLY! ANTS further below!
                if 'FSL' in regOption and \
                        strat.get('registration_method') != 'ANTS':

                    aroma_preproc = create_aroma(tr=None,
                                                 wf_name='create_aroma_%d' %
                                                         num_strat)

                    aroma_preproc.inputs.params.denoise_type = \
                        c.nuisance_corrections['1-ICA-AROMA']['denoising_type']

                    node, out_file = strat.get_leaf_properties()
                    workflow.connect(node, out_file, aroma_preproc,
                                     'inputspec.denoise_file')

                    node, out_file = strat['functional_to_anat_linear_xfm']
                    workflow.connect(node, out_file, aroma_preproc,
                                     'inputspec.mat_file')

                    node, out_file = strat['anatomical_to_mni_nonlinear_xfm']
                    workflow.connect(node, out_file, aroma_preproc,
                                     'inputspec.fnirt_warp_file')

                    if c.nuisance_corrections['1-ICA-AROMA'][
                        'denoising_type'
                    ] == 'nonaggr':

                        strat.set_leaf_properties(
                            aroma_preproc,
                            'outputspec.nonaggr_denoised_file')

                        strat.update_resource_pool({
                            'ica_aroma_denoised_functional': (
                                aroma_preproc,
                                'outputspec.nonaggr_denoised_file')
                        })

                    elif c.nuisance_corrections[
                        '1-ICA-AROMA'
                    ]['denoising_type'] == 'aggr':
                        strat.set_leaf_properties(
                            aroma_preproc,
                            'outputspec.aggr_denoised_file')

                        strat.update_resource_pool({
                            'ica_aroma_denoised_functional': (
                                aroma_preproc, 'outputspec.aggr_denoised_file')
                        })

                    strat.append_name(aroma_preproc.name)

                elif 'ANTS' in regOption and strat.get(
                    'registration_method'
                ) != 'FSL':

                    # we don't have the FNIRT warp file, so we need to
                    # calculate ICA-AROMA de-noising in template space

                    if strat.get('epi_registration_method') == 'ANTS':

                        for output_name, func_key, ref_key, image_type in [
                            ('ica_aroma_functional_to_standard', 'leaf',
                             'template_brain_for_func_preproc', 'func_4d'),
                        ]:
                            output_func_to_standard(
                                workflow, func_key, ref_key, output_name,
                                strat, num_strat, c,
                                input_image_type=image_type,
                                registration_template='epi',
                                func_type='ica-aroma')

                    elif 'T1_template' in c.functional_registration[
                        '2-func_registration_to_template'
                    ]['target_template']['using']:
                        for output_name, func_key, ref_key, image_type in [
                                ('ica_aroma_functional_to_standard', 'leaf',
                                 'template_brain_for_func_preproc', 'func_4d'),
                        ]:
                            output_func_to_standard(
                                workflow, func_key, ref_key, output_name,
                                strat, num_strat, c,
                                input_image_type=image_type,
                                registration_template='t1',
                                func_type='ica-aroma')

                    aroma_preproc = create_aroma(
                        tr=None, wf_name='create_aroma_{0}'.format(num_strat))
                    aroma_preproc.inputs.params.denoise_type = \
                        c.nuisance_corrections['1-ICA-AROMA']['denoising_type']

                    node, out_file = strat['ica_aroma_functional_to_standard']
                    workflow.connect(node, out_file, aroma_preproc,
                                     'inputspec.denoise_file')

                    # warp back
                    if c.nuisance_corrections[
                        '1-ICA-AROMA'
                    ]['denoising_type'] == 'nonaggr':
                        node, out_file = (
                            aroma_preproc, 'outputspec.nonaggr_denoised_file'
                        )

                    elif c.nuisance_corrections[
                        '1-ICA-AROMA'
                    ]['denoising_type'] == 'aggr':
                        node, out_file = (
                            aroma_preproc, 'outputspec.aggr_denoised_file'
                        )

                    strat.update_resource_pool({
                        'ica_aroma_denoised_functional_to_standard': (
                            node, out_file)
                    })

                    if strat.get('epi_registration_method') == 'ANTS':

                        for output_name, func_key, ref_key, image_type in [
                            ('ica_aroma_denoised_functional',
                             'ica_aroma_denoised_functional_to_standard',
                             'mean_functional', 'func_4d'),
                        ]:
                            output_func_to_standard(
                                workflow, func_key, ref_key, output_name,
                                strat, num_strat, c,
                                input_image_type=image_type,
                                inverse=True, registration_template='epi',
                                func_type='ica-aroma')

                    else:

                        for output_name, func_key, ref_key, image_type in [
                            ('ica_aroma_denoised_functional',
                             'ica_aroma_denoised_functional_to_standard',
                             'mean_functional', 'func_4d'),
                        ]:
                            output_func_to_standard(
                                workflow, func_key, ref_key, output_name,
                                strat, num_strat, c,
                                input_image_type=image_type, inverse=True,
                                registration_template='t1',
                                func_type='ica-aroma')

                    node, out_file = strat["ica_aroma_denoised_functional"]
                    strat.set_leaf_properties(node, out_file)

                    strat.update_resource_pool({
                        'ica_aroma_denoised_functional': (node, out_file)
                        }, override=True
                    )

        # We don't need this shorthand variable anymore after this loop
        del regOption

        strat_list += new_strat_list

        # Inserting Nuisance Regressor Workflow
        new_strat_list = []

        for num_strat, strat in enumerate(strat_list):

            node, out_file = strat.get_leaf_properties()
            strat.update_resource_pool({
                'functional_freq_unfiltered': (
                    node, out_file
                ),
            })

            # for each strategy, create a new one without nuisance
            if False in c.nuisance_corrections[
                '2-nuisance_regression'
            ]['run'] or True in c.PyPEER['run']:
                new_strat_list.append(strat.fork())

            has_segmentation = 'anatomical_csf_mask' in strat or \
                'epi_csf_mask' in strat
            use_ants = strat.get('registration_method') == 'ANTS'

            for regressors_selector_i, regressors_selector in enumerate(
                c.nuisance_corrections['2-nuisance_regression']['Regressors']
            ):

                new_strat = strat.fork()

                # Before start nuisance_wf, covert
                # OrderedDict(regressors_selector) to dict
                regressors_selector = ordereddict_to_dict(regressors_selector)

                # to guarantee immutability
                regressors_selector = NuisanceRegressor(
                    copy.deepcopy(regressors_selector)
                )

                # remove tissue regressors when there is no segmentation
                # on the strategy
                if not has_segmentation:
                    for reg in ['aCompCor',
                                'WhiteMatter',
                                'GreyMatter',
                                'CerebrospinalFluid']:

                        if reg in regressors_selector:
                            del regressors_selector[reg]

                regressor_workflow = create_regressor_workflow(
                    regressors_selector,
                    use_ants=use_ants,
                    ventricle_mask_exist=ventricle_mask_exist,
                    name='nuisance_regressor_{0}_{1}'.format(
                        regressors_selector_i, num_strat))

                node, node_out = strat['tr']
                workflow.connect(node, node_out,
                                 regressor_workflow, 'inputspec.tr')

                node, out_file = new_strat['anatomical_brain']
                workflow.connect(
                    node, out_file,
                    regressor_workflow, 'inputspec.anatomical_file_path')

                if has_segmentation:

                    workflow.connect(
                        c.nuisance_corrections[
                            '2-nuisance_regression'
                        ]['lateral_ventricles_mask'],
                        'local_path', regressor_workflow,
                        'inputspec.lat_ventricles_mask_file_path')

                    if 'anatomical_csf_mask' in strat:

                        node, out_file = new_strat['anatomical_gm_mask']
                        workflow.connect(
                            node, out_file,
                            regressor_workflow, 'inputspec.gm_mask_file_path')

                        node, out_file = new_strat['anatomical_wm_mask']
                        workflow.connect(
                            node, out_file,
                            regressor_workflow, 'inputspec.wm_mask_file_path')

                        node, out_file = new_strat['anatomical_csf_mask']
                        workflow.connect(
                            node, out_file,
                            regressor_workflow, 'inputspec.csf_mask_file_path')

                    if 'epi_csf_mask' in strat:

                        node, out_file = new_strat['epi_gm_mask']
                        workflow.connect(
                            node, out_file,
                            regressor_workflow, 'inputspec.gm_mask_file_path')

                        node, out_file = new_strat['epi_wm_mask']
                        workflow.connect(
                            node, out_file,
                            regressor_workflow, 'inputspec.wm_mask_file_path')

                        node, out_file = new_strat['epi_csf_mask']
                        workflow.connect(
                            node, out_file,
                            regressor_workflow, 'inputspec.csf_mask_file_path')

                node, out_file = new_strat['movement_parameters']
                workflow.connect(
                    node, out_file, regressor_workflow,
                    'inputspec.motion_parameters_file_path')

                node, out_file = new_strat['functional_to_anat_linear_xfm']
                workflow.connect(
                    node, out_file, regressor_workflow,
                    'inputspec.func_to_anat_linear_xfm_file_path')

                # invert func2anat matrix to get anat2func_linear_xfm
                anat2func_linear_xfm = pe.Node(interface=fsl.ConvertXFM(), name='anat_to_func_linear_xfm_{0}_{1}'.format(regressors_selector_i, num_strat))
                anat2func_linear_xfm.inputs.invert_xfm = True
                workflow.connect(
                    node, out_file,
                    anat2func_linear_xfm, 'in_file')
                workflow.connect(
                    anat2func_linear_xfm, 'out_file', 
                    regressor_workflow,
                    'inputspec.anat_to_func_linear_xfm_file_path'
                )

                node, out_file = new_strat.get_leaf_properties()
                workflow.connect(
                    node, out_file, regressor_workflow,
                    'inputspec.functional_file_path')

                node, out_file = new_strat['frame_wise_displacement_jenkinson']
                workflow.connect(
                    node, out_file, regressor_workflow,
                    'inputspec.fd_j_file_path')

                node, out_file = new_strat['frame_wise_displacement_power']
                workflow.connect(
                    node, out_file, regressor_workflow,
                    'inputspec.fd_p_file_path')

                node, out_file = new_strat['dvars']
                workflow.connect(
                    node, out_file, regressor_workflow,
                    'inputspec.dvars_file_path')

                node, out_file = new_strat['functional_brain_mask']
                workflow.connect(
                    node, out_file, regressor_workflow,
                    'inputspec.functional_brain_mask_file_path')

                if c.anatomical_preproc[
                    'segmentation_workflow'
                ]['4-erosion']['erode_anatomical_brain_mask']['run']:
                    node, out_file = new_strat['anatomical_eroded_brain_mask']
                    workflow.connect(
                        node, out_file, regressor_workflow,
                        'inputspec.anatomical_eroded_brain_mask_file_path')

                regressor_workflow.get_node('inputspec').iterables = ([
                    ('selector', [regressors_selector]),
                ])

                if use_ants:
                    if strat.get('epi_registration_method') == 'ANTS':
                        # pass the ants_affine_xfm to the input for the
                        # INVERSE transform, but ants_affine_xfm gets inverted
                        # within the workflow

                        node, out_file = new_strat[
                            'func_to_epi_ants_initial_xfm'
                        ]
                        workflow.connect(
                            node, out_file,
                            regressor_workflow,
                            'inputspec.anat_to_mni_initial_xfm_file_path'
                        )

                        node, out_file = new_strat[
                            'func_to_epi_ants_rigid_xfm'
                        ]
                        workflow.connect(
                            node, out_file,
                            regressor_workflow,
                            'inputspec.anat_to_mni_rigid_xfm_file_path'
                        )

                        node, out_file = new_strat[
                            'func_to_epi_ants_affine_xfm'
                        ]
                        workflow.connect(
                            node, out_file,
                            regressor_workflow,
                            'inputspec.anat_to_mni_affine_xfm_file_path'
                        )

                    elif 'T1_template' in c.functional_registration[
                        '2-func_registration_to_template'
                    ]['target_template']['using']:
                        # pass the ants_affine_xfm to the input for the
                        # INVERSE transform, but ants_affine_xfm gets inverted
                        # within the workflow

                        node, out_file = new_strat['ants_initial_xfm']
                        workflow.connect(
                            node, out_file,
                            regressor_workflow,
                            'inputspec.anat_to_mni_initial_xfm_file_path'
                        )

                        node, out_file = new_strat['ants_rigid_xfm']
                        workflow.connect(
                            node, out_file,
                            regressor_workflow,
                            'inputspec.anat_to_mni_rigid_xfm_file_path'
                        )

                        node, out_file = new_strat['ants_affine_xfm']
                        workflow.connect(
                            node, out_file,
                            regressor_workflow,
                            'inputspec.anat_to_mni_affine_xfm_file_path'
                        )
                else:
                    node, out_file = new_strat['mni_to_anatomical_linear_xfm']
                    workflow.connect(
                        node, out_file,
                        regressor_workflow,
                        'inputspec.mni_to_anat_linear_xfm_file_path'
                    )

                new_strat.update_resource_pool({
                    'nuisance_regression_selector': regressors_selector,
                    'functional_nuisance_regressors': (
                        regressor_workflow,
                        'outputspec.regressors_file_path'
                    ),
                })

                # Inserting Nuisance REGRESSION Workflow
                if True in c.nuisance_corrections[
                    '2-nuisance_regression'
                ]['run']:

                    if 'Bandpass' in regressors_selector:
                        nuis_name = 'nuisance_regression_before-filt_{0}_' \
                                    '{1}'.format(
                                        regressors_selector_i,
                                        num_strat)
                    else:
                        nuis_name = 'nuisance_regression_{0}_' \
                                    '{1}'.format(
                                        regressors_selector_i,
                                        num_strat)

                    nuisance_regression_before_workflow = \
                        create_nuisance_regression_workflow(
                            regressors_selector,
                            name=nuis_name)

                    if 'Bandpass' in regressors_selector:
                        filtering = \
                            filtering_bold_and_regressors(
                                regressors_selector,
                                name='frequency_filtering_'
                                     '{0}_{1}'.format(
                                         regressors_selector_i, num_strat))

                    node, out_file = new_strat.get_leaf_properties()

                    workflow.connect(
                        node, out_file,
                        nuisance_regression_before_workflow,
                        'inputspec.functional_file_path'
                    )

                    if 'Bandpass' in regressors_selector:
                        workflow.connect(
                            regressor_workflow,
                            'outputspec.regressors_file_path',
                            filtering,
                            'inputspec.regressors_file_path'
                        )

                    workflow.connect(
                        regressor_workflow,
                        'outputspec.regressors_file_path',
                        nuisance_regression_before_workflow,
                        'inputspec.regressor_file'
                    )

                    node, out_file = new_strat['functional_brain_mask']
                    workflow.connect(
                        node, out_file,
                        nuisance_regression_before_workflow,
                        'inputspec.functional_brain_mask_file_path'
                    )

                    node, out_file = new_strat[
                        'frame_wise_displacement_jenkinson'
                    ]
                    workflow.connect(
                        node, out_file,
                        nuisance_regression_before_workflow,
                        'inputspec.fd_j_file_path'
                    )

                    node, out_file = new_strat['frame_wise_displacement_power']
                    workflow.connect(
                        node, out_file,
                        nuisance_regression_before_workflow,
                        'inputspec.fd_p_file_path'
                    )

                    node, out_file = new_strat['dvars']
                    workflow.connect(
                        node, out_file,
                        nuisance_regression_before_workflow,
                        'inputspec.dvars_file_path'
                    )

                    if 'Bandpass' in regressors_selector:
                        if 'Before' == c.nuisance_corrections[
                            '2-nuisance_regression'
                        ]['bandpass_filtering_order']:
                            nuisance_regression_after_workflow = \
                                create_nuisance_regression_workflow(
                                    regressors_selector,
                                    name='nuisance_regression_after-filt_{0}_'
                                         '{1}'.format(
                                            regressors_selector_i, num_strat))

                            workflow.connect(
                                filtering,
                                'outputspec.residual_file_path',
                                nuisance_regression_after_workflow,
                                'inputspec.functional_file_path'
                            )

                            workflow.connect(
                                filtering,
                                'outputspec.residual_regressor',
                                nuisance_regression_after_workflow,
                                'inputspec.regressor_file'
                            )

                            node, out_file = new_strat['functional_brain_mask']
                            workflow.connect(
                                node, out_file,
                                nuisance_regression_after_workflow,
                                'inputspec.functional_brain_mask_file_path'
                            )

                            node, out_file = new_strat[
                                'frame_wise_displacement_jenkinson'
                            ]
                            workflow.connect(
                                node, out_file,
                                nuisance_regression_after_workflow,
                                'inputspec.fd_j_file_path'
                            )

                            node, out_file = new_strat[
                                'frame_wise_displacement_power'
                            ]
                            workflow.connect(
                                node, out_file,
                                nuisance_regression_after_workflow,
                                'inputspec.fd_p_file_path'
                            )

                            node, out_file = new_strat['dvars']
                            workflow.connect(
                                node, out_file,
                                nuisance_regression_after_workflow,
                                'inputspec.dvars_file_path'
                            )

                            node, out_file = new_strat.get_leaf_properties()
                            workflow.connect(
                                node, out_file,
                                filtering,
                                'inputspec.functional_file_path'
                            )

                            new_strat.set_leaf_properties(
                                nuisance_regression_after_workflow,
                                'outputspec.residual_file_path'
                            )

                            new_strat.update_resource_pool({
                                'functional_freq_filtered': (
                                    filtering,
                                    'outputspec.residual_file_path'
                                ),
                            })

                            new_strat.update_resource_pool({
                                'functional_nuisance_residuals': (
                                    nuisance_regression_after_workflow,
                                    'outputspec.residual_file_path'
                                ),
                            })

                            new_strat.append_name(
                                nuisance_regression_after_workflow.name)

                        elif 'After' == c.nuisance_corrections[
                            '2-nuisance_regression'
                        ]['bandpass_filtering_order']:
                            workflow.connect(
                                nuisance_regression_before_workflow,
                                'outputspec.residual_file_path',
                                filtering,
                                'inputspec.functional_file_path'
                            )

                            new_strat.set_leaf_properties(
                                filtering,
                                'outputspec.residual_file_path'
                            )

                            new_strat.update_resource_pool({
                                'functional_nuisance_residuals': (
                                    nuisance_regression_before_workflow,
                                    'outputspec.residual_file_path'
                                ),
                            })

                            new_strat.update_resource_pool({
                                'functional_freq_filtered': (
                                    filtering,
                                    'outputspec.residual_file_path'
                                ),
                            })

                    else:
                        new_strat.set_leaf_properties(
                            nuisance_regression_before_workflow,
                            'outputspec.residual_file_path'
                        )

                        new_strat.update_resource_pool({
                            'functional_nuisance_residuals': (
                                nuisance_regression_before_workflow,
                                'outputspec.residual_file_path'
                            ),
                        })

                    new_strat.update_resource_pool({
                        'functional_freq_unfiltered': (
                            nuisance_regression_before_workflow,
                            'outputspec.residual_file_path'
                        ),
                    }, override=True)

                    new_strat.append_name(regressor_workflow.name)
                    new_strat.append_name(
                        nuisance_regression_before_workflow.name)

                    if 'Bandpass' in regressors_selector:
                        new_strat.append_name(filtering.name)

                new_strat_list.append(new_strat)

        # Be aware that this line is supposed to override the current
        # strat_list: it is not a typo/mistake!
        # Each regressor forks the strategy, instead of reusing it, to keep
        # the code simple
        strat_list = new_strat_list

        # Denoised Func -> Template, uses antsApplyTransforms (ANTS) or
        # ApplyWarp (FSL) to apply the warp; also includes mean functional
        # warp
        new_strat_list = []

        for num_strat, strat in enumerate(strat_list):

            if 'functional_to_epi-standard' in strat:
                for output_name, func_key, ref_key, image_type in [
                        ('functional_to_standard', 'leaf',
                         'template_brain_for_func_preproc', 'func_4d'),
                ]:
                    output_func_to_standard(workflow, func_key, ref_key,
                                            output_name, strat, num_strat, c,
                                            input_image_type=image_type,
                                            registration_template='epi',
                                            func_type='non-ica-aroma')

            elif 'T1_template' in c.functional_registration[
                '2-func_registration_to_template'
            ]['target_template']['using']:
                for output_name, func_key, ref_key, image_type in [
                        ('functional_to_standard', 'leaf',
                         'template_brain_for_func_preproc', 'func_4d'),
                ]:
                    output_func_to_standard(workflow, func_key, ref_key,
                                            output_name, strat, num_strat, c,
                                            input_image_type=image_type,
                                            registration_template='t1',
                                            func_type='non-ica-aroma')

        strat_list += new_strat_list

        # Derivatives

        # Inserting ALFF/fALFF workflow
        #     NOTE: this is calculated using the functional time series from
        #           before frequency filtering and beyond
        new_strat_list = []

        if c.amplitude_low_frequency_fluctuation['run'] is True:
            for num_strat, strat in enumerate(strat_list):

                alff = create_alff('alff_falff_{0}'.format(num_strat))

                alff.inputs.hp_input.hp = \
                    c.amplitude_low_frequency_fluctuation['highpass_cutoff']
                alff.inputs.lp_input.lp = \
                    c.amplitude_low_frequency_fluctuation['lowpass_cutoff']
                alff.get_node('hp_input').iterables = (
                    'hp', alff.inputs.hp_input.hp)
                alff.get_node('lp_input').iterables = (
                    'lp', alff.inputs.lp_input.lp)

                node, out_file = strat['functional_freq_unfiltered']
                workflow.connect(node, out_file,
                                 alff, 'inputspec.rest_res')
                node, out_file = strat['functional_brain_mask']
                workflow.connect(node, out_file,
                                 alff, 'inputspec.rest_mask')

                strat.append_name(alff.name)

                strat.update_resource_pool({
                    'alff': (alff, 'outputspec.alff_img'),
                    'falff': (alff, 'outputspec.falff_img')
                })

        strat_list += new_strat_list

        # Inserting VMHC Workflow
        new_strat_list = []

        if c.voxel_mirrored_homotopic_connectivity['run'] is True:

            for num_strat, strat in enumerate(strat_list):

                create_vmhc(workflow, num_strat, strat, c,
                            output_name='vmhc_{0}'.format(num_strat))

        strat_list += new_strat_list

        # Inserting REHO Workflow
        if c.regional_homogeneity['run'] is True:

            for num_strat, strat in enumerate(strat_list):

                preproc = create_reho()
                cluster_size = c.regional_homogeneity['cluster_size']

                # Check the cluster size is supported
                if cluster_size not in [7, 19, 27]:
                    err_msg = 'Cluster size specified: %d, is not ' \
                              'supported. Change to 7, 19, or 27 and try ' \
                              'again' % cluster_size
                    raise Exception(err_msg)
                else:
                    preproc.inputs.inputspec.cluster_size = cluster_size
                    reho = preproc.clone('reho_%d' % num_strat)

                node, out_file = strat.get_leaf_properties()
                workflow.connect(node, out_file,
                                 reho, 'inputspec.rest_res_filt')

                node, out_file = strat['functional_brain_mask']
                workflow.connect(node, out_file,
                                 reho, 'inputspec.rest_mask')

                strat.update_resource_pool({
                    'reho': (reho, 'outputspec.raw_reho_map')
                })

        ts_analysis_dict = {}
        sca_analysis_dict = {}

        if hasattr(c, 'timeseries_extraction'):

            tsa_roi_dict = c.timeseries_extraction['tse_roi_paths']

            # Timeseries and SCA config selections processing

            # flip the dictionary
            for roi_path in tsa_roi_dict.keys():
                ts_analysis_to_run = [
                    x.strip() for x in tsa_roi_dict[roi_path].split(",")
                ]

                if any(
                    corr in ts_analysis_to_run for corr in [
                        "PearsonCorr", "PartialCorr"
                    ]
                ) and "Avg" not in ts_analysis_to_run:
                    ts_analysis_to_run += ["Avg"]

                for analysis_type in ts_analysis_to_run:
                    if analysis_type not in ts_analysis_dict.keys():
                        ts_analysis_dict[analysis_type] = []
                    ts_analysis_dict[analysis_type].append(roi_path)

            if c.timeseries_extraction['run'] is True:

                if not tsa_roi_dict:
                    err = "\n\n[!] CPAC says: Time Series Extraction is " \
                          "set to run, but no ROI NIFTI file paths were " \
                          "provided!\n\n"
                    raise Exception(err)

        if c.seed_based_correlation_analysis['run'] is True:

            try:
                sca_roi_dict = c.seed_based_correlation_analysis[
                    'sca_roi_paths'
                ]
            except KeyError:
                err = "\n\n[!] CPAC says: Seed-based Correlation Analysis " \
                      "is set to run, but no ROI NIFTI file paths were " \
                      "provided!\n\n"
                raise Exception(err)

            # flip the dictionary
            for roi_path in sca_roi_dict.keys():
                # update analysis dict
                for analysis_type in sca_roi_dict[roi_path].split(","):
                    analysis_type = analysis_type.replace(" ", "")

                    if analysis_type not in sca_analysis_dict.keys():
                        sca_analysis_dict[analysis_type] = []

                    sca_analysis_dict[analysis_type].append(roi_path)

        # Section: Spatial Regression Based Time Series

        new_strat_list = []

        if "SpatialReg" in ts_analysis_dict.keys(
        ) or "DualReg" in sca_analysis_dict.keys():

            for num_strat, strat in enumerate(strat_list):

                if "SpatialReg" in ts_analysis_dict.keys():

                    resample_spatial_map_to_native_space = pe.Node(
                        interface=fsl.FLIRT(),
                        name='resample_spatial_map_to_native_space_%d' %
                             num_strat
                    )
                    resample_spatial_map_to_native_space.inputs.set(
                        interp='nearestneighbour',
                        apply_xfm=True,
                        in_matrix_file=c.functional_registration['2-func_registration_to_template']['FNIRT_pipelines']['identity_matrix']
                    )

                    spatial_map_dataflow = create_spatial_map_dataflow(
                        ts_analysis_dict["SpatialReg"],
                        'spatial_map_dataflow_%d' % num_strat
                    )

                    spatial_map_dataflow.inputs.inputspec.set(
                        creds_path=input_creds_path,
                        dl_dir=c.pipeline_setup['working_directory']['path']
                    )

                    spatial_map_timeseries = get_spatial_map_timeseries(
                        'spatial_map_timeseries_%d' % num_strat
                    )
                    spatial_map_timeseries.inputs.inputspec.demean = True

                    node, out_file = strat['functional_to_standard']
                    node2, out_file2 = strat[
                        'functional_brain_mask_to_standard'
                    ]

                    # resample the input functional file and functional mask
                    # to spatial map
                    workflow.connect(node, out_file,
                                     resample_spatial_map_to_native_space,
                                     'reference')
                    workflow.connect(spatial_map_dataflow,
                                     'select_spatial_map.out_file',
                                     resample_spatial_map_to_native_space,
                                     'in_file')

                    # connect it to the spatial_map_timeseries
                    workflow.connect(resample_spatial_map_to_native_space,
                                     'out_file',
                                     spatial_map_timeseries,
                                     'inputspec.spatial_map')
                    workflow.connect(node2, out_file2,
                                     spatial_map_timeseries,
                                     'inputspec.subject_mask')
                    workflow.connect(node, out_file,
                                     spatial_map_timeseries,
                                     'inputspec.subject_rest')

                    strat.append_name(spatial_map_timeseries.name)

                    strat.update_resource_pool({
                        'spatial_map_timeseries': (
                            spatial_map_timeseries,
                            'outputspec.subject_timeseries')
                    })

                if "DualReg" in sca_analysis_dict.keys():
                    resample_spatial_map_to_native_space_for_dr = pe.Node(
                        interface=fsl.FLIRT(),
                        name='resample_spatial_map_to_native_space_for'
                             '_DR_%d' % num_strat
                    )
                    resample_spatial_map_to_native_space_for_dr.inputs.set(
                        interp='nearestneighbour',
                        apply_xfm=True,
                        in_matrix_file=c.functional_registration['2-func_registration_to_template']['FNIRT_pipelines']['identity_matrix']
                    )

                    spatial_map_dataflow_for_dr = create_spatial_map_dataflow(
                        sca_analysis_dict["DualReg"],
                        'spatial_map_dataflow_for_DR_%d' % num_strat
                    )

                    spatial_map_dataflow_for_dr.inputs.inputspec.set(
                        creds_path=input_creds_path,
                        dl_dir=c.pipeline_setup['working_directory']['path']
                    )

                    spatial_map_timeseries_for_dr = get_spatial_map_timeseries(
                        'spatial_map_timeseries_for_DR_%d' % num_strat
                    )

                    spatial_map_timeseries_for_dr.inputs.inputspec.demean = \
                        True

                    node, out_file = strat['functional_to_standard']
                    node2, out_file2 = strat[
                        'functional_brain_mask_to_standard'
                    ]

                    # resample the input functional file and functional mask
                    # to spatial map
                    workflow.connect(
                        node, out_file,
                        resample_spatial_map_to_native_space_for_dr,
                        'reference')
                    workflow.connect(
                        spatial_map_dataflow_for_dr,
                        'select_spatial_map.out_file',
                        resample_spatial_map_to_native_space_for_dr,
                        'in_file')

                    # connect it to the spatial_map_timeseries
                    workflow.connect(
                        resample_spatial_map_to_native_space_for_dr,
                        'out_file',
                        spatial_map_timeseries_for_dr,
                        'inputspec.spatial_map'
                    )

                    workflow.connect(node, out_file,
                                     spatial_map_timeseries_for_dr,
                                     'inputspec.subject_rest')
                    strat.append_name(spatial_map_timeseries_for_dr.name)

                    strat.update_resource_pool({
                        'spatial_map_timeseries_for_DR': (
                            spatial_map_timeseries_for_dr,
                            'outputspec.subject_timeseries')
                    })

        strat_list += new_strat_list

        if c.timeseries_extraction['run'] is True and (
            "Avg" in ts_analysis_dict.keys() or
            "Avg" in sca_analysis_dict.keys() or
            "MultReg" in sca_analysis_dict.keys()
        ):

            # ROI Based Time Series
            new_strat_list = []

            for num_strat, strat in enumerate(strat_list):

                if "Avg" in ts_analysis_dict.keys():
                    resample_functional_roi = pe.Node(Function(input_names = ['in_func',
                                                                              'in_roi',
                                                                              'realignment',
                                                                              'identity_matrix'],
                                              output_names = ['out_func',
                                                              'out_roi'],
                                              function = resample_func_roi,
                                              as_module = True),
                                        name = 'resample_functional_roi_{0}'.format(num_strat))

                    resample_functional_roi.inputs.realignment = c.timeseries_extraction['realignment']
                    resample_functional_roi.inputs.identity_matrix = c.functional_registration[
                        '2-func_registration_to_template'
                    ]['FNIRT_pipelines']['identity_matrix']

                    roi_dataflow = create_roi_mask_dataflow(
                        ts_analysis_dict["Avg"],
                        'roi_dataflow_%d' % num_strat
                    )

                    roi_dataflow.inputs.inputspec.set(
                        creds_path=input_creds_path,
                        dl_dir=c.pipeline_setup['working_directory']['path']
                    )

                    roi_timeseries = get_roi_timeseries(
                        'roi_timeseries_%d' % num_strat
                    )
                    roi_timeseries.inputs.inputspec.output_type = c.timeseries_extraction['roi_tse_outputs']

                    node, out_file = strat['functional_to_standard']

                    # resample the input functional file to roi
                    workflow.connect(node, out_file,
                                     resample_functional_roi, 'in_func')
                    workflow.connect(roi_dataflow, 'outputspec.out_file',
                                     resample_functional_roi, 'in_roi')

                    # connect it to the roi_timeseries
                    # workflow.connect(roi_dataflow, 'outputspec.out_file',
                    #                  roi_timeseries, 'input_roi.roi')
                    workflow.connect(resample_functional_roi, 'out_roi',
                                     roi_timeseries, 'input_roi.roi')
                    workflow.connect(resample_functional_roi, 'out_func',
                                     roi_timeseries, 'inputspec.rest')

                    strat.append_name(roi_timeseries.name)
                    strat.update_resource_pool({
                        'roi_timeseries': (roi_timeseries, 'outputspec.roi_outputs'),
                        'functional_to_roi': (resample_functional_roi, 'out_func')
                    })

                    # create the graphs
                    from CPAC.utils.ndmg_utils import ndmg_create_graphs

                    ndmg_graph = pe.MapNode(Function(
                        input_names=['ts', 'labels'],
                        output_names=['out_file'],
                        function=ndmg_create_graphs,
                        as_module=True
                    ), name='ndmg_graphs_%d' % num_strat,
                        iterfield=['labels'])

                    workflow.connect(roi_timeseries, 'outputspec.roi_ts', ndmg_graph, 'ts')
                    workflow.connect(roi_dataflow,
                                     'outputspec.out_file',
                                     ndmg_graph, 'labels')

                    strat.update_resource_pool({
                        'ndmg_graph': (ndmg_graph, 'out_file')
                    })

                if "Avg" in sca_analysis_dict.keys():

                    # same workflow, except to run TSE and send it to the resource
                    # pool so that it will not get sent to SCA
                    resample_functional_roi_for_sca = pe.Node(Function(input_names = ['in_func',
                                                                                      'in_roi',
                                                                                      'realignment',
                                                                                      'identity_matrix'],
                                              output_names = ['out_func',
                                                              'out_roi'],
                                              function = resample_func_roi,
                                              as_module = True),
                                        name = 'resample_functional_roi_for_sca_{0}'.format(num_strat))

                    resample_functional_roi_for_sca.inputs.realignment = c.timeseries_extraction['realignment']
                    resample_functional_roi_for_sca.inputs.identity_matrix = c.functional_registration[
                        '2-func_registration_to_template'
                    ]['FNIRT_pipelines']['identity_matrix']

                    roi_dataflow_for_sca = create_roi_mask_dataflow(
                        sca_analysis_dict["Avg"],
                        'roi_dataflow_for_sca_%d' % num_strat
                    )

                    roi_dataflow_for_sca.inputs.inputspec.set(
                        creds_path=input_creds_path,
                        dl_dir=c.pipeline_setup['working_directory']['path']
                    )

                    roi_timeseries_for_sca = get_roi_timeseries(
                        'roi_timeseries_for_sca_%d' % num_strat
                    )

                    node, out_file = strat['functional_to_standard']

                    # resample the input functional file to roi
                    workflow.connect(node, out_file,
                                     resample_functional_roi_for_sca, 'in_func')
                    workflow.connect(roi_dataflow_for_sca, 'outputspec.out_file',
                                     resample_functional_roi_for_sca, 'in_roi')

                    # connect it to the roi_timeseries
                    workflow.connect(resample_functional_roi_for_sca, 'out_roi',
                                     roi_timeseries_for_sca, 'input_roi.roi')
                    workflow.connect(resample_functional_roi_for_sca, 'out_func',
                                     roi_timeseries_for_sca, 'inputspec.rest')

                    strat.append_name(roi_timeseries_for_sca.name)
                    strat.update_resource_pool({
                        'roi_timeseries_for_SCA': (roi_timeseries_for_sca, 'outputspec.roi_outputs'),
                        'functional_to_roi_for_SCA': (resample_functional_roi, 'out_func')
                    })

                if "MultReg" in sca_analysis_dict.keys():

                    # same workflow, except to run TSE and send it to the resource
                    # pool so that it will not get sent to SCA
                    resample_functional_roi_for_multreg = pe.Node(Function(input_names = ['in_func',
                                                                                          'in_roi',
                                                                                          'realignment',
                                                                                          'identity_matrix'],
                                              output_names = ['out_func',
                                                              'out_roi'],
                                              function = resample_func_roi,
                                              as_module = True),
                                        name = 'resample_functional_roi_for_multreg_{0}'.format(num_strat))

                    resample_functional_roi_for_multreg.inputs.realignment = c.timeseries_extraction['realignment']
                    resample_functional_roi_for_multreg.inputs.identity_matrix = c.functional_registration[
                        '2-func_registration_to_template'
                    ]['FNIRT_pipelines']['identity_matrix']

                    roi_dataflow_for_multreg = create_roi_mask_dataflow(
                        sca_analysis_dict["MultReg"],
                        'roi_dataflow_for_mult_reg_%d' % num_strat
                    )

                    roi_dataflow_for_multreg.inputs.inputspec.set(
                        creds_path=input_creds_path,
                        dl_dir=c.pipeline_setup['working_directory']['path']
                    )

                    roi_timeseries_for_multreg = get_roi_timeseries(
                        'roi_timeseries_for_mult_reg_%d' % num_strat
                    )

                    node, out_file = strat['functional_to_standard']

                    # resample the input functional file to roi
                    workflow.connect(node, out_file,
                                    resample_functional_roi_for_multreg,
                                    'in_func')
                    workflow.connect(roi_dataflow_for_multreg,
                                    'outputspec.out_file',
                                    resample_functional_roi_for_multreg,
                                    'in_roi')

                    # connect it to the roi_timeseries
                    workflow.connect(resample_functional_roi_for_multreg,
                                    'out_roi',
                                    roi_timeseries_for_multreg,
                                    'input_roi.roi')
                    workflow.connect(resample_functional_roi_for_multreg,
                                    'out_func',
                                    roi_timeseries_for_multreg,
                                    'inputspec.rest')

                    strat.append_name(roi_timeseries_for_multreg.name)
                    strat.update_resource_pool({
                        'roi_timeseries_for_SCA_multreg': (roi_timeseries_for_multreg, 'outputspec.roi_outputs')
                    })

        strat_list += new_strat_list


        # Connectome
        if "PearsonCorr" in ts_analysis_dict.keys() or "PartialCorr" in ts_analysis_dict.keys():

            for num_strat, strat in enumerate(strat_list):

                if "PearsonCorr" in ts_analysis_dict.keys():
                    connectome_wf = create_connectome('connectome_PearsonCorr_%d' % num_strat)
                    connectome_wf.inputs.inputspec.method = "PearsonCorr"

                    node, out_file = strat['roi_timeseries']

                    workflow.connect(node,
                                    out_file,
                                    connectome_wf,
                                    'inputspec.time_series')

                    strat.update_resource_pool({
                        'connectome_PearsonCorr': (connectome_wf, 'outputspec.connectome')
                    })

                if "PartialCorr" in ts_analysis_dict.keys():
                    connectome_wf = create_connectome('connectome_PartialCorr_%d' % num_strat)
                    connectome_wf.inputs.inputspec.method = "PartialCorr"

                    node, out_file = strat['roi_timeseries']

                    workflow.connect(node,
                                    out_file,
                                    connectome_wf,
                                    'inputspec.time_series')

                    strat.update_resource_pool({
                        'connectome_PartialCorr': (connectome_wf, 'outputspec.connectome')
                    })

        # Voxel Based Time Series
        new_strat_list = []

        if "Voxel" in ts_analysis_dict.keys():

            for num_strat, strat in enumerate(strat_list):

                resample_functional_to_mask = pe.Node(Function(input_names = ['in_func',
                                                                            'in_roi',
                                                                            'realignment',
                                                                            'identity_matrix'],
                                              output_names = ['out_func',
                                                              'out_roi'],
                                              function = resample_func_roi,
                                              as_module = True),
                                        name = 'resample_functional_to_mask_{0}'.format(num_strat))

                resample_functional_to_mask.inputs.realignment = c.timeseries_extraction['realignment']
                resample_functional_to_mask.inputs.identity_matrix = c.functional_registration[
                        '2-func_registration_to_template'
                ]['FNIRT_pipelines']['identity_matrix']

                mask_dataflow = create_roi_mask_dataflow(ts_analysis_dict["Voxel"],
                                                        'mask_dataflow_%d' % num_strat)

                voxel_timeseries = get_voxel_timeseries(
                    'voxel_timeseries_%d' % num_strat)
                voxel_timeseries.inputs.inputspec.output_type = c.timeseries_extraction['roi_tse_outputs']

                node, out_file = strat['functional_to_standard']

                # resample the input functional file to mask
                workflow.connect(node, out_file,
                                resample_functional_to_mask, 'in_func')
                workflow.connect(mask_dataflow, 'outputspec.out_file',
                                resample_functional_to_mask, 'in_roi')

                # connect it to the voxel_timeseries
                workflow.connect(resample_functional_to_mask, 'out_roi',
                                voxel_timeseries, 'input_mask.mask')
                workflow.connect(resample_functional_to_mask, 'out_func',
                                voxel_timeseries, 'inputspec.rest')

                strat.append_name(voxel_timeseries.name)
                strat.update_resource_pool({
                    'voxel_timeseries': (voxel_timeseries, 'outputspec.mask_outputs')
                })

        strat_list += new_strat_list

        # Inserting SCA workflow for ROI INPUT

        new_strat_list = []

        if "Avg" in sca_analysis_dict.keys():

            for num_strat, strat in enumerate(strat_list):
                sca_roi = create_sca('sca_roi_%d' % num_strat)

                node, out_file = strat.get_leaf_properties()
                workflow.connect(node, out_file,
                                sca_roi, 'inputspec.functional_file')

                node, out_file = strat['roi_timeseries_for_SCA']
                workflow.connect(node, (out_file, extract_one_d),
                                sca_roi, 'inputspec.timeseries_one_d')

                strat.update_resource_pool({
                    'sca_roi_files': (sca_roi, 'outputspec.correlation_files')
                })

                strat.append_name(sca_roi.name)

        strat_list += new_strat_list

        # (Dual Regression) Temporal Regression for Dual Regression

        new_strat_list = []

        if "DualReg" in sca_analysis_dict.keys():

            for num_strat, strat in enumerate(strat_list):

                dr_temp_reg = create_temporal_reg(
                    'temporal_dual_regression_%d' % num_strat
                )
                dr_temp_reg.inputs.inputspec.normalize = c.seed_based_correlation_analysis['norm_timeseries_for_DR']
                dr_temp_reg.inputs.inputspec.demean = True

                node, out_file = strat['spatial_map_timeseries_for_DR']

                node2, out_file2 = strat.get_leaf_properties()
                node3, out_file3 = strat['functional_brain_mask']

                workflow.connect(node2, out_file2,
                                dr_temp_reg, 'inputspec.subject_rest')

                workflow.connect(node, out_file,
                                dr_temp_reg, 'inputspec.subject_timeseries')

                workflow.connect(node3, out_file3,
                                dr_temp_reg, 'inputspec.subject_mask')

                strat.update_resource_pool({
                    'dr_tempreg_maps_files': (dr_temp_reg, 'outputspec.temp_reg_map_files'),
                    'dr_tempreg_maps_zstat_files': (dr_temp_reg, 'outputspec.temp_reg_map_z_files')
                })

                strat.append_name(dr_temp_reg.name)

        strat_list += new_strat_list

        # (Multiple Regression) Temporal Regression for SCA

        new_strat_list = []

        if "MultReg" in sca_analysis_dict.keys():

            for num_strat, strat in enumerate(strat_list):

                sc_temp_reg = create_temporal_reg(
                    'temporal_regression_sca_%d' % num_strat,
                    which='RT'
                )
                sc_temp_reg.inputs.inputspec.normalize = c.seed_based_correlation_analysis['norm_timeseries_for_DR']
                sc_temp_reg.inputs.inputspec.demean = True

                node, out_file = strat['functional_to_standard']
                node2, out_file2 = strat['roi_timeseries_for_SCA_multreg']
                node3, out_file3 = strat['functional_brain_mask_to_standard']

                workflow.connect(node, out_file,
                                sc_temp_reg, 'inputspec.subject_rest')

                workflow.connect(node2, (out_file2, extract_one_d),
                                sc_temp_reg, 'inputspec.subject_timeseries')

                workflow.connect(node3, out_file3,
                                sc_temp_reg, 'inputspec.subject_mask')

                strat.update_resource_pool({
                    'sca_tempreg_maps_files': (sc_temp_reg, 'outputspec.temp_reg_map_files'),
                    'sca_tempreg_maps_zstat_files': (sc_temp_reg, 'outputspec.temp_reg_map_z_files')
                })

                strat.append_name(sc_temp_reg.name)

        strat_list += new_strat_list

        # Section: Network centrality

        # TODO ASH handle as boolean on schema validator / normalizer
        if True in c.network_centrality['run']:

            # TODO ASH move to schema validator
            # validate the mask file path
            # if not c.templateSpecificationFile.endswith(".nii") and \
            #         not c.templateSpecificationFile.endswith(".nii.gz"):
            #     err = "\n\n[!] CPAC says: The Network Centrality mask " \
            #           "specification file must be a NIFTI file (ending in .nii " \
            #           "or .nii.gz).\nFile path you provided: %s\n\n" \
            #           % c.templateSpecificationFile

            #     raise Exception(err)

            strat_list = create_network_centrality_workflow(
                workflow, c, strat_list)

        '''
        Loop through the resource pool and connect the nodes for:
            - applying warps to standard
            - z-score standardization
            - smoothing
            - calculating output averages
        '''

        for num_strat, strat in enumerate(strat_list):

            if 'functional_to_epi-standard' in strat:

                rp = strat.get_resource_pool()

                for key in sorted(rp.keys()):

                    if key in Outputs.native_nonsmooth:
                        image_type = 'func_derivative'
                    elif key in Outputs.native_nonsmooth_mult:
                        image_type = 'func_derivative_multi'
                    else:
                        continue

                    output_name = '{0}_to_standard'.format(key)
                    if output_name not in strat:
                        output_func_to_standard(workflow, key, 'template_epi_derivative',
                            '{0}_to_standard'.format(key), strat, num_strat, c, input_image_type=image_type, registration_template='epi', func_type='non-ica-aroma')

            elif c.functional_registration['2-func_registration_to_template']['run'] is True and \
                'T1_template' in c.functional_registration[
                    '2-func_registration_to_template'
                ]['target_template']['using']:

                rp = strat.get_resource_pool()

                for key in sorted(rp.keys()):

                    if key in Outputs.native_nonsmooth:
                        image_type = 'func_derivative'
                    elif key in Outputs.native_nonsmooth_mult:
                        image_type = 'func_derivative_multi'
                    else:
                        continue

                    output_name = '{0}_to_standard'.format(key)
                    if output_name not in strat:
                        output_func_to_standard(workflow, key, 'template_brain_for_func_derivative',
                            '{0}_to_standard'.format(key), strat, num_strat, c, input_image_type=image_type, registration_template='t1', func_type='non-ica-aroma')

            if "Before" in c.post_processing['spatial_smoothing']['smoothing_order']:

                # run smoothing before Z-scoring
                if c.post_processing['spatial_smoothing']['run'] is True:
                    rp = strat.get_resource_pool()
                    for key in sorted(rp.keys()):
                        if 'centrality' in key or key in Outputs.native_nonsmooth + Outputs.native_nonsmooth_mult + \
                                Outputs.template_nonsmooth + Outputs.template_nonsmooth_mult:
                            spatial_smooth_outputs(workflow, key, strat, num_strat, c)

                if c.post_processing['z-scoring']['run'] is True:
                    rp = strat.get_resource_pool()

                    for key in sorted(rp.keys()):
                        # connect nodes for z-score standardization
                        if "sca_roi_files_to_standard" in key:
                            # correlation files need the r-to-z
                            strat = fisher_z_score_standardize(workflow, key,
                                                            "roi_timeseries_for_SCA",
                                                            strat, num_strat,
                                                            map_node=True)
                        elif "centrality" in key:
                            # specific mask
                            strat = z_score_standardize(workflow, key,
                                                        c.templateSpecificationFile,
                                                        strat, num_strat,
                                                        map_node=True)
                        elif key in Outputs.template_raw:
                            # raw score, in template space
                            strat = z_score_standardize(workflow, key,
                                                        "functional_brain_mask_to_standard_derivative",
                                                        strat, num_strat)

                        elif key in Outputs.template_raw_mult:
                            # same as above but multiple files so mapnode required
                            strat = z_score_standardize(workflow, key,
                                                        "functional_brain_mask_to_standard_derivative",
                                                        strat, num_strat,
                                                        map_node=True)

            elif c.post_processing['spatial_smoothing']['smoothing_order'] == "After":
                # run smoothing after Z-scoring
                if c.post_processing['z-scoring']['run'] is True:
                    rp = strat.get_resource_pool()
                    for key in sorted(rp.keys()):
                        # connect nodes for z-score standardization
                        if "sca_roi_files_to_standard" in key:
                            # correlation files need the r-to-z
                            strat = fisher_z_score_standardize(workflow, key,
                                                            "roi_timeseries_for_SCA",
                                                            strat, num_strat,
                                                            map_node=True)
                        elif "centrality" in key:
                            # specific mask
                            strat = z_score_standardize(workflow, key,
                                                        c.templateSpecificationFile,
                                                        strat, num_strat,
                                                        map_node=True)
                        elif key in Outputs.template_raw:
                            # raw score, in template space
                            strat = z_score_standardize(workflow, key,
                                                        "functional_brain_mask_to_standard_derivative",
                                                        strat, num_strat)
                        elif key in Outputs.template_raw_mult:
                            # same as above but multiple files so mapnode required
                            strat = z_score_standardize(workflow, key,
                                                        "functional_brain_mask_to_standard_derivative",
                                                        strat, num_strat,
                                                        map_node=True)

                if c.post_processing['spatial_smoothing']['run'] is True:

                    rp = strat.get_resource_pool()

                    for key in sorted(rp.keys()):
                        if 'centrality' in key or key in Outputs.native_nonsmooth + Outputs.native_nonsmooth_mult + \
                                Outputs.template_nonsmooth + Outputs.template_nonsmooth_mult:
                            spatial_smooth_outputs(workflow, key, strat, num_strat, c)

            rp = strat.get_resource_pool()
            for key in sorted(rp.keys()):
                # connect nodes to calculate averages
                if key in Outputs.average:
                    # the outputs we need the averages for
                    strat = calc_avg(workflow, key, strat, num_strat)
                elif key in Outputs.average_mult:
                    # those outputs, but the ones with multiple files (map nodes)
                    strat = calc_avg(workflow, key, strat,
                                    num_strat, map_node=True)

    # Quality Control
    if c.pipeline_setup['output_directory']['generate_quality_control_images']:
        create_qc_workflow(workflow, c, strat_list, Outputs.qc)


    ndmg_out = False
    try:
        if c.pipeline_setup['output_directory']['output_tree'] == "ndmg":
            ndmg_out = True
    except:
        pass


    # TODO enforce value with schema validation
    try:
        encrypt_data = bool(c.pipeline_setup['Amazon-AWS']['s3_encryption'])
    except:
        encrypt_data = False


    # TODO enforce value with schema validation
    # Extract credentials path for output if it exists
    try:
        # Get path to creds file
        creds_path = ''
        if c.pipeline_setup['Amazon-AWS']['aws_output_bucket_credentials']:
            creds_path = str(c.pipeline_setup['Amazon-AWS']['aws_output_bucket_credentials'])
            creds_path = os.path.abspath(creds_path)

        if c.pipeline_setup['output_directory']['path'].lower().startswith('s3://'):
            # Test for s3 write access
            s3_write_access = \
                aws_utils.test_bucket_access(creds_path,
                                             c.pipeline_setup[
                                                 'output_directory']['path'])

            if not s3_write_access:
                raise Exception('Not able to write to bucket!')

    except Exception as e:
        if c.pipeline_setup['output_directory']['path'].lower().startswith('s3://'):
            err_msg = 'There was an error processing credentials or ' \
                        'accessing the S3 bucket. Check and try again.\n' \
                        'Error: %s' % e
            raise Exception(err_msg)


    # this section creates names for the different branched strategies.
    # it identifies where the pipeline has forked and then appends the
    # name of the forked nodes to the branch name in the output directory

    fork_points_labels = Strategy.get_forking_labels(strat_list)

    # DataSinks
    pipeline_ids = []

    scan_ids = ['scan_anat']
    if 'func' in sub_dict:
        scan_ids += ['scan_' + str(scan_id)
                        for scan_id in sub_dict['func']]
    if 'rest' in sub_dict:
        scan_ids += ['scan_' + str(scan_id)
                        for scan_id in sub_dict['rest']]

    for num_strat, strat in enumerate(strat_list):

        if pipeline_name is None or pipeline_name == 'None':
            pipeline_id = c.pipeline_setup['pipeline_name']
        else:
            pipeline_id = pipeline_name

        if fork_points_labels[strat]:
            pipeline_id += '_' + fork_points_labels[strat]

        pipeline_ids.append(pipeline_id)

        rp = strat.get_resource_pool()

        for resource_i, resource in enumerate(sorted(rp.keys())):

            if not resource.startswith('qc___') and resource not in Outputs.any:
                continue

            if resource not in Outputs.override_optional and not ndmg_out:

                if not c.pipeline_setup[
                    'output_directory'
                ]['write_func_outputs']:
                    if resource in Outputs.extra_functional:
                        continue

                if not c.pipeline_setup[
                    'output_directory'
                ]['write_debugging_outputs']:
                    if resource in Outputs.debugging:
                        continue

                if c.functional_registration[
                    '2-func_registration_to_template'
                ]['run'] is True:
                    if resource in Outputs.native_nonsmooth or \
                        resource in Outputs.native_nonsmooth_mult or \
                            resource in Outputs.native_smooth:
                        continue

                if c.post_processing['z-scoring']['run'] is True:
                    # write out only the z-scored outputs
                    if resource in Outputs.template_raw or \
                            resource in Outputs.template_raw_mult:
                        continue

                if c.post_processing['spatial_smoothing']['run'] is True:
                    # write out only the smoothed outputs
                    if resource in Outputs.native_nonsmooth or \
                        resource in Outputs.template_nonsmooth or \
                            resource in Outputs.native_nonsmooth_mult or \
                            resource in Outputs.template_nonsmooth_mult:
                        continue

            if ndmg_out:
                ds = pe.Node(DataSink(),
                                name='sinker_{}_{}'.format(num_strat,
                                                           resource_i))
                ds.inputs.base_directory = c.pipeline_setup[
                    'output_directory'
                ]['path']
                ds.inputs.creds_path = creds_path
                ds.inputs.encrypt_bucket_keys = encrypt_data
                ds.inputs.parameterization = True
                ds.inputs.regexp_substitutions = [
                    (r'_rename_(.)*/', ''),
                    (r'_scan_', 'scan-'),
                    (r'/_mask_', '/roi-'),
                    (r'file_s3(.)*/', ''),
                    (r'ndmg_atlases', ''),
                    (r'func_atlases', ''),
                    (r'label', ''),
                    (r'res-.+\/', ''),
                    (r'_mask_', 'roi-'),
                    (r'mask_sub-', 'sub-'),
                    (r'/_selector_', '_nuis-'),
                    (r'_selector_pc', ''),
                    (r'.linear', ''),
                    (r'.wm', ''),
                    (r'.global', ''),
                    (r'.motion', ''),
                    (r'.quadratic', ''),
                    (r'.gm', ''),
                    (r'.compcor', ''),
                    (r'.csf', ''),
                    (r'_sub-', '/sub-'),
                    (r'(\.\.)', '')
                ]

                container = 'pipeline_{0}'.format(pipeline_id)

                sub_ses_id = subject_id.split('_')

                if 'sub-' not in sub_ses_id[0]:
                    sub_tag = 'sub-{0}'.format(sub_ses_id[0])
                else:
                    sub_tag = sub_ses_id[0]

                ses_tag = 'ses-1'
                if len(sub_ses_id) > 1:
                    if 'ses-' not in sub_ses_id[1]:
                        ses_tag = 'ses-{0}'.format(sub_ses_id[1])
                    else:
                        ses_tag = sub_ses_id[1]

                id_tag = '_'.join([sub_tag, ses_tag])

                anat_template_tag = 'standard'
                func_template_tag = 'standard'

                try:
                    if 'FSL' in c.registration_workflow['using'] and \
                            'ANTS' not in c.registration_workflow['using']:
                        if 'MNI152' in c.registration_workflow[
                            'registration'
                        ]['FSL-FNIRT']['fnirt_config']:
                            anat_template_tag = 'MNI152'
                            func_template_tag = 'MNI152'
                except:
                    pass

                anat_res_tag = c.registration['resolution_for_anat'].replace('mm','')
                func_res_tag = c.functional_registration[
                    '2-func_registration_to_template'
                ]['output_resolution']['func_preproc_outputs'].replace('mm','')

                ndmg_key_dct = {
                    'anatomical_brain': (
                        'anat',
                        'preproc',
                        '{0}_T1w_preproc_brain'.format(id_tag)
                    ),
                    'anatomical_to_standard': (
                        'anat',
                        'registered',
                        '{0}_T1w_space-{1}_res-{2}x{2}x{2}_registered'
                        .format(id_tag, anat_template_tag, anat_res_tag)
                    ),
                    'functional_preprocessed': (
                        'func',
                        'preproc',
                        '{0}_bold_preproc'
                        .format(id_tag)
                    ),
                    'functional_nuisance_residuals': (
                        'func',
                        'clean',
                        '{0}_bold_space-{1}_res-{2}x{2}x{2}_clean'
                        .format(id_tag, func_template_tag, func_res_tag)
                    ),
                    'functional_to_standard': (
                        'func',
                        'registered',
                        '{0}_bold_space-{1}_res-{2}x{2}x{2}_registered'
                        .format(id_tag, func_template_tag, func_res_tag)
                    ),
                    'functional_brain_mask_to_standard': (
                        'func',
                        'registered',
                        '{0}_bold_space-{1}_res-{2}x{2}x{2}_registered_mask'
                        .format(id_tag, func_template_tag, func_res_tag)
                    ),
                    'roi_timeseries': (
                        'func',
                        'roi-timeseries',
                        '{0}_bold_res-{1}x{1}x{1}_variant-mean_timeseries'
                        .format(id_tag, func_res_tag)
                    ),
                    'ndmg_graph': (
                        'func',
                        'roi-connectomes',
                        '{0}_bold_res-{1}x{1}x{1}_measure-correlation'
                        .format(id_tag, func_res_tag)
                    )
                }

                if resource not in ndmg_key_dct.keys():
                    continue

                ds.inputs.container = '{0}/{1}'.format(container,
                                                       ndmg_key_dct[resource][0])
                node, out_file = rp[resource]

                # rename the file
                if 'roi_' in resource or 'ndmg_graph' in resource:
                    rename_file = pe.MapNode(
                        interface=util.Rename(),
                        name='rename__{}_{}'.format(num_strat, resource_i),
                        iterfield=['in_file']
                    )
                else:
                    rename_file = pe.Node(
                        interface=util.Rename(),
                        name='rename_{}_{}'.format(num_strat, resource_i)
                    )
                rename_file.inputs.keep_ext = True
                rename_file.inputs.format_string = ndmg_key_dct[resource][2]

                workflow.connect(node, out_file,
                                    rename_file, 'in_file')
                workflow.connect(rename_file, 'out_file',
                                    ds, ndmg_key_dct[resource][1])

            else:
                output_sink_nodes = []

                # regular datasink
                ds = pe.Node(
                    DataSink(),
                    name='sinker_{}_{}'.format(num_strat, resource)
                )
                ds.inputs.base_directory = c.pipeline_setup[
                    'output_directory'
                ]['path']
                ds.inputs.creds_path = creds_path
                ds.inputs.encrypt_bucket_keys = encrypt_data
                ds.inputs.container = os.path.join(
                    'pipeline_{0}'.format(pipeline_id), subject_id
                )
                ds.inputs.regexp_substitutions = [
                    (r"/_sca_roi(.)*[/]", '/'),
                    (r"/_smooth_centrality_(\d)+[/]", '/'),
                    (r"/_z_score(\d)+[/]", "/"),
                    (r"/_dr_tempreg_maps_zstat_files_smooth_(\d)+[/]", "/"),
                    (r"/_sca_tempreg_maps_zstat_files_smooth_(\d)+[/]", "/"),
                    (r"/qc___", '/qc/')
                ]

                output_sink_nodes = []
                node, out_file = rp[resource]

                if "info" in resource:
                    ds.inputs.base_directory = c.pipeline_setup[
                        'log_directory'
                    ]['path']
                    ds.inputs.container = os.path.join('pipeline_info',
                        'pipeline_{0}'.format(pipeline_id), subject_id)
                    resource = '{0}.@{1}'.format(resource.split('_info_')[0],
                                                 resource.split('_info_')[1])

                # exclue Nonetype transforms
                if resource == 'ants_initial_xfm' or resource == 'ants_rigid_xfm' or resource == 'ants_affine_xfm' \
                    or resource == 'ants_symmetric_initial_xfm' or resource == 'ants_symmetric_rigid_xfm' or resource == 'ants_symmetric_affine_xfm':

                    ants_para = c.anatomical_preproc['registration_workflow'][
                        'registration'
                    ]['ANTs']['T1_registration']
                    for para_index in range(len(ants_para)):
                        for para_type in ants_para[para_index]:
                            if para_type == 'initial-moving-transform':
                                if ants_para[para_index][para_type]['initializationFeature'] == 0 and resource == 'ants_initial_xfm':
                                    workflow.connect(node, out_file, ds, resource)
                            elif para_type == 'transforms':
                                for trans_index in range(len(ants_para[para_index][para_type])):
                                    for trans_type in ants_para[para_index][para_type][trans_index]:
                                        if trans_type == 'Rigid' and resource == 'ants_rigid_xfm':
                                            workflow.connect(node, out_file, ds, resource)
                                        if trans_type == 'Affine' and resource == 'ants_affine_xfm':
                                            workflow.connect(node, out_file, ds, resource)
                # exclue Nonetype transforms
                if resource == 'func_to_epi_ants_initial_xfm' or resource == 'func_to_epi_ants_rigid_xfm' or resource == 'func_to_epi_ants_affine_xfm':
                    ants_para = c.ANTs_para_EPI_registration
                    for para_index in range(len(ants_para)):
                        for para_type in ants_para[para_index]:
                            if para_type == 'initial-moving-transform':
                                if ants_para[para_index][para_type]['initializationFeature'] == 0 and resource == 'func_to_epi_ants_initial_xfm':
                                    workflow.connect(node, out_file, ds, resource)
                            elif para_type == 'transforms':
                                for trans_index in range(len(ants_para[para_index][para_type])):
                                    for trans_type in ants_para[para_index][para_type][trans_index]:
                                        if trans_type == 'Rigid' and resource == 'func_to_epi_ants_rigid_xfm':
                                            workflow.connect(node, out_file, ds, resource)
                                        if trans_type == 'Affine' and resource == 'func_to_epi_ants_affine_xfm':
                                            workflow.connect(node, out_file, ds, resource)

                if resource not in ['ants_initial_xfm', 'ants_rigid_xfm', 'ants_affine_xfm', 'func_to_epi_ants_initial_xfm', 'func_to_epi_ants_rigid_xfm', 'func_to_epi_ants_affine_xfm',\
                    'ants_symmetric_initial_xfm','ants_symmetric_rigid_xfm','ants_symmetric_affine_xfm']:
                    workflow.connect(node, out_file, ds, resource)

                output_sink_nodes += [(ds, 'out_file')]

    logger.info('\n\n' + 'Pipeline building completed.' + '\n\n')

    return workflow, strat_list, pipeline_ids<|MERGE_RESOLUTION|>--- conflicted
+++ resolved
@@ -284,17 +284,10 @@
 
     logger.info(information.format(
         cpac_version=CPAC.__version__,
-<<<<<<< HEAD
-        cores=c.maxCoresPerParticipant,
-        participants=c.numParticipantsAtOnce,
-        omp_threads=c.num_omp_threads,
-        ants_threads=c.num_ants_threads,
-=======
         cores=c.pipeline_setup['system_config']['max_cores_per_participant'],
         participants=c.pipeline_setup['system_config']['num_participants_at_once'],
         threads=numThreads,
         ants_threads=c.pipeline_setup['system_config']['num_ants_threads'],
->>>>>>> 6fb4ac20
         max_cores=max_core_usage
     ))
 
@@ -700,11 +693,10 @@
         ("other", ["voxel_mirrored_homotopic_connectivity", "symmetric_registration", "FNIRT_pipelines", "config_file"]),
     ]
 
-<<<<<<< HEAD
-    if 'FreeSurfer-ABCD' in c.skullstrip_option:
+    if 'FreeSurfer-ABCD' in c.anatomical_preproc['brain_extraction']['using']:
         template_keys.append(("anat", "template_skull_for_anat_2mm"))
         template_keys.append(("anat", "ref_mask_2mm"))
-=======
+
     def get_nested_attr(c, template_key):
         attr = getattr(c, template_key[0])
         keys = template_key[1:]
@@ -728,7 +720,6 @@
             else:
                 return(attr)
         return(_set_nested(attr, keys))
->>>>>>> 6fb4ac20
 
     for key_type, key in template_keys:
 
@@ -808,22 +799,6 @@
                 })
 
     templates_for_resampling = [
-<<<<<<< HEAD
-        (c.resolution_for_anat, c.template_brain_only_for_anat, 'template_brain_for_anat', 'resolution_for_anat'),
-        (c.resolution_for_anat, c.template_skull_for_anat, 'template_skull_for_anat', 'resolution_for_anat'),
-        (c.resolution_for_anat, c.template_brain_mask_for_anat, 'template_brain_mask_for_anat', 'resolution_for_anat'),
-        (c.resolution_for_anat, c.template_symmetric_brain_only, 'template_symmetric_brain', 'resolution_for_anat'),
-        (c.resolution_for_anat, c.template_symmetric_skull, 'template_symmetric_skull', 'resolution_for_anat'),
-        (c.resolution_for_anat, c.dilated_symmetric_brain_mask, 'template_dilated_symmetric_brain_mask', 'resolution_for_anat'),
-        (c.resolution_for_anat, c.ref_mask, 'template_ref_mask', 'resolution_for_anat'),
-        (c.resolution_for_func_preproc, c.template_brain_only_for_func, 'template_brain_for_func_preproc', 'resolution_for_func_preproc'),
-        (c.resolution_for_func_preproc, c.template_skull_for_func, 'template_skull_for_func_preproc', 'resolution_for_func_preproc'),
-        (c.resolution_for_func_preproc, c.template_brain_mask_for_func, 'template_brain_mask_for_func_preproc', 'resolution_for_func_preproc'),
-        (c.resolution_for_func_preproc, c.template_epi, 'template_epi', 'resolution_for_func_preproc'),  # no difference of skull and only brain
-        (c.resolution_for_func_derivative, c.template_epi, 'template_epi_derivative', 'resolution_for_func_derivative'),  # no difference of skull and only brain
-        (c.resolution_for_func_derivative, c.template_brain_only_for_func, 'template_brain_for_func_derivative', 'resolution_for_func_preproc'),
-        (c.resolution_for_func_derivative, c.template_skull_for_func, 'template_skull_for_func_derivative', 'resolution_for_func_preproc'),
-=======
         (c.anatomical_preproc['registration_workflow']['resolution_for_anat'], c.anatomical_preproc['registration_workflow']['template_brain_only_for_anat'], 'template_brain_for_anat', 'resolution_for_anat'),
         (c.anatomical_preproc['registration_workflow']['resolution_for_anat'], c.anatomical_preproc['registration_workflow']['template_skull_for_anat'], 'template_skull_for_anat', 'resolution_for_anat'),
         (c.anatomical_preproc['registration_workflow']['resolution_for_anat'], c.voxel_mirrored_homotopic_connectivity['symmetric_registration']['template_symmetric_brain_only'], 'template_symmetric_brain', 'resolution_for_anat'),
@@ -836,7 +811,6 @@
         (c.functional_registration['2-func_registration_to_template']['output_resolution']['func_derivative_outputs'], c.functional_registration['2-func_registration_to_template']['target_template']['EPI_template']['template_epi'], 'template_epi_derivative', 'resolution_for_func_derivative'),  # no difference of skull and only brain
         (c.functional_registration['2-func_registration_to_template']['output_resolution']['func_derivative_outputs'], c.functional_registration['2-func_registration_to_template']['target_template']['T1_template']['template_brain'], 'template_brain_for_func_derivative', 'resolution_for_func_preproc'),
         (c.functional_registration['2-func_registration_to_template']['output_resolution']['func_derivative_outputs'], c.functional_registration['2-func_registration_to_template']['target_template']['T1_template']['template_skull'], 'template_skull_for_func_derivative', 'resolution_for_func_preproc'),
->>>>>>> 6fb4ac20
     ]
 
     if True in c.PyPEER['run']:
@@ -1063,16 +1037,6 @@
                 new_strat_list += [new_strat]
 
             else:
-<<<<<<< HEAD
-                if not any(o in c.skullstrip_option for o in ["AFNI", "FSL", "niworkflows-ants", "FreeSurfer-ABCD", "unet"]):
-                    err = '\n\n[!] C-PAC says: Your skull-stripping method options ' \
-                        'setting does not include either \'AFNI\' or \'FSL\' or \'niworkflows-ants\' or \'FreeSurfer-ABCD\' or \'unet\'.\n\n' \
-                        'Options you provided:\nskullstrip_option: {0}' \
-                        '\n\n'.format(str(c.skullstrip_option))
-                    raise Exception(err)
-
-                if "AFNI" in c.skullstrip_option:
-=======
                 if not any(o in c.anatomical_preproc['brain_extraction']['extraction']['using'] for o in ["3dSkullStrip", "BET", "UNet", "niworkflows-ants"]):
                     err = '\n\n[!] C-PAC says: Your skull-stripping method options ' \
                         'setting does not include either \'3dSkullStrip\' or \'BET\' or \'UNet\' or \'niworkflows-ants\'.\n\n' \
@@ -1084,8 +1048,6 @@
                     raise Exception(err)
 
                 if "3dSkullStrip" in c.anatomical_preproc['brain_extraction']['extraction']['using']:
-
->>>>>>> 6fb4ac20
                     anat_preproc = create_anat_preproc(method='afni',
                                                     config=c,
                                                     acpc_target=acpc_target,
@@ -1173,16 +1135,11 @@
                     node, out_file = new_strat['template_skull_for_anat']
                     workflow.connect(node, out_file,
                                     anat_preproc, 'inputspec.template_skull_for_anat')
-<<<<<<< HEAD
-                    workflow.connect(c.acpc_template_skull, 'local_path',
-                                    anat_preproc, 'inputspec.template_skull_for_acpc')
-                    workflow.connect(c.acpc_template_brain, 'local_path',
-=======
+
                     workflow.connect(c.anatomical_preproc['acpc_alignment']['template_skull'], 'local_path',
-                                    anat_preproc, 'inputspec.template_skull_for_acpc')                               
+                                     anat_preproc, 'inputspec.template_skull_for_acpc')
                     workflow.connect(c.anatomical_preproc['acpc_alignment']['template_brain'], 'local_path',
->>>>>>> 6fb4ac20
-                                    anat_preproc, 'inputspec.template_brain_only_for_acpc')
+                                     anat_preproc, 'inputspec.template_brain_only_for_acpc')
                     new_strat.append_name(anat_preproc.name)
                     new_strat.set_leaf_properties(anat_preproc, 'outputspec.brain')
                     new_strat.update_resource_pool({
@@ -1685,8 +1642,8 @@
                     # pass the reference file
                     node, out_file = strat['template_symmetric_skull']
                     workflow.connect(node, out_file,
-<<<<<<< HEAD
-                                        ants_reg_anat_symm_mni, 'inputspec.reference_skull')
+                                     ants_reg_anat_symm_mni,
+                                     'inputspec.reference_skull')
 
                     # pass the reference mask file
                     node, out_file = strat['template_brain_mask_for_anat']
@@ -1702,18 +1659,11 @@
                         ants_reg_anat_symm_mni, 'inputspec.moving_mask'
                         )
 
-                    if 'lesion_mask' in sub_dict and c.use_lesion_mask:
-                        # Create lesion preproc node to apply afni Refit & Resample
-=======
-                                     ants_reg_anat_symm_mni,
-                                     'inputspec.reference_skull')
-
                     if 'lesion_mask' in sub_dict and c.anatomical_preproc[
                         'registration_workflow'
                     ]['registration']['ANTs']['use_lesion_mask']:
                         # Create lesion preproc node to apply afni
                         # Refit & Resample
->>>>>>> 6fb4ac20
                         lesion_preproc = create_lesion_preproc(
                             wf_name='lesion_preproc_%d' % num_strat
                         )
@@ -1780,14 +1730,8 @@
 
 
         # Inserting Segmentation Preprocessing Workflow
-<<<<<<< HEAD
         if not c.run_freesurfer:
             workflow, strat_list = connect_anat_segmentation(workflow, strat_list, c)
-
-=======
-        workflow, strat_list = connect_anat_segmentation(
-            workflow, strat_list, c)
->>>>>>> 6fb4ac20
 
     # Functional / BOLD time
     if ('func' in sub_dict or 'rest' in sub_dict) and c.functional_preproc['run']:
