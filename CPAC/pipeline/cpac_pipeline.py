--- conflicted
+++ resolved
@@ -374,7 +374,7 @@
 
     strat_initial = strategy()
 
-<<<<<<< HEAD
+
     # Extract credentials path if it exists
     try:
         creds_path = sub_dict['creds_path']
@@ -385,21 +385,13 @@
     except KeyError:
         input_creds_path = None
 
-    for gather_anat in c.runAnatomicalDataGathering:
-        strat_initial = strategy()
-
-        if gather_anat == 1:
-            flow = create_anat_datasource()
-            flow.inputs.inputnode.subject = subject_id
-            flow.inputs.inputnode.anat = sub_dict['anat']
-            flow.inputs.inputnode.creds_path = input_creds_path
-=======
     flow = create_anat_datasource()
     flow.inputs.inputnode.subject = subject_id
     flow.inputs.inputnode.anat = sub_dict['anat']
+    flow.inputs.inputnode.creds_path = input_creds_path
 
     anat_flow = flow.clone('anat_gather_%d' % num_strat)
->>>>>>> ba060761
+
 
     strat_initial.set_leaf_properties(anat_flow, 'outputspec.anat')
 
@@ -976,21 +968,6 @@
 
     num_strat = 0
 
-<<<<<<< HEAD
-    if 1 in c.runFunctionalDataGathering:
-        for strat in strat_list:
-            # create a new node, Remember to change its name!
-            # Flow = create_func_datasource(sub_dict['rest'])
-            # Flow.inputs.inputnode.subject = subject_id
-            try: 
-                funcFlow = create_func_datasource(sub_dict['rest'], 'func_gather_%d' % num_strat)
-                funcFlow.inputs.inputnode.subject = subject_id
-                funcFlow.inputs.inputnode.creds_path = input_creds_path
-            except Exception as xxx:
-                logger.info( "Error create_func_datasource failed."+\
-                      " (%s:%d)" % dbg_file_lineno() )
-                raise
-=======
     for strat in strat_list:
         # create a new node, Remember to change its name!
         # Flow = create_func_datasource(sub_dict['rest'])
@@ -1002,7 +979,7 @@
             logger.info( "Error create_func_datasource failed."+\
                     " (%s:%d)" % dbg_file_lineno() )
             raise
->>>>>>> ba060761
+
 
         """
         Add in nodes to get parameters from configuration file
@@ -3155,23 +3132,17 @@
             resample_functional_to_template.inputs.interp = 'trilinear'
             resample_functional_to_template.inputs.apply_xfm = True
             resample_functional_to_template.inputs.in_matrix_file = c.identityMatrix
-<<<<<<< HEAD
-
-            template_dataflow = create_roi_mask_dataflow(c.templateSpecificationFile,
-                                                         'Network Centrality',
-                                                         'template_dataflow_%d' % num_strat)
+
             # Get nipype  node and out file of the func mni img
             node, out_file = strat.get_node_from_resource_pool('functional_mni')
 
             # Resample the input functional file to template(roi/mask)
             workflow.connect(node, out_file,
                              resample_functional_to_template, 'in_file')
-            workflow.connect(template_dataflow, 'outputspec.out_file',
-                             resample_functional_to_template, 'reference')
-=======
+
             resample_functional_to_template.inputs.reference = \
             c.templateSpecificationFile
->>>>>>> ba060761
+
 
             # Init merge node for appending method output lists to one another
             merge_node = pe.Node(util.Function(input_names=['deg_list',
@@ -3199,17 +3170,12 @@
                 # functional_mni to inputspec
                 workflow.connect(resample_functional_to_template, 'out_file',
                                  network_centrality, 'inputspec.subject')
-<<<<<<< HEAD
-
-                # Connect template input mask/parcellation image
-                workflow.connect(template_dataflow, 'outputspec.out_file',
-                                 network_centrality, 'inputspec.template')
-
-=======
+
+
                 # Subject mask/parcellation image
                 network_centrality.inputs.inputspec.template = \
                 c.templateSpecificationFile
->>>>>>> ba060761
+
                 # Give which method we're doing (0 - deg, 1 - eig, 2 - lfcd)
                 network_centrality.inputs.inputspec.method_option = \
                 methodOption
@@ -3275,7 +3241,7 @@
                 num_threads = c.numCoresPerSubject
                 memory = c.memoryAllocatedForDegreeCentrality
 
-<<<<<<< HEAD
+
                 # Init the workflow
                 afni_centrality_wf = \
                     create_network_centrality_wf(wf_name, num_threads, memory, run_eigen)
@@ -3285,8 +3251,8 @@
                 workflow.connect(resample_functional_to_template, 'out_file',
                                  afni_centrality_wf, 'afni_degree_centrality.dataset')
                 # Mask
-                workflow.connect(template_dataflow, 'outputspec.out_file',
-                                 afni_centrality_wf, 'afni_degree_centrality.mask')
+                afni_centrality_wf.inputs.afni_degree_centrality.mask = \
+                    c.templateSpecificationFile
 
                 # Send in variables to workflow
                 # Prefix out
@@ -3306,8 +3272,9 @@
                                                 name='pval_to_rval_%d_%s' % (num_strat, method_name))
                     workflow.connect(resample_functional_to_template, 'out_file',
                                      pval_to_rval_node, 'dataset')
-                    workflow.connect(template_dataflow, 'outputspec.out_file',
-                                     pval_to_rval_node, 'mask')
+
+                    pval_to_rval_node.inputs.mask = \
+                        c.templateSpecificationFile
                     pval_to_rval_node.inputs.p_val = threshold
                     pval_to_rval_node.inputs.two_tailed = False
                     workflow.connect(pval_to_rval_node, 'r_val', afni_centrality_wf, 'afni_degree_centrality.thresh')
@@ -3325,8 +3292,7 @@
                                  merge_node,
                                  'deg_list')
                 if run_eigen:
-                    workflow.connect(template_dataflow, 'outputspec.out_file',
-                                     afni_centrality_wf, 'afni_eigen_centrality.mask_file')
+                    afni_centrality_wf.inputs.afni_eigen_centrality.mask_file = c.templateSpecificationFile
                     workflow.connect(afni_centrality_wf,
                                      'output_node.eigen_outfile_list',
                                      merge_node,
@@ -3381,11 +3347,7 @@
             try:
 
                 # Update resource pool with centrality outputs
-=======
-                # resample the input functional file to template(roi/mask)
-                workflow.connect(node, out_file,
-                                 resample_functional_to_template, 'in_file')
->>>>>>> ba060761
+
                 strat.update_resource_pool({'centrality_outputs' : (merge_node, 'merged_list')})
 
                 # if smoothing is required
@@ -3406,13 +3368,10 @@
                                        name='network_centrality_zstd_smooth_%d' % num_strat,
                                        iterfield=['in_file'])
 
-<<<<<<< HEAD
-=======
                     zstd_smoothing.inputs.operand_files = \
                     c.templateSpecificationFile
 
 
->>>>>>> ba060761
                     # calculate zscores
                     workflow.connect(merge_node, 'merged_list',
                                      z_score, 'inputspec.input_file')
@@ -6047,18 +6006,9 @@
         if plugin_args is None:
             plugin_args={'n_procs': c.numCoresPerSubject}
 
-
-
-        #set memory and num_threads of critical nodes if running ResourceMultiProcPlugin
-
-
-
         # Actually run the pipeline now, for the current subject
-<<<<<<< HEAD
-        workflow.run(plugin='ResourceMultiProc', plugin_args={'n_procs': c.numCoresPerSubject})
-=======
         workflow.run(plugin=plugin, plugin_args=plugin_args)
->>>>>>> ba060761
+
         
 
         subject_info['status'] = 'Completed'
