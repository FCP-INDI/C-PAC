# new comment

import os
import time
import six
import re
import csv
import shutil
import pickle
import copy
import json

import pandas as pd
import pkg_resources as p
import networkx as nx
import logging as cb_logging
from time import strftime

import nipype
import nipype.pipeline.engine as pe
import nipype.interfaces.fsl as fsl
import nipype.interfaces.io as nio
import nipype.interfaces.utility as util
import nipype.interfaces.afni as afni
from nipype.interfaces.afni import preprocess
import nipype.interfaces.ants as ants
import nipype.interfaces.c3 as c3
from nipype.interfaces.utility import Merge
from nipype.pipeline.engine.utils import format_dot
from nipype import config
from nipype import logging

from indi_aws import aws_utils, fetch_creds

import CPAC
from CPAC.network_centrality.pipeline import (
    create_network_centrality_workflow
)
from CPAC.anat_preproc.anat_preproc import create_anat_preproc
from CPAC.anat_preproc.lesion_preproc import create_lesion_preproc
from CPAC.EPI_DistCorr.EPI_DistCorr import create_EPI_DistCorr
from CPAC.func_preproc.func_preproc import (
    create_func_preproc,
    slice_timing_wf,
    create_wf_edit_func
)
from CPAC.seg_preproc.seg_preproc import create_seg_preproc

from CPAC.warp.pipeline import (
    output_to_standard,
    z_score_standardize,
    fisher_z_score_standardize,
    output_smooth,
    calc_avg
)

from CPAC.registration import (
    create_fsl_flirt_linear_reg,
    create_fsl_fnirt_nonlinear_reg,
    create_register_func_to_anat,
    create_bbregister_func_to_anat,
    create_wf_calculate_ants_warp,
    create_wf_apply_ants_warp,
    create_wf_c3d_fsl_to_itk,
    create_wf_collect_transforms
)
from CPAC.nuisance import create_nuisance_workflow, bandpass_voxels, NuisanceRegressor
from CPAC.aroma import create_aroma
from CPAC.median_angle import create_median_angle_correction
from CPAC.generate_motion_statistics import motion_power_statistics
from CPAC.scrubbing import create_scrubbing_preproc
from CPAC.timeseries import (
    create_surface_registration,
    get_roi_timeseries,
    get_voxel_timeseries,
    get_vertices_timeseries,
    get_spatial_map_timeseries
)
from CPAC.warp.pipeline import (
    ants_apply_warps_func_mni,
    ants_apply_inverse_warps_template_to_func
)

from CPAC.vmhc.vmhc import create_vmhc
from CPAC.reho.reho import create_reho
from CPAC.alff.alff import create_alff
from CPAC.sca.sca import create_sca, create_temporal_reg

from CPAC.connectome.pipeline import create_connectome

from CPAC.utils.symlinks import create_symlinks
from CPAC.utils.datasource import (
    create_func_datasource,
    create_anat_datasource,
    create_roi_mask_dataflow,
    create_spatial_map_dataflow,
    create_check_for_s3_node
)
from CPAC.utils import Configuration, Strategy, Outputs, function, find_files

from CPAC.utils.interfaces.datasink import DataSink

from CPAC.qc.pipeline import create_qc_workflow
from CPAC.qc.utils import generate_qc_pages

from CPAC.utils.utils import (
    extract_one_d,
    get_scan_params,
    get_tr,
    extract_txt,
    extract_output_mean,
    create_output_mean_csv,
    get_zscore,
    get_fisher_zscore
    pick_wm
)

from CPAC.utils.monitoring import log_nodes_initial, log_nodes_cb

logger = logging.getLogger('nipype.workflow')
# config.enable_debug_mode()


def prep_workflow(sub_dict, c, run, pipeline_timing_info=None,
                  p_name=None, plugin='MultiProc', plugin_args=None):
    '''
    Function to prepare and, optionally, run the C-PAC workflow

    Parameters
    ----------
    sub_dict : dictionary
        subject dictionary with anatomical and functional image paths
    c : Configuration object
        CPAC pipeline configuration dictionary object
    run : boolean
        flag to indicate whether to run the prepared workflow
    pipeline_timing_info : list (optional); default=None
        list of pipeline info for reporting timing information
    p_name : string (optional); default=None
        name of pipeline
    plugin : string (optional); defaule='MultiProc'
        nipype plugin to utilize when the workflow is ran
    plugin_args : dictionary (optional); default=None
        plugin-specific arguments for the workflow plugin

    Returns
    -------
    workflow : nipype workflow
        the prepared nipype workflow object containing the parameters
        specified in the config
    '''

    # Import packages
    from CPAC.utils.utils import check_config_resources, check_system_deps
    
    # Assure that changes on config will not affect other parts
    c = copy.copy(c)

    subject_id = sub_dict['subject_id']
    if sub_dict['unique_id']:
        subject_id += "_" + sub_dict['unique_id']

    log_dir = os.path.join(c.logDirectory, 'pipeline_%s' % c.pipelineName, subject_id)
    if not os.path.exists(log_dir):
        os.makedirs(os.path.join(log_dir))

    # TODO ASH Enforce c.run_logging to be boolean
    # TODO ASH Schema validation
    config.update_config({
        'logging': {
            'log_directory': log_dir,
            'log_to_file': bool(getattr(c, 'run_logging', True))
        }
    })

    logging.update_logging(config)

    # Start timing here
    pipeline_start_time = time.time()
    # at end of workflow, take timestamp again, take time elapsed and check
    # tempfile add time to time data structure inside tempfile, and increment
    # number of subjects

    # Check pipeline config resources
    sub_mem_gb, num_cores_per_sub, num_ants_cores = \
        check_config_resources(c)

    if not plugin:
        plugin = 'MultiProc'

    if plugin_args:
        plugin_args['memory_gb'] = sub_mem_gb
        plugin_args['n_procs'] = num_cores_per_sub
    else:
        plugin_args = {'memory_gb': sub_mem_gb, 'n_procs': num_cores_per_sub}

    # perhaps in future allow user to set threads maximum
    # this is for centrality mostly
    # import mkl
    numThreads = '1'
    os.environ['OMP_NUM_THREADS'] = '1'  # str(num_cores_per_sub)
    os.environ['MKL_NUM_THREADS'] = '1'  # str(num_cores_per_sub)
    os.environ['ITK_GLOBAL_DEFAULT_NUMBER_OF_THREADS'] = str(num_ants_cores)

    # calculate maximum potential use of cores according to current pipeline
    # configuration
    max_core_usage = int(c.maxCoresPerParticipant) * \
        int(c.numParticipantsAtOnce)

    information = """

    C-PAC version: {cpac_version}

    Setting maximum number of cores per participant to {cores}
    Setting number of participants at once to {participants}
    Setting OMP_NUM_THREADS to {threads}
    Setting MKL_NUM_THREADS to {threads}
    Setting ANTS/ITK thread usage to {ants_threads}
    Maximum potential number of cores that might be used during this run: {max_cores}

"""

    logger.info(information.format(
        cpac_version=CPAC.__version__,
        cores=c.maxCoresPerParticipant,
        participants=c.numParticipantsAtOnce,
        threads=numThreads,
        ants_threads=c.num_ants_threads,
        max_cores=max_core_usage
    ))

    # TODO ASH temporary code, remove
    # TODO ASH maybe scheme validation/normalization
    already_skullstripped = c.already_skullstripped[0]
    if already_skullstripped == 2:
        already_skullstripped = 0
    elif already_skullstripped == 3:
        already_skullstripped = 1

    subject_info = {}
    subject_info['subject_id'] = subject_id
    subject_info['start_time'] = pipeline_start_time

    check_centrality_degree = 1 in c.runNetworkCentrality and \
                              (True in c.degWeightOptions or \
                               True in c.eigWeightOptions)

    check_centrality_lfcd = 1 in c.runNetworkCentrality and \
                            True in c.lfcdWeightOptions

    # Check system dependencies
    check_system_deps(check_ants='ANTS' in c.regOption,
                      check_ica_aroma='1' in str(c.runICA[0]),
                      check_centrality_degree=check_centrality_degree,
                      check_centrality_lfcd=check_centrality_lfcd)

    # absolute paths of the dirs
    c.workingDirectory = os.path.abspath(c.workingDirectory)
    if 's3://' not in c.outputDirectory:
        c.outputDirectory = os.path.abspath(c.outputDirectory)

    # Workflow setup
    workflow_name = 'resting_preproc_' + str(subject_id)
    workflow = pe.Workflow(name=workflow_name)
    workflow.base_dir = c.workingDirectory
    workflow.config['execution'] = {
        'hash_method': 'timestamp',
        'crashdump_dir': os.path.abspath(c.crashLogDirectory)
    }

    # Extract credentials path if it exists
    try:
        creds_path = sub_dict['creds_path']
        if creds_path and 'none' not in creds_path.lower():
            if os.path.exists(creds_path):
                input_creds_path = os.path.abspath(creds_path)
            else:
                err_msg = 'Credentials path: "%s" for subject "%s" was not ' \
                          'found. Check this path and try again.' % (
                              creds_path, subject_id)
                raise Exception(err_msg)
        else:
            input_creds_path = None
    except KeyError:
        input_creds_path = None

    # TODO ASH normalize file paths with schema validator
    template_anat_keys = [
        ("anat", "template_brain_only_for_anat"),
        ("anat", "template_skull_for_anat"),
        ("anat", "ref_mask"),
        ("anat", "template_symmetric_brain_only"),
        ("anat", "template_symmetric_skull"),
        ("anat", "dilated_symmetric_brain_mask"),
        ("anat", "templateSpecificationFile"),
        ("anat", "lateral_ventricles_mask"),
        ("anat", "PRIORS_CSF"),
        ("anat", "PRIORS_GRAY"),
        ("anat", "PRIORS_WHITE"),
        ("other", "configFileTwomm"),
    ]

    for key_type, key in template_anat_keys:

        node = create_check_for_s3_node(
            key,
            getattr(c, key), key_type,
            input_creds_path, c.workingDirectory
        )

        setattr(c, key, node)

    if c.reGenerateOutputs is True:
        working_dir = os.path.join(c.workingDirectory, workflow_name)
        erasable = list(find_files(working_dir, '*sink*')) + \
            list(find_files(working_dir, '*link*')) + \
            list(find_files(working_dir, '*log*'))

        for f in erasable:
            if os.path.isfile(f):
                os.remove(f)
            else:
                shutil.rmtree(f)

    """""""""""""""""""""""""""""""""""""""""""""""""""
     PREPROCESSING
    """""""""""""""""""""""""""""""""""""""""""""""""""

    strat_initial = Strategy()
    # The list of strategies that will be shared all along the pipeline creation
    strat_list = []

    num_strat = 0

    anat_flow = create_anat_datasource('anat_gather_%d' % num_strat)
    anat_flow.inputs.inputnode.subject = subject_id
    anat_flow.inputs.inputnode.anat = sub_dict['anat']
    anat_flow.inputs.inputnode.creds_path = input_creds_path
    anat_flow.inputs.inputnode.dl_dir = c.workingDirectory

    strat_initial.update_resource_pool({
        'anatomical': (anat_flow, 'outputspec.anat')
    })

    if 'brain_mask' in sub_dict.keys():
        if sub_dict['brain_mask'] and sub_dict['brain_mask'].lower() != 'none':
            brain_flow = create_anat_datasource('brain_gather_%d' % num_strat)
            brain_flow.inputs.inputnode.subject = subject_id
            brain_flow.inputs.inputnode.anat = sub_dict['brain_mask']
            brain_flow.inputs.inputnode.creds_path = input_creds_path
            brain_flow.inputs.inputnode.dl_dir = c.workingDirectory

            strat_initial.update_resource_pool({
                'anatomical_brain_mask': (brain_flow, 'outputspec.anat')
            })

    if 'lesion_mask' in sub_dict.keys():
        lesion_datasource = create_anat_datasource(
            'lesion_gather_%d' % num_strat)
        lesion_datasource.inputs.inputnode.subject = subject_id
        lesion_datasource.inputs.inputnode.anat = sub_dict['lesion_mask']
        lesion_datasource.inputs.inputnode.creds_path = input_creds_path
        lesion_datasource.inputs.inputnode.dl_dir = c.workingDirectory

        strat_initial.update_resource_pool({
            'lesion_mask': (lesion_datasource, 'outputspec.anat')
        })

    strat_list += [strat_initial]

    new_strat_list = []

    for num_strat, strat in enumerate(strat_list):

        if 'anatomical_brain_mask' in strat:

            anat_preproc = create_anat_preproc(method='mask',
                                               wf_name='anat_preproc_mask_%d' % num_strat,
                                               non_local_means_filtering=c.non_local_means_filtering,
                                               n4_correction=c.n4_bias_field_correction)

            new_strat = strat.fork()
            node, out_file = new_strat['anatomical']
            workflow.connect(node, out_file,
                            anat_preproc, 'inputspec.anat')
            node, out_file = strat['anatomical_brain_mask']
            workflow.connect(node, out_file,
                             anat_preproc, 'inputspec.brain_mask')
            new_strat.append_name(anat_preproc.name)
            new_strat.set_leaf_properties(anat_preproc, 'outputspec.brain')
            new_strat.update_resource_pool({
                'anatomical_brain': (anat_preproc, 'outputspec.brain'),
                'anatomical_reorient': (anat_preproc, 'outputspec.reorient'),
            })

            new_strat_list += [new_strat]

            continue

        if already_skullstripped:

            anat_preproc = create_anat_preproc(method=None,
                                               already_skullstripped=True,
                                               wf_name='anat_preproc_already_%d' % num_strat,
                                               non_local_means_filtering=c.non_local_means_filtering,
                                               n4_correction=c.n4_bias_field_correction)

            new_strat = strat.fork()
            node, out_file = new_strat['anatomical']
            workflow.connect(node, out_file,
                            anat_preproc, 'inputspec.anat')
            new_strat.append_name(anat_preproc.name)
            new_strat.set_leaf_properties(anat_preproc, 'outputspec.brain')
            new_strat.update_resource_pool({
                'anatomical_brain': (anat_preproc, 'outputspec.brain'),
                'anatomical_reorient': (anat_preproc, 'outputspec.reorient'),
            })

            new_strat_list += [new_strat]

        else:

            if not any(o in c.skullstrip_option for o in ["AFNI", "BET"]):
                err = '\n\n[!] C-PAC says: Your skull-stripping method options ' \
                    'setting does not include either \'AFNI\' or \'BET\'.\n\n' \
                    'Options you provided:\nskullstrip_option: {0}' \
                    '\n\n'.format(str(c.skullstrip_option))
                raise Exception(err)

            if "AFNI" in c.skullstrip_option:

                anat_preproc = create_anat_preproc(method='afni',
                                                   wf_name='anat_preproc_afni_%d' % num_strat,
                                                   non_local_means_filtering=c.non_local_means_filtering,
                                                   n4_correction=c.n4_bias_field_correction)

                anat_preproc.inputs.AFNI_options.set(
                    shrink_factor=c.skullstrip_shrink_factor,
                    var_shrink_fac=c.skullstrip_var_shrink_fac,
                    shrink_fac_bot_lim=c.skullstrip_shrink_factor_bot_lim,
                    avoid_vent=c.skullstrip_avoid_vent,
                    niter=c.skullstrip_n_iterations,
                    pushout=c.skullstrip_pushout,
                    touchup=c.skullstrip_touchup,
                    fill_hole=c.skullstrip_fill_hole,
                    avoid_eyes=c.skullstrip_avoid_eyes,
                    use_edge=c.skullstrip_use_edge,
                    exp_frac=c.skullstrip_exp_frac,
                    smooth_final=c.skullstrip_smooth_final,
                    push_to_edge=c.skullstrip_push_to_edge,
                    use_skull=c.skullstrip_use_skull,
                    perc_int=c.skullstrip_perc_int,
                    max_inter_iter=c.skullstrip_max_inter_iter,
                    blur_fwhm=c.skullstrip_blur_fwhm,
                    fac=c.skullstrip_fac,
                )

                new_strat = strat.fork()
                node, out_file = new_strat['anatomical']
                workflow.connect(node, out_file,
                                anat_preproc, 'inputspec.anat')
                new_strat.append_name(anat_preproc.name)
                new_strat.set_leaf_properties(anat_preproc, 'outputspec.brain')
                new_strat.update_resource_pool({
                    'anatomical_brain': (anat_preproc, 'outputspec.brain'),
                    'anatomical_reorient': (anat_preproc, 'outputspec.reorient'),
                })

                new_strat_list += [new_strat]

            if "BET" in c.skullstrip_option:
                anat_preproc = create_anat_preproc(method='fsl',
                                                   wf_name='anat_preproc_bet_%d' % num_strat,
                                                   non_local_means_filtering=c.non_local_means_filtering,
                                                   n4_correction=c.n4_bias_field_correction)

                anat_preproc.inputs.BET_options.set(
                    frac=c.bet_frac,
                    mask_boolean=c.bet_mask_boolean,
                    mesh_boolean=c.bet_mesh_boolean,
                    outline=c.bet_outline,
                    padding=c.bet_padding,
                    radius=c.bet_radius,
                    reduce_bias=c.bet_reduce_bias,
                    remove_eyes=c.bet_remove_eyes,
                    robust=c.bet_robust,
                    skull=c.bet_skull,
                    surfaces=c.bet_surfaces,
                    threshold=c.bet_threshold,
                    vertical_gradient=c.bet_vertical_gradient,
                )

                new_strat = strat.fork()
                node, out_file = new_strat['anatomical']
                workflow.connect(node, out_file,
                                anat_preproc, 'inputspec.anat')
                new_strat.append_name(anat_preproc.name)
                new_strat.set_leaf_properties(anat_preproc, 'outputspec.brain')
                new_strat.update_resource_pool({
                    'anatomical_brain': (anat_preproc, 'outputspec.brain'),
                    'anatomical_reorient': (anat_preproc, 'outputspec.reorient'),
                })

                new_strat_list += [new_strat]

    strat_list = new_strat_list

    new_strat_list = []

    # either run FSL anatomical-to-MNI registration, or...
    if 'FSL' in c.regOption:
        for num_strat, strat in enumerate(strat_list):

            # this is to prevent the user from running FNIRT if they are
            # providing already-skullstripped inputs. this is because
            # FNIRT requires an input with the skull still on
            if already_skullstripped == 1:
                err_msg = '\n\n[!] CPAC says: FNIRT (for anatomical ' \
                          'registration) will not work properly if you ' \
                          'are providing inputs that have already been ' \
                          'skull-stripped.\n\nEither switch to using ' \
                          'ANTS for registration or provide input ' \
                          'images that have not been already ' \
                          'skull-stripped.\n\n'

                logger.info(err_msg)
                raise Exception

            flirt_reg_anat_mni = create_fsl_flirt_linear_reg(
                'anat_mni_flirt_register_%d' % num_strat
            )

            node, out_file = strat['anatomical_brain']
            workflow.connect(node, out_file,
                             flirt_reg_anat_mni, 'inputspec.input_brain')

            # pass the reference files
            workflow.connect(
                c.template_brain_only_for_anat, 'local_path',
                flirt_reg_anat_mni, 'inputspec.reference_brain'
            )

            if 'ANTS' in c.regOption:
                strat = strat.fork()
                new_strat_list.append(strat)

            strat.append_name(flirt_reg_anat_mni.name)
            strat.set_leaf_properties(flirt_reg_anat_mni,
                                      'outputspec.output_brain')

            strat.update_resource_pool({
                'anatomical_to_mni_linear_xfm': (flirt_reg_anat_mni, 'outputspec.linear_xfm'),
                'mni_to_anatomical_linear_xfm': (flirt_reg_anat_mni, 'outputspec.invlinear_xfm'),
                'anatomical_to_standard': (flirt_reg_anat_mni, 'outputspec.output_brain')
            })

    strat_list += new_strat_list

    new_strat_list = []

    try:
        fsl_linear_reg_only = c.fsl_linear_reg_only
    except AttributeError:
        fsl_linear_reg_only = [0]

    if 'FSL' in c.regOption and 0 in fsl_linear_reg_only:

        for num_strat, strat in enumerate(strat_list):

            nodes = strat.get_nodes_names()

            if 'anat_mni_flirt_register' in nodes:

                fnirt_reg_anat_mni = create_fsl_fnirt_nonlinear_reg(
                    'anat_mni_fnirt_register_%d' % num_strat
                )

                node, out_file = strat['anatomical_brain']
                workflow.connect(node, out_file,
                                 fnirt_reg_anat_mni, 'inputspec.input_brain')

                # pass the reference files
                workflow.connect(
                    c.template_brain_only_for_anat, 'local_path',
                    fnirt_reg_anat_mni, 'inputspec.reference_brain'
                )

                node, out_file = strat['anatomical_reorient']
                workflow.connect(node, out_file,
                                 fnirt_reg_anat_mni, 'inputspec.input_skull')

                node, out_file = strat['anatomical_to_mni_linear_xfm']
                workflow.connect(node, out_file,
                                 fnirt_reg_anat_mni, 'inputspec.linear_aff')

                workflow.connect(
                    c.template_skull_for_anat, 'local_path',
                    fnirt_reg_anat_mni, 'inputspec.reference_skull'
                )

                workflow.connect(
                    c.ref_mask, 'local_path',
                    fnirt_reg_anat_mni, 'inputspec.ref_mask'
                )

                # assign the FSL FNIRT config file specified in pipeline
                # config.yml
                fnirt_reg_anat_mni.inputs.inputspec.fnirt_config = c.fnirtConfig

                if 1 in fsl_linear_reg_only:
                    strat = strat.fork()
                    new_strat_list.append(strat)

                strat.append_name(fnirt_reg_anat_mni.name)
                strat.set_leaf_properties(fnirt_reg_anat_mni,
                                          'outputspec.output_brain')

                strat.update_resource_pool({
                    'anatomical_to_mni_nonlinear_xfm': (fnirt_reg_anat_mni, 'outputspec.nonlinear_xfm'),
                    'anatomical_to_standard': (fnirt_reg_anat_mni, 'outputspec.output_brain')
                }, override=True)

    strat_list += new_strat_list

    new_strat_list = []

    for num_strat, strat in enumerate(strat_list):

        nodes = strat.get_nodes_names()

        # or run ANTS anatomical-to-MNI registration instead
        if 'ANTS' in c.regOption and \
            'anat_mni_flirt_register' not in nodes and \
                'anat_mni_fnirt_register' not in nodes:

            ants_reg_anat_mni = \
                create_wf_calculate_ants_warp(
                    'anat_mni_ants_register_%d' % num_strat,
                    num_threads=num_ants_cores
                )

            # calculating the transform with the skullstripped is
            # reported to be better, but it requires very high
            # quality skullstripping. If skullstripping is imprecise
            # registration with skull is preferred

            # TODO ASH assess with schema validator
            if 1 in c.regWithSkull:

                if already_skullstripped == 1:
                    err_msg = '\n\n[!] CPAC says: You selected ' \
                        'to run anatomical registration with ' \
                        'the skull, but you also selected to ' \
                        'use already-skullstripped images as ' \
                        'your inputs. This can be changed ' \
                        'in your pipeline configuration ' \
                        'editor.\n\n'

                    logger.info(err_msg)
                    raise Exception

                # get the skull-stripped anatomical from resource pool
                node, out_file = strat['anatomical_brain']

                # pass the anatomical to the workflow
                workflow.connect(node, out_file,
                                 ants_reg_anat_mni,
                                 'inputspec.anatomical_brain')

                # pass the reference file
                workflow.connect(
                    c.template_brain_only_for_anat, 'local_path',
                    ants_reg_anat_mni, 'inputspec.reference_brain'
                )

                # get the reorient skull-on anatomical from resource pool
                node, out_file = strat['anatomical_reorient']

                # pass the anatomical to the workflow
                workflow.connect(node, out_file,
                                 ants_reg_anat_mni,
                                 'inputspec.anatomical_skull')

                # pass the reference file
                workflow.connect(
                    c.template_skull_for_anat, 'local_path',
                    ants_reg_anat_mni, 'inputspec.reference_skull'
                )

            else:
                
                node, out_file = strat['anatomical_brain']

                workflow.connect(node, out_file, ants_reg_anat_mni,
                                 'inputspec.anatomical_brain')

                # pass the reference file
                workflow.connect(
                    c.template_brain_only_for_anat, 'local_path',
                    ants_reg_anat_mni, 'inputspec.reference_brain'
                )

            ants_reg_anat_mni.inputs.inputspec.set(
                dimension=3,
                use_histogram_matching=True,
                winsorize_lower_quantile=0.01,
                winsorize_upper_quantile=0.99,
                metric=['MI', 'MI', 'CC'],
                metric_weight=[1, 1, 1],
                radius_or_number_of_bins=[32, 32, 4],
                sampling_strategy=['Regular', 'Regular', None],
                sampling_percentage=[0.25, 0.25, None],
                number_of_iterations=[
                    [1000, 500, 250, 100],
                    [1000, 500, 250, 100],
                    [100, 100, 70, 20]
                ],
                convergence_threshold=[1e-8, 1e-8, 1e-9],
                convergence_window_size=[10, 10, 15],
                transforms=['Rigid', 'Affine', 'SyN'],
                transform_parameters=[[0.1], [0.1], [0.1, 3, 0]],
                shrink_factors=[
                    [8, 4, 2, 1],
                    [8, 4, 2, 1],
                    [6, 4, 2, 1]
                ],
                smoothing_sigmas=[
                    [3, 2, 1, 0],
                    [3, 2, 1, 0],
                    [3, 2, 1, 0]
                ]
            )
            # Test if a lesion mask is found for the anatomical image
            if 'lesion_mask' in sub_dict and c.use_lesion_mask \
                    and 'lesion_preproc' not in nodes:
                # Create lesion preproc node to apply afni Refit and Resample
                lesion_preproc = create_lesion_preproc(
                    wf_name='lesion_preproc_%d' % num_strat
                )
                # Add the name of the node in the strat object
                strat.append_name(lesion_preproc.name)
                # I think I don't need to set this node as leaf but not sure
                # strat.set_leaf_properties(lesion_preproc, 'inputspec.lesion')

                # Add the lesion preprocessed to the resource pool
                strat.update_resource_pool({
                    'lesion_reorient': (lesion_preproc, 'outputspec.reorient')
                })
                # The Refit lesion is not added to the resource pool because
                # it is not used afterward

                # Retieve the lesion mask from the resource pool
                node, out_file = strat['lesion_mask']
                # Set the lesion mask as input of lesion_preproc
                workflow.connect(
                    node, out_file,
                    lesion_preproc, 'inputspec.lesion'
                )

                # Set the output of lesion preproc as parameter of ANTs
                # fixed_image_mask option
                workflow.connect(
                    lesion_preproc, 'outputspec.reorient',
                    ants_reg_anat_mni, 'inputspec.fixed_image_mask'
                )
            else:
                ants_reg_anat_mni.inputs.inputspec.fixed_image_mask = None

            strat.append_name(ants_reg_anat_mni.name)

            strat.set_leaf_properties(ants_reg_anat_mni,
                                      'outputspec.normalized_output_brain')

            strat.update_resource_pool({
                'ants_initial_xfm': (ants_reg_anat_mni, 'outputspec.ants_initial_xfm'),
                'ants_rigid_xfm': (ants_reg_anat_mni, 'outputspec.ants_rigid_xfm'),
                'ants_affine_xfm': (ants_reg_anat_mni, 'outputspec.ants_affine_xfm'),
                'anatomical_to_mni_nonlinear_xfm': (ants_reg_anat_mni, 'outputspec.warp_field'),
                'mni_to_anatomical_nonlinear_xfm': (ants_reg_anat_mni, 'outputspec.inverse_warp_field'),
                'anat_to_mni_ants_composite_xfm': (ants_reg_anat_mni, 'outputspec.composite_transform'),
                'anatomical_to_standard': (ants_reg_anat_mni, 'outputspec.normalized_output_brain')
            })

    strat_list += new_strat_list

    # [SYMMETRIC] T1 -> Symmetric Template, Non-linear registration (FNIRT/ANTS)

    new_strat_list = []

    if 1 in c.runVMHC and 1 in getattr(c, 'runFunctional', [1]):

        for num_strat, strat in enumerate(strat_list):

            nodes = strat.get_nodes_names()

            if 'FSL' in c.regOption and \
               'anat_mni_ants_register' not in nodes:

                # this is to prevent the user from running FNIRT if they are
                # providing already-skullstripped inputs. this is because
                # FNIRT requires an input with the skull still on
                # TODO ASH normalize w schema validation to bool
                if already_skullstripped == 1:
                    err_msg = '\n\n[!] CPAC says: FNIRT (for anatomical ' \
                              'registration) will not work properly if you ' \
                              'are providing inputs that have already been ' \
                              'skull-stripped.\n\nEither switch to using ' \
                              'ANTS for registration or provide input ' \
                              'images that have not been already ' \
                              'skull-stripped.\n\n'

                    logger.info(err_msg)
                    raise Exception

                flirt_reg_anat_symm_mni = create_fsl_flirt_linear_reg(
                    'anat_symmetric_mni_flirt_register_%d' % num_strat
                )

                node, out_file = strat['anatomical_brain']
                workflow.connect(node, out_file,
                                 flirt_reg_anat_symm_mni,
                                 'inputspec.input_brain')

                # pass the reference files
                workflow.connect(
                    c.template_symmetric_brain_only, 'local_path',
                    flirt_reg_anat_symm_mni, 'inputspec.reference_brain'
                )

                if 'ANTS' in c.regOption:
                    strat = strat.fork()
                    new_strat_list.append(strat)

                strat.append_name(flirt_reg_anat_symm_mni.name)
                strat.set_leaf_properties(flirt_reg_anat_symm_mni,
                                          'outputspec.output_brain')

                strat.update_resource_pool({
                    'anatomical_to_symmetric_mni_linear_xfm': (
                    flirt_reg_anat_symm_mni, 'outputspec.linear_xfm'),
                    'symmetric_mni_to_anatomical_linear_xfm': (
                    flirt_reg_anat_symm_mni, 'outputspec.invlinear_xfm'),
                    'symmetric_anatomical_to_standard': (
                    flirt_reg_anat_symm_mni, 'outputspec.output_brain')
                })

        strat_list += new_strat_list

        new_strat_list = []

        try:
            fsl_linear_reg_only = c.fsl_linear_reg_only
        except AttributeError:
            fsl_linear_reg_only = [0]

        if 'FSL' in c.regOption and 0 in fsl_linear_reg_only:

            for num_strat, strat in enumerate(strat_list):

                nodes = strat.get_nodes_names()

                if 'anat_mni_flirt_register' in nodes:
                    fnirt_reg_anat_symm_mni = create_fsl_fnirt_nonlinear_reg(
                        'anat_symmetric_mni_fnirt_register_%d' % num_strat
                    )

                    node, out_file = strat['anatomical_brain']
                    workflow.connect(node, out_file,
                                     fnirt_reg_anat_symm_mni,
                                     'inputspec.input_brain')

                    # pass the reference files
                    workflow.connect(
                        c.template_brain_only_for_anat, 'local_path',
                        fnirt_reg_anat_symm_mni, 'inputspec.reference_brain'
                    )

                    node, out_file = strat['anatomical_reorient']
                    workflow.connect(node, out_file,
                                     fnirt_reg_anat_symm_mni,
                                     'inputspec.input_skull')

                    node, out_file = strat['anatomical_to_mni_linear_xfm']
                    workflow.connect(node, out_file,
                                     fnirt_reg_anat_symm_mni,
                                     'inputspec.linear_aff')

                    workflow.connect(
                        c.template_symmetric_skull, 'local_path',
                        fnirt_reg_anat_symm_mni, 'inputspec.reference_skull'
                    )

                    workflow.connect(
                        c.dilated_symmetric_brain_mask, 'local_path',
                        fnirt_reg_anat_symm_mni, 'inputspec.ref_mask'
                    )

                    strat.append_name(fnirt_reg_anat_symm_mni.name)
                    strat.set_leaf_properties(fnirt_reg_anat_symm_mni,
                                              'outputspec.output_brain')

                    strat.update_resource_pool({
                        'anatomical_to_symmetric_mni_nonlinear_xfm': (
                        fnirt_reg_anat_symm_mni, 'outputspec.nonlinear_xfm'),
                        'symmetric_anatomical_to_standard': (
                        fnirt_reg_anat_symm_mni, 'outputspec.output_brain')
                    }, override=True)

        strat_list += new_strat_list

        new_strat_list = []

        for num_strat, strat in enumerate(strat_list):

            nodes = strat.get_nodes_names()

            # or run ANTS anatomical-to-MNI registration instead
            if 'ANTS' in c.regOption and \
               'anat_mni_flirt_register' not in nodes and \
               'anat_mni_fnirt_register' not in nodes and \
               'anat_symmetric_mni_flirt_register' not in nodes and \
               'anat_symmetric_mni_fnirt_register' not in nodes:

                ants_reg_anat_symm_mni = \
                    create_wf_calculate_ants_warp(
                        'anat_symmetric_mni_ants_register_%d' % num_strat,
                        num_threads=num_ants_cores
                    )

                # calculating the transform with the skullstripped is
                # reported to be better, but it requires very high
                # quality skullstripping. If skullstripping is imprecise
                # registration with skull is preferred
                if 1 in c.regWithSkull:

                    if already_skullstripped == 1:
                        err_msg = '\n\n[!] CPAC says: You selected ' \
                            'to run anatomical registration with ' \
                            'the skull, but you also selected to ' \
                            'use already-skullstripped images as ' \
                            'your inputs. This can be changed ' \
                            'in your pipeline configuration ' \
                            'editor.\n\n'

                        logger.info(err_msg)
                        raise Exception

                    # get the skullstripped anatomical from resource pool
                    node, out_file = strat['anatomical_brain']

                    # pass the anatomical to the workflow
                    workflow.connect(node, out_file,
                                     ants_reg_anat_symm_mni,
                                     'inputspec.anatomical_brain')

                    # pass the reference file
                    workflow.connect(c.template_symmetric_brain_only, 'local_path',
                                    ants_reg_anat_symm_mni, 'inputspec.reference_brain')

                    # get the reorient skull-on anatomical from resource
                    # pool
                    node, out_file = strat['anatomical_reorient']

                    # pass the anatomical to the workflow
                    workflow.connect(node, out_file,
                                     ants_reg_anat_symm_mni,
                                     'inputspec.anatomical_skull')

                    # pass the reference file
                    workflow.connect(c.template_symmetric_skull, 'local_path',
                                     ants_reg_anat_symm_mni, 'inputspec.reference_skull')


                else:
                    # get the skullstripped anatomical from resource pool
                    node, out_file = strat['anatomical_brain']

                    workflow.connect(node, out_file,
                                     ants_reg_anat_symm_mni,
                                     'inputspec.anatomical_brain')

                    # pass the reference file
                    workflow.connect(c.template_symmetric_brain_only, 'local_path',
                                    ants_reg_anat_symm_mni, 'inputspec.reference_brain')

                ants_reg_anat_symm_mni.inputs.inputspec.set(
                    dimension=3,
                    use_histogram_matching=True,
                    winsorize_lower_quantile=0.01,
                    winsorize_upper_quantile=0.99,
                    metric=['MI', 'MI', 'CC'],
                    metric_weight=[1, 1, 1],
                    radius_or_number_of_bins=[32, 32, 4],
                    sampling_strategy=['Regular', 'Regular', None],
                    sampling_percentage=[0.25, 0.25, None],
                    number_of_iterations=[[1000, 500, 250, 100],
                                          [1000, 500, 250, 100],
                                          [100, 100, 70, 20]],
                    convergence_threshold=[1e-8, 1e-8, 1e-9],
                    convergence_window_size=[10, 10, 15],
                    transforms=['Rigid', 'Affine', 'SyN'],
                    transform_parameters=[[0.1], [0.1], [0.1, 3, 0]],
                    shrink_factors=[[8, 4, 2, 1],
                                    [8, 4, 2, 1],
                                    [6, 4, 2, 1]],
                    smoothing_sigmas=[[3, 2, 1, 0],
                                      [3, 2, 1, 0],
                                      [3, 2, 1, 0]]
                )

                if 'lesion_mask' in sub_dict and c.use_lesion_mask\
                        and 'lesion_preproc' not in nodes:
                    # Create lesion preproc node to apply afni Refit & Resample
                    lesion_preproc = create_lesion_preproc(
                        wf_name='lesion_preproc_%d' % num_strat
                    )
                    # Add the name of the node in the strat object
                    strat.append_name(lesion_preproc.name)

                    # I think I don't need to set this node as leaf but not sure
                    # strat.set_leaf_properties(lesion_preproc,
                    # 'inputspec.lesion')

                    # Add the lesion preprocessed to the resource pool
                    strat.update_resource_pool({
                        'lesion_reorient': (
                            lesion_preproc, 'outputspec.reorient')
                    })
                    # The Refit lesion is not added to the resource pool because
                    # it is not used afterward

                    # Retieve the lesion mask from the resource pool
                    node, out_file = strat['lesion_mask']
                    # Set the lesion mask as input of lesion_preproc
                    workflow.connect(
                        node, out_file,
                        lesion_preproc, 'inputspec.lesion'
                    )

                    # Set the output of lesion preproc as parameter of ANTs
                    # fixed_image_mask option
                    workflow.connect(
                        lesion_preproc, 'outputspec.reorient',
                        ants_reg_anat_symm_mni, 'inputspec.fixed_image_mask'
                    )
                else:
                    ants_reg_anat_symm_mni.inputs.inputspec.fixed_image_mask = \
                        None

                strat.append_name(ants_reg_anat_symm_mni.name)
                strat.set_leaf_properties(ants_reg_anat_symm_mni,
                                          'outputspec.normalized_output_brain')

                strat.update_resource_pool({
                    'ants_symmetric_initial_xfm': (ants_reg_anat_symm_mni, 'outputspec.ants_initial_xfm'),
                    'ants_symmetric_rigid_xfm': (ants_reg_anat_symm_mni, 'outputspec.ants_rigid_xfm'),
                    'ants_symmetric_affine_xfm': (ants_reg_anat_symm_mni, 'outputspec.ants_affine_xfm'),
                    'anatomical_to_symmetric_mni_nonlinear_xfm': (ants_reg_anat_symm_mni, 'outputspec.warp_field'),
                    'symmetric_mni_to_anatomical_nonlinear_xfm': (ants_reg_anat_symm_mni, 'outputspec.inverse_warp_field'),
                    'anat_to_symmetric_mni_ants_composite_xfm': (ants_reg_anat_symm_mni, 'outputspec.composite_transform'),
                    'symmetric_anatomical_to_standard': (ants_reg_anat_symm_mni, 'outputspec.normalized_output_brain')
                })

        strat_list += new_strat_list

    # Inserting Segmentation Preprocessing Workflow

    new_strat_list = []

    if 1 in c.runSegmentationPreprocessing:

        for num_strat, strat in enumerate(strat_list):

            nodes = strat.get_nodes_names()

            seg_preproc = None

            # TODO ASH based on config, instead of nodes?
            if 'anat_mni_fnirt_register' in nodes or 'anat_mni_flirt_register' in nodes:
                seg_preproc = create_seg_preproc(use_ants=False,
                                                 wf_name='seg_preproc_%d' % num_strat)
            elif 'anat_mni_ants_register' in nodes:
                seg_preproc = create_seg_preproc(use_ants=True,
                                                 wf_name='seg_preproc_%d' % num_strat)

            # TODO ASH review
            if seg_preproc is None:
                continue

            node, out_file = strat['anatomical_brain']
            workflow.connect(node, out_file,
                             seg_preproc, 'inputspec.brain')

            if 'anat_mni_fnirt_register' in nodes or 'anat_mni_flirt_register' in nodes:
                node, out_file = strat['mni_to_anatomical_linear_xfm']
                workflow.connect(node, out_file,
                                 seg_preproc,
                                 'inputspec.standard2highres_mat')

            elif 'anat_mni_ants_register' in nodes:
                node, out_file = strat['ants_initial_xfm']
                workflow.connect(node, out_file,
                                 seg_preproc,
                                 'inputspec.standard2highres_init')

                node, out_file = strat['ants_rigid_xfm']
                workflow.connect(node, out_file,
                                 seg_preproc,
                                 'inputspec.standard2highres_rig')

                node, out_file = strat['ants_affine_xfm']
                workflow.connect(node, out_file,
                                 seg_preproc,
                                 'inputspec.standard2highres_mat')

            
            workflow.connect(c.PRIORS_CSF, 'local_path',
                             seg_preproc, 'inputspec.PRIOR_CSF')

            workflow.connect(c.PRIORS_GRAY, 'local_path',
                             seg_preproc, 'inputspec.PRIOR_GRAY')

            workflow.connect(c.PRIORS_WHITE, 'local_path',
                             seg_preproc, 'inputspec.PRIOR_WHITE')

            # TODO ASH review with forking function
            if 0 in c.runSegmentationPreprocessing:
                strat = strat.fork()
                new_strat_list.append(strat)

            strat.append_name(seg_preproc.name)
            strat.update_resource_pool({
                'anatomical_gm_mask': (seg_preproc, 'outputspec.gm_mask'),
                'anatomical_csf_mask': (seg_preproc, 'outputspec.csf_mask'),
                'anatomical_wm_mask': (seg_preproc, 'outputspec.wm_mask'),
                'seg_probability_maps': (seg_preproc, 'outputspec.probability_maps'),
                'seg_mixeltype': (seg_preproc, 'outputspec.mixeltype'),
                'seg_partial_volume_map': (seg_preproc, 'outputspec.partial_volume_map'),
                'seg_partial_volume_files': (seg_preproc, 'outputspec.partial_volume_files')
            })

    strat_list += new_strat_list

    # Inserting Functional Data workflow
    if ('func' in sub_dict or 'rest' in sub_dict) and \
            1 in getattr(c, 'runFunctional', [1]):
        #  pipeline needs to have explicit [0] to disable functional workflow

        for num_strat, strat in enumerate(strat_list):

            if 'func' in sub_dict:
                func_paths_dict = sub_dict['func']
            else:
                func_paths_dict = sub_dict['rest']

            func_wf = create_func_datasource(func_paths_dict,
                                            'func_gather_%d' % num_strat)
            func_wf.inputs.inputnode.set(
                subject=subject_id,
                creds_path=input_creds_path,
                dl_dir=c.workingDirectory
            )
            func_wf.get_node('inputnode').iterables = \
                ("scan", func_paths_dict.keys())

            # Add in nodes to get parameters from configuration file
            # a node which checks if scan_parameters are present for each scan
            scan_params = \
                pe.Node(function.Function(input_names=['subject_id',
                                                       'scan',
                                                       'pipeconfig_start_indx',
                                                       'pipeconfig_stop_indx',
                                                       'data_config_scan_params'],
                                          output_names=['tr',
                                                        'tpattern',
                                                        'ref_slice',
                                                        'start_indx',
                                                        'stop_indx'],
                                          function=get_scan_params,
                                          as_module=True),
                        name='scan_params_{0}'.format(num_strat))

            if "Selected Functional Volume" in c.func_reg_input:

                get_func_volume = pe.Node(interface=afni.Calc(),
                                          name='get_func_volume_{0}'.format(num_strat))

                get_func_volume.inputs.set(
                    expr='a',
                    single_idx=c.func_reg_input_volume,
                    outputtype='NIFTI_GZ'
                )
                workflow.connect(func_wf, 'outputspec.rest',
                                get_func_volume, 'in_file_a')

            # wire in the scan parameter workflow
            workflow.connect(func_wf, 'outputspec.scan_params',
                             scan_params, 'data_config_scan_params')

            workflow.connect(func_wf, 'outputspec.subject',
                             scan_params, 'subject_id')

            workflow.connect(func_wf, 'outputspec.scan',
                             scan_params, 'scan')

            # connect in constants
            scan_params.inputs.set(
                pipeconfig_start_indx=c.startIdx,
                pipeconfig_stop_indx=c.stopIdx
            )

            strat.update_resource_pool({
                'raw_functional': (func_wf, 'outputspec.rest'),
                'scan_id': (func_wf, 'outputspec.scan')
            })

            strat.set_leaf_properties(func_wf, 'outputspec.rest')

            if "Selected Functional Volume" in c.func_reg_input:
                strat.update_resource_pool({
                    'selected_func_volume': (get_func_volume, 'out_file')
                })

        # Truncate scan length based on configuration information
        for num_strat, strat in enumerate(strat_list):

            trunc_wf = create_wf_edit_func(
                wf_name="edit_func_%d" % (num_strat)
            )

            # connect the functional data from the leaf node into the wf
            node, out_file = strat.get_leaf_properties()
            workflow.connect(node, out_file,
                             trunc_wf, 'inputspec.func')

            # connect the other input parameters
            workflow.connect(scan_params, 'start_indx',
                             trunc_wf, 'inputspec.start_idx')
            workflow.connect(scan_params, 'stop_indx',
                             trunc_wf, 'inputspec.stop_idx')

            # replace the leaf node with the output from the recently added
            # workflow
            strat.set_leaf_properties(trunc_wf, 'outputspec.edited_func')

        # EPI Field-Map based Distortion Correction
        new_strat_list = []

        rp = strat.get_resource_pool()

        if 1 in c.runEPI_DistCorr and 'fmap_phase_diff' in rp.keys() and 'fmap_magnitude' in rp.keys():

            for num_strat, strat in enumerate(strat_list):

                if 'BET' in c.fmap_distcorr_skullstrip:
                    epi_distcorr = create_EPI_DistCorr(
                        use_BET=True,
                        wf_name='epi_distcorr_%d' % (num_strat)
                    )
                    epi_distcorr.inputs.bet_frac_input.bet_frac = c.fmap_distcorr_frac
                    epi_distcorr.get_node('bet_frac_input').iterables = \
                        ('bet_frac', c.fmap_distcorr_frac)
                else:
                    epi_distcorr = create_EPI_DistCorr(
                        use_BET=False,
                        wf_name='epi_distcorr_%d' % (num_strat)
                    )
                    epi_distcorr.inputs.afni_threshold_input.afni_threshold = \
                        c.fmap_distcorr_threshold

                epi_distcorr.inputs.deltaTE_input.deltaTE = c.fmap_distcorr_deltaTE
                epi_distcorr.inputs.dwellT_input.dwellT = c.fmap_distcorr_dwell_time
                epi_distcorr.inputs.dwell_asym_ratio_input.dwell_asym_ratio = c.fmap_distcorr_dwell_asym_ratio

                epi_distcorr.get_node('deltaTE_input').iterables = (
                    'deltaTE', c.fmap_distcorr_deltaTE
                )
                epi_distcorr.get_node('dwellT_input').iterables = (
                    'dwellT', c.fmap_distcorr_dwell_time
                )
                epi_distcorr.get_node('dwell_asym_ratio_input').iterables = (
                    'dwell_asym_ratio', c.fmap_distcorr_dwell_asym_ratio
                )

                node, out_file = strat.get_leaf_properties()
                workflow.connect(node, out_file, epi_distcorr,
                                'inputspec.func_file')

                node, out_file = strat['anatomical_reorient']
                workflow.connect(node, out_file, epi_distcorr,
                                'inputspec.anat_file')

                node, out_file = strat['fmap_phase_diff']
                workflow.connect(node, out_file, epi_distcorr,
                                'inputspec.fmap_pha')

                node, out_file = strat['fmap_magnitude']
                workflow.connect(node, out_file, epi_distcorr,
                                'inputspec.fmap_mag')

                # TODO ASH review forking
                if 0 in c.runEPI_DistCorr:
                    strat = strat.fork()
                    new_strat_list.append(strat)

                strat.append_name(epi_distcorr.name)

                strat.update_resource_pool({
                    'despiked_fieldmap': (epi_distcorr, 'outputspec.fmap_despiked'),
                    'fieldmap_mask': (epi_distcorr, 'outputspec.fieldmapmask'),
                    'prepared_fieldmap_map': (epi_distcorr, 'outputspec.fieldmap')
                })

        strat_list += new_strat_list


        # Slice Timing Correction Workflow
        new_strat_list = []

        if 1 in c.slice_timing_correction:

            for num_strat, strat in enumerate(strat_list):

                slice_time = slice_timing_wf(name='func_slice_timing_correction_{0}'.format(num_strat))

                node, out_file = strat.get_leaf_properties()
                workflow.connect(node, out_file, slice_time,
                                'inputspec.func_ts')

                workflow.connect(scan_params, 'tr',
                                 slice_time, 'inputspec.tr')

                workflow.connect(scan_params, 'tpattern',
                                 slice_time, 'inputspec.tpattern')

                # add the name of the node to the strat name
                strat.append_name(slice_time.name)

                # set the leaf node
                strat.set_leaf_properties(slice_time, 'outputspec.slice_time_corrected')

                # add the outputs to the resource pool
                strat.update_resource_pool({
                    'slice_time_corrected': (slice_time,
                                             'outputspec.slice_time_corrected')
                })

        # add new strats (if forked)
        strat_list += new_strat_list


        # Functional Image Preprocessing Workflow

        new_strat_list = []

        if '3dAutoMask' in c.functionalMasking:

            for num_strat, strat in enumerate(strat_list):

                func_preproc = create_func_preproc(
                    use_bet=False,
                    wf_name='func_preproc_automask_%d' % num_strat
                )

                node, out_file = strat.get_leaf_properties()
                workflow.connect(node, out_file, func_preproc,
                                'inputspec.func')

                func_preproc.inputs.inputspec.twopass = \
                    getattr(c, 'functional_volreg_twopass', True)

                # TODO ASH review forking
                if 'BET' in c.functionalMasking:
                    strat = strat.fork()
                    new_strat_list.append(strat)

                strat.append_name(func_preproc.name)

                strat.set_leaf_properties(func_preproc, 'outputspec.preprocessed')

                # add stuff to resource pool if we need it
                strat.update_resource_pool({
                    'mean_functional': (func_preproc, 'outputspec.example_func'),
                    'functional_preprocessed_mask': (func_preproc, 'outputspec.preprocessed_mask'),
                    'movement_parameters': (func_preproc, 'outputspec.movement_parameters'),
                    'max_displacement': (func_preproc, 'outputspec.max_displacement'),
                    'functional_preprocessed': (func_preproc, 'outputspec.preprocessed'),
                    'functional_brain_mask': (func_preproc, 'outputspec.mask'),
                    'motion_correct': (func_preproc, 'outputspec.motion_correct'),
                    'coordinate_transformation': (func_preproc, 'outputspec.oned_matrix_save')
                })

        strat_list += new_strat_list

        new_strat_list = []

        for num_strat, strat in enumerate(strat_list):

            nodes = strat.get_nodes_names()

            if 'BET' in c.functionalMasking and 'func_preproc_automask' not in nodes:

                func_preproc = create_func_preproc(use_bet=True,
                                                wf_name='func_preproc_bet_%d' % num_strat)

                node, out_file = strat.get_leaf_properties()
                workflow.connect(node, out_file, func_preproc,
                                'inputspec.func')

                func_preproc.inputs.inputspec.twopass = \
                    getattr(c, 'functional_volreg_twopass', True)

                strat.append_name(func_preproc.name)

                strat.set_leaf_properties(func_preproc, 'outputspec.preprocessed')

                # TODO redundant with above resource pool additions?
                strat.update_resource_pool({
                    'mean_functional': (func_preproc, 'outputspec.example_func'),
                    'functional_preprocessed_mask': (func_preproc, 'outputspec.preprocessed_mask'),
                    'movement_parameters': (func_preproc, 'outputspec.movement_parameters'),
                    'max_displacement': (func_preproc, 'outputspec.max_displacement'),
                    'functional_preprocessed': (func_preproc, 'outputspec.preprocessed'),
                    'functional_brain_mask': (func_preproc, 'outputspec.mask'),
                    'motion_correct': (func_preproc, 'outputspec.motion_correct'),
                    'coordinate_transformation': (func_preproc, 'outputspec.oned_matrix_save'),
                })

        strat_list += new_strat_list


        # Func -> T1 Registration (Initial Linear reg)

        # Depending on configuration, either passes output matrix to
        # Func -> Template ApplyWarp, or feeds into linear reg of BBReg operation
        # (if BBReg is enabled)

        new_strat_list = []

        if 1 in c.runRegisterFuncToAnat:

            for num_strat, strat in enumerate(strat_list):

                nodes = strat.get_nodes_names()

                # if field map-based distortion correction is on, but BBR is off,
                # send in the distortion correction files here
                # TODO: is this robust to the possibility of forking both
                # TODO: distortion correction and BBR at the same time?
                # TODO: (note if you are forking with BBR on/off, at this point
                # TODO:  there is still only one strat, so you would have to fork
                # TODO:  here instead to have a func->anat with fieldmap and
                # TODO:  without, and send the without-fieldmap to the BBR fork)

                dist_corr = False
                if 'epi_distcorr' in nodes and 1 not in c.runBBReg:
                    dist_corr = True
                    # TODO: for now, disabling dist corr when BBR is disabled
                    err = "\n\n[!] Field map distortion correction is enabled, " \
                        "but Boundary-Based Registration is off- BBR is " \
                        "required for distortion correction.\n\n"
                    raise Exception(err)

                func_to_anat = create_register_func_to_anat(dist_corr,
                                                            'func_to_anat_FLIRT'
                                                            '_%d' % num_strat)

                # Input registration parameters
                func_to_anat.inputs.inputspec.interp = 'trilinear'

                # TODO ASH normalize strings with enums?
                if 'Mean Functional' in c.func_reg_input:
                    # Input functional image (mean functional)
                    node, out_file = strat['mean_functional']
                    workflow.connect(node, out_file,
                                     func_to_anat, 'inputspec.func')

                elif 'Selected Functional Volume' in c.func_reg_input:
                    # Input functional image (specific volume)
                    node, out_file = strat['selected_func_volume']
                    workflow.connect(node, out_file,
                                     func_to_anat, 'inputspec.func')

                # Input skull-stripped anatomical (anat.nii.gz)
                node, out_file = strat['anatomical_brain']
                workflow.connect(node, out_file,
                                 func_to_anat, 'inputspec.anat')

                if dist_corr:
                    # apply field map distortion correction outputs to
                    # the func->anat registration

                    func_to_anat.inputs.echospacing_input.set(
                        echospacing=c.fmap_distcorr_dwell_time[0]
                    )
                    func_to_anat.inputs.pedir_input.set(
                        pedir=c.fmap_distcorr_pedir
                    )

                    node, out_file = strat["despiked_fieldmap"]
                    workflow.connect(node, out_file,
                                    func_to_anat, 'inputspec.fieldmap')

                    node, out_file = strat["fieldmap_mask"]
                    workflow.connect(node, out_file,
                                    func_to_anat, 'inputspec.fieldmapmask')

                # TODO ASH review forking
                if 0 in c.runRegisterFuncToAnat:
                    strat = strat.fork()
                    new_strat_list.append(strat)

                strat.append_name(func_to_anat.name)
                # strat.set_leaf_properties(func_mni_warp, 'out_file')

                strat.update_resource_pool({
                    'mean_functional_in_anat': (func_to_anat, 'outputspec.anat_func_nobbreg'),
                    'functional_to_anat_linear_xfm': (func_to_anat, 'outputspec.func_to_anat_linear_xfm_nobbreg')
                })

        strat_list += new_strat_list

        # Func -> T1 Registration (BBREG)

        # Outputs 'functional_to_anat_linear_xfm', a matrix file of the
        # functional-to-anatomical registration warp to be applied LATER in
        # func_mni_warp, which accepts it as input 'premat'

        new_strat_list = []

        if 1 in c.runRegisterFuncToAnat and 1 in c.runBBReg:

            for num_strat, strat in enumerate(strat_list):

                nodes = strat.get_nodes_names()

                # this is needed here in case tissue segmentation is set on/off
                # and you have bbreg enabled- this will ensure bbreg will run for
                # the strat that has segmentation but will not run (thus avoiding
                # a crash) on the strat without segmentation
                if 'seg_preproc' in nodes:

                    dist_corr = False
                    if 'epi_distcorr' in nodes:
                        dist_corr = True

                    func_to_anat_bbreg = create_bbregister_func_to_anat(
                        dist_corr,
                        'func_to_anat_bbreg_%d' % num_strat
                    )

                    # Input registration parameters
                    func_to_anat_bbreg.inputs.inputspec.bbr_schedule = \
                        c.boundaryBasedRegistrationSchedule

                    # TODO ASH normalize strings with enums?
                    if 'Mean Functional' in c.func_reg_input:
                        # Input functional image (mean functional)
                        node, out_file = strat['mean_functional']
                        workflow.connect(node, out_file,
                                        func_to_anat_bbreg, 'inputspec.func')

                    elif 'Selected Functional Volume' in c.func_reg_input:
                        # Input functional image (specific volume)
                        node, out_file = strat['selected_func_volume']
                        workflow.connect(node, out_file,
                                        func_to_anat_bbreg, 'inputspec.func')

                    # Input anatomical whole-head image (reoriented)
                    node, out_file = strat['anatomical_reorient']
                    workflow.connect(node, out_file,
                                    func_to_anat_bbreg,
                                    'inputspec.anat_skull')

                    node, out_file = strat['functional_to_anat_linear_xfm']
                    workflow.connect(node, out_file,
                                    func_to_anat_bbreg,
                                    'inputspec.linear_reg_matrix')

                    # Input segmentation probability maps for white matter
                    # segmentation
                    node, out_file = strat['seg_probability_maps']
                    workflow.connect(node, (out_file, pick_wm),
                                    func_to_anat_bbreg,
                                    'inputspec.anat_wm_segmentation')

                    if dist_corr:
                        # apply field map distortion correction outputs to
                        # the func->anat registration

                        func_to_anat_bbreg.inputs.echospacing_input.echospacing = c.fmap_distcorr_dwell_time[0]
                        func_to_anat_bbreg.inputs.pedir_input.pedir = c.fmap_distcorr_pedir

                        node, out_file = strat["despiked_fieldmap"]
                        workflow.connect(node, out_file,
                                        func_to_anat_bbreg,
                                        'inputspec.fieldmap')

                        node, out_file = strat["fieldmap_mask"]
                        workflow.connect(node, out_file,
                                        func_to_anat_bbreg,
                                        'inputspec.fieldmapmask')

                    # TODO ASH review forking
                    if 0 in c.runBBReg:
                        strat = strat.fork()
                        new_strat_list.append(strat)

                    strat.append_name(func_to_anat_bbreg.name)

                    strat.update_resource_pool({
                        'mean_functional_in_anat': (func_to_anat_bbreg, 'outputspec.anat_func'),
                        'functional_to_anat_linear_xfm': (func_to_anat_bbreg, 'outputspec.func_to_anat_linear_xfm')
                    }, override=True)

                else:

                    # TODO ASH review
                    # anatomical segmentation is not being run in this particular
                    # strategy/fork - we don't want this to stop workflow building
                    # unless there is only one strategy
                    if len(strat_list) > 1:
                        pass
                    else:
                        err = "\n\n[!] Boundary-based registration (BBR) for " \
                            "functional-to-anatomical registration is " \
                            "enabled, but anatomical segmentation is not. " \
                            "BBR requires the outputs of segmentation. " \
                            "Please modify your pipeline configuration and " \
                            "run again.\n\n"
                        raise Exception(err)

        strat_list += new_strat_list

        # Inserting Generate Motion Statistics Workflow

        for num_strat, strat in enumerate(strat_list):

            gen_motion_stats = motion_power_statistics(
                'gen_motion_stats_%d' % num_strat
            )

            # Special case where the workflow is not getting outputs from
            # resource pool but is connected to functional datasource
            workflow.connect(func_wf, 'outputspec.subject',
                            gen_motion_stats, 'inputspec.subject_id')

            workflow.connect(func_wf, 'outputspec.scan',
                            gen_motion_stats, 'inputspec.scan_id')

            node, out_file = strat['motion_correct']
            workflow.connect(node, out_file,
                            gen_motion_stats, 'inputspec.motion_correct')

            node, out_file = strat['movement_parameters']
            workflow.connect(node, out_file,
                            gen_motion_stats,
                            'inputspec.movement_parameters')

            node, out_file = strat['max_displacement']
            workflow.connect(node, out_file,
                            gen_motion_stats, 'inputspec.max_displacement')

            node, out_file = strat['functional_brain_mask']
            workflow.connect(node, out_file,
                            gen_motion_stats, 'inputspec.mask')

            node, out_file = strat['coordinate_transformation']
            workflow.connect(node, out_file,
                             gen_motion_stats, 'inputspec.transformations')

            strat.append_name(gen_motion_stats.name)

            strat.update_resource_pool({
                'frame_wise_displacement_power': (gen_motion_stats, 'outputspec.FDP_1D'),
                'frame_wise_displacement_jenkinson': (gen_motion_stats, 'outputspec.FDJ_1D'),
                'dvars': (gen_motion_stats, 'outputspec.DVARS_1D'),
                'power_params': (gen_motion_stats, 'outputspec.power_params'),
                'motion_params': (gen_motion_stats, 'outputspec.motion_params')
            })

        new_strat_list = []

        for num_strat, strat in enumerate(strat_list):

            if 1 in c.runICA:

                if 0 in c.runICA:
                    new_strat_list += [strat.fork()]

                nodes = strat.get_nodes_names()

                if 'none' in str(c.TR).lower():
                    TR = None
                else:
                    TR = float(c.TR)

                # FNIRT ONLY! ANTS further below!
                if 'FSL' in c.regOption and \
                        'anat_symmetric_mni_ants_register' not in nodes and \
                            'anat_mni_ants_register' not in nodes:

                    aroma_preproc = create_aroma(tr=TR,
                                                wf_name='create_aroma_%d' % num_strat)

                    aroma_preproc.inputs.params.denoise_type = c.aroma_denoise_type

                    node, out_file = strat.get_leaf_properties()
                    workflow.connect(node, out_file, aroma_preproc,
                                    'inputspec.denoise_file')

                    node, out_file = strat['functional_to_anat_linear_xfm']
                    workflow.connect(node, out_file, aroma_preproc,
                                    'inputspec.mat_file')

                    node, out_file = strat['anatomical_to_mni_nonlinear_xfm']
                    workflow.connect(node, out_file, aroma_preproc,
                                    'inputspec.fnirt_warp_file')

                    if c.aroma_denoise_type == 'nonaggr':

                        strat.set_leaf_properties(aroma_preproc,
                                                  'outputspec.nonaggr_denoised_file')

                        strat.update_resource_pool({
                            'ica_aroma_denoised_functional': (
                                aroma_preproc, 'outputspec.nonaggr_denoised_file')
                            }
                        )

                    elif c.aroma_denoise_type == 'aggr':
                        strat.set_leaf_properties(aroma_preproc,
                                                  'outputspec.aggr_denoised_file')

                        strat.update_resource_pool({
                            'ica_aroma_denoised_functional': (
                                aroma_preproc, 'outputspec.aggr_denoised_file')
                            }
                        )

                    strat.append_name(aroma_preproc.name)

                elif 'ANTS' in c.regOption and \
                    'anat_symmetric_mni_flirt_register' not in nodes and \
                    'anat_symmetric_mni_fnirt_register' not in nodes and \
                    'anat_mni_flirt_register' not in nodes and \
                    'anat_mni_fnirt_register' not in nodes:

                    # we don't have the FNIRT warp file, so we need to calculate
                    # ICA-AROMA de-noising in template space

                    # 4D FUNCTIONAL apply warp
                    node, out_file = strat.get_leaf_properties()
                    mean_func_node, mean_func_out_file = strat["mean_functional"]
                    
                    # Insert it on the resource pool, so no need to connect externally
                    ants_apply_warps_func_mni(
                        workflow, strat, num_strat, num_ants_cores,
                        node, out_file,
                        mean_func_node, mean_func_out_file,
                        c.template_brain_only_for_func,
                        "ica_aroma_functional_to_standard",
                        "Linear", 3
                    )

                    aroma_preproc = create_aroma(tr=TR,
                                                 wf_name='create_aroma_%d'
                                                         % num_strat)

                    aroma_preproc.inputs.params.denoise_type = c.aroma_denoise_type

                    node, out_file = strat['ica_aroma_functional_to_standard']
                    workflow.connect(node, out_file, aroma_preproc,
                                    'inputspec.denoise_file')

                    # warp back
                    if c.aroma_denoise_type == 'nonaggr':
                        node, out_file = (
                            aroma_preproc, 'outputspec.nonaggr_denoised_file'
                        )

                    elif c.aroma_denoise_type == 'aggr':
                        node, out_file = (
                            aroma_preproc, 'outputspec.aggr_denoised_file'
                        )

                    ants_apply_inverse_warps_template_to_func(
                        workflow, strat, num_strat, num_ants_cores, node,
                        out_file, mean_func_node, mean_func_out_file,
                        "ica_aroma_denoised_functional", "Linear", 3
                    )

                    node, out_file = strat["ica_aroma_denoised_functional"]
                    strat.set_leaf_properties(node, out_file)

                    strat.append_name(aroma_preproc.name)

        strat_list += new_strat_list


        # Inserting Nuisance Workflow

        new_strat_list = []

        if 1 in c.runNuisance:

            for num_strat, strat in enumerate(strat_list):

                # for each strategy, create a new one without nuisance
                if 0 in c.runNuisance:
                    new_strat_list.append(strat.fork())

                nodes = strat.get_nodes_names()

                has_segmentation = 'seg_preproc' in nodes
                use_ants = 'anat_mni_fnirt_register' not in nodes and 'anat_mni_flirt_register' not in nodes

                for regressors_selector_i, regressors_selector in enumerate(c.Regressors):

                    new_strat = strat.fork()

                    # to guarantee immutability
                    regressors_selector = NuisanceRegressor(
                        copy.deepcopy(regressors_selector),
                        copy.deepcopy(c.Regressors)
                    )

                    # remove tissue regressors when there is no segmentation
                    # on the strategy
                    if not has_segmentation:
                        for reg in ['aCompCor',
                                    'WhiteMatter',
                                    'GreyMatter',
                                    'CerebrospinalFluid']:

                            if reg in regressors_selector:
                                del regressors_selector[reg]

                    nuisance_regression_workflow = create_nuisance_workflow(
                        regressors_selector,
                        use_ants=use_ants,
                        name='nuisance_{0}_{1}'.format(regressors_selector_i, num_strat)
                    )

                    node, out_file = new_strat['anatomical_brain']
                    workflow.connect(
                        node, out_file,
                        nuisance_regression_workflow, 'inputspec.anatomical_file_path'
                    )

                    if has_segmentation:

                        workflow.connect(
                            c.lateral_ventricles_mask, 'local_path',
                            nuisance_regression_workflow, 'inputspec.lat_ventricles_mask_file_path'
                        )

                        node, out_file = new_strat['anatomical_gm_mask']
                        workflow.connect(
                            node, out_file,
                            nuisance_regression_workflow, 'inputspec.gm_mask_file_path'
                        )

                        node, out_file = new_strat['anatomical_wm_mask']
                        workflow.connect(
                            node, out_file,
                            nuisance_regression_workflow, 'inputspec.wm_mask_file_path'
                        )

                        node, out_file = new_strat['anatomical_csf_mask']
                        workflow.connect(
                            node, out_file,
                            nuisance_regression_workflow, 'inputspec.csf_mask_file_path'
                        )

                    node, out_file = new_strat['movement_parameters']
                    workflow.connect(
                        node, out_file,
                        nuisance_regression_workflow,
                        'inputspec.motion_parameters_file_path'
                    )

                    node, out_file= new_strat['functional_to_anat_linear_xfm']
                    workflow.connect(
                        node, out_file,
                        nuisance_regression_workflow,
                        'inputspec.func_to_anat_linear_xfm_file_path'
                    )

                    node, out_file = new_strat.get_leaf_properties()
                    workflow.connect(
                        node, out_file,
                        nuisance_regression_workflow,
                        'inputspec.functional_file_path'
                    )

                    node, out_file = new_strat['frame_wise_displacement_jenkinson']
                    workflow.connect(
                        node, out_file,
                        nuisance_regression_workflow,
                        'inputspec.fd_j_file_path'
                    )

                    node, out_file = new_strat['frame_wise_displacement_power']
                    workflow.connect(
                        node, out_file,
                        nuisance_regression_workflow,
                        'inputspec.fd_p_file_path'
                    )

                    node, out_file = new_strat['dvars']
                    workflow.connect(
                        node, out_file,
                        nuisance_regression_workflow,
                        'inputspec.dvars_file_path'
                    )

                    node, out_file = new_strat['functional_brain_mask']
                    workflow.connect(
                        node, out_file,
                        nuisance_regression_workflow,
                        'inputspec.functional_brain_mask_file_path'
                    )

                    nuisance_regression_workflow.get_node('inputspec').iterables = ([
                        ('selector', [regressors_selector]),
                    ])

                    if use_ants:

                        # pass the ants_affine_xfm to the input for the
                        # INVERSE transform, but ants_affine_xfm gets inverted
                        # within the workflow

                        node, out_file = new_strat['ants_initial_xfm']
                        workflow.connect(
                            node, out_file,
                            nuisance_regression_workflow,
                            'inputspec.anat_to_mni_initial_xfm_file_path'
                        )

                        node, out_file = new_strat['ants_rigid_xfm']
                        workflow.connect(
                            node, out_file,
                            nuisance_regression_workflow,
                            'inputspec.anat_to_mni_rigid_xfm_file_path'
                        )

                        node, out_file = new_strat['ants_affine_xfm']
                        workflow.connect(
                            node, out_file,
                            nuisance_regression_workflow,
                            'inputspec.anat_to_mni_affine_xfm_file_path'
                        )
                    else:
                        node, out_file = new_strat['mni_to_anatomical_linear_xfm']
                        workflow.connect(
                            node, out_file,
                            nuisance_regression_workflow,
                            'inputspec.mni_to_anat_linear_xfm_file_path'
                        )


                    new_strat.append_name(nuisance_regression_workflow.name)

                    new_strat.set_leaf_properties(
                        nuisance_regression_workflow,
                        'outputspec.residual_file_path'
                    )

                    new_strat.update_resource_pool({
                        'nuisance_regression_selector': regressors_selector,
                        
                        'functional_nuisance_residuals': (
                            nuisance_regression_workflow,
                            'outputspec.residual_file_path')
                        ,
                        'functional_nuisance_regressors': (
                            nuisance_regression_workflow,
                            'outputspec.regressors_file_path'
                        ),
                    })

                    new_strat_list.append(new_strat)

        # Be aware that this line is supposed to override the current strat_list: it is not a typo/mistake!
        # Each regressor forks the strategy, instead of reusing it, to keep the code simple
        strat_list = new_strat_list


        # Inserting Median Angle Correction Workflow
        new_strat_list = []

        # TODO ASH normalize w schema val
        if 1 in c.runMedianAngleCorrection:

            for num_strat, strat in enumerate(strat_list):

                # for each strategy, create a new one without median angle
                if 0 in c.runMedianAngleCorrection:
                    new_strat_list.append(strat.fork())

                median_angle_corr = create_median_angle_correction(
                    'median_angle_corr_%d' % num_strat
                )

                median_angle_corr.get_node('median_angle_correct').iterables = \
                    ('target_angle_deg', c.targetAngleDeg)

                node, out_file = strat.get_leaf_properties()
                workflow.connect(node, out_file,
                                median_angle_corr, 'inputspec.subject')

                strat.append_name(median_angle_corr.name)

                strat.set_leaf_properties(median_angle_corr, 'outputspec.subject')

                strat.update_resource_pool({
                    'functional_median_angle_corrected': (median_angle_corr, 'outputspec.subject')
                })

        strat_list += new_strat_list

        for num_strat, strat in enumerate(strat_list):
            # Keep non-bandpassed version of the output for ALFF
            strat.update_resource_pool({
                'functional_freq_unfiltered': strat.get_leaf_properties()
            })

        # Inserting Bandpassing Workflow
        for num_strat, strat in enumerate(strat_list):

            if 'nuisance_regression_selector' not in strat:
                continue

            if not strat['nuisance_regression_selector'].get('Bandpass'):
                continue

            bandpass_selector = strat['nuisance_regression_selector']['Bandpass']

            frequency_filter = pe.Node(
                function.Function(input_names=['realigned_file',
                                               'bandpass_freqs',
                                               'sample_period'],
                                  output_names=['bandpassed_file'],
                                  function=bandpass_voxels,
                                  as_module=True),
                name='frequency_filter_%d' % num_strat
            )

            frequency_filter.inputs.bandpass_freqs = [
                bandpass_selector.get('bottom_frequency'),
                bandpass_selector.get('top_frequency')
            ]

            node, out_file = strat.get_leaf_properties()
            workflow.connect(node, out_file,
                             frequency_filter, 'realigned_file')

            strat.append_name(frequency_filter.name)

            strat.set_leaf_properties(frequency_filter, 'bandpassed_file')
            strat.update_resource_pool({
                'functional_freq_filtered': (frequency_filter, 'bandpassed_file')
            })


        # Func -> Template, uses antsApplyTransforms (ANTS) or ApplyWarp (FSL) to
        #  apply the warp; also includes mean functional warp
        new_strat_list = []

        if 1 in c.runRegisterFuncToMNI:

            for num_strat, strat in enumerate(strat_list):

                nodes = strat.get_nodes_names()

                # Run FSL ApplyWarp
                if 'anat_mni_flirt_register' in nodes or 'anat_mni_fnirt_register' in nodes:

                    func_mni_warp = pe.Node(interface=fsl.ApplyWarp(),
                                            name='func_mni_fsl_warp_%d' % num_strat)
                    func_mni_warp.inputs.ref_file = c.template_brain_only_for_func

                    functional_brain_mask_to_standard = pe.Node(
                        interface=fsl.ApplyWarp(),
                        name='func_mni_fsl_warp_mask_%d' % num_strat
                    )
                    functional_brain_mask_to_standard.inputs.interp = 'nn'
                    functional_brain_mask_to_standard.inputs.ref_file = c.template_skull_for_func

                    mean_functional_warp = pe.Node(
                        interface=fsl.ApplyWarp(),
                        name='mean_func_fsl_warp_%d' % num_strat
                    )
                    mean_functional_warp.inputs.ref_file = c.template_brain_only_for_func

                    motion_correct_warp = pe.Node(
                        interface=fsl.ApplyWarp(),
                        name="motion_correct_fsl_warp_%d" % num_strat
                    )
                    motion_correct_warp.inputs.ref_file = c.template_brain_only_for_func

                    if 'anat_mni_fnirt_register' in nodes:
                        node, out_file = strat['anatomical_to_mni_nonlinear_xfm']
                        workflow.connect(node, out_file,
                                         func_mni_warp, 'field_file')
                        workflow.connect(node, out_file,
                                         functional_brain_mask_to_standard, 'field_file')
                        workflow.connect(node, out_file,
                                         mean_functional_warp, 'field_file')
                        workflow.connect(node, out_file,
                                         motion_correct_warp, 'field_file')

                        node, out_file = strat['functional_to_anat_linear_xfm']
                        workflow.connect(node, out_file,
                                         func_mni_warp, 'premat')
                        workflow.connect(node, out_file,
                                         functional_brain_mask_to_standard, 'premat')
                        workflow.connect(node, out_file,
                                         mean_functional_warp, 'premat')
                        workflow.connect(node, out_file,
                                         motion_correct_warp, 'premat')

                        node, out_file = strat.get_leaf_properties()
                        workflow.connect(node, out_file,
                                         func_mni_warp, 'in_file')

                        node, out_file = strat['functional_brain_mask']
                        workflow.connect(node, out_file,
                                         functional_brain_mask_to_standard, 'in_file')

                        node, out_file = strat['mean_functional']
                        workflow.connect(node, out_file,
                                         mean_functional_warp, 'in_file')

                        node, out_file = strat['motion_correct']
                        workflow.connect(node, out_file,
                                         motion_correct_warp, 'in_file')

                    elif 'anat_mni_flirt_register' in nodes:
                        func_anat_warp = pe.Node(interface=fsl.ApplyWarp(),
	                                             name='func_anat_fsl_warp_%d' % num_strat)
                        functional_brain_mask_to_anat = pe.Node(
	                        interface=fsl.ApplyWarp(),
	                        name='func_anat_fsl_warp_mask_%d' % num_strat
	                    )
                        functional_brain_mask_to_anat.inputs.interp = 'nn'

                        mean_functional_to_anat = pe.Node(
                            interface=fsl.ApplyWarp(),
	                        name='mean_func_to_anat_fsl_warp_%d' % num_strat
	                    )

                        motion_correct_to_anat_warp = pe.Node(
	                        interface=fsl.ApplyWarp(),
	                        name="motion_correct_to_anat_fsl_warp_%d" % num_strat
	                    )

                        node, out_file = strat.get_leaf_properties()
                        workflow.connect(node, out_file,
                                         func_anat_warp, 'in_file')

                        node, out_file = strat['functional_brain_mask']
                        workflow.connect(node, out_file,
                                         functional_brain_mask_to_anat, 'in_file')

                        node, out_file = strat['mean_functional']
                        workflow.connect(node, out_file,
                                         mean_functional_to_anat, 'in_file')

                        node, out_file = strat['motion_correct']
                        workflow.connect(node, out_file,
                                         motion_correct_to_anat_warp, 'in_file')

                        node, out_file = strat['anatomical_brain']
                        workflow.connect(node, out_file,
                                         func_anat_warp, 'ref_file')
                        workflow.connect(node, out_file,
                                         functional_brain_mask_to_anat, 'ref_file')
                        workflow.connect(node, out_file,
                                         mean_functional_to_anat, 'ref_file')
                        workflow.connect(node, out_file,
                                         motion_correct_to_anat_warp, 'ref_file') 

                        node, out_file = strat['functional_to_anat_linear_xfm']
                        workflow.connect(node, out_file,
                                         func_anat_warp, 'premat')
                        workflow.connect(node, out_file,
                                         functional_brain_mask_to_anat, 'premat')
                        workflow.connect(node, out_file,
                                         mean_functional_to_anat, 'premat')
                        workflow.connect(node, out_file,
                                         motion_correct_to_anat_warp, 'premat')

                        node, out_file = strat.get_leaf_properties()
                        workflow.connect(func_anat_warp, 'out_file',
                                         func_mni_warp, 'in_file')

                        workflow.connect(functional_brain_mask_to_anat, 'out_file',
                                         functional_brain_mask_to_standard, 'in_file')

                        workflow.connect(mean_functional_to_anat, 'out_file',
                                         mean_functional_warp, 'in_file')

                        workflow.connect(motion_correct_to_anat_warp, 'out_file',
                                         motion_correct_warp, 'in_file')

                        node, out_file = strat['anatomical_to_mni_linear_xfm']
                        workflow.connect(node, out_file,
                                         func_mni_warp, 'premat')
                        workflow.connect(node, out_file,
                                         functional_brain_mask_to_standard, 'premat')
                        workflow.connect(node, out_file,
                                         mean_functional_warp, 'premat')
                        workflow.connect(node, out_file,
                                         motion_correct_warp, 'premat')

                    strat.update_resource_pool({
                        'functional_to_standard': (func_mni_warp, 'out_file'),
                        'functional_brain_mask_to_standard': (functional_brain_mask_to_standard, 'out_file'),
                        'mean_functional_to_standard': (mean_functional_warp, 'out_file'),
                        'motion_correct_to_standard': (motion_correct_warp, 'out_file')
                    })

                    strat.append_name(func_mni_warp.name)

            strat_list += new_strat_list

            for num_strat, strat in enumerate(strat_list):

                nodes = strat.get_nodes_names()

                if 'ANTS' in c.regOption and \
                    'anat_mni_flirt_register' not in nodes and \
                        'anat_mni_fnirt_register' not in nodes:

                    # ANTS warp application

                    # 4D FUNCTIONAL apply warp
                    node, out_file = strat.get_leaf_properties()
                    node2, out_file2 = \
                        strat["mean_functional"]

                    warp_func_wf = ants_apply_warps_func_mni(
                        workflow, strat, num_strat, num_ants_cores,
                        node, out_file,
                        node2, out_file2,
                        c.template_brain_only_for_func,
                        "functional_to_standard",
                        "Linear", 3
                    )

                    # 4D FUNCTIONAL MOTION-CORRECTED apply warp
                    node, out_file = \
                        strat['motion_correct']
                    node2, out_file2 = \
                        strat["mean_functional"]

                    warp_motion_wf = ants_apply_warps_func_mni(
                        workflow, strat, num_strat, num_ants_cores,
                        node, out_file,
                        node2, out_file2,
                        c.template_brain_only_for_func,
                        "motion_correct_to_standard",
                        "Linear", 3
                    )

                    # FUNCTIONAL BRAIN MASK (binary, no timeseries) apply warp
                    node, out_file = \
                        strat["functional_brain_mask"]

                    warp_mask_wf = ants_apply_warps_func_mni(
                        workflow, strat, num_strat, num_ants_cores,
                        node, out_file,
                        node, out_file,
                        c.template_brain_only_for_func,
                        "functional_brain_mask_to_standard",
                        "NearestNeighbor", 0
                    )

                    # FUNCTIONAL MEAN (no timeseries) apply warp
                    node, out_file = \
                        strat["mean_functional"]

                    warp_mean_wf = ants_apply_warps_func_mni(
                        workflow, strat, num_strat, num_ants_cores,
                        node, out_file,
                        node, out_file,
                        c.template_brain_only_for_func,
                        "mean_functional_to_standard",
                        "Linear", 0
                    )

        strat_list += new_strat_list
        
        # Derivatives

        # Inserting ALFF/fALFF workflow
        #     NOTE: this is calculated using the functional time series from
        #           before frequency filtering and beyond
        new_strat_list = []

        if 1 in c.runALFF:
            for num_strat, strat in enumerate(strat_list):

                alff = create_alff('alff_falff_%d' % num_strat)

                alff.inputs.hp_input.hp = c.highPassFreqALFF
                alff.inputs.lp_input.lp = c.lowPassFreqALFF
                alff.get_node('hp_input').iterables = ('hp',
                                                    c.highPassFreqALFF)
                alff.get_node('lp_input').iterables = ('lp',
                                                    c.lowPassFreqALFF)

                node, out_file = strat['functional_freq_unfiltered']
                workflow.connect(node, out_file,
                                alff, 'inputspec.rest_res')
                node, out_file = strat['functional_brain_mask']
                workflow.connect(node, out_file,
                                alff, 'inputspec.rest_mask')

                strat.append_name(alff.name)

                strat.update_resource_pool({
                    'alff': (alff, 'outputspec.alff_img'),
                    'falff': (alff, 'outputspec.falff_img')
                })

        strat_list += new_strat_list

        # Inserting VMHC Workflow

        new_strat_list = []

        if 1 in c.runVMHC:

            for num_strat, strat in enumerate(strat_list):

                nodes = strat.get_nodes_names()

                if 'func_mni_fsl_warp' in nodes:
                    if 'anat_mni_fnirt_register' not in nodes and 'anat_mni_flirt_register' in nodes:
                        vmhc = create_vmhc(False, True, 'vmhc_%d' % num_strat)
                    elif 'anat_mni_fnirt_register' in nodes:
                        vmhc = create_vmhc(False, False, 'vmhc_%d' % num_strat)
                else:
                    vmhc = create_vmhc(True, False, 'vmhc_%d' % num_strat,
                                       int(num_ants_cores))

                vmhc.inputs.inputspec.standard_for_func = c.template_skull_for_func
                vmhc.inputs.fwhm_input.fwhm = c.fwhm
                vmhc.get_node('fwhm_input').iterables = ('fwhm', c.fwhm)

                node, out_file = strat.get_leaf_properties()
                workflow.connect(node, out_file,
                                vmhc, 'inputspec.rest_res')

                node, out_file = strat['functional_to_anat_linear_xfm']
                workflow.connect(node, out_file,
                                vmhc, 'inputspec.example_func2highres_mat')

                node, out_file = strat['functional_brain_mask']
                workflow.connect(node, out_file,
                                vmhc, 'inputspec.rest_mask')

                node, out_file = strat['mean_functional']
                workflow.connect(node, out_file,
                                vmhc, 'inputspec.mean_functional')

                node, out_file = strat['anatomical_brain']
                workflow.connect(node, out_file,
                                vmhc, 'inputspec.brain')

                # TODO ASH normalize w schema val
                if 'ANTS' in c.regOption and \
                    'anat_mni_flirt_register' not in nodes and \
                    'anat_mni_fnirt_register' not in nodes and \
                    'anat_symmetric_mni_flirt_register' not in nodes and \
                    'anat_symmetric_mni_fnirt_register' not in nodes:

                    node, out_file = strat['ants_symmetric_initial_xfm']
                    workflow.connect(node, out_file,
                                    vmhc, 'inputspec.ants_symm_initial_xfm')

                    node, out_file = strat['ants_symmetric_rigid_xfm']
                    workflow.connect(node, out_file,
                                    vmhc, 'inputspec.ants_symm_rigid_xfm')

                    node, out_file = strat['ants_symmetric_affine_xfm']
                    workflow.connect(node, out_file,
                                    vmhc, 'inputspec.ants_symm_affine_xfm')

                    node, out_file = strat['anatomical_to_symmetric_mni_nonlinear_xfm']
                    workflow.connect(node, out_file,
                                    vmhc, 'inputspec.ants_symm_warp_field')

                else:
                    if 'anat_mni_fnirt_register' in nodes:
                        node, out_file = strat['anatomical_to_symmetric_mni_nonlinear_xfm']
                        workflow.connect(node, out_file,
                                         vmhc, 'inputspec.fnirt_nonlinear_warp')
                    elif 'anat_mni_flirt_register' in nodes:
                        node, out_file = strat[
                            'anatomical_to_symmetric_mni_linear_xfm']
                        workflow.connect(node, out_file,
                                         vmhc,
                                         'inputspec.flirt_linear_aff')

                strat.update_resource_pool({
                    'vmhc_raw_score': (vmhc, 'outputspec.VMHC_FWHM_img'),
                    'vmhc_fisher_zstd': (vmhc, 'outputspec.VMHC_Z_FWHM_img'),
                    'vmhc_fisher_zstd_zstat_map': (vmhc, 'outputspec.VMHC_Z_stat_FWHM_img')
                })

                strat.append_name(vmhc.name)

        strat_list += new_strat_list

        # Inserting REHO Workflow

        if 1 in c.runReHo:

            for num_strat, strat in enumerate(strat_list):

                preproc = create_reho()
                cluster_size = c.clusterSize

                # TODO ASH schema validator
                # Check the cluster size is supported
                if cluster_size not in [7, 19, 27]:
                    err_msg = 'Cluster size specified: %d, is not supported. ' \
                            'Change to 7, 19, or 27 and try again' % cluster_size
                    raise Exception(err_msg)
                else:
                    preproc.inputs.inputspec.cluster_size = cluster_size
                    reho = preproc.clone('reho_%d' % num_strat)

                node, out_file = strat.get_leaf_properties()
                workflow.connect(node, out_file,
                                reho, 'inputspec.rest_res_filt')

                node, out_file = strat['functional_brain_mask']
                workflow.connect(node, out_file,
                                reho, 'inputspec.rest_mask')

                strat.update_resource_pool({
                    'reho': (reho, 'outputspec.raw_reho_map')
                })
                
        ts_analysis_dict = {}
        sca_analysis_dict = {}

        # TODO ASH normalize w schema val
        if c.tsa_roi_paths:

            tsa_roi_dict = c.tsa_roi_paths[0]

            # Timeseries and SCA config selections processing

            # flip the dictionary
            for roi_path in tsa_roi_dict.keys():

                ts_analysis_to_run = map(
                    lambda x: x.strip(),
                    tsa_roi_dict[roi_path].split(",")
                )

                if any(
                    corr in ts_analysis_to_run for corr in [
                        "PearsonCorr", "PartialCorr"
                    ]
                ) and "Avg" not in ts_analysis_to_run:
                    ts_analysis_to_run += ["Avg"]

                for analysis_type in ts_analysis_to_run:
                    if analysis_type not in ts_analysis_dict.keys():
                        ts_analysis_dict[analysis_type] = []
                    ts_analysis_dict[analysis_type].append(roi_path)

            # c.tsa_roi_paths and c.sca_roi_paths come in a format as such:
            # a list containing a dictionary
            # [
            #     {
            #         '/path/to/rois1.nii.gz': 'Avg, MultReg',
            #         '/path/to/rois2.nii.gz': 'Avg, MultReg',
            #         '/path/to/rois3.nii.gz': 'Avg, MultReg',
            #         '/path/to/rois4.nii.gz': 'DualReg'
            #     }
            # ]

        # TODO ASH normalize w schema val
        if 1 in c.runROITimeseries:

            # TODO ASH normalize w schema val
            if not c.tsa_roi_paths:
                err = "\n\n[!] CPAC says: Time Series Extraction is " \
                    "set to run, but no ROI NIFTI file paths were provided!" \
                    "\n\n"
                raise Exception(err)

        # TODO ASH normalize w schema val
        if 1 in c.runSCA:

            # TODO ASH normalize w schema val
            if c.sca_roi_paths:
                sca_roi_dict = c.sca_roi_paths[0]
            else:
                err = "\n\n[!] CPAC says: Seed-based Correlation Analysis is " \
                    "set to run, but no ROI NIFTI file paths were provided!" \
                    "\n\n"
                raise Exception(err)

            # flip the dictionary
            for roi_path in sca_roi_dict.keys():

                for analysis_type in sca_roi_dict[roi_path].split(","):
                    analysis_type = analysis_type.replace(" ", "")

                    if analysis_type not in sca_analysis_dict.keys():
                        sca_analysis_dict[analysis_type] = []

                    sca_analysis_dict[analysis_type].append(roi_path)

        # Section: Spatial Regression Based Time Series

        new_strat_list = []

        if "SpatialReg" in ts_analysis_dict.keys() or \
            "DualReg" in sca_analysis_dict.keys():

            for num_strat, strat in enumerate(strat_list):

                if "SpatialReg" in ts_analysis_dict.keys():

                    resample_spatial_map_to_native_space = pe.Node(
                        interface=fsl.FLIRT(),
                        name='resample_spatial_map_to_native_space_%d' % num_strat
                    )
                    resample_spatial_map_to_native_space.inputs.set(
                        interp='nearestneighbour',
                        apply_xfm=True,
                        in_matrix_file=c.identityMatrix
                    )

                    spatial_map_dataflow = create_spatial_map_dataflow(
                        ts_analysis_dict["SpatialReg"],
                        'spatial_map_dataflow_%d' % num_strat
                    )

                    spatial_map_dataflow.inputs.inputspec.set(
                        creds_path=input_creds_path,
                        dl_dir=c.workingDirectory
                    )

                    spatial_map_timeseries = get_spatial_map_timeseries(
                        'spatial_map_timeseries_%d' % num_strat
                    )
                    spatial_map_timeseries.inputs.inputspec.demean = True  # c.spatialDemean

                    node, out_file = strat['functional_to_standard']
                    node2, out_file2 = strat['functional_brain_mask_to_standard']

                    # resample the input functional file and functional mask
                    # to spatial map
                    workflow.connect(node, out_file,
                                    resample_spatial_map_to_native_space,
                                    'reference')
                    workflow.connect(spatial_map_dataflow,
                                    'select_spatial_map.out_file',
                                    resample_spatial_map_to_native_space,
                                    'in_file')

                    # connect it to the spatial_map_timeseries
                    workflow.connect(resample_spatial_map_to_native_space,
                                    'out_file',
                                    spatial_map_timeseries,
                                    'inputspec.spatial_map')
                    workflow.connect(node2, out_file2,
                                    spatial_map_timeseries,
                                    'inputspec.subject_mask')
                    workflow.connect(node, out_file,
                                    spatial_map_timeseries,
                                    'inputspec.subject_rest')

                    strat.append_name(spatial_map_timeseries.name)

                    strat.update_resource_pool({
                        'spatial_map_timeseries': (spatial_map_timeseries, 'outputspec.subject_timeseries')
                    })

                if "DualReg" in sca_analysis_dict.keys():
                    resample_spatial_map_to_native_space_for_dr = pe.Node(
                        interface=fsl.FLIRT(),
                        name='resample_spatial_map_to_native_space_for_DR_%d' % num_strat
                    )
                    resample_spatial_map_to_native_space_for_dr.inputs.set(
                        interp='nearestneighbour',
                        apply_xfm=True,
                        in_matrix_file=c.identityMatrix
                    )

                    spatial_map_dataflow_for_dr = create_spatial_map_dataflow(
                        sca_analysis_dict["DualReg"],
                        'spatial_map_dataflow_for_DR_%d' % num_strat
                    )

                    spatial_map_dataflow_for_dr.inputs.inputspec.set(
                        creds_path=input_creds_path,
                        dl_dir=c.workingDirectory
                    )

                    spatial_map_timeseries_for_dr = get_spatial_map_timeseries(
                        'spatial_map_timeseries_for_DR_%d' % num_strat
                    )

                    spatial_map_timeseries_for_dr.inputs.inputspec.demean = True  # c.spatialDemean

                    node, out_file = strat['functional_to_standard']
                    node2, out_file2 = strat['functional_brain_mask_to_standard']

                    # resample the input functional file and functional mask
                    # to spatial map
                    workflow.connect(node, out_file,
                                    resample_spatial_map_to_native_space_for_dr,
                                    'reference')
                    workflow.connect(spatial_map_dataflow_for_dr,
                                    'select_spatial_map.out_file',
                                    resample_spatial_map_to_native_space_for_dr,
                                    'in_file')

                    # connect it to the spatial_map_timeseries
                    workflow.connect(
                        resample_spatial_map_to_native_space_for_dr,
                        'out_file',
                        spatial_map_timeseries_for_dr,
                        'inputspec.spatial_map'
                    )

                    workflow.connect(node, out_file,
                                     spatial_map_timeseries_for_dr,
                                     'inputspec.subject_rest')
                    strat.append_name(spatial_map_timeseries_for_dr.name)

                    strat.update_resource_pool({
                        'spatial_map_timeseries_for_DR': (
                        spatial_map_timeseries_for_dr,
                        'outputspec.subject_timeseries')
                    })

        strat_list += new_strat_list

        if 1 in c.runROITimeseries and ("Avg" in ts_analysis_dict.keys() or \
            "Avg" in sca_analysis_dict.keys() or \
            "MultReg" in sca_analysis_dict.keys()):

            # ROI Based Time Series
            new_strat_list = []

            for num_strat, strat in enumerate(strat_list):

                if "Avg" in ts_analysis_dict.keys():
                    resample_functional_to_roi = pe.Node(interface=fsl.FLIRT(),
                                                        name='resample_functional_to_roi_%d' % num_strat)

                    resample_functional_to_roi.inputs.set(
                        interp='trilinear',
                        apply_xfm=True,
                        in_matrix_file=c.identityMatrix
                    )

                    roi_dataflow = create_roi_mask_dataflow(
                        ts_analysis_dict["Avg"],
                        'roi_dataflow_%d' % num_strat
                    )

                    roi_dataflow.inputs.inputspec.set(
                        creds_path=input_creds_path,
                        dl_dir=c.workingDirectory
                    )

                    roi_timeseries = get_roi_timeseries(
                        'roi_timeseries_%d' % num_strat
                    )
                    roi_timeseries.inputs.inputspec.output_type = c.roiTSOutputs

                    node, out_file = strat['functional_to_standard']

                    # resample the input functional file to roi
                    workflow.connect(node, out_file,
                                     resample_functional_to_roi, 'in_file')
                    workflow.connect(roi_dataflow, 'outputspec.out_file',
                                     resample_functional_to_roi, 'reference')

                    # connect it to the roi_timeseries
                    workflow.connect(roi_dataflow, 'outputspec.out_file',
                                     roi_timeseries, 'input_roi.roi')
                    workflow.connect(resample_functional_to_roi, 'out_file',
                                     roi_timeseries, 'inputspec.rest')

                    strat.append_name(roi_timeseries.name)
                    strat.update_resource_pool({
                        'roi_timeseries': (roi_timeseries, 'outputspec.roi_outputs'),
                        'functional_to_roi': (resample_functional_to_roi, 'out_file')
                    })

                if "Avg" in sca_analysis_dict.keys():

                    # same workflow, except to run TSE and send it to the resource
                    # pool so that it will not get sent to SCA
                    resample_functional_to_roi_for_sca = pe.Node(
                        interface=fsl.FLIRT(),
                        name='resample_functional_to_roi_for_sca_%d' % num_strat
                    )

                    resample_functional_to_roi_for_sca.inputs.set(
                        interp='trilinear',
                        apply_xfm=True,
                        in_matrix_file=c.identityMatrix
                    )

                    roi_dataflow_for_sca = create_roi_mask_dataflow(
                        sca_analysis_dict["Avg"],
                        'roi_dataflow_for_sca_%d' % num_strat
                    )

                    roi_dataflow_for_sca.inputs.inputspec.set(
                        creds_path=input_creds_path,
                        dl_dir=c.workingDirectory
                    )

                    roi_timeseries_for_sca = get_roi_timeseries(
                        'roi_timeseries_for_sca_%d' % num_strat
                    )

                    node, out_file = strat['functional_to_standard']

                    # resample the input functional file to roi
                    workflow.connect(node, out_file,
                                     resample_functional_to_roi_for_sca,
                                     'in_file')
                    workflow.connect(roi_dataflow_for_sca,
                                     'outputspec.out_file',
                                     resample_functional_to_roi_for_sca,
                                     'reference')

                    # connect it to the roi_timeseries
                    workflow.connect(roi_dataflow_for_sca,
                                     'outputspec.out_file',
                                     roi_timeseries_for_sca, 'input_roi.roi')
                    workflow.connect(resample_functional_to_roi_for_sca,
                                     'out_file',
                                     roi_timeseries_for_sca, 'inputspec.rest')

                    strat.append_name(roi_timeseries_for_sca.name)
                    strat.update_resource_pool({
                        'roi_timeseries_for_SCA': (roi_timeseries_for_sca, 'outputspec.roi_outputs'),
                        'functional_to_roi_for_SCA': (resample_functional_to_roi, 'out_file')

                    })

                if "MultReg" in sca_analysis_dict.keys():

                    # same workflow, except to run TSE and send it to the resource
                    # pool so that it will not get sent to SCA
                    resample_functional_to_roi_for_multreg = pe.Node(
                        interface=fsl.FLIRT(),
                        name='resample_functional_to_roi_for_mult_reg_%d' % num_strat
                    )

                    resample_functional_to_roi_for_multreg.inputs.set(
                        interp='trilinear',
                        apply_xfm=True,
                        in_matrix_file=c.identityMatrix
                    )

                    roi_dataflow_for_multreg = create_roi_mask_dataflow(
                        sca_analysis_dict["MultReg"],
                        'roi_dataflow_for_mult_reg_%d' % num_strat
                    )

                    roi_dataflow_for_multreg.inputs.inputspec.set(
                        creds_path=input_creds_path,
                        dl_dir=c.workingDirectory
                    )

                    roi_timeseries_for_multreg = get_roi_timeseries(
                        'roi_timeseries_for_mult_reg_%d' % num_strat
                    )

                    node, out_file = strat['functional_to_standard']

                    # resample the input functional file to roi
                    workflow.connect(node, out_file,
                                    resample_functional_to_roi_for_multreg,
                                    'in_file')
                    workflow.connect(roi_dataflow_for_multreg,
                                    'outputspec.out_file',
                                    resample_functional_to_roi_for_multreg,
                                    'reference')

                    # connect it to the roi_timeseries
                    workflow.connect(roi_dataflow_for_multreg,
                                    'outputspec.out_file',
                                    roi_timeseries_for_multreg,
                                    'input_roi.roi')
                    workflow.connect(resample_functional_to_roi_for_multreg,
                                    'out_file',
                                    roi_timeseries_for_multreg,
                                    'inputspec.rest')

                    strat.append_name(roi_timeseries_for_multreg.name)
                    strat.update_resource_pool({
                        'roi_timeseries_for_SCA_multreg': (roi_timeseries_for_multreg, 'outputspec.roi_outputs')
                    })

        strat_list += new_strat_list


        # Connectome
        if "PearsonCorr" in ts_analysis_dict.keys() or \
            "PartialCorr" in ts_analysis_dict.keys():

            for num_strat, strat in enumerate(strat_list):

                if "PearsonCorr" in ts_analysis_dict.keys():
                    connectome_wf = create_connectome('connectome_PearsonCorr_%d' % num_strat)
                    connectome_wf.inputs.inputspec.method = "PearsonCorr"

                    node, out_file = strat['roi_timeseries']

                    workflow.connect(node,
                                    out_file,
                                    connectome_wf,
                                    'inputspec.time_series')

                    strat.update_resource_pool({
                        'connectome_PearsonCorr': (connectome_wf, 'outputspec.connectome')
                    })

                if "PartialCorr" in ts_analysis_dict.keys():
                    connectome_wf = create_connectome('connectome_PartialCorr_%d' % num_strat)
                    connectome_wf.inputs.inputspec.method = "PartialCorr"

                    node, out_file = strat['roi_timeseries']

                    workflow.connect(node,
                                    out_file,
                                    connectome_wf,
                                    'inputspec.time_series')

                    strat.update_resource_pool({
                        'connectome_PartialCorr': (connectome_wf, 'outputspec.connectome')
                    })

        # Voxel Based Time Series

        new_strat_list = []

        if "Voxel" in ts_analysis_dict.keys():

            for num_strat, strat in enumerate(strat_list):

                resample_functional_to_mask = pe.Node(interface=fsl.FLIRT(),
                                                    name='resample_functional_to_mask_%d' % num_strat)
                resample_functional_to_mask.inputs.set(
                    interp='trilinear',
                    apply_xfm=True,
                    in_matrix_file=c.identityMatrix
                )

                mask_dataflow = create_roi_mask_dataflow(ts_analysis_dict["Voxel"],
                                                        'mask_dataflow_%d' % num_strat)

                voxel_timeseries = get_voxel_timeseries(
                    'voxel_timeseries_%d' % num_strat)
                voxel_timeseries.inputs.inputspec.output_type = c.roiTSOutputs

                node, out_file = strat['functional_to_standard']

                # resample the input functional file to mask
                workflow.connect(node, out_file,
                                resample_functional_to_mask, 'in_file')
                workflow.connect(mask_dataflow, 'outputspec.out_file',
                                resample_functional_to_mask, 'reference')

                # connect it to the voxel_timeseries
                workflow.connect(mask_dataflow, 'outputspec.out_file',
                                voxel_timeseries, 'input_mask.mask')
                workflow.connect(resample_functional_to_mask, 'out_file',
                                voxel_timeseries, 'inputspec.rest')

                strat.append_name(voxel_timeseries.name)
                strat.update_resource_pool({
                    'voxel_timeseries': (voxel_timeseries, 'outputspec.mask_outputs')
                })

        strat_list += new_strat_list

        # Inserting SCA workflow for ROI INPUT

        new_strat_list = []

        if "Avg" in sca_analysis_dict.keys():

            for num_strat, strat in enumerate(strat_list):
                sca_roi = create_sca('sca_roi_%d' % num_strat)

                node, out_file = strat.get_leaf_properties()
                workflow.connect(node, out_file,
                                sca_roi, 'inputspec.functional_file')

                node, out_file = strat['roi_timeseries_for_SCA']
                workflow.connect(node, (out_file, extract_one_d),
                                sca_roi, 'inputspec.timeseries_one_d')

                strat.update_resource_pool({
                    'sca_roi_files': (sca_roi, 'outputspec.correlation_files')
                })

                strat.append_name(sca_roi.name)

        strat_list += new_strat_list

        # (Dual Regression) Temporal Regression for Dual Regression

        new_strat_list = []

        if "DualReg" in sca_analysis_dict.keys():

            for num_strat, strat in enumerate(strat_list):

                dr_temp_reg = create_temporal_reg(
                    'temporal_dual_regression_%d' % num_strat
                )
                dr_temp_reg.inputs.inputspec.normalize = c.mrsNorm
                dr_temp_reg.inputs.inputspec.demean = True

                node, out_file = strat['spatial_map_timeseries_for_DR']

                node2, out_file2 = strat.get_leaf_properties()
                node3, out_file3 = strat['functional_brain_mask']

                workflow.connect(node2, out_file2,
                                dr_temp_reg, 'inputspec.subject_rest')

                workflow.connect(node, out_file,
                                dr_temp_reg, 'inputspec.subject_timeseries')

                workflow.connect(node3, out_file3,
                                dr_temp_reg, 'inputspec.subject_mask')

                strat.update_resource_pool({
                    'dr_tempreg_maps_files': (dr_temp_reg, 'outputspec.temp_reg_map_files'),
                    'dr_tempreg_maps_zstat_files': (dr_temp_reg, 'outputspec.temp_reg_map_z_files')
                })

                strat.append_name(dr_temp_reg.name)

        strat_list += new_strat_list

        # (Multiple Regression) Temporal Regression for SCA

        new_strat_list = []

        if "MultReg" in sca_analysis_dict.keys():

            for num_strat, strat in enumerate(strat_list):

                sc_temp_reg = create_temporal_reg(
                    'temporal_regression_sca_%d' % num_strat,
                    which='RT'
                )
                sc_temp_reg.inputs.inputspec.normalize = c.mrsNorm
                sc_temp_reg.inputs.inputspec.demean = True

                node, out_file = strat['functional_to_standard']
                node2, out_file2 = strat['roi_timeseries_for_SCA_multreg']
                node3, out_file3 = strat['functional_brain_mask_to_standard']

                workflow.connect(node, out_file,
                                sc_temp_reg, 'inputspec.subject_rest')

                workflow.connect(node2, (out_file2, extract_one_d),
                                sc_temp_reg, 'inputspec.subject_timeseries')

                workflow.connect(node3, out_file3,
                                sc_temp_reg, 'inputspec.subject_mask')

                strat.update_resource_pool({
                    'sca_tempreg_maps_files': (sc_temp_reg, 'outputspec.temp_reg_map_files'),
                    'sca_tempreg_maps_zstat_files': (sc_temp_reg, 'outputspec.temp_reg_map_z_files')
                })

                strat.append_name(sc_temp_reg.name)

        strat_list += new_strat_list

        # Section: Network centrality

        # TODO ASH handle as boolean on schema validator / normalizer
        if 1 in c.runNetworkCentrality:

            # TODO ASH move to schema validator
            # validate the mask file path
            # if not c.templateSpecificationFile.endswith(".nii") and \
            #         not c.templateSpecificationFile.endswith(".nii.gz"):
            #     err = "\n\n[!] CPAC says: The Network Centrality mask " \
            #           "specification file must be a NIFTI file (ending in .nii " \
            #           "or .nii.gz).\nFile path you provided: %s\n\n" \
            #           % c.templateSpecificationFile

            #     raise Exception(err)

            strat_list = create_network_centrality_workflow(
                workflow, c, strat_list)

        '''
        Loop through the resource pool and connect the nodes for:
            - applying warps to standard
            - z-score standardization
            - smoothing
            - calculating output averages
        '''

        for num_strat, strat in enumerate(strat_list):

            if 1 in c.runRegisterFuncToMNI:
                rp = strat.get_resource_pool()
                for key in sorted(rp.keys()):
                    # connect nodes to apply warps to template
                    if key in Outputs.native_nonsmooth:
                        # smoothing happens at the end, so only the non-smooth
                        # named output labels for the native-space outputs
                        strat = output_to_standard(
                            workflow, key, strat, num_strat, c)
                    elif key in Outputs.native_nonsmooth_mult:
                        strat = output_to_standard(workflow, key, strat, num_strat, c,
                                                map_node=True)

            if "Before" in c.smoothing_order:
                # run smoothing before Z-scoring
                if 1 in c.run_smoothing:
                    rp = strat.get_resource_pool()
                    for key in sorted(rp.keys()):
                        # connect nodes for smoothing
                        if "centrality" in key:
                            # centrality needs its own mask
                            strat = output_smooth(workflow, key,
                                                c.templateSpecificationFile, c.fwhm,
                                                strat, num_strat, map_node=True)
                        elif key in Outputs.native_nonsmooth:
                            # native space
                            strat = output_smooth(workflow, key, "functional_brain_mask", c.fwhm,
                                                strat, num_strat)
                        elif key in Outputs.native_nonsmooth_mult:
                            # native space with multiple files (map nodes)
                            strat = output_smooth(workflow, key, "functional_brain_mask", c.fwhm,
                                                strat, num_strat, map_node=True)
                        elif key in Outputs.template_nonsmooth:
                            # template space
                            strat = output_smooth(workflow, key,
                                                "functional_brain_mask_to_standard", c.fwhm,
                                                strat, num_strat)
                        elif key in Outputs.template_nonsmooth_mult:
                            # template space with multiple files (map nodes)
                            strat = output_smooth(workflow, key,
                                                "functional_brain_mask_to_standard", c.fwhm,
                                                strat, num_strat, map_node=True)

                if 1 in c.runZScoring:
                    rp = strat.get_resource_pool()
                    for key in sorted(rp.keys()):
                        # connect nodes for z-score standardization
                        if "sca_roi_files_to_standard" in key:
                            # correlation files need the r-to-z
                            strat = fisher_z_score_standardize(workflow, key,
                                                            "roi_timeseries_for_SCA",
                                                            strat, num_strat,
                                                            map_node=True)
                        elif "centrality" in key:
                            # specific mask
                            strat = z_score_standardize(workflow, key,
                                                        c.templateSpecificationFile,
                                                        strat, num_strat,
                                                        map_node=True)
                        elif key in Outputs.template_raw:
                            # raw score, in template space
                            strat = z_score_standardize(workflow, key,
                                                        "functional_brain_mask_to_standard",
                                                        strat, num_strat)
                        elif key in Outputs.template_raw_mult:
                            # same as above but multiple files so mapnode required
                            strat = z_score_standardize(workflow, key,
                                                        "functional_brain_mask_to_standard",
                                                        strat, num_strat,
                                                        map_node=True)

            elif "After" in c.smoothing_order:
                # run smoothing after Z-scoring
                if 1 in c.runZScoring:
                    rp = strat.get_resource_pool()
                    for key in sorted(rp.keys()):
                        # connect nodes for z-score standardization
                        if "sca_roi_files_to_standard" in key:
                            # correlation files need the r-to-z
                            strat = fisher_z_score_standardize(workflow, key,
                                                            "roi_timeseries_for_SCA",
                                                            strat, num_strat,
                                                            map_node=True)
                        elif "centrality" in key:
                            # specific mask
                            strat = z_score_standardize(workflow, key,
                                                        c.templateSpecificationFile,
                                                        strat, num_strat,
                                                        map_node=True)
                        elif key in Outputs.template_raw:
                            # raw score, in template space
                            strat = z_score_standardize(workflow, key,
                                                        "functional_brain_mask_to_standard",
                                                        strat, num_strat)
                        elif key in Outputs.template_raw_mult:
                            # same as above but multiple files so mapnode required
                            strat = z_score_standardize(workflow, key,
                                                        "functional_brain_mask_to_standard",
                                                        strat, num_strat,
                                                        map_node=True)

                if 1 in c.run_smoothing:
                    rp = strat.get_resource_pool()
                    for key in sorted(rp.keys()):
                        # connect nodes for smoothing
                        if "centrality" in key:
                            # centrality needs its own mask
                            strat = output_smooth(workflow, key,
                                                c.templateSpecificationFile, c.fwhm,
                                                strat, num_strat, map_node=True)
                        elif key in Outputs.native_nonsmooth:
                            # native space
                            strat = output_smooth(workflow, key, "functional_brain_mask", c.fwhm,
                                                strat, num_strat)
                        elif key in Outputs.native_nonsmooth_mult:
                            # native space with multiple files (map nodes)
                            strat = output_smooth(workflow, key, "functional_brain_mask", c.fwhm,
                                                strat, num_strat, map_node=True)
                        elif key in Outputs.template_nonsmooth:
                            # template space
                            strat = output_smooth(workflow, key,
                                                "functional_brain_mask_to_standard", c.fwhm,
                                                strat, num_strat)
                        elif key in Outputs.template_nonsmooth_mult:
                            # template space with multiple files (map nodes)
                            strat = output_smooth(workflow, key,
                                                "functional_brain_mask_to_standard", c.fwhm,
                                                strat, num_strat, map_node=True)

            rp = strat.get_resource_pool()
            for key in sorted(rp.keys()):
                # connect nodes to calculate averages
                if key in Outputs.average:
                    # the outputs we need the averages for
                    strat = calc_avg(workflow, key, strat, num_strat)
                elif key in Outputs.average_mult:
                    # those outputs, but the ones with multiple files (map nodes)
                    strat = calc_avg(workflow, key, strat,
                                    num_strat, map_node=True)

    # Quality Control
    qc_montage_id_a = {}
    qc_montage_id_s = {}
    qc_plot_id = {}
    qc_hist_id = {}

    raising = None

    if 1 in c.generateQualityControlImages:
        qc_montage_id_a, qc_montage_id_s, qc_hist_id, qc_plot_id = \
            create_qc_workflow(workflow, c, strat_list, Outputs.qc)

    logger.info('\n\n' + 'Pipeline building completed.' + '\n\n')

    # Run the pipeline only if the user signifies.
    # otherwise, only construct the pipeline (above)
    if run == 1:

        try:
            workflow.write_graph(graph2use='hierarchical')
        except:
            pass

        # this section creates names for the different branched strategies.
        # it identifies where the pipeline has forked and then appends the
        # name of the forked nodes to the branch name in the output directory

        fork_points_labels = Strategy.get_forking_labels(strat_list)

        # DataSink
        pipeline_ids = []

        scan_ids = ['scan_anat']
        if 'func' in sub_dict:
            scan_ids += ['scan_' + str(scan_id)
                         for scan_id in sub_dict['func']]
        if 'rest' in sub_dict:
            scan_ids += ['scan_' + str(scan_id)
                         for scan_id in sub_dict['rest']]


        for num_strat, strat in enumerate(strat_list):

            if p_name is None or p_name == 'None':
                pipeline_id = c.pipelineName
            else:
                pipeline_id = p_name

            if fork_points_labels[strat]:
                pipeline_id += '_' + fork_points_labels[strat]

            pipeline_ids.append(pipeline_id)


            # TODO enforce value with schema validation
            # Extract credentials path for output if it exists
            try:
                # Get path to creds file
                creds_path = ''
                if c.awsOutputBucketCredentials:
                    creds_path = str(c.awsOutputBucketCredentials)
                    creds_path = os.path.abspath(creds_path)

                if c.outputDirectory.lower().startswith('s3://'):
                    # Test for s3 write access
                    s3_write_access = \
                        aws_utils.test_bucket_access(creds_path,
                                                     c.outputDirectory)

                    if not s3_write_access:
                        raise Exception('Not able to write to bucket!')

            except Exception as e:
                if c.outputDirectory.lower().startswith('s3://'):
                    err_msg = 'There was an error processing credentials or ' \
                                'accessing the S3 bucket. Check and try again.\n' \
                                'Error: %s' % e
                    raise Exception(err_msg)


            # TODO enforce value with schema validation
            try:
                encrypt_data = bool(c.s3Encryption[0])
            except:
                encrypt_data = False

            ndmg_out = False
            try:
                # let's encapsulate this inside a Try..Except block so if
                # someone doesn't have ndmg_outputs in their pipe config,
                # it will default to the regular datasink
                #     TODO: update this when we change to the optionals
                #     TODO: only pipe config
                if 1 in c.ndmg_mode:
                    ndmg_out = True
            except:
                pass

            if ndmg_out:
                # create the graphs
                from CPAC.utils.ndmg_utils import (
                    ndmg_roi_timeseries,
                    ndmg_create_graphs
                )

                atlases = []
                if 'Avg' in ts_analysis_dict.keys():
                    atlases = ts_analysis_dict['Avg']

                roi_dataflow_for_ndmg = create_roi_mask_dataflow(atlases,
                    'roi_dataflow_for_ndmg_%d' % num_strat
                )

                resample_functional_to_roi = pe.Node(interface=fsl.FLIRT(),
                                                     name='resample_functional_to_roi_ndmg_%d' % num_strat)
                resample_functional_to_roi.inputs.set(
                    interp='trilinear',
                    apply_xfm=True,
                    in_matrix_file=c.identityMatrix
                )
                workflow.connect(roi_dataflow_for_ndmg, 'outputspec.out_file',
                                    resample_functional_to_roi, 'reference')

                ndmg_ts = pe.Node(function.Function(
                    input_names=['func_file',
                                 'label_file'],
                    output_names=['roi_ts',
                                  'rois',
                                  'roits_file'],
                    function=ndmg_roi_timeseries,
                    as_module=True
                ), name='ndmg_ts_%d' % num_strat)

                node, out_file = strat['functional_to_standard']
                workflow.connect(node, out_file,
                                 resample_functional_to_roi, 'in_file')
                workflow.connect(resample_functional_to_roi, 'out_file',
                                 ndmg_ts, 'func_file')
                workflow.connect(roi_dataflow_for_ndmg, 'outputspec.out_file',
                                 ndmg_ts, 'label_file')

                ndmg_graph = pe.MapNode(function.Function(
                    input_names=['ts', 'labels'],
                    output_names=['out_file'],
                    function=ndmg_create_graphs,
                    as_module=True
                ), name='ndmg_graphs_%d' % num_strat, iterfield=['labels'])

                workflow.connect(ndmg_ts, 'roi_ts', ndmg_graph, 'ts')
                workflow.connect(roi_dataflow_for_ndmg, 'outputspec.out_file',
                                 ndmg_graph, 'labels')

                strat.update_resource_pool({
                    'ndmg_ts': (ndmg_ts, 'roits_file'),
                    'ndmg_graph': (ndmg_graph, 'out_file')
                })


            rp = strat.get_resource_pool()

            if c.write_debugging_outputs:
                workdir = os.path.join(c.workingDirectory, workflow_name)
                rp_pkl = os.path.join(workdir, 'resource_pool.pkl')
                with open(rp_pkl, 'wt') as f:
                    pickle.dump(rp, f)

            output_sink_nodes = []

            for resource_i, resource in enumerate(sorted(rp.keys())):

                if not resource.startswith('qc___') and resource not in Outputs.any:
                    continue

                if resource not in Outputs.override_optional and not ndmg_out:

                    if 1 not in c.write_func_outputs:
                        if resource in Outputs.extra_functional:
                            continue

                    if 1 not in c.write_debugging_outputs:
                        if resource in Outputs.debugging:
                            continue

                    if 0 not in c.runRegisterFuncToMNI:
                        if resource in Outputs.native_nonsmooth or \
                            resource in Outputs.native_nonsmooth_mult or \
                                resource in Outputs.native_smooth:
                            continue

                    if 0 not in c.runZScoring:
                        # write out only the z-scored outputs
                        if resource in Outputs.template_raw or \
                                resource in Outputs.template_raw_mult:
                            continue

                    if 0 not in c.run_smoothing:
                        # write out only the smoothed outputs
                        if resource in Outputs.native_nonsmooth or \
                            resource in Outputs.template_nonsmooth or \
                                resource in Outputs.native_nonsmooth_mult or \
                                resource in Outputs.template_nonsmooth_mult:
                            continue

                if ndmg_out:
                    ds = pe.Node(DataSink(),
                                 name='sinker_{}_{}'.format(num_strat,
                                                            resource_i))
                    ds.inputs.base_directory = c.outputDirectory
                    ds.inputs.creds_path = creds_path
                    ds.inputs.encrypt_bucket_keys = encrypt_data
                    ds.inputs.parameterization = True
                    ds.inputs.regexp_substitutions = [
                        (r'_rename_(.)*/', ''),
                        (r'_scan_', 'scan-'),
                        (r'/_mask_', '/roi-'),
                        (r'file_s3(.)*/', ''),
                        (r'ndmg_atlases', ''),
                        (r'func_atlases', ''),
                        (r'label', ''),
                        (r'res-.+\/', ''),
                        (r'_mask_', 'roi-'),
                        (r'mask_sub-', 'sub-'),
                        (r'/_selector_', '_nuis-'),
                        (r'_selector_pc', ''),
                        (r'.linear', ''),
                        (r'.wm', ''),
                        (r'.global', ''),
                        (r'.motion', ''),
                        (r'.quadratic', ''),
                        (r'.gm', ''),
                        (r'.compcor', ''),
                        (r'.csf', ''),
                        (r'_sub-', '/sub-'),
                        (r'(\.\.)', '')
                    ]

                    container = 'pipeline_{0}'.format(pipeline_id)

                    sub_ses_id = subject_id.split('_')

                    if 'sub-' not in sub_ses_id[0]:
                        sub_tag = 'sub-{0}'.format(sub_ses_id[0])
                    else:
                        sub_tag = sub_ses_id[0]

                    ses_tag = 'ses-1'
                    if len(sub_ses_id) > 1:
                        if 'ses-' not in sub_ses_id[1]:
                            ses_tag = 'ses-{0}'.format(sub_ses_id[1])
                        else:
                            ses_tag = sub_ses_id[1]

                    id_tag = '_'.join([sub_tag, ses_tag])

                    anat_template_tag = 'standard'
                    func_template_tag = 'standard'

                    try:
                        if 'FSL' in c.regOption and 'ANTS' not in c.regOption:
                            if 'MNI152' in c.fnirtConfig:
                                anat_template_tag = 'MNI152'
                                func_template_tag = 'MNI152'
                    except:
                        pass

                    anat_res_tag = c.resolution_for_anat.replace('mm', '')
                    func_res_tag = c.resolution_for_func_preproc.replace('mm', '')

                    ndmg_key_dct = {
                        'anatomical_brain': (
                            'anat',
                            'preproc',
                            '{0}_T1w_preproc_brain'.format(id_tag)
                        ),
                        'anatomical_to_standard': (
                            'anat',
                            'registered',
                            '{0}_T1w_space-{1}_res-{2}x{2}x{2}_registered'
                            .format(id_tag, anat_template_tag, anat_res_tag)
                        ),
                        'functional_preprocessed': (
                            'func',
                            'preproc',
                            '{0}_bold_preproc'
                            .format(id_tag)
                        ),
                        'functional_nuisance_residuals': (
                            'func',
                            'clean',
                            '{0}_bold_space-{1}_res-{2}x{2}x{2}_clean'
                            .format(id_tag, func_template_tag, func_res_tag)
                        ),
                        'functional_to_standard': (
                            'func',
                            'registered',
                            '{0}_bold_space-{1}_res-{2}x{2}x{2}_registered'
                            .format(id_tag, func_template_tag, func_res_tag)
                        ),
                        'functional_mask_to_standard': (
                            'func',
                            'registered',
                            '{0}_bold_space-{1}_res-{2}x{2}x{2}_registered_mask'
                            .format(id_tag, func_template_tag, func_res_tag)
                        ),
                        'ndmg_ts': (
                            'func',
                            'roi-timeseries',
                            '{0}_bold_res-{1}x{1}x{1}_variant-mean_timeseries'
                            .format(id_tag, func_res_tag)
                        ),
                        'ndmg_graph': (
                            'func',
                            'roi-connectomes',
                            '{0}_bold_res-{1}x{1}x{1}_measure-correlation'
                            .format(id_tag, func_res_tag)
                        )
                    }

                    if resource not in ndmg_key_dct.keys():
                        continue

                    ds.inputs.container = '{0}/{1}'.format(container,
                                                           ndmg_key_dct[resource][0])
                    node, out_file = rp[resource]

                    # rename the file
                    if 'roi_' in resource or 'ndmg_graph' in resource:
                        rename_file = pe.MapNode(
                            interface=util.Rename(),
                            name='rename__{}_{}'.format(num_strat, resource_i),
                            iterfield=['in_file']
                        )
                    else:
                        rename_file = pe.Node(
                            interface=util.Rename(),
                            name='rename_{}_{}'.format(num_strat, resource_i)
                        )
                    rename_file.inputs.keep_ext = True
                    rename_file.inputs.format_string = ndmg_key_dct[resource][2]

                    workflow.connect(node, out_file,
                                     rename_file, 'in_file')
                    workflow.connect(rename_file, 'out_file',
                                     ds, ndmg_key_dct[resource][1])

                else:
                    # regular datasink
                    ds = pe.Node(
                        DataSink(),
                        name='sinker_{}_{}'.format(num_strat, resource_i)
                    )
                    ds.inputs.base_directory = c.outputDirectory
                    ds.inputs.creds_path = creds_path
                    ds.inputs.encrypt_bucket_keys = encrypt_data
                    ds.inputs.container = os.path.join(
                        'pipeline_%s' % pipeline_id, subject_id
                    )
                    ds.inputs.regexp_substitutions = [
                        (r"/_sca_roi(.)*[/]", '/'),
                        (r"/_smooth_centrality_(\d)+[/]", '/'),
                        (r"/_z_score(\d)+[/]", "/"),
                        (r"/_dr_tempreg_maps_zstat_files_smooth_(\d)+[/]", "/"),
                        (r"/_sca_tempreg_maps_zstat_files_smooth_(\d)+[/]", "/"),
                        (r"/qc___", '/qc/')
                    ]

                    node, out_file = rp[resource]
                    workflow.connect(node, out_file, ds, resource)

                    output_sink_nodes += [(ds, 'out_file')]


            if 1 in c.runSymbolicLinks and not ndmg_out and \
                not c.outputDirectory.lower().startswith('s3://'):

                merge_link_node = pe.Node(
                    interface=Merge(len(output_sink_nodes)),
                    name='create_symlinks_paths_{}'.format(num_strat)
                )
                merge_link_node.inputs.ravel_inputs = True

                link_node = pe.Node(
                    interface=function.Function(
                        input_names=[
                            'output_dir',
                            'symlink_dir',
                            'pipeline_id',
                            'subject_id',
                            'paths',
                        ],
                        output_names=[],
                        function=create_symlinks,
                        as_module=True
                    ), name='create_symlinks_{}'.format(num_strat)
                )

                link_node.inputs.output_dir = c.outputDirectory
                link_node.inputs.subject_id = subject_id
                link_node.inputs.pipeline_id = 'pipeline_%s' % pipeline_id

                for i, (node, node_input) in enumerate(output_sink_nodes):
                    workflow.connect(node, node_input,
                                     merge_link_node, 'in{}'.format(i))

                workflow.connect(merge_link_node, 'out', link_node, 'paths')

            try:
                G = nx.DiGraph()
                strat_name = strat.get_name()
                G.add_edges_from([
                    (strat_name[s], strat_name[s + 1])
                    for s in range(len(strat_name) - 1)
                ])

                dotfilename = os.path.join(log_dir, 'strategy.dot')
                nx.drawing.nx_pydot.write_dot(G, dotfilename)
                format_dot(dotfilename, 'png')
            except:
                logger.warn('Cannot Create the strategy and pipeline '
                            'graph, dot or/and pygraphviz is not installed')


        forks = "\n\nStrategy forks:\n" + \
                "\n".join(["- " + pipe for pipe in sorted(set(pipeline_ids))]) + \
                "\n\n"

        logger.info(forks)


        try:

            pipeline_start_datetime = strftime("%Y-%m-%d %H:%M:%S")

            subject_info['resource_pool'] = []

            for strat_no, strat in enumerate(strat_list):
                strat_label = 'strat_%d' % strat_no
                subject_info[strat_label] = strat.get_name()
                subject_info['resource_pool'].append(strat.get_resource_pool())

            subject_info['status'] = 'Running'

            # Create callback logger
            cb_log_filename = os.path.join(log_dir,
                                        'callback.log')

            try:
                if not os.path.exists(os.path.dirname(cb_log_filename)):
                    os.makedirs(os.path.dirname(cb_log_filename))
            except IOError:
                pass

            # Add handler to callback log file
            cb_logger = cb_logging.getLogger('callback')
            cb_logger.setLevel(cb_logging.DEBUG)
            handler = cb_logging.FileHandler(cb_log_filename)
            cb_logger.addHandler(handler)

<<<<<<< HEAD
            # Log initial information from all the nodes
            def recurse_nodes(workflow, prefix=''):
                for node in nx.topological_sort(workflow._graph):
                    if isinstance(node, pe.Workflow):
                        for subnode in recurse_nodes(node, prefix + workflow.name + '.'):
                            yield subnode
                    else:
                        yield {
                            "id": prefix + workflow.name + '.' + node.name,
                            "hash": node.inputs.get_hashval()[1],
                        }

            nodes = list(recurse_nodes(workflow))
            for node in nodes:
                cb_logger.debug(json.dumps(node))
=======
            log_nodes_initial(workflow)
>>>>>>> d55be553

            # Add status callback function that writes in callback log
            if nipype.__version__ not in ('1.1.2'):
                err_msg = "This version of Nipype may not be compatible with " \
                            "CPAC v%s, please install Nipype version 1.1.2\n" \
                            % (CPAC.__version__)
                logger.error(err_msg)
            else:
                plugin_args['status_callback'] = log_nodes_cb

            if plugin_args['n_procs'] == 1:
                plugin = 'Linear'
                
            # Actually run the pipeline now, for the current subject
            workflow.run(plugin=plugin, plugin_args=plugin_args)


            # Dump subject info pickle file to subject log dir
            subject_info['status'] = 'Completed'

            subject_info_file = os.path.join(
                log_dir, 'subject_info_%s.pkl' % subject_id
            )
            with open(subject_info_file, 'wb') as info:
                pickle.dump(subject_info, info)

            if 1 in c.generateQualityControlImages and not ndmg_out:
                for pip_id in pipeline_ids:
                    pipeline_base = os.path.join(c.outputDirectory,
                                                'pipeline_%s' % pip_id)

                    sub_output_dir = os.path.join(pipeline_base, subject_id)
                    qc_output_folder = os.path.join(sub_output_dir, 'qc_html')

                    generate_qc_pages(qc_output_folder,
                                    sub_output_dir,
                                    qc_montage_id_a,
                                    qc_montage_id_s,
                                    qc_plot_id,
                                    qc_hist_id)

            # have this check in case the user runs cpac_runner from terminal and
            # the timing parameter list is not supplied as usual by the GUI
            if pipeline_timing_info != None:

                # pipeline_timing_info list:
                #  [0] - unique pipeline ID
                #  [1] - pipeline start time stamp (first click of 'run' from GUI)
                #  [2] - number of subjects in subject list
                unique_pipeline_id = pipeline_timing_info[0]
                pipeline_start_stamp = pipeline_timing_info[1]
                num_subjects = pipeline_timing_info[2]

                # elapsed time data list:
                #  [0] - elapsed time in minutes
                elapsed_time_data = []

                elapsed_time_data.append(
                    int(((time.time() - pipeline_start_time) / 60)))

                # elapsedTimeBin list:
                #  [0] - cumulative elapsed time (minutes) across all subjects
                #  [1] - number of times the elapsed time has been appended
                #        (effectively a measure of how many subjects have run)

                # TODO
                # write more doc for all this
                # warning in .csv that some runs may be partial
                # code to delete .tmp file

                timing_temp_file_path = os.path.join(c.logDirectory,
                                                    '%s_pipeline_timing.tmp' % unique_pipeline_id)

                if not os.path.isfile(timing_temp_file_path):
                    elapsedTimeBin = []
                    elapsedTimeBin.append(0)
                    elapsedTimeBin.append(0)

                    with open(timing_temp_file_path, 'wb') as handle:
                        pickle.dump(elapsedTimeBin, handle)

                with open(timing_temp_file_path, 'rb') as handle:
                    elapsedTimeBin = pickle.loads(handle.read())

                elapsedTimeBin[0] = elapsedTimeBin[0] + elapsed_time_data[0]
                elapsedTimeBin[1] = elapsedTimeBin[1] + 1

                with open(timing_temp_file_path, 'wb') as handle:
                    pickle.dump(elapsedTimeBin, handle)

                # this happens once the last subject has finished running!
                if elapsedTimeBin[1] == num_subjects:

                    pipelineTimeDict = {}
                    pipelineTimeDict['Pipeline'] = c.pipelineName
                    pipelineTimeDict['Cores_Per_Subject'] = c.maxCoresPerParticipant
                    pipelineTimeDict['Simultaneous_Subjects'] = c.numParticipantsAtOnce
                    pipelineTimeDict['Number_of_Subjects'] = num_subjects
                    pipelineTimeDict['Start_Time'] = pipeline_start_stamp
                    pipelineTimeDict['End_Time'] = strftime("%Y-%m-%d_%H:%M:%S")
                    pipelineTimeDict['Elapsed_Time_(minutes)'] = elapsedTimeBin[0]
                    pipelineTimeDict['Status'] = 'Complete'

                    gpaTimeFields = [
                        'Pipeline', 'Cores_Per_Subject',
                        'Simultaneous_Subjects',
                        'Number_of_Subjects', 'Start_Time',
                        'End_Time', 'Elapsed_Time_(minutes)',
                        'Status'
                    ]
                    timeHeader = dict(zip(gpaTimeFields, gpaTimeFields))

                    with open(os.path.join(
                        c.logDirectory,
                        'cpac_individual_timing_%s.csv' % c.pipelineName
                    ), 'a') as timeCSV, open(os.path.join(
                        c.logDirectory,
                        'cpac_individual_timing_%s.csv' % c.pipelineName
                    ), 'rb') as readTimeCSV:

                        timeWriter = csv.DictWriter(timeCSV, fieldnames=gpaTimeFields)
                        timeReader = csv.DictReader(readTimeCSV)

                        headerExists = False
                        for line in timeReader:
                            if 'Start_Time' in line:
                                headerExists = True

                        if headerExists == False:
                            timeWriter.writerow(timeHeader)

                        timeWriter.writerow(pipelineTimeDict)

                    # remove the temp timing file now that it is no longer needed
                    os.remove(timing_temp_file_path)

            # Upload logs to s3 if s3_str in output directory
            if c.outputDirectory.lower().startswith('s3://'):

                try:
                    # Store logs in s3 output director/logs/...
                    s3_log_dir = os.path.join(
                        c.outputDirectory,
                        'logs',
                        os.path.basename(log_dir)
                    )
                    bucket_name = c.outputDirectory.split('/')[2]
                    bucket = fetch_creds.return_bucket(creds_path, bucket_name)

                    # Collect local log files
                    local_log_files = []
                    for root, _, files in os.walk(log_dir):
                        local_log_files.extend([os.path.join(root, fil)
                                                for fil in files])
                    # Form destination keys
                    s3_log_files = [loc.replace(log_dir, s3_log_dir)
                                    for loc in local_log_files]
                    # Upload logs
                    aws_utils.s3_upload(bucket,
                                        (local_log_files, s3_log_files),
                                        encrypt=encrypt_data)
                    # Delete local log files
                    for log_f in local_log_files:
                        os.remove(log_f)

                except Exception as exc:
                    err_msg = 'Unable to upload CPAC log files in: %s.\nError: %s'
                    logger.error(err_msg, log_dir, exc)

            execution_info = """

    End of subject workflow {workflow}

    CPAC run complete:

        Pipeline configuration: {pipeline}
        Subject workflow: {workflow}
        Elapsed run time (minutes): {elapsed}
        Timing information saved in {log_dir}/cpac_individual_timing_{pipeline}.csv
        System time of start:      {run_start}
        System time of completion: {run_finish}

"""

#         except KeyboardInterrupt as e:

#             raising = e

#             execution_info = """

#     Stopped of subject workflow {workflow}

#     CPAC run stopped:

#         Pipeline configuration: {pipeline}
#         Subject workflow: {workflow}
#         Elapsed run time (minutes): {elapsed}
#         Timing information saved in {log_dir}/cpac_individual_timing_{pipeline}.csv
#         System time of start:      {run_start}

# """
        except:

            import traceback
            traceback.print_exc()

            execution_info = """

    Error of subject workflow {workflow}

    CPAC run error:

        Pipeline configuration: {pipeline}
        Subject workflow: {workflow}
        Elapsed run time (minutes): {elapsed}
        Timing information saved in {log_dir}/cpac_individual_timing_{pipeline}.csv
        System time of start:      {run_start}

"""

        finally:

            logger.info(execution_info.format(
                workflow=workflow_name,
                pipeline=c.pipelineName,
                log_dir=c.logDirectory,
                elapsed=(time.time() - pipeline_start_time) / 60,
                run_start=pipeline_start_datetime,
                run_finish=strftime("%Y-%m-%d %H:%M:%S")
            ))

            # Remove working directory when done
            if c.removeWorkingDir:
                try:
                    subject_wd = os.path.join(c.workingDirectory, workflow_name)
                    if os.path.exists(subject_wd):
                        logger.info("Removing working dir: %s" % subject_wd)
                        shutil.rmtree(subject_wd)
                except:
                    logger.warn('Could not remove subjects %s working directory',
                                workflow_name)

            # if raising:
            #     raise raising

    return workflow<|MERGE_RESOLUTION|>--- conflicted
+++ resolved
@@ -3623,7 +3623,7 @@
             handler = cb_logging.FileHandler(cb_log_filename)
             cb_logger.addHandler(handler)
 
-<<<<<<< HEAD
+
             # Log initial information from all the nodes
             def recurse_nodes(workflow, prefix=''):
                 for node in nx.topological_sort(workflow._graph):
@@ -3639,10 +3639,8 @@
             nodes = list(recurse_nodes(workflow))
             for node in nodes:
                 cb_logger.debug(json.dumps(node))
-=======
-            log_nodes_initial(workflow)
->>>>>>> d55be553
-
+
+                
             # Add status callback function that writes in callback log
             if nipype.__version__ not in ('1.1.2'):
                 err_msg = "This version of Nipype may not be compatible with " \
