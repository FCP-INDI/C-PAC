--- conflicted
+++ resolved
@@ -330,12 +330,14 @@
         logger.info('This has been a test of the pipeline configuration file, the pipeline was built successfully, but was not run')
     else:
 
+        working_dir = os.path.join(c.workingDirectory, workflow.name)
+
         if c.write_debugging_outputs:
-            with open(os.path.join(c.workingDirectory, workflow.name, 'resource_pool.pkl'), 'wb') as f:
+            with open(os.path.join(working_dir, 'resource_pool.pkl'), 'wb') as f:
                 pickle.dump(strat_list, f)
 
         if c.reGenerateOutputs is True:
-            working_dir = os.path.join(c.workingDirectory, workflow.name)
+            
             erasable = list(find_files(working_dir, '*sink*')) + \
                 list(find_files(working_dir, '*link*')) + \
                 list(find_files(working_dir, '*log*'))
@@ -427,7 +429,7 @@
                 log_dir, 'subject_info_%s.pkl' % subject_id
             )
             with open(subject_info_file, 'wb') as info:
-                pickle.dump(subject_info, info)
+                pickle.dump(list(subject_info), info)
 
             # have this check in case the user runs cpac_runner from terminal and
             # the timing parameter list is not supplied as usual by the GUI
@@ -578,7 +580,7 @@
             if 1 in c.generateQualityControlImages and not ndmg_out:
                 for pip_id in pipeline_ids:
                     pipeline_base = os.path.join(c.outputDirectory,
-                                                'pipeline_{0}'.format(pip_id))
+                                                 'pipeline_{0}'.format(pip_id))
 
                     sub_output_dir = os.path.join(pipeline_base, subject_id)
                     qc_dir = os.path.join(sub_output_dir, 'qc')
@@ -598,13 +600,12 @@
                 # Remove working directory when done
                 if c.removeWorkingDir:
                     try:
-                        subject_wd = os.path.join(c.workingDirectory, workflow.na,e)
-                        if os.path.exists(subject_wd):
-                            logger.info("Removing working dir: %s" % subject_wd)
-                            shutil.rmtree(subject_wd)
+                        if os.path.exists(working_dir):
+                            logger.info("Removing working dir: %s", working_dir)
+                            shutil.rmtree(working_dir)
                     except:
-                        logger.warn('Could not remove subjects %s working directory',
-                                    workflow.na,e)
+                        logger.warn('Could not remove working directory %s',
+                                    working_dir)
 
 
 def build_workflow(subject_id, sub_dict, c, pipeline_name=None, num_ants_cores=1):
@@ -766,19 +767,11 @@
 
     # update resampled template to resource pool
     for resolution, template, template_name, tag in templates_for_resampling:
-<<<<<<< HEAD
         resampled_template = pe.Node(Function(input_names=['resolution', 'template', 'template_name', 'tag'], 
                                               output_names=['resampled_template'], 
                                               function=resolve_resolution,
                                               as_module=True), 
                                         name='resampled_' + template_name) 
-=======
-        resampled_template = pe.Node(Function(input_names = ['resolution', 'template', 'template_name', 'tag'],
-                                              output_names = ['resampled_template'],
-                                              function = resolve_resolution,
-                                              as_module = True),
-                                        name = 'resampled_' + template_name)
->>>>>>> 1be70d61
 
         resampled_template.inputs.resolution = resolution
         resampled_template.inputs.template = template
@@ -2537,11 +2530,7 @@
                     raise Exception(err)
 
                 # TODO ASH based on config, instead of nodes?
-<<<<<<< HEAD
-                if 'func_to_epi_fsl' in nodes: 
-=======
                 if 'func_to_epi_fsl' in nodes:
->>>>>>> 1be70d61
                     use_ants = False
                 elif 'func_to_epi_ants' in nodes:
                     use_ants = True
@@ -2552,10 +2541,6 @@
                 # TODO ASH review
                 if seg_preproc_template_based is None:
                     continue
-<<<<<<< HEAD
-=======
-
->>>>>>> 1be70d61
 
                 if 'func_to_epi_fsl' in nodes :
 
@@ -3705,8 +3690,7 @@
 
 
         # Connectome
-        if "PearsonCorr" in ts_analysis_dict.keys(
-        ) or "PartialCorr" in ts_analysis_dict.keys():
+        if "PearsonCorr" in ts_analysis_dict.keys() or "PartialCorr" in ts_analysis_dict.keys():
 
             for num_strat, strat in enumerate(strat_list):
 
@@ -4098,17 +4082,7 @@
 
         rp = strat.get_resource_pool()
 
-        output_sink_nodes = []
-
-<<<<<<< HEAD
         for resource_i, resource in enumerate(sorted(rp.keys())):
-=======
-            if c.write_debugging_outputs:
-                workdir = os.path.join(c.workingDirectory, workflow_name)
-                rp_pkl = os.path.join(workdir, 'resource_pool.pkl')
-                with open(rp_pkl, 'wb') as f:
-                    pickle.dump(list(rp), f)
->>>>>>> 1be70d61
 
             if not resource.startswith('qc___') and resource not in Outputs.any:
                 continue
@@ -4180,40 +4154,10 @@
 
                 sub_ses_id = subject_id.split('_')
 
-<<<<<<< HEAD
                 if 'sub-' not in sub_ses_id[0]:
                     sub_tag = 'sub-{0}'.format(sub_ses_id[0])
                 else:
                     sub_tag = sub_ses_id[0]
-=======
-                    output_sink_nodes += [(ds, 'out_file')]
-
-                else:
-                    # regular datasink
-                    ds = pe.Node(
-                        DataSink(),
-                        name='sinker_{}_{}'.format(num_strat, resource_i)
-                    )
-                    ds.inputs.base_directory = c.outputDirectory
-                    ds.inputs.creds_path = creds_path
-                    ds.inputs.encrypt_bucket_keys = encrypt_data
-                    ds.inputs.container = os.path.join(
-                        'pipeline_{0}'.format(pipeline_id), subject_id
-                    )
-                    ds.inputs.regexp_substitutions = [
-                        (r"/_sca_roi(.)*[/]", '/'),
-                        (r"/_smooth_centrality_(\d)+[/]", '/'),
-                        (r"/_z_score(\d)+[/]", "/"),
-                        (r"/_dr_tempreg_maps_zstat_files_smooth_(\d)+[/]", "/"),
-                        (r"/_sca_tempreg_maps_zstat_files_smooth_(\d)+[/]", "/"),
-                        (r"/qc___", '/qc/')
-                    ]
-
-                    node, out_file = rp[resource]
-                    workflow.connect(node, out_file, ds, resource)
-
-                    output_sink_nodes += [(ds, 'out_file')]
->>>>>>> 1be70d61
 
                 ses_tag = 'ses-1'
                 if len(sub_ses_id) > 1:
@@ -4235,7 +4179,6 @@
                 except:
                     pass
 
-<<<<<<< HEAD
                 anat_res_tag = c.resolution_for_anat.replace('mm','')
                 func_res_tag = c.resolution_for_func_preproc.replace('mm','')
 
@@ -4288,187 +4231,6 @@
                         .format(id_tag, func_res_tag)
                     )
                 }
-=======
-                # Add handler to callback log file
-                cb_logger = cb_logging.getLogger('callback')
-                cb_logger.setLevel(cb_logging.DEBUG)
-                handler = cb_logging.FileHandler(cb_log_filename)
-                cb_logger.addHandler(handler)
-
-                # Log initial information from all the nodes
-                log_nodes_initial(workflow)
-
-                # Add status callback function that writes in callback log
-                if nipype.__version__ not in ('1.1.2'):
-                    err_msg = "This version of Nipype may not be compatible with " \
-                                "CPAC v%s, please install Nipype version 1.1.2\n" \
-                                % (CPAC.__version__)
-                    logger.error(err_msg)
-                else:
-                    plugin_args['status_callback'] = log_nodes_cb
-
-                if plugin_args['n_procs'] == 1:
-                    plugin = 'Linear'
-
-                # Actually run the pipeline now, for the current subject
-                workflow.run(plugin=plugin, plugin_args=plugin_args)
-
-                # PyPEER kick-off
-                if 1 in c.run_pypeer:
-                    from CPAC.pypeer.peer import prep_for_pypeer
-                    prep_for_pypeer(c.peer_eye_scan_names, c.peer_data_scan_names,
-                                    c.eye_mask_path, c.outputDirectory, subject_id,
-                                    pipeline_ids, c.peer_stimulus_path, c.peer_gsr,
-                                    c.peer_scrub, c.peer_scrub_thresh)
-
-                # Dump subject info pickle file to subject log dir
-                subject_info['status'] = 'Completed'
-
-                subject_info_file = os.path.join(
-                    log_dir, 'subject_info_%s.pkl' % subject_id
-                )
-                with open(subject_info_file, 'wb') as info:
-                    pickle.dump(list(subject_info), info)
-
-                # have this check in case the user runs cpac_runner from terminal and
-                # the timing parameter list is not supplied as usual by the GUI
-                if pipeline_timing_info != None:
-
-                    # pipeline_timing_info list:
-                    #  [0] - unique pipeline ID
-                    #  [1] - pipeline start time stamp (first click of 'run' from GUI)
-                    #  [2] - number of subjects in subject list
-                    unique_pipeline_id = pipeline_timing_info[0]
-                    pipeline_start_stamp = pipeline_timing_info[1]
-                    num_subjects = pipeline_timing_info[2]
-
-                    # elapsed time data list:
-                    #  [0] - elapsed time in minutes
-                    elapsed_time_data = []
-
-                    elapsed_time_data.append(
-                        int(((time.time() - pipeline_start_time) / 60)))
-
-                    # elapsedTimeBin list:
-                    #  [0] - cumulative elapsed time (minutes) across all subjects
-                    #  [1] - number of times the elapsed time has been appended
-                    #        (effectively a measure of how many subjects have run)
-
-                    # TODO
-                    # write more doc for all this
-                    # warning in .csv that some runs may be partial
-                    # code to delete .tmp file
-
-                    timing_temp_file_path = os.path.join(c.logDirectory,
-                                                        '%s_pipeline_timing.tmp' % unique_pipeline_id)
-
-                    if not os.path.isfile(timing_temp_file_path):
-                        elapsedTimeBin = []
-                        elapsedTimeBin.append(0)
-                        elapsedTimeBin.append(0)
-
-                        with open(timing_temp_file_path, 'wb') as handle:
-                            pickle.dump(list(elapsedTimeBin), handle)
-
-                    with open(timing_temp_file_path, 'rb') as handle:
-                        elapsedTimeBin = pickle.loads(handle.read())
-
-                    elapsedTimeBin[0] = elapsedTimeBin[0] + elapsed_time_data[0]
-                    elapsedTimeBin[1] = elapsedTimeBin[1] + 1
-
-                    with open(timing_temp_file_path, 'wb') as handle:
-                        pickle.dump(list(elapsedTimeBin), handle)
-
-                    # this happens once the last subject has finished running!
-                    if elapsedTimeBin[1] == num_subjects:
-
-                        pipelineTimeDict = {}
-                        pipelineTimeDict['Pipeline'] = c.pipelineName
-                        pipelineTimeDict['Cores_Per_Subject'] = c.maxCoresPerParticipant
-                        pipelineTimeDict['Simultaneous_Subjects'] = c.numParticipantsAtOnce
-                        pipelineTimeDict['Number_of_Subjects'] = num_subjects
-                        pipelineTimeDict['Start_Time'] = pipeline_start_stamp
-                        pipelineTimeDict['End_Time'] = strftime("%Y-%m-%d_%H:%M:%S")
-                        pipelineTimeDict['Elapsed_Time_(minutes)'] = elapsedTimeBin[0]
-                        pipelineTimeDict['Status'] = 'Complete'
-
-                        gpaTimeFields = [
-                            'Pipeline', 'Cores_Per_Subject',
-                            'Simultaneous_Subjects',
-                            'Number_of_Subjects', 'Start_Time',
-                            'End_Time', 'Elapsed_Time_(minutes)',
-                            'Status'
-                        ]
-                        timeHeader = dict(zip(gpaTimeFields, gpaTimeFields))
-
-                        with open(os.path.join(
-                            c.logDirectory,
-                            'cpac_individual_timing_%s.csv' % c.pipelineName
-                        ), 'a') as timeCSV, open(os.path.join(
-                            c.logDirectory,
-                            'cpac_individual_timing_%s.csv' % c.pipelineName
-                        ), 'rb') as readTimeCSV:
-
-                            timeWriter = csv.DictWriter(timeCSV, fieldnames=gpaTimeFields)
-                            timeReader = csv.DictReader(readTimeCSV)
-
-                            headerExists = False
-                            for line in timeReader:
-                                if 'Start_Time' in line:
-                                    headerExists = True
-
-                            if headerExists == False:
-                                timeWriter.writerow(timeHeader)
-
-                            timeWriter.writerow(pipelineTimeDict)
-
-                        # remove the temp timing file now that it is no longer needed
-                        os.remove(timing_temp_file_path)
-
-                # Upload logs to s3 if s3_str in output directory
-                if c.outputDirectory.lower().startswith('s3://'):
-
-                    try:
-                        # Store logs in s3 output director/logs/...
-                        s3_log_dir = os.path.join(
-                            c.outputDirectory,
-                            'logs',
-                            os.path.basename(log_dir)
-                        )
-                        bucket_name = c.outputDirectory.split('/')[2]
-                        bucket = fetch_creds.return_bucket(creds_path, bucket_name)
-
-                        # Collect local log files
-                        local_log_files = []
-                        for root, _, files in os.walk(log_dir):
-                            local_log_files.extend([os.path.join(root, fil)
-                                                    for fil in files])
-                        # Form destination keys
-                        s3_log_files = [loc.replace(log_dir, s3_log_dir)
-                                        for loc in local_log_files]
-                        # Upload logs
-                        aws_utils.s3_upload(bucket,
-                                            (local_log_files, s3_log_files),
-                                            encrypt=encrypt_data)
-                        # Delete local log files
-                        for log_f in local_log_files:
-                            os.remove(log_f)
-
-                    except Exception as exc:
-                        err_msg = 'Unable to upload CPAC log files in: %s.\nError: %s'
-                        logger.error(err_msg, log_dir, exc)
-
-            except Exception as e:
-
-                import traceback
-                traceback.print_exc()
-
-                execution_info = """
-
-    Error of subject workflow {workflow}
-
-    CPAC run error:
->>>>>>> 1be70d61
 
                 if resource not in ndmg_key_dct.keys():
                     continue
@@ -4507,7 +4269,7 @@
                 ds.inputs.creds_path = creds_path
                 ds.inputs.encrypt_bucket_keys = encrypt_data
                 ds.inputs.container = os.path.join(
-                    'pipeline_%s' % pipeline_id, subject_id
+                    'pipeline_{0}'.format(pipeline_id), subject_id
                 )
                 ds.inputs.regexp_substitutions = [
                     (r"/_sca_roi(.)*[/]", '/'),
@@ -4521,8 +4283,6 @@
                 node, out_file = rp[resource]
                 workflow.connect(node, out_file, ds, resource)
 
-                output_sink_nodes += [(ds, 'out_file')]
-
     logger.info('\n\n' + 'Pipeline building completed.' + '\n\n')
 
     return workflow, strat_list, pipeline_ids