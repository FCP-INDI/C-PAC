import os
import time
import six
import re
import csv
import shutil
import pickle
import copy
import json

import pandas as pd
import pkg_resources as p
import networkx as nx
import logging as cb_logging
from time import strftime

import nipype
import nipype.pipeline.engine as pe
import nipype.interfaces.fsl as fsl
import nipype.interfaces.io as nio
import nipype.interfaces.utility as util
from nipype.interfaces.afni import preprocess
import nipype.interfaces.ants as ants
import nipype.interfaces.c3 as c3
from nipype.interfaces.utility import Merge
from nipype.pipeline.engine.utils import format_dot
from nipype import config
from nipype import logging

from indi_aws import aws_utils, fetch_creds

import CPAC
from CPAC.network_centrality.pipeline import (
    create_network_centrality_workflow
)

from CPAC.anat_preproc.anat_preproc import (
    create_anat_preproc, 
    connect_anat_segmentation
)

from CPAC.anat_preproc.lesion_preproc import create_lesion_preproc

from CPAC.func_preproc.func_ingress import (
    connect_func_ingress
)

from CPAC.func_preproc.func_preproc import (
    connect_func_init,
    connect_func_preproc
)

from CPAC.distortion_correction.distortion_correction import (
    connect_distortion_correction
)

from CPAC.seg_preproc.seg_preproc import (
    create_seg_preproc,
    create_seg_preproc_template_based,
    create_seg_preproc_antsJointLabel_method
)

from CPAC.seg_preproc.utils import mask_erosion

from CPAC.image_utils import (
    spatial_smooth_outputs,
    z_score_standardize,
    fisher_z_score_standardize,
    calc_avg
)

from CPAC.registration import (
    create_fsl_flirt_linear_reg,
    create_fsl_fnirt_nonlinear_reg,
    create_register_func_to_anat,
    create_bbregister_func_to_anat,
    create_register_func_to_epi,
    create_wf_calculate_ants_warp,
    output_func_to_standard
)

from CPAC.nuisance import create_regressor_workflow, \
    create_nuisance_regression_workflow, \
    filtering_bold_and_regressors, \
    bandpass_voxels, \
    NuisanceRegressor
from CPAC.aroma import create_aroma
from CPAC.median_angle import create_median_angle_correction
from CPAC.generate_motion_statistics import motion_power_statistics
from CPAC.scrubbing import create_scrubbing_preproc
from CPAC.timeseries import (
    get_roi_timeseries,
    get_voxel_timeseries,
    get_vertices_timeseries,
    get_spatial_map_timeseries
)

from CPAC.vmhc.vmhc import create_vmhc
from CPAC.reho.reho import create_reho
from CPAC.alff.alff import create_alff
from CPAC.sca.sca import create_sca, create_temporal_reg

from CPAC.connectome.pipeline import create_connectome

from CPAC.utils.datasource import (
    create_anat_datasource,
    create_roi_mask_dataflow,
    create_spatial_map_dataflow,
    create_check_for_s3_node,
    resolve_resolution,
    resample_func_roi
)
from CPAC.utils.trimmer import the_trimmer
from CPAC.utils import Configuration, Strategy, Outputs, find_files
from CPAC.utils.interfaces.function import Function

from CPAC.utils.interfaces.datasink import DataSink

from CPAC.qc.pipeline import create_qc_workflow
from CPAC.qc.utils import generate_qc_pages

from CPAC.utils.utils import (
    extract_one_d,
    get_tr,
    extract_txt,
    extract_output_mean,
    create_output_mean_csv,
    get_zscore,
    get_fisher_zscore,
    pick_wm
)

from CPAC.utils.monitoring import log_nodes_initial, log_nodes_cb

logger = logging.getLogger('nipype.workflow')
# config.enable_debug_mode()

def run_workflow(sub_dict, c, run, pipeline_timing_info=None, p_name=None,
                 plugin='MultiProc', plugin_args=None, test_config=False):
    '''
    Function to prepare and, optionally, run the C-PAC workflow

    Parameters
    ----------
    sub_dict : dictionary
        subject dictionary with anatomical and functional image paths
    c : Configuration object
        CPAC pipeline configuration dictionary object
    run : boolean
        flag to indicate whether to run the prepared workflow
    pipeline_timing_info : list (optional); default=None
        list of pipeline info for reporting timing information
    p_name : string (optional); default=None
        name of pipeline
    plugin : string (optional); defaule='MultiProc'
        nipype plugin to utilize when the workflow is ran
    plugin_args : dictionary (optional); default=None
        plugin-specific arguments for the workflow plugin

    Returns
    -------
    workflow : nipype workflow
        the prepared nipype workflow object containing the parameters
        specified in the config
    '''

    # Import packages
    from CPAC.utils.utils import check_config_resources, check_system_deps

    # Assure that changes on config will not affect other parts
    c = copy.copy(c)

    subject_id = sub_dict['subject_id']
    if sub_dict['unique_id']:
        subject_id += "_" + sub_dict['unique_id']

    log_dir = os.path.join(c.logDirectory, 'pipeline_%s' % c.pipelineName,
                           subject_id)
    if not os.path.exists(log_dir):
        os.makedirs(os.path.join(log_dir))

    # TODO ASH Enforce c.run_logging to be boolean
    # TODO ASH Schema validation
    config.update_config({
        'logging': {
            'log_directory': log_dir,
            'log_to_file': bool(getattr(c, 'run_logging', True))
        }
    })

    config.enable_resource_monitor()
    logging.update_logging(config)

    # Start timing here
    pipeline_start_time = time.time()
    # at end of workflow, take timestamp again, take time elapsed and check
    # tempfile add time to time data structure inside tempfile, and increment
    # number of subjects

    # Check pipeline config resources
    sub_mem_gb, num_cores_per_sub, num_ants_cores = check_config_resources(c)

    if not plugin:
        plugin = 'MultiProc'

    if plugin_args:
        plugin_args['memory_gb'] = sub_mem_gb
        plugin_args['n_procs'] = num_cores_per_sub
    else:
        plugin_args = {'memory_gb': sub_mem_gb, 'n_procs': num_cores_per_sub}

    # perhaps in future allow user to set threads maximum
    # this is for centrality mostly
    # import mkl
    numThreads = '1'
    os.environ['OMP_NUM_THREADS'] = '1'  # str(num_cores_per_sub)
    os.environ['MKL_NUM_THREADS'] = '1'  # str(num_cores_per_sub)
    os.environ['ITK_GLOBAL_DEFAULT_NUMBER_OF_THREADS'] = str(num_ants_cores)

    # TODO: TEMPORARY
    # TODO: solve the UNet model hanging issue during MultiProc
    if "unet" in c.skullstrip_option:
        c.maxCoresPerParticipant = 1
        logger.info("\n\n[!] LOCKING CPUs PER PARTICIPANT TO 1 FOR U-NET "
                    "MODEL.\n\nThis is a temporary measure due to a known "
                    "issue preventing Nipype's parallelization from running "
                    "U-Net properly.\n\n")

    # calculate maximum potential use of cores according to current pipeline
    # configuration
    max_core_usage = int(c.maxCoresPerParticipant) * \
        int(c.numParticipantsAtOnce)

    ndmg_out = False
    try:
        if "ndmg" in c.output_tree:
            ndmg_out = True
    except:
        pass

    try:
        creds_path = sub_dict['creds_path']
        if creds_path and 'none' not in creds_path.lower():
            if os.path.exists(creds_path):
                input_creds_path = os.path.abspath(creds_path)
            else:
                err_msg = 'Credentials path: "%s" for subject "%s" was not ' \
                          'found. Check this path and try again.' % (
                              creds_path, subject_id)
                raise Exception(err_msg)
        else:
            input_creds_path = None
    except KeyError:
        input_creds_path = None

    # TODO enforce value with schema validation
    try:
        encrypt_data = bool(c.s3Encryption[0])
    except:
        encrypt_data = False

    information = """

    C-PAC version: {cpac_version}

    Setting maximum number of cores per participant to {cores}
    Setting number of participants at once to {participants}
    Setting OMP_NUM_THREADS to {threads}
    Setting MKL_NUM_THREADS to {threads}
    Setting ANTS/ITK thread usage to {ants_threads}
    Maximum potential number of cores that might be used during this run: {max_cores}

"""

    execution_info = """

    End of subject workflow {workflow}

    CPAC run complete:

        Pipeline configuration: {pipeline}
        Subject workflow: {workflow}
        Elapsed run time (minutes): {elapsed}
        Timing information saved in {log_dir}/cpac_individual_timing_{pipeline}.csv
        System time of start:      {run_start}
        System time of completion: {run_finish}

"""

    logger.info(information.format(
        cpac_version=CPAC.__version__,
        cores=c.maxCoresPerParticipant,
        participants=c.numParticipantsAtOnce,
        threads=numThreads,
        ants_threads=c.num_ants_threads,
        max_cores=max_core_usage
    ))

    subject_info = {}
    subject_info['subject_id'] = subject_id
    subject_info['start_time'] = pipeline_start_time

    check_centrality_degree = 1 in c.runNetworkCentrality and \
                              (True in c.degWeightOptions or \
                               True in c.eigWeightOptions)

    check_centrality_lfcd = 1 in c.runNetworkCentrality and \
                            True in c.lfcdWeightOptions

    # Check system dependencies
    check_system_deps(check_ants='ANTS' in c.regOption,
                      check_ica_aroma='1' in str(c.runICA[0]),
                      check_centrality_degree=check_centrality_degree,
                      check_centrality_lfcd=check_centrality_lfcd)

    # absolute paths of the dirs
    c.workingDirectory = os.path.abspath(c.workingDirectory)
    if 's3://' not in c.outputDirectory:
        c.outputDirectory = os.path.abspath(c.outputDirectory)

    workflow, strat_list, pipeline_ids = build_workflow(
        subject_id, sub_dict, c, p_name, num_ants_cores
    )

    forks = "\n\nStrategy forks:\n" + \
            "\n".join(["- " + pipe for pipe in sorted(set(pipeline_ids))]) + \
            "\n\n"

    logger.info(forks)

    if test_config:
        logger.info('This has been a test of the pipeline configuration '
                    'file, the pipeline was built successfully, but was '
                    'not run')
    else:
        working_dir = os.path.join(c.workingDirectory, workflow.name)

        #if c.write_debugging_outputs:
        #    with open(os.path.join(working_dir, 'resource_pool.pkl'), 'wb') as f:
        #        pickle.dump(strat_list, f)

        if c.reGenerateOutputs is True:

            erasable = list(find_files(working_dir, '*sink*')) + \
                list(find_files(working_dir, '*link*')) + \
                list(find_files(working_dir, '*log*'))

            for f in erasable:
                if os.path.isfile(f):
                    os.remove(f)
                else:
                    shutil.rmtree(f)

        if hasattr(c, 'trim') and c.trim:

            logger.warn("""
Trimming is an experimental feature, and if used wrongly, it can lead to unreproducible results.
It is useful for performance optimization, but only if used correctly.
Please, make yourself aware of how it works and its assumptions:
    - The pipeline configuration has not changed;
    - The data configuration / BIDS directory has not changed;
    - The files from the output directory has not changed;
    - Your softwares versions has not changed;
    - Your C-PAC version has not changed;
    - You do not have access to the working directory.
""")

            workflow, _ = the_trimmer(
                workflow,
                output_dir=c.outputDirectory,
                s3_creds_path=input_creds_path,
            )

        pipeline_start_datetime = strftime("%Y-%m-%d %H:%M:%S")

        try:
            subject_info['resource_pool'] = []

            for strat_no, strat in enumerate(strat_list):
                strat_label = 'strat_%d' % strat_no
                subject_info[strat_label] = strat.get_name()
                subject_info['resource_pool'].append(strat.get_resource_pool())

            subject_info['status'] = 'Running'

            # Create callback logger
            cb_log_filename = os.path.join(log_dir,
                                        'callback.log')

            try:
                if not os.path.exists(os.path.dirname(cb_log_filename)):
                    os.makedirs(os.path.dirname(cb_log_filename))
            except IOError:
                pass

            # Add handler to callback log file
            cb_logger = cb_logging.getLogger('callback')
            cb_logger.setLevel(cb_logging.DEBUG)
            handler = cb_logging.FileHandler(cb_log_filename)
            cb_logger.addHandler(handler)

            # Log initial information from all the nodes
            log_nodes_initial(workflow)

            # Add status callback function that writes in callback log
            if nipype.__version__ not in ('1.1.2'):
                err_msg = "This version of Nipype may not be compatible with " \
                            "CPAC v%s, please install Nipype version 1.1.2\n" \
                            % (CPAC.__version__)
                logger.error(err_msg)
            else:
                plugin_args['status_callback'] = log_nodes_cb

            if plugin_args['n_procs'] == 1:
                plugin = 'Linear'

            try:
                # Actually run the pipeline now, for the current subject
                workflow.run(plugin=plugin, plugin_args=plugin_args)
            except UnicodeDecodeError:
                raise EnvironmentError(
                    "C-PAC migrated from Python 2 to Python 3 in v1.6.2 (see "
                    "release notes). Your working directory contains Python 2 "
                    "pickles, probably from an older version of C-PAC. If you "
                    "want to continue to use this working directory, run\n\n"
                    "docker run -i --rm --user $(id -u):$(id -g) "
                    "-v /path/to/working_dir:/working "
                    "fcpindi/c-pac:latest /bids_dir /outputs cli -- "
                    "utils repickle /working\n"
                    "\nor\n\n"
                    "singularity run "
                    "C-PAC_latest.sif /bids_dir /outputs cli -- "
                    "utils repickle /path/to/working_dir\n\n"
                    "before running C-PAC >=v1.6.2"
                )

            # PyPEER kick-off
            if 1 in c.run_pypeer:
                from CPAC.pypeer.peer import prep_for_pypeer
                prep_for_pypeer(c.peer_eye_scan_names, c.peer_data_scan_names,
                                c.eye_mask_path, c.outputDirectory, subject_id,
                                pipeline_ids, c.peer_stimulus_path, c.peer_gsr,
                                c.peer_scrub, c.peer_scrub_thresh)

            # Dump subject info pickle file to subject log dir
            subject_info['status'] = 'Completed'

            subject_info_file = os.path.join(
                log_dir, 'subject_info_%s.pkl' % subject_id
            )
            with open(subject_info_file, 'wb') as info:
                pickle.dump(list(subject_info), info)

            # have this check in case the user runs cpac_runner from terminal and
            # the timing parameter list is not supplied as usual by the GUI
            if pipeline_timing_info != None:

                # pipeline_timing_info list:
                #  [0] - unique pipeline ID
                #  [1] - pipeline start time stamp (first click of 'run' from GUI)
                #  [2] - number of subjects in subject list
                unique_pipeline_id = pipeline_timing_info[0]
                pipeline_start_stamp = pipeline_timing_info[1]
                num_subjects = pipeline_timing_info[2]

                # elapsed time data list:
                #  [0] - elapsed time in minutes
                elapsed_time_data = []

                elapsed_time_data.append(
                    int(((time.time() - pipeline_start_time) / 60)))

                # elapsedTimeBin list:
                #  [0] - cumulative elapsed time (minutes) across all subjects
                #  [1] - number of times the elapsed time has been appended
                #        (effectively a measure of how many subjects have run)

                # TODO
                # write more doc for all this
                # warning in .csv that some runs may be partial
                # code to delete .tmp file

                timing_temp_file_path = os.path.join(c.logDirectory,
                                                    '%s_pipeline_timing.tmp' % unique_pipeline_id)

                if not os.path.isfile(timing_temp_file_path):
                    elapsedTimeBin = []
                    elapsedTimeBin.append(0)
                    elapsedTimeBin.append(0)

                    with open(timing_temp_file_path, 'wb') as handle:
                        pickle.dump(elapsedTimeBin, handle)

                with open(timing_temp_file_path, 'rb') as handle:
                    elapsedTimeBin = pickle.loads(handle.read())

                elapsedTimeBin[0] = elapsedTimeBin[0] + elapsed_time_data[0]
                elapsedTimeBin[1] = elapsedTimeBin[1] + 1

                with open(timing_temp_file_path, 'wb') as handle:
                    pickle.dump(elapsedTimeBin, handle)

                # this happens once the last subject has finished running!
                if elapsedTimeBin[1] == num_subjects:

                    pipelineTimeDict = {}
                    pipelineTimeDict['Pipeline'] = c.pipelineName
                    pipelineTimeDict['Cores_Per_Subject'] = c.maxCoresPerParticipant
                    pipelineTimeDict['Simultaneous_Subjects'] = c.numParticipantsAtOnce
                    pipelineTimeDict['Number_of_Subjects'] = num_subjects
                    pipelineTimeDict['Start_Time'] = pipeline_start_stamp
                    pipelineTimeDict['End_Time'] = strftime("%Y-%m-%d_%H:%M:%S")
                    pipelineTimeDict['Elapsed_Time_(minutes)'] = elapsedTimeBin[0]
                    pipelineTimeDict['Status'] = 'Complete'

                    gpaTimeFields = [
                        'Pipeline', 'Cores_Per_Subject',
                        'Simultaneous_Subjects',
                        'Number_of_Subjects', 'Start_Time',
                        'End_Time', 'Elapsed_Time_(minutes)',
                        'Status'
                    ]
                    timeHeader = dict(zip(gpaTimeFields, gpaTimeFields))

                    with open(os.path.join(
                        c.logDirectory,
                        'cpac_individual_timing_%s.csv' % c.pipelineName
                    ), 'a') as timeCSV, open(os.path.join(
                        c.logDirectory,
                        'cpac_individual_timing_%s.csv' % c.pipelineName
                    ), 'rb') as readTimeCSV:

                        timeWriter = csv.DictWriter(timeCSV, fieldnames=gpaTimeFields)
                        timeReader = csv.DictReader(readTimeCSV)

                        headerExists = False
                        for line in timeReader:
                            if 'Start_Time' in line:
                                headerExists = True

                        if headerExists == False:
                            timeWriter.writerow(timeHeader)

                        timeWriter.writerow(pipelineTimeDict)

                    # remove the temp timing file now that it is no longer needed
                    os.remove(timing_temp_file_path)

            # Upload logs to s3 if s3_str in output directory
            if c.outputDirectory.lower().startswith('s3://'):

                try:
                    # Store logs in s3 output director/logs/...
                    s3_log_dir = os.path.join(
                        c.outputDirectory,
                        'logs',
                        os.path.basename(log_dir)
                    )
                    bucket_name = c.outputDirectory.split('/')[2]
                    bucket = fetch_creds.return_bucket(creds_path, bucket_name)

                    # Collect local log files
                    local_log_files = []
                    for root, _, files in os.walk(log_dir):
                        local_log_files.extend([os.path.join(root, fil)
                                                for fil in files])
                    # Form destination keys
                    s3_log_files = [loc.replace(log_dir, s3_log_dir)
                                    for loc in local_log_files]
                    # Upload logs
                    aws_utils.s3_upload(bucket,
                                        (local_log_files, s3_log_files),
                                        encrypt=encrypt_data)
                    # Delete local log files
                    for log_f in local_log_files:
                        os.remove(log_f)

                except Exception as exc:
                    err_msg = 'Unable to upload CPAC log files in: %s.\nError: %s'
                    logger.error(err_msg, log_dir, exc)

        except Exception as e:
            import traceback; traceback.print_exc()
            execution_info = """

Error of subject workflow {workflow}

CPAC run error:

    Pipeline configuration: {pipeline}
    Subject workflow: {workflow}
    Elapsed run time (minutes): {elapsed}
    Timing information saved in {log_dir}/cpac_individual_timing_{pipeline}.csv
    System time of start:      {run_start}

"""

        finally:

            if 1 in c.generateQualityControlImages and not ndmg_out:
                for pip_id in pipeline_ids:
                    pipeline_base = os.path.join(c.outputDirectory,
                                                 'pipeline_{0}'.format(pip_id))

                    sub_output_dir = os.path.join(pipeline_base, subject_id)
                    qc_dir = os.path.join(sub_output_dir, 'qc')
                    generate_qc_pages(qc_dir)

            if workflow:

                logger.info(execution_info.format(
                    workflow=workflow.name,
                    pipeline=c.pipelineName,
                    log_dir=c.logDirectory,
                    elapsed=(time.time() - pipeline_start_time) / 60,
                    run_start=pipeline_start_datetime,
                    run_finish=strftime("%Y-%m-%d %H:%M:%S")
                ))

                # Remove working directory when done
                if c.removeWorkingDir:
                    try:
                        if os.path.exists(working_dir):
                            logger.info("Removing working dir: %s", working_dir)
                            shutil.rmtree(working_dir)
                    except:
                        logger.warn('Could not remove working directory %s',
                                    working_dir)


def build_workflow(subject_id, sub_dict, c, pipeline_name=None, num_ants_cores=1):

    # TODO ASH temporary code, remove
    # TODO ASH maybe scheme validation/normalization
    already_skullstripped = c.already_skullstripped[0]
    if already_skullstripped == 2:
        already_skullstripped = 0
    elif already_skullstripped == 3:
        already_skullstripped = 1

    if 'ANTS' in c.regOption:

        # if someone doesn't have anatRegANTSinterpolation in their pipe config,
        # it will default to LanczosWindowedSinc
        if not hasattr(c, 'anatRegANTSinterpolation'):
            setattr(c, 'anatRegANTSinterpolation', 'LanczosWindowedSinc')

        if c.anatRegANTSinterpolation not in ['Linear', 'BSpline', 'LanczosWindowedSinc']:
            err_msg = 'The selected ANTS interpolation method may be in the list of values: "Linear", "BSpline", "LanczosWindowedSinc"'
            raise Exception(err_msg)

        # if someone doesn't have funcRegANTSinterpolation in their pipe config,
        # it will default to LanczosWindowedSinc
        if not hasattr(c, 'funcRegANTSinterpolation'):
               setattr(c, 'funcRegANTSinterpolation', 'LanczosWindowedSinc')

        if c.funcRegANTSinterpolation not in ['Linear', 'BSpline', 'LanczosWindowedSinc']:
            err_msg = 'The selected ANTS interpolation method may be in the list of values: "Linear", "BSpline", "LanczosWindowedSinc"'
            raise Exception(err_msg)

    if 'FSL' in c.regOption:

        # if someone doesn't have anatRegFSLinterpolation in their pipe config,
        # it will default to sinc
        if not hasattr(c, 'anatRegFSLinterpolation'):
            setattr(c, 'anatRegFSLinterpolation', 'sinc')

        if c.anatRegFSLinterpolation not in ["trilinear", "sinc", "spline"]:
            err_msg = 'The selected FSL interpolation method may be in the list of values: "trilinear", "sinc", "spline"'
            raise Exception(err_msg)


    # Workflow setup
    workflow_name = 'resting_preproc_' + str(subject_id)
    workflow = pe.Workflow(name=workflow_name)
    workflow.base_dir = c.workingDirectory
    workflow.config['execution'] = {
        'hash_method': 'timestamp',
        'crashdump_dir': os.path.abspath(c.crashLogDirectory)
    }

    # Extract credentials path if it exists
    try:
        creds_path = sub_dict['creds_path']
        if creds_path and 'none' not in creds_path.lower():
            if os.path.exists(creds_path):
                input_creds_path = os.path.abspath(creds_path)
            else:
                err_msg = 'Credentials path: "%s" for subject "%s" was not ' \
                          'found. Check this path and try again.' % (
                              creds_path, subject_id)
                raise Exception(err_msg)
        else:
            input_creds_path = None
    except KeyError:
        input_creds_path = None

    # check if lateral_ventricles_mask exist
    if str(c.lateral_ventricles_mask).lower() in ['none', 'false']:
        ventricle_mask_exist = False
    else:
        ventricle_mask_exist = True

    # TODO ASH normalize file paths with schema validator
    template_keys = [
        ("anat", "templateSpecificationFile"),
        ("anat", "lateral_ventricles_mask"),
        ("anat", "PRIORS_CSF"),
        ("anat", "PRIORS_GRAY"),
        ("anat", "PRIORS_WHITE"),
        ("other", "configFileTwomm"),
        ("anat", "template_based_segmentation_CSF"),
        ("anat", "template_based_segmentation_GRAY"),
        ("anat", "template_based_segmentation_WHITE"),
    ]

    for key_type, key in template_keys:

        node = create_check_for_s3_node(
            key,
            getattr(c, key), key_type,
            input_creds_path, c.workingDirectory
        )

        setattr(c, key, node)

    """""""""""""""""""""""""""""""""""""""""""""""""""
     PREPROCESSING
    """""""""""""""""""""""""""""""""""""""""""""""""""

    strat_initial = Strategy()

    # The list of strategies that will be shared all along the pipeline creation
    strat_list = []
    num_strat = 0

    # update resource pool from data config
    # TODO fork resource pool
    if 'resource_pool' in sub_dict.keys():
        resource_pool_list = sub_dict['resource_pool']
        for strat in resource_pool_list.keys():
            resource_pool_dict = sub_dict['resource_pool'][strat]
            for key in resource_pool_dict.keys():
                # handle anatomical_to_mni_nonlinear_xfm, mni_to_anatomical_nonlinear_xfm, ants xfms
                if ('nonlinear_xfm' in key or 'ants' in key) and key not in strat:
                    longitudinal_flow = create_anat_datasource(f'{key}_gather_{num_strat}')
                    longitudinal_flow.inputs.inputnode.set(
                        subject = subject_id,
                        anat = resource_pool_dict[key],
                        creds_path = input_creds_path,
                        dl_dir = c.workingDirectory,
                        img_type = 'other'
                    )
                    strat_initial.update_resource_pool({
                        key: (longitudinal_flow, 'outputspec.anat')
                    })
                elif ('anatomical' in key or 'seg' in key) and key not in strat:
                    longitudinal_flow = create_anat_datasource(f'{key}_gather_{num_strat}')
                    longitudinal_flow.inputs.inputnode.set(
                        subject = subject_id,
                        anat = resource_pool_dict[key],
                        creds_path = input_creds_path,
                        dl_dir = c.workingDirectory,
                        img_type = 'anat'
                    )
                    strat_initial.update_resource_pool({
                        key: (longitudinal_flow, 'outputspec.anat')
                    })
                elif 'functional' in key:
                    # TODO 
                    pass
                else:
                    strat_initial.update_resource_pool({
                        key: resource_pool_dict[key]
                    })

    anat_flow = create_anat_datasource('anat_gather_%d' % num_strat)
    anat_flow.inputs.inputnode.set(
        subject = subject_id,
        anat = sub_dict['anat'],
        creds_path = input_creds_path,
        dl_dir = c.workingDirectory,
        img_type = 'anat'
    )
    
    strat_initial.update_resource_pool({
        'anatomical': (anat_flow, 'outputspec.anat')
    })

    if 'brain_mask' in sub_dict.keys():
        if sub_dict['brain_mask'] and sub_dict['brain_mask'].lower() != 'none':
            brain_flow = create_anat_datasource('brain_gather_%d' % num_strat)
            brain_flow.inputs.inputnode.set(
                subject = subject_id,
                anat = sub_dict['brain_mask'],
                creds_path = input_creds_path,
                dl_dir = c.workingDirectory,
                img_type = 'anat'
            )
            strat_initial.update_resource_pool({
                'anatomical_brain_mask': (brain_flow, 'outputspec.anat')
            })

    if 'lesion_mask' in sub_dict.keys():
        lesion_datasource = create_anat_datasource('lesion_gather_%d' % num_strat)
        lesion_datasource.inputs.inputnode.set(
            subject = subject_id,
            anat = sub_dict['lesion_mask'],
            creds_path = input_creds_path,
            dl_dir = c.workingDirectory,
            img_type = 'anat'
        )
        strat_initial.update_resource_pool({
            'lesion_mask': (lesion_datasource, 'outputspec.anat')
        })

    templates_for_resampling = [
        (c.resolution_for_anat, c.template_brain_only_for_anat, 'template_brain_for_anat', 'resolution_for_anat'),
        (c.resolution_for_anat, c.template_skull_for_anat, 'template_skull_for_anat', 'resolution_for_anat'),
        (c.resolution_for_anat, c.template_symmetric_brain_only, 'template_symmetric_brain', 'resolution_for_anat'),
        (c.resolution_for_anat, c.template_symmetric_skull, 'template_symmetric_skull', 'resolution_for_anat'),
        (c.resolution_for_anat, c.dilated_symmetric_brain_mask, 'template_dilated_symmetric_brain_mask', 'resolution_for_anat'),
        (c.resolution_for_anat, c.ref_mask, 'template_ref_mask', 'resolution_for_anat'),
        (c.resolution_for_func_preproc, c.template_brain_only_for_func, 'template_brain_for_func_preproc', 'resolution_for_func_preproc'),
        (c.resolution_for_func_preproc, c.template_skull_for_func, 'template_skull_for_func_preproc', 'resolution_for_func_preproc'),
        (c.resolution_for_func_preproc, c.template_epi, 'template_epi', 'resolution_for_func_preproc'),  # no difference of skull and only brain
        (c.resolution_for_func_derivative, c.template_epi, 'template_epi_derivative', 'resolution_for_func_derivative'),  # no difference of skull and only brain
        (c.resolution_for_func_derivative, c.template_brain_only_for_func, 'template_brain_for_func_derivative', 'resolution_for_func_preproc'),
        (c.resolution_for_func_derivative, c.template_skull_for_func, 'template_skull_for_func_derivative', 'resolution_for_func_preproc'),
    ]

    if 1 in c.run_pypeer:
        templates_for_resampling.append((c.resolution_for_func_preproc, c.eye_mask_path, 'template_eye_mask', 'resolution_for_func_preproc'))
        Outputs.any.append("template_eye_mask")

    # update resampled template to resource pool
    for resolution, template, template_name, tag in templates_for_resampling:
        resampled_template = pe.Node(Function(input_names=['resolution', 'template', 'template_name', 'tag'],
                                              output_names=['resampled_template'],
                                              function=resolve_resolution,
                                              as_module=True),
                                        name='resampled_' + template_name)

        resampled_template.inputs.resolution = resolution
        resampled_template.inputs.template = template
        resampled_template.inputs.template_name = template_name
        resampled_template.inputs.tag = tag

        strat_initial.update_resource_pool({
            template_name: (resampled_template, 'resampled_template')
        })

    strat_list += [strat_initial]

    new_strat_list = []

    if 'anatomical_to_standard' not in strat_initial:
        
        for num_strat, strat in enumerate(strat_list):

            if 'anatomical_brain_mask' in strat:

                anat_preproc = create_anat_preproc(method='mask',
                                                config=c,
                                                wf_name='anat_preproc_mask_%d' % num_strat)

                new_strat = strat.fork()
                node, out_file = new_strat['anatomical']
                workflow.connect(node, out_file,
                                anat_preproc, 'inputspec.anat')

                node, out_file = strat['anatomical_brain_mask']
                workflow.connect(node, out_file,
                                anat_preproc, 'inputspec.brain_mask')

                new_strat.append_name(anat_preproc.name)
                new_strat.set_leaf_properties(anat_preproc, 'outputspec.brain')
                new_strat.update_resource_pool({
                    'anatomical_brain': (anat_preproc, 'outputspec.brain'),
                    'anatomical_reorient': (anat_preproc, 'outputspec.reorient'),
                })
                new_strat.update_resource_pool({
                    'anatomical_brain_mask': (anat_preproc, 'outputspec.brain_mask')
                }, override=True)

                new_strat_list += [new_strat]

                continue

            if already_skullstripped:

                anat_preproc = create_anat_preproc(method=None,
                                                already_skullstripped=True,
                                                config=c,
                                                wf_name='anat_preproc_already_%d' % num_strat)

                new_strat = strat.fork()
                node, out_file = new_strat['anatomical']
                workflow.connect(node, out_file,
                                anat_preproc, 'inputspec.anat')
                new_strat.append_name(anat_preproc.name)
                new_strat.set_leaf_properties(anat_preproc, 'outputspec.brain')
                new_strat.update_resource_pool({
                    'anatomical_brain': (anat_preproc, 'outputspec.brain'),
                    'anatomical_reorient': (anat_preproc, 'outputspec.reorient'),
                    'anatomical_brain_mask': (anat_preproc, 'outputspec.brain_mask'),
                })

                new_strat_list += [new_strat]

            else:
                if not any(o in c.skullstrip_option for o in ["AFNI", "FSL", "niworkflows-ants", "unet"]):
                    err = '\n\n[!] C-PAC says: Your skull-stripping method options ' \
                        'setting does not include either \'AFNI\' or \'FSL\' or \'niworkflows-ants\'.\n\n' \
                        'Options you provided:\nskullstrip_option: {0}' \
                        '\n\n'.format(str(c.skullstrip_option))
                    raise Exception(err)

                if "AFNI" in c.skullstrip_option:

                    anat_preproc = create_anat_preproc(method='afni',
                                                    config=c,
                                                    wf_name='anat_preproc_afni_%d' % num_strat)

                    anat_preproc.inputs.AFNI_options.set(
                        mask_vol=c.skullstrip_mask_vol,
                        shrink_factor=c.skullstrip_shrink_factor,
                        var_shrink_fac=c.skullstrip_var_shrink_fac,
                        shrink_fac_bot_lim=c.skullstrip_shrink_factor_bot_lim,
                        avoid_vent=c.skullstrip_avoid_vent,
                        niter=c.skullstrip_n_iterations,
                        pushout=c.skullstrip_pushout,
                        touchup=c.skullstrip_touchup,
                        fill_hole=c.skullstrip_fill_hole,
                        avoid_eyes=c.skullstrip_avoid_eyes,
                        use_edge=c.skullstrip_use_edge,
                        exp_frac=c.skullstrip_exp_frac,
                        smooth_final=c.skullstrip_smooth_final,
                        push_to_edge=c.skullstrip_push_to_edge,
                        use_skull=c.skullstrip_use_skull,
                        perc_int=c.skullstrip_perc_int,
                        max_inter_iter=c.skullstrip_max_inter_iter,
                        blur_fwhm=c.skullstrip_blur_fwhm,
                        fac=c.skullstrip_fac,
                        monkey=c.skullstrip_monkey,
                    )

                    new_strat = strat.fork()
                    node, out_file = new_strat['anatomical']
                    workflow.connect(node, out_file,
                                    anat_preproc, 'inputspec.anat')
                    new_strat.append_name(anat_preproc.name)
                    new_strat.set_leaf_properties(anat_preproc, 'outputspec.brain')
                    new_strat.update_resource_pool({
                        'anatomical_brain': (anat_preproc, 'outputspec.brain'),
                        'anatomical_reorient': (anat_preproc, 'outputspec.reorient'),
                        'anatomical_brain_mask': (anat_preproc, 'outputspec.brain_mask'),
                    })

                    new_strat_list += [new_strat]

                if "FSL" in c.skullstrip_option:
                    anat_preproc = create_anat_preproc(method='fsl',
                                                    config=c,
                                                    wf_name='anat_preproc_bet_%d' % num_strat)

                    anat_preproc.inputs.BET_options.set(
                        frac=c.bet_frac,
                        mask_boolean=c.bet_mask_boolean,
                        mesh_boolean=c.bet_mesh_boolean,
                        outline=c.bet_outline,
                        padding=c.bet_padding,
                        radius=c.bet_radius,
                        reduce_bias=c.bet_reduce_bias,
                        remove_eyes=c.bet_remove_eyes,
                        robust=c.bet_robust,
                        skull=c.bet_skull,
                        surfaces=c.bet_surfaces,
                        threshold=c.bet_threshold,
                        vertical_gradient=c.bet_vertical_gradient,
                    )

                    new_strat = strat.fork()
                    node, out_file = new_strat['anatomical']
                    workflow.connect(node, out_file,
                                    anat_preproc, 'inputspec.anat')
                    new_strat.append_name(anat_preproc.name)
                    new_strat.set_leaf_properties(anat_preproc, 'outputspec.brain')
                    new_strat.update_resource_pool({
                        'anatomical_brain': (anat_preproc, 'outputspec.brain'),
                        'anatomical_reorient': (anat_preproc, 'outputspec.reorient'),
                        'anatomical_brain_mask': (anat_preproc, 'outputspec.brain_mask'),
                    })

                    new_strat_list += [new_strat]

                if "niworkflows-ants" in c.skullstrip_option:
                    anat_preproc = create_anat_preproc(method='niworkflows-ants',
                                                    config=c,
                                                    wf_name='anat_preproc_niworkflows_ants_%d' % num_strat)

                    new_strat = strat.fork()
                    node, out_file = new_strat['anatomical']
                    workflow.connect(node, out_file,
                                    anat_preproc, 'inputspec.anat')
                    new_strat.append_name(anat_preproc.name)
                    new_strat.set_leaf_properties(anat_preproc, 'outputspec.brain')
                    new_strat.update_resource_pool({
                        'anatomical_brain': (anat_preproc, 'outputspec.brain'),
                        'anatomical_reorient': (anat_preproc, 'outputspec.reorient'),
                        'anatomical_brain_mask': (anat_preproc, 'outputspec.brain_mask'),
                    })

                    new_strat_list += [new_strat]

                if "unet" in c.skullstrip_option:
                    anat_preproc = create_anat_preproc(method='unet',
                                                    config=c,
                                                    wf_name='anat_preproc_unet_%d' % num_strat)

                    new_strat = strat.fork()
                    node, out_file = new_strat['anatomical']
                    workflow.connect(node, out_file,
                                    anat_preproc, 'inputspec.anat')
                    new_strat.append_name(anat_preproc.name)
                    new_strat.set_leaf_properties(anat_preproc, 'outputspec.brain')
                    new_strat.update_resource_pool({
                        'anatomical_brain': (anat_preproc, 'outputspec.brain'),
                        'anatomical_reorient': (anat_preproc, 'outputspec.reorient'),
                        'anatomical_brain_mask': (anat_preproc, 'outputspec.brain_mask'),
                    })

                    new_strat_list += [new_strat]


        strat_list = new_strat_list

        new_strat_list = []

        # either run FSL anatomical-to-MNI registration, or...
        if 'FSL' in c.regOption:
            for num_strat, strat in enumerate(strat_list):

                # this is to prevent the user from running FNIRT if they are
                # providing already-skullstripped inputs. this is because
                # FNIRT requires an input with the skull still on
                if already_skullstripped == 1:
                    err_msg = '\n\n[!] CPAC says: FNIRT (for anatomical ' \
                            'registration) will not work properly if you ' \
                            'are providing inputs that have already been ' \
                            'skull-stripped.\n\nEither switch to using ' \
                            'ANTS for registration or provide input ' \
                            'images that have not been already ' \
                            'skull-stripped.\n\n'

                    logger.info(err_msg)
                    raise Exception

                flirt_reg_anat_mni = create_fsl_flirt_linear_reg(
                    f'anat_mni_flirt_register_{num_strat}'
                )

                # Input registration parameters
                flirt_reg_anat_mni.inputs.inputspec.interp = c.anatRegFSLinterpolation

                node, out_file = strat['anatomical_brain']
                workflow.connect(node, out_file,
                                flirt_reg_anat_mni, 'inputspec.input_brain')

                # pass the reference files
                node, out_file = strat['template_brain_for_anat']
                workflow.connect(node, out_file,
                    flirt_reg_anat_mni, 'inputspec.reference_brain')

                if 'ANTS' in c.regOption:
                    strat = strat.fork()
                    new_strat_list.append(strat)

                strat.append_name(flirt_reg_anat_mni.name)
                strat.set_leaf_properties(flirt_reg_anat_mni,
                                        'outputspec.output_brain')

                strat.update_resource_pool({
                    'registration_method': 'FSL',
                    'anatomical_to_mni_linear_xfm': (flirt_reg_anat_mni, 'outputspec.linear_xfm'),
                    'mni_to_anatomical_linear_xfm': (flirt_reg_anat_mni, 'outputspec.invlinear_xfm'),
                    'anatomical_to_standard': (flirt_reg_anat_mni, 'outputspec.output_brain')
                })

        strat_list += new_strat_list

        new_strat_list = []

        try:
            fsl_linear_reg_only = c.fsl_linear_reg_only
        except AttributeError:
            fsl_linear_reg_only = [0]

        if 'FSL' in c.regOption and 0 in fsl_linear_reg_only:

            for num_strat, strat in enumerate(strat_list):

                nodes = strat.get_nodes_names()

                if strat.get('registration_method') == 'FSL':

                    fnirt_reg_anat_mni = create_fsl_fnirt_nonlinear_reg(
                        f'anat_mni_fnirt_register_{num_strat}'
                    )

                    node, out_file = strat['anatomical_brain']
                    workflow.connect(node, out_file,
                                    fnirt_reg_anat_mni, 'inputspec.input_brain')

                    # pass the reference files
                    node, out_file = strat['template_brain_for_anat']
                    workflow.connect(node, out_file,
                        fnirt_reg_anat_mni, 'inputspec.reference_brain')

                    node, out_file = strat['anatomical_reorient']
                    workflow.connect(node, out_file,
                                    fnirt_reg_anat_mni, 'inputspec.input_skull')

                    node, out_file = strat['anatomical_to_mni_linear_xfm']
                    workflow.connect(node, out_file,
                                    fnirt_reg_anat_mni, 'inputspec.linear_aff')

                    node, out_file = strat['template_skull_for_anat']
                    workflow.connect(node, out_file,
                        fnirt_reg_anat_mni, 'inputspec.reference_skull')

                    node, out_file = strat['template_ref_mask']
                    workflow.connect(node, out_file,
                        fnirt_reg_anat_mni, 'inputspec.ref_mask')

                    # assign the FSL FNIRT config file specified in pipeline
                    # config.yml
                    fnirt_reg_anat_mni.inputs.inputspec.fnirt_config = c.fnirtConfig

                    if 1 in fsl_linear_reg_only:
                        strat = strat.fork()
                        new_strat_list.append(strat)

                    strat.append_name(fnirt_reg_anat_mni.name)
                    strat.set_leaf_properties(fnirt_reg_anat_mni,
                                            'outputspec.output_brain')

                    strat.update_resource_pool({
                        'anatomical_to_mni_nonlinear_xfm': (fnirt_reg_anat_mni, 'outputspec.nonlinear_xfm'),
                        'anatomical_to_standard': (fnirt_reg_anat_mni, 'outputspec.output_brain')
                    }, override=True)

        strat_list += new_strat_list

        new_strat_list = []

        for num_strat, strat in enumerate(strat_list):

            # or run ANTS anatomical-to-MNI registration instead
            if 'ANTS' in c.regOption and \
                    strat.get('registration_method') != 'FSL':

                ants_reg_anat_mni = \
                    create_wf_calculate_ants_warp(
                        f'anat_mni_ants_register_{num_strat}',
                        num_threads=num_ants_cores,
                        reg_ants_skull = c.regWithSkull
                    )

                # calculating the transform with the skullstripped is
                # reported to be better, but it requires very high
                # quality skullstripping. If skullstripping is imprecise
                # registration with skull is preferred

                # TODO ASH assess with schema validator
                if 1 in c.regWithSkull:

                    if already_skullstripped == 1:
                        err_msg = '\n\n[!] CPAC says: You selected ' \
                            'to run anatomical registration with ' \
                            'the skull, but you also selected to ' \
                            'use already-skullstripped images as ' \
                            'your inputs. This can be changed ' \
                            'in your pipeline configuration ' \
                            'editor.\n\n'

                        logger.info(err_msg)
                        raise Exception

                # Input ANTs registration parameters
                if c.ANTs_para_T1_registration is None:
                    err_msg = '\n\n[!] C-PAC says: \n'\
                        'You have selected \'regOption: [ANTS]\' as your anatomical registration method. \n'\
                                'However, ANTs parameters specified: {0}, is not supported. ' \
                                'Please specify ANTs parameters properly and try again'.format(str(c.ANTs_para_T1_registration))
                    raise Exception(err_msg)
                else:
                    ants_reg_anat_mni.inputs.inputspec.ants_para = c.ANTs_para_T1_registration

                ants_reg_anat_mni.inputs.inputspec.interp = c.anatRegANTSinterpolation

                # get the skull-stripped anatomical from resource pool
                node, out_file = strat['anatomical_brain']

                # pass the anatomical to the workflow
                workflow.connect(node, out_file,
                                    ants_reg_anat_mni,
                                    'inputspec.moving_brain')

                # pass the reference file
                node, out_file = strat['template_brain_for_anat']
                workflow.connect(node, out_file,
                    ants_reg_anat_mni, 'inputspec.reference_brain')

                # get the reorient skull-on anatomical from resource pool
                node, out_file = strat['anatomical_reorient']

                # pass the anatomical to the workflow
                workflow.connect(node, out_file,
                                    ants_reg_anat_mni,
                                    'inputspec.moving_skull')

                # pass the reference file
                node, out_file = strat['template_skull_for_anat']
                workflow.connect(
                    node, out_file,
                    ants_reg_anat_mni, 'inputspec.reference_skull'
                    )

                # Test if a lesion mask is found for the anatomical image
                if 'lesion_mask' in sub_dict and c.use_lesion_mask:
                    # Create lesion preproc node to apply afni Refit and Resample
                    lesion_preproc = create_lesion_preproc(
                        wf_name='lesion_preproc_%d' % num_strat
                    )
                    # Add the name of the node in the strat object
                    strat.append_name(lesion_preproc.name)
                    # I think I don't need to set this node as leaf but not sure
                    # strat.set_leaf_properties(lesion_preproc, 'inputspec.lesion')

                    # Add the lesion preprocessed to the resource pool
                    strat.update_resource_pool({
                        'lesion_reorient': (lesion_preproc, 'outputspec.reorient')
                    })
                    # The Refit lesion is not added to the resource pool because
                    # it is not used afterward

                    # Retieve the lesion mask from the resource pool
                    node, out_file = strat['lesion_mask']
                    # Set the lesion mask as input of lesion_preproc
                    workflow.connect(
                        node, out_file,
                        lesion_preproc, 'inputspec.lesion'
                    )

                    # Set the output of lesion preproc as parameter of ANTs
                    # fixed_image_mask option
                    workflow.connect(
                        lesion_preproc, 'outputspec.reorient',
                        ants_reg_anat_mni, 'inputspec.fixed_image_mask'
                    )
                else:
                    ants_reg_anat_mni.inputs.inputspec.fixed_image_mask = None

                strat.append_name(ants_reg_anat_mni.name)

                strat.set_leaf_properties(ants_reg_anat_mni,
                                        'outputspec.normalized_output_brain')

                strat.update_resource_pool({
                    'registration_method': 'ANTS',
                    'ants_initial_xfm': (ants_reg_anat_mni, 'outputspec.ants_initial_xfm'),
                    'ants_rigid_xfm': (ants_reg_anat_mni, 'outputspec.ants_rigid_xfm'),
                    'ants_affine_xfm': (ants_reg_anat_mni, 'outputspec.ants_affine_xfm'),
                    'anatomical_to_mni_nonlinear_xfm': (ants_reg_anat_mni, 'outputspec.warp_field'),
                    'mni_to_anatomical_nonlinear_xfm': (ants_reg_anat_mni, 'outputspec.inverse_warp_field'),
                    'anat_to_mni_ants_composite_xfm': (ants_reg_anat_mni, 'outputspec.composite_transform'),
                    'anatomical_to_standard': (ants_reg_anat_mni, 'outputspec.normalized_output_brain')
                })

        strat_list += new_strat_list

        # [SYMMETRIC] T1 -> Symmetric Template, Non-linear registration (FNIRT/ANTS)

        new_strat_list = []

        if 1 in c.runVMHC and 1 in getattr(c, 'runFunctional', [1]):

            for num_strat, strat in enumerate(strat_list):

                nodes = strat.get_nodes_names()

                if 'FSL' in c.regOption and \
                    strat.get('registration_method') != 'ANTS':

                    # this is to prevent the user from running FNIRT if they are
                    # providing already-skullstripped inputs. this is because
                    # FNIRT requires an input with the skull still on
                    # TODO ASH normalize w schema validation to bool
                    if already_skullstripped == 1:
                        err_msg = '\n\n[!] CPAC says: FNIRT (for anatomical ' \
                                'registration) will not work properly if you ' \
                                'are providing inputs that have already been ' \
                                'skull-stripped.\n\nEither switch to using ' \
                                'ANTS for registration or provide input ' \
                                'images that have not been already ' \
                                'skull-stripped.\n\n'

                        logger.info(err_msg)
                        raise Exception

                    flirt_reg_anat_symm_mni = create_fsl_flirt_linear_reg(
                        'anat_symmetric_mni_flirt_register_{0}'.format(num_strat)
                    )


                    # Input registration parameters
                    flirt_reg_anat_symm_mni.inputs.inputspec.interp = c.anatRegFSLinterpolation

                    node, out_file = strat['anatomical_brain']
                    workflow.connect(node, out_file,
                                    flirt_reg_anat_symm_mni,
                                    'inputspec.input_brain')

                    # pass the reference files
                    node, out_file = strat['template_symmetric_brain']
                    workflow.connect(node, out_file,
                        flirt_reg_anat_symm_mni, 'inputspec.reference_brain')

                    # if 'ANTS' in c.regOption:
                    #    strat = strat.fork()
                    #    new_strat_list.append(strat)

                    strat.append_name(flirt_reg_anat_symm_mni.name)
                    strat.set_leaf_properties(flirt_reg_anat_symm_mni,
                                            'outputspec.output_brain')

                    strat.update_resource_pool({
                        'anatomical_to_symmetric_mni_linear_xfm': (
                        flirt_reg_anat_symm_mni, 'outputspec.linear_xfm'),
                        'symmetric_mni_to_anatomical_linear_xfm': (
                        flirt_reg_anat_symm_mni, 'outputspec.invlinear_xfm'),
                        'symmetric_anatomical_to_standard': (
                        flirt_reg_anat_symm_mni, 'outputspec.output_brain')
                    })

            strat_list += new_strat_list

            new_strat_list = []

            try:
                fsl_linear_reg_only = c.fsl_linear_reg_only
            except AttributeError:
                fsl_linear_reg_only = [0]

            if 'FSL' in c.regOption and 0 in fsl_linear_reg_only:

                for num_strat, strat in enumerate(strat_list):

                    nodes = strat.get_nodes_names()

                    if strat.get('registration_method') == 'FSL':
                        fnirt_reg_anat_symm_mni = create_fsl_fnirt_nonlinear_reg(
                            'anat_symmetric_mni_fnirt_register_%d' % num_strat
                        )

                        node, out_file = strat['anatomical_brain']
                        workflow.connect(node, out_file,
                                        fnirt_reg_anat_symm_mni,
                                        'inputspec.input_brain')

                        # pass the reference files
                        node, out_file = strat['template_brain_for_anat']
                        workflow.connect(node, out_file,
                            fnirt_reg_anat_symm_mni, 'inputspec.reference_brain')

                        node, out_file = strat['anatomical_reorient']
                        workflow.connect(node, out_file,
                                        fnirt_reg_anat_symm_mni,
                                        'inputspec.input_skull')

                        node, out_file = strat['anatomical_to_mni_linear_xfm']
                        workflow.connect(node, out_file,
                                        fnirt_reg_anat_symm_mni,
                                        'inputspec.linear_aff')

                        node, out_file = strat['template_symmetric_skull']
                        workflow.connect(node, out_file,
                            fnirt_reg_anat_symm_mni, 'inputspec.reference_skull')

                        node, out_file = strat['template_dilated_symmetric_brain_mask']
                        workflow.connect(node, out_file,
                            fnirt_reg_anat_symm_mni, 'inputspec.ref_mask')

<<<<<<< HEAD
                        strat.append_name(fnirt_reg_anat_symm_mni.name)
                        strat.set_leaf_properties(fnirt_reg_anat_symm_mni,
                                                'outputspec.output_brain')
=======

    if 1 in c.ANTs_prior_based_segmentation:

        if 'T1_template' in c.template_based_segmentation or 'EPI_template' in c.template_based_segmentation or 1 in c.runSegmentationPreprocessing:
            err = '\n\n[!] C-PAC says: '\
                    'If you would like to set ANTs Prior-based Segmentation as your segmentation option,'\
                    'please set Template based segmentation as \'None\' and runSegmentationPreprocessing as \'0\'.\n\n' \
                    '\n\n'
            raise Exception(err)

        for num_strat, strat in enumerate(strat_list):

            seg_preproc_ants_prior_based = create_seg_preproc_antsJointLabel_method(wf_name='seg_preproc_ants_prior_{0}'.format(num_strat))

            # TODO ASH review
            if seg_preproc_ants_prior_based is None:
                continue

            node, out_file = strat['anatomical_brain']
            workflow.connect(node, out_file,
                             seg_preproc_ants_prior_based, 'inputspec.anatomical_brain')

            node, out_file = strat['anatomical_brain_mask']
            workflow.connect(node, out_file,
                             seg_preproc_ants_prior_based, 'inputspec.anatomical_brain_mask')

            seg_preproc_ants_prior_based.inputs.inputspec.template_brain_list = c.ANTs_prior_seg_template_brain_list
            seg_preproc_ants_prior_based.inputs.inputspec.template_segmentation_list = c.ANTs_prior_seg_template_segmentation_list
            seg_preproc_ants_prior_based.inputs.inputspec.csf_label = c.ANTs_prior_seg_CSF_label
            seg_preproc_ants_prior_based.inputs.inputspec.left_gm_label = c.ANTs_prior_seg_left_GM_label
            seg_preproc_ants_prior_based.inputs.inputspec.right_gm_label = c.ANTs_prior_seg_right_GM_label
            seg_preproc_ants_prior_based.inputs.inputspec.left_wm_label = c.ANTs_prior_seg_left_WM_label
            seg_preproc_ants_prior_based.inputs.inputspec.right_wm_label = c.ANTs_prior_seg_right_WM_label

            # TODO ASH review with forking function
            if 0 in c.ANTs_prior_based_segmentation:
                strat = strat.fork()
                new_strat_list.append(strat)

            strat.append_name(seg_preproc_ants_prior_based.name)
            strat.update_resource_pool({
                'anatomical_gm_mask': (seg_preproc_ants_prior_based, 'outputspec.gm_mask'),
                'anatomical_csf_mask': (seg_preproc_ants_prior_based, 'outputspec.csf_mask'),
                'anatomical_wm_mask': (seg_preproc_ants_prior_based, 'outputspec.wm_mask')
            })

    strat_list += new_strat_list


    if 'T1_template' in c.template_based_segmentation:
>>>>>>> 8ee91a9d

                        strat.update_resource_pool({
                            'anatomical_to_symmetric_mni_nonlinear_xfm': (
                            fnirt_reg_anat_symm_mni, 'outputspec.nonlinear_xfm'),
                            'symmetric_anatomical_to_standard': (
                            fnirt_reg_anat_symm_mni, 'outputspec.output_brain')
                        }, override=True)

            strat_list += new_strat_list

            new_strat_list = []

            for num_strat, strat in enumerate(strat_list):

                nodes = strat.get_nodes_names()

                # or run ANTS anatomical-to-MNI registration instead
                if 'ANTS' in c.regOption and \
                    strat.get('registration_method') != 'FSL':

                    ants_reg_anat_symm_mni = \
                        create_wf_calculate_ants_warp(
                            'anat_symmetric_mni_ants_register_%d' % num_strat,
                            num_threads=num_ants_cores,
                            reg_ants_skull = c.regWithSkull
                        )

                    # Input registration parameters
                    ants_reg_anat_symm_mni.inputs.inputspec.ants_para = c.ANTs_para_T1_registration
                    ants_reg_anat_symm_mni.inputs.inputspec.interp = c.anatRegANTSinterpolation

                    # calculating the transform with the skullstripped is
                    # reported to be better, but it requires very high
                    # quality skullstripping. If skullstripping is imprecise
                    # registration with skull is preferred
                    if 1 in c.regWithSkull:

                        if already_skullstripped == 1:
                            err_msg = '\n\n[!] CPAC says: You selected ' \
                                'to run anatomical registration with ' \
                                'the skull, but you also selected to ' \
                                'use already-skullstripped images as ' \
                                'your inputs. This can be changed ' \
                                'in your pipeline configuration ' \
                                'editor.\n\n'

                            logger.info(err_msg)
                            raise Exception

                    # get the skullstripped anatomical from resource pool
                    node, out_file = strat['anatomical_brain']

                    # pass the anatomical to the workflow
                    workflow.connect(node, out_file,
                                        ants_reg_anat_symm_mni,
                                        'inputspec.moving_brain')

                    # pass the reference file
                    node, out_file = strat['template_symmetric_brain']
                    workflow.connect(node, out_file,
                                    ants_reg_anat_symm_mni, 'inputspec.reference_brain')

                    # get the reorient skull-on anatomical from resource
                    # pool
                    node, out_file = strat['anatomical_reorient']

                    # pass the anatomical to the workflow
                    workflow.connect(node, out_file,
                                        ants_reg_anat_symm_mni,
                                        'inputspec.moving_skull')

                    # pass the reference file
                    node, out_file = strat['template_symmetric_skull']
                    workflow.connect(node, out_file,
                                        ants_reg_anat_symm_mni, 'inputspec.reference_skull')


                    if 'lesion_mask' in sub_dict and c.use_lesion_mask:
                        # Create lesion preproc node to apply afni Refit & Resample
                        lesion_preproc = create_lesion_preproc(
                            wf_name='lesion_preproc_%d' % num_strat
                        )
                        # Add the name of the node in the strat object
                        strat.append_name(lesion_preproc.name)

                        # I think I don't need to set this node as leaf but not sure
                        # strat.set_leaf_properties(lesion_preproc,
                        # 'inputspec.lesion')

                        # Add the lesion preprocessed to the resource pool
                        strat.update_resource_pool({
                            'lesion_reorient': (
                                lesion_preproc, 'outputspec.reorient')
                        })
                        # The Refit lesion is not added to the resource pool because
                        # it is not used afterward

                        # Retieve the lesion mask from the resource pool
                        node, out_file = strat['lesion_mask']
                        # Set the lesion mask as input of lesion_preproc
                        workflow.connect(
                            node, out_file,
                            lesion_preproc, 'inputspec.lesion'
                        )

                        # Set the output of lesion preproc as parameter of ANTs
                        # fixed_image_mask option
                        workflow.connect(
                            lesion_preproc, 'outputspec.reorient',
                            ants_reg_anat_symm_mni, 'inputspec.fixed_image_mask'
                        )
                    else:
                        ants_reg_anat_symm_mni.inputs.inputspec.fixed_image_mask = \
                            None

                    strat.append_name(ants_reg_anat_symm_mni.name)
                    strat.set_leaf_properties(ants_reg_anat_symm_mni,
                                            'outputspec.normalized_output_brain')

                    strat.update_resource_pool({
                        'ants_symmetric_initial_xfm': (ants_reg_anat_symm_mni, 'outputspec.ants_initial_xfm'),
                        'ants_symmetric_rigid_xfm': (ants_reg_anat_symm_mni, 'outputspec.ants_rigid_xfm'),
                        'ants_symmetric_affine_xfm': (ants_reg_anat_symm_mni, 'outputspec.ants_affine_xfm'),
                        'anatomical_to_symmetric_mni_nonlinear_xfm': (ants_reg_anat_symm_mni, 'outputspec.warp_field'),
                        'symmetric_mni_to_anatomical_nonlinear_xfm': (ants_reg_anat_symm_mni, 'outputspec.inverse_warp_field'),
                        'anat_to_symmetric_mni_ants_composite_xfm': (ants_reg_anat_symm_mni, 'outputspec.composite_transform'),
                        'symmetric_anatomical_to_standard': (ants_reg_anat_symm_mni, 'outputspec.normalized_output_brain')
                    })

            strat_list += new_strat_list

        # Inserting Segmentation Preprocessing Workflow
        workflow, strat_list = connect_anat_segmentation(workflow, strat_list, c)


    # Functional / BOLD time
    if ('func' in sub_dict or 'rest' in sub_dict) and \
            1 in getattr(c, 'runFunctional', [1]):
        #  pipeline needs to have explicit [0] to disable functional workflow

        # Functional Ingress Workflow
        workflow, diff, blip, fmap_rp_list = connect_func_ingress(workflow,
                                                                  strat_list, c,
                                                                  sub_dict,
                                                                  subject_id,
                                                                  input_creds_path)

        # Functional Initial Prep Workflow
        workflow, strat_list = connect_func_init(workflow, strat_list, c)

        # Functional Image Preprocessing Workflow
        workflow, strat_list = connect_func_preproc(workflow, strat_list, c)

        # Distortion Correction
        workflow, strat_list = connect_distortion_correction(workflow,
                                                             strat_list, c,
                                                             diff,
                                                             blip,
                                                             fmap_rp_list)

        for num_strat, strat in enumerate(strat_list):

            # Resample brain mask with derivative resolution
            node, out_file = strat['functional_brain_mask']
            resampled_template = pe.Node(
                Function(
                    input_names=['resolution', 'template', 'template_name'],
                    output_names=['resampled_template'],
                    function=resolve_resolution,
                    as_module=True
                ),
                name='functional_brain_mask_derivative_%d' % (num_strat)
            )

            resampled_template.inputs.resolution = c.resolution_for_func_derivative
            resampled_template.inputs.template_name = 'functional_brain_mask_derivative'
            workflow.connect(node, out_file, resampled_template, 'template')
            strat.update_resource_pool({
                'functional_brain_mask_derivative': (
                    resampled_template,
                    'resampled_template'
                )
            })

        # Func -> T1 Registration (Initial Linear reg)

        # Depending on configuration, either passes output matrix to
        # Func -> Template ApplyWarp, or feeds into linear reg of BBReg operation
        # (if BBReg is enabled)

        new_strat_list = []

        if 1 in c.runRegisterFuncToAnat:

            for num_strat, strat in enumerate(strat_list):

                diff_complete = False
                if "despiked_fieldmap" in strat and "fieldmap_mask" in strat:
                    diff_complete = True

                # if field map-based distortion correction is on, but BBR is off,
                # send in the distortion correction files here
                # TODO: is this robust to the possibility of forking both
                # TODO: distortion correction and BBR at the same time?
                # TODO: (note if you are forking with BBR on/off, at this point
                # TODO:  there is still only one strat, so you would have to fork
                # TODO:  here instead to have a func->anat with fieldmap and
                # TODO:  without, and send the without-fieldmap to the BBR fork)

                # TODO: if we're moving the distortion correction warp
                #       application, then the below is unnecessary
                '''
                dist_corr = False
                if 'diff_distcor' in nodes and 1 not in c.runBBReg:
                    dist_corr = True
                    # TODO: for now, disabling dist corr when BBR is disabled
                    err = "\n\n[!] Field map distortion correction is enabled, " \
                        "but Boundary-Based Registration is off- BBR is " \
                        "required for distortion correction.\n\n"
                    raise Exception(err)
                '''

                func_to_anat = create_register_func_to_anat(diff_complete,
                                                            f'func_to_anat_FLIRT_{num_strat}')

                # Input registration parameters
                func_to_anat.inputs.inputspec.interp = 'trilinear'


                # TODO ASH normalize strings with enums?
                if 'Mean Functional' in c.func_reg_input:
                    # Input functional image (mean functional)
                    node, out_file = strat['mean_functional']
                    workflow.connect(node, out_file,
                                     func_to_anat, 'inputspec.func')

                elif 'Selected Functional Volume' in c.func_reg_input:
                    # Input functional image (specific volume)
                    node, out_file = strat['selected_func_volume']
                    workflow.connect(node, out_file,
                                     func_to_anat, 'inputspec.func')

                # Input skull-stripped anatomical (anat.nii.gz)
                node, out_file = strat['anatomical_brain']
                workflow.connect(node, out_file,
                                 func_to_anat, 'inputspec.anat')

                if diff_complete:
                    # apply field map distortion correction outputs to
                    # the func->anat registration
                    node, out_file = strat['diff_phase_dwell']
                    workflow.connect(node, out_file,
                                     func_to_anat,
                                     'echospacing_input.echospacing')

                    node, out_file = strat['diff_phase_pedir']
                    workflow.connect(node, out_file,
                                     func_to_anat, 'pedir_input.pedir')

                    node, out_file = strat["despiked_fieldmap"]
                    workflow.connect(node, out_file,
                                     func_to_anat, 'inputspec.fieldmap')

                    node, out_file = strat["fieldmap_mask"]
                    workflow.connect(node, out_file,
                                     func_to_anat, 'inputspec.fieldmapmask')

                # TODO ASH review forking
                if 0 in c.runRegisterFuncToAnat:
                    strat = strat.fork()
                    new_strat_list.append(strat)

                strat.append_name(func_to_anat.name)

                strat.update_resource_pool({
                    'mean_functional_in_anat': (func_to_anat, 'outputspec.anat_func_nobbreg'),
                    'functional_to_anat_linear_xfm': (func_to_anat, 'outputspec.func_to_anat_linear_xfm_nobbreg')
                })

        strat_list += new_strat_list

        # Func -> T1 Registration (BBREG)

        # Outputs 'functional_to_anat_linear_xfm', a matrix file of the
        # functional-to-anatomical registration warp to be applied LATER in
        # func_mni_warp, which accepts it as input 'premat'

        new_strat_list = []

        if 1 in c.runRegisterFuncToAnat and 1 in c.runBBReg:

            for num_strat, strat in enumerate(strat_list):

                # this is needed here in case tissue segmentation is set on/off
                # and you have bbreg enabled- this will ensure bbreg will run for
                # the strat that has segmentation but will not run (thus avoiding
                # a crash) on the strat without segmentation
                if 'anatomical_wm_mask' in strat:

                    func_to_anat_bbreg = create_bbregister_func_to_anat(
                        diff_complete,
                        f'func_to_anat_bbreg_{num_strat}'
                    )

                    # Input registration parameters
                    func_to_anat_bbreg.inputs.inputspec.bbr_schedule = \
                        c.boundaryBasedRegistrationSchedule

                    # TODO ASH normalize strings with enums?
                    if 'Mean Functional' in c.func_reg_input:
                        # Input functional image (mean functional)
                        node, out_file = strat['mean_functional']
                        workflow.connect(node, out_file,
                                         func_to_anat_bbreg, 'inputspec.func')

                    elif 'Selected Functional Volume' in c.func_reg_input:
                        # Input functional image (specific volume)
                        node, out_file = strat['selected_func_volume']
                        workflow.connect(node, out_file,
                                         func_to_anat_bbreg, 'inputspec.func')

                    # Input anatomical whole-head image (reoriented)
                    node, out_file = strat['anatomical_reorient']
                    workflow.connect(node, out_file,
                                     func_to_anat_bbreg,
                                     'inputspec.anat_skull')

                    node, out_file = strat['functional_to_anat_linear_xfm']
                    workflow.connect(node, out_file,
                                     func_to_anat_bbreg,
                                     'inputspec.linear_reg_matrix')

                    if 'T1_template' in c.template_based_segmentation or \
                            'EPI_template' in c.template_based_segmentation or \
                               1 in c.ANTs_prior_based_segmentation :
                        # Input segmentation mask,
                        # since template_based_segmentation or ANTs_prior_based_segmentation cannot generate
                        # probability maps
                        node, out_file = strat['anatomical_wm_mask']
                        workflow.connect(node, out_file,
                                        func_to_anat_bbreg,
                                        'inputspec.anat_wm_segmentation')
                    else:
                        # Input segmentation probability maps for white matter
                        # segmentation
                        node, out_file = strat['seg_probability_maps']
                        workflow.connect(node, (out_file, pick_wm),
                                         func_to_anat_bbreg,
                                         'inputspec.anat_wm_segmentation')

                    # apply field map distortion correction outputs to
                    # the func->anat registration
                    if diff_complete:
                        node, out_file = strat['diff_phase_dwell']
                        workflow.connect(node, out_file,
                                         func_to_anat_bbreg,
                                         'echospacing_input.echospacing')

                        node, out_file = strat['diff_phase_pedir']
                        workflow.connect(node, out_file,
                                         func_to_anat_bbreg,
                                         'pedir_input.pedir')

                        node, out_file = strat["despiked_fieldmap"]
                        workflow.connect(node, out_file,
                                         func_to_anat_bbreg,
                                         'inputspec.fieldmap')

                        node, out_file = strat["fieldmap_mask"]
                        workflow.connect(node, out_file,
                                         func_to_anat_bbreg,
                                         'inputspec.fieldmapmask')

                    # TODO ASH review forking
                    if 0 in c.runBBReg:
                        strat = strat.fork()
                        new_strat_list.append(strat)

                    strat.append_name(func_to_anat_bbreg.name)

                    strat.update_resource_pool({
                        'mean_functional_in_anat': (func_to_anat_bbreg, 'outputspec.anat_func'),
                        'functional_to_anat_linear_xfm': (func_to_anat_bbreg, 'outputspec.func_to_anat_linear_xfm')
                    }, override=True)

                else:
                    # TODO ASH review
                    # anatomical segmentation is not being run in this particular
                    # strategy/fork - we don't want this to stop workflow building
                    # unless there is only one strategy
                    if len(strat_list) > 1:
                        pass
                    else:
                        err = "\n\n[!] Boundary-based registration (BBR) " \
                            "for functional-to-anatomical registration is " \
                            "enabled, but anatomical segmentation is not. " \
                            "BBR requires the outputs of segmentation. " \
                            "Please modify your pipeline configuration and " \
                            "run again.\n\n"
                        raise Exception(err)

        strat_list += new_strat_list

        # CC This is the first opportunity to write some of the outputs of basic
        # func preproc, such as the brain mask and mean EPI. Doing it any later
        # might result in multiple versions of these files being needlessly generated
        # do to strategies created by denoising, which do not impact the mean or brainmask
        # preproc Func -> T1/EPI Template

        new_strat_list = []

        for num_strat, strat in enumerate(strat_list):

            if 'EPI_template' in c.runRegisterFuncToTemplate:

                for reg in c.regOption:

                    if 'T1_template' in c.runRegisterFuncToTemplate:
                        strat = strat.fork()

                    func_to_epi = \
                        create_register_func_to_epi(
                            name='func_to_epi_{0}_{1}'.format(reg.lower(), num_strat),
                            reg_option=reg,
                            reg_ants_skull=c.regWithSkull
                        )

                    # Input registration parameters
                    if c.ANTs_para_EPI_registration is None:
                        err_msg = '\n\n[!] C-PAC says: \n'\
                            "You have selected \'regOption: [{0}]\' and \'runRegisterFuncToTemplate :  ['{1}']\'. \n"\
                                 'However, no EPI-to-template ANTs parameters were specified. ' \
                                    'Please specify ANTs parameters properly and try again'.format(str(c.regOption),
                                                                                                   str(c.runRegisterFuncToTemplate))
                        raise Exception(err_msg)
                    else:
                        func_to_epi.inputs.inputspec.ants_para = c.ANTs_para_EPI_registration

                    func_to_epi.inputs.inputspec.interp = c.funcRegANTSinterpolation

                    node, out_file = strat.get_leaf_properties()
                    workflow.connect(node, out_file, func_to_epi, 'inputspec.func_4d')

                    if 'Mean Functional' in c.func_reg_input:
                        node, out_file = strat['mean_functional']
                        workflow.connect(node, out_file, func_to_epi, 'inputspec.func_3d')

                    elif 'Selected Functional Volume' in c.func_reg_input:
                        node, out_file = strat['selected_func_volume']
                        workflow.connect(node, out_file, func_to_epi, 'inputspec.func_3d')

                    node, out_file = strat['template_epi']
                    workflow.connect(node, out_file, func_to_epi, 'inputspec.epi')

                    node, out_file = strat['functional_brain_mask']
                    workflow.connect(node, out_file, func_to_epi, 'inputspec.func_3d_mask')

                    # update resource pool
                    strat.update_resource_pool({
                        'functional_to_epi-standard': (func_to_epi, 'outputspec.func_in_epi'),
                    })

                    if reg == 'FSL':
                        strat.update_resource_pool({
                            'epi_registration_method': 'FSL',
                            'func_to_epi_linear_xfm': (func_to_epi, 'outputspec.fsl_flirt_xfm'),  
                            'func_to_epi_nonlinear_xfm': (func_to_epi, 'outputspec.fsl_fnirt_xfm'),
                            'epi_to_func_linear_xfm': (func_to_epi, 'outputspec.invlinear_xfm'),
                        })

                    elif reg == 'ANTS':
                        strat.update_resource_pool({
                            'epi_registration_method': 'ANTS',
                            'func_to_epi_ants_initial_xfm': (func_to_epi, 'outputspec.ants_initial_xfm'),
                            'func_to_epi_ants_rigid_xfm': (func_to_epi, 'outputspec.ants_rigid_xfm'),
                            'func_to_epi_ants_affine_xfm': (func_to_epi, 'outputspec.ants_affine_xfm'),
                            'func_to_epi_nonlinear_xfm': (func_to_epi, 'outputspec.warp_field'),
                            'epi_to_func_nonlinear_xfm': (func_to_epi, 'outputspec.inverse_warp_field'), # rename
                        })

                    strat.append_name(func_to_epi.name)

                    for output_name, func_key, ref_key, image_type in [ \
                            ('functional_brain_mask_to_standard', 'functional_brain_mask', 'template_skull_for_func_preproc', 'func_mask'),
                            ('functional_brain_mask_to_standard_derivative', 'functional_brain_mask', 'template_skull_for_func_derivative', 'func_mask'),
                            ('mean_functional_to_standard', 'mean_functional', 'template_brain_for_func_preproc', 'func_derivative'),
                            ('mean_functional_to_standard_derivative', 'mean_functional', 'template_brain_for_func_derivative', 'func_derivative'),
                            ('motion_correct_to_standard', 'motion_correct', 'template_brain_for_func_preproc', 'func_4d'),
                    ]:
                        output_func_to_standard(workflow, func_key, ref_key,
                                                output_name, strat,
                                                num_strat, c,
                                                input_image_type=image_type,
                                                registration_template='epi',
                                                func_type='non-ica-aroma')

                    if 'T1_template' in c.runRegisterFuncToTemplate:
                        new_strat_list.append(strat)

        strat_list += new_strat_list


        for num_strat, strat in enumerate(strat_list):

            nodes = strat.get_nodes_names()

            if 'T1_template' in c.runRegisterFuncToTemplate and \
                    'functional_to_epi-standard' not in strat:

                for output_name, func_key, ref_key, image_type in [ \
                        ('functional_brain_mask_to_standard', 'functional_brain_mask', 'template_skull_for_func_preproc', 'func_mask'),
                        ('functional_brain_mask_to_standard_derivative', 'functional_brain_mask', 'template_skull_for_func_derivative', 'func_mask'),
                        ('mean_functional_to_standard', 'mean_functional', 'template_brain_for_func_preproc', 'func_derivative'),
                        ('mean_functional_to_standard_derivative', 'mean_functional', 'template_brain_for_func_derivative', 'func_derivative'),
                        ('motion_correct_to_standard', 'motion_correct', 'template_brain_for_func_preproc', 'func_4d'),
                ]:
                    output_func_to_standard(workflow, func_key, ref_key,
                                            output_name, strat, num_strat, c,
                                            input_image_type=image_type,
                                            registration_template='t1',
                                            func_type='non-ica-aroma')


        # Inserting epi-template-based-segmentation Workflow
        new_strat_list = []

        if 'EPI_template' in c.template_based_segmentation:

            for num_strat, strat in enumerate(strat_list):

                if 'functional_to_epi-standard' not in strat:
                    continue

                if not any(o in c.template_based_segmentation for o in ['EPI_template', 'T1_template', 'None']):
                    err = '\n\n[!] C-PAC says: Your template based segmentation ' \
                        'setting does not include either \'EPI_template\' or \'T1_template\'.\n\n' \
                        'Options you provided:\ntemplate_based_segmentation: {0}' \
                        '\n\n'.format(str(c.template_based_segmentation))
                    raise Exception(err)

                # TODO ASH based on config, instead of nodes?
                if strat.get('epi_registration_method') == 'FSL':
                    use_ants = False
                elif strat.get('epi_registration_method') == 'ANTS':
                    use_ants = True

                seg_preproc_template_based = create_seg_preproc_template_based(use_ants=use_ants,
                                                                wf_name='seg_preproc_epi_template_{0}'.format(num_strat))

                # TODO ASH review
                if seg_preproc_template_based is None:
                    continue

                if strat.get('epi_registration_method') == 'FSL':

                    node, out_file = strat['mean_functional']
                    workflow.connect(node, out_file,
                                    seg_preproc_template_based, 'inputspec.brain')

                    node, out_file = strat['func_to_epi_invlinear_xfm']
                    workflow.connect(node, out_file,
                                    seg_preproc_template_based,
                                    'inputspec.standard2highres_mat')

                elif strat.get('epi_registration_method') == 'ANTS':

                    node, out_file = strat['mean_functional']
                    workflow.connect(node, out_file,
                                    seg_preproc_template_based, 'inputspec.brain')

                    node, out_file = strat['func_to_epi_ants_initial_xfm']
                    # node, out_file = strat['ants_initial_xfm']
                    workflow.connect(node, out_file,
                                    seg_preproc_template_based,
                                    'inputspec.standard2highres_init')

                    node, out_file = strat['func_to_epi_ants_rigid_xfm']
                    # node, out_file = strat['ants_rigid_xfm']
                    workflow.connect(node, out_file,
                                    seg_preproc_template_based,
                                    'inputspec.standard2highres_rig')

                    node, out_file = strat['func_to_epi_ants_affine_xfm']
                    # node, out_file = strat['ants_affine_xfm']
                    workflow.connect(node, out_file,
                                    seg_preproc_template_based,
                                    'inputspec.standard2highres_mat')

                workflow.connect(c.template_based_segmentation_CSF, 'local_path',
                                    seg_preproc_template_based, 'inputspec.CSF_template')

                workflow.connect(c.template_based_segmentation_GRAY, 'local_path',
                                    seg_preproc_template_based, 'inputspec.GRAY_template')

                workflow.connect(c.template_based_segmentation_WHITE, 'local_path',
                                    seg_preproc_template_based, 'inputspec.WHITE_template')

                # TODO ASH review with forking function
                if 'None' in c.template_based_segmentation:
                    strat = strat.fork()
                    new_strat_list.append(strat)

                strat.append_name(seg_preproc_template_based.name)
                strat.update_resource_pool({
                    'epi_gm_mask': (seg_preproc_template_based, 'outputspec.gm_mask'),
                    'epi_csf_mask': (seg_preproc_template_based, 'outputspec.csf_mask'),
                    'epi_wm_mask': (seg_preproc_template_based, 'outputspec.wm_mask')
                })

        strat_list += new_strat_list


        # Inserting Generate Motion Statistics Workflow
        new_strat_list = []
        for num_strat, strat in enumerate(strat_list):

            if 'motion_params' not in strat:

                # skullstripping tool
                skullstrip_tool = strat.get('bold_masking_method')

                # motion correction reference
                motion_correct_ref = strat.get('motion_correction_ref')

                # motion correction tool
                motion_correct_tool = strat.get('motion_correction_method')

                gen_motion_stats = motion_power_statistics(
                                name='gen_motion_stats_{0}_{1}_{2}_{3}'.format(skullstrip_tool,
                                                                               motion_correct_ref,
                                                                               motion_correct_tool,
                                                                               num_strat),
                                motion_correct_tool=motion_correct_tool)

                # Special case where the workflow is not getting outputs from
                # resource pool but is connected to functional datasource
                node, out_file = new_strat['subject']
                workflow.connect(node, out_file,
                                 gen_motion_stats, 'inputspec.subject_id')

                node, out_file = new_strat['scan']
                workflow.connect(node, out_file,
                                 gen_motion_stats, 'inputspec.scan_id')

                node, out_file = strat['motion_correct']
                workflow.connect(node, out_file,
                                 gen_motion_stats, 'inputspec.motion_correct')

                node, out_file = strat['movement_parameters']
                workflow.connect(node, out_file,
                                 gen_motion_stats,
                                 'inputspec.movement_parameters')

                node, out_file = strat['max_displacement']
                workflow.connect(node, out_file,
                                 gen_motion_stats,
                                 'inputspec.max_displacement')

                node, out_file = strat['functional_brain_mask']
                workflow.connect(node, out_file,
                                 gen_motion_stats, 'inputspec.mask')

                node, out_file = strat['coordinate_transformation']
                workflow.connect(node, out_file,
                                 gen_motion_stats,
                                 'inputspec.transformations')

                strat.update_resource_pool({
                    'frame_wise_displacement_power': (gen_motion_stats, 'outputspec.FDP_1D'),
                    'frame_wise_displacement_jenkinson': (gen_motion_stats, 'outputspec.FDJ_1D'),
                    'dvars': (gen_motion_stats, 'outputspec.DVARS_1D'),
                    'power_params': (gen_motion_stats, 'outputspec.power_params'),
                    'motion_params': (gen_motion_stats, 'outputspec.motion_params')
                })


        new_strat_list = []

        for num_strat, strat in enumerate(strat_list):

            if 1 in c.runICA:

                if 0 in c.runICA:
                    new_strat_list += [strat.fork()]

                nodes = strat.get_nodes_names()

                if 'none' in str(c.TR).lower():
                    TR = None
                else:
                    TR = float(c.TR)

                # FNIRT ONLY! ANTS further below!
                if 'FSL' in c.regOption and \
                        strat.get('registration_method') != 'ANTS':

                    aroma_preproc = create_aroma(tr=TR,
                                                wf_name='create_aroma_%d' % num_strat)

                    aroma_preproc.inputs.params.denoise_type = c.aroma_denoise_type

                    node, out_file = strat.get_leaf_properties()
                    workflow.connect(node, out_file, aroma_preproc,
                                    'inputspec.denoise_file')

                    node, out_file = strat['functional_to_anat_linear_xfm']
                    workflow.connect(node, out_file, aroma_preproc,
                                    'inputspec.mat_file')

                    node, out_file = strat['anatomical_to_mni_nonlinear_xfm']
                    workflow.connect(node, out_file, aroma_preproc,
                                    'inputspec.fnirt_warp_file')

                    if c.aroma_denoise_type == 'nonaggr':

                        strat.set_leaf_properties(aroma_preproc,
                                                  'outputspec.nonaggr_denoised_file')

                        strat.update_resource_pool({
                            'ica_aroma_denoised_functional': (
                                aroma_preproc, 'outputspec.nonaggr_denoised_file')
                            }
                        )

                    elif c.aroma_denoise_type == 'aggr':
                        strat.set_leaf_properties(aroma_preproc,
                                                  'outputspec.aggr_denoised_file')

                        strat.update_resource_pool({
                            'ica_aroma_denoised_functional': (
                                aroma_preproc, 'outputspec.aggr_denoised_file')
                            }
                        )

                    strat.append_name(aroma_preproc.name)

                elif 'ANTS' in c.regOption and \
                    strat.get('registration_method') != 'FSL':

                    # we don't have the FNIRT warp file, so we need to calculate
                    # ICA-AROMA de-noising in template space

                    if strat.get('epi_registration_method') == 'ANTS':

                        for output_name, func_key, ref_key, image_type in [ \
                                ('ica_aroma_functional_to_standard', 'leaf', 'template_brain_for_func_preproc', 'func_4d'),
                        ]:
                            output_func_to_standard(workflow, func_key, ref_key, output_name, strat, num_strat, c, input_image_type=image_type, registration_template='epi', func_type='ica-aroma')

                    elif 'T1_template' in c.runRegisterFuncToTemplate:

                        for output_name, func_key, ref_key, image_type in [ \
                                ('ica_aroma_functional_to_standard', 'leaf', 'template_brain_for_func_preproc', 'func_4d'),
                        ]:
                            output_func_to_standard(workflow, func_key, ref_key, output_name, strat, num_strat, c, input_image_type=image_type, registration_template='t1',func_type='ica-aroma')

                    aroma_preproc = create_aroma(tr=TR, wf_name='create_aroma_{0}'.format(num_strat))
                    aroma_preproc.inputs.params.denoise_type = c.aroma_denoise_type

                    node, out_file = strat['ica_aroma_functional_to_standard']
                    workflow.connect(node, out_file, aroma_preproc,
                                    'inputspec.denoise_file')

                    # warp back
                    if c.aroma_denoise_type == 'nonaggr':
                        node, out_file = (
                            aroma_preproc, 'outputspec.nonaggr_denoised_file'
                        )

                    elif c.aroma_denoise_type == 'aggr':
                        node, out_file = (
                            aroma_preproc, 'outputspec.aggr_denoised_file'
                        )

                    strat.update_resource_pool({
                        'ica_aroma_denoised_functional_to_standard': (node, out_file)
                        }
                    )

                    if strat.get('epi_registration_method') == 'ANTS':

                        for output_name, func_key, ref_key, image_type in [ \
                                ('ica_aroma_denoised_functional', 'ica_aroma_denoised_functional_to_standard', 'mean_functional', 'func_4d'),
                        ]:
                            output_func_to_standard(workflow, func_key, ref_key, output_name, strat, num_strat, c, input_image_type=image_type, inverse=True, registration_template='epi', func_type='ica-aroma')

                    else:

                        for output_name, func_key, ref_key, image_type in [ \
                                ('ica_aroma_denoised_functional', 'ica_aroma_denoised_functional_to_standard', 'mean_functional', 'func_4d'),
                        ]:
                            output_func_to_standard(workflow, func_key, ref_key, output_name, strat, num_strat, c, input_image_type=image_type, inverse=True, registration_template='t1', func_type='ica-aroma')

                    node, out_file = strat["ica_aroma_denoised_functional"]
                    strat.set_leaf_properties(node, out_file)

                    strat.update_resource_pool({
                        'ica_aroma_denoised_functional': (node, out_file)
                        }, override=True
                    )

        strat_list += new_strat_list

        # Inserting Nuisance Regressor Workflow
        new_strat_list = []

        for num_strat, strat in enumerate(strat_list):

            # for each strategy, create a new one without nuisance
            if 0 in c.runNuisance or 1 in c.run_pypeer:
                new_strat_list.append(strat.fork())

            has_segmentation = 'anatomical_csf_mask' in strat or 'epi_csf_mask' in strat
            use_ants = strat.get('registration_method') == 'ANTS'

            for regressors_selector_i, regressors_selector in enumerate(c.Regressors):

                new_strat = strat.fork()

                # Before start nuisance_wf, covert OrderedDict(regressors_selector) to dict
                from CPAC.utils.utils import ordereddict_to_dict
                regressors_selector = ordereddict_to_dict(regressors_selector)

                # to guarantee immutability
                regressors_selector = NuisanceRegressor(
                    copy.deepcopy(regressors_selector)
                )

                # remove tissue regressors when there is no segmentation
                # on the strategy
                if not has_segmentation:
                    for reg in ['aCompCor',
                                'WhiteMatter',
                                'GreyMatter',
                                'CerebrospinalFluid']:

                        if reg in regressors_selector:
                            del regressors_selector[reg]

                regressor_workflow = create_regressor_workflow(
                    regressors_selector,
                    use_ants=use_ants,
                    ventricle_mask_exist=ventricle_mask_exist,
                    name='nuisance_regressor_{0}_{1}'.format(regressors_selector_i, num_strat)
                )

                node, node_out = strat['tr']
                workflow.connect(node, node_out,
                                 regressor_workflow, 'inputspec.tr')

                node, out_file = new_strat['anatomical_brain']
                workflow.connect(
                    node, out_file,
                    regressor_workflow, 'inputspec.anatomical_file_path'
                )

                if has_segmentation:

                    workflow.connect(
                        c.lateral_ventricles_mask, 'local_path',
                        regressor_workflow, 'inputspec.lat_ventricles_mask_file_path'
                    )

                    if 'anatomical_csf_mask' in strat:

                        node, out_file = new_strat['anatomical_gm_mask']
                        workflow.connect(
                            node, out_file,
                            regressor_workflow, 'inputspec.gm_mask_file_path'
                        )

                        node, out_file = new_strat['anatomical_wm_mask']
                        workflow.connect(
                            node, out_file,
                            regressor_workflow, 'inputspec.wm_mask_file_path'
                        )

                        node, out_file = new_strat['anatomical_csf_mask']
                        workflow.connect(
                            node, out_file,
                            regressor_workflow, 'inputspec.csf_mask_file_path'
                        )

                    if 'epi_csf_mask' in strat:

                        node, out_file = new_strat['epi_gm_mask']
                        workflow.connect(
                            node, out_file,
                            regressor_workflow, 'inputspec.gm_mask_file_path'
                        )

                        node, out_file = new_strat['epi_wm_mask']
                        workflow.connect(
                            node, out_file,
                            regressor_workflow, 'inputspec.wm_mask_file_path'
                        )

                        node, out_file = new_strat['epi_csf_mask']
                        workflow.connect(
                            node, out_file,
                            regressor_workflow, 'inputspec.csf_mask_file_path'
                        )

                node, out_file = new_strat['movement_parameters']
                workflow.connect(
                    node, out_file,
                    regressor_workflow,
                    'inputspec.motion_parameters_file_path'
                )

                node, out_file= new_strat['functional_to_anat_linear_xfm']
                workflow.connect(
                    node, out_file,
                    regressor_workflow,
                    'inputspec.func_to_anat_linear_xfm_file_path'
                )

                node, out_file = new_strat.get_leaf_properties()
                workflow.connect(
                    node, out_file,
                    regressor_workflow,
                    'inputspec.functional_file_path'
                )

                new_strat.update_resource_pool({
                    'functional_freq_unfiltered': (
                        node, out_file
                    ),
                })

                node, out_file = new_strat['frame_wise_displacement_jenkinson']
                workflow.connect(
                    node, out_file,
                    regressor_workflow,
                    'inputspec.fd_j_file_path'
                )

                node, out_file = new_strat['frame_wise_displacement_power']
                workflow.connect(
                    node, out_file,
                    regressor_workflow,
                    'inputspec.fd_p_file_path'
                )

                node, out_file = new_strat['dvars']
                workflow.connect(
                    node, out_file,
                    regressor_workflow,
                    'inputspec.dvars_file_path'
                )

                node, out_file = new_strat['functional_brain_mask']
                workflow.connect(
                    node, out_file,
                    regressor_workflow,
                    'inputspec.functional_brain_mask_file_path'
                )

                if c.brain_use_erosion:
                    node, out_file = new_strat['anatomical_eroded_brain_mask']
                    workflow.connect(
                        node, out_file,
                        regressor_workflow, 'inputspec.anatomical_eroded_brain_mask_file_path'
                    )

                regressor_workflow.get_node('inputspec').iterables = ([
                    ('selector', [regressors_selector]),
                ])

                if use_ants:
                    if strat.get('epi_registration_method') == 'ANTS':
                        # pass the ants_affine_xfm to the input for the
                        # INVERSE transform, but ants_affine_xfm gets inverted
                        # within the workflow

                        node, out_file = new_strat['func_to_epi_ants_initial_xfm']
                        workflow.connect(
                            node, out_file,
                            regressor_workflow,
                            'inputspec.anat_to_mni_initial_xfm_file_path'
                        )

                        node, out_file = new_strat['func_to_epi_ants_rigid_xfm']
                        workflow.connect(
                            node, out_file,
                            regressor_workflow,
                            'inputspec.anat_to_mni_rigid_xfm_file_path'
                        )

                        node, out_file = new_strat['func_to_epi_ants_affine_xfm']
                        workflow.connect(
                            node, out_file,
                            regressor_workflow,
                            'inputspec.anat_to_mni_affine_xfm_file_path'
                        )

                    elif 'T1_template' in c.runRegisterFuncToTemplate:
                        # pass the ants_affine_xfm to the input for the
                        # INVERSE transform, but ants_affine_xfm gets inverted
                        # within the workflow

                        node, out_file = new_strat['ants_initial_xfm']
                        workflow.connect(
                            node, out_file,
                            regressor_workflow,
                            'inputspec.anat_to_mni_initial_xfm_file_path'
                        )

                        node, out_file = new_strat['ants_rigid_xfm']
                        workflow.connect(
                            node, out_file,
                            regressor_workflow,
                            'inputspec.anat_to_mni_rigid_xfm_file_path'
                        )

                        node, out_file = new_strat['ants_affine_xfm']
                        workflow.connect(
                            node, out_file,
                            regressor_workflow,
                            'inputspec.anat_to_mni_affine_xfm_file_path'
                        )
                else:
                    node, out_file = new_strat['mni_to_anatomical_linear_xfm']
                    workflow.connect(
                        node, out_file,
                        regressor_workflow,
                        'inputspec.mni_to_anat_linear_xfm_file_path'
                    )

                new_strat.update_resource_pool({
                    'nuisance_regression_selector': regressors_selector,
                    'functional_nuisance_regressors': (
                        regressor_workflow,
                        'outputspec.regressors_file_path'
                    ),
                })

                # Inserting Nuisance REGRESSION Workflow
                if 1 in c.runNuisance:

                    if 'Bandpass' in regressors_selector:
                        nuis_name = 'nuisance_regression_before-filt_{0}_' \
                                    '{1}'.format(regressors_selector_i, num_strat)
                    else:
                        nuis_name = 'nuisance_regression_{0}_' \
                                    '{1}'.format(regressors_selector_i, num_strat)

                    nuisance_regression_before_workflow = create_nuisance_regression_workflow(
                        regressors_selector,
                        name=nuis_name)

                    if 'Bandpass' in regressors_selector:
                        filtering = filtering_bold_and_regressors(regressors_selector,
                                                                  name='frequency_filtering_'
                                                                       '{0}_{1}'.format(regressors_selector_i, num_strat))

                    node, out_file = new_strat.get_leaf_properties()

                    workflow.connect(
                        node, out_file,
                        nuisance_regression_before_workflow,
                        'inputspec.functional_file_path'
                    )

                    if 'Bandpass' in regressors_selector:
                        workflow.connect(
                            regressor_workflow,
                            'outputspec.regressors_file_path',
                            filtering,
                            'inputspec.regressors_file_path'
                        )

                    workflow.connect(
                        regressor_workflow,
                        'outputspec.regressors_file_path',
                        nuisance_regression_before_workflow,
                        'inputspec.regressor_file'
                    )

                    node, out_file = new_strat['functional_brain_mask']
                    workflow.connect(
                        node, out_file,
                        nuisance_regression_before_workflow,
                        'inputspec.functional_brain_mask_file_path'
                    )

                    node, out_file = new_strat['frame_wise_displacement_jenkinson']
                    workflow.connect(
                        node, out_file,
                        nuisance_regression_before_workflow,
                        'inputspec.fd_j_file_path'
                    )

                    node, out_file = new_strat['frame_wise_displacement_power']
                    workflow.connect(
                        node, out_file,
                        nuisance_regression_before_workflow,
                        'inputspec.fd_p_file_path'
                    )

                    node, out_file = new_strat['dvars']
                    workflow.connect(
                        node, out_file,
                        nuisance_regression_before_workflow,
                        'inputspec.dvars_file_path'
                    )

                    if 'Bandpass' in regressors_selector:
                        if 'Before' in c.filtering_order:
                            nuisance_regression_after_workflow = create_nuisance_regression_workflow(
                                regressors_selector,
                                name='nuisance_regression_after-filt_{0}_'
                                     '{1}'.format(regressors_selector_i, num_strat))

                            workflow.connect(
                                filtering,
                                'outputspec.residual_file_path',
                                nuisance_regression_after_workflow,
                                'inputspec.functional_file_path'
                            )

                            workflow.connect(
                                filtering,
                                'outputspec.residual_regressor',
                                nuisance_regression_after_workflow,
                                'inputspec.regressor_file'
                            )

                            node, out_file = new_strat['functional_brain_mask']
                            workflow.connect(
                                node, out_file,
                                nuisance_regression_after_workflow,
                                'inputspec.functional_brain_mask_file_path'
                            )

                            node, out_file = new_strat['frame_wise_displacement_jenkinson']
                            workflow.connect(
                                node, out_file,
                                nuisance_regression_after_workflow,
                                'inputspec.fd_j_file_path'
                            )

                            node, out_file = new_strat['frame_wise_displacement_power']
                            workflow.connect(
                                node, out_file,
                                nuisance_regression_after_workflow,
                                'inputspec.fd_p_file_path'
                            )

                            node, out_file = new_strat['dvars']
                            workflow.connect(
                                node, out_file,
                                nuisance_regression_after_workflow,
                                'inputspec.dvars_file_path'
                            )

                            node, out_file = new_strat.get_leaf_properties()
                            workflow.connect(
                                node, out_file,
                                filtering,
                                'inputspec.functional_file_path'
                            )

                            new_strat.set_leaf_properties(
                                nuisance_regression_after_workflow,
                                'outputspec.residual_file_path'
                            )

                            new_strat.update_resource_pool({
                                'functional_freq_filtered': (
                                    filtering,
                                    'outputspec.residual_file_path'
                                ),
                            })

                            new_strat.update_resource_pool({
                                 'functional_nuisance_residuals': (
                                    nuisance_regression_after_workflow,
                                    'outputspec.residual_file_path'
                                ),
                            })

                            new_strat.append_name(nuisance_regression_after_workflow.name)

                        elif 'After' in c.filtering_order:
                            workflow.connect(
                                nuisance_regression_before_workflow,
                                'outputspec.residual_file_path',
                                filtering,
                                'inputspec.functional_file_path'
                            )

                            new_strat.set_leaf_properties(
                                filtering,
                                'outputspec.residual_file_path'
                            )

                            new_strat.update_resource_pool({
                                'functional_nuisance_residuals': (
                                    nuisance_regression_before_workflow,
                                    'outputspec.residual_file_path'
                                ),
                            })

                            new_strat.update_resource_pool({
                                'functional_freq_filtered': (
                                    filtering,
                                    'outputspec.residual_file_path'
                                ),
                            })

                    else:
                        new_strat.set_leaf_properties(
                            nuisance_regression_before_workflow,
                            'outputspec.residual_file_path'
                        )

                        new_strat.update_resource_pool({
                            'functional_nuisance_residuals': (
                                nuisance_regression_before_workflow,
                                'outputspec.residual_file_path'
                            ),
                        })

                    new_strat.update_resource_pool({
                        'functional_freq_unfiltered': (
                            nuisance_regression_before_workflow,
                            'outputspec.residual_file_path'
                        ),
                    }, override=True)

                    new_strat.append_name(regressor_workflow.name)
                    new_strat.append_name(nuisance_regression_before_workflow.name)
                    new_strat.append_name(filtering.name)

                new_strat_list.append(new_strat)

        # Be aware that this line is supposed to override the current strat_list: it is not a typo/mistake!
        # Each regressor forks the strategy, instead of reusing it, to keep the code simple
        strat_list = new_strat_list


        # Inserting Median Angle Correction Workflow
        new_strat_list = []

        # TODO ASH normalize w schema val
        if 1 in c.runMedianAngleCorrection:

            for num_strat, strat in enumerate(strat_list):

                # for each strategy, create a new one without median angle
                if 0 in c.runMedianAngleCorrection:
                    new_strat_list.append(strat.fork())

                median_angle_corr = create_median_angle_correction(
                    'median_angle_corr_%d' % num_strat
                )

                median_angle_corr.get_node('median_angle_correct').iterables = \
                    ('target_angle_deg', c.targetAngleDeg)

                node, out_file = strat.get_leaf_properties()
                workflow.connect(node, out_file,
                                median_angle_corr, 'inputspec.subject')

                strat.append_name(median_angle_corr.name)

                strat.set_leaf_properties(median_angle_corr, 'outputspec.subject')

                strat.update_resource_pool({
                    'functional_median_angle_corrected': (median_angle_corr, 'outputspec.subject')
                })

        strat_list += new_strat_list


        # Denoised Func -> Template, uses antsApplyTransforms (ANTS) or ApplyWarp (FSL) to
        #  apply the warp; also includes mean functional warp
        new_strat_list = []

        for num_strat, strat in enumerate(strat_list):

            if 'functional_to_epi-standard' in strat:
                for output_name, func_key, ref_key, image_type in [ \
                        ('functional_to_standard', 'leaf', 'template_brain_for_func_preproc', 'func_4d'),
                ]:
                    output_func_to_standard(workflow, func_key, ref_key, output_name, strat, num_strat, c, input_image_type=image_type, registration_template='epi', func_type='non-ica-aroma')

            elif 'T1_template' in c.runRegisterFuncToTemplate:
                for output_name, func_key, ref_key, image_type in [ \
                        ('functional_to_standard', 'leaf', 'template_brain_for_func_preproc', 'func_4d'),
                ]:
                    output_func_to_standard(workflow, func_key, ref_key, output_name, strat, num_strat, c, input_image_type=image_type, registration_template='t1', func_type='non-ica-aroma')

        strat_list += new_strat_list


        # Derivatives

        # Inserting ALFF/fALFF workflow
        #     NOTE: this is calculated using the functional time series from
        #           before frequency filtering and beyond
        new_strat_list = []

        if 1 in c.runALFF:
            for num_strat, strat in enumerate(strat_list):

                alff = create_alff('alff_falff_{0}'.format(num_strat))

                alff.inputs.hp_input.hp = c.highPassFreqALFF
                alff.inputs.lp_input.lp = c.lowPassFreqALFF
                alff.get_node('hp_input').iterables = ('hp',
                                                    c.highPassFreqALFF)
                alff.get_node('lp_input').iterables = ('lp',
                                                    c.lowPassFreqALFF)

                node, out_file = strat['functional_freq_unfiltered']
                workflow.connect(node, out_file,
                                 alff, 'inputspec.rest_res')
                node, out_file = strat['functional_brain_mask']
                workflow.connect(node, out_file,
                                 alff, 'inputspec.rest_mask')

                strat.append_name(alff.name)

                strat.update_resource_pool({
                    'alff': (alff, 'outputspec.alff_img'),
                    'falff': (alff, 'outputspec.falff_img')
                })

        strat_list += new_strat_list

        # Inserting VMHC Workflow

        new_strat_list = []

        if 1 in c.runVMHC:

            for num_strat, strat in enumerate(strat_list):

                create_vmhc(workflow, num_strat, strat, c,
                        output_name='vmhc_{0}'.format(num_strat))

        strat_list += new_strat_list

        # Inserting REHO Workflow

        if 1 in c.runReHo:

            for num_strat, strat in enumerate(strat_list):

                preproc = create_reho()
                cluster_size = c.clusterSize

                # TODO ASH schema validator
                # Check the cluster size is supported
                if cluster_size not in [7, 19, 27]:
                    err_msg = 'Cluster size specified: %d, is not supported. ' \
                            'Change to 7, 19, or 27 and try again' % cluster_size
                    raise Exception(err_msg)
                else:
                    preproc.inputs.inputspec.cluster_size = cluster_size
                    reho = preproc.clone('reho_%d' % num_strat)

                node, out_file = strat.get_leaf_properties()
                workflow.connect(node, out_file,
                                reho, 'inputspec.rest_res_filt')

                node, out_file = strat['functional_brain_mask']
                workflow.connect(node, out_file,
                                reho, 'inputspec.rest_mask')

                strat.update_resource_pool({
                    'reho': (reho, 'outputspec.raw_reho_map')
                })

        ts_analysis_dict = {}
        sca_analysis_dict = {}

        # TODO ASH normalize w schema val
        if c.tsa_roi_paths:

            tsa_roi_dict = c.tsa_roi_paths[0]

            # Timeseries and SCA config selections processing

            # flip the dictionary
            for roi_path in tsa_roi_dict.keys():
                ts_analysis_to_run = [
                    x.strip() for x in tsa_roi_dict[roi_path].split(",")
                ]

                if any(
                    corr in ts_analysis_to_run for corr in [
                        "PearsonCorr", "PartialCorr"
                    ]
                ) and "Avg" not in ts_analysis_to_run:
                    ts_analysis_to_run += ["Avg"]

                for analysis_type in ts_analysis_to_run:
                    if analysis_type not in ts_analysis_dict.keys():
                        ts_analysis_dict[analysis_type] = []
                    ts_analysis_dict[analysis_type].append(roi_path)

        # TODO ASH normalize w schema val
        if 1 in c.runROITimeseries:

            # TODO ASH normalize w schema val
            if not c.tsa_roi_paths:
                err = "\n\n[!] CPAC says: Time Series Extraction is " \
                    "set to run, but no ROI NIFTI file paths were provided!" \
                    "\n\n"
                raise Exception(err)

        # TODO ASH normalize w schema val
        if 1 in c.runSCA:

            # TODO ASH normalize w schema val
            if c.sca_roi_paths:
                sca_roi_dict = c.sca_roi_paths[0]
            else:
                err = "\n\n[!] CPAC says: Seed-based Correlation Analysis is " \
                    "set to run, but no ROI NIFTI file paths were provided!" \
                    "\n\n"
                raise Exception(err)

            # flip the dictionary
            for roi_path in sca_roi_dict.keys():
                # update analysis dict
                for analysis_type in sca_roi_dict[roi_path].split(","):
                    analysis_type = analysis_type.replace(" ", "")

                    if analysis_type not in sca_analysis_dict.keys():
                        sca_analysis_dict[analysis_type] = []

                    sca_analysis_dict[analysis_type].append(roi_path)

        # Section: Spatial Regression Based Time Series

        new_strat_list = []

        if "SpatialReg" in ts_analysis_dict.keys(
        ) or "DualReg" in sca_analysis_dict.keys():

            for num_strat, strat in enumerate(strat_list):

                if "SpatialReg" in ts_analysis_dict.keys():

                    resample_spatial_map_to_native_space = pe.Node(
                        interface=fsl.FLIRT(),
                        name='resample_spatial_map_to_native_space_%d' % num_strat
                    )
                    resample_spatial_map_to_native_space.inputs.set(
                        interp='nearestneighbour',
                        apply_xfm=True,
                        in_matrix_file=c.identityMatrix
                    )

                    spatial_map_dataflow = create_spatial_map_dataflow(
                        ts_analysis_dict["SpatialReg"],
                        'spatial_map_dataflow_%d' % num_strat
                    )

                    spatial_map_dataflow.inputs.inputspec.set(
                        creds_path=input_creds_path,
                        dl_dir=c.workingDirectory
                    )

                    spatial_map_timeseries = get_spatial_map_timeseries(
                        'spatial_map_timeseries_%d' % num_strat
                    )
                    spatial_map_timeseries.inputs.inputspec.demean = True  # c.spatialDemean

                    node, out_file = strat['functional_to_standard']
                    node2, out_file2 = strat['functional_brain_mask_to_standard']

                    # resample the input functional file and functional mask
                    # to spatial map
                    workflow.connect(node, out_file,
                                    resample_spatial_map_to_native_space,
                                    'reference')
                    workflow.connect(spatial_map_dataflow,
                                    'select_spatial_map.out_file',
                                    resample_spatial_map_to_native_space,
                                    'in_file')

                    # connect it to the spatial_map_timeseries
                    workflow.connect(resample_spatial_map_to_native_space,
                                    'out_file',
                                    spatial_map_timeseries,
                                    'inputspec.spatial_map')
                    workflow.connect(node2, out_file2,
                                    spatial_map_timeseries,
                                    'inputspec.subject_mask')
                    workflow.connect(node, out_file,
                                    spatial_map_timeseries,
                                    'inputspec.subject_rest')

                    strat.append_name(spatial_map_timeseries.name)

                    strat.update_resource_pool({
                        'spatial_map_timeseries': (spatial_map_timeseries, 'outputspec.subject_timeseries')
                    })

                if "DualReg" in sca_analysis_dict.keys():
                    resample_spatial_map_to_native_space_for_dr = pe.Node(
                        interface=fsl.FLIRT(),
                        name='resample_spatial_map_to_native_space_for_DR_%d' % num_strat
                    )
                    resample_spatial_map_to_native_space_for_dr.inputs.set(
                        interp='nearestneighbour',
                        apply_xfm=True,
                        in_matrix_file=c.identityMatrix
                    )

                    spatial_map_dataflow_for_dr = create_spatial_map_dataflow(
                        sca_analysis_dict["DualReg"],
                        'spatial_map_dataflow_for_DR_%d' % num_strat
                    )

                    spatial_map_dataflow_for_dr.inputs.inputspec.set(
                        creds_path=input_creds_path,
                        dl_dir=c.workingDirectory
                    )

                    spatial_map_timeseries_for_dr = get_spatial_map_timeseries(
                        'spatial_map_timeseries_for_DR_%d' % num_strat
                    )

                    spatial_map_timeseries_for_dr.inputs.inputspec.demean = True  # c.spatialDemean

                    node, out_file = strat['functional_to_standard']
                    node2, out_file2 = strat['functional_brain_mask_to_standard']

                    # resample the input functional file and functional mask
                    # to spatial map
                    workflow.connect(node, out_file,
                                    resample_spatial_map_to_native_space_for_dr,
                                    'reference')
                    workflow.connect(spatial_map_dataflow_for_dr,
                                    'select_spatial_map.out_file',
                                    resample_spatial_map_to_native_space_for_dr,
                                    'in_file')

                    # connect it to the spatial_map_timeseries
                    workflow.connect(
                        resample_spatial_map_to_native_space_for_dr,
                        'out_file',
                        spatial_map_timeseries_for_dr,
                        'inputspec.spatial_map'
                    )

                    workflow.connect(node, out_file,
                                     spatial_map_timeseries_for_dr,
                                     'inputspec.subject_rest')
                    strat.append_name(spatial_map_timeseries_for_dr.name)

                    strat.update_resource_pool({
                        'spatial_map_timeseries_for_DR': (
                        spatial_map_timeseries_for_dr,
                        'outputspec.subject_timeseries')
                    })

        strat_list += new_strat_list

        if 1 in c.runROITimeseries and (
            "Avg" in ts_analysis_dict.keys() or
            "Avg" in sca_analysis_dict.keys() or
            "MultReg" in sca_analysis_dict.keys()
        ):

            # ROI Based Time Series
            new_strat_list = []

            for num_strat, strat in enumerate(strat_list):

                if "Avg" in ts_analysis_dict.keys():
                    resample_functional_roi = pe.Node(Function(input_names = ['in_func',
                                                                              'in_roi',
                                                                              'realignment',
                                                                              'identity_matrix'],
                                              output_names = ['out_func',
                                                              'out_roi'],
                                              function = resample_func_roi,
                                              as_module = True),
                                        name = 'resample_functional_roi_{0}'.format(num_strat))

                    resample_functional_roi.inputs.realignment = c.realignment
                    resample_functional_roi.inputs.identity_matrix = c.identityMatrix

                    roi_dataflow = create_roi_mask_dataflow(
                        ts_analysis_dict["Avg"],
                        'roi_dataflow_%d' % num_strat
                    )

                    roi_dataflow.inputs.inputspec.set(
                        creds_path=input_creds_path,
                        dl_dir=c.workingDirectory
                    )

                    roi_timeseries = get_roi_timeseries(
                        'roi_timeseries_%d' % num_strat
                    )
                    roi_timeseries.inputs.inputspec.output_type = c.roiTSOutputs

                    node, out_file = strat['functional_to_standard']

                    # resample the input functional file to roi
                    workflow.connect(node, out_file,
                                     resample_functional_roi, 'in_func')
                    workflow.connect(roi_dataflow, 'outputspec.out_file',
                                     resample_functional_roi, 'in_roi')

                    # connect it to the roi_timeseries
                    # workflow.connect(roi_dataflow, 'outputspec.out_file',
                    #                  roi_timeseries, 'input_roi.roi')
                    workflow.connect(resample_functional_roi, 'out_roi',
                                     roi_timeseries, 'input_roi.roi')
                    workflow.connect(resample_functional_roi, 'out_func',
                                     roi_timeseries, 'inputspec.rest')

                    strat.append_name(roi_timeseries.name)
                    strat.update_resource_pool({
                        'roi_timeseries': (roi_timeseries, 'outputspec.roi_outputs'),
                        'functional_to_roi': (resample_functional_roi, 'out_func')
                    })

                    # create the graphs
                    from CPAC.utils.ndmg_utils import ndmg_create_graphs

                    ndmg_graph = pe.MapNode(Function(
                        input_names=['ts', 'labels'],
                        output_names=['out_file'],
                        function=ndmg_create_graphs,
                        as_module=True
                    ), name='ndmg_graphs_%d' % num_strat,
                        iterfield=['labels'])

                    workflow.connect(roi_timeseries, 'outputspec.roi_ts', ndmg_graph, 'ts')
                    workflow.connect(roi_dataflow,
                                     'outputspec.out_file',
                                     ndmg_graph, 'labels')

                    strat.update_resource_pool({
                        'ndmg_graph': (ndmg_graph, 'out_file')
                    })

                if "Avg" in sca_analysis_dict.keys():

                    # same workflow, except to run TSE and send it to the resource
                    # pool so that it will not get sent to SCA
                    resample_functional_roi_for_sca = pe.Node(Function(input_names = ['in_func',
                                                                                      'in_roi',
                                                                                      'realignment',
                                                                                      'identity_matrix'],
                                              output_names = ['out_func',
                                                              'out_roi'],
                                              function = resample_func_roi,
                                              as_module = True),
                                        name = 'resample_functional_roi_for_sca_{0}'.format(num_strat))

                    resample_functional_roi_for_sca.inputs.realignment = c.realignment
                    resample_functional_roi_for_sca.inputs.identity_matrix = c.identityMatrix

                    roi_dataflow_for_sca = create_roi_mask_dataflow(
                        sca_analysis_dict["Avg"],
                        'roi_dataflow_for_sca_%d' % num_strat
                    )

                    roi_dataflow_for_sca.inputs.inputspec.set(
                        creds_path=input_creds_path,
                        dl_dir=c.workingDirectory
                    )

                    roi_timeseries_for_sca = get_roi_timeseries(
                        'roi_timeseries_for_sca_%d' % num_strat
                    )

                    node, out_file = strat['functional_to_standard']

                    # resample the input functional file to roi
                    workflow.connect(node, out_file,
                                     resample_functional_roi_for_sca, 'in_func')
                    workflow.connect(roi_dataflow_for_sca, 'outputspec.out_file',
                                     resample_functional_roi_for_sca, 'in_roi')

                    # connect it to the roi_timeseries
                    workflow.connect(resample_functional_roi_for_sca, 'out_roi',
                                     roi_timeseries_for_sca, 'input_roi.roi')
                    workflow.connect(resample_functional_roi_for_sca, 'out_func',
                                     roi_timeseries_for_sca, 'inputspec.rest')

                    strat.append_name(roi_timeseries_for_sca.name)
                    strat.update_resource_pool({
                        'roi_timeseries_for_SCA': (roi_timeseries_for_sca, 'outputspec.roi_outputs'),
                        'functional_to_roi_for_SCA': (resample_functional_roi, 'out_func')
                    })

                if "MultReg" in sca_analysis_dict.keys():

                    # same workflow, except to run TSE and send it to the resource
                    # pool so that it will not get sent to SCA
                    resample_functional_roi_for_multreg = pe.Node(Function(input_names = ['in_func',
                                                                                          'in_roi',
                                                                                          'realignment',
                                                                                          'identity_matrix'],
                                              output_names = ['out_func',
                                                              'out_roi'],
                                              function = resample_func_roi,
                                              as_module = True),
                                        name = 'resample_functional_roi_for_multreg_{0}'.format(num_strat))

                    resample_functional_roi_for_multreg.inputs.realignment = c.realignment
                    resample_functional_roi_for_multreg.inputs.identity_matrix = c.identityMatrix

                    roi_dataflow_for_multreg = create_roi_mask_dataflow(
                        sca_analysis_dict["MultReg"],
                        'roi_dataflow_for_mult_reg_%d' % num_strat
                    )

                    roi_dataflow_for_multreg.inputs.inputspec.set(
                        creds_path=input_creds_path,
                        dl_dir=c.workingDirectory
                    )

                    roi_timeseries_for_multreg = get_roi_timeseries(
                        'roi_timeseries_for_mult_reg_%d' % num_strat
                    )

                    node, out_file = strat['functional_to_standard']

                    # resample the input functional file to roi
                    workflow.connect(node, out_file,
                                    resample_functional_roi_for_multreg,
                                    'in_func')
                    workflow.connect(roi_dataflow_for_multreg,
                                    'outputspec.out_file',
                                    resample_functional_roi_for_multreg,
                                    'in_roi')

                    # connect it to the roi_timeseries
                    workflow.connect(resample_functional_roi_for_multreg,
                                    'out_roi',
                                    roi_timeseries_for_multreg,
                                    'input_roi.roi')
                    workflow.connect(resample_functional_roi_for_multreg,
                                    'out_func',
                                    roi_timeseries_for_multreg,
                                    'inputspec.rest')

                    strat.append_name(roi_timeseries_for_multreg.name)
                    strat.update_resource_pool({
                        'roi_timeseries_for_SCA_multreg': (roi_timeseries_for_multreg, 'outputspec.roi_outputs')
                    })

        strat_list += new_strat_list


        # Connectome
        if "PearsonCorr" in ts_analysis_dict.keys() or "PartialCorr" in ts_analysis_dict.keys():

            for num_strat, strat in enumerate(strat_list):

                if "PearsonCorr" in ts_analysis_dict.keys():
                    connectome_wf = create_connectome('connectome_PearsonCorr_%d' % num_strat)
                    connectome_wf.inputs.inputspec.method = "PearsonCorr"

                    node, out_file = strat['roi_timeseries']

                    workflow.connect(node,
                                    out_file,
                                    connectome_wf,
                                    'inputspec.time_series')

                    strat.update_resource_pool({
                        'connectome_PearsonCorr': (connectome_wf, 'outputspec.connectome')
                    })

                if "PartialCorr" in ts_analysis_dict.keys():
                    connectome_wf = create_connectome('connectome_PartialCorr_%d' % num_strat)
                    connectome_wf.inputs.inputspec.method = "PartialCorr"

                    node, out_file = strat['roi_timeseries']

                    workflow.connect(node,
                                    out_file,
                                    connectome_wf,
                                    'inputspec.time_series')

                    strat.update_resource_pool({
                        'connectome_PartialCorr': (connectome_wf, 'outputspec.connectome')
                    })

        # Voxel Based Time Series
        new_strat_list = []

        if "Voxel" in ts_analysis_dict.keys():

            for num_strat, strat in enumerate(strat_list):

                resample_functional_to_mask = pe.Node(Function(input_names = ['in_func',
                                                                            'in_roi',
                                                                            'realignment',
                                                                            'identity_matrix'],
                                              output_names = ['out_func',
                                                              'out_roi'],
                                              function = resample_func_roi,
                                              as_module = True),
                                        name = 'resample_functional_to_mask_{0}'.format(num_strat))

                resample_functional_to_mask.inputs.realignment = c.realignment
                resample_functional_to_mask.inputs.identity_matrix = c.identityMatrix

                mask_dataflow = create_roi_mask_dataflow(ts_analysis_dict["Voxel"],
                                                        'mask_dataflow_%d' % num_strat)

                voxel_timeseries = get_voxel_timeseries(
                    'voxel_timeseries_%d' % num_strat)
                voxel_timeseries.inputs.inputspec.output_type = c.roiTSOutputs

                node, out_file = strat['functional_to_standard']

                # resample the input functional file to mask
                workflow.connect(node, out_file,
                                resample_functional_to_mask, 'in_func')
                workflow.connect(mask_dataflow, 'outputspec.out_file',
                                resample_functional_to_mask, 'in_roi')

                # connect it to the voxel_timeseries
                workflow.connect(resample_functional_to_mask, 'out_roi',
                                voxel_timeseries, 'input_mask.mask')
                workflow.connect(resample_functional_to_mask, 'out_func',
                                voxel_timeseries, 'inputspec.rest')

                strat.append_name(voxel_timeseries.name)
                strat.update_resource_pool({
                    'voxel_timeseries': (voxel_timeseries, 'outputspec.mask_outputs')
                })

        strat_list += new_strat_list

        # Inserting SCA workflow for ROI INPUT

        new_strat_list = []

        if "Avg" in sca_analysis_dict.keys():

            for num_strat, strat in enumerate(strat_list):
                sca_roi = create_sca('sca_roi_%d' % num_strat)

                node, out_file = strat.get_leaf_properties()
                workflow.connect(node, out_file,
                                sca_roi, 'inputspec.functional_file')

                node, out_file = strat['roi_timeseries_for_SCA']
                workflow.connect(node, (out_file, extract_one_d),
                                sca_roi, 'inputspec.timeseries_one_d')

                strat.update_resource_pool({
                    'sca_roi_files': (sca_roi, 'outputspec.correlation_files')
                })

                strat.append_name(sca_roi.name)

        strat_list += new_strat_list

        # (Dual Regression) Temporal Regression for Dual Regression

        new_strat_list = []

        if "DualReg" in sca_analysis_dict.keys():

            for num_strat, strat in enumerate(strat_list):

                dr_temp_reg = create_temporal_reg(
                    'temporal_dual_regression_%d' % num_strat
                )
                dr_temp_reg.inputs.inputspec.normalize = c.mrsNorm
                dr_temp_reg.inputs.inputspec.demean = True

                node, out_file = strat['spatial_map_timeseries_for_DR']

                node2, out_file2 = strat.get_leaf_properties()
                node3, out_file3 = strat['functional_brain_mask']

                workflow.connect(node2, out_file2,
                                dr_temp_reg, 'inputspec.subject_rest')

                workflow.connect(node, out_file,
                                dr_temp_reg, 'inputspec.subject_timeseries')

                workflow.connect(node3, out_file3,
                                dr_temp_reg, 'inputspec.subject_mask')

                strat.update_resource_pool({
                    'dr_tempreg_maps_files': (dr_temp_reg, 'outputspec.temp_reg_map_files'),
                    'dr_tempreg_maps_zstat_files': (dr_temp_reg, 'outputspec.temp_reg_map_z_files')
                })

                strat.append_name(dr_temp_reg.name)

        strat_list += new_strat_list

        # (Multiple Regression) Temporal Regression for SCA

        new_strat_list = []

        if "MultReg" in sca_analysis_dict.keys():

            for num_strat, strat in enumerate(strat_list):

                sc_temp_reg = create_temporal_reg(
                    'temporal_regression_sca_%d' % num_strat,
                    which='RT'
                )
                sc_temp_reg.inputs.inputspec.normalize = c.mrsNorm
                sc_temp_reg.inputs.inputspec.demean = True

                node, out_file = strat['functional_to_standard']
                node2, out_file2 = strat['roi_timeseries_for_SCA_multreg']
                node3, out_file3 = strat['functional_brain_mask_to_standard']

                workflow.connect(node, out_file,
                                sc_temp_reg, 'inputspec.subject_rest')

                workflow.connect(node2, (out_file2, extract_one_d),
                                sc_temp_reg, 'inputspec.subject_timeseries')

                workflow.connect(node3, out_file3,
                                sc_temp_reg, 'inputspec.subject_mask')

                strat.update_resource_pool({
                    'sca_tempreg_maps_files': (sc_temp_reg, 'outputspec.temp_reg_map_files'),
                    'sca_tempreg_maps_zstat_files': (sc_temp_reg, 'outputspec.temp_reg_map_z_files')
                })

                strat.append_name(sc_temp_reg.name)

        strat_list += new_strat_list

        # Section: Network centrality

        # TODO ASH handle as boolean on schema validator / normalizer
        if 1 in c.runNetworkCentrality:

            # TODO ASH move to schema validator
            # validate the mask file path
            # if not c.templateSpecificationFile.endswith(".nii") and \
            #         not c.templateSpecificationFile.endswith(".nii.gz"):
            #     err = "\n\n[!] CPAC says: The Network Centrality mask " \
            #           "specification file must be a NIFTI file (ending in .nii " \
            #           "or .nii.gz).\nFile path you provided: %s\n\n" \
            #           % c.templateSpecificationFile

            #     raise Exception(err)

            strat_list = create_network_centrality_workflow(
                workflow, c, strat_list)

        '''
        Loop through the resource pool and connect the nodes for:
            - applying warps to standard
            - z-score standardization
            - smoothing
            - calculating output averages
        '''

        for num_strat, strat in enumerate(strat_list):

            if 'functional_to_epi-standard' in strat:

                rp = strat.get_resource_pool()

                for key in sorted(rp.keys()):

                    if key in Outputs.native_nonsmooth:
                        image_type = 'func_derivative'
                    elif key in Outputs.native_nonsmooth_mult:
                        image_type = 'func_derivative_multi'
                    else:
                        continue

                    output_name = '{0}_to_standard'.format(key)
                    if output_name not in strat:
                        output_func_to_standard(workflow, key, 'template_epi_derivative',
                            '{0}_to_standard'.format(key), strat, num_strat, c, input_image_type=image_type, registration_template='epi', func_type='non-ica-aroma')

            elif 'T1_template' in c.runRegisterFuncToTemplate:

                rp = strat.get_resource_pool()

                for key in sorted(rp.keys()):

                    if key in Outputs.native_nonsmooth:
                        image_type = 'func_derivative'
                    elif key in Outputs.native_nonsmooth_mult:
                        image_type = 'func_derivative_multi'
                    else:
                        continue

                    output_name = '{0}_to_standard'.format(key)
                    if output_name not in strat:
                        output_func_to_standard(workflow, key, 'template_brain_for_func_derivative',
                            '{0}_to_standard'.format(key), strat, num_strat, c, input_image_type=image_type, registration_template='t1', func_type='non-ica-aroma')

            if "Before" in c.smoothing_order:

                # run smoothing before Z-scoring
                if 1 in c.run_smoothing:
                    rp = strat.get_resource_pool()
                    for key in sorted(rp.keys()):
                        if 'centrality' in key or key in Outputs.native_nonsmooth + Outputs.native_nonsmooth_mult + \
                                Outputs.template_nonsmooth + Outputs.template_nonsmooth_mult:
                            spatial_smooth_outputs(workflow, key, strat, num_strat, c)
                            # c.smoothing_mehod can be FSL or AFNI, FSL as default

                if 1 in c.runZScoring:
                    rp = strat.get_resource_pool()

                    for key in sorted(rp.keys()):
                        # connect nodes for z-score standardization
                        if "sca_roi_files_to_standard" in key:
                            # correlation files need the r-to-z
                            strat = fisher_z_score_standardize(workflow, key,
                                                            "roi_timeseries_for_SCA",
                                                            strat, num_strat,
                                                            map_node=True)
                        elif "centrality" in key:
                            # specific mask
                            strat = z_score_standardize(workflow, key,
                                                        c.templateSpecificationFile,
                                                        strat, num_strat,
                                                        map_node=True)
                        elif key in Outputs.template_raw:
                            # raw score, in template space
                            strat = z_score_standardize(workflow, key,
                                                        "functional_brain_mask_to_standard_derivative",
                                                        strat, num_strat)

                        elif key in Outputs.template_raw_mult:
                            # same as above but multiple files so mapnode required
                            strat = z_score_standardize(workflow, key,
                                                        "functional_brain_mask_to_standard_derivative",
                                                        strat, num_strat,
                                                        map_node=True)

            elif "After" in c.smoothing_order:
                # run smoothing after Z-scoring
                if 1 in c.runZScoring:
                    rp = strat.get_resource_pool()
                    for key in sorted(rp.keys()):
                        # connect nodes for z-score standardization
                        if "sca_roi_files_to_standard" in key:
                            # correlation files need the r-to-z
                            strat = fisher_z_score_standardize(workflow, key,
                                                            "roi_timeseries_for_SCA",
                                                            strat, num_strat,
                                                            map_node=True)
                        elif "centrality" in key:
                            # specific mask
                            strat = z_score_standardize(workflow, key,
                                                        c.templateSpecificationFile,
                                                        strat, num_strat,
                                                        map_node=True)
                        elif key in Outputs.template_raw:
                            # raw score, in template space
                            strat = z_score_standardize(workflow, key,
                                                        "functional_brain_mask_to_standard_derivative",
                                                        strat, num_strat)
                        elif key in Outputs.template_raw_mult:
                            # same as above but multiple files so mapnode required
                            strat = z_score_standardize(workflow, key,
                                                        "functional_brain_mask_to_standard_derivative",
                                                        strat, num_strat,
                                                        map_node=True)

                if 1 in c.run_smoothing:

                    rp = strat.get_resource_pool()

                    for key in sorted(rp.keys()):
                        if 'centrality' in key or key in Outputs.native_nonsmooth + Outputs.native_nonsmooth_mult + \
                                Outputs.template_nonsmooth + Outputs.template_nonsmooth_mult:
                            spatial_smooth_outputs(workflow, key, strat, num_strat, c)

            rp = strat.get_resource_pool()
            for key in sorted(rp.keys()):
                # connect nodes to calculate averages
                if key in Outputs.average:
                    # the outputs we need the averages for
                    strat = calc_avg(workflow, key, strat, num_strat)
                elif key in Outputs.average_mult:
                    # those outputs, but the ones with multiple files (map nodes)
                    strat = calc_avg(workflow, key, strat,
                                    num_strat, map_node=True)

    # Quality Control
    if 1 in c.generateQualityControlImages:
        create_qc_workflow(workflow, c, strat_list, Outputs.qc)


    ndmg_out = False
    try:
        if "ndmg" in c.output_tree:
            ndmg_out = True
    except:
        pass


    # TODO enforce value with schema validation
    try:
        encrypt_data = bool(c.s3Encryption[0])
    except:
        encrypt_data = False


    # TODO enforce value with schema validation
    # Extract credentials path for output if it exists
    try:
        # Get path to creds file
        creds_path = ''
        if c.awsOutputBucketCredentials:
            creds_path = str(c.awsOutputBucketCredentials)
            creds_path = os.path.abspath(creds_path)

        if c.outputDirectory.lower().startswith('s3://'):
            # Test for s3 write access
            s3_write_access = \
                aws_utils.test_bucket_access(creds_path,
                                                c.outputDirectory)

            if not s3_write_access:
                raise Exception('Not able to write to bucket!')

    except Exception as e:
        if c.outputDirectory.lower().startswith('s3://'):
            err_msg = 'There was an error processing credentials or ' \
                        'accessing the S3 bucket. Check and try again.\n' \
                        'Error: %s' % e
            raise Exception(err_msg)


    # this section creates names for the different branched strategies.
    # it identifies where the pipeline has forked and then appends the
    # name of the forked nodes to the branch name in the output directory

    fork_points_labels = Strategy.get_forking_labels(strat_list)

    # DataSinks
    pipeline_ids = []

    scan_ids = ['scan_anat']
    if 'func' in sub_dict:
        scan_ids += ['scan_' + str(scan_id)
                        for scan_id in sub_dict['func']]
    if 'rest' in sub_dict:
        scan_ids += ['scan_' + str(scan_id)
                        for scan_id in sub_dict['rest']]


    for num_strat, strat in enumerate(strat_list):

        if pipeline_name is None or pipeline_name == 'None':
            pipeline_id = c.pipelineName
        else:
            pipeline_id = pipeline_name

        if fork_points_labels[strat]:
            pipeline_id += '_' + fork_points_labels[strat]

        pipeline_ids.append(pipeline_id)

        rp = strat.get_resource_pool()

        for resource_i, resource in enumerate(sorted(rp.keys())):

            if not resource.startswith('qc___') and resource not in Outputs.any:
                continue

            if resource not in Outputs.override_optional and not ndmg_out:

                if 1 not in c.write_func_outputs:
                    if resource in Outputs.extra_functional:
                        continue

                if 1 not in c.write_debugging_outputs:
                    if resource in Outputs.debugging:
                        continue

                if 'Off' not in c.runRegisterFuncToTemplate:
                    if resource in Outputs.native_nonsmooth or \
                        resource in Outputs.native_nonsmooth_mult or \
                            resource in Outputs.native_smooth:
                        continue

                if 0 not in c.runZScoring:
                    # write out only the z-scored outputs
                    if resource in Outputs.template_raw or \
                            resource in Outputs.template_raw_mult:
                        continue

                if 0 not in c.run_smoothing:
                    # write out only the smoothed outputs
                    if resource in Outputs.native_nonsmooth or \
                        resource in Outputs.template_nonsmooth or \
                            resource in Outputs.native_nonsmooth_mult or \
                            resource in Outputs.template_nonsmooth_mult:
                        continue

            if ndmg_out:
                ds = pe.Node(DataSink(),
                                name='sinker_{}_{}'.format(num_strat,
                                                        resource_i))
                ds.inputs.base_directory = c.outputDirectory
                ds.inputs.creds_path = creds_path
                ds.inputs.encrypt_bucket_keys = encrypt_data
                ds.inputs.parameterization = True
                ds.inputs.regexp_substitutions = [
                    (r'_rename_(.)*/', ''),
                    (r'_scan_', 'scan-'),
                    (r'/_mask_', '/roi-'),
                    (r'file_s3(.)*/', ''),
                    (r'ndmg_atlases', ''),
                    (r'func_atlases', ''),
                    (r'label', ''),
                    (r'res-.+\/', ''),
                    (r'_mask_', 'roi-'),
                    (r'mask_sub-', 'sub-'),
                    (r'/_selector_', '_nuis-'),
                    (r'_selector_pc', ''),
                    (r'.linear', ''),
                    (r'.wm', ''),
                    (r'.global', ''),
                    (r'.motion', ''),
                    (r'.quadratic', ''),
                    (r'.gm', ''),
                    (r'.compcor', ''),
                    (r'.csf', ''),
                    (r'_sub-', '/sub-'),
                    (r'(\.\.)', '')
                ]

                container = 'pipeline_{0}'.format(pipeline_id)

                sub_ses_id = subject_id.split('_')

                if 'sub-' not in sub_ses_id[0]:
                    sub_tag = 'sub-{0}'.format(sub_ses_id[0])
                else:
                    sub_tag = sub_ses_id[0]

                ses_tag = 'ses-1'
                if len(sub_ses_id) > 1:
                    if 'ses-' not in sub_ses_id[1]:
                        ses_tag = 'ses-{0}'.format(sub_ses_id[1])
                    else:
                        ses_tag = sub_ses_id[1]

                id_tag = '_'.join([sub_tag, ses_tag])

                anat_template_tag = 'standard'
                func_template_tag = 'standard'

                try:
                    if 'FSL' in c.regOption and 'ANTS' not in c.regOption:
                        if 'MNI152' in c.fnirtConfig:
                            anat_template_tag = 'MNI152'
                            func_template_tag = 'MNI152'
                except:
                    pass

                anat_res_tag = c.resolution_for_anat.replace('mm','')
                func_res_tag = c.resolution_for_func_preproc.replace('mm','')

                ndmg_key_dct = {
                    'anatomical_brain': (
                        'anat',
                        'preproc',
                        '{0}_T1w_preproc_brain'.format(id_tag)
                    ),
                    'anatomical_to_standard': (
                        'anat',
                        'registered',
                        '{0}_T1w_space-{1}_res-{2}x{2}x{2}_registered'
                        .format(id_tag, anat_template_tag, anat_res_tag)
                    ),
                    'functional_preprocessed': (
                        'func',
                        'preproc',
                        '{0}_bold_preproc'
                        .format(id_tag)
                    ),
                    'functional_nuisance_residuals': (
                        'func',
                        'clean',
                        '{0}_bold_space-{1}_res-{2}x{2}x{2}_clean'
                        .format(id_tag, func_template_tag, func_res_tag)
                    ),
                    'functional_to_standard': (
                        'func',
                        'registered',
                        '{0}_bold_space-{1}_res-{2}x{2}x{2}_registered'
                        .format(id_tag, func_template_tag, func_res_tag)
                    ),
                    'functional_brain_mask_to_standard': (
                        'func',
                        'registered',
                        '{0}_bold_space-{1}_res-{2}x{2}x{2}_registered_mask'
                        .format(id_tag, func_template_tag, func_res_tag)
                    ),
                    'roi_timeseries': (
                        'func',
                        'roi-timeseries',
                        '{0}_bold_res-{1}x{1}x{1}_variant-mean_timeseries'
                        .format(id_tag, func_res_tag)
                    ),
                    'ndmg_graph': (
                        'func',
                        'roi-connectomes',
                        '{0}_bold_res-{1}x{1}x{1}_measure-correlation'
                        .format(id_tag, func_res_tag)
                    )
                }

                if resource not in ndmg_key_dct.keys():
                    continue

                ds.inputs.container = '{0}/{1}'.format(container,
                                                        ndmg_key_dct[resource][0])
                node, out_file = rp[resource]

                # rename the file
                if 'roi_' in resource or 'ndmg_graph' in resource:
                    rename_file = pe.MapNode(
                        interface=util.Rename(),
                        name='rename__{}_{}'.format(num_strat, resource_i),
                        iterfield=['in_file']
                    )
                else:
                    rename_file = pe.Node(
                        interface=util.Rename(),
                        name='rename_{}_{}'.format(num_strat, resource_i)
                    )
                rename_file.inputs.keep_ext = True
                rename_file.inputs.format_string = ndmg_key_dct[resource][2]

                workflow.connect(node, out_file,
                                    rename_file, 'in_file')
                workflow.connect(rename_file, 'out_file',
                                    ds, ndmg_key_dct[resource][1])

            else:
                output_sink_nodes = []

                # regular datasink
                ds = pe.Node(
                    DataSink(),
                    name='sinker_{}_{}'.format(num_strat, resource)
                )
                ds.inputs.base_directory = c.outputDirectory
                ds.inputs.creds_path = creds_path
                ds.inputs.encrypt_bucket_keys = encrypt_data
                ds.inputs.container = os.path.join(
                    'pipeline_{0}'.format(pipeline_id), subject_id
                )
                ds.inputs.regexp_substitutions = [
                    (r"/_sca_roi(.)*[/]", '/'),
                    (r"/_smooth_centrality_(\d)+[/]", '/'),
                    (r"/_z_score(\d)+[/]", "/"),
                    (r"/_dr_tempreg_maps_zstat_files_smooth_(\d)+[/]", "/"),
                    (r"/_sca_tempreg_maps_zstat_files_smooth_(\d)+[/]", "/"),
                    (r"/qc___", '/qc/')
                ]

                output_sink_nodes = []
                node, out_file = rp[resource]

                # exclue Nonetype transforms
                if resource == 'ants_initial_xfm' or resource == 'ants_rigid_xfm' or resource == 'ants_affine_xfm' \
                    or resource == 'ants_symmetric_initial_xfm' or resource == 'ants_symmetric_rigid_xfm' or resource == 'ants_symmetric_affine_xfm':

                    ants_para = c.ANTs_para_T1_registration
                    for para_index in range(len(ants_para)):
                        for para_type in ants_para[para_index]:
                            if para_type == 'initial-moving-transform':
                                if ants_para[para_index][para_type]['initializationFeature'] == 0 and resource == 'ants_initial_xfm':
                                    workflow.connect(node, out_file, ds, resource)
                            elif para_type == 'transforms':
                                for trans_index in range(len(ants_para[para_index][para_type])):
                                    for trans_type in ants_para[para_index][para_type][trans_index]:
                                        if trans_type == 'Rigid' and resource == 'ants_rigid_xfm':
                                            workflow.connect(node, out_file, ds, resource)
                                        if trans_type == 'Affine' and resource == 'ants_affine_xfm':
                                            workflow.connect(node, out_file, ds, resource)
                # exclue Nonetype transforms
                if resource == 'func_to_epi_ants_initial_xfm' or resource == 'func_to_epi_ants_rigid_xfm' or resource == 'func_to_epi_ants_affine_xfm':
                    ants_para = c.ANTs_para_EPI_registration
                    for para_index in range(len(ants_para)):
                        for para_type in ants_para[para_index]:
                            if para_type == 'initial-moving-transform':
                                if ants_para[para_index][para_type]['initializationFeature'] == 0 and resource == 'func_to_epi_ants_initial_xfm':
                                    workflow.connect(node, out_file, ds, resource)
                            elif para_type == 'transforms':
                                for trans_index in range(len(ants_para[para_index][para_type])):
                                    for trans_type in ants_para[para_index][para_type][trans_index]:
                                        if trans_type == 'Rigid' and resource == 'func_to_epi_ants_rigid_xfm':
                                            workflow.connect(node, out_file, ds, resource)
                                        if trans_type == 'Affine' and resource == 'func_to_epi_ants_affine_xfm':
                                            workflow.connect(node, out_file, ds, resource)
                if resource not in ['ants_initial_xfm', 'ants_rigid_xfm', 'ants_affine_xfm', 'func_to_epi_ants_initial_xfm', 'func_to_epi_ants_rigid_xfm', 'func_to_epi_ants_affine_xfm',\
                    'ants_symmetric_initial_xfm','ants_symmetric_rigid_xfm','ants_symmetric_affine_xfm']:
                    workflow.connect(node, out_file, ds, resource)

                output_sink_nodes += [(ds, 'out_file')]

    logger.info('\n\n' + 'Pipeline building completed.' + '\n\n')

    return workflow, strat_list, pipeline_ids<|MERGE_RESOLUTION|>--- conflicted
+++ resolved
@@ -1392,62 +1392,9 @@
                         workflow.connect(node, out_file,
                             fnirt_reg_anat_symm_mni, 'inputspec.ref_mask')
 
-<<<<<<< HEAD
                         strat.append_name(fnirt_reg_anat_symm_mni.name)
                         strat.set_leaf_properties(fnirt_reg_anat_symm_mni,
                                                 'outputspec.output_brain')
-=======
-
-    if 1 in c.ANTs_prior_based_segmentation:
-
-        if 'T1_template' in c.template_based_segmentation or 'EPI_template' in c.template_based_segmentation or 1 in c.runSegmentationPreprocessing:
-            err = '\n\n[!] C-PAC says: '\
-                    'If you would like to set ANTs Prior-based Segmentation as your segmentation option,'\
-                    'please set Template based segmentation as \'None\' and runSegmentationPreprocessing as \'0\'.\n\n' \
-                    '\n\n'
-            raise Exception(err)
-
-        for num_strat, strat in enumerate(strat_list):
-
-            seg_preproc_ants_prior_based = create_seg_preproc_antsJointLabel_method(wf_name='seg_preproc_ants_prior_{0}'.format(num_strat))
-
-            # TODO ASH review
-            if seg_preproc_ants_prior_based is None:
-                continue
-
-            node, out_file = strat['anatomical_brain']
-            workflow.connect(node, out_file,
-                             seg_preproc_ants_prior_based, 'inputspec.anatomical_brain')
-
-            node, out_file = strat['anatomical_brain_mask']
-            workflow.connect(node, out_file,
-                             seg_preproc_ants_prior_based, 'inputspec.anatomical_brain_mask')
-
-            seg_preproc_ants_prior_based.inputs.inputspec.template_brain_list = c.ANTs_prior_seg_template_brain_list
-            seg_preproc_ants_prior_based.inputs.inputspec.template_segmentation_list = c.ANTs_prior_seg_template_segmentation_list
-            seg_preproc_ants_prior_based.inputs.inputspec.csf_label = c.ANTs_prior_seg_CSF_label
-            seg_preproc_ants_prior_based.inputs.inputspec.left_gm_label = c.ANTs_prior_seg_left_GM_label
-            seg_preproc_ants_prior_based.inputs.inputspec.right_gm_label = c.ANTs_prior_seg_right_GM_label
-            seg_preproc_ants_prior_based.inputs.inputspec.left_wm_label = c.ANTs_prior_seg_left_WM_label
-            seg_preproc_ants_prior_based.inputs.inputspec.right_wm_label = c.ANTs_prior_seg_right_WM_label
-
-            # TODO ASH review with forking function
-            if 0 in c.ANTs_prior_based_segmentation:
-                strat = strat.fork()
-                new_strat_list.append(strat)
-
-            strat.append_name(seg_preproc_ants_prior_based.name)
-            strat.update_resource_pool({
-                'anatomical_gm_mask': (seg_preproc_ants_prior_based, 'outputspec.gm_mask'),
-                'anatomical_csf_mask': (seg_preproc_ants_prior_based, 'outputspec.csf_mask'),
-                'anatomical_wm_mask': (seg_preproc_ants_prior_based, 'outputspec.wm_mask')
-            })
-
-    strat_list += new_strat_list
-
-
-    if 'T1_template' in c.template_based_segmentation:
->>>>>>> 8ee91a9d
 
                         strat.update_resource_pool({
                             'anatomical_to_symmetric_mni_nonlinear_xfm': (
