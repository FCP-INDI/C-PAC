import os
import time
import six
import re
import csv
import shutil
import pickle
import copy
import json

import pandas as pd
import pkg_resources as p
import networkx as nx
import logging as cb_logging
from time import strftime

import nipype
import nipype.pipeline.engine as pe
import nipype.interfaces.fsl as fsl
import nipype.interfaces.io as nio
import nipype.interfaces.utility as util
from nipype.interfaces.afni import preprocess
import nipype.interfaces.ants as ants
import nipype.interfaces.c3 as c3
from nipype.interfaces.utility import Merge
from nipype.pipeline.engine.utils import format_dot
from nipype import config
from nipype import logging

from indi_aws import aws_utils, fetch_creds

import CPAC
from CPAC.network_centrality.pipeline import (
    create_network_centrality_workflow
)
from CPAC.anat_preproc.anat_preproc import create_anat_preproc
from CPAC.anat_preproc.lesion_preproc import create_lesion_preproc

from CPAC.func_preproc.func_ingress import (
    connect_func_ingress
)

from CPAC.func_preproc.func_preproc import (
    connect_func_init,
    connect_func_preproc
)

from CPAC.distortion_correction.distortion_correction import (
    connect_distortion_correction
)

from CPAC.seg_preproc.seg_preproc import (
    create_seg_preproc,
    create_seg_preproc_template_based
)

from CPAC.seg_preproc.utils import mask_erosion

from CPAC.image_utils import (
    spatial_smooth_outputs,
    z_score_standardize,
    fisher_z_score_standardize,
    calc_avg
)

from CPAC.registration import (
    create_fsl_flirt_linear_reg,
    create_fsl_fnirt_nonlinear_reg,
    create_register_func_to_anat,
    create_bbregister_func_to_anat,
    create_register_func_to_epi,
    create_wf_calculate_ants_warp,
    output_func_to_standard
)

from CPAC.nuisance import create_regressor_workflow, \
    create_nuisance_regression_workflow, \
    filtering_bold_and_regressors, \
    bandpass_voxels, \
    NuisanceRegressor
from CPAC.aroma import create_aroma
from CPAC.median_angle import create_median_angle_correction
from CPAC.generate_motion_statistics import motion_power_statistics
from CPAC.scrubbing import create_scrubbing_preproc
from CPAC.timeseries import (
    get_roi_timeseries,
    get_voxel_timeseries,
    get_vertices_timeseries,
    get_spatial_map_timeseries
)

from CPAC.vmhc.vmhc import create_vmhc
from CPAC.reho.reho import create_reho
from CPAC.alff.alff import create_alff
from CPAC.sca.sca import create_sca, create_temporal_reg

from CPAC.connectome.pipeline import create_connectome

from CPAC.utils.datasource import (
    create_anat_datasource,
    create_roi_mask_dataflow,
    create_spatial_map_dataflow,
    create_check_for_s3_node,
    resolve_resolution,
    resample_func_roi
)
from CPAC.utils.trimmer import the_trimmer
from CPAC.utils import Configuration, Strategy, Outputs, find_files
from CPAC.utils.interfaces.function import Function

from CPAC.utils.interfaces.datasink import DataSink

from CPAC.qc.pipeline import create_qc_workflow
from CPAC.qc.utils import generate_qc_pages

from CPAC.utils.utils import (
    extract_one_d,
    get_tr,
    extract_txt,
    extract_output_mean,
    create_output_mean_csv,
    get_zscore,
    get_fisher_zscore,
    pick_wm
)

from CPAC.utils.monitoring import log_nodes_initial, log_nodes_cb

logger = logging.getLogger('nipype.workflow')
# config.enable_debug_mode()

def run_workflow(sub_dict, c, run, pipeline_timing_info=None,
                 p_name=None, plugin='MultiProc', plugin_args=None, test_config=False):
    '''
    Function to prepare and, optionally, run the C-PAC workflow

    Parameters
    ----------
    sub_dict : dictionary
        subject dictionary with anatomical and functional image paths
    c : Configuration object
        CPAC pipeline configuration dictionary object
    run : boolean
        flag to indicate whether to run the prepared workflow
    pipeline_timing_info : list (optional); default=None
        list of pipeline info for reporting timing information
    p_name : string (optional); default=None
        name of pipeline
    plugin : string (optional); defaule='MultiProc'
        nipype plugin to utilize when the workflow is ran
    plugin_args : dictionary (optional); default=None
        plugin-specific arguments for the workflow plugin

    Returns
    -------
    workflow : nipype workflow
        the prepared nipype workflow object containing the parameters
        specified in the config
    '''

    # Import packages
    from CPAC.utils.utils import check_config_resources, check_system_deps

    # Assure that changes on config will not affect other parts
    c = copy.copy(c)

    subject_id = sub_dict['subject_id']
    if sub_dict['unique_id']:
        subject_id += "_" + sub_dict['unique_id']

    log_dir = os.path.join(c.logDirectory, 'pipeline_%s' % c.pipelineName, subject_id)
    if not os.path.exists(log_dir):
        os.makedirs(os.path.join(log_dir))

    # TODO ASH Enforce c.run_logging to be boolean
    # TODO ASH Schema validation
    config.update_config({
        'logging': {
            'log_directory': log_dir,
            'log_to_file': bool(getattr(c, 'run_logging', True))
        }
    })
    config.enable_resource_monitor()

    logging.update_logging(config)

    # Start timing here
    pipeline_start_time = time.time()
    # at end of workflow, take timestamp again, take time elapsed and check
    # tempfile add time to time data structure inside tempfile, and increment
    # number of subjects

    # Check pipeline config resources
    sub_mem_gb, num_cores_per_sub, num_ants_cores = \
        check_config_resources(c)

    if not plugin:
        plugin = 'MultiProc'

    if plugin_args:
        plugin_args['memory_gb'] = sub_mem_gb
        plugin_args['n_procs'] = num_cores_per_sub
    else:
        plugin_args = {'memory_gb': sub_mem_gb, 'n_procs': num_cores_per_sub}

    # perhaps in future allow user to set threads maximum
    # this is for centrality mostly
    # import mkl
    numThreads = '1'
    os.environ['OMP_NUM_THREADS'] = '1'  # str(num_cores_per_sub)
    os.environ['MKL_NUM_THREADS'] = '1'  # str(num_cores_per_sub)
    os.environ['ITK_GLOBAL_DEFAULT_NUMBER_OF_THREADS'] = str(num_ants_cores)

    # TODO: TEMPORARY
    # TODO: solve the UNet model hanging issue during MultiProc
    if "unet" in c.skullstrip_option:
        c.maxCoresPerParticipant = 1
        logger.info("\n\n[!] LOCKING CPUs PER PARTICIPANT TO 1 FOR U-NET "
                    "MODEL.\n\nThis is a temporary measure due to a known "
                    "issue preventing Nipype's parallelization from running "
                    "U-Net properly.\n\n")

    # calculate maximum potential use of cores according to current pipeline
    # configuration
    max_core_usage = int(c.maxCoresPerParticipant) * \
        int(c.numParticipantsAtOnce)

    ndmg_out = False
    try:
        if "ndmg" in c.output_tree:
            ndmg_out = True
    except:
        pass

    try:
        creds_path = sub_dict['creds_path']
        if creds_path and 'none' not in creds_path.lower():
            if os.path.exists(creds_path):
                input_creds_path = os.path.abspath(creds_path)
            else:
                err_msg = 'Credentials path: "%s" for subject "%s" was not ' \
                          'found. Check this path and try again.' % (
                              creds_path, subject_id)
                raise Exception(err_msg)
        else:
            input_creds_path = None
    except KeyError:
        input_creds_path = None

    # TODO enforce value with schema validation
    try:
        encrypt_data = bool(c.s3Encryption[0])
    except:
        encrypt_data = False


    information = """

    C-PAC version: {cpac_version}

    Setting maximum number of cores per participant to {cores}
    Setting number of participants at once to {participants}
    Setting OMP_NUM_THREADS to {threads}
    Setting MKL_NUM_THREADS to {threads}
    Setting ANTS/ITK thread usage to {ants_threads}
    Maximum potential number of cores that might be used during this run: {max_cores}

"""

    execution_info = """

    End of subject workflow {workflow}

    CPAC run complete:

        Pipeline configuration: {pipeline}
        Subject workflow: {workflow}
        Elapsed run time (minutes): {elapsed}
        Timing information saved in {log_dir}/cpac_individual_timing_{pipeline}.csv
        System time of start:      {run_start}
        System time of completion: {run_finish}

"""

    logger.info(information.format(
        cpac_version=CPAC.__version__,
        cores=c.maxCoresPerParticipant,
        participants=c.numParticipantsAtOnce,
        threads=numThreads,
        ants_threads=c.num_ants_threads,
        max_cores=max_core_usage
    ))


    subject_info = {}
    subject_info['subject_id'] = subject_id
    subject_info['start_time'] = pipeline_start_time

    check_centrality_degree = 1 in c.runNetworkCentrality and \
                              (True in c.degWeightOptions or \
                               True in c.eigWeightOptions)

    check_centrality_lfcd = 1 in c.runNetworkCentrality and \
                            True in c.lfcdWeightOptions

    # Check system dependencies
    check_system_deps(check_ants='ANTS' in c.regOption,
                      check_ica_aroma='1' in str(c.runICA[0]),
                      check_centrality_degree=check_centrality_degree,
                      check_centrality_lfcd=check_centrality_lfcd)


    # absolute paths of the dirs
    c.workingDirectory = os.path.abspath(c.workingDirectory)
    if 's3://' not in c.outputDirectory:
        c.outputDirectory = os.path.abspath(c.outputDirectory)

    workflow, strat_list, pipeline_ids = build_workflow(
        subject_id, sub_dict, c, p_name, num_ants_cores
    )

    forks = "\n\nStrategy forks:\n" + \
            "\n".join(["- " + pipe for pipe in sorted(set(pipeline_ids))]) + \
            "\n\n"

    logger.info(forks)

    if test_config:
        logger.info('This has been a test of the pipeline configuration '
                    'file, the pipeline was built successfully, but was '
                    'not run')
    else:

        working_dir = os.path.join(c.workingDirectory, workflow.name)

        #if c.write_debugging_outputs:
        #    with open(os.path.join(working_dir, 'resource_pool.pkl'), 'wb') as f:
        #        pickle.dump(strat_list, f)

        if c.reGenerateOutputs is True:

            erasable = list(find_files(working_dir, '*sink*')) + \
                list(find_files(working_dir, '*link*')) + \
                list(find_files(working_dir, '*log*'))

            for f in erasable:
                if os.path.isfile(f):
                    os.remove(f)
                else:
                    shutil.rmtree(f)

        if hasattr(c, 'trim') and c.trim:

            logger.warn("""
Trimming is an experimental feature, and if used wrongly, it can lead to unreproducible results.
It is useful for performance optimization, but only if used correctly.
Please, make yourself aware of how it works and its assumptions:
    - The pipeline configuration has not changed;
    - The data configuration / BIDS directory has not changed;
    - The files from the output directory has not changed;
    - Your softwares versions has not changed;
    - Your C-PAC version has not changed;
    - You do not have access to the working directory.
""")

            workflow, _ = the_trimmer(
                workflow,
                output_dir=c.outputDirectory,
                s3_creds_path=input_creds_path,
            )

        pipeline_start_datetime = strftime("%Y-%m-%d %H:%M:%S")

        try:
            subject_info['resource_pool'] = []

            for strat_no, strat in enumerate(strat_list):
                strat_label = 'strat_%d' % strat_no
                subject_info[strat_label] = strat.get_name()
                subject_info['resource_pool'].append(strat.get_resource_pool())

            subject_info['status'] = 'Running'

            # Create callback logger
            cb_log_filename = os.path.join(log_dir,
                                        'callback.log')

            try:
                if not os.path.exists(os.path.dirname(cb_log_filename)):
                    os.makedirs(os.path.dirname(cb_log_filename))
            except IOError:
                pass

            # Add handler to callback log file
            cb_logger = cb_logging.getLogger('callback')
            cb_logger.setLevel(cb_logging.DEBUG)
            handler = cb_logging.FileHandler(cb_log_filename)
            cb_logger.addHandler(handler)

            # Log initial information from all the nodes
            log_nodes_initial(workflow)

            # Add status callback function that writes in callback log
            if nipype.__version__ not in ('1.1.2'):
                err_msg = "This version of Nipype may not be compatible with " \
                            "CPAC v%s, please install Nipype version 1.1.2\n" \
                            % (CPAC.__version__)
                logger.error(err_msg)
            else:
                plugin_args['status_callback'] = log_nodes_cb

            if plugin_args['n_procs'] == 1:
                plugin = 'Linear'

            try:
                # Actually run the pipeline now, for the current subject
                workflow.run(plugin=plugin, plugin_args=plugin_args)
            except UnicodeDecodeError:
                raise EnvironmentError(
                    "C-PAC migrated from Python 2 to Python 3 in v1.6.2 (see "
                    "release notes). Your working directory contains Python 2 "
                    "pickles, probably from an older version of C-PAC. If you "
                    "want to continue to use this working directory, run\n\n"
                    "docker run -i --rm --user $(id -u):$(id -g) "
                    "-v /path/to/working_dir:/working "
                    "fcpindi/c-pac:latest /bids_dir /outputs cli -- "
                    "utils repickle /working\n"
                    "\nor\n\n"
                    "singularity run "
                    "C-PAC_latest.sif /bids_dir /outputs cli -- "
                    "utils repickle /path/to/working_dir\n\n"
                    "before running C-PAC >=v1.6.2"
                )

            # PyPEER kick-off
            if 1 in c.run_pypeer:
                from CPAC.pypeer.peer import prep_for_pypeer
                prep_for_pypeer(c.peer_eye_scan_names, c.peer_data_scan_names,
                                c.eye_mask_path, c.outputDirectory, subject_id,
                                pipeline_ids, c.peer_stimulus_path, c.peer_gsr,
                                c.peer_scrub, c.peer_scrub_thresh)

            # Dump subject info pickle file to subject log dir
            subject_info['status'] = 'Completed'

            subject_info_file = os.path.join(
                log_dir, 'subject_info_%s.pkl' % subject_id
            )
            with open(subject_info_file, 'wb') as info:
                pickle.dump(list(subject_info), info)

            # have this check in case the user runs cpac_runner from terminal and
            # the timing parameter list is not supplied as usual by the GUI
            if pipeline_timing_info != None:

                # pipeline_timing_info list:
                #  [0] - unique pipeline ID
                #  [1] - pipeline start time stamp (first click of 'run' from GUI)
                #  [2] - number of subjects in subject list
                unique_pipeline_id = pipeline_timing_info[0]
                pipeline_start_stamp = pipeline_timing_info[1]
                num_subjects = pipeline_timing_info[2]

                # elapsed time data list:
                #  [0] - elapsed time in minutes
                elapsed_time_data = []

                elapsed_time_data.append(
                    int(((time.time() - pipeline_start_time) / 60)))

                # elapsedTimeBin list:
                #  [0] - cumulative elapsed time (minutes) across all subjects
                #  [1] - number of times the elapsed time has been appended
                #        (effectively a measure of how many subjects have run)

                # TODO
                # write more doc for all this
                # warning in .csv that some runs may be partial
                # code to delete .tmp file

                timing_temp_file_path = os.path.join(c.logDirectory,
                                                    '%s_pipeline_timing.tmp' % unique_pipeline_id)

                if not os.path.isfile(timing_temp_file_path):
                    elapsedTimeBin = []
                    elapsedTimeBin.append(0)
                    elapsedTimeBin.append(0)

                    with open(timing_temp_file_path, 'wb') as handle:
                        pickle.dump(elapsedTimeBin, handle)

                with open(timing_temp_file_path, 'rb') as handle:
                    elapsedTimeBin = pickle.loads(handle.read())

                elapsedTimeBin[0] = elapsedTimeBin[0] + elapsed_time_data[0]
                elapsedTimeBin[1] = elapsedTimeBin[1] + 1

                with open(timing_temp_file_path, 'wb') as handle:
                    pickle.dump(elapsedTimeBin, handle)

                # this happens once the last subject has finished running!
                if elapsedTimeBin[1] == num_subjects:

                    pipelineTimeDict = {}
                    pipelineTimeDict['Pipeline'] = c.pipelineName
                    pipelineTimeDict['Cores_Per_Subject'] = c.maxCoresPerParticipant
                    pipelineTimeDict['Simultaneous_Subjects'] = c.numParticipantsAtOnce
                    pipelineTimeDict['Number_of_Subjects'] = num_subjects
                    pipelineTimeDict['Start_Time'] = pipeline_start_stamp
                    pipelineTimeDict['End_Time'] = strftime("%Y-%m-%d_%H:%M:%S")
                    pipelineTimeDict['Elapsed_Time_(minutes)'] = elapsedTimeBin[0]
                    pipelineTimeDict['Status'] = 'Complete'

                    gpaTimeFields = [
                        'Pipeline', 'Cores_Per_Subject',
                        'Simultaneous_Subjects',
                        'Number_of_Subjects', 'Start_Time',
                        'End_Time', 'Elapsed_Time_(minutes)',
                        'Status'
                    ]
                    timeHeader = dict(zip(gpaTimeFields, gpaTimeFields))

                    with open(os.path.join(
                        c.logDirectory,
                        'cpac_individual_timing_%s.csv' % c.pipelineName
                    ), 'a') as timeCSV, open(os.path.join(
                        c.logDirectory,
                        'cpac_individual_timing_%s.csv' % c.pipelineName
                    ), 'rb') as readTimeCSV:

                        timeWriter = csv.DictWriter(timeCSV, fieldnames=gpaTimeFields)
                        timeReader = csv.DictReader(readTimeCSV)

                        headerExists = False
                        for line in timeReader:
                            if 'Start_Time' in line:
                                headerExists = True

                        if headerExists == False:
                            timeWriter.writerow(timeHeader)

                        timeWriter.writerow(pipelineTimeDict)

                    # remove the temp timing file now that it is no longer needed
                    os.remove(timing_temp_file_path)

            # Upload logs to s3 if s3_str in output directory
            if c.outputDirectory.lower().startswith('s3://'):

                try:
                    # Store logs in s3 output director/logs/...
                    s3_log_dir = os.path.join(
                        c.outputDirectory,
                        'logs',
                        os.path.basename(log_dir)
                    )
                    bucket_name = c.outputDirectory.split('/')[2]
                    bucket = fetch_creds.return_bucket(creds_path, bucket_name)

                    # Collect local log files
                    local_log_files = []
                    for root, _, files in os.walk(log_dir):
                        local_log_files.extend([os.path.join(root, fil)
                                                for fil in files])
                    # Form destination keys
                    s3_log_files = [loc.replace(log_dir, s3_log_dir)
                                    for loc in local_log_files]
                    # Upload logs
                    aws_utils.s3_upload(bucket,
                                        (local_log_files, s3_log_files),
                                        encrypt=encrypt_data)
                    # Delete local log files
                    for log_f in local_log_files:
                        os.remove(log_f)

                except Exception as exc:
                    err_msg = 'Unable to upload CPAC log files in: %s.\nError: %s'
                    logger.error(err_msg, log_dir, exc)

        except Exception as e:
            import traceback; traceback.print_exc()
            execution_info = """

Error of subject workflow {workflow}

CPAC run error:

    Pipeline configuration: {pipeline}
    Subject workflow: {workflow}
    Elapsed run time (minutes): {elapsed}
    Timing information saved in {log_dir}/cpac_individual_timing_{pipeline}.csv
    System time of start:      {run_start}

"""

        finally:

            if 1 in c.generateQualityControlImages and not ndmg_out:
                for pip_id in pipeline_ids:
                    pipeline_base = os.path.join(c.outputDirectory,
                                                 'pipeline_{0}'.format(pip_id))

                    sub_output_dir = os.path.join(pipeline_base, subject_id)
                    qc_dir = os.path.join(sub_output_dir, 'qc')
                    generate_qc_pages(qc_dir)

            if workflow:

                logger.info(execution_info.format(
                    workflow=workflow.name,
                    pipeline=c.pipelineName,
                    log_dir=c.logDirectory,
                    elapsed=(time.time() - pipeline_start_time) / 60,
                    run_start=pipeline_start_datetime,
                    run_finish=strftime("%Y-%m-%d %H:%M:%S")
                ))

                # Remove working directory when done
                if c.removeWorkingDir:
                    try:
                        if os.path.exists(working_dir):
                            logger.info("Removing working dir: %s", working_dir)
                            shutil.rmtree(working_dir)
                    except:
                        logger.warn('Could not remove working directory %s',
                                    working_dir)


def build_workflow(subject_id, sub_dict, c, pipeline_name=None, num_ants_cores=1):

    # TODO ASH temporary code, remove
    # TODO ASH maybe scheme validation/normalization
    already_skullstripped = c.already_skullstripped[0]
    if already_skullstripped == 2:
        already_skullstripped = 0
    elif already_skullstripped == 3:
        already_skullstripped = 1

    if 'ANTS' in c.regOption:

        # if someone doesn't have anatRegANTSinterpolation in their pipe config,
        # it will default to LanczosWindowedSinc
        if not hasattr(c, 'anatRegANTSinterpolation'):
            setattr(c, 'anatRegANTSinterpolation', 'LanczosWindowedSinc')

        if c.anatRegANTSinterpolation not in ['Linear', 'BSpline', 'LanczosWindowedSinc']:
            err_msg = 'The selected ANTS interpolation method may be in the list of values: "Linear", "BSpline", "LanczosWindowedSinc"'
            raise Exception(err_msg)

        # if someone doesn't have funcRegANTSinterpolation in their pipe config,
        # it will default to LanczosWindowedSinc
        if not hasattr(c, 'funcRegANTSinterpolation'):
               setattr(c, 'funcRegANTSinterpolation', 'LanczosWindowedSinc')

        if c.funcRegANTSinterpolation not in ['Linear', 'BSpline', 'LanczosWindowedSinc']:
            err_msg = 'The selected ANTS interpolation method may be in the list of values: "Linear", "BSpline", "LanczosWindowedSinc"'
            raise Exception(err_msg)

    if 'FSL' in c.regOption:

        # if someone doesn't have anatRegFSLinterpolation in their pipe config,
        # it will default to sinc
        if not hasattr(c, 'anatRegFSLinterpolation'):
            setattr(c, 'anatRegFSLinterpolation', 'sinc')

        if c.anatRegFSLinterpolation not in ["trilinear", "sinc", "spline"]:
            err_msg = 'The selected FSL interpolation method may be in the list of values: "trilinear", "sinc", "spline"'
            raise Exception(err_msg)


    # Workflow setup
    workflow_name = 'resting_preproc_' + str(subject_id)
    workflow = pe.Workflow(name=workflow_name)
    workflow.base_dir = c.workingDirectory
    workflow.config['execution'] = {
        'hash_method': 'timestamp',
        'crashdump_dir': os.path.abspath(c.crashLogDirectory)
    }

    # Extract credentials path if it exists
    try:
        creds_path = sub_dict['creds_path']
        if creds_path and 'none' not in creds_path.lower():
            if os.path.exists(creds_path):
                input_creds_path = os.path.abspath(creds_path)
            else:
                err_msg = 'Credentials path: "%s" for subject "%s" was not ' \
                          'found. Check this path and try again.' % (
                              creds_path, subject_id)
                raise Exception(err_msg)
        else:
            input_creds_path = None
    except KeyError:
        input_creds_path = None

    # check if lateral_ventricles_mask exist
    if str(c.lateral_ventricles_mask).lower() in ['none', 'false']:
        ventricle_mask_exist = False
    else:
        ventricle_mask_exist = True

    # TODO ASH normalize file paths with schema validator
    template_keys = [
        ("anat", "templateSpecificationFile"),
        ("anat", "lateral_ventricles_mask"),
        ("anat", "PRIORS_CSF"),
        ("anat", "PRIORS_GRAY"),
        ("anat", "PRIORS_WHITE"),
        ("other", "configFileTwomm"),
        ("anat", "template_based_segmentation_CSF"),
        ("anat", "template_based_segmentation_GRAY"),
        ("anat", "template_based_segmentation_WHITE"),
    ]

    for key_type, key in template_keys:

        node = create_check_for_s3_node(
            key,
            getattr(c, key), key_type,
            input_creds_path, c.workingDirectory
        )

        setattr(c, key, node)

    """""""""""""""""""""""""""""""""""""""""""""""""""
     PREPROCESSING
    """""""""""""""""""""""""""""""""""""""""""""""""""

    strat_initial = Strategy()

    # The list of strategies that will be shared all along the pipeline creation
    strat_list = []
    num_strat = 0

    anat_flow = create_anat_datasource('anat_gather_%d' % num_strat)
    anat_flow.inputs.inputnode.subject = subject_id
    anat_flow.inputs.inputnode.anat = sub_dict['anat']
    anat_flow.inputs.inputnode.creds_path = input_creds_path
    anat_flow.inputs.inputnode.dl_dir = c.workingDirectory

    strat_initial.update_resource_pool({
        'anatomical': (anat_flow, 'outputspec.anat')
    })

    if 'brain_mask' in sub_dict.keys():
        if sub_dict['brain_mask'] and sub_dict['brain_mask'].lower() != 'none':
            brain_flow = create_anat_datasource('brain_gather_%d' % num_strat)
            brain_flow.inputs.inputnode.subject = subject_id
            brain_flow.inputs.inputnode.anat = sub_dict['brain_mask']
            brain_flow.inputs.inputnode.creds_path = input_creds_path
            brain_flow.inputs.inputnode.dl_dir = c.workingDirectory

            strat_initial.update_resource_pool({
                'anatomical_brain_mask': (brain_flow, 'outputspec.anat')
            })

    if 'lesion_mask' in sub_dict.keys():
        lesion_datasource = create_anat_datasource('lesion_gather_%d' % num_strat)
        lesion_datasource.inputs.inputnode.subject = subject_id
        lesion_datasource.inputs.inputnode.anat = sub_dict['lesion_mask']
        lesion_datasource.inputs.inputnode.creds_path = input_creds_path
        lesion_datasource.inputs.inputnode.dl_dir = c.workingDirectory

        strat_initial.update_resource_pool({
            'lesion_mask': (lesion_datasource, 'outputspec.anat')
        })

    templates_for_resampling = [
        (c.resolution_for_anat, c.template_brain_only_for_anat, 'template_brain_for_anat', 'resolution_for_anat'),
        (c.resolution_for_anat, c.template_skull_for_anat, 'template_skull_for_anat', 'resolution_for_anat'),
        (c.resolution_for_anat, c.template_symmetric_brain_only, 'template_symmetric_brain', 'resolution_for_anat'),
        (c.resolution_for_anat, c.template_symmetric_skull, 'template_symmetric_skull', 'resolution_for_anat'),
        (c.resolution_for_anat, c.dilated_symmetric_brain_mask, 'template_dilated_symmetric_brain_mask', 'resolution_for_anat'),
        (c.resolution_for_anat, c.ref_mask, 'template_ref_mask', 'resolution_for_anat'),
        (c.resolution_for_func_preproc, c.template_brain_only_for_func, 'template_brain_for_func_preproc', 'resolution_for_func_preproc'),
        (c.resolution_for_func_preproc, c.template_skull_for_func, 'template_skull_for_func_preproc', 'resolution_for_func_preproc'),
        (c.resolution_for_func_preproc, c.template_epi, 'template_epi', 'resolution_for_func_preproc'),  # no difference of skull and only brain
        (c.resolution_for_func_derivative, c.template_epi, 'template_epi_derivative', 'resolution_for_func_derivative'),  # no difference of skull and only brain
        (c.resolution_for_func_derivative, c.template_brain_only_for_func, 'template_brain_for_func_derivative', 'resolution_for_func_preproc'),
        (c.resolution_for_func_derivative, c.template_skull_for_func, 'template_skull_for_func_derivative', 'resolution_for_func_preproc'),
    ]

    if 1 in c.run_pypeer:
        templates_for_resampling.append((c.resolution_for_func_preproc, c.eye_mask_path, 'template_eye_mask', 'resolution_for_func_preproc'))
        Outputs.any.append("template_eye_mask")

    # update resampled template to resource pool
    for resolution, template, template_name, tag in templates_for_resampling:
        resampled_template = pe.Node(Function(input_names=['resolution', 'template', 'template_name', 'tag'],
                                              output_names=['resampled_template'],
                                              function=resolve_resolution,
                                              as_module=True),
                                        name='resampled_' + template_name)

        resampled_template.inputs.resolution = resolution
        resampled_template.inputs.template = template
        resampled_template.inputs.template_name = template_name
        resampled_template.inputs.tag = tag

        strat_initial.update_resource_pool({
            template_name: (resampled_template, 'resampled_template')
        })

    strat_list += [strat_initial]

    new_strat_list = []

    for num_strat, strat in enumerate(strat_list):

        if 'anatomical_brain_mask' in strat:

            anat_preproc = create_anat_preproc(method='mask',
                                               config=c,
                                               wf_name='anat_preproc_mask_%d' % num_strat)

            new_strat = strat.fork()
            node, out_file = new_strat['anatomical']
            workflow.connect(node, out_file,
                             anat_preproc, 'inputspec.anat')

            node, out_file = strat['anatomical_brain_mask']
            workflow.connect(node, out_file,
                             anat_preproc, 'inputspec.brain_mask')

            new_strat.append_name(anat_preproc.name)
            new_strat.set_leaf_properties(anat_preproc, 'outputspec.brain')
            new_strat.update_resource_pool({
                'anatomical_brain': (anat_preproc, 'outputspec.brain'),
                'anatomical_reorient': (anat_preproc, 'outputspec.reorient'),
            })
            new_strat.update_resource_pool({
                'anatomical_brain_mask': (anat_preproc, 'outputspec.brain_mask')
            }, override=True)

            new_strat_list += [new_strat]

            continue

        if already_skullstripped:

            anat_preproc = create_anat_preproc(method=None,
                                               already_skullstripped=True,
                                               config=c,
                                               wf_name='anat_preproc_already_%d' % num_strat)

            new_strat = strat.fork()
            node, out_file = new_strat['anatomical']
            workflow.connect(node, out_file,
                            anat_preproc, 'inputspec.anat')
            new_strat.append_name(anat_preproc.name)
            new_strat.set_leaf_properties(anat_preproc, 'outputspec.brain')
            new_strat.update_resource_pool({
                'anatomical_brain': (anat_preproc, 'outputspec.brain'),
                'anatomical_reorient': (anat_preproc, 'outputspec.reorient'),
                'anatomical_brain_mask': (anat_preproc, 'outputspec.brain_mask'),
            })

            new_strat_list += [new_strat]

        else:
            if not any(o in c.skullstrip_option for o in ["AFNI", "FSL", "niworkflows-ants", "unet"]):
                err = '\n\n[!] C-PAC says: Your skull-stripping method options ' \
                    'setting does not include either \'AFNI\' or \'FSL\' or \'niworkflows-ants\'.\n\n' \
                    'Options you provided:\nskullstrip_option: {0}' \
                    '\n\n'.format(str(c.skullstrip_option))
                raise Exception(err)

            if "AFNI" in c.skullstrip_option:

                anat_preproc = create_anat_preproc(method='afni',
                                                   config=c,
                                                   wf_name='anat_preproc_afni_%d' % num_strat)

                anat_preproc.inputs.AFNI_options.set(
                    mask_vol=c.skullstrip_mask_vol,
                    shrink_factor=c.skullstrip_shrink_factor,
                    var_shrink_fac=c.skullstrip_var_shrink_fac,
                    shrink_fac_bot_lim=c.skullstrip_shrink_factor_bot_lim,
                    avoid_vent=c.skullstrip_avoid_vent,
                    niter=c.skullstrip_n_iterations,
                    pushout=c.skullstrip_pushout,
                    touchup=c.skullstrip_touchup,
                    fill_hole=c.skullstrip_fill_hole,
                    avoid_eyes=c.skullstrip_avoid_eyes,
                    use_edge=c.skullstrip_use_edge,
                    exp_frac=c.skullstrip_exp_frac,
                    smooth_final=c.skullstrip_smooth_final,
                    push_to_edge=c.skullstrip_push_to_edge,
                    use_skull=c.skullstrip_use_skull,
                    perc_int=c.skullstrip_perc_int,
                    max_inter_iter=c.skullstrip_max_inter_iter,
                    blur_fwhm=c.skullstrip_blur_fwhm,
                    fac=c.skullstrip_fac,
                    monkey=c.skullstrip_monkey,
                )

                new_strat = strat.fork()
                node, out_file = new_strat['anatomical']
                workflow.connect(node, out_file,
                                 anat_preproc, 'inputspec.anat')
                new_strat.append_name(anat_preproc.name)
                new_strat.set_leaf_properties(anat_preproc, 'outputspec.brain')
                new_strat.update_resource_pool({
                    'anatomical_brain': (anat_preproc, 'outputspec.brain'),
                    'anatomical_reorient': (anat_preproc, 'outputspec.reorient'),
                    'anatomical_brain_mask': (anat_preproc, 'outputspec.brain_mask'),
                })

                new_strat_list += [new_strat]

            if "FSL" in c.skullstrip_option:
                anat_preproc = create_anat_preproc(method='fsl',
                                                   config=c,
                                                   wf_name='anat_preproc_bet_%d' % num_strat)

                anat_preproc.inputs.BET_options.set(
                    frac=c.bet_frac,
                    mask_boolean=c.bet_mask_boolean,
                    mesh_boolean=c.bet_mesh_boolean,
                    outline=c.bet_outline,
                    padding=c.bet_padding,
                    radius=c.bet_radius,
                    reduce_bias=c.bet_reduce_bias,
                    remove_eyes=c.bet_remove_eyes,
                    robust=c.bet_robust,
                    skull=c.bet_skull,
                    surfaces=c.bet_surfaces,
                    threshold=c.bet_threshold,
                    vertical_gradient=c.bet_vertical_gradient,
                )

                new_strat = strat.fork()
                node, out_file = new_strat['anatomical']
                workflow.connect(node, out_file,
                                anat_preproc, 'inputspec.anat')
                new_strat.append_name(anat_preproc.name)
                new_strat.set_leaf_properties(anat_preproc, 'outputspec.brain')
                new_strat.update_resource_pool({
                    'anatomical_brain': (anat_preproc, 'outputspec.brain'),
                    'anatomical_reorient': (anat_preproc, 'outputspec.reorient'),
                    'anatomical_brain_mask': (anat_preproc, 'outputspec.brain_mask'),
                })

                new_strat_list += [new_strat]

            if "niworkflows-ants" in c.skullstrip_option:
                anat_preproc = create_anat_preproc(method='niworkflows-ants',
                                                   config=c,
                                                   wf_name='anat_preproc_niworkflows_ants_%d' % num_strat)

                new_strat = strat.fork()
                node, out_file = new_strat['anatomical']
                workflow.connect(node, out_file,
                                anat_preproc, 'inputspec.anat')
                new_strat.append_name(anat_preproc.name)
                new_strat.set_leaf_properties(anat_preproc, 'outputspec.brain')
                new_strat.update_resource_pool({
                    'anatomical_brain': (anat_preproc, 'outputspec.brain'),
                    'anatomical_reorient': (anat_preproc, 'outputspec.reorient'),
                    'anatomical_brain_mask': (anat_preproc, 'outputspec.brain_mask'),
                })

                new_strat_list += [new_strat]

            if "unet" in c.skullstrip_option:
                anat_preproc = create_anat_preproc(method='unet',
                                                   config=c,
                                                   wf_name='anat_preproc_unet_%d' % num_strat)

                new_strat = strat.fork()
                node, out_file = new_strat['anatomical']
                workflow.connect(node, out_file,
                                anat_preproc, 'inputspec.anat')
                new_strat.append_name(anat_preproc.name)
                new_strat.set_leaf_properties(anat_preproc, 'outputspec.brain')
                new_strat.update_resource_pool({
                    'anatomical_brain': (anat_preproc, 'outputspec.brain'),
                    'anatomical_reorient': (anat_preproc, 'outputspec.reorient'),
                    'anatomical_brain_mask': (anat_preproc, 'outputspec.brain_mask'),
                })

                new_strat_list += [new_strat]


    strat_list = new_strat_list

    new_strat_list = []

    # either run FSL anatomical-to-MNI registration, or...
    if 'FSL' in c.regOption:
        for num_strat, strat in enumerate(strat_list):

            # this is to prevent the user from running FNIRT if they are
            # providing already-skullstripped inputs. this is because
            # FNIRT requires an input with the skull still on
            if already_skullstripped == 1:
                err_msg = '\n\n[!] CPAC says: FNIRT (for anatomical ' \
                          'registration) will not work properly if you ' \
                          'are providing inputs that have already been ' \
                          'skull-stripped.\n\nEither switch to using ' \
                          'ANTS for registration or provide input ' \
                          'images that have not been already ' \
                          'skull-stripped.\n\n'

                logger.info(err_msg)
                raise Exception

            flirt_reg_anat_mni = create_fsl_flirt_linear_reg(
                'anat_mni_flirt_register_%d' % num_strat
            )

            # Input registration parameters
            flirt_reg_anat_mni.inputs.inputspec.interp = c.anatRegFSLinterpolation

            node, out_file = strat['anatomical_brain']
            workflow.connect(node, out_file,
                             flirt_reg_anat_mni, 'inputspec.input_brain')

            # pass the reference files
            node, out_file = strat['template_brain_for_anat']
            workflow.connect(node, out_file,
                flirt_reg_anat_mni, 'inputspec.reference_brain')

            if 'ANTS' in c.regOption:
                strat = strat.fork()
                new_strat_list.append(strat)

            strat.append_name(flirt_reg_anat_mni.name)
            strat.set_leaf_properties(flirt_reg_anat_mni,
                                      'outputspec.output_brain')

            strat.update_resource_pool({
                'anatomical_to_mni_linear_xfm': (flirt_reg_anat_mni, 'outputspec.linear_xfm'),
                'mni_to_anatomical_linear_xfm': (flirt_reg_anat_mni, 'outputspec.invlinear_xfm'),
                'anatomical_to_standard': (flirt_reg_anat_mni, 'outputspec.output_brain')
            })

    strat_list += new_strat_list

    new_strat_list = []

    try:
        fsl_linear_reg_only = c.fsl_linear_reg_only
    except AttributeError:
        fsl_linear_reg_only = [0]

    if 'FSL' in c.regOption and 0 in fsl_linear_reg_only:

        for num_strat, strat in enumerate(strat_list):

            nodes = strat.get_nodes_names()

            if 'anat_mni_flirt_register' in nodes:

                fnirt_reg_anat_mni = create_fsl_fnirt_nonlinear_reg(
                    'anat_mni_fnirt_register_%d' % num_strat
                )

                node, out_file = strat['anatomical_brain']
                workflow.connect(node, out_file,
                                 fnirt_reg_anat_mni, 'inputspec.input_brain')

                # pass the reference files
                node, out_file = strat['template_brain_for_anat']
                workflow.connect(node, out_file,
                    fnirt_reg_anat_mni, 'inputspec.reference_brain')

                node, out_file = strat['anatomical_reorient']
                workflow.connect(node, out_file,
                                 fnirt_reg_anat_mni, 'inputspec.input_skull')

                node, out_file = strat['anatomical_to_mni_linear_xfm']
                workflow.connect(node, out_file,
                                 fnirt_reg_anat_mni, 'inputspec.linear_aff')

                node, out_file = strat['template_skull_for_anat']
                workflow.connect(node, out_file,
                    fnirt_reg_anat_mni, 'inputspec.reference_skull')

                node, out_file = strat['template_ref_mask']
                workflow.connect(node, out_file,
                    fnirt_reg_anat_mni, 'inputspec.ref_mask')

                # assign the FSL FNIRT config file specified in pipeline
                # config.yml
                fnirt_reg_anat_mni.inputs.inputspec.fnirt_config = c.fnirtConfig

                if 1 in fsl_linear_reg_only:
                    strat = strat.fork()
                    new_strat_list.append(strat)

                strat.append_name(fnirt_reg_anat_mni.name)
                strat.set_leaf_properties(fnirt_reg_anat_mni,
                                          'outputspec.output_brain')

                strat.update_resource_pool({
                    'anatomical_to_mni_nonlinear_xfm': (fnirt_reg_anat_mni, 'outputspec.nonlinear_xfm'),
                    'anatomical_to_standard': (fnirt_reg_anat_mni, 'outputspec.output_brain')
                }, override=True)

    strat_list += new_strat_list

    new_strat_list = []

    for num_strat, strat in enumerate(strat_list):

        nodes = strat.get_nodes_names()

        # or run ANTS anatomical-to-MNI registration instead
        if 'ANTS' in c.regOption and \
            'anat_mni_flirt_register' not in nodes and \
                'anat_mni_fnirt_register' not in nodes:

            ants_reg_anat_mni = \
                create_wf_calculate_ants_warp(
                    'anat_mni_ants_register_%d' % num_strat,
                    num_threads=num_ants_cores,
                    reg_ants_skull = c.regWithSkull
                )

            # calculating the transform with the skullstripped is
            # reported to be better, but it requires very high
            # quality skullstripping. If skullstripping is imprecise
            # registration with skull is preferred

            # TODO ASH assess with schema validator
            if 1 in c.regWithSkull:

                if already_skullstripped == 1:
                    err_msg = '\n\n[!] CPAC says: You selected ' \
                        'to run anatomical registration with ' \
                        'the skull, but you also selected to ' \
                        'use already-skullstripped images as ' \
                        'your inputs. This can be changed ' \
                        'in your pipeline configuration ' \
                        'editor.\n\n'

                    logger.info(err_msg)
                    raise Exception

            # Input ANTs registration parameters
            if c.ANTs_para_T1_registration is None:
                err_msg = '\n\n[!] C-PAC says: \n'\
                    'You have selected \'regOption: [ANTS]\' as your anatomical registration method. \n'\
                            'However, ANTs parameters specified: {0}, is not supported. ' \
                            'Please specify ANTs parameters properly and try again'.format(str(c.ANTs_para_T1_registration))
                raise Exception(err_msg)
            else:
                ants_reg_anat_mni.inputs.inputspec.ants_para = c.ANTs_para_T1_registration

            ants_reg_anat_mni.inputs.inputspec.interp = c.anatRegANTSinterpolation

            # get the skull-stripped anatomical from resource pool
            node, out_file = strat['anatomical_brain']

            # pass the anatomical to the workflow
            workflow.connect(node, out_file,
                                ants_reg_anat_mni,
                                'inputspec.moving_brain')

            # pass the reference file
            node, out_file = strat['template_brain_for_anat']
            workflow.connect(node, out_file,
                ants_reg_anat_mni, 'inputspec.reference_brain')

            # get the reorient skull-on anatomical from resource pool
            node, out_file = strat['anatomical_reorient']

            # pass the anatomical to the workflow
            workflow.connect(node, out_file,
                                ants_reg_anat_mni,
                                'inputspec.moving_skull')

            # pass the reference file
            node, out_file = strat['template_skull_for_anat']
            workflow.connect(
                node, out_file,
                ants_reg_anat_mni, 'inputspec.reference_skull'
                )

            # Test if a lesion mask is found for the anatomical image
            if 'lesion_mask' in sub_dict and c.use_lesion_mask \
                    and 'lesion_preproc' not in nodes:
                # Create lesion preproc node to apply afni Refit and Resample
                lesion_preproc = create_lesion_preproc(
                    wf_name='lesion_preproc_%d' % num_strat
                )
                # Add the name of the node in the strat object
                strat.append_name(lesion_preproc.name)
                # I think I don't need to set this node as leaf but not sure
                # strat.set_leaf_properties(lesion_preproc, 'inputspec.lesion')

                # Add the lesion preprocessed to the resource pool
                strat.update_resource_pool({
                    'lesion_reorient': (lesion_preproc, 'outputspec.reorient')
                })
                # The Refit lesion is not added to the resource pool because
                # it is not used afterward

                # Retieve the lesion mask from the resource pool
                node, out_file = strat['lesion_mask']
                # Set the lesion mask as input of lesion_preproc
                workflow.connect(
                    node, out_file,
                    lesion_preproc, 'inputspec.lesion'
                )

                # Set the output of lesion preproc as parameter of ANTs
                # fixed_image_mask option
                workflow.connect(
                    lesion_preproc, 'outputspec.reorient',
                    ants_reg_anat_mni, 'inputspec.fixed_image_mask'
                )
            else:
                ants_reg_anat_mni.inputs.inputspec.fixed_image_mask = None

            strat.append_name(ants_reg_anat_mni.name)

            strat.set_leaf_properties(ants_reg_anat_mni,
                                      'outputspec.normalized_output_brain')

            strat.update_resource_pool({
                'ants_initial_xfm': (ants_reg_anat_mni, 'outputspec.ants_initial_xfm'),
                'ants_rigid_xfm': (ants_reg_anat_mni, 'outputspec.ants_rigid_xfm'),
                'ants_affine_xfm': (ants_reg_anat_mni, 'outputspec.ants_affine_xfm'),
                'anatomical_to_mni_nonlinear_xfm': (ants_reg_anat_mni, 'outputspec.warp_field'),
                'mni_to_anatomical_nonlinear_xfm': (ants_reg_anat_mni, 'outputspec.inverse_warp_field'),
                'anat_to_mni_ants_composite_xfm': (ants_reg_anat_mni, 'outputspec.composite_transform'),
                'anatomical_to_standard': (ants_reg_anat_mni, 'outputspec.normalized_output_brain')
            })

    strat_list += new_strat_list

    # [SYMMETRIC] T1 -> Symmetric Template, Non-linear registration (FNIRT/ANTS)

    new_strat_list = []

    if 1 in c.runVMHC and 1 in getattr(c, 'runFunctional', [1]):

        for num_strat, strat in enumerate(strat_list):

            nodes = strat.get_nodes_names()

            if 'FSL' in c.regOption and \
               'anat_mni_ants_register' not in nodes:

                # this is to prevent the user from running FNIRT if they are
                # providing already-skullstripped inputs. this is because
                # FNIRT requires an input with the skull still on
                # TODO ASH normalize w schema validation to bool
                if already_skullstripped == 1:
                    err_msg = '\n\n[!] CPAC says: FNIRT (for anatomical ' \
                              'registration) will not work properly if you ' \
                              'are providing inputs that have already been ' \
                              'skull-stripped.\n\nEither switch to using ' \
                              'ANTS for registration or provide input ' \
                              'images that have not been already ' \
                              'skull-stripped.\n\n'

                    logger.info(err_msg)
                    raise Exception

                flirt_reg_anat_symm_mni = create_fsl_flirt_linear_reg(
                    'anat_symmetric_mni_flirt_register_%d' % num_strat
                )


                # Input registration parameters
                flirt_reg_anat_symm_mni.inputs.inputspec.interp = c.anatRegFSLinterpolation

                node, out_file = strat['anatomical_brain']
                workflow.connect(node, out_file,
                                 flirt_reg_anat_symm_mni,
                                 'inputspec.input_brain')

                # pass the reference files
                node, out_file = strat['template_symmetric_brain']
                workflow.connect(node, out_file,
                    flirt_reg_anat_symm_mni, 'inputspec.reference_brain')

                # if 'ANTS' in c.regOption:
                #    strat = strat.fork()
                #    new_strat_list.append(strat)

                strat.append_name(flirt_reg_anat_symm_mni.name)
                strat.set_leaf_properties(flirt_reg_anat_symm_mni,
                                          'outputspec.output_brain')

                strat.update_resource_pool({
                    'anatomical_to_symmetric_mni_linear_xfm': (
                    flirt_reg_anat_symm_mni, 'outputspec.linear_xfm'),
                    'symmetric_mni_to_anatomical_linear_xfm': (
                    flirt_reg_anat_symm_mni, 'outputspec.invlinear_xfm'),
                    'symmetric_anatomical_to_standard': (
                    flirt_reg_anat_symm_mni, 'outputspec.output_brain')
                })

        strat_list += new_strat_list

        new_strat_list = []

        try:
            fsl_linear_reg_only = c.fsl_linear_reg_only
        except AttributeError:
            fsl_linear_reg_only = [0]

        if 'FSL' in c.regOption and 0 in fsl_linear_reg_only:

            for num_strat, strat in enumerate(strat_list):

                nodes = strat.get_nodes_names()

                if 'anat_mni_flirt_register' in nodes:
                    fnirt_reg_anat_symm_mni = create_fsl_fnirt_nonlinear_reg(
                        'anat_symmetric_mni_fnirt_register_%d' % num_strat
                    )

                    node, out_file = strat['anatomical_brain']
                    workflow.connect(node, out_file,
                                     fnirt_reg_anat_symm_mni,
                                     'inputspec.input_brain')

                    # pass the reference files
                    node, out_file = strat['template_brain_for_anat']
                    workflow.connect(node, out_file,
                        fnirt_reg_anat_symm_mni, 'inputspec.reference_brain')

                    node, out_file = strat['anatomical_reorient']
                    workflow.connect(node, out_file,
                                     fnirt_reg_anat_symm_mni,
                                     'inputspec.input_skull')

                    node, out_file = strat['anatomical_to_mni_linear_xfm']
                    workflow.connect(node, out_file,
                                     fnirt_reg_anat_symm_mni,
                                     'inputspec.linear_aff')

                    node, out_file = strat['template_symmetric_skull']
                    workflow.connect(node, out_file,
                        fnirt_reg_anat_symm_mni, 'inputspec.reference_skull')

                    node, out_file = strat['template_dilated_symmetric_brain_mask']
                    workflow.connect(node, out_file,
                        fnirt_reg_anat_symm_mni, 'inputspec.ref_mask')

                    strat.append_name(fnirt_reg_anat_symm_mni.name)
                    strat.set_leaf_properties(fnirt_reg_anat_symm_mni,
                                              'outputspec.output_brain')

                    strat.update_resource_pool({
                        'anatomical_to_symmetric_mni_nonlinear_xfm': (
                        fnirt_reg_anat_symm_mni, 'outputspec.nonlinear_xfm'),
                        'symmetric_anatomical_to_standard': (
                        fnirt_reg_anat_symm_mni, 'outputspec.output_brain')
                    }, override=True)

        strat_list += new_strat_list

        new_strat_list = []

        for num_strat, strat in enumerate(strat_list):

            nodes = strat.get_nodes_names()

            # or run ANTS anatomical-to-MNI registration instead
            if 'ANTS' in c.regOption and \
               'anat_mni_flirt_register' not in nodes and \
               'anat_mni_fnirt_register' not in nodes and \
               'anat_symmetric_mni_flirt_register' not in nodes and \
               'anat_symmetric_mni_fnirt_register' not in nodes:

                ants_reg_anat_symm_mni = \
                    create_wf_calculate_ants_warp(
                        'anat_symmetric_mni_ants_register_%d' % num_strat,
                        num_threads=num_ants_cores,
                        reg_ants_skull = c.regWithSkull
                    )

                # Input registration parameters
                ants_reg_anat_symm_mni.inputs.inputspec.ants_para = c.ANTs_para_T1_registration
                ants_reg_anat_symm_mni.inputs.inputspec.interp = c.anatRegANTSinterpolation

                # calculating the transform with the skullstripped is
                # reported to be better, but it requires very high
                # quality skullstripping. If skullstripping is imprecise
                # registration with skull is preferred
                if 1 in c.regWithSkull:

                    if already_skullstripped == 1:
                        err_msg = '\n\n[!] CPAC says: You selected ' \
                            'to run anatomical registration with ' \
                            'the skull, but you also selected to ' \
                            'use already-skullstripped images as ' \
                            'your inputs. This can be changed ' \
                            'in your pipeline configuration ' \
                            'editor.\n\n'

                        logger.info(err_msg)
                        raise Exception

                # get the skullstripped anatomical from resource pool
                node, out_file = strat['anatomical_brain']

                # pass the anatomical to the workflow
                workflow.connect(node, out_file,
                                    ants_reg_anat_symm_mni,
                                    'inputspec.moving_brain')

                # pass the reference file
                node, out_file = strat['template_symmetric_brain']
                workflow.connect(node, out_file,
                                ants_reg_anat_symm_mni, 'inputspec.reference_brain')

                # get the reorient skull-on anatomical from resource
                # pool
                node, out_file = strat['anatomical_reorient']

                # pass the anatomical to the workflow
                workflow.connect(node, out_file,
                                    ants_reg_anat_symm_mni,
                                    'inputspec.moving_skull')

                # pass the reference file
                node, out_file = strat['template_symmetric_skull']
                workflow.connect(node, out_file,
                                    ants_reg_anat_symm_mni, 'inputspec.reference_skull')


                if 'lesion_mask' in sub_dict and c.use_lesion_mask\
                        and 'lesion_preproc' not in nodes:
                    # Create lesion preproc node to apply afni Refit & Resample
                    lesion_preproc = create_lesion_preproc(
                        wf_name='lesion_preproc_%d' % num_strat
                    )
                    # Add the name of the node in the strat object
                    strat.append_name(lesion_preproc.name)

                    # I think I don't need to set this node as leaf but not sure
                    # strat.set_leaf_properties(lesion_preproc,
                    # 'inputspec.lesion')

                    # Add the lesion preprocessed to the resource pool
                    strat.update_resource_pool({
                        'lesion_reorient': (
                            lesion_preproc, 'outputspec.reorient')
                    })
                    # The Refit lesion is not added to the resource pool because
                    # it is not used afterward

                    # Retieve the lesion mask from the resource pool
                    node, out_file = strat['lesion_mask']
                    # Set the lesion mask as input of lesion_preproc
                    workflow.connect(
                        node, out_file,
                        lesion_preproc, 'inputspec.lesion'
                    )

                    # Set the output of lesion preproc as parameter of ANTs
                    # fixed_image_mask option
                    workflow.connect(
                        lesion_preproc, 'outputspec.reorient',
                        ants_reg_anat_symm_mni, 'inputspec.fixed_image_mask'
                    )
                else:
                    ants_reg_anat_symm_mni.inputs.inputspec.fixed_image_mask = \
                        None

                strat.append_name(ants_reg_anat_symm_mni.name)
                strat.set_leaf_properties(ants_reg_anat_symm_mni,
                                          'outputspec.normalized_output_brain')

                strat.update_resource_pool({
                    'ants_symmetric_initial_xfm': (ants_reg_anat_symm_mni, 'outputspec.ants_initial_xfm'),
                    'ants_symmetric_rigid_xfm': (ants_reg_anat_symm_mni, 'outputspec.ants_rigid_xfm'),
                    'ants_symmetric_affine_xfm': (ants_reg_anat_symm_mni, 'outputspec.ants_affine_xfm'),
                    'anatomical_to_symmetric_mni_nonlinear_xfm': (ants_reg_anat_symm_mni, 'outputspec.warp_field'),
                    'symmetric_mni_to_anatomical_nonlinear_xfm': (ants_reg_anat_symm_mni, 'outputspec.inverse_warp_field'),
                    'anat_to_symmetric_mni_ants_composite_xfm': (ants_reg_anat_symm_mni, 'outputspec.composite_transform'),
                    'symmetric_anatomical_to_standard': (ants_reg_anat_symm_mni, 'outputspec.normalized_output_brain')
                })

        strat_list += new_strat_list

    # Inserting Segmentation Preprocessing Workflow

    new_strat_list = []

    if 1 in c.runSegmentationPreprocessing:

        for num_strat, strat in enumerate(strat_list):

            nodes = strat.get_nodes_names()

            seg_preproc = None

            if not any(o in c.seg_use_threshold for o in ["FSL-FAST Thresholding", "Customized Thresholding"]):
                err = '\n\n[!] C-PAC says: Your segmentation thresholding options ' \
                    'setting does not include either \'FSL-FAST Thresholding\' or \'Customized Thresholding\'.\n\n' \
                    'Options you provided:\nseg_use_threshold: {0}' \
                    '\n\n'.format(str(c.seg_use_threshold))
                raise Exception(err)

            # TODO ASH based on config, instead of nodes?
            if 'anat_mni_fnirt_register' in nodes or 'anat_mni_flirt_register' in nodes:
                use_ants = False
            elif 'anat_mni_ants_register' in nodes:
                use_ants = True

            seg_preproc = create_seg_preproc(use_ants=use_ants,
                                             use_priors=c.seg_use_priors,
                                             use_threshold=c.seg_use_threshold,
                                             csf_use_erosion=c.seg_csf_use_erosion,
                                             wm_use_erosion=c.seg_wm_use_erosion,
                                             gm_use_erosion=c.seg_gm_use_erosion,
                                             wf_name='seg_preproc_{0}'.format(num_strat))

            seg_preproc.inputs.csf_threshold.csf_threshold=c.seg_CSF_threshold_value
            seg_preproc.inputs.wm_threshold.wm_threshold=c.seg_WM_threshold_value
            seg_preproc.inputs.gm_threshold.gm_threshold=c.seg_GM_threshold_value

            seg_preproc.inputs.csf_erosion_prop.csf_erosion_prop=c.csf_erosion_prop
            seg_preproc.inputs.wm_erosion_prop.wm_erosion_prop=c.wm_erosion_prop
            seg_preproc.inputs.gm_erosion_prop.gm_erosion_prop=c.gm_erosion_prop

            seg_preproc.inputs.csf_mask_erosion_mm.csf_mask_erosion_mm=c.csf_mask_erosion_mm
            seg_preproc.inputs.wm_mask_erosion_mm.wm_mask_erosion_mm=c.wm_mask_erosion_mm
            seg_preproc.inputs.gm_mask_erosion_mm.gm_mask_erosion_mm=c.gm_mask_erosion_mm

            seg_preproc.inputs.csf_erosion_mm.csf_erosion_mm=c.csf_erosion_mm
            seg_preproc.inputs.wm_erosion_mm.wm_erosion_mm=c.wm_erosion_mm
            seg_preproc.inputs.gm_erosion_mm.gm_erosion_mm=c.gm_erosion_mm

            workflow.connect(anat_preproc, 'outputspec.brain_mask', seg_preproc, 'inputspec.brain_mask')

            # TODO ASH review
            if seg_preproc is None:
                continue

            node, out_file = strat['anatomical_brain']
            workflow.connect(node, out_file,
                             seg_preproc, 'inputspec.brain')

            if 'anat_mni_fnirt_register' in nodes or 'anat_mni_flirt_register' in nodes:
                node, out_file = strat['mni_to_anatomical_linear_xfm']
                workflow.connect(node, out_file,
                                 seg_preproc,
                                 'inputspec.standard2highres_mat')

            elif 'anat_mni_ants_register' in nodes:
                node, out_file = strat['ants_initial_xfm']
                workflow.connect(node, out_file,
                                 seg_preproc,
                                 'inputspec.standard2highres_init')

                node, out_file = strat['ants_rigid_xfm']
                workflow.connect(node, out_file,
                                 seg_preproc,
                                 'inputspec.standard2highres_rig')

                node, out_file = strat['ants_affine_xfm']
                workflow.connect(node, out_file,
                                 seg_preproc,
                                 'inputspec.standard2highres_mat')


            workflow.connect(c.PRIORS_CSF, 'local_path',
                                seg_preproc, 'inputspec.PRIOR_CSF')

            workflow.connect(c.PRIORS_GRAY, 'local_path',
                                seg_preproc, 'inputspec.PRIOR_GRAY')

            workflow.connect(c.PRIORS_WHITE, 'local_path',
                                seg_preproc, 'inputspec.PRIOR_WHITE')

            # TODO ASH review with forking function
            if 0 in c.runSegmentationPreprocessing:
                strat = strat.fork()
                new_strat_list.append(strat)

            if c.brain_use_erosion:
                ero_imports = ['import scipy.ndimage as nd' , 'import numpy as np', 'import nibabel as nb', 'import os']
                eroded_mask = pe.Node(util.Function(input_names = ['roi_mask', 'skullstrip_mask', 'mask_erosion_mm', 'mask_erosion_prop'],
                                                    output_names = ['output_roi_mask', 'eroded_skullstrip_mask'],
                                                    function = mask_erosion,
                                                    imports = ero_imports),
                                                    name='erode_skullstrip_brain_mask')
                eroded_mask.inputs.mask_erosion_mm = c.brain_mask_erosion_mm
                workflow.connect(anat_preproc, 'outputspec.brain_mask', eroded_mask, 'skullstrip_mask')
                workflow.connect(seg_preproc, 'outputspec.csf_probability_map', eroded_mask, 'roi_mask')

                strat.update_resource_pool({'anatomical_eroded_brain_mask': (eroded_mask, 'eroded_skullstrip_mask')})

            strat.append_name(seg_preproc.name)
            strat.update_resource_pool({
                'anatomical_gm_mask': (seg_preproc, 'outputspec.gm_mask'),
                'anatomical_csf_mask': (seg_preproc, 'outputspec.csf_mask'),
                'anatomical_wm_mask': (seg_preproc, 'outputspec.wm_mask'),
                'seg_probability_maps': (seg_preproc, 'outputspec.probability_maps'),
                'seg_mixeltype': (seg_preproc, 'outputspec.mixeltype'),
                'seg_partial_volume_map': (seg_preproc, 'outputspec.partial_volume_map'),
                'seg_partial_volume_files': (seg_preproc, 'outputspec.partial_volume_files')
            })

    strat_list += new_strat_list

    if 'T1_template' in c.template_based_segmentation:

        for num_strat, strat in enumerate(strat_list):

            nodes = strat.get_nodes_names()

            if not any(o in c.template_based_segmentation for o in ['EPI_template', 'T1_template', 'None']):
                err = '\n\n[!] C-PAC says: Your template based segmentation ' \
                    'setting does not include either \'EPI_template\' or \'T1_template\'.\n\n' \
                    'Options you provided:\ntemplate_based_segmentation: {0}' \
                    '\n\n'.format(str(c.template_based_segmentation))
                raise Exception(err)

            # TODO ASH based on config, instead of nodes?
            if 'anat_mni_fnirt_register' in nodes or 'anat_mni_flirt_register' in nodes:
                use_ants = False
            elif 'anat_mni_ants_register' in nodes:
                use_ants = True

            seg_preproc_template_based = create_seg_preproc_template_based(use_ants=use_ants,
                                                             wf_name='seg_preproc_t1_template_{0}'.format(num_strat))

            # TODO ASH review
            if seg_preproc_template_based is None:
                continue

            node, out_file = strat['anatomical_brain']
            workflow.connect(node, out_file,
                             seg_preproc_template_based, 'inputspec.brain')

            if 'anat_mni_fnirt_register' in nodes or 'anat_mni_flirt_register' in nodes:
                node, out_file = strat['mni_to_anatomical_linear_xfm']
                workflow.connect(node, out_file,
                                 seg_preproc_template_based,
                                 'inputspec.standard2highres_mat')

            elif 'anat_mni_ants_register' in nodes:
                node, out_file = strat['ants_initial_xfm']
                workflow.connect(node, out_file,
                                 seg_preproc_template_based,
                                 'inputspec.standard2highres_init')

                node, out_file = strat['ants_rigid_xfm']
                workflow.connect(node, out_file,
                                 seg_preproc_template_based,
                                 'inputspec.standard2highres_rig')

                node, out_file = strat['ants_affine_xfm']
                workflow.connect(node, out_file,
                                 seg_preproc_template_based,
                                 'inputspec.standard2highres_mat')

            workflow.connect(c.template_based_segmentation_CSF, 'local_path',
                                seg_preproc_template_based, 'inputspec.CSF_template')

            workflow.connect(c.template_based_segmentation_GRAY, 'local_path',
                                seg_preproc_template_based, 'inputspec.GRAY_template')

            workflow.connect(c.template_based_segmentation_WHITE, 'local_path',
                                seg_preproc_template_based, 'inputspec.WHITE_template')

            # TODO ASH review with forking function
            if 'None' in c.template_based_segmentation:
                strat = strat.fork()
                new_strat_list.append(strat)

            strat.append_name(seg_preproc_template_based.name)
            strat.update_resource_pool({
                'anatomical_gm_mask': (seg_preproc_template_based, 'outputspec.gm_mask'),
                'anatomical_csf_mask': (seg_preproc_template_based, 'outputspec.csf_mask'),
                'anatomical_wm_mask': (seg_preproc_template_based, 'outputspec.wm_mask')
            })

    strat_list += new_strat_list

    # Functional / BOLD time
    if ('func' in sub_dict or 'rest' in sub_dict) and \
            1 in getattr(c, 'runFunctional', [1]):
        #  pipeline needs to have explicit [0] to disable functional workflow

        # Functional Ingress Workflow
        workflow, diff, blip, fmap_rp_list = connect_func_ingress(workflow,
                                                                  strat_list, c,
                                                                  sub_dict,
                                                                  subject_id,
                                                                  input_creds_path)

<<<<<<< HEAD
        # Functional Initial Prep Workflow
        workflow, strat_list = connect_func_init(workflow, strat_list, c)
=======
                            node, out_file = new_strat['functional_brain_mask_before_stc']
                            workflow.connect(node, out_file,
                                            gen_motion_stats, 'inputspec.mask')

                            node, out_file = new_strat['coordinate_transformation']
                            workflow.connect(node, out_file,
                                            gen_motion_stats, 'inputspec.transformations')

                            new_strat.append_name(gen_motion_stats.name)

                            new_strat.update_resource_pool({
                                'frame_wise_displacement_power': (gen_motion_stats, 'outputspec.FDP_1D'),
                                'frame_wise_displacement_jenkinson': (gen_motion_stats, 'outputspec.FDJ_1D'),
                                'dvars': (gen_motion_stats, 'outputspec.DVARS_1D'),
                                'power_params': (gen_motion_stats, 'outputspec.power_params'),
                                'motion_params': (gen_motion_stats, 'outputspec.motion_params')
                            })

                            new_strat_list.append(new_strat)

        strat_list = new_strat_list


        # Despike Workflow
        new_strat_list = []

        for num_strat, strat in enumerate(strat_list):

            if 0 in c.runDespike:

                new_strat_list += [strat.fork()]

            if 1 in c.runDespike:

                new_strat = strat.fork()

                despike = pe.Node(interface=preprocess.Despike(),
                                name='func_despiked_{0}'.format(num_strat))
                despike.inputs.outputtype = 'NIFTI_GZ'

                node, out_file = new_strat.get_leaf_properties()
                workflow.connect(node, out_file,
                                despike, 'in_file')

                new_strat.set_leaf_properties(despike, 'out_file')

                new_strat.update_resource_pool({
                    'despiked': (despike, 'out_file')
                })

                new_strat_list.append(new_strat)

        strat_list = new_strat_list


        # Slice Timing Correction Workflow
        new_strat_list = []

        for num_strat, strat in enumerate(strat_list):

            if 0 in c.slice_timing_correction:

                new_strat_list += [strat.fork()]

            if 1 in c.slice_timing_correction:

                new_strat = strat.fork()

                slice_time = slice_timing_wf(name='func_slice_timing_correction_{0}'.format(num_strat))

                node, out_file = new_strat.get_leaf_properties()
                workflow.connect(node, out_file, slice_time,
                                'inputspec.func_ts')

                node, node_out = new_strat['tr']
                workflow.connect(node, node_out,
                                    slice_time, 'inputspec.tr')

                node, node_out = new_strat['tpattern']
                workflow.connect(node, node_out,
                                    slice_time, 'inputspec.tpattern')

                # add the name of the node to the strat name
                new_strat.append_name(slice_time.name)

                # set the leaf node
                new_strat.set_leaf_properties(slice_time, 'outputspec.slice_time_corrected')

                # add the outputs to the resource pool
                new_strat.update_resource_pool({
                    'slice_time_corrected': (slice_time, 'outputspec.slice_time_corrected')
                })

                new_strat_list.append(new_strat)

        # add new strats (if forked)
        strat_list = new_strat_list
>>>>>>> 75542c85

        # Functional Image Preprocessing Workflow
        workflow, strat_list = connect_func_preproc(workflow, strat_list, c)

        # Distortion Correction
        workflow, strat_list = connect_distortion_correction(workflow,
                                                             strat_list, c,
                                                             diff,
                                                             blip,
                                                             fmap_rp_list)

        for num_strat, strat in enumerate(strat_list):

            # Resample brain mask with derivative resolution
            node, out_file = strat['functional_brain_mask']
            resampled_template = pe.Node(
                Function(
                    input_names=['resolution', 'template', 'template_name'],
                    output_names=['resampled_template'],
                    function=resolve_resolution,
                    as_module=True
                ),
                name='functional_brain_mask_derivative_%d' % (num_strat)
            )

            resampled_template.inputs.resolution = c.resolution_for_func_derivative
            resampled_template.inputs.template_name = 'functional_brain_mask_derivative'
            workflow.connect(node, out_file, resampled_template, 'template')
            strat.update_resource_pool({
                'functional_brain_mask_derivative': (
                    resampled_template,
                    'resampled_template'
                )
            })

        # Func -> T1 Registration (Initial Linear reg)

        # Depending on configuration, either passes output matrix to
        # Func -> Template ApplyWarp, or feeds into linear reg of BBReg operation
        # (if BBReg is enabled)

        new_strat_list = []

        if 1 in c.runRegisterFuncToAnat:

            for num_strat, strat in enumerate(strat_list):

                nodes = strat.get_nodes_names()

                diff_complete = False
                if "despiked_fieldmap" in strat and "fieldmap_mask" in strat:
                    diff_complete = True

                # if field map-based distortion correction is on, but BBR is off,
                # send in the distortion correction files here
                # TODO: is this robust to the possibility of forking both
                # TODO: distortion correction and BBR at the same time?
                # TODO: (note if you are forking with BBR on/off, at this point
                # TODO:  there is still only one strat, so you would have to fork
                # TODO:  here instead to have a func->anat with fieldmap and
                # TODO:  without, and send the without-fieldmap to the BBR fork)

                dist_corr = False
                if 'diff_distcor' in nodes and 1 not in c.runBBReg:
                    dist_corr = True
                    # TODO: for now, disabling dist corr when BBR is disabled
                    err = "\n\n[!] Field map distortion correction is enabled, " \
                        "but Boundary-Based Registration is off- BBR is " \
                        "required for distortion correction.\n\n"
                    raise Exception(err)

                func_to_anat = create_register_func_to_anat(diff_complete,
                                                            'func_to_anat_FLIRT'
                                                            '_%d' % num_strat)

                # Input registration parameters
                func_to_anat.inputs.inputspec.interp = 'trilinear'


                # TODO ASH normalize strings with enums?
                if 'Mean Functional' in c.func_reg_input:
                    # Input functional image (mean functional)
                    node, out_file = strat['mean_functional']
                    workflow.connect(node, out_file,
                                     func_to_anat, 'inputspec.func')

                elif 'Selected Functional Volume' in c.func_reg_input:
                    # Input functional image (specific volume)
                    node, out_file = strat['selected_func_volume']
                    workflow.connect(node, out_file,
                                     func_to_anat, 'inputspec.func')

                # Input skull-stripped anatomical (anat.nii.gz)
                node, out_file = strat['anatomical_brain']
                workflow.connect(node, out_file,
                                 func_to_anat, 'inputspec.anat')

                if diff_complete:
                    # apply field map distortion correction outputs to
                    # the func->anat registration
                    node, out_file = strat['diff_phase_dwell']
                    workflow.connect(node, out_file,
                                     func_to_anat,
                                     'echospacing_input.echospacing')

                    node, out_file = strat['diff_phase_pedir']
                    workflow.connect(node, out_file,
                                     func_to_anat, 'pedir_input.pedir')

                    node, out_file = strat["despiked_fieldmap"]
                    workflow.connect(node, out_file,
                                     func_to_anat, 'inputspec.fieldmap')

                    node, out_file = strat["fieldmap_mask"]
                    workflow.connect(node, out_file,
                                     func_to_anat, 'inputspec.fieldmapmask')

                # TODO ASH review forking
                if 0 in c.runRegisterFuncToAnat:
                    strat = strat.fork()
                    new_strat_list.append(strat)

                strat.append_name(func_to_anat.name)

                strat.update_resource_pool({
                    'mean_functional_in_anat': (func_to_anat, 'outputspec.anat_func_nobbreg'),
                    'functional_to_anat_linear_xfm': (func_to_anat, 'outputspec.func_to_anat_linear_xfm_nobbreg')
                })

        strat_list += new_strat_list

        # Func -> T1 Registration (BBREG)

        # Outputs 'functional_to_anat_linear_xfm', a matrix file of the
        # functional-to-anatomical registration warp to be applied LATER in
        # func_mni_warp, which accepts it as input 'premat'

        new_strat_list = []

        if 1 in c.runRegisterFuncToAnat and 1 in c.runBBReg:

            for num_strat, strat in enumerate(strat_list):

                nodes = strat.get_nodes_names()

                # this is needed here in case tissue segmentation is set on/off
                # and you have bbreg enabled- this will ensure bbreg will run for
                # the strat that has segmentation but will not run (thus avoiding
                # a crash) on the strat without segmentation
                if 'seg_preproc' in nodes or 'seg_preproc_t1_template' in nodes:

                    func_to_anat_bbreg = create_bbregister_func_to_anat(
                        diff_complete,
                        'func_to_anat_bbreg_%d' % num_strat
                    )

                    # Input registration parameters
                    func_to_anat_bbreg.inputs.inputspec.bbr_schedule = \
                        c.boundaryBasedRegistrationSchedule

                    # TODO ASH normalize strings with enums?
                    if 'Mean Functional' in c.func_reg_input:
                        # Input functional image (mean functional)
                        node, out_file = strat['mean_functional']
                        workflow.connect(node, out_file,
                                        func_to_anat_bbreg, 'inputspec.func')

                    elif 'Selected Functional Volume' in c.func_reg_input:
                        # Input functional image (specific volume)
                        node, out_file = strat['selected_func_volume']
                        workflow.connect(node, out_file,
                                        func_to_anat_bbreg, 'inputspec.func')

                    # Input anatomical whole-head image (reoriented)
                    node, out_file = strat['anatomical_reorient']
                    workflow.connect(node, out_file,
                                    func_to_anat_bbreg,
                                    'inputspec.anat_skull')

                    node, out_file = strat['functional_to_anat_linear_xfm']
                    workflow.connect(node, out_file,
                                    func_to_anat_bbreg,
                                    'inputspec.linear_reg_matrix')

                    if 'T1_template' in c.template_based_segmentation or 'EPI_template' in c.template_based_segmentation:
                        # Input segmentation mask,
                        # since template_based_segmentation cannot generate probability maps
                        node, out_file = strat['anatomical_wm_mask']
                        workflow.connect(node, out_file,
                                        func_to_anat_bbreg,
                                        'inputspec.anat_wm_segmentation')

                    else:
                        # Input segmentation probability maps for white matter
                        # segmentation
                        node, out_file = strat['seg_probability_maps']
                        workflow.connect(node, (out_file, pick_wm),
                                         func_to_anat_bbreg,
                                         'inputspec.anat_wm_segmentation')

                    #if dist_corr and phase_diff:
                    # apply field map distortion correction outputs to
                    # the func->anat registration
                    if diff_complete:
                        node, out_file = strat['diff_phase_dwell']
                        workflow.connect(node, out_file,
                                         func_to_anat_bbreg,
                                         'echospacing_input.echospacing')

                        node, out_file = strat['diff_phase_pedir']
                        workflow.connect(node, out_file,
                                         func_to_anat_bbreg,
                                         'pedir_input.pedir')

                        node, out_file = strat["despiked_fieldmap"]
                        workflow.connect(node, out_file,
                                         func_to_anat_bbreg,
                                         'inputspec.fieldmap')

                        node, out_file = strat["fieldmap_mask"]
                        workflow.connect(node, out_file,
                                         func_to_anat_bbreg,
                                         'inputspec.fieldmapmask')


                    # TODO ASH review forking
                    if 0 in c.runBBReg:
                        strat = strat.fork()
                        new_strat_list.append(strat)

                    strat.append_name(func_to_anat_bbreg.name)

                    strat.update_resource_pool({
                        'mean_functional_in_anat': (func_to_anat_bbreg, 'outputspec.anat_func'),
                        'functional_to_anat_linear_xfm': (func_to_anat_bbreg, 'outputspec.func_to_anat_linear_xfm')
                    }, override=True)

                else:
                    # TODO ASH review
                    # anatomical segmentation is not being run in this particular
                    # strategy/fork - we don't want this to stop workflow building
                    # unless there is only one strategy
                    if len(strat_list) > 1:
                        pass
                    else:
                        err = "\n\n[!] Boundary-based registration (BBR) for " \
                            "functional-to-anatomical registration is " \
                            "enabled, but anatomical segmentation is not. " \
                            "BBR requires the outputs of segmentation. " \
                            "Please modify your pipeline configuration and " \
                            "run again.\n\n"
                        raise Exception(err)


        strat_list += new_strat_list

        # CC This is the first opportunity to write some of the outputs of basic
        # func preproc, such as the brain mask and mean EPI. Doing it any later
        # might result in multiple versions of these files being needlessly generated
        # do to strategies created by denoising, which do not impact the mean or brainmask
        # preproc Func -> T1/EPI Template

        new_strat_list = []

        for num_strat, strat in enumerate(strat_list):

            if 'EPI_template' in c.runRegisterFuncToTemplate:

                for reg in c.regOption:

                    if 'T1_template' in c.runRegisterFuncToTemplate:
                        strat = strat.fork()

                    func_to_epi = \
                        create_register_func_to_epi(
                            name='func_to_epi_{0}_{1}'.format(reg.lower(), num_strat),
                            reg_option=reg,
                            reg_ants_skull=c.regWithSkull
                        )

                    # Input registration parameters
                    if c.ANTs_para_EPI_registration is None:
                        err_msg = '\n\n[!] C-PAC says: \n'\
                            "You have selected \'regOption: [{0}]\' and \'runRegisterFuncToTemplate :  ['{1}']\'. \n"\
                                 'However, no EPI-to-template ANTs parameters were specified. ' \
                                    'Please specify ANTs parameters properly and try again'.format(str(c.regOption),
                                                                                                   str(c.runRegisterFuncToTemplate))
                        raise Exception(err_msg)
                    else:
                        func_to_epi.inputs.inputspec.ants_para = c.ANTs_para_EPI_registration

                    func_to_epi.inputs.inputspec.interp = c.funcRegANTSinterpolation

                    node, out_file = strat.get_leaf_properties()
                    workflow.connect(node, out_file, func_to_epi, 'inputspec.func_4d')

                    if 'Mean Functional' in c.func_reg_input:
                        node, out_file = strat['mean_functional']
                        workflow.connect(node, out_file, func_to_epi, 'inputspec.func_3d')

                    elif 'Selected Functional Volume' in c.func_reg_input:
                        node, out_file = strat['selected_func_volume']
                        workflow.connect(node, out_file, func_to_epi, 'inputspec.func_3d')

                    node, out_file = strat['template_epi']
                    workflow.connect(node, out_file, func_to_epi, 'inputspec.epi')

                    node, out_file = strat['functional_brain_mask']
                    workflow.connect(node, out_file, func_to_epi, 'inputspec.func_3d_mask')

                    # update resource pool
                    strat.update_resource_pool({
                        'functional_to_epi-standard': (func_to_epi, 'outputspec.func_in_epi'),
                    })

                    if reg == 'FSL':
                        strat.update_resource_pool({
                            'func_to_epi_linear_xfm': (func_to_epi, 'outputspec.fsl_flirt_xfm'),  
                            'func_to_epi_nonlinear_xfm': (func_to_epi, 'outputspec.fsl_fnirt_xfm'),
                            'epi_to_func_linear_xfm': (func_to_epi, 'outputspec.invlinear_xfm'),
                        })

                    elif reg == 'ANTS':
                        strat.update_resource_pool({
                            'func_to_epi_ants_initial_xfm': (func_to_epi, 'outputspec.ants_initial_xfm'),
                            'func_to_epi_ants_rigid_xfm': (func_to_epi, 'outputspec.ants_rigid_xfm'),
                            'func_to_epi_ants_affine_xfm': (func_to_epi, 'outputspec.ants_affine_xfm'),
                            'func_to_epi_nonlinear_xfm': (func_to_epi, 'outputspec.warp_field'),
                            'epi_to_func_nonlinear_xfm': (func_to_epi, 'outputspec.inverse_warp_field'), # rename
                        })

                    strat.append_name(func_to_epi.name)

                    for output_name, func_key, ref_key, image_type in [ \
                            ('functional_brain_mask_to_standard', 'functional_brain_mask', 'template_skull_for_func_preproc', 'func_mask'),
                            ('functional_brain_mask_to_standard_derivative', 'functional_brain_mask', 'template_skull_for_func_derivative', 'func_mask'),
                            ('mean_functional_to_standard', 'mean_functional', 'template_brain_for_func_preproc', 'func_derivative'),
                            ('mean_functional_to_standard_derivative', 'mean_functional', 'template_brain_for_func_derivative', 'func_derivative'),
                            ('motion_correct_to_standard', 'motion_correct', 'template_brain_for_func_preproc', 'func_4d'),
                    ]:
                        output_func_to_standard(workflow, func_key, ref_key,
                                                output_name, strat,
                                                num_strat, c,
                                                input_image_type=image_type,
                                                registration_template='epi',
                                                func_type='non-ica-aroma')

                    if 'T1_template' in c.runRegisterFuncToTemplate:
                        new_strat_list.append(strat)

        strat_list += new_strat_list


        for num_strat, strat in enumerate(strat_list):

            nodes = strat.get_nodes_names()

            if 'T1_template' in c.runRegisterFuncToTemplate and \
                    'func_to_epi_ants' not in nodes and \
                    'func_to_epi_fsl' not in nodes:

                for output_name, func_key, ref_key, image_type in [ \
                        ('functional_brain_mask_to_standard', 'functional_brain_mask', 'template_skull_for_func_preproc', 'func_mask'),
                        ('functional_brain_mask_to_standard_derivative', 'functional_brain_mask', 'template_skull_for_func_derivative', 'func_mask'),
                        ('mean_functional_to_standard', 'mean_functional', 'template_brain_for_func_preproc', 'func_derivative'),
                        ('mean_functional_to_standard_derivative', 'mean_functional', 'template_brain_for_func_derivative', 'func_derivative'),
                        ('motion_correct_to_standard', 'motion_correct', 'template_brain_for_func_preproc', 'func_4d'),
                ]:
                    output_func_to_standard(workflow, func_key, ref_key,
                                            output_name, strat, num_strat, c,
                                            input_image_type=image_type,
                                            registration_template='t1',
                                            func_type='non-ica-aroma')


        # Inserting epi-template-based-segmentation Workflow
        new_strat_list = []

        if 'EPI_template' in c.template_based_segmentation:

            for num_strat, strat in enumerate(strat_list):

                nodes = strat.get_nodes_names()

                if 'func_to_epi_fsl' not in nodes and 'func_to_epi_ants' not in nodes:
                    continue

                if not any(o in c.template_based_segmentation for o in ['EPI_template', 'T1_template', 'None']):
                    err = '\n\n[!] C-PAC says: Your template based segmentation ' \
                        'setting does not include either \'EPI_template\' or \'T1_template\'.\n\n' \
                        'Options you provided:\ntemplate_based_segmentation: {0}' \
                        '\n\n'.format(str(c.template_based_segmentation))
                    raise Exception(err)

                # TODO ASH based on config, instead of nodes?
                if 'func_to_epi_fsl' in nodes:
                    use_ants = False
                elif 'func_to_epi_ants' in nodes:
                    use_ants = True

                seg_preproc_template_based = create_seg_preproc_template_based(use_ants=use_ants,
                                                                wf_name='seg_preproc_epi_template_{0}'.format(num_strat))

                # TODO ASH review
                if seg_preproc_template_based is None:
                    continue

                if 'func_to_epi_fsl' in nodes:

                    node, out_file = strat['mean_functional']
                    workflow.connect(node, out_file,
                                    seg_preproc_template_based, 'inputspec.brain')

                    node, out_file = strat['func_to_epi_invlinear_xfm']
                    workflow.connect(node, out_file,
                                    seg_preproc_template_based,
                                    'inputspec.standard2highres_mat')

                elif 'func_to_epi_ants' in nodes:

                    node, out_file = strat['mean_functional']
                    workflow.connect(node, out_file,
                                    seg_preproc_template_based, 'inputspec.brain')

                    node, out_file = strat['func_to_epi_ants_initial_xfm']
                    # node, out_file = strat['ants_initial_xfm']
                    workflow.connect(node, out_file,
                                    seg_preproc_template_based,
                                    'inputspec.standard2highres_init')

                    node, out_file = strat['func_to_epi_ants_rigid_xfm']
                    # node, out_file = strat['ants_rigid_xfm']
                    workflow.connect(node, out_file,
                                    seg_preproc_template_based,
                                    'inputspec.standard2highres_rig')

                    node, out_file = strat['func_to_epi_ants_affine_xfm']
                    # node, out_file = strat['ants_affine_xfm']
                    workflow.connect(node, out_file,
                                    seg_preproc_template_based,
                                    'inputspec.standard2highres_mat')

                workflow.connect(c.template_based_segmentation_CSF, 'local_path',
                                    seg_preproc_template_based, 'inputspec.CSF_template')

                workflow.connect(c.template_based_segmentation_GRAY, 'local_path',
                                    seg_preproc_template_based, 'inputspec.GRAY_template')

                workflow.connect(c.template_based_segmentation_WHITE, 'local_path',
                                    seg_preproc_template_based, 'inputspec.WHITE_template')

                # TODO ASH review with forking function
                if 'None' in c.template_based_segmentation:
                    strat = strat.fork()
                    new_strat_list.append(strat)

                strat.append_name(seg_preproc_template_based.name)
                strat.update_resource_pool({
                    'epi_gm_mask': (seg_preproc_template_based, 'outputspec.gm_mask'),
                    'epi_csf_mask': (seg_preproc_template_based, 'outputspec.csf_mask'),
                    'epi_wm_mask': (seg_preproc_template_based, 'outputspec.wm_mask')
                })

        strat_list += new_strat_list


        # Inserting Generate Motion Statistics Workflow
        new_strat_list = []
        for num_strat, strat in enumerate(strat_list):
            nodes = strat.get_nodes_names()
            if not any("gen_motion_stats_before_stc" in node for node in nodes):

                motion_stats_node = [x for x in nodes if "func_preproc" in x][0]

                # skullstripping tool
                if "fsl_afni" in motion_stats_node:
                    skullstrip_tool = 'fsl_afni'
                elif "fsl" in motion_stats_node:
                    skullstrip_tool = 'fsl'
                elif "afni" in motion_stats_node:
                    skullstrip_tool = 'afni'
                elif "anatomical_refined" in motion_stats_node:
                    skullstrip_tool = 'anatomical_refined'

                # motion correction reference
                if "mean" in motion_stats_node:
                    motion_correct_ref = "mean"
                elif "median" in motion_stats_node:
                    motion_correct_ref = "median"
                elif "selected_volume" in motion_stats_node:
                    motion_correct_ref = "selected_volume"

                # motion correction tool
                if "3dvolreg" in motion_stats_node:
                    motion_correct_tool = "3dvolreg"
                elif "mcflirt" in motion_stats_node:
                    motion_correct_tool = "mcflirt"

                gen_motion_stats = motion_power_statistics(
                                name='gen_motion_stats_{0}_{1}_{2}_{3}'.format(skullstrip_tool,
                                                                               motion_correct_ref,
                                                                               motion_correct_tool,
                                                                               num_strat),
                                motion_correct_tool=motion_correct_tool)

                # Special case where the workflow is not getting outputs from
                # resource pool but is connected to functional datasource
                node, out_file = new_strat['subject']
                workflow.connect(node, out_file,
                                 gen_motion_stats, 'inputspec.subject_id')

                node, out_file = new_strat['scan']
                workflow.connect(node, out_file,
                                 gen_motion_stats, 'inputspec.scan_id')

                node, out_file = strat['motion_correct']
                workflow.connect(node, out_file,
                                 gen_motion_stats, 'inputspec.motion_correct')

                node, out_file = strat['movement_parameters']
                workflow.connect(node, out_file,
                                 gen_motion_stats,
                                 'inputspec.movement_parameters')

                node, out_file = strat['max_displacement']
                workflow.connect(node, out_file,
                                 gen_motion_stats,
                                 'inputspec.max_displacement')

                node, out_file = strat['functional_brain_mask']
                workflow.connect(node, out_file,
                                 gen_motion_stats, 'inputspec.mask')

                node, out_file = strat['coordinate_transformation']
                workflow.connect(node, out_file,
                                 gen_motion_stats,
                                 'inputspec.transformations')

                strat.update_resource_pool({
                    'frame_wise_displacement_power': (gen_motion_stats, 'outputspec.FDP_1D'),
                    'frame_wise_displacement_jenkinson': (gen_motion_stats, 'outputspec.FDJ_1D'),
                    'dvars': (gen_motion_stats, 'outputspec.DVARS_1D'),
                    'power_params': (gen_motion_stats, 'outputspec.power_params'),
                    'motion_params': (gen_motion_stats, 'outputspec.motion_params')
                })


        new_strat_list = []

        for num_strat, strat in enumerate(strat_list):

            if 1 in c.runICA:

                if 0 in c.runICA:
                    new_strat_list += [strat.fork()]

                nodes = strat.get_nodes_names()

                if 'none' in str(c.TR).lower():
                    TR = None
                else:
                    TR = float(c.TR)

                # FNIRT ONLY! ANTS further below!
                if 'FSL' in c.regOption and \
                        'anat_symmetric_mni_ants_register' not in nodes and \
                            'anat_mni_ants_register' not in nodes:

                    aroma_preproc = create_aroma(tr=TR,
                                                wf_name='create_aroma_%d' % num_strat)

                    aroma_preproc.inputs.params.denoise_type = c.aroma_denoise_type

                    node, out_file = strat.get_leaf_properties()
                    workflow.connect(node, out_file, aroma_preproc,
                                    'inputspec.denoise_file')

                    node, out_file = strat['functional_to_anat_linear_xfm']
                    workflow.connect(node, out_file, aroma_preproc,
                                    'inputspec.mat_file')

                    node, out_file = strat['anatomical_to_mni_nonlinear_xfm']
                    workflow.connect(node, out_file, aroma_preproc,
                                    'inputspec.fnirt_warp_file')

                    if c.aroma_denoise_type == 'nonaggr':

                        strat.set_leaf_properties(aroma_preproc,
                                                  'outputspec.nonaggr_denoised_file')

                        strat.update_resource_pool({
                            'ica_aroma_denoised_functional': (
                                aroma_preproc, 'outputspec.nonaggr_denoised_file')
                            }
                        )

                    elif c.aroma_denoise_type == 'aggr':
                        strat.set_leaf_properties(aroma_preproc,
                                                  'outputspec.aggr_denoised_file')

                        strat.update_resource_pool({
                            'ica_aroma_denoised_functional': (
                                aroma_preproc, 'outputspec.aggr_denoised_file')
                            }
                        )

                    strat.append_name(aroma_preproc.name)

                elif 'ANTS' in c.regOption and \
                    'anat_symmetric_mni_flirt_register' not in nodes and \
                    'anat_symmetric_mni_fnirt_register' not in nodes and \
                    'anat_mni_flirt_register' not in nodes and \
                    'anat_mni_fnirt_register' not in nodes:

                    # we don't have the FNIRT warp file, so we need to calculate
                    # ICA-AROMA de-noising in template space

                    if 'func_to_epi_ants' in nodes:

                        for output_name, func_key, ref_key, image_type in [ \
                                ('ica_aroma_functional_to_standard', 'leaf', 'template_brain_for_func_preproc', 'func_4d'),
                        ]:
                            output_func_to_standard(workflow, func_key, ref_key, output_name, strat, num_strat, c, input_image_type=image_type, registration_template='epi', func_type='ica-aroma')

                    elif 'T1_template' in c.runRegisterFuncToTemplate:

                        for output_name, func_key, ref_key, image_type in [ \
                                ('ica_aroma_functional_to_standard', 'leaf', 'template_brain_for_func_preproc', 'func_4d'),
                        ]:
                            output_func_to_standard(workflow, func_key, ref_key, output_name, strat, num_strat, c, input_image_type=image_type, registration_template='t1',func_type='ica-aroma')

                    aroma_preproc = create_aroma(tr=TR, wf_name='create_aroma_{0}'.format(num_strat))
                    aroma_preproc.inputs.params.denoise_type = c.aroma_denoise_type

                    node, out_file = strat['ica_aroma_functional_to_standard']
                    workflow.connect(node, out_file, aroma_preproc,
                                    'inputspec.denoise_file')

                    # warp back
                    if c.aroma_denoise_type == 'nonaggr':
                        node, out_file = (
                            aroma_preproc, 'outputspec.nonaggr_denoised_file'
                        )

                    elif c.aroma_denoise_type == 'aggr':
                        node, out_file = (
                            aroma_preproc, 'outputspec.aggr_denoised_file'
                        )

                    strat.update_resource_pool({
                        'ica_aroma_denoised_functional_to_standard': (node, out_file)
                        }
                    )

                    if 'func_to_epi_ants' in nodes:

                        for output_name, func_key, ref_key, image_type in [ \
                                ('ica_aroma_denoised_functional', 'ica_aroma_denoised_functional_to_standard', 'mean_functional', 'func_4d'),
                        ]:
                            output_func_to_standard(workflow, func_key, ref_key, output_name, strat, num_strat, c, input_image_type=image_type, inverse=True, registration_template='epi', func_type='ica-aroma')

                    else:

                        for output_name, func_key, ref_key, image_type in [ \
                                ('ica_aroma_denoised_functional', 'ica_aroma_denoised_functional_to_standard', 'mean_functional', 'func_4d'),
                        ]:
                            output_func_to_standard(workflow, func_key, ref_key, output_name, strat, num_strat, c, input_image_type=image_type, inverse=True, registration_template='t1', func_type='ica-aroma')

                    node, out_file = strat["ica_aroma_denoised_functional"]
                    strat.set_leaf_properties(node, out_file)

                    strat.update_resource_pool({
                        'ica_aroma_denoised_functional': (node, out_file)
                        }, override=True
                    )

        strat_list += new_strat_list

        # Inserting Nuisance Regressor Workflow
        new_strat_list = []

        for num_strat, strat in enumerate(strat_list):

            # for each strategy, create a new one without nuisance
            if 0 in c.runNuisance or 1 in c.run_pypeer:
                new_strat_list.append(strat.fork())

            nodes = strat.get_nodes_names()

            has_segmentation = 'seg_preproc' in nodes or 'seg_preproc_t1_template' in nodes or 'seg_preproc_epi_template' in nodes
            use_ants = 'anat_mni_fnirt_register' not in nodes and 'anat_mni_flirt_register' not in nodes and 'func_to_epi_fsl' not in nodes

            for regressors_selector_i, regressors_selector in enumerate(c.Regressors):

                new_strat = strat.fork()

                # Before start nuisance_wf, covert OrderedDict(regressors_selector) to dict
                from CPAC.utils.utils import ordereddict_to_dict
                regressors_selector = ordereddict_to_dict(regressors_selector)

                # to guarantee immutability
                regressors_selector = NuisanceRegressor(
                    copy.deepcopy(regressors_selector)
                )

                # remove tissue regressors when there is no segmentation
                # on the strategy
                if not has_segmentation:
                    for reg in ['aCompCor',
                                'WhiteMatter',
                                'GreyMatter',
                                'CerebrospinalFluid']:

                        if reg in regressors_selector:
                            del regressors_selector[reg]

                regressor_workflow = create_regressor_workflow(
                    regressors_selector,
                    use_ants=use_ants,
                    ventricle_mask_exist=ventricle_mask_exist,
                    name='nuisance_regressor_{0}_{1}'.format(regressors_selector_i, num_strat)
                )

                node, node_out = strat['tr']
                workflow.connect(node, node_out,
                                 regressor_workflow, 'inputspec.tr')

                node, out_file = new_strat['anatomical_brain']
                workflow.connect(
                    node, out_file,
                    regressor_workflow, 'inputspec.anatomical_file_path'
                )

                if has_segmentation:

                    workflow.connect(
                        c.lateral_ventricles_mask, 'local_path',
                        regressor_workflow, 'inputspec.lat_ventricles_mask_file_path'
                    )

                    if 'seg_preproc' in nodes or 'seg_preproc_t1_template' in nodes :

                        node, out_file = new_strat['anatomical_gm_mask']
                        workflow.connect(
                            node, out_file,
                            regressor_workflow, 'inputspec.gm_mask_file_path'
                        )

                        node, out_file = new_strat['anatomical_wm_mask']
                        workflow.connect(
                            node, out_file,
                            regressor_workflow, 'inputspec.wm_mask_file_path'
                        )

                        node, out_file = new_strat['anatomical_csf_mask']
                        workflow.connect(
                            node, out_file,
                            regressor_workflow, 'inputspec.csf_mask_file_path'
                        )

                    if 'seg_preproc_epi_template' in nodes:

                        node, out_file = new_strat['epi_gm_mask']
                        workflow.connect(
                            node, out_file,
                            regressor_workflow, 'inputspec.gm_mask_file_path'
                        )

                        node, out_file = new_strat['epi_wm_mask']
                        workflow.connect(
                            node, out_file,
                            regressor_workflow, 'inputspec.wm_mask_file_path'
                        )

                        node, out_file = new_strat['epi_csf_mask']
                        workflow.connect(
                            node, out_file,
                            regressor_workflow, 'inputspec.csf_mask_file_path'
                        )

                node, out_file = new_strat['movement_parameters']
                workflow.connect(
                    node, out_file,
                    regressor_workflow,
                    'inputspec.motion_parameters_file_path'
                )

                node, out_file= new_strat['functional_to_anat_linear_xfm']
                workflow.connect(
                    node, out_file,
                    regressor_workflow,
                    'inputspec.func_to_anat_linear_xfm_file_path'
                )

                node, out_file = new_strat.get_leaf_properties()
                workflow.connect(
                    node, out_file,
                    regressor_workflow,
                    'inputspec.functional_file_path'
                )

                new_strat.update_resource_pool({
                    'functional_freq_unfiltered': (
                        node, out_file
                    ),
                })

                node, out_file = new_strat['frame_wise_displacement_jenkinson']
                workflow.connect(
                    node, out_file,
                    regressor_workflow,
                    'inputspec.fd_j_file_path'
                )

                node, out_file = new_strat['frame_wise_displacement_power']
                workflow.connect(
                    node, out_file,
                    regressor_workflow,
                    'inputspec.fd_p_file_path'
                )

                node, out_file = new_strat['dvars']
                workflow.connect(
                    node, out_file,
                    regressor_workflow,
                    'inputspec.dvars_file_path'
                )

                node, out_file = new_strat['functional_brain_mask']
                workflow.connect(
                    node, out_file,
                    regressor_workflow,
                    'inputspec.functional_brain_mask_file_path'
                )

                if c.brain_use_erosion:
                    node, out_file = new_strat['anatomical_eroded_brain_mask']
                    workflow.connect(
                        node, out_file,
                        regressor_workflow, 'inputspec.anatomical_eroded_brain_mask_file_path'
                    )

                regressor_workflow.get_node('inputspec').iterables = ([
                    ('selector', [regressors_selector]),
                ])

                if use_ants:
                    if 'func_to_epi_ants' in nodes:
                        # pass the ants_affine_xfm to the input for the
                        # INVERSE transform, but ants_affine_xfm gets inverted
                        # within the workflow

                        node, out_file = new_strat['func_to_epi_ants_initial_xfm']
                        workflow.connect(
                            node, out_file,
                            regressor_workflow,
                            'inputspec.anat_to_mni_initial_xfm_file_path'
                        )

                        node, out_file = new_strat['func_to_epi_ants_rigid_xfm']
                        workflow.connect(
                            node, out_file,
                            regressor_workflow,
                            'inputspec.anat_to_mni_rigid_xfm_file_path'
                        )

                        node, out_file = new_strat['func_to_epi_ants_affine_xfm']
                        workflow.connect(
                            node, out_file,
                            regressor_workflow,
                            'inputspec.anat_to_mni_affine_xfm_file_path'
                        )

                    elif 'T1_template' in c.runRegisterFuncToTemplate:
                        # pass the ants_affine_xfm to the input for the
                        # INVERSE transform, but ants_affine_xfm gets inverted
                        # within the workflow

                        node, out_file = new_strat['ants_initial_xfm']
                        workflow.connect(
                            node, out_file,
                            regressor_workflow,
                            'inputspec.anat_to_mni_initial_xfm_file_path'
                        )

                        node, out_file = new_strat['ants_rigid_xfm']
                        workflow.connect(
                            node, out_file,
                            regressor_workflow,
                            'inputspec.anat_to_mni_rigid_xfm_file_path'
                        )

                        node, out_file = new_strat['ants_affine_xfm']
                        workflow.connect(
                            node, out_file,
                            regressor_workflow,
                            'inputspec.anat_to_mni_affine_xfm_file_path'
                        )
                else:
                    node, out_file = new_strat['mni_to_anatomical_linear_xfm']
                    workflow.connect(
                        node, out_file,
                        regressor_workflow,
                        'inputspec.mni_to_anat_linear_xfm_file_path'
                    )

                new_strat.update_resource_pool({
                    'nuisance_regression_selector': regressors_selector,
                    'functional_nuisance_regressors': (
                        regressor_workflow,
                        'outputspec.regressors_file_path'
                    ),
                })

                # Inserting Nuisance REGRESSION Workflow
                if 1 in c.runNuisance:

                    if 'Bandpass' in regressors_selector:
                        nuis_name = 'nuisance_regression_before-filt_{0}_' \
                                    '{1}'.format(regressors_selector_i, num_strat)
                    else:
                        nuis_name = 'nuisance_regression_{0}_' \
                                    '{1}'.format(regressors_selector_i, num_strat)

                    nuisance_regression_before_workflow = create_nuisance_regression_workflow(
                        regressors_selector,
                        name=nuis_name)

                    if 'Bandpass' in regressors_selector:
                        filtering = filtering_bold_and_regressors(regressors_selector,
                                                                  name='frequency_filtering_'
                                                                       '{0}_{1}'.format(regressors_selector_i, num_strat))

                    node, out_file = new_strat.get_leaf_properties()

                    workflow.connect(
                        node, out_file,
                        nuisance_regression_before_workflow,
                        'inputspec.functional_file_path'
                    )

                    if 'Bandpass' in regressors_selector:
                        workflow.connect(
                            regressor_workflow,
                            'outputspec.regressors_file_path',
                            filtering,
                            'inputspec.regressors_file_path'
                        )

                    workflow.connect(
                        regressor_workflow,
                        'outputspec.regressors_file_path',
                        nuisance_regression_before_workflow,
                        'inputspec.regressor_file'
                    )

                    node, out_file = new_strat['functional_brain_mask']
                    workflow.connect(
                        node, out_file,
                        nuisance_regression_before_workflow,
                        'inputspec.functional_brain_mask_file_path'
                    )

                    node, out_file = new_strat['frame_wise_displacement_jenkinson']
                    workflow.connect(
                        node, out_file,
                        nuisance_regression_before_workflow,
                        'inputspec.fd_j_file_path'
                    )

                    node, out_file = new_strat['frame_wise_displacement_power']
                    workflow.connect(
                        node, out_file,
                        nuisance_regression_before_workflow,
                        'inputspec.fd_p_file_path'
                    )

                    node, out_file = new_strat['dvars']
                    workflow.connect(
                        node, out_file,
                        nuisance_regression_before_workflow,
                        'inputspec.dvars_file_path'
                    )

                    if 'Bandpass' in regressors_selector:
                        if 'Before' in c.filtering_order:
                            nuisance_regression_after_workflow = create_nuisance_regression_workflow(
                                regressors_selector,
                                name='nuisance_regression_after-filt_{0}_'
                                     '{1}'.format(regressors_selector_i, num_strat))

                            workflow.connect(
                                filtering,
                                'outputspec.residual_file_path',
                                nuisance_regression_after_workflow,
                                'inputspec.functional_file_path'
                            )

                            workflow.connect(
                                filtering,
                                'outputspec.residual_regressor',
                                nuisance_regression_after_workflow,
                                'inputspec.regressor_file'
                            )

                            node, out_file = new_strat['functional_brain_mask']
                            workflow.connect(
                                node, out_file,
                                nuisance_regression_after_workflow,
                                'inputspec.functional_brain_mask_file_path'
                            )

                            node, out_file = new_strat['frame_wise_displacement_jenkinson']
                            workflow.connect(
                                node, out_file,
                                nuisance_regression_after_workflow,
                                'inputspec.fd_j_file_path'
                            )

                            node, out_file = new_strat['frame_wise_displacement_power']
                            workflow.connect(
                                node, out_file,
                                nuisance_regression_after_workflow,
                                'inputspec.fd_p_file_path'
                            )

                            node, out_file = new_strat['dvars']
                            workflow.connect(
                                node, out_file,
                                nuisance_regression_after_workflow,
                                'inputspec.dvars_file_path'
                            )

                            node, out_file = new_strat.get_leaf_properties()
                            workflow.connect(
                                node, out_file,
                                filtering,
                                'inputspec.functional_file_path'
                            )

                            new_strat.set_leaf_properties(
                                nuisance_regression_after_workflow,
                                'outputspec.residual_file_path'
                            )

                            new_strat.update_resource_pool({
                                'functional_freq_filtered': (
                                    filtering,
                                    'outputspec.residual_file_path'
                                ),
                            })

                            new_strat.update_resource_pool({
                                 'functional_nuisance_residuals': (
                                    nuisance_regression_after_workflow,
                                    'outputspec.residual_file_path'
                                ),
                            })

                            new_strat.append_name(nuisance_regression_after_workflow.name)

                        elif 'After' in c.filtering_order:
                            workflow.connect(
                                nuisance_regression_before_workflow,
                                'outputspec.residual_file_path',
                                filtering,
                                'inputspec.functional_file_path'
                            )

                            new_strat.set_leaf_properties(
                                filtering,
                                'outputspec.residual_file_path'
                            )

                            new_strat.update_resource_pool({
                                'functional_nuisance_residuals': (
                                    nuisance_regression_before_workflow,
                                    'outputspec.residual_file_path'
                                ),
                            })

                            new_strat.update_resource_pool({
                                'functional_freq_filtered': (
                                    filtering,
                                    'outputspec.residual_file_path'
                                ),
                            })

                    else:
                        new_strat.set_leaf_properties(
                            nuisance_regression_before_workflow,
                            'outputspec.residual_file_path'
                        )

                        new_strat.update_resource_pool({
                            'functional_nuisance_residuals': (
                                nuisance_regression_before_workflow,
                                'outputspec.residual_file_path'
                            ),
                        })

                    new_strat.update_resource_pool({
                        'functional_freq_unfiltered': (
                            nuisance_regression_before_workflow,
                            'outputspec.residual_file_path'
                        ),
                    }, override=True)

                    new_strat.append_name(regressor_workflow.name)
                    new_strat.append_name(nuisance_regression_before_workflow.name)
                    new_strat.append_name(filtering.name)

                new_strat_list.append(new_strat)

        # Be aware that this line is supposed to override the current strat_list: it is not a typo/mistake!
        # Each regressor forks the strategy, instead of reusing it, to keep the code simple
        strat_list = new_strat_list


        # Inserting Median Angle Correction Workflow
        new_strat_list = []

        # TODO ASH normalize w schema val
        if 1 in c.runMedianAngleCorrection:

            for num_strat, strat in enumerate(strat_list):

                # for each strategy, create a new one without median angle
                if 0 in c.runMedianAngleCorrection:
                    new_strat_list.append(strat.fork())

                median_angle_corr = create_median_angle_correction(
                    'median_angle_corr_%d' % num_strat
                )

                median_angle_corr.get_node('median_angle_correct').iterables = \
                    ('target_angle_deg', c.targetAngleDeg)

                node, out_file = strat.get_leaf_properties()
                workflow.connect(node, out_file,
                                median_angle_corr, 'inputspec.subject')

                strat.append_name(median_angle_corr.name)

                strat.set_leaf_properties(median_angle_corr, 'outputspec.subject')

                strat.update_resource_pool({
                    'functional_median_angle_corrected': (median_angle_corr, 'outputspec.subject')
                })

        strat_list += new_strat_list


        # Denoised Func -> Template, uses antsApplyTransforms (ANTS) or ApplyWarp (FSL) to
        #  apply the warp; also includes mean functional warp
        new_strat_list = []

        for num_strat, strat in enumerate(strat_list):

            nodes = strat.get_nodes_names()

            if 'func_to_epi_fsl' in nodes or 'func_to_epi_ants' in nodes :
                for output_name, func_key, ref_key, image_type in [ \
                        ('functional_to_standard', 'leaf', 'template_brain_for_func_preproc', 'func_4d'),
                ]:
                    output_func_to_standard(workflow, func_key, ref_key, output_name, strat, num_strat, c, input_image_type=image_type, registration_template='epi', func_type='non-ica-aroma')

            elif 'T1_template' in c.runRegisterFuncToTemplate:
                for output_name, func_key, ref_key, image_type in [ \
                        ('functional_to_standard', 'leaf', 'template_brain_for_func_preproc', 'func_4d'),
                ]:
                    output_func_to_standard(workflow, func_key, ref_key, output_name, strat, num_strat, c, input_image_type=image_type, registration_template='t1', func_type='non-ica-aroma')

        strat_list += new_strat_list


        # Derivatives

        # Inserting ALFF/fALFF workflow
        #     NOTE: this is calculated using the functional time series from
        #           before frequency filtering and beyond
        new_strat_list = []

        if 1 in c.runALFF:
            for num_strat, strat in enumerate(strat_list):

                alff = create_alff('alff_falff_{0}'.format(num_strat))

                alff.inputs.hp_input.hp = c.highPassFreqALFF
                alff.inputs.lp_input.lp = c.lowPassFreqALFF
                alff.get_node('hp_input').iterables = ('hp',
                                                    c.highPassFreqALFF)
                alff.get_node('lp_input').iterables = ('lp',
                                                    c.lowPassFreqALFF)

                node, out_file = strat['functional_freq_unfiltered']
                workflow.connect(node, out_file,
                                 alff, 'inputspec.rest_res')
                node, out_file = strat['functional_brain_mask']
                workflow.connect(node, out_file,
                                 alff, 'inputspec.rest_mask')

                strat.append_name(alff.name)

                strat.update_resource_pool({
                    'alff': (alff, 'outputspec.alff_img'),
                    'falff': (alff, 'outputspec.falff_img')
                })

        strat_list += new_strat_list

        # Inserting VMHC Workflow

        new_strat_list = []

        if 1 in c.runVMHC:

            for num_strat, strat in enumerate(strat_list):

                create_vmhc(workflow, num_strat, strat, c,
                        output_name='vmhc_{0}'.format(num_strat))

        strat_list += new_strat_list

        # Inserting REHO Workflow

        if 1 in c.runReHo:

            for num_strat, strat in enumerate(strat_list):

                preproc = create_reho()
                cluster_size = c.clusterSize

                # TODO ASH schema validator
                # Check the cluster size is supported
                if cluster_size not in [7, 19, 27]:
                    err_msg = 'Cluster size specified: %d, is not supported. ' \
                            'Change to 7, 19, or 27 and try again' % cluster_size
                    raise Exception(err_msg)
                else:
                    preproc.inputs.inputspec.cluster_size = cluster_size
                    reho = preproc.clone('reho_%d' % num_strat)

                node, out_file = strat.get_leaf_properties()
                workflow.connect(node, out_file,
                                reho, 'inputspec.rest_res_filt')

                node, out_file = strat['functional_brain_mask']
                workflow.connect(node, out_file,
                                reho, 'inputspec.rest_mask')

                strat.update_resource_pool({
                    'reho': (reho, 'outputspec.raw_reho_map')
                })

        ts_analysis_dict = {}
        sca_analysis_dict = {}

        # TODO ASH normalize w schema val
        if c.tsa_roi_paths:

            tsa_roi_dict = c.tsa_roi_paths[0]

            # Timeseries and SCA config selections processing

            # flip the dictionary
            for roi_path in tsa_roi_dict.keys():
                ts_analysis_to_run = [
                    x.strip() for x in tsa_roi_dict[roi_path].split(",")
                ]

                if any(
                    corr in ts_analysis_to_run for corr in [
                        "PearsonCorr", "PartialCorr"
                    ]
                ) and "Avg" not in ts_analysis_to_run:
                    ts_analysis_to_run += ["Avg"]

                for analysis_type in ts_analysis_to_run:
                    if analysis_type not in ts_analysis_dict.keys():
                        ts_analysis_dict[analysis_type] = []
                    ts_analysis_dict[analysis_type].append(roi_path)

        # TODO ASH normalize w schema val
        if 1 in c.runROITimeseries:

            # TODO ASH normalize w schema val
            if not c.tsa_roi_paths:
                err = "\n\n[!] CPAC says: Time Series Extraction is " \
                    "set to run, but no ROI NIFTI file paths were provided!" \
                    "\n\n"
                raise Exception(err)

        # TODO ASH normalize w schema val
        if 1 in c.runSCA:

            # TODO ASH normalize w schema val
            if c.sca_roi_paths:
                sca_roi_dict = c.sca_roi_paths[0]
            else:
                err = "\n\n[!] CPAC says: Seed-based Correlation Analysis is " \
                    "set to run, but no ROI NIFTI file paths were provided!" \
                    "\n\n"
                raise Exception(err)

            # flip the dictionary
            for roi_path in sca_roi_dict.keys():
                # update analysis dict
                for analysis_type in sca_roi_dict[roi_path].split(","):
                    analysis_type = analysis_type.replace(" ", "")

                    if analysis_type not in sca_analysis_dict.keys():
                        sca_analysis_dict[analysis_type] = []

                    sca_analysis_dict[analysis_type].append(roi_path)

        # Section: Spatial Regression Based Time Series

        new_strat_list = []

        if "SpatialReg" in ts_analysis_dict.keys(
        ) or "DualReg" in sca_analysis_dict.keys():

            for num_strat, strat in enumerate(strat_list):

                if "SpatialReg" in ts_analysis_dict.keys():

                    resample_spatial_map_to_native_space = pe.Node(
                        interface=fsl.FLIRT(),
                        name='resample_spatial_map_to_native_space_%d' % num_strat
                    )
                    resample_spatial_map_to_native_space.inputs.set(
                        interp='nearestneighbour',
                        apply_xfm=True,
                        in_matrix_file=c.identityMatrix
                    )

                    spatial_map_dataflow = create_spatial_map_dataflow(
                        ts_analysis_dict["SpatialReg"],
                        'spatial_map_dataflow_%d' % num_strat
                    )

                    spatial_map_dataflow.inputs.inputspec.set(
                        creds_path=input_creds_path,
                        dl_dir=c.workingDirectory
                    )

                    spatial_map_timeseries = get_spatial_map_timeseries(
                        'spatial_map_timeseries_%d' % num_strat
                    )
                    spatial_map_timeseries.inputs.inputspec.demean = True  # c.spatialDemean

                    node, out_file = strat['functional_to_standard']
                    node2, out_file2 = strat['functional_brain_mask_to_standard']

                    # resample the input functional file and functional mask
                    # to spatial map
                    workflow.connect(node, out_file,
                                    resample_spatial_map_to_native_space,
                                    'reference')
                    workflow.connect(spatial_map_dataflow,
                                    'select_spatial_map.out_file',
                                    resample_spatial_map_to_native_space,
                                    'in_file')

                    # connect it to the spatial_map_timeseries
                    workflow.connect(resample_spatial_map_to_native_space,
                                    'out_file',
                                    spatial_map_timeseries,
                                    'inputspec.spatial_map')
                    workflow.connect(node2, out_file2,
                                    spatial_map_timeseries,
                                    'inputspec.subject_mask')
                    workflow.connect(node, out_file,
                                    spatial_map_timeseries,
                                    'inputspec.subject_rest')

                    strat.append_name(spatial_map_timeseries.name)

                    strat.update_resource_pool({
                        'spatial_map_timeseries': (spatial_map_timeseries, 'outputspec.subject_timeseries')
                    })

                if "DualReg" in sca_analysis_dict.keys():
                    resample_spatial_map_to_native_space_for_dr = pe.Node(
                        interface=fsl.FLIRT(),
                        name='resample_spatial_map_to_native_space_for_DR_%d' % num_strat
                    )
                    resample_spatial_map_to_native_space_for_dr.inputs.set(
                        interp='nearestneighbour',
                        apply_xfm=True,
                        in_matrix_file=c.identityMatrix
                    )

                    spatial_map_dataflow_for_dr = create_spatial_map_dataflow(
                        sca_analysis_dict["DualReg"],
                        'spatial_map_dataflow_for_DR_%d' % num_strat
                    )

                    spatial_map_dataflow_for_dr.inputs.inputspec.set(
                        creds_path=input_creds_path,
                        dl_dir=c.workingDirectory
                    )

                    spatial_map_timeseries_for_dr = get_spatial_map_timeseries(
                        'spatial_map_timeseries_for_DR_%d' % num_strat
                    )

                    spatial_map_timeseries_for_dr.inputs.inputspec.demean = True  # c.spatialDemean

                    node, out_file = strat['functional_to_standard']
                    node2, out_file2 = strat['functional_brain_mask_to_standard']

                    # resample the input functional file and functional mask
                    # to spatial map
                    workflow.connect(node, out_file,
                                    resample_spatial_map_to_native_space_for_dr,
                                    'reference')
                    workflow.connect(spatial_map_dataflow_for_dr,
                                    'select_spatial_map.out_file',
                                    resample_spatial_map_to_native_space_for_dr,
                                    'in_file')

                    # connect it to the spatial_map_timeseries
                    workflow.connect(
                        resample_spatial_map_to_native_space_for_dr,
                        'out_file',
                        spatial_map_timeseries_for_dr,
                        'inputspec.spatial_map'
                    )

                    workflow.connect(node, out_file,
                                     spatial_map_timeseries_for_dr,
                                     'inputspec.subject_rest')
                    strat.append_name(spatial_map_timeseries_for_dr.name)

                    strat.update_resource_pool({
                        'spatial_map_timeseries_for_DR': (
                        spatial_map_timeseries_for_dr,
                        'outputspec.subject_timeseries')
                    })

        strat_list += new_strat_list

        if 1 in c.runROITimeseries and (
            "Avg" in ts_analysis_dict.keys() or
            "Avg" in sca_analysis_dict.keys() or
            "MultReg" in sca_analysis_dict.keys()
        ):

            # ROI Based Time Series
            new_strat_list = []

            for num_strat, strat in enumerate(strat_list):

                if "Avg" in ts_analysis_dict.keys():
                    resample_functional_roi = pe.Node(Function(input_names = ['in_func',
                                                                              'in_roi',
                                                                              'realignment',
                                                                              'identity_matrix'],
                                              output_names = ['out_func',
                                                              'out_roi'],
                                              function = resample_func_roi,
                                              as_module = True),
                                        name = 'resample_functional_roi_{0}'.format(num_strat))

                    resample_functional_roi.inputs.realignment = c.realignment
                    resample_functional_roi.inputs.identity_matrix = c.identityMatrix

                    roi_dataflow = create_roi_mask_dataflow(
                        ts_analysis_dict["Avg"],
                        'roi_dataflow_%d' % num_strat
                    )

                    roi_dataflow.inputs.inputspec.set(
                        creds_path=input_creds_path,
                        dl_dir=c.workingDirectory
                    )

                    roi_timeseries = get_roi_timeseries(
                        'roi_timeseries_%d' % num_strat
                    )
                    roi_timeseries.inputs.inputspec.output_type = c.roiTSOutputs

                    node, out_file = strat['functional_to_standard']

                    # resample the input functional file to roi
                    workflow.connect(node, out_file,
                                     resample_functional_roi, 'in_func')
                    workflow.connect(roi_dataflow, 'outputspec.out_file',
                                     resample_functional_roi, 'in_roi')

                    # connect it to the roi_timeseries
                    # workflow.connect(roi_dataflow, 'outputspec.out_file',
                    #                  roi_timeseries, 'input_roi.roi')
                    workflow.connect(resample_functional_roi, 'out_roi',
                                     roi_timeseries, 'input_roi.roi')
                    workflow.connect(resample_functional_roi, 'out_func',
                                     roi_timeseries, 'inputspec.rest')

                    strat.append_name(roi_timeseries.name)
                    strat.update_resource_pool({
                        'roi_timeseries': (roi_timeseries, 'outputspec.roi_outputs'),
                        'functional_to_roi': (resample_functional_roi, 'out_func')
                    })

                    # create the graphs
                    from CPAC.utils.ndmg_utils import ndmg_create_graphs

                    ndmg_graph = pe.MapNode(Function(
                        input_names=['ts', 'labels'],
                        output_names=['out_file'],
                        function=ndmg_create_graphs,
                        as_module=True
                    ), name='ndmg_graphs_%d' % num_strat,
                        iterfield=['labels'])

                    workflow.connect(roi_timeseries, 'outputspec.roi_ts', ndmg_graph, 'ts')
                    workflow.connect(roi_dataflow,
                                     'outputspec.out_file',
                                     ndmg_graph, 'labels')

                    strat.update_resource_pool({
                        'ndmg_graph': (ndmg_graph, 'out_file')
                    })

                if "Avg" in sca_analysis_dict.keys():

                    # same workflow, except to run TSE and send it to the resource
                    # pool so that it will not get sent to SCA
                    resample_functional_roi_for_sca = pe.Node(Function(input_names = ['in_func',
                                                                                      'in_roi',
                                                                                      'realignment',
                                                                                      'identity_matrix'],
                                              output_names = ['out_func',
                                                              'out_roi'],
                                              function = resample_func_roi,
                                              as_module = True),
                                        name = 'resample_functional_roi_for_sca_{0}'.format(num_strat))

                    resample_functional_roi_for_sca.inputs.realignment = c.realignment
                    resample_functional_roi_for_sca.inputs.identity_matrix = c.identityMatrix

                    roi_dataflow_for_sca = create_roi_mask_dataflow(
                        sca_analysis_dict["Avg"],
                        'roi_dataflow_for_sca_%d' % num_strat
                    )

                    roi_dataflow_for_sca.inputs.inputspec.set(
                        creds_path=input_creds_path,
                        dl_dir=c.workingDirectory
                    )

                    roi_timeseries_for_sca = get_roi_timeseries(
                        'roi_timeseries_for_sca_%d' % num_strat
                    )

                    node, out_file = strat['functional_to_standard']

                    # resample the input functional file to roi
                    workflow.connect(node, out_file,
                                     resample_functional_roi_for_sca, 'in_func')
                    workflow.connect(roi_dataflow_for_sca, 'outputspec.out_file',
                                     resample_functional_roi_for_sca, 'in_roi')

                    # connect it to the roi_timeseries
                    workflow.connect(resample_functional_roi_for_sca, 'out_roi',
                                     roi_timeseries_for_sca, 'input_roi.roi')
                    workflow.connect(resample_functional_roi_for_sca, 'out_func',
                                     roi_timeseries_for_sca, 'inputspec.rest')

                    strat.append_name(roi_timeseries_for_sca.name)
                    strat.update_resource_pool({
                        'roi_timeseries_for_SCA': (roi_timeseries_for_sca, 'outputspec.roi_outputs'),
                        'functional_to_roi_for_SCA': (resample_functional_roi, 'out_func')
                    })

                if "MultReg" in sca_analysis_dict.keys():

                    # same workflow, except to run TSE and send it to the resource
                    # pool so that it will not get sent to SCA
                    resample_functional_roi_for_multreg = pe.Node(Function(input_names = ['in_func',
                                                                                          'in_roi',
                                                                                          'realignment',
                                                                                          'identity_matrix'],
                                              output_names = ['out_func',
                                                              'out_roi'],
                                              function = resample_func_roi,
                                              as_module = True),
                                        name = 'resample_functional_roi_for_multreg_{0}'.format(num_strat))

                    resample_functional_roi_for_multreg.inputs.realignment = c.realignment
                    resample_functional_roi_for_multreg.inputs.identity_matrix = c.identityMatrix

                    roi_dataflow_for_multreg = create_roi_mask_dataflow(
                        sca_analysis_dict["MultReg"],
                        'roi_dataflow_for_mult_reg_%d' % num_strat
                    )

                    roi_dataflow_for_multreg.inputs.inputspec.set(
                        creds_path=input_creds_path,
                        dl_dir=c.workingDirectory
                    )

                    roi_timeseries_for_multreg = get_roi_timeseries(
                        'roi_timeseries_for_mult_reg_%d' % num_strat
                    )

                    node, out_file = strat['functional_to_standard']

                    # resample the input functional file to roi
                    workflow.connect(node, out_file,
                                    resample_functional_roi_for_multreg,
                                    'in_func')
                    workflow.connect(roi_dataflow_for_multreg,
                                    'outputspec.out_file',
                                    resample_functional_roi_for_multreg,
                                    'in_roi')

                    # connect it to the roi_timeseries
                    workflow.connect(resample_functional_roi_for_multreg,
                                    'out_roi',
                                    roi_timeseries_for_multreg,
                                    'input_roi.roi')
                    workflow.connect(resample_functional_roi_for_multreg,
                                    'out_func',
                                    roi_timeseries_for_multreg,
                                    'inputspec.rest')

                    strat.append_name(roi_timeseries_for_multreg.name)
                    strat.update_resource_pool({
                        'roi_timeseries_for_SCA_multreg': (roi_timeseries_for_multreg, 'outputspec.roi_outputs')
                    })

        strat_list += new_strat_list


        # Connectome
        if "PearsonCorr" in ts_analysis_dict.keys() or "PartialCorr" in ts_analysis_dict.keys():

            for num_strat, strat in enumerate(strat_list):

                if "PearsonCorr" in ts_analysis_dict.keys():
                    connectome_wf = create_connectome('connectome_PearsonCorr_%d' % num_strat)
                    connectome_wf.inputs.inputspec.method = "PearsonCorr"

                    node, out_file = strat['roi_timeseries']

                    workflow.connect(node,
                                    out_file,
                                    connectome_wf,
                                    'inputspec.time_series')

                    strat.update_resource_pool({
                        'connectome_PearsonCorr': (connectome_wf, 'outputspec.connectome')
                    })

                if "PartialCorr" in ts_analysis_dict.keys():
                    connectome_wf = create_connectome('connectome_PartialCorr_%d' % num_strat)
                    connectome_wf.inputs.inputspec.method = "PartialCorr"

                    node, out_file = strat['roi_timeseries']

                    workflow.connect(node,
                                    out_file,
                                    connectome_wf,
                                    'inputspec.time_series')

                    strat.update_resource_pool({
                        'connectome_PartialCorr': (connectome_wf, 'outputspec.connectome')
                    })

        # Voxel Based Time Series
        new_strat_list = []

        if "Voxel" in ts_analysis_dict.keys():

            for num_strat, strat in enumerate(strat_list):

                resample_functional_to_mask = pe.Node(Function(input_names = ['in_func',
                                                                            'in_roi',
                                                                            'realignment',
                                                                            'identity_matrix'],
                                              output_names = ['out_func',
                                                              'out_roi'],
                                              function = resample_func_roi,
                                              as_module = True),
                                        name = 'resample_functional_to_mask_{0}'.format(num_strat))

                resample_functional_to_mask.inputs.realignment = c.realignment
                resample_functional_to_mask.inputs.identity_matrix = c.identityMatrix

                mask_dataflow = create_roi_mask_dataflow(ts_analysis_dict["Voxel"],
                                                        'mask_dataflow_%d' % num_strat)

                voxel_timeseries = get_voxel_timeseries(
                    'voxel_timeseries_%d' % num_strat)
                voxel_timeseries.inputs.inputspec.output_type = c.roiTSOutputs

                node, out_file = strat['functional_to_standard']

                # resample the input functional file to mask
                workflow.connect(node, out_file,
                                resample_functional_to_mask, 'in_func')
                workflow.connect(mask_dataflow, 'outputspec.out_file',
                                resample_functional_to_mask, 'in_roi')

                # connect it to the voxel_timeseries
                workflow.connect(resample_functional_to_mask, 'out_roi',
                                voxel_timeseries, 'input_mask.mask')
                workflow.connect(resample_functional_to_mask, 'out_func',
                                voxel_timeseries, 'inputspec.rest')

                strat.append_name(voxel_timeseries.name)
                strat.update_resource_pool({
                    'voxel_timeseries': (voxel_timeseries, 'outputspec.mask_outputs')
                })

        strat_list += new_strat_list

        # Inserting SCA workflow for ROI INPUT

        new_strat_list = []

        if "Avg" in sca_analysis_dict.keys():

            for num_strat, strat in enumerate(strat_list):
                sca_roi = create_sca('sca_roi_%d' % num_strat)

                node, out_file = strat.get_leaf_properties()
                workflow.connect(node, out_file,
                                sca_roi, 'inputspec.functional_file')

                node, out_file = strat['roi_timeseries_for_SCA']
                workflow.connect(node, (out_file, extract_one_d),
                                sca_roi, 'inputspec.timeseries_one_d')

                strat.update_resource_pool({
                    'sca_roi_files': (sca_roi, 'outputspec.correlation_files')
                })

                strat.append_name(sca_roi.name)

        strat_list += new_strat_list

        # (Dual Regression) Temporal Regression for Dual Regression

        new_strat_list = []

        if "DualReg" in sca_analysis_dict.keys():

            for num_strat, strat in enumerate(strat_list):

                dr_temp_reg = create_temporal_reg(
                    'temporal_dual_regression_%d' % num_strat
                )
                dr_temp_reg.inputs.inputspec.normalize = c.mrsNorm
                dr_temp_reg.inputs.inputspec.demean = True

                node, out_file = strat['spatial_map_timeseries_for_DR']

                node2, out_file2 = strat.get_leaf_properties()
                node3, out_file3 = strat['functional_brain_mask']

                workflow.connect(node2, out_file2,
                                dr_temp_reg, 'inputspec.subject_rest')

                workflow.connect(node, out_file,
                                dr_temp_reg, 'inputspec.subject_timeseries')

                workflow.connect(node3, out_file3,
                                dr_temp_reg, 'inputspec.subject_mask')

                strat.update_resource_pool({
                    'dr_tempreg_maps_files': (dr_temp_reg, 'outputspec.temp_reg_map_files'),
                    'dr_tempreg_maps_zstat_files': (dr_temp_reg, 'outputspec.temp_reg_map_z_files')
                })

                strat.append_name(dr_temp_reg.name)

        strat_list += new_strat_list

        # (Multiple Regression) Temporal Regression for SCA

        new_strat_list = []

        if "MultReg" in sca_analysis_dict.keys():

            for num_strat, strat in enumerate(strat_list):

                sc_temp_reg = create_temporal_reg(
                    'temporal_regression_sca_%d' % num_strat,
                    which='RT'
                )
                sc_temp_reg.inputs.inputspec.normalize = c.mrsNorm
                sc_temp_reg.inputs.inputspec.demean = True

                node, out_file = strat['functional_to_standard']
                node2, out_file2 = strat['roi_timeseries_for_SCA_multreg']
                node3, out_file3 = strat['functional_brain_mask_to_standard']

                workflow.connect(node, out_file,
                                sc_temp_reg, 'inputspec.subject_rest')

                workflow.connect(node2, (out_file2, extract_one_d),
                                sc_temp_reg, 'inputspec.subject_timeseries')

                workflow.connect(node3, out_file3,
                                sc_temp_reg, 'inputspec.subject_mask')

                strat.update_resource_pool({
                    'sca_tempreg_maps_files': (sc_temp_reg, 'outputspec.temp_reg_map_files'),
                    'sca_tempreg_maps_zstat_files': (sc_temp_reg, 'outputspec.temp_reg_map_z_files')
                })

                strat.append_name(sc_temp_reg.name)

        strat_list += new_strat_list

        # Section: Network centrality

        # TODO ASH handle as boolean on schema validator / normalizer
        if 1 in c.runNetworkCentrality:

            # TODO ASH move to schema validator
            # validate the mask file path
            # if not c.templateSpecificationFile.endswith(".nii") and \
            #         not c.templateSpecificationFile.endswith(".nii.gz"):
            #     err = "\n\n[!] CPAC says: The Network Centrality mask " \
            #           "specification file must be a NIFTI file (ending in .nii " \
            #           "or .nii.gz).\nFile path you provided: %s\n\n" \
            #           % c.templateSpecificationFile

            #     raise Exception(err)

            strat_list = create_network_centrality_workflow(
                workflow, c, strat_list)

        '''
        Loop through the resource pool and connect the nodes for:
            - applying warps to standard
            - z-score standardization
            - smoothing
            - calculating output averages
        '''

        for num_strat, strat in enumerate(strat_list):

            nodes = strat.get_nodes_names()

            if 'func_to_epi_fsl' in nodes or 'func_to_epi_ants' in nodes :

                rp = strat.get_resource_pool()

                for key in sorted(rp.keys()):

                    if key in Outputs.native_nonsmooth:
                        image_type = 'func_derivative'
                    elif key in Outputs.native_nonsmooth_mult:
                        image_type = 'func_derivative_multi'
                    else:
                        continue

                    output_name = '{0}_to_standard'.format(key)
                    if output_name not in strat:
                        output_func_to_standard(workflow, key, 'template_epi_derivative',
                            '{0}_to_standard'.format(key), strat, num_strat, c, input_image_type=image_type, registration_template='epi', func_type='non-ica-aroma')

            elif 'T1_template' in c.runRegisterFuncToTemplate:

                rp = strat.get_resource_pool()

                for key in sorted(rp.keys()):

                    if key in Outputs.native_nonsmooth:
                        image_type = 'func_derivative'
                    elif key in Outputs.native_nonsmooth_mult:
                        image_type = 'func_derivative_multi'
                    else:
                        continue

                    output_name = '{0}_to_standard'.format(key)
                    if output_name not in strat:
                        output_func_to_standard(workflow, key, 'template_brain_for_func_derivative',
                            '{0}_to_standard'.format(key), strat, num_strat, c, input_image_type=image_type, registration_template='t1', func_type='non-ica-aroma')

            if "Before" in c.smoothing_order:

                # run smoothing before Z-scoring
                if 1 in c.run_smoothing:
                    rp = strat.get_resource_pool()
                    for key in sorted(rp.keys()):
                        if 'centrality' in key or key in Outputs.native_nonsmooth + Outputs.native_nonsmooth_mult + \
                                Outputs.template_nonsmooth + Outputs.template_nonsmooth_mult:
                            spatial_smooth_outputs(workflow, key, strat, num_strat, c)
                            # c.smoothing_mehod can be FSL or AFNI, FSL as default

                if 1 in c.runZScoring:
                    rp = strat.get_resource_pool()

                    for key in sorted(rp.keys()):
                        # connect nodes for z-score standardization
                        if "sca_roi_files_to_standard" in key:
                            # correlation files need the r-to-z
                            strat = fisher_z_score_standardize(workflow, key,
                                                            "roi_timeseries_for_SCA",
                                                            strat, num_strat,
                                                            map_node=True)
                        elif "centrality" in key:
                            # specific mask
                            strat = z_score_standardize(workflow, key,
                                                        c.templateSpecificationFile,
                                                        strat, num_strat,
                                                        map_node=True)
                        elif key in Outputs.template_raw:
                            # raw score, in template space
                            strat = z_score_standardize(workflow, key,
                                                        "functional_brain_mask_to_standard_derivative",
                                                        strat, num_strat)

                        elif key in Outputs.template_raw_mult:
                            # same as above but multiple files so mapnode required
                            strat = z_score_standardize(workflow, key,
                                                        "functional_brain_mask_to_standard_derivative",
                                                        strat, num_strat,
                                                        map_node=True)

            elif "After" in c.smoothing_order:
                # run smoothing after Z-scoring
                if 1 in c.runZScoring:
                    rp = strat.get_resource_pool()
                    for key in sorted(rp.keys()):
                        # connect nodes for z-score standardization
                        if "sca_roi_files_to_standard" in key:
                            # correlation files need the r-to-z
                            strat = fisher_z_score_standardize(workflow, key,
                                                            "roi_timeseries_for_SCA",
                                                            strat, num_strat,
                                                            map_node=True)
                        elif "centrality" in key:
                            # specific mask
                            strat = z_score_standardize(workflow, key,
                                                        c.templateSpecificationFile,
                                                        strat, num_strat,
                                                        map_node=True)
                        elif key in Outputs.template_raw:
                            # raw score, in template space
                            strat = z_score_standardize(workflow, key,
                                                        "functional_brain_mask_to_standard_derivative",
                                                        strat, num_strat)
                        elif key in Outputs.template_raw_mult:
                            # same as above but multiple files so mapnode required
                            strat = z_score_standardize(workflow, key,
                                                        "functional_brain_mask_to_standard_derivative",
                                                        strat, num_strat,
                                                        map_node=True)

                if 1 in c.run_smoothing:

                    rp = strat.get_resource_pool()

                    for key in sorted(rp.keys()):
                        if 'centrality' in key or key in Outputs.native_nonsmooth + Outputs.native_nonsmooth_mult + \
                                Outputs.template_nonsmooth + Outputs.template_nonsmooth_mult:
                            spatial_smooth_outputs(workflow, key, strat, num_strat, c)

            rp = strat.get_resource_pool()
            for key in sorted(rp.keys()):
                # connect nodes to calculate averages
                if key in Outputs.average:
                    # the outputs we need the averages for
                    strat = calc_avg(workflow, key, strat, num_strat)
                elif key in Outputs.average_mult:
                    # those outputs, but the ones with multiple files (map nodes)
                    strat = calc_avg(workflow, key, strat,
                                    num_strat, map_node=True)

    # Quality Control
    if 1 in c.generateQualityControlImages:
        create_qc_workflow(workflow, c, strat_list, Outputs.qc)


    ndmg_out = False
    try:
        if "ndmg" in c.output_tree:
            ndmg_out = True
    except:
        pass


    # TODO enforce value with schema validation
    try:
        encrypt_data = bool(c.s3Encryption[0])
    except:
        encrypt_data = False


    # TODO enforce value with schema validation
    # Extract credentials path for output if it exists
    try:
        # Get path to creds file
        creds_path = ''
        if c.awsOutputBucketCredentials:
            creds_path = str(c.awsOutputBucketCredentials)
            creds_path = os.path.abspath(creds_path)

        if c.outputDirectory.lower().startswith('s3://'):
            # Test for s3 write access
            s3_write_access = \
                aws_utils.test_bucket_access(creds_path,
                                                c.outputDirectory)

            if not s3_write_access:
                raise Exception('Not able to write to bucket!')

    except Exception as e:
        if c.outputDirectory.lower().startswith('s3://'):
            err_msg = 'There was an error processing credentials or ' \
                        'accessing the S3 bucket. Check and try again.\n' \
                        'Error: %s' % e
            raise Exception(err_msg)


    # this section creates names for the different branched strategies.
    # it identifies where the pipeline has forked and then appends the
    # name of the forked nodes to the branch name in the output directory

    fork_points_labels = Strategy.get_forking_labels(strat_list)

    # DataSinks
    pipeline_ids = []

    scan_ids = ['scan_anat']
    if 'func' in sub_dict:
        scan_ids += ['scan_' + str(scan_id)
                        for scan_id in sub_dict['func']]
    if 'rest' in sub_dict:
        scan_ids += ['scan_' + str(scan_id)
                        for scan_id in sub_dict['rest']]


    for num_strat, strat in enumerate(strat_list):

        if pipeline_name is None or pipeline_name == 'None':
            pipeline_id = c.pipelineName
        else:
            pipeline_id = pipeline_name

        if fork_points_labels[strat]:
            pipeline_id += '_' + fork_points_labels[strat]

        pipeline_ids.append(pipeline_id)

        rp = strat.get_resource_pool()

        for resource_i, resource in enumerate(sorted(rp.keys())):

            if not resource.startswith('qc___') and resource not in Outputs.any:
                continue

            if resource not in Outputs.override_optional and not ndmg_out:

                if 1 not in c.write_func_outputs:
                    if resource in Outputs.extra_functional:
                        continue

                if 1 not in c.write_debugging_outputs:
                    if resource in Outputs.debugging:
                        continue

                if 'Off' not in c.runRegisterFuncToTemplate:
                    if resource in Outputs.native_nonsmooth or \
                        resource in Outputs.native_nonsmooth_mult or \
                            resource in Outputs.native_smooth:
                        continue

                if 0 not in c.runZScoring:
                    # write out only the z-scored outputs
                    if resource in Outputs.template_raw or \
                            resource in Outputs.template_raw_mult:
                        continue

                if 0 not in c.run_smoothing:
                    # write out only the smoothed outputs
                    if resource in Outputs.native_nonsmooth or \
                        resource in Outputs.template_nonsmooth or \
                            resource in Outputs.native_nonsmooth_mult or \
                            resource in Outputs.template_nonsmooth_mult:
                        continue

            if ndmg_out:
                ds = pe.Node(DataSink(),
                                name='sinker_{}_{}'.format(num_strat,
                                                        resource_i))
                ds.inputs.base_directory = c.outputDirectory
                ds.inputs.creds_path = creds_path
                ds.inputs.encrypt_bucket_keys = encrypt_data
                ds.inputs.parameterization = True
                ds.inputs.regexp_substitutions = [
                    (r'_rename_(.)*/', ''),
                    (r'_scan_', 'scan-'),
                    (r'/_mask_', '/roi-'),
                    (r'file_s3(.)*/', ''),
                    (r'ndmg_atlases', ''),
                    (r'func_atlases', ''),
                    (r'label', ''),
                    (r'res-.+\/', ''),
                    (r'_mask_', 'roi-'),
                    (r'mask_sub-', 'sub-'),
                    (r'/_selector_', '_nuis-'),
                    (r'_selector_pc', ''),
                    (r'.linear', ''),
                    (r'.wm', ''),
                    (r'.global', ''),
                    (r'.motion', ''),
                    (r'.quadratic', ''),
                    (r'.gm', ''),
                    (r'.compcor', ''),
                    (r'.csf', ''),
                    (r'_sub-', '/sub-'),
                    (r'(\.\.)', '')
                ]

                container = 'pipeline_{0}'.format(pipeline_id)

                sub_ses_id = subject_id.split('_')

                if 'sub-' not in sub_ses_id[0]:
                    sub_tag = 'sub-{0}'.format(sub_ses_id[0])
                else:
                    sub_tag = sub_ses_id[0]

                ses_tag = 'ses-1'
                if len(sub_ses_id) > 1:
                    if 'ses-' not in sub_ses_id[1]:
                        ses_tag = 'ses-{0}'.format(sub_ses_id[1])
                    else:
                        ses_tag = sub_ses_id[1]

                id_tag = '_'.join([sub_tag, ses_tag])

                anat_template_tag = 'standard'
                func_template_tag = 'standard'

                try:
                    if 'FSL' in c.regOption and 'ANTS' not in c.regOption:
                        if 'MNI152' in c.fnirtConfig:
                            anat_template_tag = 'MNI152'
                            func_template_tag = 'MNI152'
                except:
                    pass

                anat_res_tag = c.resolution_for_anat.replace('mm','')
                func_res_tag = c.resolution_for_func_preproc.replace('mm','')

                ndmg_key_dct = {
                    'anatomical_brain': (
                        'anat',
                        'preproc',
                        '{0}_T1w_preproc_brain'.format(id_tag)
                    ),
                    'anatomical_to_standard': (
                        'anat',
                        'registered',
                        '{0}_T1w_space-{1}_res-{2}x{2}x{2}_registered'
                        .format(id_tag, anat_template_tag, anat_res_tag)
                    ),
                    'functional_preprocessed': (
                        'func',
                        'preproc',
                        '{0}_bold_preproc'
                        .format(id_tag)
                    ),
                    'functional_nuisance_residuals': (
                        'func',
                        'clean',
                        '{0}_bold_space-{1}_res-{2}x{2}x{2}_clean'
                        .format(id_tag, func_template_tag, func_res_tag)
                    ),
                    'functional_to_standard': (
                        'func',
                        'registered',
                        '{0}_bold_space-{1}_res-{2}x{2}x{2}_registered'
                        .format(id_tag, func_template_tag, func_res_tag)
                    ),
                    'functional_brain_mask_to_standard': (
                        'func',
                        'registered',
                        '{0}_bold_space-{1}_res-{2}x{2}x{2}_registered_mask'
                        .format(id_tag, func_template_tag, func_res_tag)
                    ),
                    'roi_timeseries': (
                        'func',
                        'roi-timeseries',
                        '{0}_bold_res-{1}x{1}x{1}_variant-mean_timeseries'
                        .format(id_tag, func_res_tag)
                    ),
                    'ndmg_graph': (
                        'func',
                        'roi-connectomes',
                        '{0}_bold_res-{1}x{1}x{1}_measure-correlation'
                        .format(id_tag, func_res_tag)
                    )
                }

                if resource not in ndmg_key_dct.keys():
                    continue

                ds.inputs.container = '{0}/{1}'.format(container,
                                                        ndmg_key_dct[resource][0])
                node, out_file = rp[resource]

                # rename the file
                if 'roi_' in resource or 'ndmg_graph' in resource:
                    rename_file = pe.MapNode(
                        interface=util.Rename(),
                        name='rename__{}_{}'.format(num_strat, resource_i),
                        iterfield=['in_file']
                    )
                else:
                    rename_file = pe.Node(
                        interface=util.Rename(),
                        name='rename_{}_{}'.format(num_strat, resource_i)
                    )
                rename_file.inputs.keep_ext = True
                rename_file.inputs.format_string = ndmg_key_dct[resource][2]

                workflow.connect(node, out_file,
                                    rename_file, 'in_file')
                workflow.connect(rename_file, 'out_file',
                                    ds, ndmg_key_dct[resource][1])

            else:
                output_sink_nodes = []

                # regular datasink
                ds = pe.Node(
                    DataSink(),
                    name='sinker_{}_{}'.format(num_strat, resource)
                )
                ds.inputs.base_directory = c.outputDirectory
                ds.inputs.creds_path = creds_path
                ds.inputs.encrypt_bucket_keys = encrypt_data
                ds.inputs.container = os.path.join(
                    'pipeline_{0}'.format(pipeline_id), subject_id
                )
                ds.inputs.regexp_substitutions = [
                    (r"/_sca_roi(.)*[/]", '/'),
                    (r"/_smooth_centrality_(\d)+[/]", '/'),
                    (r"/_z_score(\d)+[/]", "/"),
                    (r"/_dr_tempreg_maps_zstat_files_smooth_(\d)+[/]", "/"),
                    (r"/_sca_tempreg_maps_zstat_files_smooth_(\d)+[/]", "/"),
                    (r"/qc___", '/qc/')
                ]

                output_sink_nodes = []
                node, out_file = rp[resource]

                # exclue Nonetype transforms
                if resource == 'ants_initial_xfm' or resource == 'ants_rigid_xfm' or resource == 'ants_affine_xfm' \
                    or resource == 'ants_symmetric_initial_xfm' or resource == 'ants_symmetric_rigid_xfm' or resource == 'ants_symmetric_affine_xfm':

                    ants_para = c.ANTs_para_T1_registration
                    for para_index in range(len(ants_para)):
                        for para_type in ants_para[para_index]:
                            if para_type == 'initial-moving-transform':
                                if ants_para[para_index][para_type]['initializationFeature'] == 0 and resource == 'ants_initial_xfm':
                                    workflow.connect(node, out_file, ds, resource)
                            elif para_type == 'transforms':
                                for trans_index in range(len(ants_para[para_index][para_type])):
                                    for trans_type in ants_para[para_index][para_type][trans_index]:
                                        if trans_type == 'Rigid' and resource == 'ants_rigid_xfm':
                                            workflow.connect(node, out_file, ds, resource)
                                        if trans_type == 'Affine' and resource == 'ants_affine_xfm':
                                            workflow.connect(node, out_file, ds, resource)
                # exclue Nonetype transforms
                if resource == 'func_to_epi_ants_initial_xfm' or resource == 'func_to_epi_ants_rigid_xfm' or resource == 'func_to_epi_ants_affine_xfm':
                    ants_para = c.ANTs_para_EPI_registration
                    for para_index in range(len(ants_para)):
                        for para_type in ants_para[para_index]:
                            if para_type == 'initial-moving-transform':
                                if ants_para[para_index][para_type]['initializationFeature'] == 0 and resource == 'func_to_epi_ants_initial_xfm':
                                    workflow.connect(node, out_file, ds, resource)
                            elif para_type == 'transforms':
                                for trans_index in range(len(ants_para[para_index][para_type])):
                                    for trans_type in ants_para[para_index][para_type][trans_index]:
                                        if trans_type == 'Rigid' and resource == 'func_to_epi_ants_rigid_xfm':
                                            workflow.connect(node, out_file, ds, resource)
                                        if trans_type == 'Affine' and resource == 'func_to_epi_ants_affine_xfm':
                                            workflow.connect(node, out_file, ds, resource)
                if resource not in ['ants_initial_xfm', 'ants_rigid_xfm', 'ants_affine_xfm', 'func_to_epi_ants_initial_xfm', 'func_to_epi_ants_rigid_xfm', 'func_to_epi_ants_affine_xfm',\
                    'ants_symmetric_initial_xfm','ants_symmetric_rigid_xfm','ants_symmetric_affine_xfm']:
                    workflow.connect(node, out_file, ds, resource)

                output_sink_nodes += [(ds, 'out_file')]

    logger.info('\n\n' + 'Pipeline building completed.' + '\n\n')

    return workflow, strat_list, pipeline_ids<|MERGE_RESOLUTION|>--- conflicted
+++ resolved
@@ -1690,108 +1690,8 @@
                                                                   subject_id,
                                                                   input_creds_path)
 
-<<<<<<< HEAD
         # Functional Initial Prep Workflow
         workflow, strat_list = connect_func_init(workflow, strat_list, c)
-=======
-                            node, out_file = new_strat['functional_brain_mask_before_stc']
-                            workflow.connect(node, out_file,
-                                            gen_motion_stats, 'inputspec.mask')
-
-                            node, out_file = new_strat['coordinate_transformation']
-                            workflow.connect(node, out_file,
-                                            gen_motion_stats, 'inputspec.transformations')
-
-                            new_strat.append_name(gen_motion_stats.name)
-
-                            new_strat.update_resource_pool({
-                                'frame_wise_displacement_power': (gen_motion_stats, 'outputspec.FDP_1D'),
-                                'frame_wise_displacement_jenkinson': (gen_motion_stats, 'outputspec.FDJ_1D'),
-                                'dvars': (gen_motion_stats, 'outputspec.DVARS_1D'),
-                                'power_params': (gen_motion_stats, 'outputspec.power_params'),
-                                'motion_params': (gen_motion_stats, 'outputspec.motion_params')
-                            })
-
-                            new_strat_list.append(new_strat)
-
-        strat_list = new_strat_list
-
-
-        # Despike Workflow
-        new_strat_list = []
-
-        for num_strat, strat in enumerate(strat_list):
-
-            if 0 in c.runDespike:
-
-                new_strat_list += [strat.fork()]
-
-            if 1 in c.runDespike:
-
-                new_strat = strat.fork()
-
-                despike = pe.Node(interface=preprocess.Despike(),
-                                name='func_despiked_{0}'.format(num_strat))
-                despike.inputs.outputtype = 'NIFTI_GZ'
-
-                node, out_file = new_strat.get_leaf_properties()
-                workflow.connect(node, out_file,
-                                despike, 'in_file')
-
-                new_strat.set_leaf_properties(despike, 'out_file')
-
-                new_strat.update_resource_pool({
-                    'despiked': (despike, 'out_file')
-                })
-
-                new_strat_list.append(new_strat)
-
-        strat_list = new_strat_list
-
-
-        # Slice Timing Correction Workflow
-        new_strat_list = []
-
-        for num_strat, strat in enumerate(strat_list):
-
-            if 0 in c.slice_timing_correction:
-
-                new_strat_list += [strat.fork()]
-
-            if 1 in c.slice_timing_correction:
-
-                new_strat = strat.fork()
-
-                slice_time = slice_timing_wf(name='func_slice_timing_correction_{0}'.format(num_strat))
-
-                node, out_file = new_strat.get_leaf_properties()
-                workflow.connect(node, out_file, slice_time,
-                                'inputspec.func_ts')
-
-                node, node_out = new_strat['tr']
-                workflow.connect(node, node_out,
-                                    slice_time, 'inputspec.tr')
-
-                node, node_out = new_strat['tpattern']
-                workflow.connect(node, node_out,
-                                    slice_time, 'inputspec.tpattern')
-
-                # add the name of the node to the strat name
-                new_strat.append_name(slice_time.name)
-
-                # set the leaf node
-                new_strat.set_leaf_properties(slice_time, 'outputspec.slice_time_corrected')
-
-                # add the outputs to the resource pool
-                new_strat.update_resource_pool({
-                    'slice_time_corrected': (slice_time, 'outputspec.slice_time_corrected')
-                })
-
-                new_strat_list.append(new_strat)
-
-        # add new strats (if forked)
-        strat_list = new_strat_list
->>>>>>> 75542c85
 
         # Functional Image Preprocessing Workflow
         workflow, strat_list = connect_func_preproc(workflow, strat_list, c)
