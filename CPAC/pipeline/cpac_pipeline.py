--- conflicted
+++ resolved
@@ -1139,13 +1139,8 @@
         if rpool.check_rpool('diffphase') and rpool.check_rpool('diffmag'):
             distcor_blocks.append(distcor_phasediff_fsl_fugue)
 
-<<<<<<< HEAD
         if rpool.check_rpool('epi-1'):
             distcor_blocks.append(distcor_blip_afni_qwarp) 
-=======
-        if rpool.check_rpool('epi_1'):
-            distcor_blocks.append(distcor_blip_afni_qwarp)
->>>>>>> 1d392712
             distcor_blocks.append(distcor_blip_fsl_topup)
 
         if distcor_blocks:
