--- conflicted
+++ resolved
@@ -2326,442 +2326,10 @@
         if 1 in c.runRegisterFuncToMNI:
 
             for num_strat, strat in enumerate(strat_list):
-
-<<<<<<< HEAD
                 for output_name, func_key, ref_key, image_type in [ \
                         ('functional_to_standard', 'leaf', 'template_brain_for_func_preproc', 'func_4d'),
                 ]:
                     output_func_to_standard( workflow, func_key, ref_key, output_name, strat, num_strat, c, input_image_type=image_type)
-=======
-                nodes = strat.get_nodes_names()
-
-                # Run FSL ApplyWarp
-                if 'anat_mni_flirt_register' in nodes or 'anat_mni_fnirt_register' in nodes:
-
-                    # preproc
-                    func_mni_warp = pe.Node(interface=fsl.ApplyWarp(),
-                                            name='func_mni_fsl_warp_%d' % num_strat)
-                    func_mni_warp.inputs.interp = c.funcRegFSLinterpolation # Input registration parameters
-                    node, out_file = strat['template_brain_for_func_preproc']
-                    workflow.connect(node, out_file, func_mni_warp, 'ref_file')                  
-
-                    functional_brain_mask_to_standard = pe.Node(
-                        interface=fsl.ApplyWarp(),
-                        name='func_mni_fsl_warp_mask_%d' % num_strat
-                    )
-                    functional_brain_mask_to_standard.inputs.interp = 'nn'
-                    
-                    node, out_file = strat['template_skull_for_func_preproc']
-                    workflow.connect(node, out_file, functional_brain_mask_to_standard, 'ref_file')
-
-                    mean_functional_warp = pe.Node(
-                        interface=fsl.ApplyWarp(),
-                        name='mean_func_fsl_warp_%d' % num_strat
-                    )
-                    
-                    node, out_file = strat['template_brain_for_func_preproc']
-                    workflow.connect(node, out_file, mean_functional_warp, 'ref_file')
-                    mean_functional_warp.inputs.interp = c.funcRegFSLinterpolation
-
-                    motion_correct_warp = pe.Node(
-                        interface=fsl.ApplyWarp(),
-                        name="motion_correct_fsl_warp_%d" % num_strat
-                    )
-                    
-                    node, out_file = strat['template_brain_for_func_preproc']
-                    workflow.connect(node, out_file, motion_correct_warp, 'ref_file')
-                    motion_correct_warp.inputs.interp = c.funcRegFSLinterpolation
-
-                    # derivative
-                    func_mni_warp_derivative = pe.Node(interface=fsl.ApplyWarp(),
-                                            name='func_mni_fsl_warp_derivative_%d' % num_strat)
-                    func_mni_warp_derivative.inputs.interp = c.funcRegFSLinterpolation # Input registration parameters
-                    node, out_file = strat['template_brain_for_func_derivative']
-                    workflow.connect(node, out_file, func_mni_warp_derivative, 'ref_file')              
-
-                    functional_brain_mask_to_standard_derivative = pe.Node(
-                        interface=fsl.ApplyWarp(),
-                        name='func_mni_fsl_warp_mask_derivative_%d' % num_strat
-                    )
-                    functional_brain_mask_to_standard_derivative.inputs.interp = 'nn'
-                    
-                    node, out_file = strat['template_skull_for_func_derivative']
-                    workflow.connect(node, out_file, functional_brain_mask_to_standard_derivative, 'ref_file')
-
-                    mean_functional_warp_derivative = pe.Node(
-                        interface=fsl.ApplyWarp(),
-                        name='mean_func_fsl_warp_derivative_%d' % num_strat
-                    )
-                    
-                    node, out_file = strat['template_brain_for_func_derivative']
-                    workflow.connect(node, out_file, mean_functional_warp_derivative, 'ref_file')
-                    mean_functional_warp_derivative.inputs.interp = c.funcRegFSLinterpolation
-
-                    motion_correct_warp_derivative = pe.Node(
-                        interface=fsl.ApplyWarp(),
-                        name="motion_correct_fsl_warp_derivative_%d" % num_strat
-                    )
-                    
-                    node, out_file = strat['template_brain_for_func_derivative']
-                    workflow.connect(node, out_file, motion_correct_warp_derivative, 'ref_file')
-                    motion_correct_warp_derivative.inputs.interp = c.funcRegFSLinterpolation
-
-                    if 'anat_mni_fnirt_register' in nodes:
-                        # preproc
-                        node, out_file = strat['anatomical_to_mni_nonlinear_xfm']
-                        workflow.connect(node, out_file,
-                                         func_mni_warp, 'field_file')
-                        workflow.connect(node, out_file,
-                                         functional_brain_mask_to_standard, 'field_file')
-                        workflow.connect(node, out_file,
-                                         mean_functional_warp, 'field_file')
-                        workflow.connect(node, out_file,
-                                         motion_correct_warp, 'field_file')
-
-                        node, out_file = strat['functional_to_anat_linear_xfm']
-                        workflow.connect(node, out_file,
-                                         func_mni_warp, 'premat')
-                        workflow.connect(node, out_file,
-                                         functional_brain_mask_to_standard, 'premat')
-                        workflow.connect(node, out_file,
-                                         mean_functional_warp, 'premat')
-                        workflow.connect(node, out_file,
-                                         motion_correct_warp, 'premat')
-
-                        node, out_file = strat.get_leaf_properties()
-                        workflow.connect(node, out_file,
-                                         func_mni_warp, 'in_file')
-
-                        node, out_file = strat['functional_brain_mask']
-                        workflow.connect(node, out_file,
-                                         functional_brain_mask_to_standard, 'in_file')
-
-                        node, out_file = strat['mean_functional']
-                        workflow.connect(node, out_file,
-                                         mean_functional_warp, 'in_file')
-
-                        node, out_file = strat['motion_correct']
-                        workflow.connect(node, out_file,
-                                         motion_correct_warp, 'in_file')
-
-                        # derivative
-                        node, out_file = strat['anatomical_to_mni_nonlinear_xfm']
-                        workflow.connect(node, out_file,
-                                         func_mni_warp_derivative, 'field_file')
-                        workflow.connect(node, out_file,
-                                         functional_brain_mask_to_standard_derivative, 'field_file')
-                        workflow.connect(node, out_file,
-                                         mean_functional_warp_derivative, 'field_file')
-                        workflow.connect(node, out_file,
-                                         motion_correct_warp_derivative, 'field_file')
-
-                        node, out_file = strat['functional_to_anat_linear_xfm']
-                        workflow.connect(node, out_file,
-                                         func_mni_warp_derivative, 'premat')
-                        workflow.connect(node, out_file,
-                                         functional_brain_mask_to_standard_derivative, 'premat')
-                        workflow.connect(node, out_file,
-                                         mean_functional_warp_derivative, 'premat')
-                        workflow.connect(node, out_file,
-                                         motion_correct_warp_derivative, 'premat')
-
-                        node, out_file = strat.get_leaf_properties()
-                        workflow.connect(node, out_file,
-                                         func_mni_warp_derivative, 'in_file')
-
-                        node, out_file = strat['functional_brain_mask']
-                        workflow.connect(node, out_file,
-                                         functional_brain_mask_to_standard_derivative, 'in_file')
-
-                        node, out_file = strat['mean_functional']
-                        workflow.connect(node, out_file,
-                                         mean_functional_warp_derivative, 'in_file')
-
-                        node, out_file = strat['motion_correct']
-                        workflow.connect(node, out_file,
-                                         motion_correct_warp_derivative, 'in_file')
-
-                    elif 'anat_mni_flirt_register' in nodes:
-                        # preproc
-                        func_anat_warp = pe.Node(interface=fsl.ApplyWarp(),
-	                                             name='func_anat_fsl_warp_%d' % num_strat)
-                        func_anat_warp.inputs.interp = c.funcRegFSLinterpolation
-                        
-                        functional_brain_mask_to_anat = pe.Node(
-	                        interface=fsl.ApplyWarp(),
-	                        name='func_anat_fsl_warp_mask_%d' % num_strat
-	                    )
-                        functional_brain_mask_to_anat.inputs.interp = 'nn'
-
-                        mean_functional_to_anat = pe.Node(
-                            interface=fsl.ApplyWarp(),
-	                        name='mean_func_to_anat_fsl_warp_%d' % num_strat
-	                    )
-                        mean_functional_to_anat.inputs.interp = c.funcRegFSLinterpolation
-
-                        motion_correct_to_anat_warp = pe.Node(
-	                        interface=fsl.ApplyWarp(),
-	                        name="motion_correct_to_anat_fsl_warp_%d" % num_strat
-	                    )
-                        motion_correct_to_anat_warp.inputs.interp = c.funcRegFSLinterpolation
-
-                        node, out_file = strat.get_leaf_properties()
-                        workflow.connect(node, out_file,
-                                         func_anat_warp, 'in_file')
-
-                        node, out_file = strat['functional_brain_mask']
-                        workflow.connect(node, out_file,
-                                         functional_brain_mask_to_anat, 'in_file')
-
-                        node, out_file = strat['mean_functional']
-                        workflow.connect(node, out_file,
-                                         mean_functional_to_anat, 'in_file')
-
-
-                        node, out_file = strat['motion_correct']
-                        workflow.connect(node, out_file,
-                                         motion_correct_to_anat_warp, 'in_file')
-
-                        node, out_file = strat['anatomical_brain']
-                        workflow.connect(node, out_file,
-                                         func_anat_warp, 'ref_file')
-                        workflow.connect(node, out_file,
-                                         functional_brain_mask_to_anat, 'ref_file')
-                        workflow.connect(node, out_file,
-                                         mean_functional_to_anat, 'ref_file')
-                        workflow.connect(node, out_file,
-                                         motion_correct_to_anat_warp, 'ref_file') 
-
-                        node, out_file = strat['functional_to_anat_linear_xfm']
-                        workflow.connect(node, out_file,
-                                         func_anat_warp, 'premat')
-                        workflow.connect(node, out_file,
-                                         functional_brain_mask_to_anat, 'premat')
-                        workflow.connect(node, out_file,
-                                         mean_functional_to_anat, 'premat')
-                        workflow.connect(node, out_file,
-                                         motion_correct_to_anat_warp, 'premat')
-
-                        node, out_file = strat.get_leaf_properties()
-                        workflow.connect(func_anat_warp, 'out_file',
-                                         func_mni_warp, 'in_file')
-
-                        workflow.connect(functional_brain_mask_to_anat, 'out_file',
-                                         functional_brain_mask_to_standard, 'in_file')
-
-                        workflow.connect(mean_functional_to_anat, 'out_file',
-                                         mean_functional_warp, 'in_file')
-
-                        workflow.connect(motion_correct_to_anat_warp, 'out_file',
-                                         motion_correct_warp, 'in_file')
-
-                        node, out_file = strat['anatomical_to_mni_linear_xfm']
-                        workflow.connect(node, out_file,
-                                         func_mni_warp, 'premat')
-                        workflow.connect(node, out_file,
-                                         functional_brain_mask_to_standard, 'premat')
-                        workflow.connect(node, out_file,
-                                         mean_functional_warp, 'premat')
-                        workflow.connect(node, out_file,
-                                         motion_correct_warp, 'premat')
-
-                        # derivative
-                        func_anat_warp_derivative = pe.Node(interface=fsl.ApplyWarp(),
-	                                             name='func_anat_fsl_warp_derivative_%d' % num_strat)
-                        func_anat_warp_derivative.inputs.interp = c.funcRegFSLinterpolation
-                        
-                        functional_brain_mask_to_anat_derivative = pe.Node(
-	                        interface=fsl.ApplyWarp(),
-	                        name='func_anat_fsl_warp_mask_derivative_%d' % num_strat
-	                    )
-                        functional_brain_mask_to_anat_derivative.inputs.interp = 'nn'
-
-                        mean_functional_to_anat_derivative = pe.Node(
-                            interface=fsl.ApplyWarp(),
-	                        name='mean_func_to_anat_fsl_warp_derivative_%d' % num_strat
-	                    )
-                        mean_functional_to_anat_derivative.inputs.interp = c.funcRegFSLinterpolation
-
-                        motion_correct_to_anat_warp_derivative = pe.Node(
-	                        interface=fsl.ApplyWarp(),
-	                        name="motion_correct_to_anat_fsl_warp_derivative_%d" % num_strat
-	                    )
-                        motion_correct_to_anat_warp_derivative.inputs.interp = c.funcRegFSLinterpolation
-
-                        node, out_file = strat.get_leaf_properties()
-                        workflow.connect(node, out_file,
-                                         func_anat_warp_derivative, 'in_file')
-
-                        node, out_file = strat['functional_brain_mask']
-                        workflow.connect(node, out_file,
-                                         functional_brain_mask_to_anat_derivative, 'in_file')
-
-                        node, out_file = strat['mean_functional']
-                        workflow.connect(node, out_file,
-                                         mean_functional_to_anat_derivative, 'in_file')
-
-
-                        node, out_file = strat['motion_correct']
-                        workflow.connect(node, out_file,
-                                         motion_correct_to_anat_warp_derivative, 'in_file')
-
-                        node, out_file = strat['anatomical_brain']
-                        workflow.connect(node, out_file,
-                                         func_anat_warp_derivative, 'ref_file')
-                        workflow.connect(node, out_file,
-                                         functional_brain_mask_to_anat_derivative, 'ref_file')
-                        workflow.connect(node, out_file,
-                                         mean_functional_to_anat_derivative, 'ref_file')
-                        workflow.connect(node, out_file,
-                                         motion_correct_to_anat_warp_derivative, 'ref_file') 
-
-                        node, out_file = strat['functional_to_anat_linear_xfm']
-                        workflow.connect(node, out_file,
-                                         func_anat_warp_derivative, 'premat')
-                        workflow.connect(node, out_file,
-                                         functional_brain_mask_to_anat_derivative, 'premat')
-                        workflow.connect(node, out_file,
-                                         mean_functional_to_anat_derivative, 'premat')
-                        workflow.connect(node, out_file,
-                                         motion_correct_to_anat_warp_derivative, 'premat')
-
-                        node, out_file = strat.get_leaf_properties()
-                        workflow.connect(func_anat_warp_derivative, 'out_file',
-                                         func_mni_warp_derivative, 'in_file')
-
-                        workflow.connect(functional_brain_mask_to_anat_derivative, 'out_file',
-                                         functional_brain_mask_to_standard_derivative, 'in_file')
-
-                        workflow.connect(mean_functional_to_anat_derivative, 'out_file',
-                                         mean_functional_warp_derivative, 'in_file')
-
-                        workflow.connect(motion_correct_to_anat_warp_derivative, 'out_file',
-                                         motion_correct_warp_derivative, 'in_file')
-
-                        node, out_file = strat['anatomical_to_mni_linear_xfm']
-                        workflow.connect(node, out_file,
-                                         func_mni_warp_derivative, 'premat')
-                        workflow.connect(node, out_file,
-                                         functional_brain_mask_to_standard_derivative, 'premat')
-                        workflow.connect(node, out_file,
-                                         mean_functional_warp_derivative, 'premat')
-                        workflow.connect(node, out_file,
-                                         motion_correct_warp_derivative, 'premat')
-
-                    strat.update_resource_pool({
-                        'functional_to_standard': (func_mni_warp, 'out_file'),
-                        'functional_brain_mask_to_standard': (functional_brain_mask_to_standard, 'out_file'),
-                        'functional_brain_mask_to_standard_derivative': (functional_brain_mask_to_standard_derivative, 'out_file'),
-                        'mean_functional_to_standard': (mean_functional_warp, 'out_file'),
-                        'motion_correct_to_standard': (motion_correct_warp, 'out_file')
-                    })
-
-                    strat.append_name(func_mni_warp.name)
-
-            strat_list += new_strat_list
-
-            for num_strat, strat in enumerate(strat_list):
-
-                nodes = strat.get_nodes_names()
-
-                if 'ANTS' in c.regOption and \
-                    'anat_mni_flirt_register' not in nodes and \
-                        'anat_mni_fnirt_register' not in nodes:
-
-                    # ANTS warp application
-
-                    # 4D FUNCTIONAL apply warp
-                    node, out_file = strat.get_leaf_properties()
-                    node2, out_file2 = \
-                        strat["mean_functional"]
-                    
-                    # if someone doesn't have funcRegANTSinterpolation in their pipe config,
-                    # it will default to LanczosWindowedSinc
-                    if not hasattr(c, 'funcRegANTSinterpolation'):
-                        setattr(c, 'funcRegANTSinterpolation',
-                                'LanczosWindowedSinc')
-
-                    if c.funcRegANTSinterpolation not in ['Linear', 'BSpline', 'LanczosWindowedSinc']:
-                        err_msg = 'The selected ANTS interpolation method may be in the list of values: "Linear", "BSpline", "LanczosWindowedSinc"'
-                        raise Exception(err_msg)
-                    
-                    warp_func_wf = ants_apply_warps_func_mni(
-                        workflow, strat, num_strat, num_ants_cores,
-                        node, out_file,
-                        node2, out_file2,
-                        "functional_to_standard",
-                        c.funcRegANTSinterpolation, 3,
-                        distcor=blip
-                    )
-
-                    # 4D FUNCTIONAL MOTION-CORRECTED apply warp
-                    node, out_file = \
-                        strat['motion_correct']
-                    node2, out_file2 = \
-                        strat["mean_functional"]
-
-                    warp_motion_wf = ants_apply_warps_func_mni(
-                        workflow, strat, num_strat, num_ants_cores,
-                        node, out_file,
-                        node2, out_file2,
-                        "motion_correct_to_standard",
-                        c.funcRegANTSinterpolation, 3,
-                        distcor=blip
-                    )
-
-                    # FUNCTIONAL BRAIN MASK (binary, no timeseries) apply warp
-                    node, out_file = \
-                        strat["functional_brain_mask"]
-
-                    warp_mask_wf = ants_apply_warps_func_mni(
-                        workflow, strat, num_strat, num_ants_cores,
-                        node, out_file,
-                        node, out_file,
-                        "functional_brain_mask_to_standard",
-                        "NearestNeighbor", 0, distcor=blip
-                    )
-
-                    # 4D FUNCTIONAL MOTION-CORRECTED apply warp
-                    # node, out_file = \
-                    #     strat['motion_correct_derivative']
-                    # node2, out_file2 = \
-                    #     strat["mean_functional_derivative"]
-
-                    # ants_apply_warps_func_mni(
-                    #     workflow, strat, num_strat, num_ants_cores,
-                    #     node, out_file,
-                    #     node2, out_file2,
-                    #     "motion_correct_to_standard_derivative",
-                    #     c.funcRegANTSinterpolation, 3,
-                    #     distcor=blip
-                    # )
-
-                    # FUNCTIONAL BRAIN MASK (with derivative resolution) apply warp
-                    node, out_file = strat['functional_brain_mask_derivative']
-
-                    ants_apply_warps_func_mni(
-                        workflow, strat, num_strat, num_ants_cores,
-                        node, out_file,
-                        node, out_file,
-                        "functional_brain_mask_to_standard_derivative",
-                        "NearestNeighbor", 0,
-                        "template_brain_for_func_derivative",
-                        distcor=blip
-                    )            
-
-                    # FUNCTIONAL MEAN (no timeseries) apply warp
-                    node, out_file = \
-                        strat["mean_functional"]
-
-                    warp_mean_wf = ants_apply_warps_func_mni(
-                        workflow, strat, num_strat, num_ants_cores,
-                        node, out_file,
-                        node, out_file,
-                        "mean_functional_to_standard",
-                        c.funcRegANTSinterpolation, 0,
-                        distcor=blip
-                    )
->>>>>>> bd029d31
 
         strat_list += new_strat_list
         
@@ -3508,36 +3076,9 @@
                 if 1 in c.run_smoothing:
                     rp = strat.get_resource_pool()
                     for key in sorted(rp.keys()):
-<<<<<<< HEAD
                         if 'centrality' in key or key in Outputs.native_nonsmooth + Outputs.native_nonsmooth_mult + \
                                 Outputs.template_nonsmooth + Outputs.template_nonsmooth_mult:
                             spatial_smooth_outputs(workflow, key, strat, num_strat, c)
-=======
-                        # connect nodes for smoothing
-                        if "centrality" in key:
-                            # centrality needs its own mask
-                            strat = output_smooth(workflow, key,
-                                                c.templateSpecificationFile, c.fwhm,
-                                                strat, num_strat, map_node=True)
-                        elif key in Outputs.native_nonsmooth:
-                            # native space
-                            strat = output_smooth(workflow, key, "functional_brain_mask", c.fwhm,
-                                                strat, num_strat)
-                        elif key in Outputs.native_nonsmooth_mult:
-                            # native space with multiple files (map nodes)
-                            strat = output_smooth(workflow, key, "functional_brain_mask", c.fwhm,
-                                                strat, num_strat, map_node=True)
-                        elif key in Outputs.template_nonsmooth:
-                            # template space
-                            strat = output_smooth(workflow, key,
-                                                "functional_brain_mask_to_standard", c.fwhm, 
-                                                strat, num_strat)
-                        elif key in Outputs.template_nonsmooth_mult:
-                            # template space with multiple files (map nodes)
-                            strat = output_smooth(workflow, key,
-                                                "functional_brain_mask_to_standard", c.fwhm, 
-                                                strat, num_strat, map_node=True)
->>>>>>> bd029d31
 
                 if 1 in c.runZScoring:
                     rp = strat.get_resource_pool()
