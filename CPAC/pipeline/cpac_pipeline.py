--- conflicted
+++ resolved
@@ -42,11 +42,9 @@
     brain_mask_acpc_niworkflows_ants,
     brain_mask_acpc_unet,
     brain_mask_acpc_freesurfer,
-<<<<<<< HEAD
     brain_mask_acpc_freesurfer_fsl_tight,
     brain_mask_acpc_freesurfer_fsl_loose,
-    brain_extraction
-=======
+    brain_extraction,
     brain_extraction_temp,
     brain_extraction,
     anatomical_init_T2,
@@ -60,7 +58,6 @@
     brain_mask_acpc_T2,
     brain_extraction_temp_T2,
     brain_extraction_T2
->>>>>>> 77684ae1
 )
 
 from CPAC.registration.registration import (
