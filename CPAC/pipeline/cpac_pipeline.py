--- conflicted
+++ resolved
@@ -87,12 +87,9 @@
     warp_bold_mean_to_EPItemplate,
     warp_bold_mask_to_EPItemplate,
     warp_deriv_mask_to_EPItemplate,
-<<<<<<< HEAD
     warp_timeseries_to_T1template_abcd,
-    single_step_resample_timeseries_to_T1template
-=======
+    single_step_resample_timeseries_to_T1template,
     warp_timeseries_to_T1template_dcan_nhp
->>>>>>> 7c7637c5
 )
 
 from CPAC.seg_preproc.seg_preproc import (
@@ -1178,18 +1175,12 @@
 
     if apply_func_warp:
         pipeline_blocks += [[warp_timeseries_to_T1template,
-<<<<<<< HEAD
                              warp_timeseries_to_T1template_abcd,
+                             warp_timeseries_to_T1template_dcan_nhp,
                              single_step_resample_timeseries_to_T1template],
-                            warp_bold_mean_to_T1template]
-
-=======
-                             warp_timeseries_to_T1template_dcan_nhp,
-                             warp_timeseries_to_EPItemplate],
-                            warp_bold_mean_to_T1template,
+                            warp_bold_mean_to_T1template
                             warp_bold_mean_to_EPItemplate]
-                            
->>>>>>> 7c7637c5
+
     if not rpool.check_rpool('space-template_desc-bold_mask'):
         pipeline_blocks += [warp_bold_mask_to_T1template,
                             warp_deriv_mask_to_T1template]
