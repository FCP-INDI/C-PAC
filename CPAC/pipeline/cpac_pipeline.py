--- conflicted
+++ resolved
@@ -2345,15 +2345,8 @@
             if 0 in c.runNuisance or 1 in c.run_pypeer:
                 new_strat_list.append(strat.fork())
 
-            nodes = strat.get_nodes_names()
-
-<<<<<<< HEAD
             has_segmentation = 'anatomical_csf_mask' in strat or 'epi_csf_mask' in strat
-            use_ants = 'anat_mni_fnirt_register' not in nodes and 'anat_mni_flirt_register' not in nodes and 'func_to_epi_fsl' not in nodes
-=======
-            has_segmentation = 'seg_preproc' in nodes or 'seg_preproc_t1_template' in nodes or 'seg_preproc_epi_template' in nodes
             use_ants = strat.get('registration_method') == 'ANTS'
->>>>>>> d06dce69
 
             for regressors_selector_i, regressors_selector in enumerate(c.Regressors):
 
