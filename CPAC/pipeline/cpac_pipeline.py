import os
import time
from time import strftime
import nipype.pipeline.engine as pe
import nipype.interfaces.fsl as fsl
import nipype.interfaces.io as nio
from nipype.interfaces.afni import preprocess
from   nipype.pipeline.utils import format_dot
import nipype.interfaces.ants as ants
import nipype.interfaces.c3 as c3
from nipype import config
from nipype import logging
from CPAC import network_centrality
from CPAC.network_centrality.utils import merge_lists
logger = logging.getLogger('workflow')
import pkg_resources as p
import CPAC
from CPAC.anat_preproc.anat_preproc import create_anat_preproc
from CPAC.func_preproc.func_preproc import create_func_preproc
from CPAC.seg_preproc.seg_preproc import create_seg_preproc

from CPAC.registration import create_nonlinear_register, \
                              create_register_func_to_anat, \
                              create_bbregister_func_to_anat, \
                              create_wf_calculate_ants_warp, \
                              create_wf_apply_ants_warp, \
                              create_wf_c3d_fsl_to_itk, \
                              create_wf_collect_transforms, \
                              create_apply_ants_xfm
from CPAC.nuisance import create_nuisance, bandpass_voxels

from CPAC.median_angle import create_median_angle_correction
from CPAC.generate_motion_statistics import motion_power_statistics
from CPAC.generate_motion_statistics import fristons_twenty_four
from CPAC.scrubbing import create_scrubbing_preproc
from CPAC.timeseries import create_surface_registration, get_roi_timeseries, \
                            get_voxel_timeseries, get_vertices_timeseries, \
                            get_spatial_map_timeseries
from CPAC.network_centrality import create_resting_state_graphs, get_zscore
from CPAC.utils.datasource import *
from CPAC.utils import Configuration, create_all_qc
### no create_log_template here, move in CPAC/utils/utils.py
from CPAC.qc.qc import create_montage, create_montage_gm_wm_csf
from CPAC.qc.utils import register_pallete, make_edge, drop_percent_, \
                          gen_histogram, gen_plot_png, gen_motion_plt, \
                          gen_std_dev, gen_func_anat_xfm, gen_snr, \
                          generateQCPages, cal_snr_val
from CPAC.utils.utils import extract_one_d, set_gauss, \
                             prepare_symbolic_links, get_scan_params, \
                             get_tr, extract_txt, create_log, \
                             create_log_template
from CPAC.vmhc.vmhc import create_vmhc
from CPAC.reho.reho import create_reho
from CPAC.alff.alff import create_alff
from CPAC.sca.sca import create_sca, create_temporal_reg
import zlib
import linecache
import csv
import pickle


class strategy:

    def __init__(self):
        self.resource_pool = {}
        self.leaf_node = None
        self.leaf_out_file = None
        self.name = []

    def append_name(self, name):
        self.name.append(name)

    def get_name(self):
        return self.name

    def set_leaf_properties(self, node, out_file):
        self.leaf_node = node
        self.leaf_out_file = out_file

    def get_leaf_properties(self):
        return self.leaf_node, self.leaf_out_file

    def get_resource_pool(self):
        return self.resource_pool

    def get_node_from_resource_pool(self, resource_key):
        try:
            if resource_key in self.resource_pool:
                return self.resource_pool[resource_key]
        except:
            logger.info('no node for output: ')
            logger.info(resource_key)
            raise

    def update_resource_pool(self, resources):
        for key, value in resources.items():
            if key in self.resource_pool:
                logger.info('Warning key %s already exists in resource' \
                        ' pool, replacing with %s ' % (key, value))

            self.resource_pool[key] = value

    

def prep_workflow(sub_dict, c, strategies, run, pipeline_timing_info=None, p_name=None):


    """""""""""""""""""""""""""""""""""""""""""""""""""
     SETUP
    """""""""""""""""""""""""""""""""""""""""""""""""""

    '''
    preliminaries
    '''

    # Start timing here
    pipeline_start_time = time.time()
    # at end of workflow, take timestamp again, take time elapsed and check
    # tempfile add time to time data structure inside tempfile, and increment
    # number of subjects


    logger.info('VERSION: CPAC v0.3.5 (dev)')


    # perhaps in future allow user to set threads maximum
    # this is for centrality mostly    
    # import mkl
    numThreads = '1'
    numAntsThreads = '1'
    os.environ['OMP_NUM_THREADS'] = numThreads
    os.environ['MKL_NUM_THREADS'] = numThreads
    os.environ['ITK_GLOBAL_DEFAULT_NUMBER_OF_THREADS'] = numAntsThreads

    qc_montage_id_a = {}
    qc_montage_id_s = {}
    qc_plot_id = {}
    qc_hist_id = {}
    if sub_dict['unique_id']:
        subject_id = sub_dict['subject_id'] + "_" + sub_dict['unique_id']
    else:
        subject_id = sub_dict['subject_id']
        
    log_dir = os.path.join(c.outputDirectory, 'logs', subject_id)

    if not os.path.exists(log_dir):
        os.makedirs(os.path.join(log_dir))



    '''
    input filepaths check
    '''

    # this section checks all of the file paths provided in the pipeline
    # config yaml file and ensures the files exist and are accessible

    pipeline_config_map = c.return_config_elements()                  

    wrong_filepath_list = []

    for config_item in pipeline_config_map:

        label = config_item[0]
        val = config_item[1]

        # ensures it is only checking file paths
        if isinstance(val, str) and '/' in val:
            if ('.txt' in val) or ('.nii' in val) or ('.nii.gz' in val) \
                or ('.mat' in val) or ('.cnf' in val) or ('.sch' in val):
                    
                if not os.path.isfile(val):
                    wrong_filepath_list.append((label, val))


    if len(wrong_filepath_list) > 0:

        print '\n\n'
        print 'Whoops! - Filepaths provided do not exist:\n'

        for file_tuple in wrong_filepath_list:
            print file_tuple[0], ' - ', file_tuple[1]

        print '\nPlease double-check your pipeline configuration file.\n\n'

        raise Exception
                
    

    '''
    workflow preliminary setup
    '''

    wfname = 'resting_preproc_' + str(subject_id)
    workflow = pe.Workflow(name=wfname)
    workflow.base_dir = c.workingDirectory
    workflow.config['execution'] = {'hash_method': 'timestamp', 'crashdump_dir': os.path.abspath(c.crashLogDirectory)}
    config.update_config({'logging': {'log_directory': log_dir, 'log_to_file': True}})
    logging.update_logging(config)


    if c.reGenerateOutputs is True:

        import commands
        cmd = "find %s -name \'*sink*\' -exec rm -rf {} \\;" % os.path.join(c.workingDirectory, wfname)
        logger.info(cmd)
        commands.getoutput(cmd)
        cmd = "find %s -name \'*link*\' -exec rm -rf {} \\;" % os.path.join(c.workingDirectory, wfname)
        logger.info(cmd)
        commands.getoutput(cmd)
        cmd = "find %s -name \'*log*\' -exec rm -rf {} \\;" % os.path.join(c.workingDirectory, wfname)
        logger.info(cmd)
        commands.getoutput(cmd)


    def create_log_node(wflow, output, indx, scan_id = None):
        #call logging workflow

        if wflow: 
            log_wf = create_log(wf_name = 'log_%s' %wflow.name)
            log_wf.inputs.inputspec.workflow = wflow.name
            log_wf.inputs.inputspec.index = indx
            log_wf.inputs.inputspec.log_dir = log_dir
            workflow.connect(wflow, output, log_wf, 'inputspec.inputs')
        else:
            log_wf = create_log(wf_name = 'log_done_%s'%scan_id, scan_id= scan_id)
            log_wf.inputs.inputspec.workflow = 'DONE'
            log_wf.inputs.inputspec.index = indx
            log_wf.inputs.inputspec.log_dir = log_dir
            log_wf.inputs.inputspec.inputs = log_dir
            return log_wf
        
    def logStandardError(sectionName, errLine, errNum):
        
        logger.info("\n\n" + 'ERROR: %s - %s' % (sectionName, errLine) + "\n\n" + \
                    "Error name: cpac_pipeline_%s" % (errNum) + "\n\n")
        
    def logConnectionError(workflow_name, numStrat, resourcePool, errNum):
        
        logger.info("\n\n" + 'ERROR: Invalid Connection: %s: %s, resource_pool: %s' \
                    % (workflow_name, numStrat, resourcePool) + "\n\n" + "Error name: cpac_pipeline_%s" % (errNum) + \
                    "\n\n" + "This is a pipeline creation error - the workflows have not started yet." + "\n\n")
        
    def logStandardWarning(sectionName, warnLine):
        
        logger.info("\n\n" + 'WARNING: %s - %s' % (sectionName, warnLine) + "\n\n")
        
    def getNodeList(strategy):
        
        nodes = []
        for node in strategy.name:
            nodes.append(node[:-2])
            
        return nodes
        

    strat_list = []

    workflow_bit_id = {}
    workflow_counter = 0





    """""""""""""""""""""""""""""""""""""""""""""""""""
     PREPROCESSING
    """""""""""""""""""""""""""""""""""""""""""""""""""

    '''
    Initialize Anatomical Input Data Flow
    '''
    
    num_strat = 0

    strat_initial = None

    for gather_anat in c.runAnatomicalDataGathering:
        strat_initial = strategy()

        if gather_anat == 1:
            flow = create_anat_datasource()
            flow.inputs.inputnode.subject = subject_id
            flow.inputs.inputnode.anat = sub_dict['anat']

            anat_flow = flow.clone('anat_gather_%d' % num_strat)

            strat_initial.set_leaf_properties(anat_flow, 'outputspec.anat')

        num_strat += 1

        strat_list.append(strat_initial)



    '''
    Inserting Anatomical Preprocessing workflow
    '''
    new_strat_list = []
    num_strat = 0

    if 1 in c.runAnatomicalPreprocessing:

        workflow_bit_id['anat_preproc'] = workflow_counter

        for strat in strat_list:
            # create a new node, Remember to change its name!
            anat_preproc = create_anat_preproc().clone('anat_preproc_%d' % num_strat)

            try:
                # connect the new node to the previous leaf
                node, out_file = strat.get_leaf_properties()
                workflow.connect(node, out_file, anat_preproc, 'inputspec.anat')

            except:
                logConnectionError('Anatomical Preprocessing No valid Previous for strat', num_strat, strat.get_resource_pool(), '0001')
                num_strat += 1
                continue

            if 0 in c.runAnatomicalPreprocessing:
                # we are forking so create a new node
                tmp = strategy()
                tmp.resource_pool = dict(strat.resource_pool)
                tmp.leaf_node = (strat.leaf_node)
                tmp.leaf_out_file = str(strat.leaf_out_file)
                tmp.name = list(strat.name)
                strat = tmp
                new_strat_list.append(strat)

            strat.append_name(anat_preproc.name)


            strat.set_leaf_properties(anat_preproc, 'outputspec.brain')
            # add stuff to resource pool if we need it

            strat.update_resource_pool({'anatomical_brain':(anat_preproc, 'outputspec.brain')})
            strat.update_resource_pool({'anatomical_reorient':(anat_preproc, 'outputspec.reorient')})
            
            #write to log
            create_log_node(anat_preproc, 'outputspec.brain', num_strat)

            num_strat += 1

    strat_list += new_strat_list



    '''
    T1 -> Template, Non-linear registration (FNIRT or ANTS)
    '''
    new_strat_list = []
    num_strat = 0

    workflow_counter += 1
    
    # either run FSL anatomical-to-MNI registration, or...
    
    if 1 in c.runRegistrationPreprocessing:

        workflow_bit_id['anat_mni_register'] = workflow_counter
        for strat in strat_list:

            if 'FSL' in c.regOption:

                fnirt_reg_anat_mni = create_nonlinear_register('anat_mni_fnirt_register_%d' % num_strat)

                try:
                    node, out_file = strat.get_leaf_properties()
                    workflow.connect(node, out_file,
                                     fnirt_reg_anat_mni, 'inputspec.input_brain')

                    node, out_file = strat.get_node_from_resource_pool('anatomical_reorient')
                    workflow.connect(node, out_file,
                                     fnirt_reg_anat_mni, 'inputspec.input_skull')

                    # pass the reference files                
                    fnirt_reg_anat_mni.inputs.inputspec.reference_brain = c.standardResolutionBrainAnat
                    fnirt_reg_anat_mni.inputs.inputspec.reference_skull = c.standardAnat

                    # assign the FSL FNIRT config file specified in pipeline config.yml
                    fnirt_reg_anat_mni.inputs.inputspec.fnirt_config = c.fnirtConfig
                

                except:
                    logConnectionError('Anatomical Registration (FSL)', num_strat, strat.get_resource_pool(), '0002')
                    raise

                if (0 in c.runRegistrationPreprocessing) or ('ANTS' in c.regOption):
                    tmp = strategy()
                    tmp.resource_pool = dict(strat.resource_pool)
                    tmp.leaf_node = (strat.leaf_node)
                    tmp.leaf_out_file = str(strat.leaf_out_file)
                    tmp.name = list(strat.name)
                    strat = tmp
                    new_strat_list.append(strat)

                strat.append_name(fnirt_reg_anat_mni.name)
                strat.set_leaf_properties(fnirt_reg_anat_mni, 'outputspec.output_brain')

                strat.update_resource_pool({'anatomical_to_mni_linear_xfm':(fnirt_reg_anat_mni, 'outputspec.linear_xfm'),
                                            'anatomical_to_mni_nonlinear_xfm':(fnirt_reg_anat_mni, 'outputspec.nonlinear_xfm'),
                                            'mni_to_anatomical_linear_xfm':(fnirt_reg_anat_mni, 'outputspec.invlinear_xfm'),
                                            'mni_normalized_anatomical':(fnirt_reg_anat_mni, 'outputspec.output_brain')})


                create_log_node(fnirt_reg_anat_mni, 'outputspec.output_brain', num_strat)
            
            
                num_strat += 1
                
        strat_list += new_strat_list


        
        new_strat_list = []
            
        for strat in strat_list:
            
            nodes = getNodeList(strat)
            
            # or run ANTS anatomical-to-MNI registration instead
            if ('ANTS' in c.regOption) and \
                    ('anat_mni_fnirt_register' not in nodes):

                ants_reg_anat_mni = create_wf_calculate_ants_warp('anat_mni' \
                        '_ants_register_%d' % num_strat)

                try:
                    node, out_file = strat.get_leaf_properties()
                    workflow.connect(node, out_file, ants_reg_anat_mni,
                            'inputspec.anatomical_brain')

                    # pass the reference file           
                    ants_reg_anat_mni.inputs.inputspec. \
                        reference_brain = c.standardResolutionBrainAnat

                    ants_reg_anat_mni.inputs.inputspec.dimension = 3
                    ants_reg_anat_mni.inputs.inputspec. \
                        use_histogram_matching = True
                    ants_reg_anat_mni.inputs.inputspec. \
                        winsorize_lower_quantile = 0.01
                    ants_reg_anat_mni.inputs.inputspec. \
                        winsorize_upper_quantile = 0.99
                    ants_reg_anat_mni.inputs.inputspec. \
                        metric = ['MI','MI','CC']
                    ants_reg_anat_mni.inputs.inputspec.metric_weight = [1,1,1]
                    ants_reg_anat_mni.inputs.inputspec. \
                        radius_or_number_of_bins = [32,32,4]
                    ants_reg_anat_mni.inputs.inputspec. \
                        sampling_strategy = ['Regular','Regular',None]
                    ants_reg_anat_mni.inputs.inputspec. \
                        sampling_percentage = [0.25,0.25,None]
                    ants_reg_anat_mni.inputs.inputspec. \
                        number_of_iterations = [[1000,500,250,100], \
                        [1000,500,250,100], [100,100,70,20]]
                    ants_reg_anat_mni.inputs.inputspec. \
                        convergence_threshold = [1e-8,1e-8,1e-9]
                    ants_reg_anat_mni.inputs.inputspec. \
                        convergence_window_size = [10,10,15]
                    ants_reg_anat_mni.inputs.inputspec. \
                        transforms = ['Rigid','Affine','SyN']
                    ants_reg_anat_mni.inputs.inputspec. \
                        transform_parameters = [[0.1],[0.1],[0.1,3,0]]
                    ants_reg_anat_mni.inputs.inputspec. \
                        shrink_factors = [[8,4,2,1],[8,4,2,1],[6,4,2,1]]
                    ants_reg_anat_mni.inputs.inputspec. \
                        smoothing_sigmas = [[3,2,1,0],[3,2,1,0],[3,2,1,0]]
                

                except:
                    logConnectionError('Anatomical Registration (ANTS)', num_strat, strat.get_resource_pool(), '0003')
                    raise

                if 0 in c.runRegistrationPreprocessing:
                    tmp = strategy()
                    tmp.resource_pool = dict(strat.resource_pool)
                    tmp.leaf_node = (strat.leaf_node)
                    tmp.leaf_out_file = str(strat.leaf_out_file)
                    tmp.name = list(strat.name)
                    strat = tmp
                    new_strat_list.append(strat)

                strat.append_name(ants_reg_anat_mni.name)
                strat.set_leaf_properties(ants_reg_anat_mni, 'outputspec.normalized_output_brain')

                strat.update_resource_pool({'ants_rigid_xfm':(ants_reg_anat_mni, 'outputspec.ants_rigid_xfm'),
                                            'ants_affine_xfm':(ants_reg_anat_mni, 'outputspec.ants_affine_xfm'),
                                            'anatomical_to_mni_nonlinear_xfm':(ants_reg_anat_mni, 'outputspec.warp_field'),
                                            'mni_to_anatomical_nonlinear_xfm':(ants_reg_anat_mni, 'outputspec.inverse_warp_field'),
                                            'anat_to_mni_ants_composite_xfm':(ants_reg_anat_mni, 'outputspec.composite_transform'),
                                            'mni_normalized_anatomical':(ants_reg_anat_mni, 'outputspec.normalized_output_brain')})

                create_log_node(ants_reg_anat_mni, 'outputspec.normalized_output_brain', num_strat)
          
                num_strat += 1
            
    strat_list += new_strat_list
    


    '''
    Inserting Segmentation Preprocessing
    Workflow
    '''

    new_strat_list = []
    num_strat = 0

    workflow_counter += 1
    if 1 in c.runSegmentationPreprocessing:
        workflow_bit_id['seg_preproc'] = workflow_counter
        for strat in strat_list:
            
            nodes = getNodeList(strat)
            
            if 'anat_mni_fnirt_register' in nodes:
                seg_preproc = create_seg_preproc(False, 'seg_preproc_%d' % num_strat)
            elif 'anat_mni_ants_register' in nodes:
                seg_preproc = create_seg_preproc(True, 'seg_preproc_%d' % num_strat)

            try:
                node, out_file = strat.get_node_from_resource_pool('anatomical_brain')
                workflow.connect(node, out_file,
                                 seg_preproc, 'inputspec.brain')

                if 'anat_mni_fnirt_register' in nodes:
                    node, out_file = strat.get_node_from_resource_pool('anatomical_to_mni_linear_xfm')
                    workflow.connect(node, out_file,
                                     seg_preproc, 'inputspec.standard2highres_mat')
                elif 'anat_mni_ants_register' in nodes:
                    node, out_file = strat.get_node_from_resource_pool('ants_affine_xfm')
                    workflow.connect(node, out_file,
                                     seg_preproc, 'inputspec.standard2highres_mat')


                seg_preproc.inputs.inputspec.PRIOR_CSF = c.PRIOR_CSF
                seg_preproc.inputs.inputspec.PRIOR_GRAY = c.PRIOR_GRAY
                seg_preproc.inputs.inputspec.PRIOR_WHITE = c.PRIOR_WHITE

                seg_preproc.inputs.csf_threshold.csf_threshold = \
                                        c.cerebralSpinalFluidThreshold
                seg_preproc.inputs.wm_threshold.wm_threshold = \
                                        c.whiteMatterThreshold
                seg_preproc.inputs.gm_threshold.gm_threshold = \
                                        c.grayMatterThreshold
                seg_preproc.get_node('csf_threshold').iterables = ('csf_threshold',
                                        c.cerebralSpinalFluidThreshold)
                seg_preproc.get_node('wm_threshold').iterables = ('wm_threshold',
                                        c.whiteMatterThreshold)
                seg_preproc.get_node('gm_threshold').iterables = ('gm_threshold',
                                        c.grayMatterThreshold)


            except:
                logConnectionError('Segmentation Preprocessing', num_strat, strat.get_resource_pool(), '0004')
                raise

            if 0 in c.runSegmentationPreprocessing:
                tmp = strategy()
                tmp.resource_pool = dict(strat.resource_pool)
                tmp.leaf_node = (strat.leaf_node)
                tmp.leaf_out_file = str(strat.leaf_out_file)
                tmp.name = list(strat.name)
                strat = tmp
                new_strat_list.append(strat)

            strat.append_name(seg_preproc.name)
            strat.update_resource_pool({'anatomical_gm_mask' : (seg_preproc, 'outputspec.gm_mask'),
                                        'anatomical_csf_mask': (seg_preproc, 'outputspec.csf_mask'),
                                        'anatomical_wm_mask' : (seg_preproc, 'outputspec.wm_mask'),
                                        'seg_probability_maps': (seg_preproc, 'outputspec.probability_maps'),
                                        'seg_mixeltype': (seg_preproc, 'outputspec.mixeltype'),
                                        'seg_partial_volume_map': (seg_preproc, 'outputspec.partial_volume_map'),
                                        'seg_partial_volume_files': (seg_preproc, 'outputspec.partial_volume_files')})

            create_log_node(seg_preproc, 'outputspec.partial_volume_map', num_strat)
            num_strat += 1

    strat_list += new_strat_list



    '''
    Inserting Functional Input Data workflow
    '''

    new_strat_list = []
    num_strat = 0

    if 1 in c.runFunctionalDataGathering:
        for strat in strat_list:
            # create a new node, Remember to change its name!
            # Flow = create_func_datasource(sub_dict['rest'])
            # Flow.inputs.inputnode.subject = subject_id
            funcFlow = create_func_datasource(sub_dict['rest'], 'func_gather_%d' % num_strat)
            funcFlow.inputs.inputnode.subject = subject_id

            if 0 in c.runFunctionalDataGathering:
                # we are forking so create a new node
                tmp = strategy()
                tmp.resource_pool = dict(strat.resource_pool)
                tmp.leaf_node = (strat.leaf_node)
                tmp.leaf_out_file = str(strat.leaf_out_file)
                tmp.name = list(strat.name)
                strat = tmp
                new_strat_list.append(strat)

            strat.set_leaf_properties(funcFlow, 'outputspec.rest')

            num_strat += 1

    strat_list += new_strat_list



    """
    Inserting Functional Image Preprocessing
    Workflow
    """
    new_strat_list = []
    num_strat = 0

    workflow_counter += 1

    if 1 in c.runFunctionalPreprocessing:

        workflow_bit_id['func_preproc'] = workflow_counter

        for strat in strat_list:

            if '3dAutoMask' in c.functionalMasking:

                slice_timing = sub_dict.get('scan_parameters')
                # a node which checks if scan _parameters are present for each scan
                scan_params = pe.Node(util.Function(input_names=['subject',
                                                                 'scan',
                                                                 'subject_map',
                                                                 'start_indx',
                                                                 'stop_indx'],
                                                   output_names=['tr',
                                                                 'tpattern',
                                                                 'ref_slice',
                                                                 'start_indx',
                                                                 'stop_indx'],
                                                   function=get_scan_params),
                                     name='scan_params_%d' % num_strat)

                convert_tr = pe.Node(util.Function(input_names=['tr'],
                                                   output_names=['tr'],
                                                   function=get_tr),
                                     name='convert_tr_%d' % num_strat)

                # if scan parameters are available slice timing correction is
                # turned on
                if slice_timing:

                    func_preproc = create_func_preproc(slice_timing_correction=True, \
                                                       use_bet=False, \
                                                       wf_name='func_preproc_automask_%d' % num_strat)

                    # getting the scan parameters
                    workflow.connect(funcFlow, 'outputspec.subject',
                                     scan_params, 'subject')
                    workflow.connect(funcFlow, 'outputspec.scan',
                                     scan_params, 'scan')
                    scan_params.inputs.subject_map = sub_dict
                    scan_params.inputs.start_indx = c.startIdx
                    scan_params.inputs.stop_indx = c.stopIdx

                    # passing the slice timing correction parameters
                    workflow.connect(scan_params, 'tr',
                                     func_preproc, 'scan_params.tr')
                    workflow.connect(scan_params, 'ref_slice',
                                     func_preproc, 'scan_params.ref_slice')
                    workflow.connect(scan_params, 'tpattern',
                                     func_preproc, 'scan_params.acquisition')

                    workflow.connect(scan_params, 'start_indx',
                                     func_preproc, 'inputspec.start_idx')
                    workflow.connect(scan_params, 'stop_indx',
                                     func_preproc, 'inputspec.stop_idx')

                    workflow.connect(scan_params, 'tr',
                                     convert_tr, 'tr')
                else:
                    func_preproc = create_func_preproc(slice_timing_correction=False, wf_name='func_preproc_automask_%d' % num_strat)
                    func_preproc.inputs.inputspec.start_idx = c.startIdx
                    func_preproc.inputs.inputspec.stop_idx = c.stopIdx

                    convert_tr.inputs.tr = c.TR

                node = None
                out_file = None
                try:
                    node, out_file = strat.get_leaf_properties()
                    workflow.connect(node, out_file, func_preproc, 'inputspec.rest')

                except:
                    logConnectionError('Functional Preprocessing', num_strat, strat.get_resource_pool(), '0005')
                    num_strat += 1
                    continue

                if (0 in c.runFunctionalPreprocessing) or ('BET' in c.functionalMasking):
                    # we are forking so create a new node
                    tmp = strategy()
                    tmp.resource_pool = dict(strat.resource_pool)
                    tmp.leaf_node = (strat.leaf_node)
                    tmp.leaf_out_file = str(strat.leaf_out_file)
                    tmp.name = list(strat.name)
                    strat = tmp
                    new_strat_list.append(strat)

                strat.append_name(func_preproc.name)

                strat.set_leaf_properties(func_preproc, 'outputspec.preprocessed')

                # add stuff to resource pool if we need it
                if slice_timing:
                    strat.update_resource_pool({'slice_timing_corrected': (func_preproc, 'outputspec.slice_time_corrected')})
                strat.update_resource_pool({'mean_functional':(func_preproc, 'outputspec.example_func')})
                strat.update_resource_pool({'functional_preprocessed_mask':(func_preproc, 'outputspec.preprocessed_mask')})
                strat.update_resource_pool({'movement_parameters':(func_preproc, 'outputspec.movement_parameters')})
                strat.update_resource_pool({'max_displacement':(func_preproc, 'outputspec.max_displacement')})
                strat.update_resource_pool({'preprocessed':(func_preproc, 'outputspec.preprocessed')})
                strat.update_resource_pool({'functional_brain_mask':(func_preproc, 'outputspec.mask')})
                strat.update_resource_pool({'motion_correct':(func_preproc, 'outputspec.motion_correct')})
                strat.update_resource_pool({'coordinate_transformation':(func_preproc, 'outputspec.oned_matrix_save')})


                create_log_node(func_preproc, 'outputspec.preprocessed', num_strat)
                num_strat += 1

            
        strat_list += new_strat_list


        new_strat_list = []
            
        for strat in strat_list:
            
            nodes = getNodeList(strat)
            
            if ('BET' in c.functionalMasking) and ('func_preproc_automask' not in nodes):

                slice_timing = sub_dict.get('scan_parameters')
                # a node which checks if scan _parameters are present for each scan
                scan_params = pe.Node(util.Function(input_names=['subject',
                                                                 'scan',
                                                                 'subject_map',
                                                                 'start_indx',
                                                                 'stop_indx'],
                                                   output_names=['tr',
                                                                 'tpattern',
                                                                 'ref_slice',
                                                                 'start_indx',
                                                                 'stop_indx'],
                                                   function=get_scan_params),
                                     name='scan_params_%d' % num_strat)

                convert_tr = pe.Node(util.Function(input_names=['tr'],
                                                   output_names=['tr'],
                                                   function=get_tr),
                                     name='convert_tr_%d' % num_strat)

                # if scan parameters are available slice timing correction is
                # turned on
                if slice_timing:

                    func_preproc = create_func_preproc(slice_timing_correction=True, \
                                                       use_bet=True, \
                                                       wf_name='func_preproc_bet_%d' % num_strat)

                    # getting the scan parameters
                    workflow.connect(funcFlow, 'outputspec.subject',
                                     scan_params, 'subject')
                    workflow.connect(funcFlow, 'outputspec.scan',
                                     scan_params, 'scan')
                    scan_params.inputs.subject_map = sub_dict
                    scan_params.inputs.start_indx = c.startIdx
                    scan_params.inputs.stop_indx = c.stopIdx

                    # passing the slice timing correction parameters
                    workflow.connect(scan_params, 'tr',
                                     func_preproc, 'scan_params.tr')
                    workflow.connect(scan_params, 'ref_slice',
                                     func_preproc, 'scan_params.ref_slice')
                    workflow.connect(scan_params, 'tpattern',
                                     func_preproc, 'scan_params.acquisition')

                    workflow.connect(scan_params, 'start_indx',
                                     func_preproc, 'inputspec.start_idx')
                    workflow.connect(scan_params, 'stop_indx',
                                     func_preproc, 'inputspec.stop_idx')

                    workflow.connect(scan_params, 'tr',
                                     convert_tr, 'tr')
                else:
                    func_preproc = create_func_preproc(slice_timing_correction=False, \
                                                       use_bet=True, \
                                                       wf_name='func_preproc_bet_%d' % num_strat)
                    func_preproc.inputs.inputspec.start_idx = c.startIdx
                    func_preproc.inputs.inputspec.stop_idx = c.stopIdx

                    convert_tr.inputs.tr = c.TR

                node = None
                out_file = None
                try:
                    node, out_file = strat.get_leaf_properties()
                    workflow.connect(node, out_file, func_preproc, 'inputspec.rest')

                except:
                    logConnectionError('Functional Preprocessing', num_strat, strat.get_resource_pool(), '0005')
                    num_strat += 1
                    continue

                if 0 in c.runFunctionalPreprocessing:
                    # we are forking so create a new node
                    tmp = strategy()
                    tmp.resource_pool = dict(strat.resource_pool)
                    tmp.leaf_node = (strat.leaf_node)
                    tmp.leaf_out_file = str(strat.leaf_out_file)
                    tmp.name = list(strat.name)
                    strat = tmp
                    new_strat_list.append(strat)

                strat.append_name(func_preproc.name)

                strat.set_leaf_properties(func_preproc, 'outputspec.preprocessed')

                # add stuff to resource pool if we need it
                if slice_timing:
                    strat.update_resource_pool({'slice_timing_corrected': (func_preproc, 'outputspec.slice_time_corrected')})
                strat.update_resource_pool({'mean_functional':(func_preproc, 'outputspec.example_func')})
                strat.update_resource_pool({'functional_preprocessed_mask':(func_preproc, 'outputspec.preprocessed_mask')})
                strat.update_resource_pool({'movement_parameters':(func_preproc, 'outputspec.movement_parameters')})
                strat.update_resource_pool({'max_displacement':(func_preproc, 'outputspec.max_displacement')})
                strat.update_resource_pool({'preprocessed':(func_preproc, 'outputspec.preprocessed')})
                strat.update_resource_pool({'functional_brain_mask':(func_preproc, 'outputspec.mask')})
                strat.update_resource_pool({'motion_correct':(func_preproc, 'outputspec.motion_correct')})
                strat.update_resource_pool({'coordinate_transformation':(func_preproc, 'outputspec.oned_matrix_save')})


                create_log_node(func_preproc, 'outputspec.preprocessed', num_strat)
                num_strat += 1


    strat_list += new_strat_list



    '''
    Inserting Friston's 24 parameter Workflow
    In case this workflow runs , it overwrites the movement_parameters file
    So the file contains 24 parameters for motion and that gets wired to all the workflows
    that depend on. The effect should be seen when regressing out nuisance signals and motion
    is used as one of the regressors
    '''
    
    new_strat_list = []
    num_strat = 0

    workflow_counter += 1
    if 1 in c.runFristonModel:
        workflow_bit_id['fristons_parameter_model'] = workflow_counter
        for strat in strat_list:

            fristons_model = fristons_twenty_four(wf_name='fristons_parameter_model_%d' % num_strat)

            try:

                node, out_file = strat.get_node_from_resource_pool('movement_parameters')
                workflow.connect(node, out_file,
                                 fristons_model, 'inputspec.movement_file')

            except:
                logConnectionError('Friston\'s Parameter Model', num_strat, strat.get_resource_pool(), '0006')
                raise

            if 0 in c.runFristonModel:
                tmp = strategy()
                tmp.resource_pool = dict(strat.resource_pool)
                tmp.leaf_node = (strat.leaf_node)
                tmp.leaf_out_file = str(strat.leaf_out_file)
                tmp.name = list(strat.name)
                strat = tmp
                new_strat_list.append(strat)
            strat.append_name(fristons_model.name)

            strat.update_resource_pool({'movement_parameters':(fristons_model, 'outputspec.movement_file')})

    
            create_log_node(fristons_model, 'outputspec.movement_file', num_strat)
            
            num_strat += 1
            
    strat_list += new_strat_list



    '''
    Func -> T1 Registration (Initial Linear reg)
    '''

    # Depending on configuration, either passes output matrix to Func -> Template ApplyWarp,
    # or feeds into linear reg of BBReg operation (if BBReg is enabled)

    new_strat_list = []
    num_strat = 0
    workflow_counter += 1
    
    if 1 in c.runRegisterFuncToAnat:

        workflow_bit_id['func_to_anat'] = workflow_counter

        for strat in strat_list:
            func_to_anat = create_register_func_to_anat('func_to_anat_FLIRT_%d' % num_strat)
       
            # Input registration parameters
            func_to_anat.inputs.inputspec.interp = 'trilinear'


            try:
                def pick_wm(seg_prob_list):
                    seg_prob_list.sort()
                    return seg_prob_list[-1]

                # Input functional image (func.nii.gz)
                node, out_file = strat.get_node_from_resource_pool('mean_functional')
                workflow.connect(node, out_file,
                                 func_to_anat, 'inputspec.func')

                # Input skull-stripped anatomical (anat.nii.gz)
                node, out_file = strat.get_node_from_resource_pool('anatomical_brain')
                workflow.connect(node, out_file,
                                 func_to_anat, 'inputspec.anat')

   

            except:               
                logConnectionError('Register Functional to Anatomical (pre BBReg)', num_strat, strat.get_resource_pool(), '0007')
                raise

            if 0 in c.runRegisterFuncToAnat:
                tmp = strategy()
                tmp.resource_pool = dict(strat.resource_pool)
                tmp.leaf_node = (strat.leaf_node)
                tmp.out_file = str(strat.leaf_out_file)
                tmp.name = list(strat.name)
                strat = tmp
                new_strat_list.append(strat)

            strat.append_name(func_to_anat.name)
            # strat.set_leaf_properties(func_mni_warp, 'out_file')

            strat.update_resource_pool({'mean_functional_in_anat':(func_to_anat, 'outputspec.anat_func_nobbreg'),
                                        'functional_to_anat_linear_xfm':(func_to_anat, 'outputspec.func_to_anat_linear_xfm_nobbreg')})

            # Outputs:
            # functional_to_anat_linear_xfm = func-t1.mat, linear, sent to 'premat' of post-FNIRT applywarp,
            #                                 or to the input of the post-ANTS c3d_affine_tool
            
            #create_log_node(func_to_anat, 'outputspec.mni_func', num_strat)
            num_strat += 1

    strat_list += new_strat_list



    '''
    Func -> T1 Registration (BBREG)
    '''

    # Outputs 'functional_to_anat_linear_xfm', a matrix file of the functional-to-anatomical
    # registration warp to be applied LATER in func_mni_warp, which accepts it as input 'premat'

    new_strat_list = []
    num_strat = 0
    workflow_counter += 1
    
    if 1 in c.runBBReg:

        workflow_bit_id['func_to_anat_bbreg'] = workflow_counter

        for strat in strat_list:

            nodes = getNodeList(strat)

            # this is needed here in case tissue segmentation is set on/off
            # and you have bbreg enabled- this will ensure bbreg will run for
            # the strat that has segmentation but will not run (thus avoiding
            # a crash) on the strat without segmentation
            if 'seg_preproc' in nodes:

                func_to_anat_bbreg = create_bbregister_func_to_anat('func_to_anat_bbreg_%d' % num_strat)
       
                # Input registration parameters
                func_to_anat_bbreg.inputs.inputspec.bbr_schedule = c.boundaryBasedRegistrationSchedule

                try:
                    def pick_wm(seg_prob_list):
                        seg_prob_list.sort()
                        return seg_prob_list[-1]

                    # Input functional image (func.nii.gz)
                    node, out_file = strat.get_node_from_resource_pool('mean_functional')
                    workflow.connect(node, out_file,
                                     func_to_anat_bbreg, 'inputspec.func')

                    # Input segmentation probability maps for white matter segmentation
                    node, out_file = strat.get_node_from_resource_pool('seg_probability_maps')
                    workflow.connect(node, (out_file, pick_wm),
                                     func_to_anat_bbreg, 'inputspec.anat_wm_segmentation')

                    # Input anatomical whole-head image (reoriented)
                    node, out_file = strat.get_node_from_resource_pool('anatomical_reorient')
                    workflow.connect(node, out_file,
                                     func_to_anat_bbreg, 'inputspec.anat_skull')

                    node, out_file = strat.get_node_from_resource_pool('functional_to_anat_linear_xfm')
                    workflow.connect(node, out_file,
                                     func_to_anat_bbreg, 'inputspec.linear_reg_matrix')
   

                except:
                    logConnectionError('Register Functional to Anatomical (BBReg)', num_strat, strat.get_resource_pool(), '0008')
                    raise


                if 0 in c.runBBReg:
                    tmp = strategy()
                    tmp.resource_pool = dict(strat.resource_pool)
                    tmp.leaf_node = (strat.leaf_node)
                    tmp.out_file = str(strat.leaf_out_file)
                
                    # This line is needed here for some reason, otherwise the connection
                    # between func_preproc and nuisance will break - even though this
                    # workflow has nothing to do with it - but excluding this line
                    # below removes the leaf node from the new forked strat
                    tmp.leaf_out_file = str(strat.leaf_out_file)
                
                    tmp.name = list(strat.name)
                    strat = tmp
                    new_strat_list.append(strat)
               

                strat.append_name(func_to_anat_bbreg.name)
                # strat.set_leaf_properties(func_mni_warp, 'out_file')

                strat.update_resource_pool({'mean_functional_in_anat':(func_to_anat_bbreg, 'outputspec.anat_func'),
                                            'functional_to_anat_linear_xfm':(func_to_anat_bbreg, 'outputspec.func_to_anat_linear_xfm')})

                # Outputs:
                # functional_to_anat_linear_xfm = func-t1.mat, linear, sent to 'premat' of post-FNIRT applywarp,
                #                                 or to the input of the post-ANTS c3d_affine_tool
            
                #create_log_node(func_to_anat, 'outputspec.mni_func', num_strat)
                num_strat += 1

    strat_list += new_strat_list
     


    '''
    Inserting Generate Motion Statistics Workflow
    '''
    new_strat_list = []
    num_strat = 0

    workflow_counter += 1
    if 1 in c.runGenerateMotionStatistics:
        workflow_bit_id['gen_motion_stats'] = workflow_counter
        for strat in strat_list:

            gen_motion_stats = motion_power_statistics('gen_motion_stats_%d' % num_strat)
            gen_motion_stats.inputs.scrubbing_input.threshold = c.scrubbingThreshold
            gen_motion_stats.inputs.scrubbing_input.remove_frames_before = c.numRemovePrecedingFrames
            gen_motion_stats.inputs.scrubbing_input.remove_frames_after = c.numRemoveSubsequentFrames
            gen_motion_stats.get_node('scrubbing_input').iterables = ('threshold', c.scrubbingThreshold)

            try:
                # #**special case where the workflow is not getting outputs from resource pool
                # but is connected to functional datasource
                workflow.connect(funcFlow, 'outputspec.subject',
                             gen_motion_stats, 'inputspec.subject_id')

                workflow.connect(funcFlow, 'outputspec.scan',
                             gen_motion_stats, 'inputspec.scan_id')

                node, out_file = strat.get_node_from_resource_pool('motion_correct')
                workflow.connect(node, out_file,
                                 gen_motion_stats, 'inputspec.motion_correct')

                node, out_file = strat.get_node_from_resource_pool('movement_parameters')
                workflow.connect(node, out_file,
                                 gen_motion_stats, 'inputspec.movement_parameters')

                node, out_file = strat.get_node_from_resource_pool('max_displacement')
                workflow.connect(node, out_file,
                                 gen_motion_stats, 'inputspec.max_displacement')

                node, out_file = strat.get_node_from_resource_pool('functional_brain_mask')
                workflow.connect(node, out_file,
                                 gen_motion_stats, 'inputspec.mask')

                node, out_file = strat.get_node_from_resource_pool('coordinate_transformation')
                workflow.connect(node, out_file,
                                 gen_motion_stats, 'inputspec.oned_matrix_save')

            except:
                logConnectionError('Generate Motion Statistics', num_strat, strat.get_resource_pool(), '0009')
                raise

            if 0 in c.runGenerateMotionStatistics:
                tmp = strategy()
                tmp.resource_pool = dict(strat.resource_pool)
                tmp.leaf_node = (strat.leaf_node)
                tmp.leaf_out_file = str(strat.leaf_out_file)
                tmp.name = list(strat.name)
                strat = tmp
                new_strat_list.append(strat)

            strat.append_name(gen_motion_stats.name)

            strat.update_resource_pool({'frame_wise_displacement':(gen_motion_stats, 'outputspec.FD_1D'),
                                        'scrubbing_frames_excluded':(gen_motion_stats, 'outputspec.frames_ex_1D'),
                                        'scrubbing_frames_included':(gen_motion_stats, 'outputspec.frames_in_1D'),
                                        'power_params':(gen_motion_stats, 'outputspec.power_params'),
                                        'motion_params':(gen_motion_stats, 'outputspec.motion_params')})
            
            create_log_node(gen_motion_stats, 'outputspec.motion_params', num_strat)
            num_strat += 1

    strat_list += new_strat_list



    '''
    Inserting Nuisance Workflow
    '''
    
    new_strat_list = []
    num_strat = 0

    workflow_counter += 1

    if 1 in c.runNuisance:

        workflow_bit_id['nuisance'] = workflow_counter

        for strat in strat_list:
            
            nodes = getNodeList(strat)

            # this is needed here in case tissue segmentation is set on/off
            # and you have nuisance enabled- this will ensure nuisance will
            # run for the strat that has segmentation but will not run (thus
            # avoiding a crash) on the strat without segmentation
            if 'seg_preproc' in nodes:
            
                if 'anat_mni_fnirt_register' in nodes:
                    nuisance = create_nuisance(False, 'nuisance_%d' % num_strat)
                else:
                    nuisance = create_nuisance(True, 'nuisance_%d' % num_strat)

                nuisance.get_node('residuals').iterables = ([('selector', c.Corrections),
                                                             ('compcor_ncomponents', c.nComponents)])

                nuisance.inputs.inputspec.harvard_oxford_mask = c.harvardOxfordMask

                try:
                    node, out_file = strat.get_leaf_properties()
                    workflow.connect(node, out_file,
                                     nuisance, 'inputspec.subject')

                    node, out_file = strat.get_node_from_resource_pool('anatomical_gm_mask')
                    workflow.connect(node, out_file,
                                     nuisance, 'inputspec.gm_mask')

                    node, out_file = strat.get_node_from_resource_pool('anatomical_wm_mask')
                    workflow.connect(node, out_file,
                                     nuisance, 'inputspec.wm_mask')

                    node, out_file = strat.get_node_from_resource_pool('anatomical_csf_mask')
                    workflow.connect(node, out_file,
                                     nuisance, 'inputspec.csf_mask')

                    node, out_file = strat.get_node_from_resource_pool('movement_parameters')
                    workflow.connect(node, out_file,
                                     nuisance, 'inputspec.motion_components')

                    node, out_file = strat.get_node_from_resource_pool('functional_to_anat_linear_xfm')
                    workflow.connect(node, out_file,
                                     nuisance, 'inputspec.func_to_anat_linear_xfm')
                
                    if 'anat_mni_fnirt_register' in nodes:
                        node, out_file = strat.get_node_from_resource_pool('mni_to_anatomical_linear_xfm')
                        workflow.connect(node, out_file,
                                         nuisance, 'inputspec.mni_to_anat_linear_xfm')
                    else:
                        node, out_file = strat.get_node_from_resource_pool('ants_affine_xfm')
                        workflow.connect(node, out_file,
                                         nuisance, 'inputspec.mni_to_anat_linear_xfm')


                except:
                    logConnectionError('Nuisance', num_strat, strat.get_resource_pool(), '0010')
                    raise


                if 0 in c.runNuisance:
                    tmp = strategy()
                    tmp.resource_pool = dict(strat.resource_pool)
                    tmp.leaf_node = (strat.leaf_node)
                    tmp.leaf_out_file = str(strat.leaf_out_file)
                    tmp.name = list(strat.name)
                    strat = tmp
                    new_strat_list.append(strat)

                strat.append_name(nuisance.name)

                strat.set_leaf_properties(nuisance, 'outputspec.subject')

                strat.update_resource_pool({'functional_nuisance_residuals':(nuisance, 'outputspec.subject')})

                create_log_node(nuisance, 'outputspec.subject', num_strat)
            
                num_strat += 1

    strat_list += new_strat_list



    '''
    Inserting Median Angle Correction Workflow
    '''
    
    new_strat_list = []
    num_strat = 0

    workflow_counter += 1
    if 1 in c.runMedianAngleCorrection:
        workflow_bit_id['median_angle_corr'] = workflow_counter
        for strat in strat_list:
            median_angle_corr = create_median_angle_correction('median_angle_corr_%d' % num_strat)

            median_angle_corr.get_node('median_angle_correct').iterables = ('target_angle_deg', c.targetAngleDeg)
            try:
                node, out_file = strat.get_leaf_properties()
                workflow.connect(node, out_file,
                                 median_angle_corr, 'inputspec.subject')
            except:
                logConnectionError('Median Angle Correction', num_strat, strat.get_resource_pool(), '0011')
                raise

            if 0 in c.runMedianAngleCorrection:
                tmp = strategy()
                tmp.resource_pool = dict(strat.resource_pool)
                tmp.leaf_node = (strat.leaf_node)
                tmp.leaf_out_file = str(strat.leaf_out_file)
                tmp.name = list(strat.name)
                strat = tmp
                new_strat_list.append(strat)

            strat.append_name(median_angle_corr.name)

            strat.set_leaf_properties(median_angle_corr, 'outputspec.subject')

            strat.update_resource_pool({'functional_median_angle_corrected':(median_angle_corr, 'outputspec.subject')})
            
            create_log_node(median_angle_corr, 'outputspec.subject', num_strat)

            num_strat += 1

    strat_list += new_strat_list



    '''
    Inserting ALFF/fALFF
    Workflow
    '''
    
    new_strat_list = []
    num_strat = 0

    if 1 in c.runALFF:
        for strat in strat_list:
            alff = create_alff('alff_falff_%d' % num_strat)
            alff.inputs.hp_input.hp = c.highPassFreqALFF
            alff.inputs.lp_input.lp = c.lowPassFreqALFF
            alff.get_node('hp_input').iterables = ('hp',
                                                        c.highPassFreqALFF)
            alff.get_node('lp_input').iterables = ('lp',
                                                        c.lowPassFreqALFF)


            try:
                node, out_file = strat.get_leaf_properties()
                workflow.connect(node, out_file,
                                 alff, 'inputspec.rest_res')
                node, out_file = strat.get_node_from_resource_pool('functional_brain_mask')
                workflow.connect(node, out_file,
                                 alff, 'inputspec.rest_mask')

            except:
                logConnectionError('ALFF', num_strat, strat.get_resource_pool(), '0012')
                raise
            strat.append_name(alff.name)
            strat.update_resource_pool({'alff_img':(alff, 'outputspec.alff_img')})
            strat.update_resource_pool({'falff_img':(alff, 'outputspec.falff_img')})
            strat.update_resource_pool({'alff_Z_img':(alff, 'outputspec.alff_Z_img')})
            strat.update_resource_pool({'falff_Z_img':(alff, 'outputspec.falff_Z_img')})
            
            create_log_node(alff, 'outputspec.falff_img', num_strat)

            num_strat += 1
    strat_list += new_strat_list



    '''
    Inserting Frequency Filtering Node
    '''
    
    new_strat_list = []
    num_strat = 0

    workflow_counter += 1
    if 1 in c.runFrequencyFiltering:
        workflow_bit_id['frequency_filter'] = workflow_counter
        for strat in strat_list:
            frequency_filter = pe.Node(util.Function(input_names=['realigned_file',
                                                                  'bandpass_freqs',
                                                                  'sample_period'],
                                                     output_names=['bandpassed_file'],
                                                     function=bandpass_voxels),
                                       name='frequency_filter_%d' % num_strat)

            frequency_filter.iterables = ('bandpass_freqs', c.nuisanceBandpassFreq)
            try:
                node, out_file = strat.get_leaf_properties()
                workflow.connect(node, out_file,
                                 frequency_filter, 'realigned_file')

            except:
                logConnectionError('Frequency Filtering', num_strat, strat.get_resource_pool(), '0013')
                raise

            if 0 in c.runFrequencyFiltering:
                tmp = strategy()
                tmp.resource_pool = dict(strat.resource_pool)
                tmp.leaf_node = (strat.leaf_node)
                tmp.leaf_out_file = str(strat.leaf_out_file)
                tmp.name = list(strat.name)
                strat = tmp
                new_strat_list.append(strat)

            strat.append_name(frequency_filter.name)

            strat.set_leaf_properties(frequency_filter, 'bandpassed_file')

            strat.update_resource_pool({'functional_freq_filtered':(frequency_filter, 'bandpassed_file')})

            create_log_node(frequency_filter, 'bandpassed_file', num_strat)
            
            num_strat += 1

    strat_list += new_strat_list



    '''
    Inserting Scrubbing Workflow
    '''
    
    new_strat_list = []
    num_strat = 0

    workflow_counter += 1


    if 1 in c.runScrubbing:

        workflow_bit_id['scrubbing'] = workflow_counter

        for strat in strat_list:

            nodes = getNodeList(strat)

            if 'gen_motion_stats' in nodes:

                scrubbing = create_scrubbing_preproc('scrubbing_%d' % num_strat)

                try:

                    node, out_file = strat.get_leaf_properties()
                    workflow.connect(node, out_file,
                                     scrubbing, 'inputspec.preprocessed')

                    node, out_file = strat.get_node_from_resource_pool('scrubbing_frames_included')
                    workflow.connect(node, out_file,
                                     scrubbing, 'inputspec.frames_in_1D')

                    node, out_file = strat.get_node_from_resource_pool('movement_parameters')
                    workflow.connect(node, out_file,
                                     scrubbing, 'inputspec.movement_parameters')

                except:
                    logConnectionError('Scrubbing Workflow', num_strat, strat.get_resource_pool(), '0014')
                    raise

                if 0 in c.runScrubbing:
                    tmp = strategy()
                    tmp.resource_pool = dict(strat.resource_pool)
                    tmp.leaf_node = (strat.leaf_node)
                    tmp.leaf_out_file = str(strat.leaf_out_file)
                    tmp.name = list(strat.name)
                    strat = tmp
                    new_strat_list.append(strat)

                strat.append_name(scrubbing.name)

                strat.set_leaf_properties(scrubbing, 'outputspec.preprocessed')

                strat.update_resource_pool({'scrubbing_movement_parameters' : (scrubbing, 'outputspec.scrubbed_movement_parameters'),
                                            'scrubbed_preprocessed': (scrubbing, 'outputspec.preprocessed')})
            
                create_log_node(scrubbing, 'outputspec.preprocessed', num_strat)

                num_strat += 1

    strat_list += new_strat_list



    '''
    Func -> Template, uses antsApplyTransforms (ANTS) or ApplyWarp (FSL) to
    apply the warp; also includes mean functional warp
    '''
    
    new_strat_list = []
    num_strat = 0
    if 1 in c.runRegisterFuncToMNI:

        for strat in strat_list:
            
            nodes = getNodeList(strat)
            
            # Run FSL ApplyWarp
            if 'anat_mni_fnirt_register' in nodes:

                func_mni_warp = pe.Node(interface=fsl.ApplyWarp(),
                                        name='func_mni_fsl_warp_%d' % num_strat)
                func_mni_warp.inputs.ref_file = c.standardResolutionBrain
    
                functional_brain_mask_to_standard = pe.Node(interface=fsl.ApplyWarp(),
                                                            name='func_mni_fsl_warp_mask_%d' % num_strat)
                functional_brain_mask_to_standard.inputs.interp = 'nn'
                functional_brain_mask_to_standard.inputs.ref_file = c.standard

                mean_functional_warp = pe.Node(interface=fsl.ApplyWarp(), name='mean_func_fsl_warp_%d' % num_strat)
                mean_functional_warp.inputs.ref_file = c.standardResolutionBrain
    
                try:

                    node, out_file = strat.get_node_from_resource_pool('anatomical_to_mni_nonlinear_xfm')
                    workflow.connect(node, out_file,
                                     func_mni_warp, 'field_file')

                    node, out_file = strat.get_node_from_resource_pool('functional_to_anat_linear_xfm')
                    workflow.connect(node, out_file,
                                     func_mni_warp, 'premat')
  
                    node, out_file = strat.get_leaf_properties()
                    workflow.connect(node, out_file,
                                     func_mni_warp, 'in_file')
    

                    node, out_file = strat.get_node_from_resource_pool('anatomical_to_mni_nonlinear_xfm')
                    workflow.connect(node, out_file,
                                     functional_brain_mask_to_standard, 'field_file')
                    workflow.connect(node, out_file,
                                     mean_functional_warp, 'field_file')

                    node, out_file = strat.get_node_from_resource_pool('functional_to_anat_linear_xfm')
                    workflow.connect(node, out_file,
                                     functional_brain_mask_to_standard, 'premat') 
                    workflow.connect(node, out_file,
                                     mean_functional_warp, 'premat') 

                    node, out_file = strat.get_node_from_resource_pool('functional_brain_mask')
                    workflow.connect(node, out_file,
                                     functional_brain_mask_to_standard, 'in_file')

                    node, out_file = strat.get_node_from_resource_pool('mean_functional')
                    workflow.connect(node, out_file, mean_functional_warp, 'in_file')

                    

                except:
                    logConnectionError('Functional Timeseries Registration to MNI space (FSL)', num_strat, strat.get_resource_pool(), '0015')
                    raise
    
                strat.update_resource_pool({'functional_mni':(func_mni_warp, 'out_file'),
                                            'functional_brain_mask_to_standard':(functional_brain_mask_to_standard, 'out_file'),
                                            'mean_functional_in_mni':(mean_functional_warp, 'out_file')})
                strat.append_name(func_mni_warp.name)
                create_log_node(func_mni_warp, 'out_file', num_strat)
            
                num_strat += 1
                
                
        strat_list += new_strat_list  
            
        for strat in strat_list:
            
            nodes = getNodeList(strat)
             
            if ('ANTS' in c.regOption) and ('anat_mni_fnirt_register' not in nodes):

                # ANTS warp application

                def fsl_to_itk_conversion(source_file, reference, func_name):

                    # converts FSL-format .mat affine xfm into ANTS-format
                    # .txt; .mat affine comes from Func->Anat registration
                    fsl_to_itk_func_mni = create_wf_c3d_fsl_to_itk(name=\
                            'fsl_to_itk_%s_%d' % (func_name, \
                            num_strat))

                    try:

                        # convert the .mat from linear Func->Anat to
                        # ANTS format
                        node, out_file = strat.get_node_from_resource_pool(\
                                'functional_to_anat_linear_xfm')
                        workflow.connect(node, out_file, fsl_to_itk_func_mni,
                                'inputspec.affine_file')

                        node, out_file = strat.get_node_from_resource_pool(\
                                reference)
                        workflow.connect(node, out_file, fsl_to_itk_func_mni,
                                'inputspec.reference_file')

                        node, out_file = strat.get_node_from_resource_pool(\
                                source_file)
                        workflow.connect(node, out_file, fsl_to_itk_func_mni,
                                'inputspec.source_file')

                    except:
                        logConnectionError('Functional Timeseries ' \
                            'Registration to MNI space (ANTS)', num_strat, \
                            strat.get_resource_pool(), '0016')
                        raise

                    strat.update_resource_pool({'itk_func_anat_affine_%s' % \
                            (func_name): (fsl_to_itk_func_mni, \
                            'outputspec.itk_transform')})

                    strat.append_name(fsl_to_itk_func_mni.name)
                    create_log_node(fsl_to_itk_func_mni, \
                            'outputspec.itk_transform', num_strat)



                def collect_transforms_func_mni(func_name):

                    # collects series of warps to be applied
                    collect_transforms_func_mni = \
                            create_wf_collect_transforms(name=\
                            'collect_transforms_%s_%d' % \
                            (func_name, num_strat))

                    try:

                        # Field file from anatomical nonlinear registration
                        node, out_file = strat.get_node_from_resource_pool(\
                                'anatomical_to_mni_nonlinear_xfm')
                        workflow.connect(node, out_file,
                                collect_transforms_func_mni,
                                'inputspec.warp_file')

                        # affine transformation from anatomical registration
                        node, out_file = strat.get_node_from_resource_pool(\
                                'ants_affine_xfm')
                        workflow.connect(node, out_file,
                                collect_transforms_func_mni,
                                'inputspec.linear_affine')

                        # rigid transformation from anatomical registration
                        node, out_file = strat.get_node_from_resource_pool(\
                                'ants_rigid_xfm')
                        workflow.connect(node, out_file,
                                collect_transforms_func_mni,
                                'inputspec.linear_rigid')

                        # Premat from Func->Anat linear reg and bbreg
                        # (if bbreg is enabled)
                        node, out_file = strat.get_node_from_resource_pool(\
                                'itk_func_anat_affine_%s' % func_name)
                        workflow.connect(node, out_file, 
                                collect_transforms_func_mni,
                                'inputspec.fsl_to_itk_affine')

                    except:
                        logConnectionError('Functional Timeseries ' \
                            'Registration to MNI space (ANTS)', num_strat, \
                            strat.get_resource_pool(), '0016')
                        raise

                    strat.update_resource_pool({'itk_collected_warps_%s' % \
                            (func_name): (collect_transforms_func_mni, \
                            'outputspec.transformation_series')})

                    strat.append_name(collect_transforms_func_mni.name)
                    create_log_node(collect_transforms_func_mni, \
                            'outputspec.transformation_series', num_strat)




                def ants_apply_warps_func_mni(input_node, input_outfile, \
                        reference, input_image_type, func_name):

                    # apply ants warps
                    apply_ants_warp_func_mni = create_wf_apply_ants_warp(\
                            name='apply_ants_warp_%s_%d' % \
                            (func_name, num_strat))

                    apply_ants_warp_func_mni.inputs.inputspec. \
                            reference_image = reference

                    apply_ants_warp_func_mni.inputs.inputspec.dimension = 3

                    apply_ants_warp_func_mni.inputs.inputspec. \
                            interpolation = 'Linear'
                    apply_ants_warp_func_mni.inputs.inputspec. \
                            input_image_type = input_image_type

                    try:

                        # this <node, out_file> pulls in directly because
                        # it pulls in the leaf in some instances
                        workflow.connect(input_node, input_outfile,
                            apply_ants_warp_func_mni, 'inputspec.input_image')

                        node, out_file = strat.get_node_from_resource_pool(\
                                'itk_collected_warps_%s' % func_name)
                        workflow.connect(node, out_file, 
                                apply_ants_warp_func_mni,
                                'inputspec.transforms')


                    except:
                        logConnectionError('Functional Timeseries ' \
                            'Registration to MNI space (ANTS)', num_strat, \
                            strat.get_resource_pool(), '0016')
                        raise

                    strat.update_resource_pool({func_name: \
                            (apply_ants_warp_func_mni, \
                            'outputspec.output_image')})

                    strat.append_name(apply_ants_warp_func_mni.name)
                    create_log_node(apply_ants_warp_func_mni, \
                            'outputspec.output_image', num_strat)




                # FUNCTIONAL apply warp
                fsl_to_itk_conversion('mean_functional', 'anatomical_brain', 'functional_mni')
                collect_transforms_func_mni('functional_mni')

                node, out_file = strat.get_leaf_properties()
                ants_apply_warps_func_mni(node, out_file, c.standardResolutionBrainAnat, 3, 'functional_mni')



                # FUNCTIONAL MASK apply warp
                fsl_to_itk_conversion('functional_brain_mask', 'anatomical_brain', 'functional_brain_mask_to_standard')
                collect_transforms_func_mni('functional_brain_mask_to_standard')

                node, out_file = strat.get_node_from_resource_pool('func' \
                        'tional_brain_mask')
                ants_apply_warps_func_mni(node, out_file, c.standardResolutionBrainAnat, 0, 'functional_brain_mask_to_standard')



                # FUNCTIONAL MEAN apply warp
                fsl_to_itk_conversion('mean_functional', 'anatomical_brain', 'mean_functional_in_mni')
                collect_transforms_func_mni('mean_functional_in_mni')

                node, out_file = strat.get_node_from_resource_pool('mean' \
                        '_functional')
                ants_apply_warps_func_mni(node, out_file, c.standardResolutionBrainAnat, 0, 'mean_functional_in_mni')



            
                num_strat += 1

    strat_list += new_strat_list
    




    """""""""""""""""""""""""""""""""""""""""""""""""""
     OUTPUTS
    """""""""""""""""""""""""""""""""""""""""""""""""""
    
    '''
    Inserting VMHC
    Workflow
    '''
    
    new_strat_list = []
    num_strat = 0

    if 1 in c.runVMHC:
        
        if not os.path.exists(c.brainSymmetric):
            logger.info("\n\n" + ("ERROR: Missing file - %s" % c.brainSymmetric) + "\n\n" + \
                        "Error name: cpac_pipeline_0017" + "\n\n")
            raise Exception
        
        if not os.path.exists(c.symmStandard):
            logger.info("\n\n" + ("ERROR: Missing file - %s" % c.symmStandard) + "\n\n" + \
                        "Error name: cpac_pipeline_0018" + "\n\n")
            raise Exception
            
        
        for strat in strat_list:
            
            nodes = getNodeList(strat)
            
            if 'func_mni_fsl_warp' in nodes:
                preproc = create_vmhc(False)
            else:
                preproc = create_vmhc(True)

            preproc.inputs.inputspec.brain_symmetric = \
                                            c.brainSymmetric
            preproc.inputs.inputspec.symm_standard = \
                                            c.symmStandard
            preproc.inputs.inputspec.twomm_brain_mask_dil = \
                                            c.twommBrainMaskDiluted
            preproc.inputs.inputspec.config_file_twomm = \
                                            c.configFileTwomm
            preproc.inputs.inputspec.standard = \
                                            c.standard
            preproc.inputs.fwhm_input.fwhm = c.fwhm
            preproc.get_node('fwhm_input').iterables = ('fwhm',
                                                        c.fwhm)


            vmhc = preproc.clone('vmhc_%d' % num_strat)



            try:
                node, out_file = strat.get_leaf_properties()
                workflow.connect(node, out_file,
                                 vmhc, 'inputspec.rest_res')
                
                node, out_file = strat.get_node_from_resource_pool('functional_to_anat_linear_xfm')
                workflow.connect(node, out_file,
                                 vmhc, 'inputspec.example_func2highres_mat')

                node, out_file = strat.get_node_from_resource_pool('functional_brain_mask')
                workflow.connect(node, out_file,
                                 vmhc, 'inputspec.rest_mask')

                node, out_file = strat.get_node_from_resource_pool('anatomical_brain')
                workflow.connect(node, out_file,
                                 vmhc, 'inputspec.brain')

                node, out_file = strat.get_node_from_resource_pool('anatomical_reorient')
                workflow.connect(node, out_file,
                                 vmhc, 'inputspec.reorient')

                node, out_file = strat.get_node_from_resource_pool('mean_functional')
                workflow.connect(node, out_file,
                                 vmhc, 'inputspec.mean_functional')

            except:
                logConnectionError('VMHC', num_strat, strat.get_resource_pool(), '0019')
                raise


            strat.update_resource_pool({'vmhc_raw_score':(vmhc, 'outputspec.VMHC_FWHM_img')})
            strat.update_resource_pool({'vmhc_z_score':(vmhc, 'outputspec.VMHC_Z_FWHM_img')})
            strat.update_resource_pool({'vmhc_z_score_stat_map':(vmhc, 'outputspec.VMHC_Z_stat_FWHM_img')})
            strat.append_name(vmhc.name)
            
            create_log_node(vmhc, 'outputspec.VMHC_FWHM_img', num_strat)
            
            num_strat += 1

    strat_list += new_strat_list



    '''
    Inserting REHO
    Workflow
    '''
    
    new_strat_list = []
    num_strat = 0

    if 1 in c.runReHo:
        for strat in strat_list:

            preproc = create_reho()
            preproc.inputs.inputspec.cluster_size = c.clusterSize
            reho = preproc.clone('reho_%d' % num_strat)


            try:
                node, out_file = strat.get_leaf_properties()
                workflow.connect(node, out_file,
                                 reho, 'inputspec.rest_res_filt')

                node, out_file = strat.get_node_from_resource_pool('functional_brain_mask')
                workflow.connect(node, out_file,
                                 reho, 'inputspec.rest_mask')
            except:
                logConnectionError('ReHo', num_strat, strat.get_resource_pool(), '0020')
                raise


            strat.update_resource_pool({'raw_reho_map':(reho, 'outputspec.raw_reho_map')})
            strat.update_resource_pool({'reho_Z_img':(reho, 'outputspec.z_score')})
            strat.append_name(reho.name)
            
            create_log_node(reho, 'outputspec.raw_reho_map', num_strat)
            
            num_strat += 1
    strat_list += new_strat_list



    '''
    Spatial Regression Based Time Series
    '''
    new_strat_list = []
    num_strat = 0

    if 1 in c.runSpatialRegression:

        for strat in strat_list:
            
            '''
            resample_functional_to_spatial_map = pe.Node(interface=fsl.FLIRT(),
                                                         name='resample_functional_to_spatial_map_%d' % num_strat)
            resample_functional_to_spatial_map.inputs.interp = 'trilinear'
            resample_functional_to_spatial_map.inputs.apply_xfm = True
            resample_functional_to_spatial_map.inputs.in_matrix_file = c.identityMatrix
            
            resample_functional_mask_to_spatial_map = pe.Node(interface=fsl.FLIRT(),
                                                         name='resample_functional_mask_to_spatial_map_%d' % num_strat)
            resample_functional_mask_to_spatial_map.inputs.interp = 'nearestneighbour'
            resample_functional_mask_to_spatial_map.inputs.apply_xfm = True
            resample_functional_mask_to_spatial_map.inputs.in_matrix_file = c.identityMatrix
            '''
            resample_spatial_map_to_native_space = pe.Node(interface=fsl.FLIRT(),
                                                         name='resample_spatial_map_to_native_space_%d' % num_strat)
            resample_spatial_map_to_native_space.inputs.interp = 'nearestneighbour'
            resample_spatial_map_to_native_space.inputs.apply_xfm = True
            resample_spatial_map_to_native_space.inputs.in_matrix_file = c.identityMatrix

            spatial_map_dataflow = create_spatial_map_dataflow(c.spatialPatternMaps, 'spatial_map_dataflow_%d' % num_strat)

            spatial_map_timeseries = get_spatial_map_timeseries('spatial_map_timeseries_%d' % num_strat)
            spatial_map_timeseries.inputs.inputspec.demean = c.spatialDemean

            try:

                node, out_file = strat.get_node_from_resource_pool('functional_mni')
                node2, out_file2 = strat.get_node_from_resource_pool('functional_brain_mask_to_standard')

                # resample the input functional file and functional mask to spatial map
                workflow.connect(node, out_file,
                                 resample_spatial_map_to_native_space, 'reference')
                workflow.connect(spatial_map_dataflow, 'select_spatial_map.out_file',
                                 resample_spatial_map_to_native_space, 'in_file')
                
                '''
                workflow.connect(node2, out_file2,
                                 resample_functional_mask_to_spatial_map, 'in_file')
                workflow.connect(spatial_map_dataflow, 'select_spatial_map.out_file',
                                 resample_functional_mask_to_spatial_map, 'reference')
                

                # connect it to the spatial_map_timeseries
                workflow.connect(spatial_map_dataflow, 'select_spatial_map.out_file',
                                 spatial_map_timeseries, 'inputspec.spatial_map')
                workflow.connect(resample_functional_mask_to_spatial_map, 'out_file',
                                 spatial_map_timeseries, 'inputspec.subject_mask')
                workflow.connect(resample_functional_to_spatial_map, 'out_file',
                                 spatial_map_timeseries, 'inputspec.subject_rest')
                '''
                
                                # connect it to the spatial_map_timeseries
                workflow.connect(resample_spatial_map_to_native_space, 'out_file',
                                 spatial_map_timeseries, 'inputspec.spatial_map')
                workflow.connect(node2, out_file2,
                                 spatial_map_timeseries, 'inputspec.subject_mask')
                workflow.connect(node, out_file,
                                 spatial_map_timeseries, 'inputspec.subject_rest')
                               
                

            except:
                logConnectionError('Spatial map timeseries extraction', num_strat, strat.get_resource_pool(), '0029')
                raise

            if 0 in c.runSpatialRegression:
                tmp = strategy()
                tmp.resource_pool = dict(strat.resource_pool)
                tmp.leaf_node = (strat.leaf_node)
                tmp.leaf_out_file = str(strat.leaf_out_file)
                tmp.name = list(strat.name)
                strat = tmp
                new_strat_list.append(strat)

            strat.append_name(spatial_map_timeseries.name)

            strat.update_resource_pool({'spatial_map_timeseries' : (spatial_map_timeseries, 'outputspec.subject_timeseries')})
                                        #'functional_to_spatial_map' : (resample_functional_to_spatial_map, 'out_file'),
                                        #'functional_mask_to_spatial_map' : (resample_functional_mask_to_spatial_map, 'out_file')})
            
            create_log_node(spatial_map_timeseries, 'outputspec.subject_timeseries', num_strat)

            num_strat += 1

    strat_list += new_strat_list



    '''
    Voxel Based Time Series 
    '''
    new_strat_list = []
    num_strat = 0
    if 1 in c.runVoxelTimeseries:


        for strat in strat_list:

            if c.maskSpecificationFile != None:

                resample_functional_to_mask = pe.Node(interface=fsl.FLIRT(),
                                                      name='resample_functional_to_mask_%d' % num_strat)
                resample_functional_to_mask.inputs.interp = 'trilinear'
                resample_functional_to_mask.inputs.apply_xfm = True
                resample_functional_to_mask.inputs.in_matrix_file = c.identityMatrix
    
                mask_dataflow = create_mask_dataflow(c.maskSpecificationFile, 'mask_dataflow_%d' % num_strat)
    
                voxel_timeseries = get_voxel_timeseries('voxel_timeseries_%d' % num_strat)
                voxel_timeseries.inputs.inputspec.output_type = c.voxelTSOutputs
            
            if c.maskSpecificationFileForSCA != None:
            
                resample_functional_to_mask_for_sca = pe.Node(interface=fsl.FLIRT(),
                                                      name='resample_functional_to_mask_for_sca_%d' % num_strat)
                resample_functional_to_mask_for_sca.inputs.interp = 'trilinear'
                resample_functional_to_mask_for_sca.inputs.apply_xfm = True
                resample_functional_to_mask_for_sca.inputs.in_matrix_file = c.identityMatrix
    
                mask_dataflow_for_sca = create_mask_dataflow(c.maskSpecificationFileForSCA, 'mask_dataflow_for_sca_%d' % num_strat)
    
                voxel_timeseries_for_sca = get_voxel_timeseries('voxel_timeseries_for_sca_%d' % num_strat)
                voxel_timeseries_for_sca.inputs.inputspec.output_type = c.voxelTSOutputs
            

            try:

                if c.maskSpecificationFile != None:

                    node, out_file = strat.get_node_from_resource_pool('functional_mni')
    
                    # resample the input functional file to mask
                    workflow.connect(node, out_file,
                                     resample_functional_to_mask, 'in_file')
                    workflow.connect(mask_dataflow, 'select_mask.out_file',
                                     resample_functional_to_mask, 'reference')
    
                    # connect it to the voxel_timeseries
                    workflow.connect(mask_dataflow, 'select_mask.out_file',
                                     voxel_timeseries, 'input_mask.mask')
                    workflow.connect(resample_functional_to_mask, 'out_file',
                                     voxel_timeseries, 'inputspec.rest')
                
                if c.maskSpecificationFileForSCA != None:
                    
                    node, out_file = strat.get_node_from_resource_pool('functional_mni')
                    
                    # resample the input functional file to mask
                    workflow.connect(node, out_file,
                                     resample_functional_to_mask_for_sca, 'in_file')
                    workflow.connect(mask_dataflow_for_sca, 'select_mask.out_file',
                                     resample_functional_to_mask_for_sca, 'reference')
    
                    # connect it to the voxel_timeseries
                    workflow.connect(mask_dataflow_for_sca, 'select_mask.out_file',
                                     voxel_timeseries_for_sca, 'input_mask.mask')
                    workflow.connect(resample_functional_to_mask_for_sca, 'out_file',
                                     voxel_timeseries_for_sca, 'inputspec.rest')
                

            except:
                logConnectionError('Voxel timeseries analysis', num_strat, strat.get_resource_pool(), '0030')
                raise

            if 0 in c.runVoxelTimeseries:
                tmp = strategy()
                tmp.resource_pool = dict(strat.resource_pool)
                tmp.leaf_node = (strat.leaf_node)
                tmp.leaf_out_file = str(strat.leaf_out_file)
                tmp.name = list(strat.name)
                strat = tmp
                new_strat_list.append(strat)

            strat.append_name(voxel_timeseries.name)

            if c.maskSpecificationFile != None:
                strat.update_resource_pool({'voxel_timeseries': (voxel_timeseries, 'outputspec.mask_outputs')})
            if c.maskSpecificationFileForSCA != None:
                strat.update_resource_pool({'voxel_timeseries_for_SCA': (voxel_timeseries_for_sca, 'outputspec.mask_outputs')})
            
            create_log_node(voxel_timeseries, 'outputspec.mask_outputs', num_strat)

            num_strat += 1

    strat_list += new_strat_list



    '''
    ROI Based Time Series
    '''
    new_strat_list = []
    num_strat = 0

    if 1 in c.runROITimeseries:

        for strat in strat_list:

            if c.roiSpecificationFile != None:

                resample_functional_to_roi = pe.Node(interface=fsl.FLIRT(),
                                                      name='resample_functional_to_roi_%d' % num_strat)
                resample_functional_to_roi.inputs.interp = 'trilinear'
                resample_functional_to_roi.inputs.apply_xfm = True
                resample_functional_to_roi.inputs.in_matrix_file = c.identityMatrix
    
                roi_dataflow = create_roi_dataflow(c.roiSpecificationFile, 'roi_dataflow_%d' % num_strat)
    
                roi_timeseries = get_roi_timeseries('roi_timeseries_%d' % num_strat)
                roi_timeseries.inputs.inputspec.output_type = c.roiTSOutputs
            
            
            if c.roiSpecificationFileForSCA != None:
            
                # same workflow, except to run TSE and send it to the resource pool
                # so that it will not get sent to SCA
                resample_functional_to_roi_for_sca = pe.Node(interface=fsl.FLIRT(),
                                                      name='resample_functional_to_roi_for_sca_%d' % num_strat)
                resample_functional_to_roi_for_sca.inputs.interp = 'trilinear'
                resample_functional_to_roi_for_sca.inputs.apply_xfm = True
                resample_functional_to_roi_for_sca.inputs.in_matrix_file = c.identityMatrix
                
                roi_dataflow_for_sca = create_roi_dataflow(c.roiSpecificationFileForSCA, 'roi_dataflow_for_sca_%d' % num_strat)
    
                roi_timeseries_for_sca = get_roi_timeseries('roi_timeseries_for_sca_%d' % num_strat)
                roi_timeseries_for_sca.inputs.inputspec.output_type = c.roiTSOutputs

            try:

                if c.roiSpecificationFile != None:

                    node, out_file = strat.get_node_from_resource_pool('functional_mni')
    
                    # resample the input functional file to roi
                    workflow.connect(node, out_file,
                                     resample_functional_to_roi, 'in_file')
                    workflow.connect(roi_dataflow, 'select_roi.out_file',
                                     resample_functional_to_roi, 'reference')
    
                    # connect it to the roi_timeseries
                    workflow.connect(roi_dataflow, 'select_roi.out_file',
                                     roi_timeseries, 'input_roi.roi')
                    workflow.connect(resample_functional_to_roi, 'out_file',
                                     roi_timeseries, 'inputspec.rest')
                
                
                if c.roiSpecificationFileForSCA != None:
                
                    node, out_file = strat.get_node_from_resource_pool('functional_mni')
                
                    # TSE only, not meant for SCA
                    # resample the input functional file to roi
                    workflow.connect(node, out_file,
                                     resample_functional_to_roi_for_sca, 'in_file')
                    workflow.connect(roi_dataflow_for_sca, 'select_roi.out_file',
                                     resample_functional_to_roi_for_sca, 'reference')
    
                    # connect it to the roi_timeseries
                    workflow.connect(roi_dataflow_for_sca, 'select_roi.out_file',
                                     roi_timeseries_for_sca, 'input_roi.roi')
                    workflow.connect(resample_functional_to_roi_for_sca, 'out_file',
                                     roi_timeseries_for_sca, 'inputspec.rest')

            except:
                logConnectionError('ROI Timeseries analysis', num_strat, strat.get_resource_pool(), '0031')
                raise

            if 0 in c.runROITimeseries:
                tmp = strategy()
                tmp.resource_pool = dict(strat.resource_pool)
                tmp.leaf_node = (strat.leaf_node)
                tmp.leaf_out_file = str(strat.leaf_out_file)
                tmp.name = list(strat.name)
                strat = tmp
                new_strat_list.append(strat)

            strat.append_name(roi_timeseries.name)

            if c.roiSpecificationFile != None:
                strat.update_resource_pool({'roi_timeseries' : (roi_timeseries, 'outputspec.roi_outputs')})
            if c.roiSpecificationFileForSCA != None:
                strat.update_resource_pool({'roi_timeseries_for_SCA' : (roi_timeseries_for_sca, 'outputspec.roi_outputs')})

            create_log_node(roi_timeseries, 'outputspec.roi_outputs', num_strat)
            num_strat += 1

    strat_list += new_strat_list



    '''
    Inserting SCA
    Workflow for ROI INPUT
    '''
    new_strat_list = []
    num_strat = 0

    if 1 in c.runSCA and (1 in c.runROITimeseries):
        for strat in strat_list:

            sca_roi = create_sca('sca_roi_%d' % num_strat)


            try:
                node, out_file = strat.get_leaf_properties()
                workflow.connect(node, out_file,
                                 sca_roi, 'inputspec.functional_file')

                node, out_file = strat.get_node_from_resource_pool('roi_timeseries_for_SCA')
                workflow.connect(node, (out_file, extract_one_d),
                                 sca_roi, 'inputspec.timeseries_one_d')
            except:
                logConnectionError('SCA ROI', num_strat, strat.get_resource_pool(), '0032')
                raise


            strat.update_resource_pool({'sca_roi_correlations':(sca_roi, 'outputspec.correlation_file')})
            strat.update_resource_pool({'sca_roi_Z':(sca_roi, 'outputspec.Z_score')})
            
            create_log_node(sca_roi, 'outputspec.correlation_file', num_strat)
            
            strat.append_name(sca_roi.name)
            num_strat += 1
            
    strat_list += new_strat_list



    '''
    Inserting SCA
    Workflow for Voxel INPUT
    '''
    new_strat_list = []
    num_strat = 0

    if 1 in c.runSCA and (1 in c.runVoxelTimeseries):
        for strat in strat_list:

            sca_seed = create_sca('sca_seed_%d' % num_strat)


            try:
                node, out_file = strat.get_leaf_properties()
                workflow.connect(node, out_file,
                                 sca_seed, 'inputspec.functional_file')

                node, out_file = strat.get_node_from_resource_pool('voxel_timeseries_for_SCA')
                workflow.connect(node, (out_file, extract_one_d),
                                 sca_seed, 'inputspec.timeseries_one_d')
            except:
                logConnectionError('SCA', num_strat, strat.get_resource_pool(), '0036')
                raise


            strat.update_resource_pool({'sca_seed_correlations':(sca_seed, 'outputspec.correlation_file')})
            strat.update_resource_pool({'sca_seed_Z':(sca_seed, 'outputspec.Z_score')})
            strat.append_name(sca_seed.name)
            num_strat += 1
    strat_list += new_strat_list



    '''
    Temporal Regression for Dual Regression
    '''
    new_strat_list = []
    num_strat = 0

    if 1 in c.runDualReg and (1 in c.runSpatialRegression):
        for strat in strat_list:

            dr_temp_reg = create_temporal_reg('temporal_dual_regression_%d' % num_strat)
            dr_temp_reg.inputs.inputspec.normalize = c.mrsNorm
            dr_temp_reg.inputs.inputspec.demean = c.mrsDemean

            try:
                node, out_file = strat.get_node_from_resource_pool('spatial_map_timeseries')
                
                node2, out_file2 = strat.get_leaf_properties()
                node3, out_file3 = strat.get_node_from_resource_pool('functional_brain_mask')

                workflow.connect(node2, out_file2,
                                 dr_temp_reg, 'inputspec.subject_rest')

                workflow.connect(node, out_file,
                                 dr_temp_reg, 'inputspec.subject_timeseries')

                workflow.connect(node3, out_file3,
                                 dr_temp_reg, 'inputspec.subject_mask')

            except:
                logConnectionError('Temporal multiple regression for dual regression', num_strat, strat.get_resource_pool(), '0033')
                raise

            strat.update_resource_pool({'dr_tempreg_maps_stack':(dr_temp_reg, 'outputspec.temp_reg_map')})
            strat.update_resource_pool({'dr_tempreg_maps_z_stack':(dr_temp_reg, 'outputspec.temp_reg_map_z'),
                                        'dr_tempreg_maps_z_files':(dr_temp_reg, 'outputspec.temp_reg_map_z_stack')})
            
            strat.append_name(dr_temp_reg.name)
            
            create_log_node(dr_temp_reg, 'outputspec.temp_reg_map', num_strat)
            
            num_strat += 1
            
    elif 1 in c.runDualReg and (0 in c.runSpatialRegression):
        logger.info("\n\n" + "WARNING: Dual Regression - Spatial regression was turned off for at least one of the strategies.")
        logger.info("Spatial regression is required for dual regression." + "\n\n")
            
    strat_list += new_strat_list



    '''
    Temporal Regression for SCA
    '''
    new_strat_list = []
    num_strat = 0

    if 1 in c.runMultRegSCA and (1 in c.runROITimeseries):
        for strat in strat_list:

            sc_temp_reg = create_temporal_reg('temporal_regression_sca_%d' % num_strat, which='RT')
            sc_temp_reg.inputs.inputspec.normalize = c.mrsNorm
            sc_temp_reg.inputs.inputspec.demean = c.mrsDemean

            try:
                node, out_file = strat.get_node_from_resource_pool('functional_mni')
                node2, out_file2 = strat.get_node_from_resource_pool('roi_timeseries_for_SCA')
                node3, out_file3 = strat.get_node_from_resource_pool('functional_brain_mask_to_standard')

                workflow.connect(node, out_file,
                                 sc_temp_reg, 'inputspec.subject_rest')

                workflow.connect(node2, (out_file2, extract_txt),
                                 sc_temp_reg, 'inputspec.subject_timeseries')

                workflow.connect(node3, out_file3,
                                 sc_temp_reg, 'inputspec.subject_mask')

            except:
                logConnectionError('Temporal multiple regression for seed based connectivity', num_strat, strat.get_resource_pool(), '0037')
                raise


            strat.update_resource_pool({'sca_tempreg_maps_stack':(sc_temp_reg, 'outputspec.temp_reg_map')})
            strat.update_resource_pool({'sca_tempreg_maps_z_stack':(sc_temp_reg, 'outputspec.temp_reg_map_z'),
                                        'sca_tempreg_maps_z_files':(sc_temp_reg, 'outputspec.temp_reg_map_z_stack')})
            
            create_log_node(sc_temp_reg, 'outputspec.temp_reg_map', num_strat)
            
            strat.append_name(sc_temp_reg.name)
            num_strat += 1
    strat_list += new_strat_list



    '''
    Inserting Surface Registration
    '''
    new_strat_list = []
    num_strat = 0

    workflow_counter += 1
    if 1 in c.runSurfaceRegistraion:
        workflow_bit_id['surface_registration'] = workflow_counter
        for strat in strat_list:

            surface_reg = create_surface_registration('surface_reg_%d' % num_strat)
            surface_reg.inputs.inputspec.recon_subjects = c.reconSubjectsDirectory
            surface_reg.inputs.inputspec.subject_id = subject_id

            try:

                node, out_file = strat.get_leaf_properties()
                workflow.connect(node, out_file,
                                 surface_reg, 'inputspec.rest')

                node, out_file = strat.get_node_from_resource_pool('anatomical_brain')
                workflow.connect(node, out_file,
                                 surface_reg, 'inputspec.brain')

            except:
                logConnectionError('Surface Registration Workflow', num_strat, strat.get_resource_pool(), '0048')
                raise

            if 0 in c.runSurfaceRegistraion:
                tmp = strategy()
                tmp.resource_pool = dict(strat.resource_pool)
                tmp.leaf_node = (strat.leaf_node)
                tmp.leaf_out_file = str(strat.leaf_out_file)
                tmp.name = list(strat.name)
                strat = tmp
                new_strat_list.append(strat)

            strat.append_name(surface_reg.name)

            strat.update_resource_pool({'bbregister_registration' : (surface_reg, 'outputspec.out_reg_file'),
                                        'left_hemisphere_surface' :  (surface_reg, 'outputspec.lh_surface_file'),
                                        'right_hemisphere_surface' : (surface_reg, 'outputspec.rh_surface_file')})

            num_strat += 1

    strat_list += new_strat_list



    '''
    Inserting vertices based timeseries
    '''
    new_strat_list = []
    num_strat = 0

    if 1 in c.runVerticesTimeSeries:
        for strat in strat_list:

            vertices_timeseries = get_vertices_timeseries('vertices_timeseries_%d' % num_strat)

            try:

                node, out_file = strat.get_node_from_resource_pool('left_hemisphere_surface')
                workflow.connect(node, out_file,
                                 vertices_timeseries, 'inputspec.lh_surface_file')

                node, out_file = strat.get_node_from_resource_pool('right_hemisphere_surface')
                workflow.connect(node, out_file,
                                 vertices_timeseries, 'inputspec.rh_surface_file')

            except:
                logConnectionError('Vertices Timeseries Extraction', num_strat, strat.get_resource_pool(), '0049')
                raise

            if 0 in c.runVerticesTimeSeries:
                tmp = strategy()
                tmp.resource_pool = dict(strat.resource_pool)
                tmp.leaf_node = (strat.leaf_node)
                tmp.leaf_out_file = str(strat.leaf_out_file)
                tmp.name = list(strat.name)
                strat = tmp
                new_strat_list.append(strat)

            strat.append_name(vertices_timeseries.name)

            strat.update_resource_pool({'vertices_timeseries' : (vertices_timeseries, 'outputspec.surface_outputs')})

            num_strat += 1

    strat_list += new_strat_list



    '''
    Inserting Network centrality
    '''
    new_strat_list = []
    num_strat = 0

    if 1 in c.runNetworkCentrality:

        for strat in strat_list:
            
            
            resample_functional_to_template = pe.Node(interface=fsl.FLIRT(),
                                                  name='resample_functional_to_template_%d' % num_strat)
            resample_functional_to_template.inputs.interp = 'trilinear'
            resample_functional_to_template.inputs.apply_xfm = True
            resample_functional_to_template.inputs.in_matrix_file = c.identityMatrix

            template_dataflow = create_mask_dataflow(c.templateSpecificationFile, 'template_dataflow_%d' % num_strat)

            # Function to perform the connections of the workflow for the centrality method of interest
            def connectCentralityWorkflow(methodOption,thresholdOption,threshold,weightOptions,mList):
                # Create centrality workflow
                network_centrality = create_resting_state_graphs(c.memoryAllocatedForDegreeCentrality,  'network_centrality_%d-%d' %(num_strat,methodOption))
                workflow.connect(resample_functional_to_template, 'out_file',           # connect subject input file to workflow
                                 network_centrality, 'inputspec.subject')               # ...
                workflow.connect(template_dataflow, 'outputspec.out_file',              # connect subject mask file to workflow
                                 network_centrality, 'inputspec.template')              # ...
                network_centrality.inputs.inputspec.method_option = methodOption        # give which method we're performing (0 - deg, 1 - eig, 2 - lfcd)
                network_centrality.inputs.inputspec.threshold_option = thresholdOption  # connect type of threshold (0 - p-value, 1 - sparsity, 2 - corr)
                network_centrality.inputs.inputspec.threshold = threshold               # connect threshold value (float)
                network_centrality.inputs.inputspec.weight_options = weightOptions      # list of two booleans, first for binary, second for weighted
                workflow.connect(network_centrality,'outputspec.centrality_outputs',    # merge output with others via merge_node connection
                                 merge_node,mList)                                      # ...
                strat.append_name(network_centrality.name)                              # append this as a strategy
                create_log_node(network_centrality, 'outputspec.centrality_outputs', num_strat) # create log node for strategy
                
            # Init merge node for appending method output lists to one another
            merge_node = pe.Node(util.Function(input_names=['deg_list',
                                                            'eig_list',
                                                            'lfcd_list'],
                                          output_names = ['merged_list'],
                                          function = merge_lists),
                            name = 'merge_node_%d' % num_strat)
            # If we're calculating degree centrality
            if c.degWeightOptions.count(True) > 0:
                connectCentralityWorkflow(0,
                                          c.degCorrelationThresholdOption,
                                          c.degCorrelationThreshold,
                                          c.degWeightOptions,
                                          'deg_list')

            # If we're calculating eigenvector centrality
            if c.eigWeightOptions.count(True) > 0:
                connectCentralityWorkflow(1,
                                          c.eigCorrelationThresholdOption,
                                          c.eigCorrelationThreshold,
                                          c.eigWeightOptions,
                                          'eig_list')
            
            # If we're calculating lFCD
            if c.lfcdWeightOptions.count(True) > 0:
                connectCentralityWorkflow(2,
                                          2,
                                          c.lfcdCorrelationThreshold,
                                          c.lfcdWeightOptions,
                                          'lfcd_list')

            try:

                node, out_file = strat.get_node_from_resource_pool('functional_mni')

                # resample the input functional file to template(roi/mask)
                workflow.connect(node, out_file,
                                 resample_functional_to_template, 'in_file')
                workflow.connect(template_dataflow, 'outputspec.out_file',
                                 resample_functional_to_template, 'reference')
                strat.update_resource_pool({'centrality_outputs' : (merge_node, 'merged_list')})

                # if smoothing is required
                if c.fwhm != None :

                    z_score = get_zscore('centrality_zscore_%d' % num_strat)

                    smoothing = pe.MapNode(interface=fsl.MultiImageMaths(),
                                       name='network_centrality_smooth_%d' % num_strat,
                                       iterfield=['in_file'])


                    # calculate zscores
                    workflow.connect(template_dataflow, 'outputspec.out_file',
                                     z_score, 'inputspec.mask_file')
#                     workflow.connect(network_centrality, 'outputspec.centrality_outputs',
#                                      z_score, 'inputspec.input_file')
                    workflow.connect(merge_node, 'merged_list',
                                     z_score, 'inputspec.input_file')


                    # connecting zscores to smoothing
                    workflow.connect(template_dataflow, 'outputspec.out_file',
                                     smoothing, 'operand_files')
                    workflow.connect(z_score, 'outputspec.z_score_img',
                                    smoothing, 'in_file')
                    workflow.connect(inputnode_fwhm, ('fwhm', set_gauss),
                                     smoothing, 'op_string')

                    strat.append_name(smoothing.name)
                    strat.update_resource_pool({'centrality_outputs_smoothed' : (smoothing, 'out_file'),
                                                'centrality_outputs_zscore' :   (z_score, 'outputspec.z_score_img')})
                    
                    strat.append_name(smoothing.name)
                    create_log_node(smoothing, 'out_file', num_strat)

            except:
                logConnectionError('Network Centrality', num_strat, strat.get_resource_pool(), '0050')
                raise

            if 0 in c.runNetworkCentrality:
                tmp = strategy()
                tmp.resource_pool = dict(strat.resource_pool)
                tmp.leaf_node = (strat.leaf_node)
                tmp.leaf_out_file = str(strat.leaf_out_file)
                tmp.name = list(strat.name)
                strat = tmp
                new_strat_list.append(strat)

            num_strat += 1

    strat_list += new_strat_list


    num_strat = 0





    """""""""""""""""""""""""""""""""""""""""""""""""""
     WARP OUTPUTS TO TEMPLATE
    """""""""""""""""""""""""""""""""""""""""""""""""""

    '''
    OUTPUT TO STANDARD UNDER CONSTRUCTION
    '''

    def output_to_standard(output_name, output_resource, strat, num_strat):
            

        nodes = getNodeList(strat)
           
        if 'func_mni_ants_warp' in nodes:

            # ANTS WARP APPLICATION

            fsl_to_itk_convert = create_wf_c3d_fsl_to_itk(name= \
                    '%s_fsl_to_itk_%d' % (output_name, num_strat))

            collect_transforms = create_wf_collect_transforms(name= \
                    '%s_collect_transforms_%d' % (output_name, num_strat))

            apply_ants_warp = create_wf_apply_ants_warp(name= \
                    '%s_to_standard_%d' % (output_name, num_strat))

            apply_ants_warp.inputs.inputspec.dimension = 3
            apply_ants_warp.inputs.inputspec.interpolation = 'Gaussian'
            apply_ants_warp.inputs.inputspec. \
                    reference_image = c.standardResolutionBrainAnat


<<<<<<< HEAD
                    node, out_file = strat.get_node_from_resource_pool('anatomical_to_mni_nonlinear_xfm')
                    workflow.connect(node, out_file,
                                     dr_tempreg_stack_to_standard, 'field_file')           
=======
            try:
>>>>>>> 796fe82a

                # affine from FLIRT func->anat linear registration
                node, out_file = strat.get_node_from_resource_pool('func' \
                        'tional_to_anat_linear_xfm')
                workflow.connect(node, out_file, fsl_to_itk_convert,
                        'inputspec.affine_file')

                # reference used in FLIRT func->anat linear registration
                node, out_file = strat.get_node_from_resource_pool('anat' \
                        'omical_brain')
                workflow.connect(node, out_file, fsl_to_itk_convert,
                        'inputspec.reference_file')

                # output file to be converted
                node, out_file = strat. \
                        get_node_from_resource_pool(output_resource)
                workflow.connect(node, out_file, fsl_to_itk_convert,
                        'inputspec.source_file')


                # nonlinear warp from anatomical->template ANTS registration
                node, out_file = strat.get_node_from_resource_pool('anat' \
                        'omical_to_mni_nonlinear_xfm')
                workflow.connect(node, out_file, collect_transforms,
                        'inputspec.warp_file')

                # nonlinear?? affine from anatomical->template ANTS registration
                node, out_file = strat.get_node_from_resource_pool('ants' \
                        '_affine_xfm')
                workflow.connect(node, out_file, collect_transforms,
                        'inputspec.linear_affine')

                # converted FLIRT func->anat affine, now in ITK (ANTS) format
                workflow.connect(fsl_to_itk_convert,
                        'outputspec.itk_transform', collect_transforms,
                        'inputspec.fsl_to_itk_affine')


                # output file to be converted
                node, out_file = strat. \
                        get_node_from_resource_pool(output_resource)
                workflow.connect(node, out_file, apply_ants_warp,
                        'inputspec.input_image')

                # collection of warps to be applied to the output file
                workflow.connect(collect_transforms,
                        'outputspec.transformation_series', apply_ants_warp,
                        'inputspec.transforms')



            except:
                logConnectionError('%s to MNI (ANTS)' % (output_name),
                        num_strat, strat.get_resource_pool(), '0022')
                raise

            strat.update_resource_pool({'%s_to_standard' % (output_name): \
                    (apply_ants_warp, 'outputspec.output_image')})
            strat.append_name(apply_ants_warp.name)
            
            num_strat += 1



        else:

            # FSL WARP APPLICATION

            apply_fsl_warp = pe.Node(interface=fsl.ApplyWarp(),
                    name='%s_to_standard_%d' % (output_name, num_strat))       

            apply_fsl_warp.inputs.ref_file = c.standard


            try:

                # output file to be warped
                node, out_file = strat. \
                        get_node_from_resource_pool(output_resource)
                workflow.connect(node, out_file, apply_fsl_warp, 'in_file')

                # linear affine from func->anat linear FLIRT registration
                node, out_file = strat.get_node_from_resource_pool('func' \
                        'tional_to_anat_linear_xfm')
                workflow.connect(node, out_file, apply_fsl_warp, 'premat')

                # nonlinear warp from anatomical->template FNIRT registration
                node, out_file = strat.get_node_from_resource_pool('anat' \
                        'omical_to_mni_nonlinear_xfm')
                workflow.connect(node, out_file, apply_fsl_warp, 'field_file')



            except:
                logConnectionError('%s to MNI (FSL)' % (output_name), \
                        num_strat, strat.get_resource_pool(), '0021')
                raise

            strat.update_resource_pool({'%s_to_standard' % (output_name): \
                    (apply_fsl_warp, 'out_file')})
            strat.append_name(apply_fsl_warp.name)
            
            num_strat += 1




    def output_smooth(output_name, output_resource, strat, num_strat):
 
        output_to_standard_smooth = None

        output_smooth = pe.Node(interface=fsl.MultiImageMaths(),
                name='%s_smooth_%d' % (output_name, num_strat))

        try:

            node, out_file = strat. \
                    get_node_from_resource_pool(output_resource)

            workflow.connect(node, out_file, output_smooth, 'in_file')

            workflow.connect(inputnode_fwhm, ('fwhm', set_gauss), 
                    output_smooth, 'op_string')

            node, out_file = strat. \
                    get_node_from_resource_pool('functional_brain_mask')
            workflow.connect(node, out_file, output_smooth, 'operand_files')


        except:
            logConnectionError('%s smooth' % output_name, num_strat, \
                    strat.get_resource_pool(), '0027')
            raise

        strat.append_name(output_smooth.name)
        strat.update_resource_pool({'%s_smooth' % (output_name): \
                (output_smooth, 'out_file')})


        if 1 in c.runRegisterFuncToMNI:

            output_to_standard_smooth = pe.Node(interface= \
                    fsl.MultiImageMaths(), name='%s_to_standard_smooth_%d' % \
                    (output_name, num_strat))        


            try:

                node, out_file = strat.get_node_from_resource_pool('%s_to_' \
                        'standard' % output_name)
                
                workflow.connect(node, out_file, output_to_standard_smooth,
                        'in_file')
                
                workflow.connect(inputnode_fwhm, ('fwhm', set_gauss),
                        output_to_standard_smooth, 'op_string')

                node, out_file = strat.get_node_from_resource_pool('func' \
                        'tional_brain_mask_to_standard')
                workflow.connect(node, out_file, output_to_standard_smooth,
                        'operand_files')


            except:
                logConnectionError('%s smooth in MNI' % output_name, \
                        num_strat, strat.get_resource_pool(), '0028')
                raise


            strat.append_name(output_to_standard_smooth.name)
            strat.update_resource_pool({'%s_to_standard_smooth' % \
                    (output_name):(output_to_standard_smooth, 'out_file')})
            create_log_node(output_to_standard_smooth, 'out_file', num_strat)

            
        num_strat += 1



    '''
    PREVIOUS OUTPUT TO STANDARD
    '''

    def old_output_to_standard(output_name, output_resource, strat, num_strat, c3d_mapNode):
            
        nodes = getNodeList(strat)
            
        if 'func_mni_ants_warp' in nodes:

            output_to_standard = create_apply_ants_xfm(3, c3d_mapNode, name='%s_OLD_to_standard_%d' % (output_name, num_strat))

            output_to_standard.inputs.inputspec.warp_reference = c.standard


            try:

                node, out_file = strat.get_node_from_resource_pool(output_resource)
                workflow.connect(node, out_file,
                                 output_to_standard, 'inputspec.in_file')

                node, out_file = strat.get_node_from_resource_pool('functional_to_anat_linear_xfm')
                workflow.connect(node, out_file,
                                 output_to_standard, 'inputspec.func_anat_affine')

                node, out_file = strat.get_node_from_resource_pool('anatomical_brain')
                workflow.connect(node, out_file,
                                 output_to_standard, 'inputspec.conversion_reference')

                node, out_file = strat.get_node_from_resource_pool(output_resource)
                workflow.connect(node, out_file,
                                 output_to_standard, 'inputspec.conversion_source')

                node, out_file = strat.get_node_from_resource_pool('anatomical_to_mni_nonlinear_xfm')
                workflow.connect(node, out_file,
                                 output_to_standard, 'inputspec.nonlinear_field')

                node, out_file = strat.get_node_from_resource_pool('ants_affine_xfm')
                workflow.connect(node, out_file,
                                 output_to_standard, 'inputspec.ants_affine')

            except:
                logConnectionError('%s to MNI (ANTS)' % (output_name), num_strat, strat.get_resource_pool(), '0022')
                raise

            strat.update_resource_pool({'%s_to_standard' % (output_name):(output_to_standard, 'outputspec.out_file')})
            strat.append_name(output_to_standard.name)
            
            num_strat += 1


        else:

            if c3d_mapNode == 0:

                output_to_standard = pe.Node(interface=fsl.ApplyWarp(),
                               name='%s_OLD_to_standard_%d' % (output_name, num_strat))

            else:

                output_to_standard = pe.MapNode(interface=fsl.ApplyWarp(),
                               name='%s_OLD_to_standard_%d' % (output_name, num_strat), iterfield=['in_file'])              


            output_to_standard.inputs.ref_file = c.standard


            try:

                node, out_file = strat.get_node_from_resource_pool(output_resource)
                workflow.connect(node, out_file,
                                 output_to_standard, 'in_file')

                node, out_file = strat.get_node_from_resource_pool('functional_to_anat_linear_xfm')
                workflow.connect(node, out_file,
                                 output_to_standard, 'premat')

                node, out_file = strat.get_node_from_resource_pool('anatomical_to_mni_nonlinear_xfm')
                workflow.connect(node, out_file,
                                 output_to_standard, 'field_file')



            except:
                logConnectionError('%s to MNI (FSL)' % (output_name), num_strat, strat.get_resource_pool(), '0021')
                raise

            strat.update_resource_pool({'%s_to_standard' % (output_name):(output_to_standard, 'out_file')})
            strat.append_name(output_to_standard.name)
            
            num_strat += 1






    def old_output_smooth(output_name, output_resource, strat, num_strat, mapNode):
 
        output_to_standard_smooth = None

        if mapNode == 0:

            output_smooth = pe.Node(interface=fsl.MultiImageMaths(),
                        name='%s_OLD_smooth_%d' % (output_name, num_strat))

        else:

            output_smooth = pe.MapNode(interface=fsl.MultiImageMaths(),
                        name='%s_OLD_smooth_%d' % (output_name, num_strat), iterfield=['in_file'])

        try:
            node, out_file = strat.get_node_from_resource_pool(output_resource)
            workflow.connect(node, out_file,
                             output_smooth, 'in_file')
            workflow.connect(inputnode_fwhm, ('fwhm', set_gauss),
                             output_smooth, 'op_string')
            node, out_file = strat.get_node_from_resource_pool('functional_brain_mask')
            workflow.connect(node, out_file,
                             output_smooth, 'operand_files')

        except:
            logConnectionError('%s smooth' % output_name, num_strat, strat.get_resource_pool(), '0027')
            raise
        strat.append_name(output_smooth.name)
        strat.update_resource_pool({'%s_smooth' % (output_name):(output_smooth, 'out_file')})

        if 1 in c.runRegisterFuncToMNI:

            if mapNode == 0:

                output_to_standard_smooth = pe.Node(interface=fsl.MultiImageMaths(),
                            name='%s_OLD_to_standard_smooth_%d' % (output_name, num_strat))

            else:

                output_to_standard_smooth = pe.MapNode(interface=fsl.MultiImageMaths(),
                            name='%s_OLD_to_standard_smooth_%d' % (output_name, num_strat), iterfield=['in_file'])          


            try:

                node, out_file = strat.get_node_from_resource_pool('%s_to_standard' % output_name)
                workflow.connect(node, out_file,
                                 output_to_standard_smooth, 'in_file')
                workflow.connect(inputnode_fwhm, ('fwhm', set_gauss),
                                 output_to_standard_smooth, 'op_string')
                node, out_file = strat.get_node_from_resource_pool('functional_brain_mask_to_standard')
                workflow.connect(node, out_file,
                                 output_to_standard_smooth, 'operand_files')


            except:
                logConnectionError('%s smooth in MNI' % output_name, num_strat, strat.get_resource_pool(), '0028')
                raise

            strat.append_name(output_to_standard_smooth.name)
            strat.update_resource_pool({'%s_to_standard_smooth' % (output_name):(output_to_standard_smooth, 'out_file')})
            create_log_node(output_to_standard_smooth, 'out_file', num_strat)
            
        num_strat += 1





    inputnode_fwhm = None
    if c.fwhm != None:

        inputnode_fwhm = pe.Node(util.IdentityInterface(fields=['fwhm']),
                             name='fwhm_input')
        inputnode_fwhm.iterables = ("fwhm", c.fwhm)



    '''
    Transforming Dual Regression Z stats to MNI
    '''
    new_strat_list = []
    num_strat = 0


    if 1 in c.runRegisterFuncToMNI and (1 in c.runDualReg) and (1 in c.runSpatialRegression):
        for strat in strat_list:
            
            nodes = getNodeList(strat)
            
            if 'anat_mni_fnirt_register' in nodes:


            
                dr_tempreg_files_Z_to_standard = pe.MapNode(interface=fsl.ApplyWarp(),
                                                            name = 'dr_tempreg_files_Z_to_standard_%d' % num_strat,
                                                            iterfield=['in_file'])
                dr_tempreg_files_Z_to_standard.inputs.ref_file = c.standard

                '''
                dr_tempreg_stack_Z_to_standard = pe.Node(interface=fsl.ApplyWarp(),
                               name='dr_tempreg_stack_Z_to_standard_%d' % num_strat)
                dr_tempreg_stack_Z_to_standard.inputs.ref_file = c.standard
            
                dr_tempreg_stack_to_standard = dr_tempreg_stack_Z_to_standard.clone(name= 'dr_tempreg_stack_to_standard_%d' % num_strat)
                '''

                try:

                    '''
                    ##dual tempreg z stack
                    node, out_file = strat.get_node_from_resource_pool('dr_tempreg_maps_z_stack')
                    workflow.connect(node, out_file,
                                     dr_tempreg_stack_Z_to_standard, 'in_file')

                    node, out_file = strat.get_node_from_resource_pool('functional_to_anat_linear_xfm')
                    workflow.connect(node, out_file,
                                     dr_tempreg_stack_Z_to_standard, 'premat')

                    node, out_file = strat.get_node_from_resource_pool('anatomical_to_mni_nonlinear_xfm')
                    workflow.connect(node, out_file,
                                     dr_tempreg_stack_Z_to_standard, 'field_file')

                    ##dual tempreg stack
                    node, out_file = strat.get_node_from_resource_pool('dr_tempreg_maps_stack')
                    workflow.connect(node, out_file,
                                     dr_tempreg_stack_to_standard, 'in_file')

                    node, out_file = strat.get_node_from_resource_pool('functional_to_anat_linear_xfm')
                    workflow.connect(node, out_file,
                                     dr_tempreg_stack_to_standard, 'premat')

                    node, out_file = strat.get_node_from_resource_pool('anatomical_to_mni_nonlinear_xfm')
                    workflow.connect(node, out_file,
                                     dr_tempreg_stack_to_standard, 'field_file') 
                    '''
                
                    ####dual tempreg z files
                    node, out_file = strat.get_node_from_resource_pool('dr_tempreg_maps_z_files')
                    workflow.connect(node, out_file,
                                     dr_tempreg_files_Z_to_standard, 'in_file')

                    node, out_file = strat.get_node_from_resource_pool('functional_to_anat_linear_xfm')
                    workflow.connect(node, out_file,
                                     dr_tempreg_files_Z_to_standard, 'premat')

                    node, out_file = strat.get_node_from_resource_pool('anatomical_to_mni_nonlinear_xfm')
                    workflow.connect(node, out_file,
                                     dr_tempreg_files_Z_to_standard, 'field_file')              


                except:
                    logConnectionError('Dual regression to MNI (FSL)', num_strat, strat.get_resource_pool(), '0034')
                    raise

                '''
                strat.update_resource_pool({'dr_tempreg_maps_z_stack_to_standard':(dr_tempreg_stack_Z_to_standard, 'out_file')})
                strat.update_resource_pool({'dr_tempreg_maps_stack_to_standard':(dr_tempreg_stack_to_standard, 'out_file')})
                '''
                strat.update_resource_pool({'dr_tempreg_maps_z_files_to_standard':(dr_tempreg_files_Z_to_standard, 'out_file')})
                strat.append_name(dr_tempreg_stack_to_standard.name)
            
                num_strat += 1


            else:

                '''
                dr_tempreg_stack_Z_to_standard = create_apply_ants_xfm(4, 0, 
                               name='dr_tempreg_stack_Z_to_standard_%d' % num_strat)
                dr_tempreg_stack_Z_to_standard.inputs.inputspec.warp_reference = c.standard
      
                dr_tempreg_stack_to_standard = dr_tempreg_stack_Z_to_standard.clone(name= 'dr_tempreg_stack_to_standard_%d' % num_strat)
                '''

                dr_tempreg_files_Z_to_standard = create_apply_ants_xfm(3, 1,
                                                            name = 'dr_tempreg_files_Z_to_standard_%d' % num_strat)
                dr_tempreg_files_Z_to_standard.inputs.inputspec.warp_reference = c.standard
           

                try:

                    '''
                    ##dual tempreg z stack
                    node, out_file = strat.get_node_from_resource_pool('dr_tempreg_maps_z_stack')
                    workflow.connect(node, out_file,
                                     dr_tempreg_stack_Z_to_standard, 'inputspec.in_file')

                    node, out_file = strat.get_node_from_resource_pool('ants_affine_xfm')
                    workflow.connect(node, out_file,
                                     dr_tempreg_stack_Z_to_standard, 'inputspec.ants_affine')

                    node, out_file = strat.get_node_from_resource_pool('functional_to_anat_linear_xfm')
                    workflow.connect(node, out_file,
                                     dr_tempreg_stack_Z_to_standard, 'inputspec.func_anat_affine')

                    node, out_file = strat.get_node_from_resource_pool('anatomical_to_mni_nonlinear_xfm')
                    workflow.connect(node, out_file,
                                     dr_tempreg_stack_Z_to_standard, 'inputspec.nonlinear_field')

                    node, out_file = strat.get_node_from_resource_pool('anatomical_brain')
                    workflow.connect(node, out_file,
                                     dr_tempreg_stack_Z_to_standard, 'inputspec.conversion_reference')

                    node, out_file = strat.get_node_from_resource_pool('mean_functional')
                    workflow.connect(node, out_file,
                                     dr_tempreg_stack_Z_to_standard, 'inputspec.conversion_source')
                
                    ##dual tempreg stack
                    node, out_file = strat.get_node_from_resource_pool('dr_tempreg_maps_stack')
                    workflow.connect(node, out_file,
                                     dr_tempreg_stack_to_standard, 'inputspec.in_file')

                    node, out_file = strat.get_node_from_resource_pool('ants_affine_xfm')
                    workflow.connect(node, out_file,
                                     dr_tempreg_stack_to_standard, 'inputspec.ants_affine')

                    node, out_file = strat.get_node_from_resource_pool('functional_to_anat_linear_xfm')
                    workflow.connect(node, out_file,
                                     dr_tempreg_stack_to_standard, 'inputspec.func_anat_affine')

                    node, out_file = strat.get_node_from_resource_pool('anatomical_to_mni_nonlinear_xfm')
                    workflow.connect(node, out_file,
                                     dr_tempreg_stack_to_standard, 'inputspec.nonlinear_field') 

                    node, out_file = strat.get_node_from_resource_pool('anatomical_brain')
                    workflow.connect(node, out_file,
                                     dr_tempreg_stack_to_standard, 'inputspec.conversion_reference')

                    node, out_file = strat.get_node_from_resource_pool('mean_functional')
                    workflow.connect(node, out_file,
                                     dr_tempreg_stack_to_standard, 'inputspec.conversion_source')
                    '''

                    ####dual tempreg z files
                    node, out_file = strat.get_node_from_resource_pool('dr_tempreg_maps_z_files')
                    workflow.connect(node, out_file,
                                     dr_tempreg_files_Z_to_standard, 'inputspec.in_file')

                    node, out_file = strat.get_node_from_resource_pool('ants_affine_xfm')
                    workflow.connect(node, out_file,
                                     dr_tempreg_files_Z_to_standard, 'inputspec.ants_affine')

                    node, out_file = strat.get_node_from_resource_pool('functional_to_anat_linear_xfm')
                    workflow.connect(node, out_file,
                                     dr_tempreg_files_Z_to_standard, 'inputspec.func_anat_affine')

                    node, out_file = strat.get_node_from_resource_pool('anatomical_to_mni_nonlinear_xfm')
                    workflow.connect(node, out_file,
                                     dr_tempreg_files_Z_to_standard, 'inputspec.nonlinear_field')

                    node, out_file = strat.get_node_from_resource_pool('anatomical_brain')
                    workflow.connect(node, out_file,
                                     dr_tempreg_files_Z_to_standard, 'inputspec.conversion_reference')

                    node, out_file = strat.get_node_from_resource_pool('dr_tempreg_maps_z_files')
                    workflow.connect(node, out_file,
                                     dr_tempreg_files_Z_to_standard, 'inputspec.conversion_source')
                


                except:
                    logConnectionError('Dual Regression to MNI (ANTS)', num_strat, strat.get_resource_pool(), '0035')
                    raise

                '''
                strat.update_resource_pool({'dr_tempreg_maps_z_stack_to_standard':(dr_tempreg_stack_Z_to_standard, 'outputspec.out_file')})
                strat.update_resource_pool({'dr_tempreg_maps_stack_to_standard':(dr_tempreg_stack_to_standard, 'outputspec.out_file')})
                '''
                strat.update_resource_pool({'dr_tempreg_maps_z_files_to_standard':(dr_tempreg_files_Z_to_standard, 'outputspec.out_file')})
                strat.append_name(dr_tempreg_files_Z_to_standard.name)
            
                num_strat += 1


    strat_list += new_strat_list



    '''
    Transforming Dual Regression outputs to MNI
    '''

    new_strat_list = []
    num_strat = 0

    if (1 in c.runRegisterFuncToMNI) and (1 in c.runDualReg) and (1 in c.runSpatialRegression):
        for strat in strat_list:

            if 0 in c.runZScoring:

                output_to_standard('dr_tempreg_maps_stack', 'dr_tempreg_maps_stack', strat, num_strat)

            if 1 in c.runZScoring:

                output_to_standard('dr_tempreg_maps_z_stack', 'dr_tempreg_maps_z_stack', strat, num_strat)
                
            num_strat += 1
    
    strat_list += new_strat_list



    '''
    Transforming alff/falff outputs to MNI
    '''

    new_strat_list = []
    num_strat = 0

    if 1 in c.runRegisterFuncToMNI and (1 in c.runALFF):
        for strat in strat_list:

            if 0 in c.runZScoring:

                output_to_standard('alff', 'alff_img', strat, num_strat)
                output_to_standard('falff', 'falff_img', strat, num_strat)

            if 1 in c.runZScoring:

                output_to_standard('alff_Z', 'alff_Z_img', strat, num_strat)
                output_to_standard('falff_Z', 'falff_Z_img', strat, num_strat)
                
            num_strat += 1
    
    strat_list += new_strat_list



    '''
    Transforming ReHo outputs to MNI
    '''
    
    new_strat_list = []
    num_strat = 0


    if 1 in c.runRegisterFuncToMNI and (1 in c.runReHo):
        for strat in strat_list:

            if 0 in c.runZScoring:
                output_to_standard('reho', 'raw_reho_map', strat, num_strat)

            if 1 in c.runZScoring:
                output_to_standard('reho_Z', 'reho_Z_img', strat, num_strat)

            num_strat += 1

    strat_list += new_strat_list



    '''
    Transforming SCA ROI outputs to MNI
    '''
    new_strat_list = []
    num_strat = 0


    if 1 in c.runRegisterFuncToMNI and (1 in c.runSCA) and (1 in c.runROITimeseries):
        for strat in strat_list:

            if 0 in c.runZScoring:
                output_to_standard('sca_roi', 'sca_roi_correlations', strat, \
                        num_strat)
            
            if 1 in c.runZScoring:
                old_output_to_standard('sca_roi_Z', 'sca_roi_Z', strat, num_strat, 1)

            num_strat += 1

    strat_list += new_strat_list



    '''
    Transforming SCA Voxel outputs to MNI
    '''
    new_strat_list = []
    num_strat = 0

    if 1 in c.runRegisterFuncToMNI and (1 in c.runSCA) and (1 in c.runVoxelTimeseries):
        for strat in strat_list:

            if 0 in c.runZScoring:
                output_to_standard('sca_seed', 'sca_seed_correlations', \
                        strat, num_strat)
            
            if 1 in c.runZScoring:
                old_output_to_standard('sca_seed_Z', 'sca_seed_Z', strat, num_strat, 1)

            num_strat += 1
    
    strat_list += new_strat_list





    """""""""""""""""""""""""""""""""""""""""""""""""""
     SMOOTHING NORMALIZED OUTPUTS
    """""""""""""""""""""""""""""""""""""""""""""""""""

    '''
    Smoothing Temporal Regression for SCA scores
    '''
    new_strat_list = []
    num_strat = 0

    if (1 in c.runMultRegSCA) and (1 in c.runROITimeseries) and c.fwhm != None:
        for strat in strat_list:

            sc_temp_reg_maps_smooth = pe.MapNode(interface=fsl.MultiImageMaths(),
                                              name='sca_tempreg_maps_stack_smooth_%d' % num_strat, iterfield=['in_file'])
            sc_temp_reg_maps_Z_stack_smooth = pe.MapNode(interface=fsl.MultiImageMaths(),
                                              name='sca_tempreg_maps_Z_stack_smooth_%d' % num_strat, iterfield=['in_file'])
            sc_temp_reg_maps_Z_files_smooth = pe.MapNode(interface=fsl.MultiImageMaths(),
                                              name='sca_tempreg_maps_Z_files_smooth_%d' % num_strat, iterfield=['in_file'])

            try:
                node, out_file = strat.get_node_from_resource_pool('sca_tempreg_maps_stack')
                node2, out_file2 = strat.get_node_from_resource_pool('sca_tempreg_maps_z_stack')
                node3, out_file3 = strat.get_node_from_resource_pool('sca_tempreg_maps_z_files')
                node4, out_file4 = strat.get_node_from_resource_pool('functional_brain_mask_to_standard')

                # non-normalized stack
                workflow.connect(node, out_file,
                                 sc_temp_reg_maps_smooth, 'in_file')
                workflow.connect(inputnode_fwhm, ('fwhm', set_gauss),
                                 sc_temp_reg_maps_smooth, 'op_string')

                workflow.connect(node4, out_file4,
                                 sc_temp_reg_maps_smooth, 'operand_files')

                # normalized stack
                workflow.connect(node2, out_file2,
                                 sc_temp_reg_maps_Z_stack_smooth, 'in_file')
                workflow.connect(inputnode_fwhm, ('fwhm', set_gauss),
                                 sc_temp_reg_maps_Z_stack_smooth, 'op_string')

                workflow.connect(node4, out_file4,
                                 sc_temp_reg_maps_Z_stack_smooth, 'operand_files')

                # normalized files
                workflow.connect(node3, out_file3,
                                 sc_temp_reg_maps_Z_files_smooth, 'in_file')
                workflow.connect(inputnode_fwhm, ('fwhm', set_gauss),
                                 sc_temp_reg_maps_Z_files_smooth, 'op_string')

                workflow.connect(node4, out_file4,
                                 sc_temp_reg_maps_Z_files_smooth, 'operand_files')

            except:
                logConnectionError('SCA Temporal regression smooth', num_strat, strat.get_resource_pool(), '0038')
                raise
            strat.append_name(sc_temp_reg_maps_smooth.name)
            strat.update_resource_pool({'sca_tempreg_maps_stack_smooth':(sc_temp_reg_maps_smooth, 'out_file'),
                                       'sca_tempreg_maps_z_stack_smooth':(sc_temp_reg_maps_Z_stack_smooth, 'out_file'),
                                       'sca_tempreg_maps_z_files_smooth':(sc_temp_reg_maps_Z_files_smooth, 'out_file')})

            create_log_node(sc_temp_reg_maps_smooth, 'out_file', num_strat)
            num_strat += 1
    strat_list += new_strat_list



    '''
    Smoothing Temporal Regression for Dual Regression
    '''
    new_strat_list = []
    num_strat = 0

    if (1 in c.runDualReg) and (1 in c.runSpatialRegression) and c.fwhm != None:
        for strat in strat_list:

            dr_temp_reg_maps_smooth = pe.Node(interface=fsl.MultiImageMaths(),
                                              name='dr_tempreg_maps_stack_smooth_%d' % num_strat)
            dr_temp_reg_maps_Z_stack_smooth = pe.Node(interface=fsl.MultiImageMaths(),
                                              name='dr_tempreg_maps_Z_stack_smooth_%d' % num_strat)
            dr_temp_reg_maps_Z_files_smooth = pe.MapNode(interface=fsl.MultiImageMaths(),
                                              name='dr_tempreg_maps_Z_files_smooth_%d' % num_strat, iterfield=['in_file'])

            try:
                node, out_file = strat.get_node_from_resource_pool('dr_tempreg_maps_stack_to_standard')
                node2, out_file2 = strat.get_node_from_resource_pool('dr_tempreg_maps_z_stack_to_standard')
                node3, out_file3 = strat.get_node_from_resource_pool('dr_tempreg_maps_z_files_to_standard')
                node4, out_file4 = strat.get_node_from_resource_pool('functional_brain_mask_to_standard')

                # non-normalized stack
                workflow.connect(node, out_file,
                                 dr_temp_reg_maps_smooth, 'in_file')
                workflow.connect(inputnode_fwhm, ('fwhm', set_gauss),
                                 dr_temp_reg_maps_smooth, 'op_string')

                workflow.connect(node4, out_file4,
                                 dr_temp_reg_maps_smooth, 'operand_files')

                # normalized stack
                workflow.connect(node2, out_file2,
                                 dr_temp_reg_maps_Z_stack_smooth, 'in_file')
                workflow.connect(inputnode_fwhm, ('fwhm', set_gauss),
                                 dr_temp_reg_maps_Z_stack_smooth, 'op_string')

                workflow.connect(node4, out_file4,
                                 dr_temp_reg_maps_Z_stack_smooth, 'operand_files')

                # normalized files
                workflow.connect(node3, out_file3,
                                 dr_temp_reg_maps_Z_files_smooth, 'in_file')
                workflow.connect(inputnode_fwhm, ('fwhm', set_gauss),
                                 dr_temp_reg_maps_Z_files_smooth, 'op_string')

                workflow.connect(node4, out_file4,
                                 dr_temp_reg_maps_Z_files_smooth, 'operand_files')

            except:
                logConnectionError('Dual regression temp reg smooth', num_strat, strat.get_resource_pool(), '0039')
                raise
            strat.append_name(dr_temp_reg_maps_smooth.name)
            strat.update_resource_pool({'dr_tempreg_maps_stack_smooth':(dr_temp_reg_maps_smooth, 'out_file'),
                                       'dr_tempreg_maps_z_stack_smooth':(dr_temp_reg_maps_Z_stack_smooth, 'out_file'),
                                       'dr_tempreg_maps_z_files_smooth':(dr_temp_reg_maps_Z_files_smooth, 'out_file')})
            create_log_node(dr_temp_reg_maps_smooth, 'out_file', num_strat)
            num_strat += 1
    strat_list += new_strat_list



    '''    
    Smoothing ALFF fALFF Z scores and or possibly Z scores in MNI 
    '''
    
    new_strat_list = []
    num_strat = 0
    if (1 in c.runALFF) and c.fwhm != None:
        for strat in strat_list:

            if 0 in c.runZScoring:
                output_smooth('alff', 'alff_img', strat, num_strat)
                output_smooth('falff', 'falff_img', strat, num_strat)

            if 1 in c.runZScoring:
                output_smooth('alff_Z', 'alff_Z_img', strat, num_strat)
                output_smooth('falff_Z', 'falff_Z_img', strat, num_strat)

            num_strat += 1

    strat_list += new_strat_list


    '''
    Smoothing ReHo Z scores and or possibly Z scores in MNI 
    '''
    
    new_strat_list = []
    num_strat = 0

    if (1 in c.runReHo) and c.fwhm != None:
        for strat in strat_list:

            if 0 in c.runZScoring:
                output_smooth('reho', 'raw_reho_map', strat, num_strat)

            if 1 in c.runZScoring:
                output_smooth('reho_Z', 'reho_Z_img', strat, num_strat)

            num_strat += 1

    strat_list += new_strat_list



    '''
    Smoothing SCA roi based Z scores and or possibly Z scores in MNI 
    '''
    if (1 in c.runSCA) and (1 in c.runROITimeseries) and c.fwhm != None:
        for strat in strat_list:

            if 0 in c.runZScoring:
                output_smooth('sca_roi', 'sca_roi_correlations', strat, \
                        num_strat)
            
            if 1 in c.runZScoring:
                old_output_smooth('sca_roi_Z', 'sca_roi_Z', strat, num_strat, 1)

            num_strat += 1

    strat_list += new_strat_list



    '''
    Smoothing SCA seed based Z scores and or possibly Z scores in MNI 
    '''
    new_strat_list = []
    num_strat = 0

    if (1 in c.runSCA) and (1 in c.runVoxelTimeseries) and c.fwhm != None:
        for strat in strat_list:

            if 0 in c.runZScoring:
                output_smooth('sca_seed', 'sca_seed_correlations', strat, \
                        num_strat)
            
            if 1 in c.runZScoring:
                old_output_smooth('sca_seed_Z', 'sca_seed_Z', strat, num_strat, 1)

            num_strat += 1

    strat_list += new_strat_list





    """""""""""""""""""""""""""""""""""""""""""""""""""
     QUALITY CONTROL
    """""""""""""""""""""""""""""""""""""""""""""""""""


    if 1 in c.generateQualityControlImages:

        #register color palettes
        register_pallete(os.path.realpath(
                os.path.join(CPAC.__path__[0], 'qc', 'red.py')), 'red')
        register_pallete(os.path.realpath(
                os.path.join(CPAC.__path__[0], 'qc', 'green.py')), 'green')
        register_pallete(os.path.realpath(
                os.path.join(CPAC.__path__[0], 'qc', 'blue.py')), 'blue')
        register_pallete(os.path.realpath(
                os.path.join(CPAC.__path__[0], 'qc', 'red_to_blue.py')), 'red_to_blue')
        register_pallete(os.path.realpath(
                os.path.join(CPAC.__path__[0], 'qc', 'cyan_to_yellow.py')), 'cyan_to_yellow')
    
        hist = pe.Node(util.Function(input_names=['measure_file',
                                                   'measure'],
                                     output_names=['hist_path'],
                                     function=gen_histogram),
                        name='histogram')

        for strat in strat_list:

            nodes = getNodeList(strat)

            #make SNR plot

            if 1 in c.runFunctionalPreprocessing:

                try:

                    hist_ = hist.clone('hist_snr_%d' % num_strat)
                    hist_.inputs.measure = 'snr'

                    drop_percent = pe.Node(util.Function(input_names=['measure_file',
                                                     'percent_'],
                                       output_names=['modified_measure_file'],
                                       function=drop_percent_),
                                       name='dp_snr_%d' % num_strat)
                    drop_percent.inputs.percent_ = 99

                    preproc, out_file = strat.get_node_from_resource_pool('preprocessed')
                    brain_mask, mask_file = strat.get_node_from_resource_pool('functional_brain_mask')
                    func_to_anat_xfm, xfm_file = strat.get_node_from_resource_pool('functional_to_anat_linear_xfm')
                    anat_ref, ref_file = strat.get_node_from_resource_pool('anatomical_brain')
                    mfa, mfa_file = strat.get_node_from_resource_pool('mean_functional_in_anat')

                    std_dev = pe.Node(util.Function(input_names=['mask_', 'func_'],
                                                    output_names=['new_fname'],
                                                      function=gen_std_dev),
                                        name='std_dev_%d' % num_strat)

                    std_dev_anat = pe.Node(util.Function(input_names=['func_',
                                                                      'ref_',
                                                                      'xfm_',
                                                                      'interp_'],
                                                         output_names=['new_fname'],
                                                         function=gen_func_anat_xfm),
                                           name='std_dev_anat_%d' % num_strat)

                    snr = pe.Node(util.Function(input_names=['std_dev', 'mean_func_anat'],
                                                output_names=['new_fname'],
                                                function=gen_snr),
                                  name='snr_%d' % num_strat)

                    ###
                    snr_val = pe.Node(util.Function(input_names=['measure_file'],
                                                output_names=['snr_storefl'],
                                                function=cal_snr_val),
                                  name='snr_val%d' % num_strat)


                    std_dev_anat.inputs.interp_ = 'trilinear'

                    montage_snr = create_montage('montage_snr_%d' % num_strat,
                                    'red_to_blue', 'snr')


                    workflow.connect(preproc, out_file,
                                     std_dev, 'func_')

                    workflow.connect(brain_mask, mask_file,
                                     std_dev, 'mask_')

                    workflow.connect(std_dev, 'new_fname',
                                     std_dev_anat, 'func_')

                    workflow.connect(func_to_anat_xfm, xfm_file,
                                     std_dev_anat, 'xfm_')

                    workflow.connect(anat_ref, ref_file,
                                     std_dev_anat, 'ref_')

                    workflow.connect(std_dev_anat, 'new_fname',
                                     snr, 'std_dev')

                    workflow.connect(mfa, mfa_file,
                                     snr, 'mean_func_anat')

                    workflow.connect(snr, 'new_fname',
                                     hist_, 'measure_file')

                    workflow.connect(snr, 'new_fname',
                                     drop_percent, 'measure_file')

                    workflow.connect(snr, 'new_fname',
                                     snr_val, 'measure_file')   ###


                    workflow.connect(drop_percent, 'modified_measure_file',
                                     montage_snr, 'inputspec.overlay')

                    workflow.connect(anat_ref, ref_file,
                                    montage_snr, 'inputspec.underlay')


                    strat.update_resource_pool({'qc___snr_a': (montage_snr, 'outputspec.axial_png'),
                                                'qc___snr_s': (montage_snr, 'outputspec.sagittal_png'),
                                                'qc___snr_hist': (hist_, 'hist_path'),
                                                'qc___snr_val': (snr_val, 'snr_storefl')})   ###
                    if not 3 in qc_montage_id_a:
                        qc_montage_id_a[3] = 'snr_a'
                        qc_montage_id_s[3] = 'snr_s'
                        qc_hist_id[3] = 'snr_hist'

                except:
                    logStandardError('QC', 'unable to get resources for SNR plot', '0051')
                    raise


            #make motion parameters plot

            if 1 in c.runFunctionalPreprocessing:

                try:

                    mov_param, out_file = strat.get_node_from_resource_pool('movement_parameters')
                    mov_plot = pe.Node(util.Function(input_names=['motion_parameters'],
                                                     output_names=['translation_plot',
                                                                   'rotation_plot'],
                                                     function=gen_motion_plt),
                                       name='motion_plt_%d' % num_strat)

                    workflow.connect(mov_param, out_file,
                                     mov_plot, 'motion_parameters')
                    strat.update_resource_pool({'qc___movement_trans_plot': (mov_plot, 'translation_plot'),
                                                'qc___movement_rot_plot': (mov_plot, 'rotation_plot')})

                    if not 6 in qc_plot_id:
                        qc_plot_id[6] = 'movement_trans_plot'

                    if not 7 in qc_plot_id:
                        qc_plot_id[7] = 'movement_rot_plot'


                except:
                    logStandardError('QC', 'unable to get resources for Motion Parameters plot', '0052')
                    raise


            # make FD plot and volumes removed
            if (1 in c.runGenerateMotionStatistics) and ('gen_motion_stats' in nodes):

                try:

                    fd, out_file = strat.get_node_from_resource_pool('frame_wise_displacement')
                    excluded, out_file_ex = strat.get_node_from_resource_pool('scrubbing_frames_excluded')

                    fd_plot = pe.Node(util.Function(input_names=['arr',
                                                                 'ex_vol',
                                                                 'measure'],
                                                    output_names=['hist_path'],
                                                    function=gen_plot_png),
                                      name='fd_plot_%d' % num_strat)
                    fd_plot.inputs.measure = 'FD'
                    workflow.connect(fd, out_file,
                                     fd_plot, 'arr')
                    workflow.connect(excluded, out_file_ex,
                                     fd_plot, 'ex_vol')
                    strat.update_resource_pool({'qc___fd_plot': (fd_plot, 'hist_path')})
                    if not 8 in qc_plot_id:
                        qc_plot_id[8] = 'fd_plot'


                except:
                    logStandardError('QC', 'unable to get resources for FD plot', '0053')
                    raise


            # make QC montages for Skull Stripping Visualization

            try:
                anat_underlay, out_file = strat.get_node_from_resource_pool('anatomical_brain')
                skull, out_file_s = strat.get_node_from_resource_pool('anatomical_reorient')


                montage_skull = create_montage('montage_skull_%d' % num_strat,
                                    'red', 'skull_vis')   ###

                skull_edge = pe.Node(util.Function(input_names=['file_'],
                                                   output_names=['new_fname'],
                                                   function=make_edge),
                                     name='skull_edge_%d' % num_strat)


                workflow.connect(skull, out_file_s,
                                 skull_edge, 'file_')

                workflow.connect(anat_underlay, out_file,
                                 montage_skull, 'inputspec.underlay')

                workflow.connect(skull_edge, 'new_fname',
                                 montage_skull, 'inputspec.overlay')

                strat.update_resource_pool({'qc___skullstrip_vis_a': (montage_skull, 'outputspec.axial_png'),
                                            'qc___skullstrip_vis_s': (montage_skull, 'outputspec.sagittal_png')})

                if not 1 in qc_montage_id_a:
                        qc_montage_id_a[1] = 'skullstrip_vis_a'
                        qc_montage_id_s[1] = 'skullstrip_vis_s'

            except:
                logStandardError('QC', 'Cannot generate QC montages for Skull Stripping: Resources Not Found', '0054')
                raise


            ### make QC montages for mni normalized anatomical image

            try:
                mni_anat_underlay, out_file = strat.get_node_from_resource_pool('mni_normalized_anatomical')

                montage_mni_anat = create_montage('montage_mni_anat_%d' % num_strat,
                                    'red', 'mni_anat')  

                workflow.connect(mni_anat_underlay, out_file,
                                 montage_mni_anat, 'inputspec.underlay')

                montage_mni_anat.inputs.inputspec.overlay = p.resource_filename('CPAC','resources/templates/MNI152_Edge_AllTissues.nii.gz')

                strat.update_resource_pool({'qc___mni_normalized_anatomical_a': (montage_mni_anat, 'outputspec.axial_png'),
                                            'qc___mni_normalized_anatomical_s': (montage_mni_anat, 'outputspec.sagittal_png')})

                if not 6 in qc_montage_id_a:
                        qc_montage_id_a[6] = 'mni_normalized_anatomical_a'
                        qc_montage_id_s[6] = 'mni_normalized_anatomical_s'

            except:
                logStandardError('QC', 'Cannot generate QC montages for MNI normalized anatomical: Resources Not Found', '0054')
                raise



            # make QC montages for CSF WM GM

            if 'seg_preproc' in nodes:

                try:
                    anat_underlay, out_file = strat.get_node_from_resource_pool('anatomical_brain')
                    csf_overlay, out_file_csf = strat.get_node_from_resource_pool('anatomical_csf_mask')
                    wm_overlay, out_file_wm = strat.get_node_from_resource_pool('anatomical_wm_mask')
                    gm_overlay, out_file_gm = strat.get_node_from_resource_pool('anatomical_gm_mask')

                    montage_csf_gm_wm = create_montage_gm_wm_csf('montage_csf_gm_wm_%d' % num_strat,
                                        'montage_csf_gm_wm')

                    workflow.connect(anat_underlay, out_file,
                                     montage_csf_gm_wm, 'inputspec.underlay')

                    workflow.connect(csf_overlay, out_file_csf,
                                     montage_csf_gm_wm, 'inputspec.overlay_csf')

                    workflow.connect(wm_overlay, out_file_wm,
                                     montage_csf_gm_wm, 'inputspec.overlay_wm')

                    workflow.connect(gm_overlay, out_file_gm,
                                     montage_csf_gm_wm, 'inputspec.overlay_gm')

                    strat.update_resource_pool({'qc___csf_gm_wm_a': (montage_csf_gm_wm, 'outputspec.axial_png'),
                                                'qc___csf_gm_wm_s': (montage_csf_gm_wm, 'outputspec.sagittal_png')})

                    if not 2 in qc_montage_id_a:
                            qc_montage_id_a[2] = 'csf_gm_wm_a'
                            qc_montage_id_s[2] = 'csf_gm_wm_s'

                except:
                    logStandardError('QC', 'Cannot generate QC montages for WM GM CSF masks: Resources Not Found', '0055')
                    raise


            # make QC montage for Mean Functional in T1 with T1 edge

            try:
                anat, out_file = strat.get_node_from_resource_pool('anatomical_brain')
                m_f_a, out_file_mfa = strat.get_node_from_resource_pool('mean_functional_in_anat')

                montage_anat = create_montage('montage_anat_%d' % num_strat,
                                    'red', 't1_edge_on_mean_func_in_t1')   ###

                anat_edge = pe.Node(util.Function(input_names=['file_'],
                                                   output_names=['new_fname'],
                                                   function=make_edge),
                                     name='anat_edge_%d' % num_strat)

                workflow.connect(anat, out_file,
                                 anat_edge, 'file_')


                workflow.connect(m_f_a, out_file_mfa,
                                 montage_anat, 'inputspec.underlay')

                workflow.connect(anat_edge, 'new_fname',
                                 montage_anat, 'inputspec.overlay')

                strat.update_resource_pool({'qc___mean_func_with_t1_edge_a': (montage_anat, 'outputspec.axial_png'),
                                            'qc___mean_func_with_t1_edge_s': (montage_anat, 'outputspec.sagittal_png')})

                if not 4 in qc_montage_id_a:
                        qc_montage_id_a[4] = 'mean_func_with_t1_edge_a'
                        qc_montage_id_s[4] = 'mean_func_with_t1_edge_s'


            except:
                logStandardError('QC', 'Cannot generate QC montages for Mean Functional in T1 with T1 edge: Resources Not Found', '0056')
                raise

            # make QC montage for Mean Functional in MNI with MNI edge

            try:
                m_f_i, out_file = strat.get_node_from_resource_pool('mean_functional_in_mni')

                montage_mfi = create_montage('montage_mfi_%d' % num_strat,
                                    'red', 'MNI_edge_on_mean_func_mni')   ###

#                  MNI_edge = pe.Node(util.Function(input_names=['file_'],
#                                                     output_names=['new_fname'],
#                                                     function=make_edge),
#                                       name='MNI_edge_%d' % num_strat)
#                  #MNI_edge.inputs.file_ = c.standardResolutionBrain
#                 workflow.connect(MNI_edge, 'new_fname',
#                                  montage_mfi, 'inputspec.overlay')

                workflow.connect(m_f_i, out_file,
                                 montage_mfi, 'inputspec.underlay')

                montage_mfi.inputs.inputspec.overlay = p.resource_filename('CPAC','resources/templates/MNI152_Edge_AllTissues.nii.gz')


                strat.update_resource_pool({'qc___mean_func_with_mni_edge_a': (montage_mfi, 'outputspec.axial_png'),
                                            'qc___mean_func_with_mni_edge_s': (montage_mfi, 'outputspec.sagittal_png')})

                if not 5 in qc_montage_id_a:
                        qc_montage_id_a[5] = 'mean_func_with_mni_edge_a'
                        qc_montage_id_s[5] = 'mean_func_with_mni_edge_s'


            except:
                logStandardError('QC', 'Cannot generate QC montages for Mean Functional in MNI with MNI edge: Resources Not Found', '0057')
                raise


            # make QC montages for SCA ROI Smoothed Derivative
            if (1 in c.runSCA) and (1 in c.runROITimeseries):

                hist_ = hist.clone('hist_sca_roi_%d' % num_strat)
                hist_.inputs.measure = 'sca_roi'

                drop_percent = pe.MapNode(util.Function(input_names=['measure_file',
                                                     'percent_'],
                                       output_names=['modified_measure_file'],
                                       function=drop_percent_),
                                       name='dp_sca_roi_%d' % num_strat, iterfield=['measure_file'])
                drop_percent.inputs.percent_ = 99.999
                if c.fwhm != None:

                    sca_overlay, out_file = strat.get_node_from_resource_pool('sca_roi_Z_to_standard_smooth')
                    montage_sca_roi = create_montage('montage_sca_roi_standard_smooth_%d' % num_strat,
                                    'cyan_to_yellow', 'sca_roi_smooth')

                    montage_sca_roi.inputs.inputspec.underlay = c.standardResolutionBrain

                    workflow.connect(sca_overlay, out_file,
                                     drop_percent, 'measure_file')

                    workflow.connect(drop_percent, 'modified_measure_file',
                                     montage_sca_roi, 'inputspec.overlay')

                    workflow.connect(sca_overlay, out_file,
                                     hist_, 'measure_file')
                    strat.update_resource_pool({'qc___sca_roi_smooth_a': (montage_sca_roi, 'outputspec.axial_png'),
                                            'qc___sca_roi_smooth_s': (montage_sca_roi, 'outputspec.sagittal_png'),
                                            'qc___sca_roi_smooth_hist': (hist_, 'hist_path')})

                    if not 9 in qc_montage_id_a:
                        qc_montage_id_a[9] = 'sca_roi_smooth_a'
                        qc_montage_id_s[9] = 'sca_roi_smooth_s'
                        qc_hist_id[9] = 'sca_roi_smooth_hist'


                else:

                    sca_overlay, out_file = strat.get_node_from_resource_pool('sca_roi_Z_to_standard')
                    montage_sca_roi = create_montage('montage_sca_roi_standard_%d' % num_strat,
                                    'cyan_to_yellow', 'sca_roi')

                    montage_sca_roi.inputs.inputspec.underlay = c.standardResolutionBrain
                    workflow.connect(sca_overlay, out_file,
                                     drop_percent, 'measure_file')

                    workflow.connect(drop_percent, 'modified_measure_file',
                                     montage_sca_roi, 'inputspec.overlay')

                    workflow.connect(sca_overlay, out_file,
                                     hist_, 'measure_file')

                    strat.update_resource_pool({'qc___sca_roi_a': (montage_sca_roi, 'outputspec.axial_png'),
                                            'qc___sca_roi_s': (montage_sca_roi, 'outputspec.sagittal_png'),
                                            'qc___sca_roi_hist': (hist_, 'hist_path')})

                    if not 9 in qc_montage_id_a:
                        qc_montage_id_a[9] = 'sca_roi_a'
                        qc_montage_id_s[9] = 'sca_roi_s'
                        qc_hist_id[9] = 'sca_roi_hist'



            # make QC montages for SCA Smoothed Derivative
            if (1 in c.runSCA) and (1 in c.runVoxelTimeseries):
                hist_ = hist.clone('hist_sca_seeds_%d' % num_strat)
                hist_.inputs.measure = 'sca_seeds'

                drop_percent = pe.MapNode(util.Function(input_names=['measure_file',
                                                     'percent_'],
                                       output_names=['modified_measure_file'],
                                       function=drop_percent_),
                                       name='dp_sca_seed_%d' % num_strat, iterfield=['measure_file'])
                drop_percent.inputs.percent_ = 99.999
                if c.fwhm != None:

                    sca_overlay, out_file = strat.get_node_from_resource_pool('sca_seed_Z_to_standard_smooth')
                    montage_sca_seeds = create_montage('montage_seed_standard_smooth_%d' % num_strat,
                                    'cyan_to_yellow', 'sca_seed_smooth')

                    montage_sca_seeds.inputs.inputspec.underlay = c.standardResolutionBrain
                    workflow.connect(sca_overlay, out_file,
                                     drop_percent, 'measure_file')

                    workflow.connect(drop_percent, 'modified_measure_file',
                                     montage_sca_seeds, 'inputspec.overlay')

                    workflow.connect(sca_overlay, out_file,
                                     hist_, 'measure_file')

                    strat.update_resource_pool({'qc___sca_seeds_smooth_a': (montage_sca_seeds, 'outputspec.axial_png'),
                                            'qc___sca_seeds_smooth_s': (montage_sca_seeds, 'outputspec.sagittal_png'),
                                            'qc___sca_seeds_smooth_hist': (hist_, 'hist_path')})

                    if not 10 in qc_montage_id_a:
                        qc_montage_id_a[10] = 'sca_seeds_smooth_a'
                        qc_montage_id_s[10] = 'sca_seeds_smooth_s'
                        qc_hist_id[10] = 'sca_seeds_smooth_hist'

                else:
                
                    sca_overlay, out_file = strat.get_node_from_resource_pool('sca_seed_Z_to_standard')
                    montage_sca_seeds = create_montage('montage_sca_seed_standard_%d' % num_strat,
                                    'cyan_to_yellow', 'sca_seed')

                    montage_sca_seeds.inputs.inputspec.underlay = c.standardResolutionBrain
                    workflow.connect(sca_overlay, out_file,
                                     drop_percent, 'measure_file')

                    workflow.connect(drop_percent, 'modified_measure_file',
                                     montage_sca_seeds, 'inputspec.overlay')

                    workflow.connect(sca_overlay, out_file,
                                     hist_, 'measure_file')
                    strat.update_resource_pool({'qc___sca_seeds_a': (montage_sca_seeds, 'outputspec.axial_png'),
                                            'qc___sca_seeds_s': (montage_sca_seeds, 'outputspec.sagittal_png'),
                                            'qc___sca_seeds_hist': (hist_, 'hist_path')})

                    if not 10 in qc_montage_id_a:
                        qc_montage_id_a[10] = 'sca_seeds_a'
                        qc_montage_id_s[10] = 'sca_seeds_s'
                        qc_hist_id[10] = 'sca_seeds_hist'




            # make QC montages for Network Centrality
            if 1 in c.runNetworkCentrality:

                hist_ = hist.clone('hist_centrality_%d' % num_strat)
                hist_.inputs.measure = 'centrality'

                drop_percent = pe.MapNode(util.Function(input_names=['measure_file',
                                                     'percent_'],
                                       output_names=['modified_measure_file'],
                                       function=drop_percent_),
                                       name='dp_centrality_%d' % num_strat, iterfield=['measure_file'])
                drop_percent.inputs.percent_ = 99.999
                if c.fwhm != None:

                    centrality_overlay, out_file = strat.get_node_from_resource_pool('centrality_outputs_smoothed')
                    montage_centrality = create_montage('montage_centrality_%d' % num_strat,
                                    'cyan_to_yellow', 'centrality')

                    montage_centrality.inputs.inputspec.underlay = c.standardResolutionBrain
                    workflow.connect(centrality_overlay, out_file,
                                     drop_percent, 'measure_file')

                    workflow.connect(drop_percent, 'modified_measure_file',
                                     montage_centrality, 'inputspec.overlay')

                    workflow.connect(centrality_overlay, out_file,
                                     hist_, 'measure_file')
                    strat.update_resource_pool({'qc___centrality_smooth_a': (montage_centrality, 'outputspec.axial_png'),
                                            'qc___centrality_smooth_s': (montage_centrality, 'outputspec.sagittal_png'),
                                            'qc___centrality_smooth_hist': (hist_, 'hist_path')})
                    if not 11 in qc_montage_id_a:
                        qc_montage_id_a[11] = 'centrality_smooth_a'
                        qc_montage_id_s[11] = 'centrality_smooth_s'
                        qc_hist_id[11] = 'centrality_smooth_hist'



                else:

                    centrality_overlay, out_file = strat.get_node_from_resource_pool('centrality_outputs')
                    montage_centrality = create_montage('montage_centrality_standard_%d' % num_strat,
                                    'cyan_to_yellow', 'centrality')

                    montage_centrality.inputs.inputspec.underlay = c.standardResolutionBrain
                    workflow.connect(centrality_overlay, out_file,
                                     drop_percent, 'measure_file')

                    workflow.connect(drop_percent, 'modified_measure_file',
                                     montage_centrality, 'inputspec.overlay')

                    workflow.connect(centrality_overlay, out_file,
                                     hist_, 'measure_file')
                    strat.update_resource_pool({'qc___centrality_a': (montage_centrality, 'outputspec.axial_png'),
                                            'qc___centrality_s': (montage_centrality, 'outputspec.sagittal_png'),
                                            'qc___centrality_hist': (hist_, 'hist_path')})
                    if not 11 in qc_montage_id_a:
                        qc_montage_id_a[11] = 'centrality_a'
                        qc_montage_id_s[11] = 'centrality_s'
                        qc_hist_id[11] = 'centrality_hist'





            #QC Montages for MultiReg SCA
            if (1 in c.runMultRegSCA) and (1 in c.runROITimeseries):


                hist_ = hist.clone('hist_dr_sca_%d' % num_strat)
                hist_.inputs.measure = 'temporal_regression_sca'

                drop_percent = pe.MapNode(util.Function(input_names=['measure_file',
                                                      'percent_'],
                                       output_names=['modified_measure_file'],
                                       function=drop_percent_),
                                       name='dp_temporal_regression_sca_%d' % num_strat, iterfield=['measure_file'])
                drop_percent.inputs.percent_ = 99.98

                if c.fwhm != None:

                    temporal_regression_sca_overlay, out_file = strat.get_node_from_resource_pool('sca_tempreg_maps_z_files_smooth')
                    montage_temporal_regression_sca = create_montage('montage_temporal_regression_sca_%d' % num_strat,
                                      'cyan_to_yellow', 'temporal_regression_sca_smooth')

                    montage_temporal_regression_sca.inputs.inputspec.underlay = c.standardResolutionBrain
                    strat.update_resource_pool({'qc___temporal_regression_sca_smooth_a': (montage_temporal_regression_sca, 'outputspec.axial_png'),
                                            'qc___temporal_regression_sca_smooth_s': (montage_temporal_regression_sca, 'outputspec.sagittal_png'),
                                            'qc___temporal_regression_sca_smooth_hist': (hist_, 'hist_path')})

                    if not 12 in qc_montage_id_a:
                        qc_montage_id_a[12] = 'temporal_regression_sca_smooth_a'
                        qc_montage_id_s[12] = 'temporal_regression_sca_smooth_s'
                        qc_hist_id[12] = 'temporal_regression_sca_smooth_hist'

                else:
                    temporal_regression_sca_overlay, out_file = strat.get_node_from_resource_pool('sca_tempreg_maps_z_files')
                    montage_temporal_regression_sca = create_montage('montage_temporal_regression_sca_%d' % num_strat,
                                      'cyan_to_yellow', 'temporal_regression_sca')

                    montage_temporal_regression_sca.inputs.inputspec.underlay = c.standardResolutionBrain
                    strat.update_resource_pool({'qc___temporal_regression_sca_a': (montage_temporal_regression_sca, 'outputspec.axial_png'),
                                            'qc___temporal_regression_sca_s': (montage_temporal_regression_sca, 'outputspec.sagittal_png'),
                                            'qc___temporal_regression_sca_hist': (hist_, 'hist_path')})

                    if not 12 in qc_montage_id_a:
                        qc_montage_id_a[12] = 'temporal_regression_sca_a'
                        qc_montage_id_s[12] = 'temporal_regression_sca_s'
                        qc_hist_id[12] = 'temporal_regression_sca_hist'




                workflow.connect(temporal_regression_sca_overlay, out_file,
                                 drop_percent, 'measure_file')

                workflow.connect(drop_percent, 'modified_measure_file',
                                 montage_temporal_regression_sca, 'inputspec.overlay')
                workflow.connect(temporal_regression_sca_overlay, out_file,
                                     hist_, 'measure_file')

            #QC Montages for MultiReg DR
            if (1 in c.runDualReg) and (1 in c.runSpatialRegression):


                hist_ = hist.clone('hist_temp_dr_%d' % num_strat)
                hist_.inputs.measure = 'temporal_dual_regression'

                drop_percent = pe.MapNode(util.Function(input_names=['measure_file',
                                                      'percent_'],
                                       output_names=['modified_measure_file'],
                                       function=drop_percent_),
                                       name='dp_temporal_dual_regression_%d' % num_strat, iterfield=['measure_file'])
                drop_percent.inputs.percent_ = 99.98

                if c.fwhm != None:

                    temporal_dual_regression_overlay, out_file = strat.get_node_from_resource_pool('dr_tempreg_maps_z_files_smooth')
                    montage_temporal_dual_regression = create_montage('montage_temporal_dual_regression_%d' % num_strat,
                                      'cyan_to_yellow', 'temporal_dual_regression_smooth')

                    montage_temporal_dual_regression.inputs.inputspec.underlay = c.standardResolutionBrain
                    strat.update_resource_pool({'qc___temporal_dual_regression_smooth_a': (montage_temporal_dual_regression, 'outputspec.axial_png'),
                                            'qc___temporal_dual_regression_smooth_s': (montage_temporal_dual_regression, 'outputspec.sagittal_png'),
                                            'qc___temporal_dual_regression_smooth_hist': (hist_, 'hist_path')})
                    if not 13 in qc_montage_id_a:
                        qc_montage_id_a[13] = 'temporal_dual_regression_smooth_a'
                        qc_montage_id_s[13] = 'temporal_dual_regression_smooth_s'
                        qc_hist_id[13] = 'temporal_dual_regression_smooth_hist'


                else:
                    temporal_dual_regression_overlay, out_file = strat.get_node_from_resource_pool('dr_tempreg_maps_z_files')
                    montage_temporal_dual_regression = create_montage('montage_temporal_dual_regression_%d' % num_strat,
                                      'cyan_to_yellow', 'temporal_dual_regression')

                    montage_temporal_dual_regression.inputs.inputspec.underlay = c.standardResolutionBrain
                    strat.update_resource_pool({'qc___temporal_dual_regression_a': (montage_temporal_dual_regression, 'outputspec.axial_png'),
                                            'qc___temporal_dual_regression_s': (montage_temporal_dual_regression, 'outputspec.sagittal_png'),
                                            'qc___temporal_dual_regression_hist': (hist_, 'hist_path')})
                    if not 13 in qc_montage_id_a:
                        qc_montage_id_a[13] = 'temporal_dual_regression_a'
                        qc_montage_id_s[13] = 'temporal_dual_regression_s'
                        qc_hist_id[13] = 'temporal_dual_regression_hist'






                workflow.connect(temporal_dual_regression_overlay, out_file,
                                 drop_percent, 'measure_file')

                workflow.connect(drop_percent, 'modified_measure_file',
                                 montage_temporal_dual_regression, 'inputspec.overlay')
                workflow.connect(temporal_dual_regression_overlay, out_file,
                                     hist_, 'measure_file')


            if 1 in c.runVMHC:
                hist_ = hist.clone('hist_vmhc_%d' % num_strat)
                hist_.inputs.measure = 'vmhc'

                drop_percent = pe.Node(util.Function(input_names=['measure_file',
                                                     'percent_'],
                                       output_names=['modified_measure_file'],
                                       function=drop_percent_),
                                       name='dp_vmhc%d' % num_strat)
                drop_percent.inputs.percent_ = 99.98

                vmhc_overlay, out_file = strat.get_node_from_resource_pool('vmhc_z_score_stat_map')
                montage_vmhc = create_montage('montage_vmhc_%d' % num_strat,
                                  'cyan_to_yellow', 'vmhc_smooth')

                montage_vmhc.inputs.inputspec.underlay = c.standardResolutionBrain
                workflow.connect(vmhc_overlay, out_file,
                                 drop_percent, 'measure_file')

                workflow.connect(drop_percent, 'modified_measure_file',
                                 montage_vmhc, 'inputspec.overlay')
                workflow.connect(vmhc_overlay, out_file,
                                     hist_, 'measure_file')
                strat.update_resource_pool({'qc___vmhc_smooth_a': (montage_vmhc, 'outputspec.axial_png'),
                                            'qc___vmhc_smooth_s': (montage_vmhc, 'outputspec.sagittal_png'),
                                            'qc___vmhc_smooth_hist': (hist_, 'hist_path')})

                if not 14 in qc_montage_id_a:
                    qc_montage_id_a[14] = 'vmhc_smooth_a'
                    qc_montage_id_s[14] = 'vmhc_smooth_s'
                    qc_hist_id[14] = 'vmhc_smooth_hist'



            if 1 in c.runReHo:
                hist_ = hist.clone('hist_reho_%d' % num_strat)
                hist_.inputs.measure = 'reho'

                drop_percent = pe.Node(util.Function(input_names=['measure_file',
                                                     'percent_'],
                                       output_names=['modified_measure_file'],
                                       function=drop_percent_),
                                       name='dp_reho%d' % num_strat)
                drop_percent.inputs.percent_ = 99.999

                if c.fwhm != None:
                    reho_overlay, out_file = strat.get_node_from_resource_pool('reho_Z_to_standard_smooth')
                    montage_reho = create_montage('montage_reho_%d' % num_strat,
                                  'cyan_to_yellow', 'reho_standard_smooth')
                    montage_reho.inputs.inputspec.underlay = c.standardResolutionBrain
                    workflow.connect(reho_overlay, out_file,
                                     hist_, 'measure_file')
                    strat.update_resource_pool({'qc___reho_smooth_a': (montage_reho, 'outputspec.axial_png'),
                                            'qc___reho_smooth_s': (montage_reho, 'outputspec.sagittal_png'),
                                            'qc___reho_smooth_hist': (hist_, 'hist_path')})

                    if not 15 in qc_montage_id_a:
                        qc_montage_id_a[15] = 'reho_smooth_a'
                        qc_montage_id_s[15] = 'reho_smooth_s'
                        qc_hist_id[15] = 'reho_smooth_hist'


                else:
                    reho_overlay, out_file = strat.get_node_from_resource_pool('reho_Z_to_standard')
                    montage_reho = create_montage('montage_reho_%d' % num_strat,
                                  'cyan_to_yellow', 'reho_standard')
                    montage_reho.inputs.inputspec.underlay = c.standardResolutionBrain
                    workflow.connect(reho_overlay, out_file,
                                     hist_, 'measure_file')
                    strat.update_resource_pool({'qc___reho_a': (montage_reho, 'outputspec.axial_png'),
                                            'qc___reho_s': (montage_reho, 'outputspec.sagittal_png'),
                                            'qc___reho_hist': (hist_, 'hist_path')})

                    if not 15 in qc_montage_id_a:
                        qc_montage_id_a[15] = 'reho_a'
                        qc_montage_id_s[15] = 'reho_s'
                        qc_hist_id[15] = 'reho_hist'


                workflow.connect(reho_overlay, out_file,
                                 drop_percent, 'measure_file')

                workflow.connect(drop_percent, 'modified_measure_file',
                                 montage_reho, 'inputspec.overlay')


            if 1 in c.runALFF:
                hist_alff = hist.clone('hist_alff_%d' % num_strat)
                hist_alff.inputs.measure = 'alff'

                hist_falff = hist.clone('hist_falff_%d' % num_strat)
                hist_falff.inputs.measure = 'falff'


                drop_percent = pe.Node(util.Function(input_names=['measure_file',
                                                     'percent_'],
                                       output_names=['modified_measure_file'],
                                       function=drop_percent_),
                                       name='dp_alff%d' % num_strat)
                drop_percent.inputs.percent_ = 99.7

                drop_percent_falff = drop_percent.clone('dp_falff%d' % num_strat)
                drop_percent_falff.inputs.percent_ = 99.999

                if c.fwhm != None:
                    alff_overlay, out_file = strat.get_node_from_resource_pool('alff_Z_to_standard_smooth')
                    falff_overlay, out_file_f = strat.get_node_from_resource_pool('falff_Z_to_standard_smooth')
                    montage_alff = create_montage('montage_alff_%d' % num_strat,
                                  'cyan_to_yellow', 'alff_standard_smooth')
                    montage_alff.inputs.inputspec.underlay = c.standardResolutionBrain
                    montage_falff = create_montage('montage_falff_%d' % num_strat,
                                  'cyan_to_yellow', 'falff_standard_smooth')
                    montage_falff.inputs.inputspec.underlay = c.standardResolutionBrain
                    workflow.connect(alff_overlay, out_file,
                                     hist_alff, 'measure_file')

                    workflow.connect(falff_overlay, out_file_f,
                                     hist_falff, 'measure_file')
                    strat.update_resource_pool({'qc___alff_smooth_a': (montage_alff, 'outputspec.axial_png'),
                                            'qc___alff_smooth_s': (montage_alff, 'outputspec.sagittal_png'),
                                            'qc___falff_smooth_a': (montage_falff, 'outputspec.axial_png'),
                                            'qc___falff_smooth_s': (montage_falff, 'outputspec.sagittal_png'),
                                            'qc___alff_smooth_hist': (hist_alff, 'hist_path'),
                                            'qc___falff_smooth_hist': (hist_falff, 'hist_path')})

                    if not 16 in qc_montage_id_a:
                        qc_montage_id_a[16] = 'alff_smooth_a'
                        qc_montage_id_s[16] = 'alff_smooth_s'
                        qc_hist_id[16] = 'alff_smooth_hist'

                    if not 17 in qc_montage_id_a:
                        qc_montage_id_a[17] = 'falff_smooth_a'
                        qc_montage_id_s[17] = 'falff_smooth_s'
                        qc_hist_id[17] = 'falff_smooth_hist'



                else:
                    alff_overlay, out_file = strat.get_node_from_resource_pool('alff_Z_to_standard')
                    falff_overlay, out_file = strat.get_node_from_resource_pool('falff_Z_to_standard')
                    montage_alff = create_montage('montage_alff_%d' % num_strat,
                                  'cyan_to_yellow', 'alff_standard')
                    montage_alff.inputs.inputspec.underlay = c.standardResolutionBrain
                    montage_falff = create_montage('montage_falff_%d' % num_strat,
                                  'cyan_to_yellow', 'falff_standard')
                    montage_falff.inputs.inputspec.underlay = c.standardResolutionBrain
                    workflow.connect(alff_overlay, out_file,
                                     hist_alff, 'measure_file')

                    workflow.connect(falff_overlay, out_file_f,
                                     hist_falff, 'measure_file')
                    strat.update_resource_pool({'qc___alff_a': (montage_alff, 'outputspec.axial_png'),
                                            'qc___alff_s': (montage_alff, 'outputspec.sagittal_png'),
                                            'qc___falff_a': (montage_falff, 'outputspec.axial_png'),
                                            'qc___falff_s': (montage_falff, 'outputspec.sagittal_png'),
                                            'qc___alff_hist': (hist_alff, 'hist_path'),
                                            'qc___falff_hist': (hist_falff, 'hist_path')})

                    if not 16 in qc_montage_id_a:
                        qc_montage_id_a[16] = 'alff_a'
                        qc_montage_id_s[16] = 'alff_smooth_s'
                        qc_hist_id[16] = 'alff_smooth_hist'

                    if not 16 in qc_montage_id_a:
                        qc_montage_id_a[17] = 'falff_a'
                        qc_montage_id_s[17] = 'falff_s'
                        qc_hist_id[17] = 'falff_hist'



                workflow.connect(alff_overlay, out_file,
                                 drop_percent, 'measure_file')

                workflow.connect(drop_percent, 'modified_measure_file',
                                 montage_alff, 'inputspec.overlay')

                workflow.connect(falff_overlay, out_file,
                                 drop_percent_falff, 'measure_file')

                workflow.connect(drop_percent_falff, 'modified_measure_file',
                                 montage_falff, 'inputspec.overlay')




            num_strat += 1
            
                
    logger.info('\n\n' + 'Pipeline building completed.' + '\n\n')



    ###################### end of workflow ###########

    # Run the pipeline only if the user signifies.
    # otherwise, only construct the pipeline (above)
    if run == 1:

        try:
            workflow.write_graph(graph2use='orig')
        except:
            pass
   
   
   
        ## this section creates names for the different branched strategies.
        ## it identifies where the pipeline has forked and then appends the
        ## name of the forked nodes to the branch name in the output directory
        renamedStrats = []
        forkPoints = []
        forkPointsDict = {}

        def is_number(s):
            # function which returns boolean checking if a character
            # is a number or not
            try:
                float(s)
                return True
            except ValueError:
                return False

        for strat in strat_list:
           
            # load list of nodes in this one particular
            # strat into the list "nodeList"
            nodeList = strat.name
            renamedNodesList = []
           
            # strip the _n (n being the strat number) from
            # each node name and return to a list
            for node in nodeList:

                renamedNode = node
                lastNodeChar = node[len(node)-1]

                while lastNodeChar == '_' or lastNodeChar == '-' or is_number(lastNodeChar):
                    # make 'renamedNode' the node name with the last character
                    # stripped off, continue this until the _# at the end
                    # of it is gone - does it this way instead of just cutting
                    # off the last two characters in case of a large amount of
                    # strats which can reach double digits
                    renamedNode = renamedNode[:-1]
                    lastNodeChar = renamedNode[len(renamedNode)-1]

                   
                renamedNodesList.append(renamedNode)
               
            renamedStrats.append(renamedNodesList)
           
        # here, renamedStrats is a list containing each strat (forks)
        for strat in renamedStrats:
           
            tmpForkPoint = []
       
            # here, 'strat' is a list of node names within one of the forks
            for nodeName in strat:
               
                # compare each strat against the first one in the strat list,
                # and if any node names in the new strat are not present in
                # the 'original' one, then append to a list of 'fork points'
                for renamedStratNodes in renamedStrats:

                    if nodeName not in renamedStratNodes and \
                            nodeName not in tmpForkPoint:

                        tmpForkPoint.append(nodeName)


            forkPoints.append(tmpForkPoint)


        # forkPoints is a list of lists, each list containing node names of
        # nodes run in that strat/fork that are unique to that strat/fork

        '''
        print '\n\n', forkPoints, '\n\n'
        raise
        '''

        forkNames = []

        # here 'forkPoint' is an individual strat with its unique nodes
        for forkPoint in forkPoints:
           
            forkName = ''
           
            for fork in forkPoint:

                if 'ants' in fork:
                    forklabel = 'ANTS'
                if 'fsl' in fork or 'fnirt' in fork:
                    forklabel = 'FNIRT'
                if 'automask' in fork:
                    forklabel = '3dAutoMask(func)'
                if 'bet' in fork:
                    forklabel = 'BET(func)'
                if 'bbreg' in fork:
                    forklabel = 'bbreg'
                if 'frequency' in fork:
                    forklabel = 'freq-filter'
                if 'nuisance' in fork:
                    forklabel = 'nuisance'
                if 'median' in fork:
                    forklabel = 'median'
                if 'friston' in fork:
                    forklabel = 'friston'
                if 'motion_stats' in fork:
                    forklabel = 'motion'
                if 'scrubbing' in fork:
                    forklabel = 'scrub'

                if forklabel not in forkName:

                    forkName = forkName + '__' + forklabel
             
            forkNames.append(forkName)
   
       
           
        # match each strat_list with fork point list
        # this is for the datasink
        for x in range(len(strat_list)):
            forkPointsDict[strat_list[x]] = forkNames[x]
        
    
        '''
        Datasink
        '''
        import networkx as nx
        num_strat = 0
        sink_idx = 0
        pip_ids = []
        
        wf_names = []
        scan_ids = ['scan_anat']
        for scanID in sub_dict['rest']:
            scan_ids.append('scan_'+ str(scanID))
        
        pipes = []
        origStrat = 0
        
        for strat in strat_list:
            rp = strat.get_resource_pool()
    
            # build helper dictionary to assist with a clean strategy label for symlinks
    
            strategy_tag_helper_symlinks = {}
     
            if any('scrubbing' in name for name in strat.get_name()):
                strategy_tag_helper_symlinks['_threshold'] = 1
            else:
                strategy_tag_helper_symlinks['_threshold'] = 0
    
            if any('seg_preproc' in name for name in strat.get_name()):
                strategy_tag_helper_symlinks['_csf_threshold'] = 1
                strategy_tag_helper_symlinks['_wm_threshold'] = 1
                strategy_tag_helper_symlinks['_gm_threshold'] = 1
            else:
                strategy_tag_helper_symlinks['_csf_threshold'] = 0
                strategy_tag_helper_symlinks['_wm_threshold'] = 0
                strategy_tag_helper_symlinks['_gm_threshold'] = 0
    
    
            if any('median_angle_corr'in name for name in strat.get_name()):
                strategy_tag_helper_symlinks['_target_angle_deg'] = 1
            else:
                strategy_tag_helper_symlinks['_target_angle_deg'] = 0
    
    
            if any('nuisance'in name for name in strat.get_name()):
                strategy_tag_helper_symlinks['nuisance'] = 1
            else:
                strategy_tag_helper_symlinks['nuisance'] = 0
    
            strat_tag = ""
    
            hash_val = 0
    
            for name in strat.get_name():
                import re
                
                extra_string = re.search('_\d+', name).group(0)
                
                if extra_string:
                    name = name.split(extra_string)[0]
                
                if workflow_bit_id.get(name) != None:
                        strat_tag += name + '_'
                        
                        print name, ' ~~~ ', 2 ** workflow_bit_id[name]
                        hash_val += 2 ** workflow_bit_id[name]
    
            if p_name == None or p_name == 'None':
                
                if forkPointsDict[strat]:
                    pipeline_id = c.pipelineName + forkPointsDict[strat]
                else:
                    pipeline_id = ''
                    pipeline_id = linecache.getline(os.path.realpath(os.path.join(CPAC.__path__[0], 'utils', 'pipeline_names.py')), hash_val)
                    pipeline_id = pipeline_id.rstrip('\r\n')
                    if pipeline_id == '':
                        logger.info('hash value %s is greater than the number of words' % hash_val)
                        logger.info('resorting to crc32 value as pipeline_id')
                        pipeline_id = zlib.crc32(strat_tag)
            else:

                if forkPointsDict[strat]:
                    pipeline_id = c.pipelineName + forkPointsDict[strat]
                else:
                    pipeline_id = p_name
                    #if running multiple pipelines with gui, need to change this in future
                    p_name = None
    
            logger.info('strat_tag,  ~~~~~ , hash_val,  ~~~~~~ , pipeline_id: %s, ~~~~~ %s, ~~~~~~ %s' % (strat_tag, hash_val, pipeline_id))
            pip_ids.append(pipeline_id)
            wf_names.append(strat.get_name())
    
            for key in sorted(rp.keys()):
    
                ds = pe.Node(nio.DataSink(), name='sinker_%d' % sink_idx)
                ds.inputs.base_directory = c.outputDirectory
                ds.inputs.container = os.path.join('pipeline_%s' % pipeline_id, subject_id)
                ds.inputs.regexp_substitutions = [(r"/_sca_roi(.)*[/]", '/'),
                                                  (r"/_smooth_centrality_(\d)+[/]", '/'),
                                                  (r"/_z_score(\d)+[/]", "/"),
                                                  (r"/_dr_tempreg_maps_Z_files_smooth_(\d)+[/]", "/"),
                                                  (r"/_sca_tempreg_maps_Z_files_smooth_(\d)+[/]", "/"),
                                                  (r"/qc___", '/qc/')]
                node, out_file = rp[key]
                workflow.connect(node, out_file,
                                 ds, key)
                logger.info('node, out_file, key: %s, %s, %s' % (node, out_file, key))
    
                if 1 in c.runSymbolicLinks:
    
                    link_node = pe.Node(interface=util.Function(input_names=['in_file', 'strategies',
                                            'subject_id', 'pipeline_id', 'helper'],
                                            output_names=[],
                                            function=prepare_symbolic_links),
                                            name='link_%d' % sink_idx)
                   
                    link_node.inputs.strategies = strategies
                    link_node.inputs.subject_id = subject_id
                    link_node.inputs.pipeline_id = 'pipeline_%s' % (pipeline_id)
                    link_node.inputs.helper = dict(strategy_tag_helper_symlinks)
    
                    workflow.connect(ds, 'out_file', link_node, 'in_file')
                sink_idx += 1
                logger.info('sink index: %s' % sink_idx)
    
            d_name = os.path.join(c.outputDirectory, ds.inputs.container)
            if not os.path.exists(d_name):
                os.makedirs(d_name)
            
    
            try:
                G = nx.DiGraph()
                strat_name = strat.get_name()
                G.add_edges_from([(strat_name[s], strat_name[s + 1]) for s in range(len(strat_name) - 1)])
                dotfilename = os.path.join(d_name, 'strategy.dot')
                nx.write_dot(G, dotfilename)
                format_dot(dotfilename, 'png')
            except:
                logStandardWarning('Datasink', 'Cannot Create the strategy and pipeline graph, dot or/and pygraphviz is not installed')
                pass
    
    
            logger.info('%s*' % d_name)
            num_strat += 1
            
            pipes.append(pipeline_id)
    
    
        # creates the HTML files used to represent the logging-based status
        create_log_template(pip_ids, wf_names, scan_ids, subject_id, log_dir)
    
    
        sub_w_path = os.path.join(c.workingDirectory, wfname)
    
        if c.removeWorkingDir:
            try:
                if os.path.exists(sub_w_path):
                    import shutil
                    logger.info("removing dir -> %s" % sub_w_path)
                    shutil.rmtree(sub_w_path)
            except:
                logStandardWarning('Datasink', ('Couldn\'t remove subjects %s working directory' % wfname))
                pass

    
        logger.info('\n\n' + ('Strategy forks: %s' % pipes) + '\n\n')


        pipeline_start_date = strftime("%Y-%m-%d")
        pipeline_start_datetime = strftime("%Y-%m-%d %H:%M:%S")
        pipeline_starttime_string = pipeline_start_datetime.replace(' ','_')
        pipeline_starttime_string = pipeline_starttime_string.replace(':','-')
        
        
        '''
        # Timing code for cpac_timing_<pipeline>.txt in output directory
        timing = open(os.path.join(c.outputDirectory, 'cpac_timing_%s_%s.txt' % (c.pipelineName, pipeline_starttime_string)), 'a')
        print >>timing, "Starting CPAC run at system time: ", strftime("%Y-%m-%d %H:%M:%S")
        print >>timing, "Pipeline configuration: ", c.pipelineName
        print >>timing, "Subject workflow: ", wfname
        print >>timing, "\n"
        '''
    
    
        
        workflow.run(plugin='MultiProc', plugin_args={'n_procs': c.numCoresPerSubject})
        

        '''
        # Actually run the pipeline now
        try:

            workflow.run(plugin='MultiProc', plugin_args={'n_procs': c.numCoresPerSubject})
            
        except:
            
            crashString = "\n\n" + "ERROR: CPAC run stopped prematurely with an error - see above.\n" + ("pipeline configuration- %s \n" % c.pipelineName) + \
            ("subject workflow- %s \n\n" % wfname) + ("Elapsed run time before crash (minutes): %s \n\n" % ((time.time() - pipeline_start_time)/60)) + \
            ("Timing information saved in %s/cpac_timing_%s_%s.txt \n" % (c.outputDirectory, c.pipelineName, pipeline_starttime_string)) + \
            ("System time of start:      %s \n" % pipeline_start_datetime) + ("System time of crash: %s" % strftime("%Y-%m-%d %H:%M:%S")) + "\n\n"
            
            logger.info(crashString)
                 
            print >>timing, "ERROR: CPAC run stopped prematurely with an error."
            print >>timing, "Pipeline configuration: %s" % c.pipelineName
            print >>timing, "Subject workflow: %s" % wfname
            print >>timing, "\n" + "Elapsed run time before crash (minutes): ", ((time.time() - pipeline_start_time)/60)
            print >>timing, "System time of crash: ", strftime("%Y-%m-%d %H:%M:%S")
            print >>timing, "\n\n"
    
            timing.close()
            
            raise Exception
        '''    

    
        '''
        try:
    
            workflow.run(plugin='MultiProc', plugin_args={'n_procs': c.numCoresPerSubject})
    
        except Exception as e:
    
            print "Error: CPAC Pipeline has failed."
            print ""
            print e
            print type(e)
            ###raise Exception
        '''
    
        for count, scanID in enumerate(pip_ids):
            for scan in scan_ids:
                create_log_node(None, None, count, scan).run()
            
            
    
        if 1 in c.generateQualityControlImages:
    
            for pip_id in pip_ids:
    
                f_path = os.path.join(os.path.join(c.outputDirectory, 'pipeline_' + pip_id), subject_id)
    
                f_path = os.path.join(f_path, 'qc_files_here')
    
                generateQCPages(f_path, qc_montage_id_a, qc_montage_id_s, qc_plot_id, qc_hist_id)
    
    
            ### Automatically generate QC index page
            create_all_qc.run(c.outputDirectory)       
        


        # pipeline timing code starts here

        # have this check in case the user runs cpac_runner from terminal and
        # the timing parameter list is not supplied as usual by the GUI
        if pipeline_timing_info != None:

            # pipeline_timing_info list:
            #  [0] - unique pipeline ID
            #  [1] - pipeline start time stamp (first click of 'run' from GUI)
            #  [2] - number of subjects in subject list
            unique_pipeline_id = pipeline_timing_info[0]
            pipeline_start_stamp = pipeline_timing_info[1]
            num_subjects = pipeline_timing_info[2]
        
            # elapsed time data list:
            #  [0] - elapsed time in minutes
            elapsed_time_data = []

            elapsed_time_data.append(int(((time.time() - pipeline_start_time)/60)))


            # elapsedTimeBin list:
            #  [0] - cumulative elapsed time (minutes) across all subjects
            #  [1] - number of times the elapsed time has been appended
            #        (effectively a measure of how many subjects have run)



            # needs to happen:
                 # write more doc for all this
                 # warning in .csv that some runs may be partial
                 # code to delete .tmp file


            timing_temp_file_path = os.path.join(c.outputDirectory, '%s_pipeline_timing.tmp' % unique_pipeline_id)

            if not os.path.isfile(timing_temp_file_path):
                elapsedTimeBin = []
                elapsedTimeBin.append(0)
                elapsedTimeBin.append(0)
                
                with open(timing_temp_file_path, 'wb') as handle:
                    pickle.dump(elapsedTimeBin, handle)


            with open(timing_temp_file_path, 'rb') as handle:
                elapsedTimeBin = pickle.loads(handle.read())

            elapsedTimeBin[0] = elapsedTimeBin[0] + elapsed_time_data[0]
            elapsedTimeBin[1] = elapsedTimeBin[1] + 1

            with open(timing_temp_file_path, 'wb') as handle:
                pickle.dump(elapsedTimeBin, handle)

            # this happens once the last subject has finished running!
            if elapsedTimeBin[1] == num_subjects:

                pipelineTimeDict = {}
                pipelineTimeDict['Pipeline'] = c.pipelineName
                pipelineTimeDict['Cores_Per_Subject'] = c.numCoresPerSubject
                pipelineTimeDict['Simultaneous_Subjects'] = c.numSubjectsAtOnce
                pipelineTimeDict['Number_of_Subjects'] = num_subjects
                pipelineTimeDict['Start_Time'] = pipeline_start_stamp
                pipelineTimeDict['End_Time'] = strftime("%Y-%m-%d_%H:%M:%S")
                pipelineTimeDict['Elapsed_Time_(minutes)'] = elapsedTimeBin[0]
                pipelineTimeDict['Status'] = 'Complete'
                
                gpaTimeFields= ['Pipeline', 'Cores_Per_Subject', 'Simultaneous_Subjects', 'Number_of_Subjects', 'Start_Time', 'End_Time', 'Elapsed_Time_(minutes)', 'Status']
                timeHeader = dict((n, n) for n in gpaTimeFields)
                
                timeCSV = open(os.path.join(c.outputDirectory, 'cpac_individual_timing_%s.csv' % c.pipelineName), 'a')
                readTimeCSV = open(os.path.join(c.outputDirectory, 'cpac_individual_timing_%s.csv' % c.pipelineName), 'rb')
                timeWriter = csv.DictWriter(timeCSV, fieldnames=gpaTimeFields)
                timeReader = csv.DictReader(readTimeCSV)
                
                headerExists = False
                for line in timeReader:
                    if 'Start_Time' in line:
                        headerExists = True
                
                if headerExists == False:
                    timeWriter.writerow(timeHeader)
                    
                timeWriter.writerow(pipelineTimeDict)
                timeCSV.close()
                readTimeCSV.close()

                # remove the temp timing file now that it is no longer needed
                os.remove(timing_temp_file_path)
        
        
        
        endString = ("End of subject workflow %s \n\n" % wfname) + "CPAC run complete:\n" + ("pipeline configuration- %s \n" % c.pipelineName) + \
        ("subject workflow- %s \n\n" % wfname) + ("Elapsed run time (minutes): %s \n\n" % ((time.time() - pipeline_start_time)/60)) + \
        ("Timing information saved in %s/cpac_individual_timing_%s.csv \n" % (c.outputDirectory, c.pipelineName)) + \
        ("System time of start:      %s \n" % pipeline_start_datetime) + ("System time of completion: %s" % strftime("%Y-%m-%d %H:%M:%S"))
    
        logger.info(endString)
    
        '''
        print >>timing, "CPAC run complete:"
        print >>timing, "pipeline configuration- %s" % c.pipelineName
        print >>timing, "subject workflow- %s" % wfname
        print >>timing, "\n" + "Elapsed run time (minutes): ", ((time.time() - pipeline_start_time)/60)
        print >>timing, "System time of completion: ", strftime("%Y-%m-%d %H:%M:%S")
        print >>timing, "\n\n"
    
        timing.close()
        '''


    return workflow




def run(config, subject_list_file, indx, strategies, \
     maskSpecificationFile, roiSpecificationFile, templateSpecificationFile, p_name = None):
    import commands
    commands.getoutput('source ~/.bashrc')
    import pickle
    import yaml


    c = Configuration(yaml.load(open(os.path.realpath(config), 'r')))

    try:
        sublist = yaml.load(open(os.path.realpath(subject_list_file), 'r'))
    except:
        raise Exception ("Subject list is not in proper YAML format. Please check your file")

    sub_dict = sublist[int(indx) - 1]


    c.maskSpecificationFile = maskSpecificationFile
    c.roiSpecificationFile = roiSpecificationFile
    c.templateSpecificationFile = templateSpecificationFile

    
    prep_workflow(sub_dict, c, pickle.load(open(strategies, 'r')), 1, p_name)
<|MERGE_RESOLUTION|>--- conflicted
+++ resolved
@@ -2571,13 +2571,7 @@
                     reference_image = c.standardResolutionBrainAnat
 
 
-<<<<<<< HEAD
-                    node, out_file = strat.get_node_from_resource_pool('anatomical_to_mni_nonlinear_xfm')
-                    workflow.connect(node, out_file,
-                                     dr_tempreg_stack_to_standard, 'field_file')           
-=======
             try:
->>>>>>> 796fe82a
 
                 # affine from FLIRT func->anat linear registration
                 node, out_file = strat.get_node_from_resource_pool('func' \
