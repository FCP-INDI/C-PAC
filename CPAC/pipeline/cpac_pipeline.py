--- conflicted
+++ resolved
@@ -385,7 +385,6 @@
 
     #bundle_node = pe.Node(util.Function(input_names=))
 
-<<<<<<< HEAD
     # Extract credentials path if it exists
     try:
         creds_path = sub_dict['creds_path']
@@ -405,15 +404,6 @@
     flow.inputs.inputnode.subject = subject_id
     flow.inputs.inputnode.anat = sub_dict['anat']
     flow.inputs.inputnode.creds_path = input_creds_path
-=======
-    for gather_anat in c.runAnatomicalDataGathering:
-        strat_initial = strategy()
-
-        if gather_anat == 1:
-            flow = create_anat_datasource()
-            flow.inputs.inputnode.subject = subject_id
-            flow.inputs.inputnode.anat = sub_dict['anat']
->>>>>>> 5f3c6e77
 
     anat_flow = flow.clone('anat_gather_%d' % num_strat)
 
@@ -989,7 +979,6 @@
 
     num_strat = 0
 
-<<<<<<< HEAD
     for strat in strat_list:
         # create a new node, Remember to change its name!
         # Flow = create_func_datasource(sub_dict['rest'])
@@ -1002,20 +991,6 @@
             logger.info( "Error create_func_datasource failed."+\
                     " (%s:%d)" % dbg_file_lineno() )
             raise
-=======
-    if 1 in c.runFunctionalDataGathering:
-        for strat in strat_list:
-            # create a new node, Remember to change its name!
-            # Flow = create_func_datasource(sub_dict['rest'])
-            # Flow.inputs.inputnode.subject = subject_id
-            try: 
-                funcFlow = create_func_datasource(sub_dict['rest'], 'func_gather_%d' % num_strat)
-                funcFlow.inputs.inputnode.subject = subject_id
-            except Exception as xxx:
-                logger.info( "Error create_func_datasource failed."+\
-                      " (%s:%d)" % dbg_file_lineno() )
-                raise
->>>>>>> 5f3c6e77
 
 
         """
@@ -2812,13 +2787,8 @@
                 resample_functional_to_roi.inputs.interp = 'trilinear'
                 resample_functional_to_roi.inputs.apply_xfm = True
                 resample_functional_to_roi.inputs.in_matrix_file = c.identityMatrix
-<<<<<<< HEAD
 
                 roi_dataflow = create_roi_mask_dataflow(ts_analysis_dict["Avg"], 'roi_dataflow_%d' % num_strat)
-=======
-    
-                roi_dataflow = create_roi_mask_dataflow(c.roiSpecificationFile, 'roi', 'roi_dataflow_%d' % num_strat)
->>>>>>> 5f3c6e77
     
                 roi_timeseries = get_roi_timeseries('roi_timeseries_%d' % num_strat)
 
@@ -2832,11 +2802,7 @@
                 resample_functional_to_roi_for_sca.inputs.apply_xfm = True
                 resample_functional_to_roi_for_sca.inputs.in_matrix_file = c.identityMatrix
                 
-<<<<<<< HEAD
                 roi_dataflow_for_sca = create_roi_mask_dataflow(sca_analysis_dict["Avg"], 'roi_dataflow_for_sca_%d' % num_strat)
-=======
-                roi_dataflow_for_sca = create_roi_mask_dataflow(c.roiSpecificationFileForSCA, 'roi', 'roi_dataflow_for_sca_%d' % num_strat)
->>>>>>> 5f3c6e77
     
                 roi_timeseries_for_sca = get_roi_timeseries('roi_timeseries_for_sca_%d' % num_strat)
 
@@ -2949,7 +2915,6 @@
 
         for strat in strat_list:
 
-<<<<<<< HEAD
             resample_functional_to_mask = pe.Node(interface=fsl.FLIRT(),
                                                     name='resample_functional_to_mask_%d' % num_strat)
             resample_functional_to_mask.inputs.interp = 'trilinear'
@@ -2957,28 +2922,6 @@
             resample_functional_to_mask.inputs.in_matrix_file = c.identityMatrix
     
             mask_dataflow = create_roi_mask_dataflow(ts_analysis_dict["Voxel"], 'mask_dataflow_%d' % num_strat)
-=======
-                resample_functional_to_mask = pe.Node(interface=fsl.FLIRT(),
-                                                      name='resample_functional_to_mask_%d' % num_strat)
-                resample_functional_to_mask.inputs.interp = 'trilinear'
-                resample_functional_to_mask.inputs.apply_xfm = True
-                resample_functional_to_mask.inputs.in_matrix_file = c.identityMatrix
-    
-                mask_dataflow = create_roi_mask_dataflow(c.maskSpecificationFile, 'voxel', 'mask_dataflow_%d' % num_strat)
-    
-                voxel_timeseries = get_voxel_timeseries('voxel_timeseries_%d' % num_strat)
-                voxel_timeseries.inputs.inputspec.output_type = c.voxelTSOutputs
-            
-            if c.maskSpecificationFileForSCA != None:
-            
-                resample_functional_to_mask_for_sca = pe.Node(interface=fsl.FLIRT(),
-                                                      name='resample_functional_to_mask_for_sca_%d' % num_strat)
-                resample_functional_to_mask_for_sca.inputs.interp = 'trilinear'
-                resample_functional_to_mask_for_sca.inputs.apply_xfm = True
-                resample_functional_to_mask_for_sca.inputs.in_matrix_file = c.identityMatrix
-    
-                mask_dataflow_for_sca = create_roi_mask_dataflow(c.maskSpecificationFileForSCA, 'voxel', 'mask_dataflow_for_sca_%d' % num_strat)
->>>>>>> 5f3c6e77
     
             voxel_timeseries = get_voxel_timeseries('voxel_timeseries_%d' % num_strat)
             voxel_timeseries.inputs.inputspec.output_type = c.roiTSOutputs           
@@ -3306,7 +3249,6 @@
 
 
     if 1 in c.runNetworkCentrality:
-<<<<<<< HEAD
 
         # validate the mask file path
         if not c.templateSpecificationFile.endswith(".nii") and \
@@ -3340,8 +3282,6 @@
                 afni_lfcd_found = False
                 logger.info('Using C-PAC LFCD function')
 
-=======
->>>>>>> 5f3c6e77
         # For each desired strategy
         for strat in strat_list:
             
@@ -3352,7 +3292,6 @@
             resample_functional_to_template.inputs.in_matrix_file = c.identityMatrix
             resample_functional_to_template.inputs.apply_xfm = True
 
-<<<<<<< HEAD
             # Get nipype  node and out file of the func mni img
             node, out_file = strat.get_node_from_resource_pool('functional_mni')
 
@@ -3362,12 +3301,6 @@
 
             resample_functional_to_template.inputs.reference = \
             c.templateSpecificationFile
-
-=======
-            template_dataflow = create_roi_mask_dataflow(c.templateSpecificationFile,
-                                                         'centrality',
-                                                         'template_dataflow_%d' % num_strat)
->>>>>>> 5f3c6e77
 
             # Connect in each workflow for the centrality method of interest
             def connectCentralityWorkflow(methodOption,
@@ -3376,7 +3309,6 @@
                                           weightOptions,
                                           mList):
                 # Create centrality workflow
-<<<<<<< HEAD
                 network_centrality = \
                     create_resting_state_graphs(wf_name='network_centrality_%d-%s' \
                                                         % (num_strat, methodOption),
@@ -3393,33 +3325,10 @@
                 network_centrality.inputs.inputspec.method_option = \
                 methodOption
                 # Type of threshold
-=======
-                network_centrality = create_resting_state_graphs(\
-                                     c.memoryAllocatedForDegreeCentrality,
-                                     'network_centrality_%d-%d' \
-                                     %(num_strat,methodOption))
-                # Connect registered function input image to inputspec
-                workflow.connect(resample_functional_to_template, 'out_file',
-                                 network_centrality, 'inputspec.subject')
-                # Subject mask/parcellation image
-                workflow.connect(template_dataflow, 'outputspec.out_file',
-                                 network_centrality, 'inputspec.template')
-                # Give which method we're doing (0 - deg, 1 - eig, 2 - lfcd)
-                network_centrality.inputs.inputspec.method_option = \
-                methodOption
-                # Type of threshold (0 - p-value, 1 - sparsity, 2 - corr)
->>>>>>> 5f3c6e77
                 network_centrality.inputs.inputspec.threshold_option = \
                 thresholdOption
                 # Connect threshold value (float)
                 network_centrality.inputs.inputspec.threshold = threshold
-<<<<<<< HEAD
-
-=======
-                # List of two booleans, first for binary, second for weighted
-                network_centrality.inputs.inputspec.weight_options = \
-                weightOptions
->>>>>>> 5f3c6e77
                 # Merge output with others via merge_node connection
                 workflow.connect(network_centrality,
                                  'outputspec.centrality_outputs',
@@ -3464,7 +3373,6 @@
                                           c.lfcdWeightOptions,
                                           'lfcd_list')
 
-<<<<<<< HEAD
             # Function to connect the afni 3dDegreeCentrality workflow
             # into pipeline
             def connect_afni_centrality_wf(method_option, threshold_option, threshold):
@@ -3562,17 +3470,6 @@
 
             # Update resource pool with centrality outputs
             try:
-=======
-            try:
-
-                node, out_file = strat.get_node_from_resource_pool('functional_mni')
-
-                # resample the input functional file to template(roi/mask)
-                workflow.connect(node, out_file,
-                                 resample_functional_to_template, 'in_file')
-                workflow.connect(template_dataflow, 'outputspec.out_file',
-                                 resample_functional_to_template, 'reference')
->>>>>>> 5f3c6e77
                 strat.update_resource_pool({'centrality_outputs' : (merge_node, 'merged_list')})
 
                 # if smoothing is required
@@ -3594,11 +3491,8 @@
                                        name='network_centrality_zstd_smooth_%d' % num_strat,
                                        iterfield=['in_file'])
 
-<<<<<<< HEAD
                     zstd_smoothing.inputs.operand_files = \
                     c.templateSpecificationFile
-=======
->>>>>>> 5f3c6e77
 
                     # calculate zscores
                     workflow.connect(merge_node, 'merged_list',
@@ -5275,7 +5169,6 @@
             logger.info('strat_tag,  ---- , hash_val,  ---- , pipeline_id: %s, ---- %s, ---- %s' % (strat_tag, hash_val, pipeline_id))
             pip_ids.append(pipeline_id)
             wf_names.append(strat.get_name())
-<<<<<<< HEAD
 
             # Extract credentials path for output if it exists
             s3_str = 's3://'
@@ -5299,13 +5192,10 @@
                 encrypt_data = bool(c.s3Encryption[0])
             except Exception as exc:
                 encrypt_data = False
-=======
-    
->>>>>>> 5f3c6e77
+
             for key in sorted(rp.keys()):
     
                 ds = pe.Node(nio.DataSink(), name='sinker_%d' % sink_idx)
-<<<<<<< HEAD
                 # Write QC outputs to log directory
                 if 'qc' in key.lower():
                     ds.inputs.base_directory = c.logDirectory
@@ -5313,9 +5203,6 @@
                     ds.inputs.base_directory = c.outputDirectory
                 ds.inputs.creds_path = creds_path
                 ds.inputs.encrypt_bucket_keys = encrypt_data
-=======
-                ds.inputs.base_directory = c.outputDirectory
->>>>>>> 5f3c6e77
                 ds.inputs.container = os.path.join('pipeline_%s' % pipeline_id, subject_id)
                 ds.inputs.regexp_substitutions = [(r"/_sca_roi(.)*[/]", '/'),
                                                   (r"/_smooth_centrality_(\d)+[/]", '/'),
@@ -5412,14 +5299,8 @@
         subject_info_pickle.close()
         '''
 
-<<<<<<< HEAD
         #TODO:set memory and num_threads of critical nodes if running 
         # ResourceMultiProcPlugin
-=======
-        # Actually run the pipeline now, for the current subject
-        workflow.run(plugin='MultiProc', plugin_args={'n_procs': c.numCoresPerSubject})
-        
->>>>>>> 5f3c6e77
 
         # Create callback logger
         import logging as cb_logging
