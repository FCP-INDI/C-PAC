import os
import time
from time import strftime
import nipype.pipeline.engine as pe
import nipype.interfaces.fsl as fsl
import nipype.interfaces.io as nio
from nipype.interfaces.afni import preprocess
from   nipype.pipeline.utils import format_dot
import nipype.interfaces.ants as ants
import nipype.interfaces.c3 as c3
from nipype import config
from nipype import logging
from CPAC import network_centrality
from CPAC.network_centrality.utils import merge_lists
logger = logging.getLogger('workflow')
import pkg_resources as p
import CPAC
from CPAC.anat_preproc.anat_preproc import create_anat_preproc
from CPAC.func_preproc.func_preproc import create_func_preproc
from CPAC.seg_preproc.seg_preproc import create_seg_preproc

from CPAC.registration import create_nonlinear_register, \
                              create_register_func_to_anat, \
                              create_bbregister_func_to_anat, \
                              create_wf_calculate_ants_warp, \
                              create_wf_apply_ants_warp, \
                              create_wf_c3d_fsl_to_itk, \
                              create_wf_collect_transforms, \
                              create_apply_ants_xfm
from CPAC.nuisance import create_nuisance, bandpass_voxels

from CPAC.median_angle import create_median_angle_correction
from CPAC.generate_motion_statistics import motion_power_statistics
from CPAC.generate_motion_statistics import fristons_twenty_four
from CPAC.scrubbing import create_scrubbing_preproc
from CPAC.timeseries import create_surface_registration, get_roi_timeseries, \
                            get_voxel_timeseries, get_vertices_timeseries, \
                            get_spatial_map_timeseries
from CPAC.network_centrality import create_resting_state_graphs, get_zscore
from CPAC.utils.datasource import *
from CPAC.utils import Configuration, create_all_qc
### no create_log_template here, move in CPAC/utils/utils.py
from CPAC.qc.qc import create_montage, create_montage_gm_wm_csf
from CPAC.qc.utils import register_pallete, make_edge, drop_percent_, \
                          gen_histogram, gen_plot_png, gen_motion_plt, \
                          gen_std_dev, gen_func_anat_xfm, gen_snr, \
                          generateQCPages, cal_snr_val
from CPAC.utils.utils import extract_one_d, set_gauss, \
                             prepare_symbolic_links, get_scan_params, \
                             get_tr, extract_txt, create_log, \
                             create_log_template, extract_output_mean, \
                             create_output_mean_csv
from CPAC.vmhc.vmhc import create_vmhc
from CPAC.reho.reho import create_reho
from CPAC.alff.alff import create_alff
from CPAC.sca.sca import create_sca, create_temporal_reg
import zlib
import linecache
import csv
import pickle


class strategy:

    def __init__(self):
        self.resource_pool = {}
        self.leaf_node = None
        self.leaf_out_file = None
        self.name = []

    def append_name(self, name):
        self.name.append(name)

    def get_name(self):
        return self.name

    def set_leaf_properties(self, node, out_file):
        self.leaf_node = node
        self.leaf_out_file = out_file

    def get_leaf_properties(self):
        return self.leaf_node, self.leaf_out_file

    def get_resource_pool(self):
        return self.resource_pool

    def get_node_from_resource_pool(self, resource_key):
        try:
            if resource_key in self.resource_pool:
                return self.resource_pool[resource_key]
        except:
            logger.info('no node for output: ')
            logger.info(resource_key)
            raise

    def update_resource_pool(self, resources):
        for key, value in resources.items():
            if key in self.resource_pool:
                logger.info('Warning key %s already exists in resource' \
                        ' pool, replacing with %s ' % (key, value))

            self.resource_pool[key] = value

    

def prep_workflow(sub_dict, c, strategies, run, pipeline_timing_info=None, p_name=None):


    """""""""""""""""""""""""""""""""""""""""""""""""""
     SETUP
    """""""""""""""""""""""""""""""""""""""""""""""""""

    '''
    preliminaries
    '''

    # Start timing here
    pipeline_start_time = time.time()
    # at end of workflow, take timestamp again, take time elapsed and check
    # tempfile add time to time data structure inside tempfile, and increment
    # number of subjects


    logger.info('VERSION: CPAC v0.3.5 (dev)')


    # perhaps in future allow user to set threads maximum
    # this is for centrality mostly    
    # import mkl
    numThreads = '1'
    numAntsThreads = '1'
    os.environ['OMP_NUM_THREADS'] = numThreads
    os.environ['MKL_NUM_THREADS'] = numThreads
    os.environ['ITK_GLOBAL_DEFAULT_NUMBER_OF_THREADS'] = numAntsThreads

    qc_montage_id_a = {}
    qc_montage_id_s = {}
    qc_plot_id = {}
    qc_hist_id = {}
    if sub_dict['unique_id']:
        subject_id = sub_dict['subject_id'] + "_" + sub_dict['unique_id']
    else:
        subject_id = sub_dict['subject_id']
        
    log_dir = os.path.join(c.outputDirectory, 'logs', subject_id)

    if not os.path.exists(log_dir):
        os.makedirs(os.path.join(log_dir))



    '''
    input filepaths check
    '''

    # this section checks all of the file paths provided in the pipeline
    # config yaml file and ensures the files exist and are accessible

    pipeline_config_map = c.return_config_elements()                  

    wrong_filepath_list = []

    for config_item in pipeline_config_map:

        label = config_item[0]
        val = config_item[1]

        # ensures it is only checking file paths
        if isinstance(val, str) and '/' in val:
            if ('.txt' in val) or ('.nii' in val) or ('.nii.gz' in val) \
                or ('.mat' in val) or ('.cnf' in val) or ('.sch' in val):
                    
                if not os.path.isfile(val):
                    wrong_filepath_list.append((label, val))


    if len(wrong_filepath_list) > 0:

        print '\n\n'
        print 'Whoops! - Filepaths provided do not exist:\n'

        for file_tuple in wrong_filepath_list:
            print file_tuple[0], ' - ', file_tuple[1]

        print '\nPlease double-check your pipeline configuration file.\n\n'

        raise Exception
                
    

    '''
    workflow preliminary setup
    '''

    wfname = 'resting_preproc_' + str(subject_id)
    workflow = pe.Workflow(name=wfname)
    workflow.base_dir = c.workingDirectory
    workflow.config['execution'] = {'hash_method': 'timestamp', 'crashdump_dir': os.path.abspath(c.crashLogDirectory)}
    config.update_config({'logging': {'log_directory': log_dir, 'log_to_file': True}})
    logging.update_logging(config)


    if c.reGenerateOutputs is True:

        import commands
        cmd = "find %s -name \'*sink*\' -exec rm -rf {} \\;" % os.path.join(c.workingDirectory, wfname)
        logger.info(cmd)
        commands.getoutput(cmd)
        cmd = "find %s -name \'*link*\' -exec rm -rf {} \\;" % os.path.join(c.workingDirectory, wfname)
        logger.info(cmd)
        commands.getoutput(cmd)
        cmd = "find %s -name \'*log*\' -exec rm -rf {} \\;" % os.path.join(c.workingDirectory, wfname)
        logger.info(cmd)
        commands.getoutput(cmd)


    def create_log_node(wflow, output, indx, scan_id = None):
        #call logging workflow

        if wflow: 
            log_wf = create_log(wf_name = 'log_%s' %wflow.name)
            log_wf.inputs.inputspec.workflow = wflow.name
            log_wf.inputs.inputspec.index = indx
            log_wf.inputs.inputspec.log_dir = log_dir
            workflow.connect(wflow, output, log_wf, 'inputspec.inputs')
        else:
            log_wf = create_log(wf_name = 'log_done_%s'%scan_id, scan_id= scan_id)
            log_wf.inputs.inputspec.workflow = 'DONE'
            log_wf.inputs.inputspec.index = indx
            log_wf.inputs.inputspec.log_dir = log_dir
            log_wf.inputs.inputspec.inputs = log_dir
            return log_wf
        
    def logStandardError(sectionName, errLine, errNum):
        
        logger.info("\n\n" + 'ERROR: %s - %s' % (sectionName, errLine) + "\n\n" + \
                    "Error name: cpac_pipeline_%s" % (errNum) + "\n\n")
        
    def logConnectionError(workflow_name, numStrat, resourcePool, errNum):
        
        logger.info("\n\n" + 'ERROR: Invalid Connection: %s: %s, resource_pool: %s' \
                    % (workflow_name, numStrat, resourcePool) + "\n\n" + "Error name: cpac_pipeline_%s" % (errNum) + \
                    "\n\n" + "This is a pipeline creation error - the workflows have not started yet." + "\n\n")
        
    def logStandardWarning(sectionName, warnLine):
        
        logger.info("\n\n" + 'WARNING: %s - %s' % (sectionName, warnLine) + "\n\n")
        
    def getNodeList(strategy):
        
        nodes = []
        for node in strategy.name:
            nodes.append(node[:-2])
            
        return nodes
        

    strat_list = []

    workflow_bit_id = {}
    workflow_counter = 0





    """""""""""""""""""""""""""""""""""""""""""""""""""
     PREPROCESSING
    """""""""""""""""""""""""""""""""""""""""""""""""""

    '''
    Initialize Anatomical Input Data Flow
    '''
    
    num_strat = 0

    strat_initial = None

    for gather_anat in c.runAnatomicalDataGathering:
        strat_initial = strategy()

        if gather_anat == 1:
            flow = create_anat_datasource()
            flow.inputs.inputnode.subject = subject_id
            flow.inputs.inputnode.anat = sub_dict['anat']

            anat_flow = flow.clone('anat_gather_%d' % num_strat)

            strat_initial.set_leaf_properties(anat_flow, 'outputspec.anat')

        num_strat += 1

        strat_list.append(strat_initial)



    '''
    Inserting Anatomical Preprocessing workflow
    '''
    new_strat_list = []
    num_strat = 0

    if 1 in c.runAnatomicalPreprocessing:

        workflow_bit_id['anat_preproc'] = workflow_counter

        for strat in strat_list:
            # create a new node, Remember to change its name!
            anat_preproc = create_anat_preproc().clone('anat_preproc_%d' % num_strat)

            try:
                # connect the new node to the previous leaf
                node, out_file = strat.get_leaf_properties()
                workflow.connect(node, out_file, anat_preproc, 'inputspec.anat')

            except:
                logConnectionError('Anatomical Preprocessing No valid Previous for strat', num_strat, strat.get_resource_pool(), '0001')
                num_strat += 1
                continue

            if 0 in c.runAnatomicalPreprocessing:
                # we are forking so create a new node
                tmp = strategy()
                tmp.resource_pool = dict(strat.resource_pool)
                tmp.leaf_node = (strat.leaf_node)
                tmp.leaf_out_file = str(strat.leaf_out_file)
                tmp.name = list(strat.name)
                strat = tmp
                new_strat_list.append(strat)

            strat.append_name(anat_preproc.name)


            strat.set_leaf_properties(anat_preproc, 'outputspec.brain')
            # add stuff to resource pool if we need it

            strat.update_resource_pool({'anatomical_brain':(anat_preproc, 'outputspec.brain')})
            strat.update_resource_pool({'anatomical_reorient':(anat_preproc, 'outputspec.reorient')})
            
            #write to log
            create_log_node(anat_preproc, 'outputspec.brain', num_strat)

            num_strat += 1

    strat_list += new_strat_list



    '''
    T1 -> Template, Non-linear registration (FNIRT or ANTS)
    '''
    new_strat_list = []
    num_strat = 0

    workflow_counter += 1
    
    # either run FSL anatomical-to-MNI registration, or...
    
    if 1 in c.runRegistrationPreprocessing:

        workflow_bit_id['anat_mni_register'] = workflow_counter
        for strat in strat_list:

            if 'FSL' in c.regOption:

                fnirt_reg_anat_mni = create_nonlinear_register('anat_mni_fnirt_register_%d' % num_strat)

                try:
                    node, out_file = strat.get_leaf_properties()
                    workflow.connect(node, out_file,
                                     fnirt_reg_anat_mni, 'inputspec.input_brain')

                    node, out_file = strat.get_node_from_resource_pool('anatomical_reorient')
                    workflow.connect(node, out_file,
                                     fnirt_reg_anat_mni, 'inputspec.input_skull')

                    # pass the reference files                
                    fnirt_reg_anat_mni.inputs.inputspec.reference_brain = c.standardResolutionBrainAnat
                    fnirt_reg_anat_mni.inputs.inputspec.reference_skull = c.standardAnat

                    # assign the FSL FNIRT config file specified in pipeline config.yml
                    fnirt_reg_anat_mni.inputs.inputspec.fnirt_config = c.fnirtConfig
                

                except:
                    logConnectionError('Anatomical Registration (FSL)', num_strat, strat.get_resource_pool(), '0002')
                    raise

                if (0 in c.runRegistrationPreprocessing) or ('ANTS' in c.regOption):
                    tmp = strategy()
                    tmp.resource_pool = dict(strat.resource_pool)
                    tmp.leaf_node = (strat.leaf_node)
                    tmp.leaf_out_file = str(strat.leaf_out_file)
                    tmp.name = list(strat.name)
                    strat = tmp
                    new_strat_list.append(strat)

                strat.append_name(fnirt_reg_anat_mni.name)
                strat.set_leaf_properties(fnirt_reg_anat_mni, 'outputspec.output_brain')

                strat.update_resource_pool({'anatomical_to_mni_linear_xfm':(fnirt_reg_anat_mni, 'outputspec.linear_xfm'),
                                            'anatomical_to_mni_nonlinear_xfm':(fnirt_reg_anat_mni, 'outputspec.nonlinear_xfm'),
                                            'mni_to_anatomical_linear_xfm':(fnirt_reg_anat_mni, 'outputspec.invlinear_xfm'),
                                            'mni_normalized_anatomical':(fnirt_reg_anat_mni, 'outputspec.output_brain')})


                create_log_node(fnirt_reg_anat_mni, 'outputspec.output_brain', num_strat)
            
            
                num_strat += 1
                
        strat_list += new_strat_list


        
        new_strat_list = []
            
        for strat in strat_list:
            
            nodes = getNodeList(strat)
            
            # or run ANTS anatomical-to-MNI registration instead
            if ('ANTS' in c.regOption) and \
                    ('anat_mni_fnirt_register' not in nodes):

                ants_reg_anat_mni = create_wf_calculate_ants_warp('anat_mni' \
                        '_ants_register_%d' % num_strat)

                try:
                    node, out_file = strat.get_leaf_properties()
                    workflow.connect(node, out_file, ants_reg_anat_mni,
                            'inputspec.anatomical_brain')

                    # pass the reference file           
                    ants_reg_anat_mni.inputs.inputspec. \
                        reference_brain = c.standardResolutionBrainAnat

                    ants_reg_anat_mni.inputs.inputspec.dimension = 3
                    ants_reg_anat_mni.inputs.inputspec. \
                        use_histogram_matching = True
                    ants_reg_anat_mni.inputs.inputspec. \
                        winsorize_lower_quantile = 0.01
                    ants_reg_anat_mni.inputs.inputspec. \
                        winsorize_upper_quantile = 0.99
                    ants_reg_anat_mni.inputs.inputspec. \
                        metric = ['MI','MI','CC']
                    ants_reg_anat_mni.inputs.inputspec.metric_weight = [1,1,1]
                    ants_reg_anat_mni.inputs.inputspec. \
                        radius_or_number_of_bins = [32,32,4]
                    ants_reg_anat_mni.inputs.inputspec. \
                        sampling_strategy = ['Regular','Regular',None]
                    ants_reg_anat_mni.inputs.inputspec. \
                        sampling_percentage = [0.25,0.25,None]
                    ants_reg_anat_mni.inputs.inputspec. \
                        number_of_iterations = [[1000,500,250,100], \
                        [1000,500,250,100], [100,100,70,20]]
                    ants_reg_anat_mni.inputs.inputspec. \
                        convergence_threshold = [1e-8,1e-8,1e-9]
                    ants_reg_anat_mni.inputs.inputspec. \
                        convergence_window_size = [10,10,15]
                    ants_reg_anat_mni.inputs.inputspec. \
                        transforms = ['Rigid','Affine','SyN']
                    ants_reg_anat_mni.inputs.inputspec. \
                        transform_parameters = [[0.1],[0.1],[0.1,3,0]]
                    ants_reg_anat_mni.inputs.inputspec. \
                        shrink_factors = [[8,4,2,1],[8,4,2,1],[6,4,2,1]]
                    ants_reg_anat_mni.inputs.inputspec. \
                        smoothing_sigmas = [[3,2,1,0],[3,2,1,0],[3,2,1,0]]
                

                except:
                    logConnectionError('Anatomical Registration (ANTS)', num_strat, strat.get_resource_pool(), '0003')
                    raise

                if 0 in c.runRegistrationPreprocessing:
                    tmp = strategy()
                    tmp.resource_pool = dict(strat.resource_pool)
                    tmp.leaf_node = (strat.leaf_node)
                    tmp.leaf_out_file = str(strat.leaf_out_file)
                    tmp.name = list(strat.name)
                    strat = tmp
                    new_strat_list.append(strat)

                strat.append_name(ants_reg_anat_mni.name)
                strat.set_leaf_properties(ants_reg_anat_mni, 'outputspec.normalized_output_brain')

                strat.update_resource_pool({'ants_rigid_xfm':(ants_reg_anat_mni, 'outputspec.ants_rigid_xfm'),
                                            'ants_affine_xfm':(ants_reg_anat_mni, 'outputspec.ants_affine_xfm'),
                                            'anatomical_to_mni_nonlinear_xfm':(ants_reg_anat_mni, 'outputspec.warp_field'),
                                            'mni_to_anatomical_nonlinear_xfm':(ants_reg_anat_mni, 'outputspec.inverse_warp_field'),
                                            'anat_to_mni_ants_composite_xfm':(ants_reg_anat_mni, 'outputspec.composite_transform'),
                                            'mni_normalized_anatomical':(ants_reg_anat_mni, 'outputspec.normalized_output_brain')})

                create_log_node(ants_reg_anat_mni, 'outputspec.normalized_output_brain', num_strat)
          
                num_strat += 1
            
    strat_list += new_strat_list
    


    '''
    Inserting Segmentation Preprocessing
    Workflow
    '''

    new_strat_list = []
    num_strat = 0

    workflow_counter += 1
    if 1 in c.runSegmentationPreprocessing:
        workflow_bit_id['seg_preproc'] = workflow_counter
        for strat in strat_list:
            
            nodes = getNodeList(strat)
            
            if 'anat_mni_fnirt_register' in nodes:
                seg_preproc = create_seg_preproc(False, 'seg_preproc_%d' % num_strat)
            elif 'anat_mni_ants_register' in nodes:
                seg_preproc = create_seg_preproc(True, 'seg_preproc_%d' % num_strat)

            try:
                node, out_file = strat.get_node_from_resource_pool('anatomical_brain')
                workflow.connect(node, out_file,
                                 seg_preproc, 'inputspec.brain')

                if 'anat_mni_fnirt_register' in nodes:
                    node, out_file = strat.get_node_from_resource_pool('anatomical_to_mni_linear_xfm')
                    workflow.connect(node, out_file,
                                     seg_preproc, 'inputspec.standard2highres_mat')
                elif 'anat_mni_ants_register' in nodes:
                    node, out_file = strat.get_node_from_resource_pool('ants_affine_xfm')
                    workflow.connect(node, out_file,
                                     seg_preproc, 'inputspec.standard2highres_mat')


                seg_preproc.inputs.inputspec.PRIOR_CSF = c.PRIOR_CSF
                seg_preproc.inputs.inputspec.PRIOR_GRAY = c.PRIOR_GRAY
                seg_preproc.inputs.inputspec.PRIOR_WHITE = c.PRIOR_WHITE

                seg_preproc.inputs.csf_threshold.csf_threshold = \
                                        c.cerebralSpinalFluidThreshold
                seg_preproc.inputs.wm_threshold.wm_threshold = \
                                        c.whiteMatterThreshold
                seg_preproc.inputs.gm_threshold.gm_threshold = \
                                        c.grayMatterThreshold
                seg_preproc.get_node('csf_threshold').iterables = ('csf_threshold',
                                        c.cerebralSpinalFluidThreshold)
                seg_preproc.get_node('wm_threshold').iterables = ('wm_threshold',
                                        c.whiteMatterThreshold)
                seg_preproc.get_node('gm_threshold').iterables = ('gm_threshold',
                                        c.grayMatterThreshold)


            except:
                logConnectionError('Segmentation Preprocessing', num_strat, strat.get_resource_pool(), '0004')
                raise

            if 0 in c.runSegmentationPreprocessing:
                tmp = strategy()
                tmp.resource_pool = dict(strat.resource_pool)
                tmp.leaf_node = (strat.leaf_node)
                tmp.leaf_out_file = str(strat.leaf_out_file)
                tmp.name = list(strat.name)
                strat = tmp
                new_strat_list.append(strat)

            strat.append_name(seg_preproc.name)
            strat.update_resource_pool({'anatomical_gm_mask' : (seg_preproc, 'outputspec.gm_mask'),
                                        'anatomical_csf_mask': (seg_preproc, 'outputspec.csf_mask'),
                                        'anatomical_wm_mask' : (seg_preproc, 'outputspec.wm_mask'),
                                        'seg_probability_maps': (seg_preproc, 'outputspec.probability_maps'),
                                        'seg_mixeltype': (seg_preproc, 'outputspec.mixeltype'),
                                        'seg_partial_volume_map': (seg_preproc, 'outputspec.partial_volume_map'),
                                        'seg_partial_volume_files': (seg_preproc, 'outputspec.partial_volume_files')})

            create_log_node(seg_preproc, 'outputspec.partial_volume_map', num_strat)
            num_strat += 1

    strat_list += new_strat_list



    '''
    Inserting Functional Input Data workflow
    '''

    new_strat_list = []
    num_strat = 0

    if 1 in c.runFunctionalDataGathering:
        for strat in strat_list:
            # create a new node, Remember to change its name!
            # Flow = create_func_datasource(sub_dict['rest'])
            # Flow.inputs.inputnode.subject = subject_id
            funcFlow = create_func_datasource(sub_dict['rest'], 'func_gather_%d' % num_strat)
            funcFlow.inputs.inputnode.subject = subject_id

            if 0 in c.runFunctionalDataGathering:
                # we are forking so create a new node
                tmp = strategy()
                tmp.resource_pool = dict(strat.resource_pool)
                tmp.leaf_node = (strat.leaf_node)
                tmp.leaf_out_file = str(strat.leaf_out_file)
                tmp.name = list(strat.name)
                strat = tmp
                new_strat_list.append(strat)

            strat.set_leaf_properties(funcFlow, 'outputspec.rest')

            num_strat += 1

    strat_list += new_strat_list



    """
    Inserting Functional Image Preprocessing
    Workflow
    """
    new_strat_list = []
    num_strat = 0

    workflow_counter += 1

    if 1 in c.runFunctionalPreprocessing:

        workflow_bit_id['func_preproc'] = workflow_counter

        for strat in strat_list:

            if '3dAutoMask' in c.functionalMasking:

                slice_timing = sub_dict.get('scan_parameters')
                # a node which checks if scan _parameters are present for each scan
                scan_params = pe.Node(util.Function(input_names=['subject',
                                                                 'scan',
                                                                 'subject_map',
                                                                 'start_indx',
                                                                 'stop_indx'],
                                                   output_names=['tr',
                                                                 'tpattern',
                                                                 'ref_slice',
                                                                 'start_indx',
                                                                 'stop_indx'],
                                                   function=get_scan_params),
                                     name='scan_params_%d' % num_strat)

                convert_tr = pe.Node(util.Function(input_names=['tr'],
                                                   output_names=['tr'],
                                                   function=get_tr),
                                     name='convert_tr_%d' % num_strat)

                # if scan parameters are available slice timing correction is
                # turned on
                if slice_timing:

                    func_preproc = create_func_preproc(slice_timing_correction=True, \
                                                       use_bet=False, \
                                                       wf_name='func_preproc_automask_%d' % num_strat)

                    # getting the scan parameters
                    workflow.connect(funcFlow, 'outputspec.subject',
                                     scan_params, 'subject')
                    workflow.connect(funcFlow, 'outputspec.scan',
                                     scan_params, 'scan')
                    scan_params.inputs.subject_map = sub_dict
                    scan_params.inputs.start_indx = c.startIdx
                    scan_params.inputs.stop_indx = c.stopIdx

                    # passing the slice timing correction parameters
                    workflow.connect(scan_params, 'tr',
                                     func_preproc, 'scan_params.tr')
                    workflow.connect(scan_params, 'ref_slice',
                                     func_preproc, 'scan_params.ref_slice')
                    workflow.connect(scan_params, 'tpattern',
                                     func_preproc, 'scan_params.acquisition')

                    workflow.connect(scan_params, 'start_indx',
                                     func_preproc, 'inputspec.start_idx')
                    workflow.connect(scan_params, 'stop_indx',
                                     func_preproc, 'inputspec.stop_idx')

                    workflow.connect(scan_params, 'tr',
                                     convert_tr, 'tr')
                else:
                    func_preproc = create_func_preproc(slice_timing_correction=False, wf_name='func_preproc_automask_%d' % num_strat)
                    func_preproc.inputs.inputspec.start_idx = c.startIdx
                    func_preproc.inputs.inputspec.stop_idx = c.stopIdx

                    convert_tr.inputs.tr = c.TR

                node = None
                out_file = None
                try:
                    node, out_file = strat.get_leaf_properties()
                    workflow.connect(node, out_file, func_preproc, 'inputspec.rest')

                except:
                    logConnectionError('Functional Preprocessing', num_strat, strat.get_resource_pool(), '0005')
                    num_strat += 1
                    continue

                if (0 in c.runFunctionalPreprocessing) or ('BET' in c.functionalMasking):
                    # we are forking so create a new node
                    tmp = strategy()
                    tmp.resource_pool = dict(strat.resource_pool)
                    tmp.leaf_node = (strat.leaf_node)
                    tmp.leaf_out_file = str(strat.leaf_out_file)
                    tmp.name = list(strat.name)
                    strat = tmp
                    new_strat_list.append(strat)

                strat.append_name(func_preproc.name)

                strat.set_leaf_properties(func_preproc, 'outputspec.preprocessed')

                # add stuff to resource pool if we need it
                if slice_timing:
                    strat.update_resource_pool({'slice_timing_corrected': (func_preproc, 'outputspec.slice_time_corrected')})
                strat.update_resource_pool({'mean_functional':(func_preproc, 'outputspec.example_func')})
                strat.update_resource_pool({'functional_preprocessed_mask':(func_preproc, 'outputspec.preprocessed_mask')})
                strat.update_resource_pool({'movement_parameters':(func_preproc, 'outputspec.movement_parameters')})
                strat.update_resource_pool({'max_displacement':(func_preproc, 'outputspec.max_displacement')})
                strat.update_resource_pool({'preprocessed':(func_preproc, 'outputspec.preprocessed')})
                strat.update_resource_pool({'functional_brain_mask':(func_preproc, 'outputspec.mask')})
                strat.update_resource_pool({'motion_correct':(func_preproc, 'outputspec.motion_correct')})
                strat.update_resource_pool({'coordinate_transformation':(func_preproc, 'outputspec.oned_matrix_save')})


                create_log_node(func_preproc, 'outputspec.preprocessed', num_strat)
                num_strat += 1

            
        strat_list += new_strat_list


        new_strat_list = []
            


        for strat in strat_list:
            
            nodes = getNodeList(strat)
            
            if ('BET' in c.functionalMasking) and ('func_preproc_automask' not in nodes):

                slice_timing = sub_dict.get('scan_parameters')
                # a node which checks if scan _parameters are present for each scan
                scan_params = pe.Node(util.Function(input_names=['subject',
                                                                 'scan',
                                                                 'subject_map',
                                                                 'start_indx',
                                                                 'stop_indx'],
                                                   output_names=['tr',
                                                                 'tpattern',
                                                                 'ref_slice',
                                                                 'start_indx',
                                                                 'stop_indx'],
                                                   function=get_scan_params),
                                     name='scan_params_%d' % num_strat)

                convert_tr = pe.Node(util.Function(input_names=['tr'],
                                                   output_names=['tr'],
                                                   function=get_tr),
                                     name='convert_tr_%d' % num_strat)

                # if scan parameters are available slice timing correction is
                # turned on
                if slice_timing:

                    func_preproc = create_func_preproc(slice_timing_correction=True, \
                                                       use_bet=True, \
                                                       wf_name='func_preproc_bet_%d' % num_strat)

                    # getting the scan parameters
                    workflow.connect(funcFlow, 'outputspec.subject',
                                     scan_params, 'subject')
                    workflow.connect(funcFlow, 'outputspec.scan',
                                     scan_params, 'scan')
                    scan_params.inputs.subject_map = sub_dict
                    scan_params.inputs.start_indx = c.startIdx
                    scan_params.inputs.stop_indx = c.stopIdx

                    # passing the slice timing correction parameters
                    workflow.connect(scan_params, 'tr',
                                     func_preproc, 'scan_params.tr')
                    workflow.connect(scan_params, 'ref_slice',
                                     func_preproc, 'scan_params.ref_slice')
                    workflow.connect(scan_params, 'tpattern',
                                     func_preproc, 'scan_params.acquisition')

                    workflow.connect(scan_params, 'start_indx',
                                     func_preproc, 'inputspec.start_idx')
                    workflow.connect(scan_params, 'stop_indx',
                                     func_preproc, 'inputspec.stop_idx')

                    workflow.connect(scan_params, 'tr',
                                     convert_tr, 'tr')
                else:
                    func_preproc = create_func_preproc(slice_timing_correction=False, \
                                                       use_bet=True, \
                                                       wf_name='func_preproc_bet_%d' % num_strat)
                    func_preproc.inputs.inputspec.start_idx = c.startIdx
                    func_preproc.inputs.inputspec.stop_idx = c.stopIdx

                    convert_tr.inputs.tr = c.TR

                node = None
                out_file = None
                try:
                    node, out_file = strat.get_leaf_properties()
                    workflow.connect(node, out_file, func_preproc, 'inputspec.rest')

                except:
                    logConnectionError('Functional Preprocessing', num_strat, strat.get_resource_pool(), '0005')
                    num_strat += 1
                    continue

                if 0 in c.runFunctionalPreprocessing:
                    # we are forking so create a new node
                    tmp = strategy()
                    tmp.resource_pool = dict(strat.resource_pool)
                    tmp.leaf_node = (strat.leaf_node)
                    tmp.leaf_out_file = str(strat.leaf_out_file)
                    tmp.name = list(strat.name)
                    strat = tmp
                    new_strat_list.append(strat)

                strat.append_name(func_preproc.name)

                strat.set_leaf_properties(func_preproc, 'outputspec.preprocessed')

                # add stuff to resource pool if we need it
                if slice_timing:
                    strat.update_resource_pool({'slice_timing_corrected': (func_preproc, 'outputspec.slice_time_corrected')})
                strat.update_resource_pool({'mean_functional':(func_preproc, 'outputspec.example_func')})
                strat.update_resource_pool({'functional_preprocessed_mask':(func_preproc, 'outputspec.preprocessed_mask')})
                strat.update_resource_pool({'movement_parameters':(func_preproc, 'outputspec.movement_parameters')})
                strat.update_resource_pool({'max_displacement':(func_preproc, 'outputspec.max_displacement')})
                strat.update_resource_pool({'preprocessed':(func_preproc, 'outputspec.preprocessed')})
                strat.update_resource_pool({'functional_brain_mask':(func_preproc, 'outputspec.mask')})
                strat.update_resource_pool({'motion_correct':(func_preproc, 'outputspec.motion_correct')})
                strat.update_resource_pool({'coordinate_transformation':(func_preproc, 'outputspec.oned_matrix_save')})


                create_log_node(func_preproc, 'outputspec.preprocessed', num_strat)
                num_strat += 1


    strat_list += new_strat_list




    '''
    Inserting Friston's 24 parameter Workflow
    In case this workflow runs , it overwrites the movement_parameters file
    So the file contains 24 parameters for motion and that gets wired to all the workflows
    that depend on. The effect should be seen when regressing out nuisance signals and motion
    is used as one of the regressors
    '''
    
    new_strat_list = []
    num_strat = 0

    workflow_counter += 1
    if 1 in c.runFristonModel:
        workflow_bit_id['fristons_parameter_model'] = workflow_counter
        for strat in strat_list:

            fristons_model = fristons_twenty_four(wf_name='fristons_parameter_model_%d' % num_strat)

            try:

                node, out_file = strat.get_node_from_resource_pool('movement_parameters')
                workflow.connect(node, out_file,
                                 fristons_model, 'inputspec.movement_file')

            except:
                logConnectionError('Friston\'s Parameter Model', num_strat, strat.get_resource_pool(), '0006')
                raise

            if 0 in c.runFristonModel:
                tmp = strategy()
                tmp.resource_pool = dict(strat.resource_pool)
                tmp.leaf_node = (strat.leaf_node)
                tmp.leaf_out_file = str(strat.leaf_out_file)
                tmp.name = list(strat.name)
                strat = tmp
                new_strat_list.append(strat)
            strat.append_name(fristons_model.name)

            strat.update_resource_pool({'movement_parameters':(fristons_model, 'outputspec.movement_file')})

    
            create_log_node(fristons_model, 'outputspec.movement_file', num_strat)
            
            num_strat += 1
            
    strat_list += new_strat_list



    '''
    Func -> T1 Registration (Initial Linear reg)
    '''

    # Depending on configuration, either passes output matrix to Func -> Template ApplyWarp,
    # or feeds into linear reg of BBReg operation (if BBReg is enabled)

    new_strat_list = []
    num_strat = 0
    workflow_counter += 1
    
    if 1 in c.runRegisterFuncToAnat:

        workflow_bit_id['func_to_anat'] = workflow_counter

        for strat in strat_list:
            func_to_anat = create_register_func_to_anat('func_to_anat_FLIRT_%d' % num_strat)
       
            # Input registration parameters
            func_to_anat.inputs.inputspec.interp = 'trilinear'


            try:
                def pick_wm(seg_prob_list):
                    seg_prob_list.sort()
                    return seg_prob_list[-1]

                # Input functional image (func.nii.gz)
                node, out_file = strat.get_node_from_resource_pool('mean_functional')
                workflow.connect(node, out_file,
                                 func_to_anat, 'inputspec.func')

                # Input skull-stripped anatomical (anat.nii.gz)
                node, out_file = strat.get_node_from_resource_pool('anatomical_brain')
                workflow.connect(node, out_file,
                                 func_to_anat, 'inputspec.anat')

   

            except:               
                logConnectionError('Register Functional to Anatomical (pre BBReg)', num_strat, strat.get_resource_pool(), '0007')
                raise

            if 0 in c.runRegisterFuncToAnat:
                tmp = strategy()
                tmp.resource_pool = dict(strat.resource_pool)
                tmp.leaf_node = (strat.leaf_node)
                tmp.out_file = str(strat.leaf_out_file)
                tmp.name = list(strat.name)
                strat = tmp
                new_strat_list.append(strat)

            strat.append_name(func_to_anat.name)
            # strat.set_leaf_properties(func_mni_warp, 'out_file')

            strat.update_resource_pool({'mean_functional_in_anat':(func_to_anat, 'outputspec.anat_func_nobbreg'),
                                        'functional_to_anat_linear_xfm':(func_to_anat, 'outputspec.func_to_anat_linear_xfm_nobbreg')})

            # Outputs:
            # functional_to_anat_linear_xfm = func-t1.mat, linear, sent to 'premat' of post-FNIRT applywarp,
            #                                 or to the input of the post-ANTS c3d_affine_tool
            
            #create_log_node(func_to_anat, 'outputspec.mni_func', num_strat)
            num_strat += 1

    strat_list += new_strat_list



    '''
    Func -> T1 Registration (BBREG)
    '''

    # Outputs 'functional_to_anat_linear_xfm', a matrix file of the functional-to-anatomical
    # registration warp to be applied LATER in func_mni_warp, which accepts it as input 'premat'

    new_strat_list = []
    num_strat = 0
    workflow_counter += 1
    
    if (1 in c.runRegisterFuncToAnat) and (1 in c.runBBReg):

        workflow_bit_id['func_to_anat_bbreg'] = workflow_counter

        for strat in strat_list:

            nodes = getNodeList(strat)

            # this is needed here in case tissue segmentation is set on/off
            # and you have bbreg enabled- this will ensure bbreg will run for
            # the strat that has segmentation but will not run (thus avoiding
            # a crash) on the strat without segmentation
            if 'seg_preproc' in nodes:

                func_to_anat_bbreg = create_bbregister_func_to_anat('func_to_anat_bbreg_%d' % num_strat)
       
                # Input registration parameters
                func_to_anat_bbreg.inputs.inputspec.bbr_schedule = c.boundaryBasedRegistrationSchedule

                try:
                    def pick_wm(seg_prob_list):
                        seg_prob_list.sort()
                        return seg_prob_list[-1]

                    # Input functional image (func.nii.gz)
                    node, out_file = strat.get_node_from_resource_pool('mean_functional')
                    workflow.connect(node, out_file,
                                     func_to_anat_bbreg, 'inputspec.func')

                    # Input segmentation probability maps for white matter segmentation
                    node, out_file = strat.get_node_from_resource_pool('seg_probability_maps')
                    workflow.connect(node, (out_file, pick_wm),
                                     func_to_anat_bbreg, 'inputspec.anat_wm_segmentation')

                    # Input anatomical whole-head image (reoriented)
                    node, out_file = strat.get_node_from_resource_pool('anatomical_reorient')
                    workflow.connect(node, out_file,
                                     func_to_anat_bbreg, 'inputspec.anat_skull')

                    node, out_file = strat.get_node_from_resource_pool('functional_to_anat_linear_xfm')
                    workflow.connect(node, out_file,
                                     func_to_anat_bbreg, 'inputspec.linear_reg_matrix')
   

                except:
                    logConnectionError('Register Functional to Anatomical (BBReg)', num_strat, strat.get_resource_pool(), '0008')
                    raise


                if 0 in c.runBBReg:
                    tmp = strategy()
                    tmp.resource_pool = dict(strat.resource_pool)
                    tmp.leaf_node = (strat.leaf_node)
                    tmp.out_file = str(strat.leaf_out_file)
                
                    # This line is needed here for some reason, otherwise the connection
                    # between func_preproc and nuisance will break - even though this
                    # workflow has nothing to do with it - but excluding this line
                    # below removes the leaf node from the new forked strat
                    tmp.leaf_out_file = str(strat.leaf_out_file)
                
                    tmp.name = list(strat.name)
                    strat = tmp
                    new_strat_list.append(strat)
               

                strat.append_name(func_to_anat_bbreg.name)
                # strat.set_leaf_properties(func_mni_warp, 'out_file')

                strat.update_resource_pool({'mean_functional_in_anat':(func_to_anat_bbreg, 'outputspec.anat_func'),
                                            'functional_to_anat_linear_xfm':(func_to_anat_bbreg, 'outputspec.func_to_anat_linear_xfm')})

                # Outputs:
                # functional_to_anat_linear_xfm = func-t1.mat, linear, sent to 'premat' of post-FNIRT applywarp,
                #                                 or to the input of the post-ANTS c3d_affine_tool
            
                #create_log_node(func_to_anat, 'outputspec.mni_func', num_strat)
                num_strat += 1

    strat_list += new_strat_list
     


    '''
    Inserting Generate Motion Statistics Workflow
    '''

    new_strat_list = []
    num_strat = 0

    workflow_counter += 1
    if 1 in c.runGenerateMotionStatistics:
        workflow_bit_id['gen_motion_stats'] = workflow_counter
        for strat in strat_list:

            gen_motion_stats = motion_power_statistics('gen_motion_stats_%d' % num_strat)
            gen_motion_stats.inputs.scrubbing_input.threshold = c.scrubbingThreshold
            gen_motion_stats.inputs.scrubbing_input.remove_frames_before = c.numRemovePrecedingFrames
            gen_motion_stats.inputs.scrubbing_input.remove_frames_after = c.numRemoveSubsequentFrames
            gen_motion_stats.get_node('scrubbing_input').iterables = ('threshold', c.scrubbingThreshold)

            try:
                # #**special case where the workflow is not getting outputs from resource pool
                # but is connected to functional datasource
                workflow.connect(funcFlow, 'outputspec.subject',
                             gen_motion_stats, 'inputspec.subject_id')

                workflow.connect(funcFlow, 'outputspec.scan',
                             gen_motion_stats, 'inputspec.scan_id')

                node, out_file = strat.get_node_from_resource_pool('motion_correct')
                workflow.connect(node, out_file,
                                 gen_motion_stats, 'inputspec.motion_correct')

                node, out_file = strat.get_node_from_resource_pool('movement_parameters')
                workflow.connect(node, out_file,
                                 gen_motion_stats, 'inputspec.movement_parameters')

                node, out_file = strat.get_node_from_resource_pool('max_displacement')
                workflow.connect(node, out_file,
                                 gen_motion_stats, 'inputspec.max_displacement')

                node, out_file = strat.get_node_from_resource_pool('functional_brain_mask')
                workflow.connect(node, out_file,
                                 gen_motion_stats, 'inputspec.mask')

                node, out_file = strat.get_node_from_resource_pool('coordinate_transformation')
                workflow.connect(node, out_file,
                                 gen_motion_stats, 'inputspec.oned_matrix_save')

            except:
                logConnectionError('Generate Motion Statistics', num_strat, strat.get_resource_pool(), '0009')
                raise

            if 0 in c.runGenerateMotionStatistics:
                tmp = strategy()
                tmp.resource_pool = dict(strat.resource_pool)
                tmp.leaf_node = (strat.leaf_node)
                tmp.leaf_out_file = str(strat.leaf_out_file)
                tmp.name = list(strat.name)
                strat = tmp
                new_strat_list.append(strat)

            strat.append_name(gen_motion_stats.name)

            strat.update_resource_pool({'frame_wise_displacement':(gen_motion_stats, 'outputspec.FD_1D'),
                                        'scrubbing_frames_excluded':(gen_motion_stats, 'outputspec.frames_ex_1D'),
                                        'scrubbing_frames_included':(gen_motion_stats, 'outputspec.frames_in_1D'),
                                        'power_params':(gen_motion_stats, 'outputspec.power_params'),
                                        'motion_params':(gen_motion_stats, 'outputspec.motion_params')})
            
            create_log_node(gen_motion_stats, 'outputspec.motion_params', num_strat)
            num_strat += 1

    strat_list += new_strat_list



    '''
    Inserting Nuisance Workflow
    '''
    
    new_strat_list = []
    num_strat = 0

    workflow_counter += 1

    if 1 in c.runNuisance:

        workflow_bit_id['nuisance'] = workflow_counter

        for strat in strat_list:
            
            nodes = getNodeList(strat)

            # this is needed here in case tissue segmentation is set on/off
            # and you have nuisance enabled- this will ensure nuisance will
            # run for the strat that has segmentation but will not run (thus
            # avoiding a crash) on the strat without segmentation
            if 'seg_preproc' in nodes:
            
                if 'anat_mni_fnirt_register' in nodes:
                    nuisance = create_nuisance(False, 'nuisance_%d' % num_strat)
                else:
                    nuisance = create_nuisance(True, 'nuisance_%d' % num_strat)

                nuisance.get_node('residuals').iterables = ([('selector', c.Corrections),
                                                             ('compcor_ncomponents', c.nComponents)])

                nuisance.inputs.inputspec.harvard_oxford_mask = c.harvardOxfordMask

                try:
                    node, out_file = strat.get_leaf_properties()
                    workflow.connect(node, out_file,
                                     nuisance, 'inputspec.subject')

                    node, out_file = strat.get_node_from_resource_pool('anatomical_gm_mask')
                    workflow.connect(node, out_file,
                                     nuisance, 'inputspec.gm_mask')

                    node, out_file = strat.get_node_from_resource_pool('anatomical_wm_mask')
                    workflow.connect(node, out_file,
                                     nuisance, 'inputspec.wm_mask')

                    node, out_file = strat.get_node_from_resource_pool('anatomical_csf_mask')
                    workflow.connect(node, out_file,
                                     nuisance, 'inputspec.csf_mask')

                    node, out_file = strat.get_node_from_resource_pool('movement_parameters')
                    workflow.connect(node, out_file,
                                     nuisance, 'inputspec.motion_components')

                    node, out_file = strat.get_node_from_resource_pool('functional_to_anat_linear_xfm')
                    workflow.connect(node, out_file,
                                     nuisance, 'inputspec.func_to_anat_linear_xfm')
                
                    if 'anat_mni_fnirt_register' in nodes:
                        node, out_file = strat.get_node_from_resource_pool('mni_to_anatomical_linear_xfm')
                        workflow.connect(node, out_file,
                                         nuisance, 'inputspec.mni_to_anat_linear_xfm')
                    else:
                        node, out_file = strat.get_node_from_resource_pool('ants_affine_xfm')
                        workflow.connect(node, out_file,
                                         nuisance, 'inputspec.mni_to_anat_linear_xfm')


                except:
                    logConnectionError('Nuisance', num_strat, strat.get_resource_pool(), '0010')
                    raise


                if 0 in c.runNuisance:
                    tmp = strategy()
                    tmp.resource_pool = dict(strat.resource_pool)
                    tmp.leaf_node = (strat.leaf_node)
                    tmp.leaf_out_file = str(strat.leaf_out_file)
                    tmp.name = list(strat.name)
                    strat = tmp
                    new_strat_list.append(strat)

                strat.append_name(nuisance.name)

                strat.set_leaf_properties(nuisance, 'outputspec.subject')

                strat.update_resource_pool({'functional_nuisance_residuals':(nuisance, 'outputspec.subject')})

                create_log_node(nuisance, 'outputspec.subject', num_strat)
            
                num_strat += 1

    strat_list += new_strat_list



    '''
    Inserting Median Angle Correction Workflow
    '''
    
    new_strat_list = []
    num_strat = 0

    workflow_counter += 1
    if 1 in c.runMedianAngleCorrection:
        workflow_bit_id['median_angle_corr'] = workflow_counter
        for strat in strat_list:
            median_angle_corr = create_median_angle_correction('median_angle_corr_%d' % num_strat)

            median_angle_corr.get_node('median_angle_correct').iterables = ('target_angle_deg', c.targetAngleDeg)
            try:
                node, out_file = strat.get_leaf_properties()
                workflow.connect(node, out_file,
                                 median_angle_corr, 'inputspec.subject')
            except:
                logConnectionError('Median Angle Correction', num_strat, strat.get_resource_pool(), '0011')
                raise

            if 0 in c.runMedianAngleCorrection:
                tmp = strategy()
                tmp.resource_pool = dict(strat.resource_pool)
                tmp.leaf_node = (strat.leaf_node)
                tmp.leaf_out_file = str(strat.leaf_out_file)
                tmp.name = list(strat.name)
                strat = tmp
                new_strat_list.append(strat)

            strat.append_name(median_angle_corr.name)

            strat.set_leaf_properties(median_angle_corr, 'outputspec.subject')

            strat.update_resource_pool({'functional_median_angle_corrected':(median_angle_corr, 'outputspec.subject')})
            
            create_log_node(median_angle_corr, 'outputspec.subject', num_strat)

            num_strat += 1

    strat_list += new_strat_list



    '''
    Inserting ALFF/fALFF
    Workflow
    '''
    
    new_strat_list = []
    num_strat = 0

    if 1 in c.runALFF:
        for strat in strat_list:
            alff = create_alff('alff_falff_%d' % num_strat)
            alff.inputs.hp_input.hp = c.highPassFreqALFF
            alff.inputs.lp_input.lp = c.lowPassFreqALFF
            alff.get_node('hp_input').iterables = ('hp',
                                                        c.highPassFreqALFF)
            alff.get_node('lp_input').iterables = ('lp',
                                                        c.lowPassFreqALFF)


            try:
                node, out_file = strat.get_leaf_properties()
                workflow.connect(node, out_file,
                                 alff, 'inputspec.rest_res')
                node, out_file = strat.get_node_from_resource_pool('functional_brain_mask')
                workflow.connect(node, out_file,
                                 alff, 'inputspec.rest_mask')

            except:
                logConnectionError('ALFF', num_strat, strat.get_resource_pool(), '0012')
                raise
            strat.append_name(alff.name)
            strat.update_resource_pool({'alff_img':(alff, 'outputspec.alff_img')})
            strat.update_resource_pool({'falff_img':(alff, 'outputspec.falff_img')})
            strat.update_resource_pool({'alff_Z_img':(alff, 'outputspec.alff_Z_img')})
            strat.update_resource_pool({'falff_Z_img':(alff, 'outputspec.falff_Z_img')})
            
            create_log_node(alff, 'outputspec.falff_img', num_strat)

            num_strat += 1
    strat_list += new_strat_list



    '''
    Inserting Frequency Filtering Node
    '''
    
    new_strat_list = []
    num_strat = 0

    workflow_counter += 1
    if 1 in c.runFrequencyFiltering:
        workflow_bit_id['frequency_filter'] = workflow_counter
        for strat in strat_list:
            frequency_filter = pe.Node(util.Function(input_names=['realigned_file',
                                                                  'bandpass_freqs',
                                                                  'sample_period'],
                                                     output_names=['bandpassed_file'],
                                                     function=bandpass_voxels),
                                       name='frequency_filter_%d' % num_strat)

            frequency_filter.iterables = ('bandpass_freqs', c.nuisanceBandpassFreq)
            try:
                node, out_file = strat.get_leaf_properties()
                workflow.connect(node, out_file,
                                 frequency_filter, 'realigned_file')

            except:
                logConnectionError('Frequency Filtering', num_strat, strat.get_resource_pool(), '0013')
                raise

            if 0 in c.runFrequencyFiltering:
                tmp = strategy()
                tmp.resource_pool = dict(strat.resource_pool)
                tmp.leaf_node = (strat.leaf_node)
                tmp.leaf_out_file = str(strat.leaf_out_file)
                tmp.name = list(strat.name)
                strat = tmp
                new_strat_list.append(strat)

            strat.append_name(frequency_filter.name)

            strat.set_leaf_properties(frequency_filter, 'bandpassed_file')

            strat.update_resource_pool({'functional_freq_filtered':(frequency_filter, 'bandpassed_file')})

            create_log_node(frequency_filter, 'bandpassed_file', num_strat)
            
            num_strat += 1

    strat_list += new_strat_list



    '''
    Inserting Scrubbing Workflow
    '''
    
    new_strat_list = []
    num_strat = 0

    workflow_counter += 1


    if 1 in c.runScrubbing:

        workflow_bit_id['scrubbing'] = workflow_counter

        for strat in strat_list:

            nodes = getNodeList(strat)

            if 'gen_motion_stats' in nodes:

                scrubbing = create_scrubbing_preproc('scrubbing_%d' % num_strat)

                try:

                    node, out_file = strat.get_leaf_properties()
                    workflow.connect(node, out_file,
                                     scrubbing, 'inputspec.preprocessed')

                    node, out_file = strat.get_node_from_resource_pool('scrubbing_frames_included')
                    workflow.connect(node, out_file,
                                     scrubbing, 'inputspec.frames_in_1D')

                    node, out_file = strat.get_node_from_resource_pool('movement_parameters')
                    workflow.connect(node, out_file,
                                     scrubbing, 'inputspec.movement_parameters')

                except:
                    logConnectionError('Scrubbing Workflow', num_strat, strat.get_resource_pool(), '0014')
                    raise

                if 0 in c.runScrubbing:
                    tmp = strategy()
                    tmp.resource_pool = dict(strat.resource_pool)
                    tmp.leaf_node = (strat.leaf_node)
                    tmp.leaf_out_file = str(strat.leaf_out_file)
                    tmp.name = list(strat.name)
                    strat = tmp
                    new_strat_list.append(strat)

                strat.append_name(scrubbing.name)

                strat.set_leaf_properties(scrubbing, 'outputspec.preprocessed')

                strat.update_resource_pool({'scrubbing_movement_parameters' : (scrubbing, 'outputspec.scrubbed_movement_parameters'),
                                            'scrubbed_preprocessed': (scrubbing, 'outputspec.preprocessed')})
            
                create_log_node(scrubbing, 'outputspec.preprocessed', num_strat)

                num_strat += 1

    strat_list += new_strat_list



    '''
    Func -> Template, uses antsApplyTransforms (ANTS) or ApplyWarp (FSL) to
    apply the warp; also includes mean functional warp
    '''
    
    new_strat_list = []
    num_strat = 0
    if 1 in c.runRegisterFuncToMNI:

        for strat in strat_list:
            
            nodes = getNodeList(strat)
            
            # Run FSL ApplyWarp
            if 'anat_mni_fnirt_register' in nodes:

                func_mni_warp = pe.Node(interface=fsl.ApplyWarp(),
                                        name='func_mni_fsl_warp_%d' % num_strat)
                func_mni_warp.inputs.ref_file = c.standardResolutionBrain
    
                functional_brain_mask_to_standard = pe.Node(interface=fsl.ApplyWarp(),
                                                            name='func_mni_fsl_warp_mask_%d' % num_strat)
                functional_brain_mask_to_standard.inputs.interp = 'nn'
                functional_brain_mask_to_standard.inputs.ref_file = c.standard

                mean_functional_warp = pe.Node(interface=fsl.ApplyWarp(), name='mean_func_fsl_warp_%d' % num_strat)
                mean_functional_warp.inputs.ref_file = c.standardResolutionBrain
    
                try:

                    node, out_file = strat.get_node_from_resource_pool('anatomical_to_mni_nonlinear_xfm')
                    workflow.connect(node, out_file,
                                     func_mni_warp, 'field_file')

                    node, out_file = strat.get_node_from_resource_pool('functional_to_anat_linear_xfm')
                    workflow.connect(node, out_file,
                                     func_mni_warp, 'premat')
  
                    node, out_file = strat.get_leaf_properties()
                    workflow.connect(node, out_file,
                                     func_mni_warp, 'in_file')
    

                    node, out_file = strat.get_node_from_resource_pool('anatomical_to_mni_nonlinear_xfm')
                    workflow.connect(node, out_file,
                                     functional_brain_mask_to_standard, 'field_file')
                    workflow.connect(node, out_file,
                                     mean_functional_warp, 'field_file')

                    node, out_file = strat.get_node_from_resource_pool('functional_to_anat_linear_xfm')
                    workflow.connect(node, out_file,
                                     functional_brain_mask_to_standard, 'premat') 
                    workflow.connect(node, out_file,
                                     mean_functional_warp, 'premat') 

                    node, out_file = strat.get_node_from_resource_pool('functional_brain_mask')
                    workflow.connect(node, out_file,
                                     functional_brain_mask_to_standard, 'in_file')

                    node, out_file = strat.get_node_from_resource_pool('mean_functional')
                    workflow.connect(node, out_file, mean_functional_warp, 'in_file')

                    

                except:
                    logConnectionError('Functional Timeseries Registration to MNI space (FSL)', num_strat, strat.get_resource_pool(), '0015')
                    raise
    
                strat.update_resource_pool({'functional_mni':(func_mni_warp, 'out_file'),
                                            'functional_brain_mask_to_standard':(functional_brain_mask_to_standard, 'out_file'),
                                            'mean_functional_in_mni':(mean_functional_warp, 'out_file')})
                strat.append_name(func_mni_warp.name)
                create_log_node(func_mni_warp, 'out_file', num_strat)
            
                num_strat += 1
                
                
        strat_list += new_strat_list  
            
        for strat in strat_list:
            
            nodes = getNodeList(strat)
             
            if ('ANTS' in c.regOption) and ('anat_mni_fnirt_register' not in nodes):

                # ANTS warp application

                def fsl_to_itk_conversion(source_file, reference, func_name):

                    # converts FSL-format .mat affine xfm into ANTS-format
                    # .txt; .mat affine comes from Func->Anat registration
                    fsl_to_itk_func_mni = create_wf_c3d_fsl_to_itk(0, name=\
                            'fsl_to_itk_%s_%d' % (func_name, \
                            num_strat))

                    try:

                        # convert the .mat from linear Func->Anat to
                        # ANTS format
                        node, out_file = strat.get_node_from_resource_pool(\
                                'functional_to_anat_linear_xfm')
                        workflow.connect(node, out_file, fsl_to_itk_func_mni,
                                'inputspec.affine_file')

                        node, out_file = strat.get_node_from_resource_pool(\
                                reference)
                        workflow.connect(node, out_file, fsl_to_itk_func_mni,
                                'inputspec.reference_file')

                        node, out_file = strat.get_node_from_resource_pool(\
                                source_file)
                        workflow.connect(node, out_file, fsl_to_itk_func_mni,
                                'inputspec.source_file')

                    except:
                        logConnectionError('Functional Timeseries ' \
                            'Registration to MNI space (ANTS)', num_strat, \
                            strat.get_resource_pool(), '0016')
                        raise

                    strat.update_resource_pool({'itk_func_anat_affine_%s' % \
                            (func_name): (fsl_to_itk_func_mni, \
                            'outputspec.itk_transform')})

                    strat.append_name(fsl_to_itk_func_mni.name)
                    create_log_node(fsl_to_itk_func_mni, \
                            'outputspec.itk_transform', num_strat)



                def collect_transforms_func_mni(func_name):

                    # collects series of warps to be applied
                    collect_transforms_func_mni = \
                            create_wf_collect_transforms(0, name=\
                            'collect_transforms_%s_%d' % \
                            (func_name, num_strat))

                    try:

                        # Field file from anatomical nonlinear registration
                        node, out_file = strat.get_node_from_resource_pool(\
                                'anatomical_to_mni_nonlinear_xfm')
                        workflow.connect(node, out_file,
                                collect_transforms_func_mni,
                                'inputspec.warp_file')

                        # affine transformation from anatomical registration
                        node, out_file = strat.get_node_from_resource_pool(\
                                'ants_affine_xfm')
                        workflow.connect(node, out_file,
                                collect_transforms_func_mni,
                                'inputspec.linear_affine')

                        # rigid transformation from anatomical registration
                        node, out_file = strat.get_node_from_resource_pool(\
                                'ants_rigid_xfm')
                        workflow.connect(node, out_file,
                                collect_transforms_func_mni,
                                'inputspec.linear_rigid')

                        # Premat from Func->Anat linear reg and bbreg
                        # (if bbreg is enabled)
                        node, out_file = strat.get_node_from_resource_pool(\
                                'itk_func_anat_affine_%s' % func_name)
                        workflow.connect(node, out_file, 
                                collect_transforms_func_mni,
                                'inputspec.fsl_to_itk_affine')

                    except:
                        logConnectionError('Functional Timeseries ' \
                            'Registration to MNI space (ANTS)', num_strat, \
                            strat.get_resource_pool(), '0016')
                        raise

                    strat.update_resource_pool({'itk_collected_warps_%s' % \
                            (func_name): (collect_transforms_func_mni, \
                            'outputspec.transformation_series')})

                    strat.append_name(collect_transforms_func_mni.name)
                    create_log_node(collect_transforms_func_mni, \
                            'outputspec.transformation_series', num_strat)




                def ants_apply_warps_func_mni(input_node, input_outfile, \
                        reference, input_image_type, func_name):

                    # apply ants warps
                    apply_ants_warp_func_mni = create_wf_apply_ants_warp(0, \
                            name='apply_ants_warp_%s_%d' % \
                            (func_name, num_strat))

                    apply_ants_warp_func_mni.inputs.inputspec. \
                            reference_image = reference

                    apply_ants_warp_func_mni.inputs.inputspec.dimension = 3

                    apply_ants_warp_func_mni.inputs.inputspec. \
                            interpolation = 'Linear'
                    apply_ants_warp_func_mni.inputs.inputspec. \
                            input_image_type = input_image_type

                    try:

                        # this <node, out_file> pulls in directly because
                        # it pulls in the leaf in some instances
                        workflow.connect(input_node, input_outfile,
                            apply_ants_warp_func_mni, 'inputspec.input_image')

                        node, out_file = strat.get_node_from_resource_pool(\
                                'itk_collected_warps_%s' % func_name)
                        workflow.connect(node, out_file, 
                                apply_ants_warp_func_mni,
                                'inputspec.transforms')


                    except:
                        logConnectionError('Functional Timeseries ' \
                            'Registration to MNI space (ANTS)', num_strat, \
                            strat.get_resource_pool(), '0016')
                        raise

                    strat.update_resource_pool({func_name: \
                            (apply_ants_warp_func_mni, \
                            'outputspec.output_image')})

                    strat.append_name(apply_ants_warp_func_mni.name)
                    create_log_node(apply_ants_warp_func_mni, \
                            'outputspec.output_image', num_strat)




                # FUNCTIONAL apply warp
                fsl_to_itk_conversion('mean_functional', 'anatomical_brain', 'functional_mni')
                collect_transforms_func_mni('functional_mni')

                node, out_file = strat.get_leaf_properties()
                ants_apply_warps_func_mni(node, out_file, c.standardResolutionBrainAnat, 3, 'functional_mni')



                # FUNCTIONAL MASK apply warp
                fsl_to_itk_conversion('functional_brain_mask', 'anatomical_brain', 'functional_brain_mask_to_standard')
                collect_transforms_func_mni('functional_brain_mask_to_standard')

                node, out_file = strat.get_node_from_resource_pool('func' \
                        'tional_brain_mask')
                ants_apply_warps_func_mni(node, out_file, c.standardResolutionBrainAnat, 0, 'functional_brain_mask_to_standard')



                # FUNCTIONAL MEAN apply warp
                fsl_to_itk_conversion('mean_functional', 'anatomical_brain', 'mean_functional_in_mni')
                collect_transforms_func_mni('mean_functional_in_mni')

                node, out_file = strat.get_node_from_resource_pool('mean' \
                        '_functional')
                ants_apply_warps_func_mni(node, out_file, c.standardResolutionBrainAnat, 0, 'mean_functional_in_mni')

            
                num_strat += 1


    strat_list += new_strat_list
    




    """""""""""""""""""""""""""""""""""""""""""""""""""
     OUTPUTS
    """""""""""""""""""""""""""""""""""""""""""""""""""
    
    '''
    Inserting VMHC
    Workflow
    '''
    
    new_strat_list = []
    num_strat = 0

    if 1 in c.runVMHC:
        
        if not os.path.exists(c.brainSymmetric):
            logger.info("\n\n" + ("ERROR: Missing file - %s" % c.brainSymmetric) + "\n\n" + \
                        "Error name: cpac_pipeline_0017" + "\n\n")
            raise Exception
        
        if not os.path.exists(c.symmStandard):
            logger.info("\n\n" + ("ERROR: Missing file - %s" % c.symmStandard) + "\n\n" + \
                        "Error name: cpac_pipeline_0018" + "\n\n")
            raise Exception
            
        
        for strat in strat_list:
            
            nodes = getNodeList(strat)
            
            if 'func_mni_fsl_warp' in nodes:
                preproc = create_vmhc(False)
            else:
                preproc = create_vmhc(True)

            preproc.inputs.inputspec.brain_symmetric = \
                                            c.brainSymmetric
            preproc.inputs.inputspec.symm_standard = \
                                            c.symmStandard
            preproc.inputs.inputspec.twomm_brain_mask_dil = \
                                            c.twommBrainMaskDiluted
            preproc.inputs.inputspec.config_file_twomm = \
                                            c.configFileTwomm
            preproc.inputs.inputspec.standard = \
                                            c.standard
            preproc.inputs.fwhm_input.fwhm = c.fwhm
            preproc.get_node('fwhm_input').iterables = ('fwhm',
                                                        c.fwhm)


            vmhc = preproc.clone('vmhc_%d' % num_strat)



            try:
                node, out_file = strat.get_leaf_properties()
                workflow.connect(node, out_file,
                                 vmhc, 'inputspec.rest_res')
                
                node, out_file = strat.get_node_from_resource_pool('functional_to_anat_linear_xfm')
                workflow.connect(node, out_file,
                                 vmhc, 'inputspec.example_func2highres_mat')

                node, out_file = strat.get_node_from_resource_pool('functional_brain_mask')
                workflow.connect(node, out_file,
                                 vmhc, 'inputspec.rest_mask')

                node, out_file = strat.get_node_from_resource_pool('anatomical_brain')
                workflow.connect(node, out_file,
                                 vmhc, 'inputspec.brain')

                node, out_file = strat.get_node_from_resource_pool('anatomical_reorient')
                workflow.connect(node, out_file,
                                 vmhc, 'inputspec.reorient')

                node, out_file = strat.get_node_from_resource_pool('mean_functional')
                workflow.connect(node, out_file,
                                 vmhc, 'inputspec.mean_functional')

            except:
                logConnectionError('VMHC', num_strat, strat.get_resource_pool(), '0019')
                raise


            strat.update_resource_pool({'vmhc_raw_score':(vmhc, 'outputspec.VMHC_FWHM_img')})
            strat.update_resource_pool({'vmhc_z_score':(vmhc, 'outputspec.VMHC_Z_FWHM_img')})
            strat.update_resource_pool({'vmhc_z_score_stat_map':(vmhc, 'outputspec.VMHC_Z_stat_FWHM_img')})
            strat.append_name(vmhc.name)
            
            create_log_node(vmhc, 'outputspec.VMHC_FWHM_img', num_strat)
            
            num_strat += 1

    strat_list += new_strat_list



    '''
    Inserting REHO
    Workflow
    '''
    
    new_strat_list = []
    num_strat = 0

    if 1 in c.runReHo:
        for strat in strat_list:

            preproc = create_reho()
            preproc.inputs.inputspec.cluster_size = c.clusterSize
            reho = preproc.clone('reho_%d' % num_strat)


            try:
                node, out_file = strat.get_leaf_properties()
                workflow.connect(node, out_file,
                                 reho, 'inputspec.rest_res_filt')

                node, out_file = strat.get_node_from_resource_pool('functional_brain_mask')
                workflow.connect(node, out_file,
                                 reho, 'inputspec.rest_mask')
            except:
                logConnectionError('ReHo', num_strat, strat.get_resource_pool(), '0020')
                raise


            strat.update_resource_pool({'raw_reho_map':(reho, 'outputspec.raw_reho_map')})
            strat.update_resource_pool({'reho_Z_img':(reho, 'outputspec.z_score')})
            strat.append_name(reho.name)
            
            create_log_node(reho, 'outputspec.raw_reho_map', num_strat)
            
            num_strat += 1
    strat_list += new_strat_list



    '''
    Spatial Regression Based Time Series
    '''

    new_strat_list = []
    num_strat = 0

    if 1 in c.runSpatialRegression:

        for strat in strat_list:
            
            '''
            resample_functional_to_spatial_map = pe.Node(interface=fsl.FLIRT(),
                                                         name='resample_functional_to_spatial_map_%d' % num_strat)
            resample_functional_to_spatial_map.inputs.interp = 'trilinear'
            resample_functional_to_spatial_map.inputs.apply_xfm = True
            resample_functional_to_spatial_map.inputs.in_matrix_file = c.identityMatrix
            
            resample_functional_mask_to_spatial_map = pe.Node(interface=fsl.FLIRT(),
                                                         name='resample_functional_mask_to_spatial_map_%d' % num_strat)
            resample_functional_mask_to_spatial_map.inputs.interp = 'nearestneighbour'
            resample_functional_mask_to_spatial_map.inputs.apply_xfm = True
            resample_functional_mask_to_spatial_map.inputs.in_matrix_file = c.identityMatrix
            '''
            resample_spatial_map_to_native_space = pe.Node(interface=fsl.FLIRT(),
                                                         name='resample_spatial_map_to_native_space_%d' % num_strat)
            resample_spatial_map_to_native_space.inputs.interp = 'nearestneighbour'
            resample_spatial_map_to_native_space.inputs.apply_xfm = True
            resample_spatial_map_to_native_space.inputs.in_matrix_file = c.identityMatrix

            spatial_map_dataflow = create_spatial_map_dataflow(c.spatialPatternMaps, 'spatial_map_dataflow_%d' % num_strat)

            spatial_map_timeseries = get_spatial_map_timeseries('spatial_map_timeseries_%d' % num_strat)
            spatial_map_timeseries.inputs.inputspec.demean = c.spatialDemean

            try:

                node, out_file = strat.get_node_from_resource_pool('functional_mni')
                node2, out_file2 = strat.get_node_from_resource_pool('functional_brain_mask_to_standard')

                # resample the input functional file and functional mask to spatial map
                workflow.connect(node, out_file,
                                 resample_spatial_map_to_native_space, 'reference')
                workflow.connect(spatial_map_dataflow, 'select_spatial_map.out_file',
                                 resample_spatial_map_to_native_space, 'in_file')
                
                '''
                workflow.connect(node2, out_file2,
                                 resample_functional_mask_to_spatial_map, 'in_file')
                workflow.connect(spatial_map_dataflow, 'select_spatial_map.out_file',
                                 resample_functional_mask_to_spatial_map, 'reference')
                

                # connect it to the spatial_map_timeseries
                workflow.connect(spatial_map_dataflow, 'select_spatial_map.out_file',
                                 spatial_map_timeseries, 'inputspec.spatial_map')
                workflow.connect(resample_functional_mask_to_spatial_map, 'out_file',
                                 spatial_map_timeseries, 'inputspec.subject_mask')
                workflow.connect(resample_functional_to_spatial_map, 'out_file',
                                 spatial_map_timeseries, 'inputspec.subject_rest')
                '''
                
                                # connect it to the spatial_map_timeseries
                workflow.connect(resample_spatial_map_to_native_space, 'out_file',
                                 spatial_map_timeseries, 'inputspec.spatial_map')
                workflow.connect(node2, out_file2,
                                 spatial_map_timeseries, 'inputspec.subject_mask')
                workflow.connect(node, out_file,
                                 spatial_map_timeseries, 'inputspec.subject_rest')
                               
                

            except:
                logConnectionError('Spatial map timeseries extraction', num_strat, strat.get_resource_pool(), '0029')
                raise

            if 0 in c.runSpatialRegression:
                tmp = strategy()
                tmp.resource_pool = dict(strat.resource_pool)
                tmp.leaf_node = (strat.leaf_node)
                tmp.leaf_out_file = str(strat.leaf_out_file)
                tmp.name = list(strat.name)
                strat = tmp
                new_strat_list.append(strat)

            strat.append_name(spatial_map_timeseries.name)

            strat.update_resource_pool({'spatial_map_timeseries' : (spatial_map_timeseries, 'outputspec.subject_timeseries')})
                                        #'functional_to_spatial_map' : (resample_functional_to_spatial_map, 'out_file'),
                                        #'functional_mask_to_spatial_map' : (resample_functional_mask_to_spatial_map, 'out_file')})
            
            create_log_node(spatial_map_timeseries, 'outputspec.subject_timeseries', num_strat)

            num_strat += 1

    strat_list += new_strat_list



    '''
    Voxel Based Time Series 
    '''

    new_strat_list = []
    num_strat = 0
    if 1 in c.runVoxelTimeseries:


        for strat in strat_list:

            if c.maskSpecificationFile != None:

                resample_functional_to_mask = pe.Node(interface=fsl.FLIRT(),
                                                      name='resample_functional_to_mask_%d' % num_strat)
                resample_functional_to_mask.inputs.interp = 'trilinear'
                resample_functional_to_mask.inputs.apply_xfm = True
                resample_functional_to_mask.inputs.in_matrix_file = c.identityMatrix
    
                mask_dataflow = create_mask_dataflow(c.maskSpecificationFile, 'mask_dataflow_%d' % num_strat)
    
                voxel_timeseries = get_voxel_timeseries('voxel_timeseries_%d' % num_strat)
                voxel_timeseries.inputs.inputspec.output_type = c.voxelTSOutputs
            
            if c.maskSpecificationFileForSCA != None:
            
                resample_functional_to_mask_for_sca = pe.Node(interface=fsl.FLIRT(),
                                                      name='resample_functional_to_mask_for_sca_%d' % num_strat)
                resample_functional_to_mask_for_sca.inputs.interp = 'trilinear'
                resample_functional_to_mask_for_sca.inputs.apply_xfm = True
                resample_functional_to_mask_for_sca.inputs.in_matrix_file = c.identityMatrix
    
                mask_dataflow_for_sca = create_mask_dataflow(c.maskSpecificationFileForSCA, 'mask_dataflow_for_sca_%d' % num_strat)
    
                voxel_timeseries_for_sca = get_voxel_timeseries('voxel_timeseries_for_sca_%d' % num_strat)
                voxel_timeseries_for_sca.inputs.inputspec.output_type = c.voxelTSOutputs
            

            try:

                if c.maskSpecificationFile != None:

                    node, out_file = strat.get_node_from_resource_pool('functional_mni')
    
                    # resample the input functional file to mask
                    workflow.connect(node, out_file,
                                     resample_functional_to_mask, 'in_file')
                    workflow.connect(mask_dataflow, 'select_mask.out_file',
                                     resample_functional_to_mask, 'reference')
    
                    # connect it to the voxel_timeseries
                    workflow.connect(mask_dataflow, 'select_mask.out_file',
                                     voxel_timeseries, 'input_mask.mask')
                    workflow.connect(resample_functional_to_mask, 'out_file',
                                     voxel_timeseries, 'inputspec.rest')
                
                if c.maskSpecificationFileForSCA != None:
                    
                    node, out_file = strat.get_node_from_resource_pool('functional_mni')
                    
                    # resample the input functional file to mask
                    workflow.connect(node, out_file,
                                     resample_functional_to_mask_for_sca, 'in_file')
                    workflow.connect(mask_dataflow_for_sca, 'select_mask.out_file',
                                     resample_functional_to_mask_for_sca, 'reference')
    
                    # connect it to the voxel_timeseries
                    workflow.connect(mask_dataflow_for_sca, 'select_mask.out_file',
                                     voxel_timeseries_for_sca, 'input_mask.mask')
                    workflow.connect(resample_functional_to_mask_for_sca, 'out_file',
                                     voxel_timeseries_for_sca, 'inputspec.rest')
                

            except:
                logConnectionError('Voxel timeseries analysis', num_strat, strat.get_resource_pool(), '0030')
                raise

            if 0 in c.runVoxelTimeseries:
                tmp = strategy()
                tmp.resource_pool = dict(strat.resource_pool)
                tmp.leaf_node = (strat.leaf_node)
                tmp.leaf_out_file = str(strat.leaf_out_file)
                tmp.name = list(strat.name)
                strat = tmp
                new_strat_list.append(strat)

            strat.append_name(voxel_timeseries.name)

            if c.maskSpecificationFile != None:
                strat.update_resource_pool({'voxel_timeseries': (voxel_timeseries, 'outputspec.mask_outputs')})
            if c.maskSpecificationFileForSCA != None:
                strat.update_resource_pool({'voxel_timeseries_for_SCA': (voxel_timeseries_for_sca, 'outputspec.mask_outputs')})
            
            create_log_node(voxel_timeseries, 'outputspec.mask_outputs', num_strat)

            num_strat += 1

    strat_list += new_strat_list



    '''
    ROI Based Time Series
    '''

    new_strat_list = []
    num_strat = 0

    if 1 in c.runROITimeseries:

        for strat in strat_list:

            if c.roiSpecificationFile != None:

                resample_functional_to_roi = pe.Node(interface=fsl.FLIRT(),
                                                      name='resample_functional_to_roi_%d' % num_strat)
                resample_functional_to_roi.inputs.interp = 'trilinear'
                resample_functional_to_roi.inputs.apply_xfm = True
                resample_functional_to_roi.inputs.in_matrix_file = c.identityMatrix
    
                roi_dataflow = create_roi_dataflow(c.roiSpecificationFile, 'roi_dataflow_%d' % num_strat)
    
                roi_timeseries = get_roi_timeseries('roi_timeseries_%d' % num_strat)
                roi_timeseries.inputs.inputspec.output_type = c.roiTSOutputs
            
            
            if c.roiSpecificationFileForSCA != None:
            
                # same workflow, except to run TSE and send it to the resource pool
                # so that it will not get sent to SCA
                resample_functional_to_roi_for_sca = pe.Node(interface=fsl.FLIRT(),
                                                      name='resample_functional_to_roi_for_sca_%d' % num_strat)
                resample_functional_to_roi_for_sca.inputs.interp = 'trilinear'
                resample_functional_to_roi_for_sca.inputs.apply_xfm = True
                resample_functional_to_roi_for_sca.inputs.in_matrix_file = c.identityMatrix
                
                roi_dataflow_for_sca = create_roi_dataflow(c.roiSpecificationFileForSCA, 'roi_dataflow_for_sca_%d' % num_strat)
    
                roi_timeseries_for_sca = get_roi_timeseries('roi_timeseries_for_sca_%d' % num_strat)
                roi_timeseries_for_sca.inputs.inputspec.output_type = c.roiTSOutputs

            try:

                if c.roiSpecificationFile != None:

                    node, out_file = strat.get_node_from_resource_pool('functional_mni')
    
                    # resample the input functional file to roi
                    workflow.connect(node, out_file,
                                     resample_functional_to_roi, 'in_file')
                    workflow.connect(roi_dataflow, 'select_roi.out_file',
                                     resample_functional_to_roi, 'reference')
    
                    # connect it to the roi_timeseries
                    workflow.connect(roi_dataflow, 'select_roi.out_file',
                                     roi_timeseries, 'input_roi.roi')
                    workflow.connect(resample_functional_to_roi, 'out_file',
                                     roi_timeseries, 'inputspec.rest')
                
                
                if c.roiSpecificationFileForSCA != None:
                
                    node, out_file = strat.get_node_from_resource_pool('functional_mni')
                
                    # TSE only, not meant for SCA
                    # resample the input functional file to roi
                    workflow.connect(node, out_file,
                                     resample_functional_to_roi_for_sca, 'in_file')
                    workflow.connect(roi_dataflow_for_sca, 'select_roi.out_file',
                                     resample_functional_to_roi_for_sca, 'reference')
    
                    # connect it to the roi_timeseries
                    workflow.connect(roi_dataflow_for_sca, 'select_roi.out_file',
                                     roi_timeseries_for_sca, 'input_roi.roi')
                    workflow.connect(resample_functional_to_roi_for_sca, 'out_file',
                                     roi_timeseries_for_sca, 'inputspec.rest')

            except:
                logConnectionError('ROI Timeseries analysis', num_strat, strat.get_resource_pool(), '0031')
                raise

            if 0 in c.runROITimeseries:
                tmp = strategy()
                tmp.resource_pool = dict(strat.resource_pool)
                tmp.leaf_node = (strat.leaf_node)
                tmp.leaf_out_file = str(strat.leaf_out_file)
                tmp.name = list(strat.name)
                strat = tmp
                new_strat_list.append(strat)

            if c.roiSpecificationFile != None:
                strat.append_name(roi_timeseries.name)
            elif c.roiSpecificationFileForSCA != None:
                strat.append_name(roi_timeseries_for_sca.name)

            if c.roiSpecificationFile != None:
                strat.update_resource_pool({'roi_timeseries' : (roi_timeseries, 'outputspec.roi_outputs')})
            if c.roiSpecificationFileForSCA != None:
                strat.update_resource_pool({'roi_timeseries_for_SCA' : (roi_timeseries_for_sca, 'outputspec.roi_outputs')})

            create_log_node(roi_timeseries, 'outputspec.roi_outputs', num_strat)
            num_strat += 1

    strat_list += new_strat_list



    '''
    Inserting SCA
    Workflow for ROI INPUT
    '''

    new_strat_list = []
    num_strat = 0

    if 1 in c.runSCA and (1 in c.runROITimeseries):
        for strat in strat_list:

            sca_roi = create_sca('sca_roi_%d' % num_strat)


            try:
                node, out_file = strat.get_leaf_properties()
                workflow.connect(node, out_file,
                                 sca_roi, 'inputspec.functional_file')

                node, out_file = strat.get_node_from_resource_pool('roi_timeseries_for_SCA')
                workflow.connect(node, (out_file, extract_one_d),
                                 sca_roi, 'inputspec.timeseries_one_d')
            except:
                logConnectionError('SCA ROI', num_strat, strat.get_resource_pool(), '0032')
                raise


            strat.update_resource_pool({'sca_roi_correlations':(sca_roi, 'outputspec.correlation_file')})
            strat.update_resource_pool({'sca_roi_Z':(sca_roi, 'outputspec.Z_score')})
            
            create_log_node(sca_roi, 'outputspec.correlation_file', num_strat)
            
            strat.append_name(sca_roi.name)
            num_strat += 1
            
    strat_list += new_strat_list



    '''
    Inserting SCA
    Workflow for Voxel INPUT
    '''

    new_strat_list = []
    num_strat = 0

    if 1 in c.runSCA and (1 in c.runVoxelTimeseries):
        for strat in strat_list:

            sca_seed = create_sca('sca_seed_%d' % num_strat)


            try:
                node, out_file = strat.get_leaf_properties()
                workflow.connect(node, out_file,
                                 sca_seed, 'inputspec.functional_file')

                node, out_file = strat.get_node_from_resource_pool('voxel_timeseries_for_SCA')
                workflow.connect(node, (out_file, extract_one_d),
                                 sca_seed, 'inputspec.timeseries_one_d')
            except:
                logConnectionError('SCA', num_strat, strat.get_resource_pool(), '0036')
                raise


            strat.update_resource_pool({'sca_seed_correlations':(sca_seed, 'outputspec.correlation_file')})
            strat.update_resource_pool({'sca_seed_Z':(sca_seed, 'outputspec.Z_score')})
            strat.append_name(sca_seed.name)
            num_strat += 1
    strat_list += new_strat_list



    '''
    Temporal Regression for Dual Regression
    '''

    new_strat_list = []
    num_strat = 0

    if 1 in c.runDualReg and (1 in c.runSpatialRegression):
        for strat in strat_list:

            dr_temp_reg = create_temporal_reg('temporal_dual_regression_%d' % num_strat)
            dr_temp_reg.inputs.inputspec.normalize = c.mrsNorm
            dr_temp_reg.inputs.inputspec.demean = c.mrsDemean

            try:
                node, out_file = strat.get_node_from_resource_pool('spatial_map_timeseries')
                
                node2, out_file2 = strat.get_leaf_properties()
                node3, out_file3 = strat.get_node_from_resource_pool('functional_brain_mask')

                workflow.connect(node2, out_file2,
                                 dr_temp_reg, 'inputspec.subject_rest')

                workflow.connect(node, out_file,
                                 dr_temp_reg, 'inputspec.subject_timeseries')

                workflow.connect(node3, out_file3,
                                 dr_temp_reg, 'inputspec.subject_mask')

            except:
                logConnectionError('Temporal multiple regression for dual regression', num_strat, strat.get_resource_pool(), '0033')
                raise

            strat.update_resource_pool({'dr_tempreg_maps_stack':(dr_temp_reg, 'outputspec.temp_reg_map')})
            strat.update_resource_pool({'dr_tempreg_maps_z_stack':(dr_temp_reg, 'outputspec.temp_reg_map_z'),
                                        'dr_tempreg_maps_z_files':(dr_temp_reg, 'outputspec.temp_reg_map_z_stack')})
            
            strat.append_name(dr_temp_reg.name)
            
            create_log_node(dr_temp_reg, 'outputspec.temp_reg_map', num_strat)
            
            num_strat += 1
            
    elif 1 in c.runDualReg and (0 in c.runSpatialRegression):
        logger.info("\n\n" + "WARNING: Dual Regression - Spatial regression was turned off for at least one of the strategies.")
        logger.info("Spatial regression is required for dual regression." + "\n\n")
            
    strat_list += new_strat_list



    '''
    Temporal Regression for SCA
    '''

    new_strat_list = []
    num_strat = 0

    if 1 in c.runMultRegSCA and (1 in c.runROITimeseries):
        for strat in strat_list:

            sc_temp_reg = create_temporal_reg('temporal_regression_sca_%d' % num_strat, which='RT')
            sc_temp_reg.inputs.inputspec.normalize = c.mrsNorm
            sc_temp_reg.inputs.inputspec.demean = c.mrsDemean

            try:
                node, out_file = strat.get_node_from_resource_pool('functional_mni')
                node2, out_file2 = strat.get_node_from_resource_pool('roi_timeseries_for_SCA')
                node3, out_file3 = strat.get_node_from_resource_pool('functional_brain_mask_to_standard')

                workflow.connect(node, out_file,
                                 sc_temp_reg, 'inputspec.subject_rest')

                workflow.connect(node2, (out_file2, extract_txt),
                                 sc_temp_reg, 'inputspec.subject_timeseries')

                workflow.connect(node3, out_file3,
                                 sc_temp_reg, 'inputspec.subject_mask')

            except:
                logConnectionError('Temporal multiple regression for seed based connectivity', num_strat, strat.get_resource_pool(), '0037')
                raise


            strat.update_resource_pool({'sca_tempreg_maps_stack':(sc_temp_reg, 'outputspec.temp_reg_map')})
            strat.update_resource_pool({'sca_tempreg_maps_z_stack':(sc_temp_reg, 'outputspec.temp_reg_map_z'),
                                        'sca_tempreg_maps_z_files':(sc_temp_reg, 'outputspec.temp_reg_map_z_stack')})
            
            create_log_node(sc_temp_reg, 'outputspec.temp_reg_map', num_strat)
            
            strat.append_name(sc_temp_reg.name)
            num_strat += 1
    strat_list += new_strat_list



    '''
    Inserting Surface Registration
    '''

    new_strat_list = []
    num_strat = 0

    workflow_counter += 1
    if 1 in c.runSurfaceRegistraion:
        workflow_bit_id['surface_registration'] = workflow_counter
        for strat in strat_list:

            surface_reg = create_surface_registration('surface_reg_%d' % num_strat)
            surface_reg.inputs.inputspec.recon_subjects = c.reconSubjectsDirectory
            surface_reg.inputs.inputspec.subject_id = subject_id


            try:

                node, out_file = strat.get_leaf_properties()
                workflow.connect(node, out_file,
                                 surface_reg, 'inputspec.rest')

                node, out_file = strat.get_node_from_resource_pool('anatomical_brain')
                workflow.connect(node, out_file,
                                 surface_reg, 'inputspec.brain')

            except:
                logConnectionError('Surface Registration Workflow', num_strat, strat.get_resource_pool(), '0048')
                raise

            if 0 in c.runSurfaceRegistraion:
                tmp = strategy()
                tmp.resource_pool = dict(strat.resource_pool)
                tmp.leaf_node = (strat.leaf_node)
                tmp.leaf_out_file = str(strat.leaf_out_file)
                tmp.name = list(strat.name)
                strat = tmp
                new_strat_list.append(strat)

            strat.append_name(surface_reg.name)

            strat.update_resource_pool({'bbregister_registration' : (surface_reg, 'outputspec.out_reg_file'),
                                        'left_hemisphere_surface' :  (surface_reg, 'outputspec.lh_surface_file'),
                                        'right_hemisphere_surface' : (surface_reg, 'outputspec.rh_surface_file')})

            num_strat += 1

    strat_list += new_strat_list



    '''
    Inserting vertices based timeseries
    '''

    new_strat_list = []
    num_strat = 0

    if 1 in c.runVerticesTimeSeries:
        for strat in strat_list:

            vertices_timeseries = get_vertices_timeseries('vertices_timeseries_%d' % num_strat)

            try:

                node, out_file = strat.get_node_from_resource_pool('left_hemisphere_surface')
                workflow.connect(node, out_file,
                                 vertices_timeseries, 'inputspec.lh_surface_file')

                node, out_file = strat.get_node_from_resource_pool('right_hemisphere_surface')
                workflow.connect(node, out_file,
                                 vertices_timeseries, 'inputspec.rh_surface_file')

            except:
                logConnectionError('Vertices Timeseries Extraction', num_strat, strat.get_resource_pool(), '0049')
                raise

            if 0 in c.runVerticesTimeSeries:
                tmp = strategy()
                tmp.resource_pool = dict(strat.resource_pool)
                tmp.leaf_node = (strat.leaf_node)
                tmp.leaf_out_file = str(strat.leaf_out_file)
                tmp.name = list(strat.name)
                strat = tmp
                new_strat_list.append(strat)

            strat.append_name(vertices_timeseries.name)

            strat.update_resource_pool({'vertices_timeseries' : (vertices_timeseries, 'outputspec.surface_outputs')})

            num_strat += 1

    strat_list += new_strat_list



    '''
    Inserting Network centrality
    '''

    new_strat_list = []
    num_strat = 0

    if 1 in c.runNetworkCentrality:

        for strat in strat_list:
            
            
            resample_functional_to_template = pe.Node(interface=fsl.FLIRT(),
                                                  name='resample_functional_to_template_%d' % num_strat)
            resample_functional_to_template.inputs.interp = 'trilinear'
            resample_functional_to_template.inputs.apply_xfm = True
            resample_functional_to_template.inputs.in_matrix_file = c.identityMatrix

            template_dataflow = create_mask_dataflow(c.templateSpecificationFile, 'template_dataflow_%d' % num_strat)

            # Function to perform the connections of the workflow for the centrality method of interest
            def connectCentralityWorkflow(methodOption,thresholdOption,threshold,weightOptions,mList):
                # Create centrality workflow
                network_centrality = create_resting_state_graphs(c.memoryAllocatedForDegreeCentrality,  'network_centrality_%d-%d' %(num_strat,methodOption))
                workflow.connect(resample_functional_to_template, 'out_file',           # connect subject input file to workflow
                                 network_centrality, 'inputspec.subject')               # ...
                workflow.connect(template_dataflow, 'outputspec.out_file',              # connect subject mask file to workflow
                                 network_centrality, 'inputspec.template')              # ...
                network_centrality.inputs.inputspec.method_option = methodOption        # give which method we're performing (0 - deg, 1 - eig, 2 - lfcd)
                network_centrality.inputs.inputspec.threshold_option = thresholdOption  # connect type of threshold (0 - p-value, 1 - sparsity, 2 - corr)
                network_centrality.inputs.inputspec.threshold = threshold               # connect threshold value (float)
                network_centrality.inputs.inputspec.weight_options = weightOptions      # list of two booleans, first for binary, second for weighted
                workflow.connect(network_centrality,'outputspec.centrality_outputs',    # merge output with others via merge_node connection
                                 merge_node,mList)                                      # ...
                strat.append_name(network_centrality.name)                              # append this as a strategy
                create_log_node(network_centrality, 'outputspec.centrality_outputs', num_strat) # create log node for strategy
                
            # Init merge node for appending method output lists to one another
            merge_node = pe.Node(util.Function(input_names=['deg_list',
                                                            'eig_list',
                                                            'lfcd_list'],
                                          output_names = ['merged_list'],
                                          function = merge_lists),
                            name = 'merge_node_%d' % num_strat)
            # If we're calculating degree centrality
            if c.degWeightOptions.count(True) > 0:
                connectCentralityWorkflow(0,
                                          c.degCorrelationThresholdOption,
                                          c.degCorrelationThreshold,
                                          c.degWeightOptions,
                                          'deg_list')

            # If we're calculating eigenvector centrality
            if c.eigWeightOptions.count(True) > 0:
                connectCentralityWorkflow(1,
                                          c.eigCorrelationThresholdOption,
                                          c.eigCorrelationThreshold,
                                          c.eigWeightOptions,
                                          'eig_list')
            
            # If we're calculating lFCD
            if c.lfcdWeightOptions.count(True) > 0:
                connectCentralityWorkflow(2,
                                          2,
                                          c.lfcdCorrelationThreshold,
                                          c.lfcdWeightOptions,
                                          'lfcd_list')

            try:

                node, out_file = strat.get_node_from_resource_pool('functional_mni')

                # resample the input functional file to template(roi/mask)
                workflow.connect(node, out_file,
                                 resample_functional_to_template, 'in_file')
                workflow.connect(template_dataflow, 'outputspec.out_file',
                                 resample_functional_to_template, 'reference')
                strat.update_resource_pool({'centrality_outputs' : (merge_node, 'merged_list')})

                # if smoothing is required
                if c.fwhm != None :

                    z_score = get_zscore('centrality_zscore_%d' % num_strat)

                    smoothing = pe.MapNode(interface=fsl.MultiImageMaths(),
                                       name='network_centrality_smooth_%d' % num_strat,
                                       iterfield=['in_file'])


                    # calculate zscores
                    workflow.connect(template_dataflow, 'outputspec.out_file',
                                     z_score, 'inputspec.mask_file')
#                     workflow.connect(network_centrality, 'outputspec.centrality_outputs',
#                                      z_score, 'inputspec.input_file')
                    workflow.connect(merge_node, 'merged_list',
                                     z_score, 'inputspec.input_file')


                    # connecting zscores to smoothing
                    workflow.connect(template_dataflow, 'outputspec.out_file',
                                     smoothing, 'operand_files')
                    workflow.connect(z_score, 'outputspec.z_score_img',
                                    smoothing, 'in_file')
                    workflow.connect(inputnode_fwhm, ('fwhm', set_gauss),
                                     smoothing, 'op_string')

                    strat.append_name(smoothing.name)
                    strat.update_resource_pool({'centrality_outputs_smoothed' : (smoothing, 'out_file'),
                                                'centrality_outputs_zscore' :   (z_score, 'outputspec.z_score_img')})
                    
                    strat.append_name(smoothing.name)
                    create_log_node(smoothing, 'out_file', num_strat)

            except:
                logConnectionError('Network Centrality', num_strat, strat.get_resource_pool(), '0050')
                raise

            if 0 in c.runNetworkCentrality:
                tmp = strategy()
                tmp.resource_pool = dict(strat.resource_pool)
                tmp.leaf_node = (strat.leaf_node)
                tmp.leaf_out_file = str(strat.leaf_out_file)
                tmp.name = list(strat.name)
                strat = tmp
                new_strat_list.append(strat)

            num_strat += 1

    strat_list += new_strat_list


    num_strat = 0





    """""""""""""""""""""""""""""""""""""""""""""""""""
     WARP OUTPUTS TO TEMPLATE
    """""""""""""""""""""""""""""""""""""""""""""""""""

    '''
    OUTPUT TO STANDARD
    '''

    def output_to_standard(output_name, output_resource, strat, num_strat, map_node=0):
            

        nodes = getNodeList(strat)
           
        if 'apply_ants_warp_functional_mni' in nodes:

            # ANTS WARP APPLICATION

            fsl_to_itk_convert = create_wf_c3d_fsl_to_itk(map_node, name= \
                    '%s_fsl_to_itk_%d' % (output_name, num_strat))

            collect_transforms = create_wf_collect_transforms(map_node, \
                    name='%s_collect_transforms_%d' \
                    % (output_name, num_strat))

            apply_ants_warp = create_wf_apply_ants_warp(map_node, name= \
                    '%s_to_standard_%d' % (output_name, num_strat))

            apply_ants_warp.inputs.inputspec.dimension = 3
            apply_ants_warp.inputs.inputspec.interpolation = 'Gaussian'
            apply_ants_warp.inputs.inputspec. \
                    reference_image = c.standardResolutionBrainAnat


            try:

                # affine from FLIRT func->anat linear registration
                node, out_file = strat.get_node_from_resource_pool('func' \
                        'tional_to_anat_linear_xfm')
                workflow.connect(node, out_file, fsl_to_itk_convert,
                        'inputspec.affine_file')

                # reference used in FLIRT func->anat linear registration
                node, out_file = strat.get_node_from_resource_pool('anat' \
                        'omical_brain')
                workflow.connect(node, out_file, fsl_to_itk_convert,
                        'inputspec.reference_file')

                # output file to be converted
                node, out_file = strat. \
                        get_node_from_resource_pool(output_resource)
                workflow.connect(node, out_file, fsl_to_itk_convert,
                        'inputspec.source_file')


                # nonlinear warp from anatomical->template ANTS registration
                node, out_file = strat.get_node_from_resource_pool('anat' \
                        'omical_to_mni_nonlinear_xfm')
                workflow.connect(node, out_file, collect_transforms,
                        'inputspec.warp_file')

                # nonlinear?? affine from anatomical->template ANTS registration
                node, out_file = strat.get_node_from_resource_pool('ants' \
                        '_affine_xfm')
                workflow.connect(node, out_file, collect_transforms,
                        'inputspec.linear_affine')

                # converted FLIRT func->anat affine, now in ITK (ANTS) format
                workflow.connect(fsl_to_itk_convert,
                        'outputspec.itk_transform', collect_transforms,
                        'inputspec.fsl_to_itk_affine')


                # output file to be converted
                node, out_file = strat. \
                        get_node_from_resource_pool(output_resource)
                workflow.connect(node, out_file, apply_ants_warp,
                        'inputspec.input_image')

                # collection of warps to be applied to the output file
                workflow.connect(collect_transforms,
                        'outputspec.transformation_series', apply_ants_warp,
                        'inputspec.transforms')



            except:
                logConnectionError('%s to MNI (ANTS)' % (output_name),
                        num_strat, strat.get_resource_pool(), '0022')
                raise

            strat.update_resource_pool({'%s_to_standard' % (output_name): \
                    (apply_ants_warp, 'outputspec.output_image')})
            strat.append_name(apply_ants_warp.name)
            
            num_strat += 1



        else:

            # FSL WARP APPLICATION

            if map_node == 0:
                apply_fsl_warp = pe.Node(interface=fsl.ApplyWarp(),
                        name='%s_to_standard_%d' % (output_name, num_strat))       

            elif map_node == 1:
                apply_fsl_warp = pe.MapNode(interface=fsl.ApplyWarp(),
                        name='%s_to_standard_%d' % (output_name, num_strat), \
                        iterfield=['in_file'])  


            apply_fsl_warp.inputs.ref_file = c.standard


            try:

                # output file to be warped
                node, out_file = strat. \
                        get_node_from_resource_pool(output_resource)
                workflow.connect(node, out_file, apply_fsl_warp, 'in_file')

                # linear affine from func->anat linear FLIRT registration
                node, out_file = strat.get_node_from_resource_pool('func' \
                        'tional_to_anat_linear_xfm')
                workflow.connect(node, out_file, apply_fsl_warp, 'premat')

                # nonlinear warp from anatomical->template FNIRT registration
                node, out_file = strat.get_node_from_resource_pool('anat' \
                        'omical_to_mni_nonlinear_xfm')
                workflow.connect(node, out_file, apply_fsl_warp, 'field_file')



            except:
                logConnectionError('%s to MNI (FSL)' % (output_name), \
                        num_strat, strat.get_resource_pool(), '0021')
                raise Exception

            strat.update_resource_pool({'%s_to_standard' % (output_name): \
                    (apply_fsl_warp, 'out_file')})
            strat.append_name(apply_fsl_warp.name)
            
            num_strat += 1



    '''
    OUTPUT TO SMOOTH
    '''

    def output_smooth(output_name, output_resource, strat, num_strat, map_node=0):
 
        output_to_standard_smooth = None

        if map_node == 0:
            output_smooth = pe.Node(interface=fsl.MultiImageMaths(),
                    name='%s_smooth_%d' % (output_name, num_strat))

            output_average = pe.Node(interface=preprocess.Maskave(),
                    name='%s_smooth_mean_%d' % (output_name, num_strat))

            mean_to_csv = pe.Node(util.Function(input_names=['in_file', 'output_name'],
                        output_names=['output_mean'],
                        function=extract_output_mean),
                        name='%s_smooth_mean_to_txt_%d' % (output_name, \
                        num_strat))


        elif map_node == 1:
            output_smooth = pe.MapNode(interface=fsl.MultiImageMaths(),
                    name='%s_smooth_%d' % (output_name, num_strat), \
                    iterfield=['in_file'])

            output_average = pe.MapNode(interface=preprocess.Maskave(),
                    name='%s_smooth_mean_%d' % (output_name, num_strat), \
                    iterfield=['in_file'])

            mean_to_csv = pe.MapNode(util.Function(input_names=['in_file', 'output_name'],
                        output_names=['output_mean'],
                        function=extract_output_mean),
                        name='%s_smooth_mean_to_txt_%d' % (output_name, \
                        num_strat), iterfield=['in_file'])


        mean_to_csv.inputs.output_name = output_name + '_smooth'


        try:

            node, out_file = strat. \
                    get_node_from_resource_pool(output_resource)

            workflow.connect(node, out_file, output_smooth, 'in_file')

            workflow.connect(inputnode_fwhm, ('fwhm', set_gauss), 
                    output_smooth, 'op_string')

            node, out_file = strat. \
                    get_node_from_resource_pool('functional_brain_mask')
            workflow.connect(node, out_file, output_smooth, 'operand_files')

            workflow.connect(output_smooth, 'out_file', output_average, \
                    'in_file')

            workflow.connect(output_average, 'out_file', mean_to_csv, \
                    'in_file')


        except:
            logConnectionError('%s smooth' % output_name, num_strat, \
                    strat.get_resource_pool(), '0027')
            raise

        strat.append_name(output_smooth.name)
        strat.update_resource_pool({'%s_smooth' % (output_name): \
                (output_smooth, 'out_file'),
                'output_means.@%s' % (output_name): (mean_to_csv, 'output_mean')})


        if 1 in c.runRegisterFuncToMNI:

            if map_node == 0:
                output_to_standard_smooth = pe.Node(interface= \
                        fsl.MultiImageMaths(), name='%s_to_standard_' \
                        'smooth_%d' % (output_name, num_strat))

                output_to_standard_average = pe.Node(interface= \
                        preprocess.Maskave(), name='%s_to_standard_smooth_' \
                        'mean_%d' % (output_name, num_strat))

                standard_mean_to_csv = pe.Node(util.Function( \
                        input_names=['in_file', 'output_name'], output_names=['output_mean'],
                        function=extract_output_mean),
                        name='%s_to_standard_smooth_mean_to_txt_%d' % \
                        (output_name, num_strat))


            elif map_node == 1:
                output_to_standard_smooth = pe.Node(interface= \
                        fsl.MultiImageMaths(), name='%s_to_standard_' \
                        'smooth_%d' % (output_name, num_strat), \
                        iterfield=['in_file'])

                output_to_standard_average = pe.MapNode(interface= \
                        preprocess.Maskave(), name='%s_to_standard_smooth_' \
                        'mean_%d' % (output_name, num_strat), \
                        iterfield=['in_file'])

                standard_mean_to_csv = pe.MapNode(util.Function( \
                        input_names=['in_file', 'output_name'], output_names=['output_mean'],
                        function=extract_output_mean),
                        name='%s_to_standard_smooth_mean_to_txt_%d' % \
                        (output_name, num_strat), iterfield=['in_file'])


            standard_mean_to_csv.inputs.output_name = output_name + '_to_standard_smooth'


            try:

                node, out_file = strat.get_node_from_resource_pool('%s_to_' \
                        'standard' % output_name)
                
                workflow.connect(node, out_file, output_to_standard_smooth,
                        'in_file')
                
                workflow.connect(inputnode_fwhm, ('fwhm', set_gauss),
                        output_to_standard_smooth, 'op_string')

                node, out_file = strat.get_node_from_resource_pool('func' \
                        'tional_brain_mask_to_standard')
                workflow.connect(node, out_file, output_to_standard_smooth,
                        'operand_files')

                workflow.connect(output_to_standard_smooth, 'out_file', \
                        output_to_standard_average, 'in_file')

                workflow.connect(output_to_standard_average, 'out_file', \
                        standard_mean_to_csv, 'in_file')


            except:
                logConnectionError('%s smooth in MNI' % output_name, \
                        num_strat, strat.get_resource_pool(), '0028')
                raise Exception


            strat.append_name(output_to_standard_smooth.name)
            strat.update_resource_pool({'%s_to_standard_smooth' % \
                    (output_name):(output_to_standard_smooth, 'out_file'),
                    'output_means.@%s_to_standard_smooth' % (output_name): (standard_mean_to_csv, 'output_mean')})
            create_log_node(output_to_standard_smooth, 'out_file', num_strat)

            
        num_strat += 1




    inputnode_fwhm = None
    if c.fwhm != None:

        inputnode_fwhm = pe.Node(util.IdentityInterface(fields=['fwhm']),
                             name='fwhm_input')
        inputnode_fwhm.iterables = ("fwhm", c.fwhm)





    '''
    Transforming Dual Regression outputs to MNI
    '''

    new_strat_list = []
    num_strat = 0

    if (1 in c.runRegisterFuncToMNI) and (1 in c.runDualReg) and (1 in c.runSpatialRegression):
        for strat in strat_list:

            if 0 in c.runZScoring:

                output_to_standard('dr_tempreg_maps_stack', 'dr_tempreg_maps_stack', strat, num_strat)

            if 1 in c.runZScoring:

                output_to_standard('dr_tempreg_maps_z_stack', 'dr_tempreg_maps_z_stack', strat, num_strat)

                # dual reg z 'files', too
                output_to_standard('dr_tempreg_maps_z_files', 'dr_tempreg_maps_z_files', strat, num_strat, 1)

                
            num_strat += 1
    
    strat_list += new_strat_list



    '''
    Transforming alff/falff outputs to MNI
    '''

    new_strat_list = []
    num_strat = 0

    if 1 in c.runRegisterFuncToMNI and (1 in c.runALFF):
        for strat in strat_list:

            if 0 in c.runZScoring:

                output_to_standard('alff', 'alff_img', strat, num_strat)
                output_to_standard('falff', 'falff_img', strat, num_strat)

            if 1 in c.runZScoring:

                output_to_standard('alff_Z', 'alff_Z_img', strat, num_strat)
                output_to_standard('falff_Z', 'falff_Z_img', strat, num_strat)
                
            num_strat += 1
    
    strat_list += new_strat_list



    '''
    Transforming ReHo outputs to MNI
    '''
    
    new_strat_list = []
    num_strat = 0


    if 1 in c.runRegisterFuncToMNI and (1 in c.runReHo):
        for strat in strat_list:

            if 0 in c.runZScoring:
                output_to_standard('reho', 'raw_reho_map', strat, num_strat)

            if 1 in c.runZScoring:
                output_to_standard('reho_Z', 'reho_Z_img', strat, num_strat)

            num_strat += 1

    strat_list += new_strat_list



    '''
    Transforming SCA ROI outputs to MNI
    '''
    new_strat_list = []
    num_strat = 0


    if 1 in c.runRegisterFuncToMNI and (1 in c.runSCA) and (1 in c.runROITimeseries):
        for strat in strat_list:

            if 0 in c.runZScoring:
                output_to_standard('sca_roi', 'sca_roi_correlations', strat, \
                        num_strat)
            
            if 1 in c.runZScoring:
                output_to_standard('sca_roi_Z', 'sca_roi_Z', strat, num_strat, 1)

            num_strat += 1

    strat_list += new_strat_list



    '''
    Transforming SCA Voxel outputs to MNI
    '''
    new_strat_list = []
    num_strat = 0

    if 1 in c.runRegisterFuncToMNI and (1 in c.runSCA) and (1 in c.runVoxelTimeseries):
        for strat in strat_list:

            if 0 in c.runZScoring:
                output_to_standard('sca_seed', 'sca_seed_correlations', \
                        strat, num_strat)
            
            if 1 in c.runZScoring:
                output_to_standard('sca_seed_Z', 'sca_seed_Z', strat, num_strat, 1)

            num_strat += 1
    
    strat_list += new_strat_list





    """""""""""""""""""""""""""""""""""""""""""""""""""
     SMOOTHING NORMALIZED OUTPUTS
    """""""""""""""""""""""""""""""""""""""""""""""""""

    '''
    Smoothing Temporal Regression for SCA scores
    '''
    new_strat_list = []
    num_strat = 0

    if (1 in c.runMultRegSCA) and (1 in c.runROITimeseries) and c.fwhm != None:
        for strat in strat_list:

            sc_temp_reg_maps_smooth = pe.MapNode(interface=fsl.MultiImageMaths(),
                                              name='sca_tempreg_maps_stack_smooth_%d' % num_strat, iterfield=['in_file'])
            sc_temp_reg_maps_Z_stack_smooth = pe.MapNode(interface=fsl.MultiImageMaths(),
                                              name='sca_tempreg_maps_Z_stack_smooth_%d' % num_strat, iterfield=['in_file'])
            sc_temp_reg_maps_Z_files_smooth = pe.MapNode(interface=fsl.MultiImageMaths(),
                                              name='sca_tempreg_maps_Z_files_smooth_%d' % num_strat, iterfield=['in_file'])

            try:
                node, out_file = strat.get_node_from_resource_pool('sca_tempreg_maps_stack')
                node2, out_file2 = strat.get_node_from_resource_pool('sca_tempreg_maps_z_stack')
                node3, out_file3 = strat.get_node_from_resource_pool('sca_tempreg_maps_z_files')
                node4, out_file4 = strat.get_node_from_resource_pool('functional_brain_mask_to_standard')

                # non-normalized stack
                workflow.connect(node, out_file,
                                 sc_temp_reg_maps_smooth, 'in_file')
                workflow.connect(inputnode_fwhm, ('fwhm', set_gauss),
                                 sc_temp_reg_maps_smooth, 'op_string')

                workflow.connect(node4, out_file4,
                                 sc_temp_reg_maps_smooth, 'operand_files')

                # normalized stack
                workflow.connect(node2, out_file2,
                                 sc_temp_reg_maps_Z_stack_smooth, 'in_file')
                workflow.connect(inputnode_fwhm, ('fwhm', set_gauss),
                                 sc_temp_reg_maps_Z_stack_smooth, 'op_string')

                workflow.connect(node4, out_file4,
                                 sc_temp_reg_maps_Z_stack_smooth, 'operand_files')

                # normalized files
                workflow.connect(node3, out_file3,
                                 sc_temp_reg_maps_Z_files_smooth, 'in_file')
                workflow.connect(inputnode_fwhm, ('fwhm', set_gauss),
                                 sc_temp_reg_maps_Z_files_smooth, 'op_string')

                workflow.connect(node4, out_file4,
                                 sc_temp_reg_maps_Z_files_smooth, 'operand_files')

            except:
                logConnectionError('SCA Temporal regression smooth', num_strat, strat.get_resource_pool(), '0038')
                raise
            strat.append_name(sc_temp_reg_maps_smooth.name)
            strat.update_resource_pool({'sca_tempreg_maps_stack_smooth':(sc_temp_reg_maps_smooth, 'out_file'),
                                       'sca_tempreg_maps_z_stack_smooth':(sc_temp_reg_maps_Z_stack_smooth, 'out_file'),
                                       'sca_tempreg_maps_z_files_smooth':(sc_temp_reg_maps_Z_files_smooth, 'out_file')})

            create_log_node(sc_temp_reg_maps_smooth, 'out_file', num_strat)
            num_strat += 1
    strat_list += new_strat_list



    '''
    Smoothing Temporal Regression for Dual Regression
    '''
    new_strat_list = []
    num_strat = 0

    if (1 in c.runDualReg) and (1 in c.runSpatialRegression) and c.fwhm != None:
        for strat in strat_list:

            dr_temp_reg_maps_smooth = pe.Node(interface=fsl.MultiImageMaths(),
                                              name='dr_tempreg_maps_stack_smooth_%d' % num_strat)
            dr_temp_reg_maps_Z_stack_smooth = pe.Node(interface=fsl.MultiImageMaths(),
                                              name='dr_tempreg_maps_Z_stack_smooth_%d' % num_strat)
            dr_temp_reg_maps_Z_files_smooth = pe.MapNode(interface=fsl.MultiImageMaths(),
                                              name='dr_tempreg_maps_Z_files_smooth_%d' % num_strat, iterfield=['in_file'])

            try:
                node, out_file = strat.get_node_from_resource_pool('dr_tempreg_maps_stack_to_standard')
                node2, out_file2 = strat.get_node_from_resource_pool('dr_tempreg_maps_z_stack_to_standard')
                node3, out_file3 = strat.get_node_from_resource_pool('dr_tempreg_maps_z_files_to_standard')
                node4, out_file4 = strat.get_node_from_resource_pool('functional_brain_mask_to_standard')

                # non-normalized stack
                workflow.connect(node, out_file,
                                 dr_temp_reg_maps_smooth, 'in_file')
                workflow.connect(inputnode_fwhm, ('fwhm', set_gauss),
                                 dr_temp_reg_maps_smooth, 'op_string')

                workflow.connect(node4, out_file4,
                                 dr_temp_reg_maps_smooth, 'operand_files')

                # normalized stack
                workflow.connect(node2, out_file2,
                                 dr_temp_reg_maps_Z_stack_smooth, 'in_file')
                workflow.connect(inputnode_fwhm, ('fwhm', set_gauss),
                                 dr_temp_reg_maps_Z_stack_smooth, 'op_string')

                workflow.connect(node4, out_file4,
                                 dr_temp_reg_maps_Z_stack_smooth, 'operand_files')

                # normalized files
                workflow.connect(node3, out_file3,
                                 dr_temp_reg_maps_Z_files_smooth, 'in_file')
                workflow.connect(inputnode_fwhm, ('fwhm', set_gauss),
                                 dr_temp_reg_maps_Z_files_smooth, 'op_string')

                workflow.connect(node4, out_file4,
                                 dr_temp_reg_maps_Z_files_smooth, 'operand_files')

            except:
                logConnectionError('Dual regression temp reg smooth', num_strat, strat.get_resource_pool(), '0039')
                raise
            strat.append_name(dr_temp_reg_maps_smooth.name)
            strat.update_resource_pool({'dr_tempreg_maps_stack_smooth':(dr_temp_reg_maps_smooth, 'out_file'),
                                       'dr_tempreg_maps_z_stack_smooth':(dr_temp_reg_maps_Z_stack_smooth, 'out_file'),
                                       'dr_tempreg_maps_z_files_smooth':(dr_temp_reg_maps_Z_files_smooth, 'out_file')})
            create_log_node(dr_temp_reg_maps_smooth, 'out_file', num_strat)
            num_strat += 1
    strat_list += new_strat_list



    '''    
    Smoothing ALFF fALFF Z scores and or possibly Z scores in MNI 
    '''
    
    new_strat_list = []
    num_strat = 0
    if (1 in c.runALFF) and c.fwhm != None:
        for strat in strat_list:

            if 0 in c.runZScoring:
                output_smooth('alff', 'alff_img', strat, num_strat)
                output_smooth('falff', 'falff_img', strat, num_strat)

            if 1 in c.runZScoring:
                output_smooth('alff_Z', 'alff_Z_img', strat, num_strat)
                output_smooth('falff_Z', 'falff_Z_img', strat, num_strat)

            num_strat += 1

    strat_list += new_strat_list


    '''
    Smoothing ReHo Z scores and or possibly Z scores in MNI 
    '''
    
    new_strat_list = []
    num_strat = 0

<<<<<<< HEAD
    if (1 in c.runReHo) and c.fwhm != None:
        for strat in strat_list:

            if 0 in c.runZScoring:
                output_smooth('reho', 'raw_reho_map', strat, num_strat)
=======
    if 1 in c.runNetworkCentrality:
        # For each desired strategy
        for strat in strat_list:
            
            # Resample the functional mni to the centrality mask resolution
            resample_functional_to_template = pe.Node(interface=fsl.FLIRT(),
                                                  name='resample_functional_to_template_%d' % num_strat)
            resample_functional_to_template.inputs.interp = 'trilinear'
            resample_functional_to_template.inputs.apply_xfm = True
            resample_functional_to_template.inputs.in_matrix_file = c.identityMatrix

            template_dataflow = create_mask_dataflow(c.templateSpecificationFile, 'template_dataflow_%d' % num_strat)

            # Connect in each workflow for the centrality method of interest
            def connectCentralityWorkflow(methodOption, 
                                          thresholdOption, 
                                          threshold, 
                                          weightOptions, 
                                          mList):
                # Create centrality workflow
                network_centrality = create_resting_state_graphs(\
                                     c.memoryAllocatedForDegreeCentrality, 
                                     'network_centrality_%d-%d' \
                                     %(num_strat,methodOption))
                # Connect registered function input image to inputspec
                workflow.connect(resample_functional_to_template, 'out_file',
                                 network_centrality, 'inputspec.subject')
                # Subject mask/parcellation image
                workflow.connect(template_dataflow, 'outputspec.out_file',
                                 network_centrality, 'inputspec.template')
                # Give which method we're doing (0 - deg, 1 - eig, 2 - lfcd)
                network_centrality.inputs.inputspec.method_option = \
                methodOption
                # Type of threshold (0 - p-value, 1 - sparsity, 2 - corr)
                network_centrality.inputs.inputspec.threshold_option = \
                thresholdOption
                # Connect threshold value (float)
                network_centrality.inputs.inputspec.threshold = threshold
                # List of two booleans, first for binary, second for weighted
                network_centrality.inputs.inputspec.weight_options = \
                weightOptions
                # Merge output with others via merge_node connection
                workflow.connect(network_centrality, 
                                 'outputspec.centrality_outputs', 
                                 merge_node, 
                                 mList)
                # Append this as a strategy
                strat.append_name(network_centrality.name)
                # Create log node for strategy
                create_log_node(network_centrality, 
                                'outputspec.centrality_outputs', 
                                num_strat)
                
            # Init merge node for appending method output lists to one another
            merge_node = pe.Node(util.Function(input_names=['deg_list',
                                                            'eig_list',
                                                            'lfcd_list'],
                                          output_names = ['merged_list'],
                                          function = merge_lists),
                            name = 'merge_node_%d' % num_strat)
            
            # If we're calculating degree centrality
            if c.degWeightOptions.count(True) > 0:
                connectCentralityWorkflow(0,
                                          c.degCorrelationThresholdOption,
                                          c.degCorrelationThreshold,
                                          c.degWeightOptions,
                                          'deg_list')
>>>>>>> 98faa831

            if 1 in c.runZScoring:
                output_smooth('reho_Z', 'reho_Z_img', strat, num_strat)

            num_strat += 1

    strat_list += new_strat_list



    '''
    Smoothing SCA roi based Z scores and or possibly Z scores in MNI 
    '''
    if (1 in c.runSCA) and (1 in c.runROITimeseries) and c.fwhm != None:
        for strat in strat_list:

            if 0 in c.runZScoring:
                output_smooth('sca_roi', 'sca_roi_correlations', strat, \
                        num_strat)
            
            if 1 in c.runZScoring:
                old_output_smooth('sca_roi_Z', 'sca_roi_Z', strat, num_strat, 1)

            num_strat += 1

    strat_list += new_strat_list



    '''
    Smoothing SCA seed based Z scores and or possibly Z scores in MNI 
    '''
    new_strat_list = []
    num_strat = 0

    if (1 in c.runSCA) and (1 in c.runVoxelTimeseries) and c.fwhm != None:
        for strat in strat_list:

            if 0 in c.runZScoring:
                output_smooth('sca_seed', 'sca_seed_correlations', strat, \
                        num_strat)
            
            if 1 in c.runZScoring:
                old_output_smooth('sca_seed_Z', 'sca_seed_Z', strat, num_strat, 1)

            num_strat += 1

    strat_list += new_strat_list





    """""""""""""""""""""""""""""""""""""""""""""""""""
     QUALITY CONTROL
    """""""""""""""""""""""""""""""""""""""""""""""""""


    if 1 in c.generateQualityControlImages:

        #register color palettes
        register_pallete(os.path.realpath(
                os.path.join(CPAC.__path__[0], 'qc', 'red.py')), 'red')
        register_pallete(os.path.realpath(
                os.path.join(CPAC.__path__[0], 'qc', 'green.py')), 'green')
        register_pallete(os.path.realpath(
                os.path.join(CPAC.__path__[0], 'qc', 'blue.py')), 'blue')
        register_pallete(os.path.realpath(
                os.path.join(CPAC.__path__[0], 'qc', 'red_to_blue.py')), 'red_to_blue')
        register_pallete(os.path.realpath(
                os.path.join(CPAC.__path__[0], 'qc', 'cyan_to_yellow.py')), 'cyan_to_yellow')
    
        hist = pe.Node(util.Function(input_names=['measure_file',
                                                   'measure'],
                                     output_names=['hist_path'],
                                     function=gen_histogram),
                        name='histogram')

        for strat in strat_list:

            nodes = getNodeList(strat)

            #make SNR plot

            if 1 in c.runFunctionalPreprocessing:

                try:

                    hist_ = hist.clone('hist_snr_%d' % num_strat)
                    hist_.inputs.measure = 'snr'

                    drop_percent = pe.Node(util.Function(input_names=['measure_file',
                                                     'percent_'],
                                       output_names=['modified_measure_file'],
                                       function=drop_percent_),
                                       name='dp_snr_%d' % num_strat)
                    drop_percent.inputs.percent_ = 99

                    preproc, out_file = strat.get_node_from_resource_pool('preprocessed')
                    brain_mask, mask_file = strat.get_node_from_resource_pool('functional_brain_mask')
                    func_to_anat_xfm, xfm_file = strat.get_node_from_resource_pool('functional_to_anat_linear_xfm')
                    anat_ref, ref_file = strat.get_node_from_resource_pool('anatomical_brain')
                    mfa, mfa_file = strat.get_node_from_resource_pool('mean_functional_in_anat')

                    std_dev = pe.Node(util.Function(input_names=['mask_', 'func_'],
                                                    output_names=['new_fname'],
                                                      function=gen_std_dev),
                                        name='std_dev_%d' % num_strat)

                    std_dev_anat = pe.Node(util.Function(input_names=['func_',
                                                                      'ref_',
                                                                      'xfm_',
                                                                      'interp_'],
                                                         output_names=['new_fname'],
                                                         function=gen_func_anat_xfm),
                                           name='std_dev_anat_%d' % num_strat)

                    snr = pe.Node(util.Function(input_names=['std_dev', 'mean_func_anat'],
                                                output_names=['new_fname'],
                                                function=gen_snr),
                                  name='snr_%d' % num_strat)

                    ###
                    snr_val = pe.Node(util.Function(input_names=['measure_file'],
                                                output_names=['snr_storefl'],
                                                function=cal_snr_val),
                                  name='snr_val%d' % num_strat)


                    std_dev_anat.inputs.interp_ = 'trilinear'

                    montage_snr = create_montage('montage_snr_%d' % num_strat,
                                    'red_to_blue', 'snr')


                    workflow.connect(preproc, out_file,
                                     std_dev, 'func_')

                    workflow.connect(brain_mask, mask_file,
                                     std_dev, 'mask_')

                    workflow.connect(std_dev, 'new_fname',
                                     std_dev_anat, 'func_')

                    workflow.connect(func_to_anat_xfm, xfm_file,
                                     std_dev_anat, 'xfm_')

                    workflow.connect(anat_ref, ref_file,
                                     std_dev_anat, 'ref_')

                    workflow.connect(std_dev_anat, 'new_fname',
                                     snr, 'std_dev')

                    workflow.connect(mfa, mfa_file,
                                     snr, 'mean_func_anat')

                    workflow.connect(snr, 'new_fname',
                                     hist_, 'measure_file')

                    workflow.connect(snr, 'new_fname',
                                     drop_percent, 'measure_file')

                    workflow.connect(snr, 'new_fname',
                                     snr_val, 'measure_file')   ###


                    workflow.connect(drop_percent, 'modified_measure_file',
                                     montage_snr, 'inputspec.overlay')

                    workflow.connect(anat_ref, ref_file,
                                    montage_snr, 'inputspec.underlay')


                    strat.update_resource_pool({'qc___snr_a': (montage_snr, 'outputspec.axial_png'),
                                                'qc___snr_s': (montage_snr, 'outputspec.sagittal_png'),
                                                'qc___snr_hist': (hist_, 'hist_path'),
                                                'qc___snr_val': (snr_val, 'snr_storefl')})   ###
                    if not 3 in qc_montage_id_a:
                        qc_montage_id_a[3] = 'snr_a'
                        qc_montage_id_s[3] = 'snr_s'
                        qc_hist_id[3] = 'snr_hist'

                except:
                    logStandardError('QC', 'unable to get resources for SNR plot', '0051')
                    raise


            #make motion parameters plot

            if 1 in c.runFunctionalPreprocessing:

                try:

                    mov_param, out_file = strat.get_node_from_resource_pool('movement_parameters')
                    mov_plot = pe.Node(util.Function(input_names=['motion_parameters'],
                                                     output_names=['translation_plot',
                                                                   'rotation_plot'],
                                                     function=gen_motion_plt),
                                       name='motion_plt_%d' % num_strat)

                    workflow.connect(mov_param, out_file,
                                     mov_plot, 'motion_parameters')
                    strat.update_resource_pool({'qc___movement_trans_plot': (mov_plot, 'translation_plot'),
                                                'qc___movement_rot_plot': (mov_plot, 'rotation_plot')})

                    if not 6 in qc_plot_id:
                        qc_plot_id[6] = 'movement_trans_plot'

                    if not 7 in qc_plot_id:
                        qc_plot_id[7] = 'movement_rot_plot'


                except:
                    logStandardError('QC', 'unable to get resources for Motion Parameters plot', '0052')
                    raise


            # make FD plot and volumes removed
            if (1 in c.runGenerateMotionStatistics) and ('gen_motion_stats' in nodes):

                try:

                    fd, out_file = strat.get_node_from_resource_pool('frame_wise_displacement')
                    excluded, out_file_ex = strat.get_node_from_resource_pool('scrubbing_frames_excluded')

                    fd_plot = pe.Node(util.Function(input_names=['arr',
                                                                 'ex_vol',
                                                                 'measure'],
                                                    output_names=['hist_path'],
                                                    function=gen_plot_png),
                                      name='fd_plot_%d' % num_strat)
                    fd_plot.inputs.measure = 'FD'
                    workflow.connect(fd, out_file,
                                     fd_plot, 'arr')
                    workflow.connect(excluded, out_file_ex,
                                     fd_plot, 'ex_vol')
                    strat.update_resource_pool({'qc___fd_plot': (fd_plot, 'hist_path')})
                    if not 8 in qc_plot_id:
                        qc_plot_id[8] = 'fd_plot'


                except:
                    logStandardError('QC', 'unable to get resources for FD plot', '0053')
                    raise


            # make QC montages for Skull Stripping Visualization

            try:
                anat_underlay, out_file = strat.get_node_from_resource_pool('anatomical_brain')
                skull, out_file_s = strat.get_node_from_resource_pool('anatomical_reorient')


                montage_skull = create_montage('montage_skull_%d' % num_strat,
                                    'red', 'skull_vis')   ###

                skull_edge = pe.Node(util.Function(input_names=['file_'],
                                                   output_names=['new_fname'],
                                                   function=make_edge),
                                     name='skull_edge_%d' % num_strat)


                workflow.connect(skull, out_file_s,
                                 skull_edge, 'file_')

                workflow.connect(anat_underlay, out_file,
                                 montage_skull, 'inputspec.underlay')

                workflow.connect(skull_edge, 'new_fname',
                                 montage_skull, 'inputspec.overlay')

                strat.update_resource_pool({'qc___skullstrip_vis_a': (montage_skull, 'outputspec.axial_png'),
                                            'qc___skullstrip_vis_s': (montage_skull, 'outputspec.sagittal_png')})

                if not 1 in qc_montage_id_a:
                        qc_montage_id_a[1] = 'skullstrip_vis_a'
                        qc_montage_id_s[1] = 'skullstrip_vis_s'

            except:
                logStandardError('QC', 'Cannot generate QC montages for Skull Stripping: Resources Not Found', '0054')
                raise


            ### make QC montages for mni normalized anatomical image

            try:
                mni_anat_underlay, out_file = strat.get_node_from_resource_pool('mni_normalized_anatomical')

                montage_mni_anat = create_montage('montage_mni_anat_%d' % num_strat,
                                    'red', 'mni_anat')  

                workflow.connect(mni_anat_underlay, out_file,
                                 montage_mni_anat, 'inputspec.underlay')

                montage_mni_anat.inputs.inputspec.overlay = p.resource_filename('CPAC','resources/templates/MNI152_Edge_AllTissues.nii.gz')

                strat.update_resource_pool({'qc___mni_normalized_anatomical_a': (montage_mni_anat, 'outputspec.axial_png'),
                                            'qc___mni_normalized_anatomical_s': (montage_mni_anat, 'outputspec.sagittal_png')})

                if not 6 in qc_montage_id_a:
                        qc_montage_id_a[6] = 'mni_normalized_anatomical_a'
                        qc_montage_id_s[6] = 'mni_normalized_anatomical_s'

            except:
                logStandardError('QC', 'Cannot generate QC montages for MNI normalized anatomical: Resources Not Found', '0054')
                raise



            # make QC montages for CSF WM GM

            if 'seg_preproc' in nodes:

                try:
                    anat_underlay, out_file = strat.get_node_from_resource_pool('anatomical_brain')
                    csf_overlay, out_file_csf = strat.get_node_from_resource_pool('anatomical_csf_mask')
                    wm_overlay, out_file_wm = strat.get_node_from_resource_pool('anatomical_wm_mask')
                    gm_overlay, out_file_gm = strat.get_node_from_resource_pool('anatomical_gm_mask')

                    montage_csf_gm_wm = create_montage_gm_wm_csf('montage_csf_gm_wm_%d' % num_strat,
                                        'montage_csf_gm_wm')

                    workflow.connect(anat_underlay, out_file,
                                     montage_csf_gm_wm, 'inputspec.underlay')

                    workflow.connect(csf_overlay, out_file_csf,
                                     montage_csf_gm_wm, 'inputspec.overlay_csf')

                    workflow.connect(wm_overlay, out_file_wm,
                                     montage_csf_gm_wm, 'inputspec.overlay_wm')

                    workflow.connect(gm_overlay, out_file_gm,
                                     montage_csf_gm_wm, 'inputspec.overlay_gm')

                    strat.update_resource_pool({'qc___csf_gm_wm_a': (montage_csf_gm_wm, 'outputspec.axial_png'),
                                                'qc___csf_gm_wm_s': (montage_csf_gm_wm, 'outputspec.sagittal_png')})

                    if not 2 in qc_montage_id_a:
                            qc_montage_id_a[2] = 'csf_gm_wm_a'
                            qc_montage_id_s[2] = 'csf_gm_wm_s'

                except:
                    logStandardError('QC', 'Cannot generate QC montages for WM GM CSF masks: Resources Not Found', '0055')
                    raise


            # make QC montage for Mean Functional in T1 with T1 edge

            try:
                anat, out_file = strat.get_node_from_resource_pool('anatomical_brain')
                m_f_a, out_file_mfa = strat.get_node_from_resource_pool('mean_functional_in_anat')

                montage_anat = create_montage('montage_anat_%d' % num_strat,
                                    'red', 't1_edge_on_mean_func_in_t1')   ###

                anat_edge = pe.Node(util.Function(input_names=['file_'],
                                                   output_names=['new_fname'],
                                                   function=make_edge),
                                     name='anat_edge_%d' % num_strat)

                workflow.connect(anat, out_file,
                                 anat_edge, 'file_')


                workflow.connect(m_f_a, out_file_mfa,
                                 montage_anat, 'inputspec.underlay')

                workflow.connect(anat_edge, 'new_fname',
                                 montage_anat, 'inputspec.overlay')

                strat.update_resource_pool({'qc___mean_func_with_t1_edge_a': (montage_anat, 'outputspec.axial_png'),
                                            'qc___mean_func_with_t1_edge_s': (montage_anat, 'outputspec.sagittal_png')})

                if not 4 in qc_montage_id_a:
                        qc_montage_id_a[4] = 'mean_func_with_t1_edge_a'
                        qc_montage_id_s[4] = 'mean_func_with_t1_edge_s'


            except:
                logStandardError('QC', 'Cannot generate QC montages for Mean Functional in T1 with T1 edge: Resources Not Found', '0056')
                raise

            # make QC montage for Mean Functional in MNI with MNI edge

            try:
                m_f_i, out_file = strat.get_node_from_resource_pool('mean_functional_in_mni')

                montage_mfi = create_montage('montage_mfi_%d' % num_strat,
                                    'red', 'MNI_edge_on_mean_func_mni')   ###

#                  MNI_edge = pe.Node(util.Function(input_names=['file_'],
#                                                     output_names=['new_fname'],
#                                                     function=make_edge),
#                                       name='MNI_edge_%d' % num_strat)
#                  #MNI_edge.inputs.file_ = c.standardResolutionBrain
#                 workflow.connect(MNI_edge, 'new_fname',
#                                  montage_mfi, 'inputspec.overlay')

                workflow.connect(m_f_i, out_file,
                                 montage_mfi, 'inputspec.underlay')

                montage_mfi.inputs.inputspec.overlay = p.resource_filename('CPAC','resources/templates/MNI152_Edge_AllTissues.nii.gz')


                strat.update_resource_pool({'qc___mean_func_with_mni_edge_a': (montage_mfi, 'outputspec.axial_png'),
                                            'qc___mean_func_with_mni_edge_s': (montage_mfi, 'outputspec.sagittal_png')})

                if not 5 in qc_montage_id_a:
                        qc_montage_id_a[5] = 'mean_func_with_mni_edge_a'
                        qc_montage_id_s[5] = 'mean_func_with_mni_edge_s'


            except:
                logStandardError('QC', 'Cannot generate QC montages for Mean Functional in MNI with MNI edge: Resources Not Found', '0057')
                raise


            # make QC montages for SCA ROI Smoothed Derivative
            if (1 in c.runSCA) and (1 in c.runROITimeseries):

                hist_ = hist.clone('hist_sca_roi_%d' % num_strat)
                hist_.inputs.measure = 'sca_roi'

                drop_percent = pe.MapNode(util.Function(input_names=['measure_file',
                                                     'percent_'],
                                       output_names=['modified_measure_file'],
                                       function=drop_percent_),
                                       name='dp_sca_roi_%d' % num_strat, iterfield=['measure_file'])
                drop_percent.inputs.percent_ = 99.999
                if c.fwhm != None:

                    sca_overlay, out_file = strat.get_node_from_resource_pool('sca_roi_Z_to_standard_smooth')
                    montage_sca_roi = create_montage('montage_sca_roi_standard_smooth_%d' % num_strat,
                                    'cyan_to_yellow', 'sca_roi_smooth')

                    montage_sca_roi.inputs.inputspec.underlay = c.standardResolutionBrain

                    workflow.connect(sca_overlay, out_file,
                                     drop_percent, 'measure_file')

                    workflow.connect(drop_percent, 'modified_measure_file',
                                     montage_sca_roi, 'inputspec.overlay')

                    workflow.connect(sca_overlay, out_file,
                                     hist_, 'measure_file')
                    strat.update_resource_pool({'qc___sca_roi_smooth_a': (montage_sca_roi, 'outputspec.axial_png'),
                                            'qc___sca_roi_smooth_s': (montage_sca_roi, 'outputspec.sagittal_png'),
                                            'qc___sca_roi_smooth_hist': (hist_, 'hist_path')})

                    if not 9 in qc_montage_id_a:
                        qc_montage_id_a[9] = 'sca_roi_smooth_a'
                        qc_montage_id_s[9] = 'sca_roi_smooth_s'
                        qc_hist_id[9] = 'sca_roi_smooth_hist'


                else:

                    sca_overlay, out_file = strat.get_node_from_resource_pool('sca_roi_Z_to_standard')
                    montage_sca_roi = create_montage('montage_sca_roi_standard_%d' % num_strat,
                                    'cyan_to_yellow', 'sca_roi')

                    montage_sca_roi.inputs.inputspec.underlay = c.standardResolutionBrain
                    workflow.connect(sca_overlay, out_file,
                                     drop_percent, 'measure_file')

                    workflow.connect(drop_percent, 'modified_measure_file',
                                     montage_sca_roi, 'inputspec.overlay')

                    workflow.connect(sca_overlay, out_file,
                                     hist_, 'measure_file')

                    strat.update_resource_pool({'qc___sca_roi_a': (montage_sca_roi, 'outputspec.axial_png'),
                                            'qc___sca_roi_s': (montage_sca_roi, 'outputspec.sagittal_png'),
                                            'qc___sca_roi_hist': (hist_, 'hist_path')})

                    if not 9 in qc_montage_id_a:
                        qc_montage_id_a[9] = 'sca_roi_a'
                        qc_montage_id_s[9] = 'sca_roi_s'
                        qc_hist_id[9] = 'sca_roi_hist'



            # make QC montages for SCA Smoothed Derivative
            if (1 in c.runSCA) and (1 in c.runVoxelTimeseries):
                hist_ = hist.clone('hist_sca_seeds_%d' % num_strat)
                hist_.inputs.measure = 'sca_seeds'

                drop_percent = pe.MapNode(util.Function(input_names=['measure_file',
                                                     'percent_'],
                                       output_names=['modified_measure_file'],
                                       function=drop_percent_),
                                       name='dp_sca_seed_%d' % num_strat, iterfield=['measure_file'])
                drop_percent.inputs.percent_ = 99.999
                if c.fwhm != None:

                    sca_overlay, out_file = strat.get_node_from_resource_pool('sca_seed_Z_to_standard_smooth')
                    montage_sca_seeds = create_montage('montage_seed_standard_smooth_%d' % num_strat,
                                    'cyan_to_yellow', 'sca_seed_smooth')

                    montage_sca_seeds.inputs.inputspec.underlay = c.standardResolutionBrain
                    workflow.connect(sca_overlay, out_file,
                                     drop_percent, 'measure_file')

                    workflow.connect(drop_percent, 'modified_measure_file',
                                     montage_sca_seeds, 'inputspec.overlay')

                    workflow.connect(sca_overlay, out_file,
                                     hist_, 'measure_file')

                    strat.update_resource_pool({'qc___sca_seeds_smooth_a': (montage_sca_seeds, 'outputspec.axial_png'),
                                            'qc___sca_seeds_smooth_s': (montage_sca_seeds, 'outputspec.sagittal_png'),
                                            'qc___sca_seeds_smooth_hist': (hist_, 'hist_path')})

                    if not 10 in qc_montage_id_a:
                        qc_montage_id_a[10] = 'sca_seeds_smooth_a'
                        qc_montage_id_s[10] = 'sca_seeds_smooth_s'
                        qc_hist_id[10] = 'sca_seeds_smooth_hist'

                else:
                
                    sca_overlay, out_file = strat.get_node_from_resource_pool('sca_seed_Z_to_standard')
                    montage_sca_seeds = create_montage('montage_sca_seed_standard_%d' % num_strat,
                                    'cyan_to_yellow', 'sca_seed')

                    montage_sca_seeds.inputs.inputspec.underlay = c.standardResolutionBrain
                    workflow.connect(sca_overlay, out_file,
                                     drop_percent, 'measure_file')

                    workflow.connect(drop_percent, 'modified_measure_file',
                                     montage_sca_seeds, 'inputspec.overlay')

                    workflow.connect(sca_overlay, out_file,
                                     hist_, 'measure_file')
                    strat.update_resource_pool({'qc___sca_seeds_a': (montage_sca_seeds, 'outputspec.axial_png'),
                                            'qc___sca_seeds_s': (montage_sca_seeds, 'outputspec.sagittal_png'),
                                            'qc___sca_seeds_hist': (hist_, 'hist_path')})

                    if not 10 in qc_montage_id_a:
                        qc_montage_id_a[10] = 'sca_seeds_a'
                        qc_montage_id_s[10] = 'sca_seeds_s'
                        qc_hist_id[10] = 'sca_seeds_hist'




            # make QC montages for Network Centrality
            if 1 in c.runNetworkCentrality:

                hist_ = hist.clone('hist_centrality_%d' % num_strat)
                hist_.inputs.measure = 'centrality'

                drop_percent = pe.MapNode(util.Function(input_names=['measure_file',
                                                     'percent_'],
                                       output_names=['modified_measure_file'],
                                       function=drop_percent_),
                                       name='dp_centrality_%d' % num_strat, iterfield=['measure_file'])
                drop_percent.inputs.percent_ = 99.999
                if c.fwhm != None:

                    centrality_overlay, out_file = strat.get_node_from_resource_pool('centrality_outputs_smoothed')
                    montage_centrality = create_montage('montage_centrality_%d' % num_strat,
                                    'cyan_to_yellow', 'centrality')

                    montage_centrality.inputs.inputspec.underlay = c.standardResolutionBrain
                    workflow.connect(centrality_overlay, out_file,
                                     drop_percent, 'measure_file')

                    workflow.connect(drop_percent, 'modified_measure_file',
                                     montage_centrality, 'inputspec.overlay')

                    workflow.connect(centrality_overlay, out_file,
                                     hist_, 'measure_file')
                    strat.update_resource_pool({'qc___centrality_smooth_a': (montage_centrality, 'outputspec.axial_png'),
                                            'qc___centrality_smooth_s': (montage_centrality, 'outputspec.sagittal_png'),
                                            'qc___centrality_smooth_hist': (hist_, 'hist_path')})
                    if not 11 in qc_montage_id_a:
                        qc_montage_id_a[11] = 'centrality_smooth_a'
                        qc_montage_id_s[11] = 'centrality_smooth_s'
                        qc_hist_id[11] = 'centrality_smooth_hist'



                else:

                    centrality_overlay, out_file = strat.get_node_from_resource_pool('centrality_outputs')
                    montage_centrality = create_montage('montage_centrality_standard_%d' % num_strat,
                                    'cyan_to_yellow', 'centrality')

                    montage_centrality.inputs.inputspec.underlay = c.standardResolutionBrain
                    workflow.connect(centrality_overlay, out_file,
                                     drop_percent, 'measure_file')

                    workflow.connect(drop_percent, 'modified_measure_file',
                                     montage_centrality, 'inputspec.overlay')

                    workflow.connect(centrality_overlay, out_file,
                                     hist_, 'measure_file')
                    strat.update_resource_pool({'qc___centrality_a': (montage_centrality, 'outputspec.axial_png'),
                                            'qc___centrality_s': (montage_centrality, 'outputspec.sagittal_png'),
                                            'qc___centrality_hist': (hist_, 'hist_path')})
                    if not 11 in qc_montage_id_a:
                        qc_montage_id_a[11] = 'centrality_a'
                        qc_montage_id_s[11] = 'centrality_s'
                        qc_hist_id[11] = 'centrality_hist'





            #QC Montages for MultiReg SCA
            if (1 in c.runMultRegSCA) and (1 in c.runROITimeseries):


                hist_ = hist.clone('hist_dr_sca_%d' % num_strat)
                hist_.inputs.measure = 'temporal_regression_sca'

                drop_percent = pe.MapNode(util.Function(input_names=['measure_file',
                                                      'percent_'],
                                       output_names=['modified_measure_file'],
                                       function=drop_percent_),
                                       name='dp_temporal_regression_sca_%d' % num_strat, iterfield=['measure_file'])
                drop_percent.inputs.percent_ = 99.98

                if c.fwhm != None:

                    temporal_regression_sca_overlay, out_file = strat.get_node_from_resource_pool('sca_tempreg_maps_z_files_smooth')
                    montage_temporal_regression_sca = create_montage('montage_temporal_regression_sca_%d' % num_strat,
                                      'cyan_to_yellow', 'temporal_regression_sca_smooth')

                    montage_temporal_regression_sca.inputs.inputspec.underlay = c.standardResolutionBrain
                    strat.update_resource_pool({'qc___temporal_regression_sca_smooth_a': (montage_temporal_regression_sca, 'outputspec.axial_png'),
                                            'qc___temporal_regression_sca_smooth_s': (montage_temporal_regression_sca, 'outputspec.sagittal_png'),
                                            'qc___temporal_regression_sca_smooth_hist': (hist_, 'hist_path')})

                    if not 12 in qc_montage_id_a:
                        qc_montage_id_a[12] = 'temporal_regression_sca_smooth_a'
                        qc_montage_id_s[12] = 'temporal_regression_sca_smooth_s'
                        qc_hist_id[12] = 'temporal_regression_sca_smooth_hist'

                else:
                    temporal_regression_sca_overlay, out_file = strat.get_node_from_resource_pool('sca_tempreg_maps_z_files')
                    montage_temporal_regression_sca = create_montage('montage_temporal_regression_sca_%d' % num_strat,
                                      'cyan_to_yellow', 'temporal_regression_sca')

                    montage_temporal_regression_sca.inputs.inputspec.underlay = c.standardResolutionBrain
                    strat.update_resource_pool({'qc___temporal_regression_sca_a': (montage_temporal_regression_sca, 'outputspec.axial_png'),
                                            'qc___temporal_regression_sca_s': (montage_temporal_regression_sca, 'outputspec.sagittal_png'),
                                            'qc___temporal_regression_sca_hist': (hist_, 'hist_path')})

                    if not 12 in qc_montage_id_a:
                        qc_montage_id_a[12] = 'temporal_regression_sca_a'
                        qc_montage_id_s[12] = 'temporal_regression_sca_s'
                        qc_hist_id[12] = 'temporal_regression_sca_hist'




                workflow.connect(temporal_regression_sca_overlay, out_file,
                                 drop_percent, 'measure_file')

                workflow.connect(drop_percent, 'modified_measure_file',
                                 montage_temporal_regression_sca, 'inputspec.overlay')
                workflow.connect(temporal_regression_sca_overlay, out_file,
                                     hist_, 'measure_file')

            #QC Montages for MultiReg DR
            if (1 in c.runDualReg) and (1 in c.runSpatialRegression):


                hist_ = hist.clone('hist_temp_dr_%d' % num_strat)
                hist_.inputs.measure = 'temporal_dual_regression'

                drop_percent = pe.MapNode(util.Function(input_names=['measure_file',
                                                      'percent_'],
                                       output_names=['modified_measure_file'],
                                       function=drop_percent_),
                                       name='dp_temporal_dual_regression_%d' % num_strat, iterfield=['measure_file'])
                drop_percent.inputs.percent_ = 99.98

                if c.fwhm != None:

                    temporal_dual_regression_overlay, out_file = strat.get_node_from_resource_pool('dr_tempreg_maps_z_files_smooth')
                    montage_temporal_dual_regression = create_montage('montage_temporal_dual_regression_%d' % num_strat,
                                      'cyan_to_yellow', 'temporal_dual_regression_smooth')

                    montage_temporal_dual_regression.inputs.inputspec.underlay = c.standardResolutionBrain
                    strat.update_resource_pool({'qc___temporal_dual_regression_smooth_a': (montage_temporal_dual_regression, 'outputspec.axial_png'),
                                            'qc___temporal_dual_regression_smooth_s': (montage_temporal_dual_regression, 'outputspec.sagittal_png'),
                                            'qc___temporal_dual_regression_smooth_hist': (hist_, 'hist_path')})
                    if not 13 in qc_montage_id_a:
                        qc_montage_id_a[13] = 'temporal_dual_regression_smooth_a'
                        qc_montage_id_s[13] = 'temporal_dual_regression_smooth_s'
                        qc_hist_id[13] = 'temporal_dual_regression_smooth_hist'


                else:
                    temporal_dual_regression_overlay, out_file = strat.get_node_from_resource_pool('dr_tempreg_maps_z_files')
                    montage_temporal_dual_regression = create_montage('montage_temporal_dual_regression_%d' % num_strat,
                                      'cyan_to_yellow', 'temporal_dual_regression')

                    montage_temporal_dual_regression.inputs.inputspec.underlay = c.standardResolutionBrain
                    strat.update_resource_pool({'qc___temporal_dual_regression_a': (montage_temporal_dual_regression, 'outputspec.axial_png'),
                                            'qc___temporal_dual_regression_s': (montage_temporal_dual_regression, 'outputspec.sagittal_png'),
                                            'qc___temporal_dual_regression_hist': (hist_, 'hist_path')})
                    if not 13 in qc_montage_id_a:
                        qc_montage_id_a[13] = 'temporal_dual_regression_a'
                        qc_montage_id_s[13] = 'temporal_dual_regression_s'
                        qc_hist_id[13] = 'temporal_dual_regression_hist'






                workflow.connect(temporal_dual_regression_overlay, out_file,
                                 drop_percent, 'measure_file')

                workflow.connect(drop_percent, 'modified_measure_file',
                                 montage_temporal_dual_regression, 'inputspec.overlay')
                workflow.connect(temporal_dual_regression_overlay, out_file,
                                     hist_, 'measure_file')


            if 1 in c.runVMHC:
                hist_ = hist.clone('hist_vmhc_%d' % num_strat)
                hist_.inputs.measure = 'vmhc'

                drop_percent = pe.Node(util.Function(input_names=['measure_file',
                                                     'percent_'],
                                       output_names=['modified_measure_file'],
                                       function=drop_percent_),
                                       name='dp_vmhc%d' % num_strat)
                drop_percent.inputs.percent_ = 99.98

                vmhc_overlay, out_file = strat.get_node_from_resource_pool('vmhc_z_score_stat_map')
                montage_vmhc = create_montage('montage_vmhc_%d' % num_strat,
                                  'cyan_to_yellow', 'vmhc_smooth')

                montage_vmhc.inputs.inputspec.underlay = c.standardResolutionBrain
                workflow.connect(vmhc_overlay, out_file,
                                 drop_percent, 'measure_file')

                workflow.connect(drop_percent, 'modified_measure_file',
                                 montage_vmhc, 'inputspec.overlay')
                workflow.connect(vmhc_overlay, out_file,
                                     hist_, 'measure_file')
                strat.update_resource_pool({'qc___vmhc_smooth_a': (montage_vmhc, 'outputspec.axial_png'),
                                            'qc___vmhc_smooth_s': (montage_vmhc, 'outputspec.sagittal_png'),
                                            'qc___vmhc_smooth_hist': (hist_, 'hist_path')})

                if not 14 in qc_montage_id_a:
                    qc_montage_id_a[14] = 'vmhc_smooth_a'
                    qc_montage_id_s[14] = 'vmhc_smooth_s'
                    qc_hist_id[14] = 'vmhc_smooth_hist'



            if 1 in c.runReHo:
                hist_ = hist.clone('hist_reho_%d' % num_strat)
                hist_.inputs.measure = 'reho'

                drop_percent = pe.Node(util.Function(input_names=['measure_file',
                                                     'percent_'],
                                       output_names=['modified_measure_file'],
                                       function=drop_percent_),
                                       name='dp_reho%d' % num_strat)
                drop_percent.inputs.percent_ = 99.999

                if c.fwhm != None:
                    reho_overlay, out_file = strat.get_node_from_resource_pool('reho_Z_to_standard_smooth')
                    montage_reho = create_montage('montage_reho_%d' % num_strat,
                                  'cyan_to_yellow', 'reho_standard_smooth')
                    montage_reho.inputs.inputspec.underlay = c.standardResolutionBrain
                    workflow.connect(reho_overlay, out_file,
                                     hist_, 'measure_file')
                    strat.update_resource_pool({'qc___reho_smooth_a': (montage_reho, 'outputspec.axial_png'),
                                            'qc___reho_smooth_s': (montage_reho, 'outputspec.sagittal_png'),
                                            'qc___reho_smooth_hist': (hist_, 'hist_path')})

                    if not 15 in qc_montage_id_a:
                        qc_montage_id_a[15] = 'reho_smooth_a'
                        qc_montage_id_s[15] = 'reho_smooth_s'
                        qc_hist_id[15] = 'reho_smooth_hist'


                else:
                    reho_overlay, out_file = strat.get_node_from_resource_pool('reho_Z_to_standard')
                    montage_reho = create_montage('montage_reho_%d' % num_strat,
                                  'cyan_to_yellow', 'reho_standard')
                    montage_reho.inputs.inputspec.underlay = c.standardResolutionBrain
                    workflow.connect(reho_overlay, out_file,
                                     hist_, 'measure_file')
                    strat.update_resource_pool({'qc___reho_a': (montage_reho, 'outputspec.axial_png'),
                                            'qc___reho_s': (montage_reho, 'outputspec.sagittal_png'),
                                            'qc___reho_hist': (hist_, 'hist_path')})

                    if not 15 in qc_montage_id_a:
                        qc_montage_id_a[15] = 'reho_a'
                        qc_montage_id_s[15] = 'reho_s'
                        qc_hist_id[15] = 'reho_hist'


                workflow.connect(reho_overlay, out_file,
                                 drop_percent, 'measure_file')

                workflow.connect(drop_percent, 'modified_measure_file',
                                 montage_reho, 'inputspec.overlay')


            if 1 in c.runALFF:
                hist_alff = hist.clone('hist_alff_%d' % num_strat)
                hist_alff.inputs.measure = 'alff'

                hist_falff = hist.clone('hist_falff_%d' % num_strat)
                hist_falff.inputs.measure = 'falff'


                drop_percent = pe.Node(util.Function(input_names=['measure_file',
                                                     'percent_'],
                                       output_names=['modified_measure_file'],
                                       function=drop_percent_),
                                       name='dp_alff%d' % num_strat)
                drop_percent.inputs.percent_ = 99.7

                drop_percent_falff = drop_percent.clone('dp_falff%d' % num_strat)
                drop_percent_falff.inputs.percent_ = 99.999

                if c.fwhm != None:
                    alff_overlay, out_file = strat.get_node_from_resource_pool('alff_Z_to_standard_smooth')
                    falff_overlay, out_file_f = strat.get_node_from_resource_pool('falff_Z_to_standard_smooth')
                    montage_alff = create_montage('montage_alff_%d' % num_strat,
                                  'cyan_to_yellow', 'alff_standard_smooth')
                    montage_alff.inputs.inputspec.underlay = c.standardResolutionBrain
                    montage_falff = create_montage('montage_falff_%d' % num_strat,
                                  'cyan_to_yellow', 'falff_standard_smooth')
                    montage_falff.inputs.inputspec.underlay = c.standardResolutionBrain
                    workflow.connect(alff_overlay, out_file,
                                     hist_alff, 'measure_file')

                    workflow.connect(falff_overlay, out_file_f,
                                     hist_falff, 'measure_file')
                    strat.update_resource_pool({'qc___alff_smooth_a': (montage_alff, 'outputspec.axial_png'),
                                            'qc___alff_smooth_s': (montage_alff, 'outputspec.sagittal_png'),
                                            'qc___falff_smooth_a': (montage_falff, 'outputspec.axial_png'),
                                            'qc___falff_smooth_s': (montage_falff, 'outputspec.sagittal_png'),
                                            'qc___alff_smooth_hist': (hist_alff, 'hist_path'),
                                            'qc___falff_smooth_hist': (hist_falff, 'hist_path')})

                    if not 16 in qc_montage_id_a:
                        qc_montage_id_a[16] = 'alff_smooth_a'
                        qc_montage_id_s[16] = 'alff_smooth_s'
                        qc_hist_id[16] = 'alff_smooth_hist'

                    if not 17 in qc_montage_id_a:
                        qc_montage_id_a[17] = 'falff_smooth_a'
                        qc_montage_id_s[17] = 'falff_smooth_s'
                        qc_hist_id[17] = 'falff_smooth_hist'



                else:
                    alff_overlay, out_file = strat.get_node_from_resource_pool('alff_Z_to_standard')
                    falff_overlay, out_file = strat.get_node_from_resource_pool('falff_Z_to_standard')
                    montage_alff = create_montage('montage_alff_%d' % num_strat,
                                  'cyan_to_yellow', 'alff_standard')
                    montage_alff.inputs.inputspec.underlay = c.standardResolutionBrain
                    montage_falff = create_montage('montage_falff_%d' % num_strat,
                                  'cyan_to_yellow', 'falff_standard')
                    montage_falff.inputs.inputspec.underlay = c.standardResolutionBrain
                    workflow.connect(alff_overlay, out_file,
                                     hist_alff, 'measure_file')

                    workflow.connect(falff_overlay, out_file_f,
                                     hist_falff, 'measure_file')
                    strat.update_resource_pool({'qc___alff_a': (montage_alff, 'outputspec.axial_png'),
                                            'qc___alff_s': (montage_alff, 'outputspec.sagittal_png'),
                                            'qc___falff_a': (montage_falff, 'outputspec.axial_png'),
                                            'qc___falff_s': (montage_falff, 'outputspec.sagittal_png'),
                                            'qc___alff_hist': (hist_alff, 'hist_path'),
                                            'qc___falff_hist': (hist_falff, 'hist_path')})

                    if not 16 in qc_montage_id_a:
                        qc_montage_id_a[16] = 'alff_a'
                        qc_montage_id_s[16] = 'alff_smooth_s'
                        qc_hist_id[16] = 'alff_smooth_hist'

                    if not 16 in qc_montage_id_a:
                        qc_montage_id_a[17] = 'falff_a'
                        qc_montage_id_s[17] = 'falff_s'
                        qc_hist_id[17] = 'falff_hist'



                workflow.connect(alff_overlay, out_file,
                                 drop_percent, 'measure_file')

                workflow.connect(drop_percent, 'modified_measure_file',
                                 montage_alff, 'inputspec.overlay')

                workflow.connect(falff_overlay, out_file,
                                 drop_percent_falff, 'measure_file')

                workflow.connect(drop_percent_falff, 'modified_measure_file',
                                 montage_falff, 'inputspec.overlay')




            num_strat += 1
            
                
    logger.info('\n\n' + 'Pipeline building completed.' + '\n\n')



    ###################### end of workflow ###########

    # Run the pipeline only if the user signifies.
    # otherwise, only construct the pipeline (above)
    if run == 1:

        try:
            workflow.write_graph(graph2use='orig')
        except:
            pass
   
   
   
        ## this section creates names for the different branched strategies.
        ## it identifies where the pipeline has forked and then appends the
        ## name of the forked nodes to the branch name in the output directory
        renamedStrats = []
        forkPoints = []
        forkPointsDict = {}

        def is_number(s):
            # function which returns boolean checking if a character
            # is a number or not
            try:
                float(s)
                return True
            except ValueError:
                return False

        for strat in strat_list:
           
            # load list of nodes in this one particular
            # strat into the list "nodeList"
            nodeList = strat.name
            renamedNodesList = []
           
            # strip the _n (n being the strat number) from
            # each node name and return to a list
            for node in nodeList:

                renamedNode = node
                lastNodeChar = node[len(node)-1]

                while lastNodeChar == '_' or lastNodeChar == '-' or is_number(lastNodeChar):
                    # make 'renamedNode' the node name with the last character
                    # stripped off, continue this until the _# at the end
                    # of it is gone - does it this way instead of just cutting
                    # off the last two characters in case of a large amount of
                    # strats which can reach double digits
                    renamedNode = renamedNode[:-1]
                    lastNodeChar = renamedNode[len(renamedNode)-1]

                   
                renamedNodesList.append(renamedNode)
               
            renamedStrats.append(renamedNodesList)
           
        # here, renamedStrats is a list containing each strat (forks)
        for strat in renamedStrats:
           
            tmpForkPoint = []
       
            # here, 'strat' is a list of node names within one of the forks
            for nodeName in strat:
               
                # compare each strat against the first one in the strat list,
                # and if any node names in the new strat are not present in
                # the 'original' one, then append to a list of 'fork points'
                for renamedStratNodes in renamedStrats:

                    if nodeName not in renamedStratNodes and \
                            nodeName not in tmpForkPoint:

                        tmpForkPoint.append(nodeName)


            forkPoints.append(tmpForkPoint)


        # forkPoints is a list of lists, each list containing node names of
        # nodes run in that strat/fork that are unique to that strat/fork

        '''
        print '\n\n', forkPoints, '\n\n'
        raise
        '''

        forkNames = []

        # here 'forkPoint' is an individual strat with its unique nodes
        for forkPoint in forkPoints:
           
            forkName = ''
           
            for fork in forkPoint:

                if 'ants' in fork:
                    forklabel = 'ANTS'
                if 'fsl' in fork or 'fnirt' in fork:
                    forklabel = 'FNIRT'
                if 'automask' in fork:
                    forklabel = '3dAutoMask(func)'
                if 'bet' in fork:
                    forklabel = 'BET(func)'
                if 'bbreg' in fork:
                    forklabel = 'bbreg'
                if 'frequency' in fork:
                    forklabel = 'freq-filter'
                if 'nuisance' in fork:
                    forklabel = 'nuisance'
                if 'median' in fork:
                    forklabel = 'median'
                if 'friston' in fork:
                    forklabel = 'friston'
                if 'motion_stats' in fork:
                    forklabel = 'motion'
                if 'scrubbing' in fork:
                    forklabel = 'scrub'

                if forklabel not in forkName:

                    forkName = forkName + '__' + forklabel
             
            forkNames.append(forkName)
   
       
           
        # match each strat_list with fork point list
        # this is for the datasink
        for x in range(len(strat_list)):
            forkPointsDict[strat_list[x]] = forkNames[x]
        
    
        '''
        Datasink
        '''
        import networkx as nx
        num_strat = 0
        sink_idx = 0
        pip_ids = []
        
        wf_names = []
        scan_ids = ['scan_anat']
        for scanID in sub_dict['rest']:
            scan_ids.append('scan_'+ str(scanID))
        
        pipes = []
        origStrat = 0
        
        for strat in strat_list:
            rp = strat.get_resource_pool()
    
            # build helper dictionary to assist with a clean strategy label for symlinks
    
            strategy_tag_helper_symlinks = {}
     
            if any('scrubbing' in name for name in strat.get_name()):
                strategy_tag_helper_symlinks['_threshold'] = 1
            else:
                strategy_tag_helper_symlinks['_threshold'] = 0
    
            if any('seg_preproc' in name for name in strat.get_name()):
                strategy_tag_helper_symlinks['_csf_threshold'] = 1
                strategy_tag_helper_symlinks['_wm_threshold'] = 1
                strategy_tag_helper_symlinks['_gm_threshold'] = 1
            else:
                strategy_tag_helper_symlinks['_csf_threshold'] = 0
                strategy_tag_helper_symlinks['_wm_threshold'] = 0
                strategy_tag_helper_symlinks['_gm_threshold'] = 0
    
    
            if any('median_angle_corr'in name for name in strat.get_name()):
                strategy_tag_helper_symlinks['_target_angle_deg'] = 1
            else:
                strategy_tag_helper_symlinks['_target_angle_deg'] = 0
    
    
            if any('nuisance'in name for name in strat.get_name()):
                strategy_tag_helper_symlinks['nuisance'] = 1
            else:
                strategy_tag_helper_symlinks['nuisance'] = 0
    
            strat_tag = ""
    
            hash_val = 0
    
            for name in strat.get_name():
                import re
                
                extra_string = re.search('_\d+', name).group(0)
                
                if extra_string:
                    name = name.split(extra_string)[0]
                
                if workflow_bit_id.get(name) != None:
                        strat_tag += name + '_'
                        
                        print name, ' ~~~ ', 2 ** workflow_bit_id[name]
                        hash_val += 2 ** workflow_bit_id[name]

    
            if p_name == None or p_name == 'None':
                
                if forkPointsDict[strat]:
                    pipeline_id = c.pipelineName + forkPointsDict[strat]
                else:
                    pipeline_id = ''
                    pipeline_id = linecache.getline(os.path.realpath(os.path.join(CPAC.__path__[0], 'utils', 'pipeline_names.py')), hash_val)
                    pipeline_id = pipeline_id.rstrip('\r\n')
                    if pipeline_id == '':
                        logger.info('hash value %s is greater than the number of words' % hash_val)
                        logger.info('resorting to crc32 value as pipeline_id')
                        pipeline_id = zlib.crc32(strat_tag)
            else:

                if forkPointsDict[strat]:
                    pipeline_id = c.pipelineName + forkPointsDict[strat]
                else:
                    pipeline_id = p_name
                    #if running multiple pipelines with gui, need to change this in future
                    p_name = None
    
            logger.info('strat_tag,  ~~~~~ , hash_val,  ~~~~~~ , pipeline_id: %s, ~~~~~ %s, ~~~~~~ %s' % (strat_tag, hash_val, pipeline_id))
            pip_ids.append(pipeline_id)
            wf_names.append(strat.get_name())
    
            for key in sorted(rp.keys()):
    
                ds = pe.Node(nio.DataSink(), name='sinker_%d' % sink_idx)
                ds.inputs.base_directory = c.outputDirectory
                ds.inputs.container = os.path.join('pipeline_%s' % pipeline_id, subject_id)
                ds.inputs.regexp_substitutions = [(r"/_sca_roi(.)*[/]", '/'),
                                                  (r"/_smooth_centrality_(\d)+[/]", '/'),
                                                  (r"/_z_score(\d)+[/]", "/"),
                                                  (r"/_dr_tempreg_maps_Z_files_smooth_(\d)+[/]", "/"),
                                                  (r"/_sca_tempreg_maps_Z_files_smooth_(\d)+[/]", "/"),
                                                  (r"/qc___", '/qc/')]
                node, out_file = rp[key]
                workflow.connect(node, out_file,
                                 ds, key)
                logger.info('node, out_file, key: %s, %s, %s' % (node, out_file, key))
    
                if 1 in c.runSymbolicLinks:
    
                    link_node = pe.Node(interface=util.Function(input_names=['in_file', 'strategies',
                                            'subject_id', 'pipeline_id', 'helper'],
                                            output_names=[],
                                            function=prepare_symbolic_links),
                                            name='link_%d' % sink_idx)
                   
                    link_node.inputs.strategies = strategies
                    link_node.inputs.subject_id = subject_id
                    link_node.inputs.pipeline_id = 'pipeline_%s' % (pipeline_id)
                    link_node.inputs.helper = dict(strategy_tag_helper_symlinks)
    
                    workflow.connect(ds, 'out_file', link_node, 'in_file')
                sink_idx += 1
                logger.info('sink index: %s' % sink_idx)
    
            d_name = os.path.join(c.outputDirectory, ds.inputs.container)
            if not os.path.exists(d_name):
                os.makedirs(d_name)
            
    
            try:
                G = nx.DiGraph()
                strat_name = strat.get_name()
                G.add_edges_from([(strat_name[s], strat_name[s + 1]) for s in range(len(strat_name) - 1)])
                dotfilename = os.path.join(d_name, 'strategy.dot')
                nx.write_dot(G, dotfilename)
                format_dot(dotfilename, 'png')
            except:
                logStandardWarning('Datasink', 'Cannot Create the strategy and pipeline graph, dot or/and pygraphviz is not installed')
                pass
    
    
            logger.info('%s*' % d_name)
            num_strat += 1
            
            pipes.append(pipeline_id)
    
    
        # creates the HTML files used to represent the logging-based status
        create_log_template(pip_ids, wf_names, scan_ids, subject_id, log_dir)
    
    
        sub_w_path = os.path.join(c.workingDirectory, wfname)
    
        if c.removeWorkingDir:
            try:
                if os.path.exists(sub_w_path):
                    import shutil
                    logger.info("removing dir -> %s" % sub_w_path)
                    shutil.rmtree(sub_w_path)
            except:
                logStandardWarning('Datasink', ('Couldn\'t remove subjects %s working directory' % wfname))
                pass

    
        logger.info('\n\n' + ('Strategy forks: %s' % pipes) + '\n\n')


        pipeline_start_date = strftime("%Y-%m-%d")
        pipeline_start_datetime = strftime("%Y-%m-%d %H:%M:%S")
        pipeline_starttime_string = pipeline_start_datetime.replace(' ','_')
        pipeline_starttime_string = pipeline_starttime_string.replace(':','-')
        
        
        '''
        # Timing code for cpac_timing_<pipeline>.txt in output directory
        timing = open(os.path.join(c.outputDirectory, 'cpac_timing_%s_%s.txt' % (c.pipelineName, pipeline_starttime_string)), 'a')
        print >>timing, "Starting CPAC run at system time: ", strftime("%Y-%m-%d %H:%M:%S")
        print >>timing, "Pipeline configuration: ", c.pipelineName
        print >>timing, "Subject workflow: ", wfname
        print >>timing, "\n"
        '''
    
    
        
        workflow.run(plugin='MultiProc', plugin_args={'n_procs': c.numCoresPerSubject})
        

        '''
        # Actually run the pipeline now
        try:

            workflow.run(plugin='MultiProc', plugin_args={'n_procs': c.numCoresPerSubject})
            
        except:
            
            crashString = "\n\n" + "ERROR: CPAC run stopped prematurely with an error - see above.\n" + ("pipeline configuration- %s \n" % c.pipelineName) + \
            ("subject workflow- %s \n\n" % wfname) + ("Elapsed run time before crash (minutes): %s \n\n" % ((time.time() - pipeline_start_time)/60)) + \
            ("Timing information saved in %s/cpac_timing_%s_%s.txt \n" % (c.outputDirectory, c.pipelineName, pipeline_starttime_string)) + \
            ("System time of start:      %s \n" % pipeline_start_datetime) + ("System time of crash: %s" % strftime("%Y-%m-%d %H:%M:%S")) + "\n\n"
            
            logger.info(crashString)
                 
            print >>timing, "ERROR: CPAC run stopped prematurely with an error."
            print >>timing, "Pipeline configuration: %s" % c.pipelineName
            print >>timing, "Subject workflow: %s" % wfname
            print >>timing, "\n" + "Elapsed run time before crash (minutes): ", ((time.time() - pipeline_start_time)/60)
            print >>timing, "System time of crash: ", strftime("%Y-%m-%d %H:%M:%S")
            print >>timing, "\n\n"
    
            timing.close()
            
            raise Exception
        '''    

    
        '''
        try:
    
            workflow.run(plugin='MultiProc', plugin_args={'n_procs': c.numCoresPerSubject})
    
        except Exception as e:
    
            print "Error: CPAC Pipeline has failed."
            print ""
            print e
            print type(e)
            ###raise Exception
        '''
    
        subject_dir = os.path.join(c.outputDirectory, 'pipeline_' + pipeline_id, subject_id)

        create_output_mean_csv(subject_dir)


        for count, scanID in enumerate(pip_ids):
            for scan in scan_ids:
                create_log_node(None, None, count, scan).run()
            
            
    
        if 1 in c.generateQualityControlImages:
    
            for pip_id in pip_ids:
    
                f_path = os.path.join(os.path.join(c.outputDirectory, 'pipeline_' + pip_id), subject_id)
    
                f_path = os.path.join(f_path, 'qc_files_here')
    
                generateQCPages(f_path, qc_montage_id_a, qc_montage_id_s, qc_plot_id, qc_hist_id)
    
    
            ### Automatically generate QC index page
            create_all_qc.run(os.path.join(c.outputDirectory, 'pipeline_' + pip_id))       
        


        # pipeline timing code starts here

        # have this check in case the user runs cpac_runner from terminal and
        # the timing parameter list is not supplied as usual by the GUI
        if pipeline_timing_info != None:

            # pipeline_timing_info list:
            #  [0] - unique pipeline ID
            #  [1] - pipeline start time stamp (first click of 'run' from GUI)
            #  [2] - number of subjects in subject list
            unique_pipeline_id = pipeline_timing_info[0]
            pipeline_start_stamp = pipeline_timing_info[1]
            num_subjects = pipeline_timing_info[2]
        
            # elapsed time data list:
            #  [0] - elapsed time in minutes
            elapsed_time_data = []

            elapsed_time_data.append(int(((time.time() - pipeline_start_time)/60)))


            # elapsedTimeBin list:
            #  [0] - cumulative elapsed time (minutes) across all subjects
            #  [1] - number of times the elapsed time has been appended
            #        (effectively a measure of how many subjects have run)



            # needs to happen:
                 # write more doc for all this
                 # warning in .csv that some runs may be partial
                 # code to delete .tmp file


            timing_temp_file_path = os.path.join(c.outputDirectory, '%s_pipeline_timing.tmp' % unique_pipeline_id)

            if not os.path.isfile(timing_temp_file_path):
                elapsedTimeBin = []
                elapsedTimeBin.append(0)
                elapsedTimeBin.append(0)
                
                with open(timing_temp_file_path, 'wb') as handle:
                    pickle.dump(elapsedTimeBin, handle)


            with open(timing_temp_file_path, 'rb') as handle:
                elapsedTimeBin = pickle.loads(handle.read())

            elapsedTimeBin[0] = elapsedTimeBin[0] + elapsed_time_data[0]
            elapsedTimeBin[1] = elapsedTimeBin[1] + 1

            with open(timing_temp_file_path, 'wb') as handle:
                pickle.dump(elapsedTimeBin, handle)

            # this happens once the last subject has finished running!
            if elapsedTimeBin[1] == num_subjects:

                pipelineTimeDict = {}
                pipelineTimeDict['Pipeline'] = c.pipelineName
                pipelineTimeDict['Cores_Per_Subject'] = c.numCoresPerSubject
                pipelineTimeDict['Simultaneous_Subjects'] = c.numSubjectsAtOnce
                pipelineTimeDict['Number_of_Subjects'] = num_subjects
                pipelineTimeDict['Start_Time'] = pipeline_start_stamp
                pipelineTimeDict['End_Time'] = strftime("%Y-%m-%d_%H:%M:%S")
                pipelineTimeDict['Elapsed_Time_(minutes)'] = elapsedTimeBin[0]
                pipelineTimeDict['Status'] = 'Complete'
                
                gpaTimeFields= ['Pipeline', 'Cores_Per_Subject', 'Simultaneous_Subjects', 'Number_of_Subjects', 'Start_Time', 'End_Time', 'Elapsed_Time_(minutes)', 'Status']
                timeHeader = dict((n, n) for n in gpaTimeFields)
                
                timeCSV = open(os.path.join(c.outputDirectory, 'cpac_individual_timing_%s.csv' % c.pipelineName), 'a')
                readTimeCSV = open(os.path.join(c.outputDirectory, 'cpac_individual_timing_%s.csv' % c.pipelineName), 'rb')
                timeWriter = csv.DictWriter(timeCSV, fieldnames=gpaTimeFields)
                timeReader = csv.DictReader(readTimeCSV)
                
                headerExists = False
                for line in timeReader:
                    if 'Start_Time' in line:
                        headerExists = True
                
                if headerExists == False:
                    timeWriter.writerow(timeHeader)
                    
                timeWriter.writerow(pipelineTimeDict)
                timeCSV.close()
                readTimeCSV.close()

                # remove the temp timing file now that it is no longer needed
                os.remove(timing_temp_file_path)
        
        
        
        endString = ("End of subject workflow %s \n\n" % wfname) + "CPAC run complete:\n" + ("pipeline configuration- %s \n" % c.pipelineName) + \
        ("subject workflow- %s \n\n" % wfname) + ("Elapsed run time (minutes): %s \n\n" % ((time.time() - pipeline_start_time)/60)) + \
        ("Timing information saved in %s/cpac_individual_timing_%s.csv \n" % (c.outputDirectory, c.pipelineName)) + \
        ("System time of start:      %s \n" % pipeline_start_datetime) + ("System time of completion: %s" % strftime("%Y-%m-%d %H:%M:%S"))
    
        logger.info(endString)
    
        '''
        print >>timing, "CPAC run complete:"
        print >>timing, "pipeline configuration- %s" % c.pipelineName
        print >>timing, "subject workflow- %s" % wfname
        print >>timing, "\n" + "Elapsed run time (minutes): ", ((time.time() - pipeline_start_time)/60)
        print >>timing, "System time of completion: ", strftime("%Y-%m-%d %H:%M:%S")
        print >>timing, "\n\n"
    
        timing.close()
        '''


    return workflow




def run(config, subject_list_file, indx, strategies, \
     maskSpecificationFile, roiSpecificationFile, templateSpecificationFile, p_name = None):
    import commands
    commands.getoutput('source ~/.bashrc')
    import pickle
    import yaml


    c = Configuration(yaml.load(open(os.path.realpath(config), 'r')))

    try:
        sublist = yaml.load(open(os.path.realpath(subject_list_file), 'r'))
    except:
        raise Exception ("Subject list is not in proper YAML format. Please check your file")

    sub_dict = sublist[int(indx) - 1]


    c.maskSpecificationFile = maskSpecificationFile
    c.roiSpecificationFile = roiSpecificationFile
    c.templateSpecificationFile = templateSpecificationFile

    
    prep_workflow(sub_dict, c, pickle.load(open(strategies, 'r')), 1, p_name)
<|MERGE_RESOLUTION|>--- conflicted
+++ resolved
@@ -3150,13 +3150,18 @@
     new_strat_list = []
     num_strat = 0
 
-<<<<<<< HEAD
     if (1 in c.runReHo) and c.fwhm != None:
         for strat in strat_list:
 
             if 0 in c.runZScoring:
                 output_smooth('reho', 'raw_reho_map', strat, num_strat)
-=======
+            if 1 in c.runZScoring:
+                output_smooth('reho_Z', 'reho_Z_img', strat, num_strat)
+
+            num_strat += 1
+
+    strat_list += new_strat_list
+    
     if 1 in c.runNetworkCentrality:
         # For each desired strategy
         for strat in strat_list:
@@ -3225,16 +3230,6 @@
                                           c.degCorrelationThreshold,
                                           c.degWeightOptions,
                                           'deg_list')
->>>>>>> 98faa831
-
-            if 1 in c.runZScoring:
-                output_smooth('reho_Z', 'reho_Z_img', strat, num_strat)
-
-            num_strat += 1
-
-    strat_list += new_strat_list
-
-
 
     '''
     Smoothing SCA roi based Z scores and or possibly Z scores in MNI 
