import os
import time
import csv
import shutil
import pickle
import copy
import yaml

import logging as cb_logging
from time import strftime

import nipype
from CPAC.pipeline import nipype_pipeline_engine as pe
from CPAC.pipeline.plugins import LegacyMultiProcPlugin
from nipype import config
from nipype import logging

from indi_aws import aws_utils, fetch_creds

import CPAC

from CPAC.pipeline.engine import NodeBlock, initiate_rpool, wrap_block 
from CPAC.anat_preproc.anat_preproc import (
    freesurfer_preproc,
    freesurfer_abcd_preproc,
    anatomical_init,
    acpc_align_head,
    acpc_align_head_with_mask,
    acpc_align_brain,
    acpc_align_brain_with_mask,
    registration_T2w_to_T1w,
    non_local_means,
    n4_bias_correction,
    t1t2_bias_correction,
    brain_mask_afni,
    brain_mask_fsl,
    brain_mask_niworkflows_ants,
    brain_mask_unet,
    brain_mask_freesurfer,
    brain_mask_freesurfer_abcd,
    brain_mask_freesurfer_fsl_tight,
    brain_mask_freesurfer_fsl_loose,
    brain_mask_acpc_afni,
    brain_mask_acpc_fsl,
    brain_mask_acpc_niworkflows_ants,
    brain_mask_acpc_unet,
    brain_mask_acpc_freesurfer,
    brain_mask_acpc_freesurfer_abcd,
    brain_extraction,
    correct_restore_brain_intensity_abcd,
    brain_mask_acpc_freesurfer_fsl_tight,
    brain_mask_acpc_freesurfer_fsl_loose,
    brain_extraction,
    brain_extraction_temp,
    brain_extraction,
    anatomical_init_T2,
    acpc_align_head_T2,
    acpc_align_head_with_mask_T2,
    acpc_align_brain_T2,
    acpc_align_brain_with_mask_T2,
    non_local_means_T2,
    n4_bias_correction_T2,
    brain_mask_T2,
    brain_mask_acpc_T2,
    brain_extraction_temp_T2,
    brain_extraction_T2
)

from CPAC.registration.registration import (
    register_ANTs_anat_to_template,
    apply_transform_anat_to_template,
    register_FSL_anat_to_template,
    register_symmetric_ANTs_anat_to_template,
    register_symmetric_FSL_anat_to_template,
    register_ANTs_EPI_to_template,
    register_FSL_EPI_to_template,
    coregistration_prep_vol,
    coregistration_prep_mean,
    coregistration,
    create_func_to_T1template_xfm,
    create_func_to_T1template_symmetric_xfm,
    warp_timeseries_to_T1template,
    warp_bold_mean_to_T1template,
    warp_bold_mask_to_T1template,
    warp_deriv_mask_to_T1template,
    warp_timeseries_to_EPItemplate,
    warp_bold_mean_to_EPItemplate,
    warp_bold_mask_to_EPItemplate,
    warp_deriv_mask_to_EPItemplate,
    warp_timeseries_to_T1template_abcd,
    single_step_resample_timeseries_to_T1template,
    warp_timeseries_to_T1template_dcan_nhp
)

from CPAC.seg_preproc.seg_preproc import (
    tissue_seg_fsl_fast,
    tissue_seg_T1_template_based,
    tissue_seg_EPI_template_based,
    tissue_seg_ants_prior,
    tissue_seg_freesurfer
)

from CPAC.func_preproc.func_preproc import (
    func_scaling,
    func_truncate,
    func_despike,
    func_slice_time,
    func_reorient,
    bold_mask_afni,
    bold_mask_fsl,
    bold_mask_fsl_afni,
    bold_mask_anatomical_refined,
    bold_mask_anatomical_based,
    bold_mask_anatomical_resampled,
    bold_mask_ccs,
    bold_masking,
    func_mean,
    func_normalize,
    func_mask_normalize,
    get_motion_ref,
    func_motion_estimates,
    motion_estimate_filter,
    calc_motion_stats,
    func_motion_correct_only,
    func_motion_correct
)

from CPAC.distortion_correction.distortion_correction import (
    distcor_phasediff_fsl_fugue,
    distcor_blip_afni_qwarp
)

from CPAC.nuisance.nuisance import (
    ICA_AROMA_ANTsreg,
    ICA_AROMA_FSLreg,
    ICA_AROMA_ANTsEPIreg,
    ICA_AROMA_FSLEPIreg,
    nuisance_regression_complete,
    erode_mask_T1w,
    erode_mask_CSF,
    erode_mask_GM,
    erode_mask_WM,
    nuisance_regression_EPItemplate,
    erode_mask_bold,
    erode_mask_boldCSF,
    erode_mask_boldGM,
    erode_mask_boldWM
)

from CPAC.timeseries.timeseries_analysis import (
    timeseries_extraction_AVG,
    timeseries_extraction_Voxel,
    spatial_regression
)

from CPAC.sca.sca import (
    SCA_AVG,
    dual_regression,
    multiple_regression
)

from CPAC.alff.alff import alff_falff
from CPAC.reho.reho import reho

from CPAC.vmhc.vmhc import (
    smooth_func_vmhc,
    warp_timeseries_to_sym_template,
    vmhc
)

from CPAC.network_centrality.pipeline import (
    network_centrality
)

from CPAC.utils.datasource import (
    gather_extraction_maps
)
from CPAC.pipeline.schema import valid_options
from CPAC.utils.trimmer import the_trimmer
from CPAC.utils import Configuration

from CPAC.qc.pipeline import create_qc_workflow
from CPAC.qc.utils import generate_qc_pages

from CPAC.utils.utils import (
    check_config_resources,
    check_system_deps,
)

from CPAC.utils.monitoring import log_nodes_cb, log_nodes_initial
from CPAC.utils.monitoring.draw_gantt_chart import resource_report

logger = logging.getLogger('nipype.workflow')

# config.enable_debug_mode()


def run_workflow(sub_dict, c, run, pipeline_timing_info=None, p_name=None,
                 plugin='MultiProc', plugin_args=None, test_config=False):
    '''
    Function to prepare and, optionally, run the C-PAC workflow

    Parameters
    ----------
    sub_dict : dictionary
        subject dictionary with anatomical and functional image paths
    c : Configuration object
        CPAC pipeline configuration dictionary object
    run : boolean
        flag to indicate whether to run the prepared workflow
    pipeline_timing_info : list (optional); default=None
        list of pipeline info for reporting timing information
    p_name : string (optional); default=None
        name of pipeline
    plugin : string (optional); defaule='MultiProc'
        nipype plugin to utilize when the workflow is ran
    plugin_args : dictionary (optional); default=None
        plugin-specific arguments for the workflow plugin

    Returns
    -------
    workflow : nipype workflow
        the prepared nipype workflow object containing the parameters
        specified in the config
    '''

    # Assure that changes on config will not affect other parts
    c = copy.copy(c)

    subject_id = sub_dict['subject_id']
    if sub_dict['unique_id']:
        subject_id += "_" + sub_dict['unique_id']

    c['subject_id'] = subject_id

    log_dir = os.path.join(c.pipeline_setup['log_directory']['path'],
                           f'pipeline_{c.pipeline_setup["pipeline_name"]}',
                           subject_id)
    if not os.path.exists(log_dir):
        os.makedirs(os.path.join(log_dir))

    # TODO ASH Enforce c.run_logging to be boolean
    # TODO ASH Schema validation
    config.update_config({
        'logging': {
            'log_directory': log_dir,
            'log_to_file': bool(getattr(c.pipeline_setup['log_directory'],
                                        'run_logging', True))
        },
        'execution': {
            'crashfile_format': 'txt',
            'resource_monitor_frequency': 0.2
        }
    })

    config.enable_resource_monitor()
    logging.update_logging(config)

    # Start timing here
    pipeline_start_time = time.time()
    # at end of workflow, take timestamp again, take time elapsed and check
    # tempfile add time to time data structure inside tempfile, and increment
    # number of subjects

    # Check pipeline config resources
    sub_mem_gb, num_cores_per_sub, num_ants_cores, num_omp_cores = check_config_resources(
        c)

    if plugin_args:
        plugin_args['memory_gb'] = sub_mem_gb
        plugin_args['n_procs'] = num_cores_per_sub
    else:
        plugin_args = {'memory_gb': sub_mem_gb, 'n_procs': num_cores_per_sub}

    if not plugin:
        plugin = LegacyMultiProcPlugin(plugin_args)

    # perhaps in future allow user to set threads maximum
    # this is for centrality mostly
    # import mkl
    os.environ['OMP_NUM_THREADS'] = str(num_omp_cores)
    os.environ['MKL_NUM_THREADS'] = '1'  # str(num_cores_per_sub)
    os.environ['ITK_GLOBAL_DEFAULT_NUMBER_OF_THREADS'] = str(num_ants_cores)

    # TODO: TEMPORARY
    # TODO: solve the UNet model hanging issue during MultiProc
    if "UNet" in c.anatomical_preproc['brain_extraction']['using']:
        c.pipeline_setup['system_config']['max_cores_per_participant'] = 1
        logger.info("\n\n[!] LOCKING CPUs PER PARTICIPANT TO 1 FOR U-NET "
                    "MODEL.\n\nThis is a temporary measure due to a known "
                    "issue preventing Nipype's parallelization from running "
                    "U-Net properly.\n\n")

    # calculate maximum potential use of cores according to current pipeline
    # configuration
    max_core_usage = int(
        c.pipeline_setup['system_config']['max_cores_per_participant']) * \
                     int(c.pipeline_setup['system_config'][
                             'num_participants_at_once'])

    try:
        creds_path = sub_dict['creds_path']
        if creds_path and 'none' not in creds_path.lower():
            if os.path.exists(creds_path):
                input_creds_path = os.path.abspath(creds_path)
            else:
                err_msg = 'Credentials path: "%s" for subject "%s" was not ' \
                          'found. Check this path and try again.' % (
                              creds_path, subject_id)
                raise Exception(err_msg)
        else:
            input_creds_path = None
    except KeyError:
        input_creds_path = None

    # TODO enforce value with schema validation
    try:
        encrypt_data = bool(
            config.pipeline_setup['Amazon-AWS']['s3_encryption'])
    except:
        encrypt_data = False

    information = """

    C-PAC version: {cpac_version}

    Setting maximum number of cores per participant to {cores}
    Setting number of participants at once to {participants}
    Setting OMP_NUM_THREADS to {omp_threads}
    Setting MKL_NUM_THREADS to 1
    Setting ANTS/ITK thread usage to {ants_threads}
    Maximum potential number of cores that might be used during this run: {max_cores}

"""

    execution_info = """

    End of subject workflow {workflow}

    CPAC run complete:

        Pipeline configuration: {pipeline}
        Subject workflow: {workflow}
        Elapsed run time (minutes): {elapsed}
        Timing information saved in {log_dir}/cpac_individual_timing_{pipeline}.csv
        System time of start:      {run_start}
        System time of completion: {run_finish}

"""

    logger.info(information.format(
        cpac_version=CPAC.__version__,
        cores=c.pipeline_setup['system_config']['max_cores_per_participant'],
        participants=c.pipeline_setup['system_config'][
            'num_participants_at_once'],
        omp_threads=c.pipeline_setup['system_config']['num_OMP_threads'],
        ants_threads=c.pipeline_setup['system_config']['num_ants_threads'],
        max_cores=max_core_usage
    ))

    subject_info = {}
    subject_info['subject_id'] = subject_id
    subject_info['start_time'] = pipeline_start_time

    check_centrality_degree = c.network_centrality['run'] and \
                              (len(c.network_centrality['degree_centrality'][
                                       'weight_options']) != 0 or \
                               len(c.network_centrality[
                                       'eigenvector_centrality'][
                                       'weight_options']) != 0)

    check_centrality_lfcd = c.network_centrality['run'] and \
                            len(c.network_centrality[
                                    'local_functional_connectivity_density'][
                                    'weight_options']) != 0

    # Check system dependencies
    check_ica_aroma = c.nuisance_corrections['1-ICA-AROMA']['run']
    if isinstance(check_ica_aroma, list):
        check_ica_aroma = True in check_ica_aroma
    check_system_deps(check_ants='ANTS' in c.registration_workflows[
        'anatomical_registration']['registration']['using'],
                      check_ica_aroma=check_ica_aroma,
                      check_centrality_degree=check_centrality_degree,
                      check_centrality_lfcd=check_centrality_lfcd)

    # absolute paths of the dirs
    c.pipeline_setup['working_directory']['path'] = os.path.abspath(
        c.pipeline_setup['working_directory']['path'])
    if 's3://' not in c.pipeline_setup['output_directory']['path']:
        c.pipeline_setup['output_directory']['path'] = os.path.abspath(
            c.pipeline_setup['output_directory']['path'])

    workflow = build_workflow(
        subject_id, sub_dict, c, p_name, num_ants_cores
    )

    if test_config:
        logger.info('This has been a test of the pipeline configuration '
                    'file, the pipeline was built successfully, but was '
                    'not run')
    else:
        working_dir = os.path.join(
            c.pipeline_setup['working_directory']['path'], workflow.name)

        # if c.write_debugging_outputs:
        #    with open(os.path.join(working_dir, 'resource_pool.pkl'), 'wb') as f:
        #        pickle.dump(strat_list, f)

        # if c.pipeline_setup['working_directory']['regenerate_outputs'] is True:

        #     erasable = list(find_files(working_dir, '*sink*')) + \
        #         list(find_files(working_dir, '*link*')) + \
        #         list(find_files(working_dir, '*log*'))

        #     for f in erasable:
        #         if os.path.isfile(f):
        #             os.remove(f)
        #         else:
        #             shutil.rmtree(f)

        if hasattr(c, 'trim') and c.trim:
            logger.warn("""
Trimming is an experimental feature, and if used wrongly, it can lead to unreproducible results.
It is useful for performance optimization, but only if used correctly.
Please, make yourself aware of how it works and its assumptions:
    - The pipeline configuration has not changed;
    - The data configuration / BIDS directory has not changed;
    - The files from the output directory has not changed;
    - Your softwares versions has not changed;
    - Your C-PAC version has not changed;
    - You do not have access to the working directory.
""")

            workflow, _ = the_trimmer(
                workflow,
                output_dir=c.pipeline_setup['output_directory']['path'],
                s3_creds_path=input_creds_path,
            )

        pipeline_start_datetime = strftime("%Y-%m-%d %H:%M:%S")

        try:
            subject_info['resource_pool'] = []

            # for strat_no, strat in enumerate(strat_list):
            #    strat_label = 'strat_%d' % strat_no
            #    subject_info[strat_label] = strat.get_name()
            #    subject_info['resource_pool'].append(strat.get_resource_pool())

            subject_info['status'] = 'Running'

            # Create callback logger
            cb_log_filename = os.path.join(log_dir,
                                           'callback.log')

            try:
                if not os.path.exists(os.path.dirname(cb_log_filename)):
                    os.makedirs(os.path.dirname(cb_log_filename))
            except IOError:
                pass

            # Add handler to callback log file
            cb_logger = cb_logging.getLogger('callback')
            cb_logger.setLevel(cb_logging.DEBUG)
            handler = cb_logging.FileHandler(cb_log_filename)
            cb_logger.addHandler(handler)

            # Log initial information from all the nodes
            log_nodes_initial(workflow)

            # Add status callback function that writes in callback log
            if nipype.__version__ not in ('1.5.1'):
                err_msg = "This version of Nipype may not be compatible with " \
                          "CPAC v%s, please install Nipype version 1.5.1\n" \
                          % (CPAC.__version__)
                logger.error(err_msg)
            else:
                plugin_args['status_callback'] = log_nodes_cb

            if plugin_args['n_procs'] == 1:
                plugin = 'Linear'

            try:
                # Actually run the pipeline now, for the current subject
                workflow.run(plugin=plugin, plugin_args=plugin_args)
            except UnicodeDecodeError:
                raise EnvironmentError(
                    "C-PAC migrated from Python 2 to Python 3 in v1.6.2 (see "
                    "release notes). Your working directory contains Python 2 "
                    "pickles, probably from an older version of C-PAC. If you "
                    "want to continue to use this working directory, run\n\n"
                    "docker run -i --rm --user $(id -u):$(id -g) "
                    "-v /path/to/working_dir:/working "
                    "fcpindi/c-pac:latest /bids_dir /outputs cli -- "
                    "utils repickle /working\n"
                    "\nor\n\n"
                    "singularity run "
                    "C-PAC_latest.sif /bids_dir /outputs cli -- "
                    "utils repickle /path/to/working_dir\n\n"
                    "before running C-PAC >=v1.6.2"
                )

            # PyPEER kick-off
            # if c.PyPEER['run']:
            #    from CPAC.pypeer.peer import prep_for_pypeer
            #    prep_for_pypeer(c.PyPEER['eye_scan_names'], c.PyPEER['data_scan_names'],
            #                    c.PyPEER['eye_mask_path'], c.pipeline_setup['output_directory']['path'], subject_id,
            #                    pipeline_ids, c.PyPEER['stimulus_path'], c.PyPEER['minimal_nuisance_correction']['peer_gsr'],
            #                    c.PyPEER['minimal_nuisance_correction']['peer_scrub'], c.PyPEER['minimal_nuisance_correction']['scrub_thresh'])

            # Dump subject info pickle file to subject log dir
            subject_info['status'] = 'Completed'

            subject_info_file = os.path.join(
                log_dir, 'subject_info_%s.pkl' % subject_id
            )
            with open(subject_info_file, 'wb') as info:
                pickle.dump(list(subject_info), info)

            # have this check in case the user runs cpac_runner from terminal and
            # the timing parameter list is not supplied as usual by the GUI
            if pipeline_timing_info != None:

                # pipeline_timing_info list:
                #  [0] - unique pipeline ID
                #  [1] - pipeline start time stamp (first click of 'run' from GUI)
                #  [2] - number of subjects in subject list
                unique_pipeline_id = pipeline_timing_info[0]
                pipeline_start_stamp = pipeline_timing_info[1]
                num_subjects = pipeline_timing_info[2]

                # elapsed time data list:
                #  [0] - elapsed time in minutes
                elapsed_time_data = []

                elapsed_time_data.append(
                    int(((time.time() - pipeline_start_time) / 60)))

                # elapsedTimeBin list:
                #  [0] - cumulative elapsed time (minutes) across all subjects
                #  [1] - number of times the elapsed time has been appended
                #        (effectively a measure of how many subjects have run)

                # TODO
                # write more doc for all this
                # warning in .csv that some runs may be partial
                # code to delete .tmp file

                timing_temp_file_path = os.path.join(
                    c.pipeline_setup['log_directory']['path'],
                    '%s_pipeline_timing.tmp' % unique_pipeline_id)

                if not os.path.isfile(timing_temp_file_path):
                    elapsedTimeBin = []
                    elapsedTimeBin.append(0)
                    elapsedTimeBin.append(0)

                    with open(timing_temp_file_path, 'wb') as handle:
                        pickle.dump(elapsedTimeBin, handle)

                with open(timing_temp_file_path, 'rb') as handle:
                    elapsedTimeBin = pickle.loads(handle.read())

                elapsedTimeBin[0] = elapsedTimeBin[0] + elapsed_time_data[0]
                elapsedTimeBin[1] = elapsedTimeBin[1] + 1

                with open(timing_temp_file_path, 'wb') as handle:
                    pickle.dump(elapsedTimeBin, handle)

                # this happens once the last subject has finished running!
                if elapsedTimeBin[1] == num_subjects:

                    pipelineTimeDict = {}
                    pipelineTimeDict['Pipeline'] = c.pipeline_setup[
                        'pipeline_name']
                    pipelineTimeDict['Cores_Per_Subject'] = \
                    c.pipeline_setup['system_config'][
                        'max_cores_per_participant']
                    pipelineTimeDict['Simultaneous_Subjects'] = \
                    c.pipeline_setup['system_config'][
                        'num_participants_at_once']
                    pipelineTimeDict['Number_of_Subjects'] = num_subjects
                    pipelineTimeDict['Start_Time'] = pipeline_start_stamp
                    pipelineTimeDict['End_Time'] = strftime(
                        "%Y-%m-%d_%H:%M:%S")
                    pipelineTimeDict['Elapsed_Time_(minutes)'] = \
                    elapsedTimeBin[0]
                    pipelineTimeDict['Status'] = 'Complete'

                    gpaTimeFields = [
                        'Pipeline', 'Cores_Per_Subject',
                        'Simultaneous_Subjects',
                        'Number_of_Subjects', 'Start_Time',
                        'End_Time', 'Elapsed_Time_(minutes)',
                        'Status'
                    ]
                    timeHeader = dict(zip(gpaTimeFields, gpaTimeFields))

                    with open(os.path.join(
                            c.pipeline_setup['log_directory']['path'],
                                    'cpac_individual_timing_%s.csv' %
                                    c.pipeline_setup['pipeline_name']
                    ), 'a') as timeCSV, open(os.path.join(
                        c.pipeline_setup['log_directory']['path'],
                                'cpac_individual_timing_%s.csv' %
                                c.pipeline_setup['pipeline_name']
                    ), 'r') as readTimeCSV:

                        timeWriter = csv.DictWriter(timeCSV,
                                                    fieldnames=gpaTimeFields)
                        timeReader = csv.DictReader(readTimeCSV)

                        headerExists = False
                        for line in timeReader:
                            if 'Start_Time' in line:
                                headerExists = True

                        if headerExists == False:
                            timeWriter.writerow(timeHeader)

                        timeWriter.writerow(pipelineTimeDict)

                    # remove the temp timing file now that it is no longer needed
                    os.remove(timing_temp_file_path)

            # Upload logs to s3 if s3_str in output directory
            if c.pipeline_setup['output_directory'][
                'path'].lower().startswith('s3://'):

                try:
                    # Store logs in s3 output director/logs/...
                    s3_log_dir = os.path.join(
                        c.pipeline_setup['output_directory']['path'],
                        'logs',
                        os.path.basename(log_dir)
                    )
                    bucket_name = \
                    c.pipeline_setup['output_directory']['path'].split('/')[2]
                    bucket = fetch_creds.return_bucket(creds_path,
                                                       bucket_name)

                    # Collect local log files
                    local_log_files = []
                    for root, _, files in os.walk(log_dir):
                        local_log_files.extend([os.path.join(root, fil)
                                                for fil in files])
                    # Form destination keys
                    s3_log_files = [loc.replace(log_dir, s3_log_dir)
                                    for loc in local_log_files]
                    # Upload logs
                    aws_utils.s3_upload(bucket,
                                        (local_log_files, s3_log_files),
                                        encrypt=encrypt_data)
                    # Delete local log files
                    for log_f in local_log_files:
                        os.remove(log_f)

                except Exception as exc:
                    err_msg = 'Unable to upload CPAC log files in: %s.\nError: %s'
                    logger.error(err_msg, log_dir, exc)

        except Exception as e:
            import traceback;
            traceback.print_exc()
            execution_info = """

Error of subject workflow {workflow}

CPAC run error:

    Pipeline configuration: {pipeline}
    Subject workflow: {workflow}
    Elapsed run time (minutes): {elapsed}
    Timing information saved in {log_dir}/cpac_individual_timing_{pipeline}.csv
    System time of start:      {run_start}

"""

        finally:

            if workflow:

                resource_report(cb_log_filename,
                                num_cores_per_sub, logger)

                logger.info(execution_info.format(
                    workflow=workflow.name,
                    pipeline=c.pipeline_setup['pipeline_name'],
                    log_dir=c.pipeline_setup['log_directory']['path'],
                    elapsed=(time.time() - pipeline_start_time) / 60,
                    run_start=pipeline_start_datetime,
                    run_finish=strftime("%Y-%m-%d %H:%M:%S")
                ))

                # Remove working directory when done
                if c.pipeline_setup['working_directory'][
                    'remove_working_dir']:
                    try:
                        if os.path.exists(working_dir):
                            logger.info("Removing working dir: %s",
                                        working_dir)
                            shutil.rmtree(working_dir)
                    except (FileNotFoundError, PermissionError):
                        logger.warn('Could not remove working directory %s',
                                    working_dir)


def initialize_nipype_wf(cfg, sub_data_dct, name=""):

    if name:
        name = f'_{name}'

    workflow_name = f'cpac{name}_{sub_data_dct["subject_id"]}_{sub_data_dct["unique_id"]}'
    wf = pe.Workflow(name=workflow_name)
    wf.base_dir = cfg.pipeline_setup['working_directory']['path']
    wf.config['execution'] = {
        'hash_method': 'timestamp',
        'crashdump_dir': os.path.abspath(cfg.pipeline_setup['log_directory'][
                                         'path'])
    }

    return wf


def load_cpac_pipe_config(pipe_config):
    # Load in pipeline config file
    config_file = os.path.realpath(pipe_config)
    try:
        if not os.path.exists(config_file):
            raise IOError
        else:
            cfg = Configuration(yaml.safe_load(open(config_file, 'r')))
    except IOError:
        print("config file %s doesn't exist" % config_file)
        raise
    except yaml.parser.ParserError as e:
        error_detail = "\"%s\" at line %d" % (
            e.problem,
            e.problem_mark.line
        )
        raise Exception(
            "Error parsing config file: {0}\n\n"
            "Error details:\n"
            "    {1}"
            "\n\n".format(config_file, error_detail)
        )
    except Exception as e:
        raise Exception(
            "Error parsing config file: {0}\n\n"
            "Error details:\n"
            "    {1}"
            "\n\n".format(config_file, e)
        )
    return cfg


def build_anat_preproc_stack(rpool, cfg, pipeline_blocks=None):

    if not pipeline_blocks:
        pipeline_blocks = []

    # T1w Anatomical Preprocessing
    if not rpool.check_rpool('desc-reorient_T1w'):
        anat_init_blocks = [
            anatomical_init
        ]
        pipeline_blocks += anat_init_blocks

    pipeline_blocks += [freesurfer_preproc]

    if not rpool.check_rpool('desc-preproc_T1w'):

        # brain masking for ACPC alignment
        if cfg.anatomical_preproc['acpc_alignment']['acpc_target'] == 'brain':
            if rpool.check_rpool('space-T1w_desc-brain_mask') or \
                    cfg.surface_analysis['run_freesurfer']:
                acpc_blocks = [
                    brain_extraction_temp,
                    acpc_align_brain_with_mask
                    # outputs space-T1w_desc-brain_mask for later - keep the mask (the user provided)
                ]
                acpc_blocks.append(
                    [brain_mask_acpc_freesurfer_fsl_tight,
                    brain_mask_acpc_freesurfer_fsl_loose]
                )
            else:
                acpc_blocks = [
                    [brain_mask_acpc_afni,
                     brain_mask_acpc_fsl,
                     brain_mask_acpc_niworkflows_ants,
                     brain_mask_acpc_unet,
                     brain_mask_acpc_freesurfer_abcd],
                    #  brain_mask_acpc_freesurfer
                    # we don't want these masks to be used later
                    brain_extraction_temp,
                    acpc_align_brain
                ]
        elif cfg.anatomical_preproc['acpc_alignment'][
            'acpc_target'] == 'whole-head':
            if rpool.check_rpool('space-T1w_desc-brain_mask') or \
                    cfg.surface_analysis['run_freesurfer']:
                acpc_blocks = [
                    acpc_align_head_with_mask
                    # outputs space-T1w_desc-brain_mask for later - keep the mask (the user provided)
                ]
            else:
                acpc_blocks = [
                    acpc_align_head  # does not output nor generate a mask
                ]

        anat_preproc_blocks = [
            non_local_means,
            n4_bias_correction
        ]
        if cfg.anatomical_preproc['acpc_alignment']['run_before_preproc']:
            anat_blocks = acpc_blocks + anat_preproc_blocks
        else:
            anat_blocks = anat_preproc_blocks + acpc_blocks

        pipeline_blocks += anat_blocks

        pipeline_blocks += [freesurfer_abcd_preproc]

    # Anatomical T1 brain masking
    if not rpool.check_rpool('space-T1w_desc-brain_mask') or \
        cfg.surface_analysis['run_freesurfer']:
        anat_brain_mask_blocks = [
            [brain_mask_afni,
             brain_mask_fsl,
             brain_mask_niworkflows_ants,
             brain_mask_unet,
             brain_mask_freesurfer_abcd,
             brain_mask_freesurfer_fsl_tight,
             brain_mask_freesurfer_fsl_loose]
            #  brain_mask_freesurfer
        ]
        pipeline_blocks += anat_brain_mask_blocks

    # T2w Anatomical Preprocessing
    if rpool.check_rpool('T2w'): 
        if not rpool.check_rpool('desc-reorient_T2w'):
            anat_init_blocks_T2 = [
                anatomical_init_T2                    
            ]
            pipeline_blocks += anat_init_blocks_T2
        
        # TODO: T2 freesurfer_preproc? 
        # pipeline_blocks += [freesurfer_preproc]

        if not rpool.check_rpool('desc-preproc_T2w'):

            # brain masking for ACPC alignment
            if cfg.anatomical_preproc['acpc_alignment']['acpc_target'] == 'brain':
                if rpool.check_rpool('space-T2w_desc-brain_mask'):
                    acpc_blocks_T2 = [
                        brain_extraction_temp_T2,
                        acpc_align_brain_with_mask_T2
                        # outputs space-T2w_desc-brain_mask for later - keep the mask (the user provided)
                    ]
                else:
                    acpc_blocks_T2 = [
                        brain_mask_acpc_T2,
                        # we don't want these masks to be used later, only used in brain_extraction_temp_T2
                        brain_extraction_temp_T2,
                        acpc_align_brain_T2
                    ]
            elif cfg.anatomical_preproc['acpc_alignment'][
                'acpc_target'] == 'whole-head':
                if rpool.check_rpool('space-T2w_desc-brain_mask'):
                    acpc_blocks_T2 = [
                        acpc_align_head_with_mask_T2
                        # outputs space-T2w_desc-brain_mask for later - keep the mask (the user provided)
                    ]
                else:
                    acpc_blocks_T2 = [
                        acpc_align_head_T2  # does not output nor generate a mask
                    ]

            anat_preproc_blocks_T2 = [
                registration_T2w_to_T1w, 
                non_local_means_T2,
                n4_bias_correction_T2,
                t1t2_bias_correction
            ]
            if cfg.anatomical_preproc['acpc_alignment']['run_before_preproc']:
                anat_blocks_T2 = acpc_blocks_T2 + anat_preproc_blocks_T2
            else:
                anat_blocks_T2 = anat_preproc_blocks_T2 + acpc_blocks_T2

            pipeline_blocks += anat_blocks_T2
    
    # Anatomical T1 brain extraction
    if not rpool.check_rpool('desc-brain_T1w'):
        anat_brain_blocks = [
            brain_extraction
        ]
        pipeline_blocks += anat_brain_blocks

    # T2 brain masking
    if not rpool.check_rpool('space-T2w_desc-brain_mask'):
        anat_brain_mask_blocks_T2 = [
            brain_mask_T2
        ]
        pipeline_blocks += anat_brain_mask_blocks_T2

    if not rpool.check_rpool('desc-brain_T2w'):
        anat_brain_blocks_T2 = [
            brain_extraction_T2
        ]
        pipeline_blocks += anat_brain_blocks_T2

    return pipeline_blocks


def build_T1w_registration_stack(rpool, cfg, pipeline_blocks=None):

    if not pipeline_blocks:
        pipeline_blocks = []

    reg_blocks = []
    if not rpool.check_rpool('from-T1w_to-template_mode-image_xfm'):
        reg_blocks = [
            [register_ANTs_anat_to_template, register_FSL_anat_to_template],
            apply_transform_anat_to_template,
            correct_restore_brain_intensity_abcd # ABCD-options pipeline
        ]

    if cfg.voxel_mirrored_homotopic_connectivity['run']:
        if not rpool.check_rpool('from-T1w_to-symtemplate_mode-image_xfm'):
            reg_blocks.append([register_symmetric_ANTs_anat_to_template,
                               register_symmetric_FSL_anat_to_template])
    pipeline_blocks += reg_blocks

    return pipeline_blocks


def build_segmentation_stack(rpool, cfg, pipeline_blocks=None):

    if not pipeline_blocks:
        pipeline_blocks = []

    if not rpool.check_rpool('label-CSF_mask') or \
            not rpool.check_rpool('label-WM_mask'):
        seg_blocks = [
            [tissue_seg_fsl_fast,
             tissue_seg_ants_prior]
             #tissue_seg_freesurfer
        ]
        if 'T1_Template' in cfg.segmentation['tissue_segmentation'][
            'Template_Based']['template_for_segmentation']:
            seg_blocks = [
                [tissue_seg_fsl_fast,
                 tissue_seg_ants_prior,
                 tissue_seg_T1_template_based]
                # tissue_seg_freesurfer
            ]
        if 'EPI_Template' in cfg.segmentation['tissue_segmentation'][
            'Template_Based']['template_for_segmentation']:
            seg_blocks = [
                [tissue_seg_fsl_fast,
                 tissue_seg_ants_prior,
                 tissue_seg_EPI_template_based]
                # tissue_seg_freesurfer
            ]
        pipeline_blocks += seg_blocks

    return pipeline_blocks


def connect_pipeline(wf, cfg, rpool, pipeline_blocks):

    for block in pipeline_blocks:
        try:
            nb = NodeBlock(block)
            wf = nb.connect_block(wf, cfg, rpool)
        except LookupError as e:
            previous_nb_str = (
                f"after node block '{previous_nb.get_name()}': "
            ) if previous_nb else 'at beginning:'
            # Alert user to block that raises error
            e.args = (
                'When trying to connect node block '
                f"'{NodeBlock(block).get_name()}' "
                f"to workflow '{wf}' " + previous_nb_str + e.args[0],
            )
            raise
        previous_nb = nb

    return wf


def build_workflow(subject_id, sub_dict, cfg, pipeline_name=None,
                   num_ants_cores=1):

    # Workflow setup
    wf = initialize_nipype_wf(cfg, sub_dict)

    # Extract credentials path if it exists
    try:
        creds_path = sub_dict['creds_path']
        if creds_path and 'none' not in creds_path.lower():
            if os.path.exists(creds_path):
                input_creds_path = os.path.abspath(creds_path)
            else:
                err_msg = 'Credentials path: "%s" for subject "%s" was not ' \
                          'found. Check this path and try again.' % (
                              creds_path, subject_id)
                raise Exception(err_msg)
        else:
            input_creds_path = None
    except KeyError:
        input_creds_path = None

    cfg.pipeline_setup['input_creds_path'] = input_creds_path

    """""""""""""""""""""""""""""""""""""""""""""""""""
     PREPROCESSING
    """""""""""""""""""""""""""""""""""""""""""""""""""

    wf, rpool = initiate_rpool(wf, cfg, sub_dict)

    pipeline_blocks = build_anat_preproc_stack(rpool, cfg)

    # Anatomical to T1 template registration
    pipeline_blocks = build_T1w_registration_stack(rpool, cfg,
                                                   pipeline_blocks)

    # Anatomical tissue segmentation
    pipeline_blocks = build_segmentation_stack(rpool, cfg, pipeline_blocks)

    # Functional Preprocessing, including motion correction and BOLD masking
    if cfg.functional_preproc['run'] and \
            (not rpool.check_rpool('desc-brain_bold') or
             not rpool.check_rpool('space-bold_desc-brain_mask') or
             not rpool.check_rpool('movement-parameters')):
        func_init_blocks = [
            func_scaling,
            func_truncate
        ]
        func_preproc_blocks = [
            func_despike,
            func_slice_time,
            func_reorient
        ]
        func_prep_blocks = [
            [bold_mask_afni, bold_mask_fsl, bold_mask_fsl_afni,
             bold_mask_anatomical_refined, bold_mask_anatomical_based,
             bold_mask_anatomical_resampled,
             bold_mask_ccs],
            bold_masking,
            calc_motion_stats,
            func_mean,
            func_normalize,
            func_mask_normalize
        ]

        # Distortion/Susceptibility Correction
        distcor_blocks = []
        if rpool.check_rpool('diffphase') and rpool.check_rpool('diffmag'):
            distcor_blocks.append(distcor_phasediff_fsl_fugue)

        if rpool.check_rpool('epi_1'):
            distcor_blocks.append(distcor_blip_afni_qwarp)

        if distcor_blocks:
            if len(distcor_blocks) > 1:
                distcor_blocks = [distcor_blocks]
            func_prep_blocks += distcor_blocks

        if cfg['functional_preproc']['motion_estimates_and_correction'][
            'motion_estimates']['calculate_motion_first']:
            func_motion_blocks = [
                get_motion_ref,
                func_motion_estimates,
                motion_estimate_filter
            ]
            func_blocks = func_init_blocks + func_motion_blocks + \
                          func_preproc_blocks + [func_motion_correct_only] + \
                          func_prep_blocks
        else:
            func_motion_blocks = [
                get_motion_ref,
                func_motion_correct,
                motion_estimate_filter
            ]
            func_blocks = func_init_blocks + func_preproc_blocks + \
                          func_motion_blocks + func_prep_blocks

        pipeline_blocks += func_blocks

    # BOLD to T1 coregistration
    if cfg.registration_workflows['functional_registration'][
        'coregistration']['run'] and \
            (not rpool.check_rpool('space-T1w_desc-mean_bold') or
             not rpool.check_rpool('from-bold_to-T1w_mode-image_desc-linear_xfm')):
        coreg_blocks = [
            [coregistration_prep_vol, coregistration_prep_mean],
            coregistration
        ]
        pipeline_blocks += coreg_blocks

    # BOLD to EPI-template registration (no T1w involved)
    if not rpool.check_rpool('space-EPItemplate_desc-brain_bold'):
        if coregistration not in pipeline_blocks:
            pipeline_blocks += [coregistration_prep_vol, coregistration_prep_mean]
        EPI_reg_blocks = [
            [register_ANTs_EPI_to_template, register_FSL_EPI_to_template]
        ]
        pipeline_blocks += EPI_reg_blocks

    if 'EPI_Template' in cfg.segmentation['tissue_segmentation'][
        'Template_Based']['template_for_segmentation']:
        if not rpool.check_rpool('space-bold_label-CSF_mask') or \
                not rpool.check_rpool('space-bold_label-WM_mask'):
            pipeline_blocks += [tissue_seg_EPI_template_based]

    # Generate the composite transform for BOLD-to-template for the T1
    # anatomical template (the BOLD-to- EPI template is already created above)
    if cfg.registration_workflows['functional_registration'][
        'coregistration']['run'
    ] and 'T1_template' or "DCAN_NHP" in cfg.registration_workflows[
        'functional_registration']['func_registration_to_template'][
            'target_template']['using'] and cfg.registration_workflows[
        'functional_registration']['func_registration_to_template'][
            'apply_transform']['using'] == 'default':
        pipeline_blocks += [create_func_to_T1template_xfm]

        if cfg.voxel_mirrored_homotopic_connectivity['run']:
            pipeline_blocks += [create_func_to_T1template_symmetric_xfm]

    # Nuisance Correction
    if not rpool.check_rpool('desc-cleaned_bold'):
        nuisance = [ICA_AROMA_ANTsreg, ICA_AROMA_FSLreg,
                    ICA_AROMA_ANTsEPIreg, ICA_AROMA_FSLEPIreg]

        nuisance_masks = [erode_mask_T1w,
                          erode_mask_CSF,
                          erode_mask_GM,
                          erode_mask_WM,
                          erode_mask_bold,
                          erode_mask_boldCSF,
                          erode_mask_boldGM,
                          erode_mask_boldWM]
        nuisance += nuisance_masks

        if 'T1_template' in \
            cfg.registration_workflows['functional_registration'][
                'func_registration_to_template']['target_template'][
                'using']:
                nuisance.append(nuisance_regression_complete)
                
        if 'EPI_template' in \
            cfg.registration_workflows['functional_registration'][
                'func_registration_to_template']['target_template'][
                'using']:
                nuisance.append(nuisance_regression_EPItemplate)

        pipeline_blocks += nuisance

    # Warp the functional time series to template space
    apply_func_warp = cfg.registration_workflows['functional_registration'][
        'coregistration']['run'] and cfg.registration_workflows[
        'functional_registration']['func_registration_to_template']['run']
    template_funcs = [
        'space-template_desc-cleaned_bold',
        'space-template_desc-brain_bold',
        'space-template_desc-motion_bold',
        'space-template_desc-preproc_bold',
        'space-template_bold'
    ]
    for func in template_funcs:
        if rpool.check_rpool(func):
            apply_func_warp = False

    if apply_func_warp:
        pipeline_blocks += [[warp_timeseries_to_T1template,
                             warp_timeseries_to_T1template_abcd,
                             warp_timeseries_to_T1template_dcan_nhp,
                             single_step_resample_timeseries_to_T1template],
<<<<<<< HEAD
                             warp_bold_mean_to_T1template,
                             warp_bold_mean_to_EPItemplate]
=======
                            warp_bold_mean_to_T1template,
                            warp_bold_mean_to_EPItemplate]
>>>>>>> bf78bbde

    if not rpool.check_rpool('space-template_desc-bold_mask'):
        pipeline_blocks += [warp_bold_mask_to_T1template,
                            warp_deriv_mask_to_T1template]

    apply_func_warp = cfg.registration_workflows['functional_registration'][
        'func_registration_to_template']['run_EPI']
    template_funcs = [
        'space-EPItemplate_desc-cleaned_bold',
        'space-EPItemplate_desc-brain_bold',
        'space-EPItemplate_desc-motion_bold',
        'space-EPItemplate_desc-preproc_bold',
        'space-EPItemplate_bold'
    ]
    for func in template_funcs:
        if rpool.check_rpool(func):
            apply_func_warp = False

    if apply_func_warp:
        pipeline_blocks += [warp_timeseries_to_EPItemplate,
                            warp_bold_mean_to_EPItemplate]
                            
    if not rpool.check_rpool('space-EPItemplate_desc-bold_mask'):
        pipeline_blocks += [warp_bold_mask_to_EPItemplate,
                            warp_deriv_mask_to_EPItemplate]

    # Extractions and Derivatives
    tse_atlases, sca_atlases = gather_extraction_maps(cfg)
    cfg.timeseries_extraction['tse_atlases'] = tse_atlases
    cfg.seed_based_correlation_analysis['sca_atlases'] = sca_atlases

    if not rpool.check_rpool('desc-Mean_timeseries') and \
                    'Avg' in tse_atlases:
        pipeline_blocks += [timeseries_extraction_AVG]

    if not rpool.check_rpool('desc-Voxel_timeseries') and \
                    'Voxel' in tse_atlases:
        pipeline_blocks += [timeseries_extraction_Voxel]

    if not rpool.check_rpool('desc-SpatReg_timeseries') and \
                    'SpatialReg' in tse_atlases:
        pipeline_blocks += [spatial_regression]

    if not rpool.check_rpool('desc-MeanSCA_correlations') and \
                    'Avg' in sca_atlases:
        pipeline_blocks += [SCA_AVG]

    if not rpool.check_rpool('desc-DualReg_correlations') and \
                    'DualReg' in sca_atlases:
        pipeline_blocks += [dual_regression]

    if not rpool.check_rpool('desc-MultReg_correlations') and \
                    'MultReg' in sca_atlases:
        pipeline_blocks += [multiple_regression]

    if not rpool.check_rpool('alff'):
        pipeline_blocks += [alff_falff]

    if not rpool.check_rpool('reho'):
        pipeline_blocks += [reho]

    if not rpool.check_rpool('vmhc'):
        pipeline_blocks += [smooth_func_vmhc,
                            warp_timeseries_to_sym_template,
                            vmhc]

    if not rpool.check_rpool('centrality') and \
            any([cfg.network_centrality[option]['weight_options'] for option in valid_options['centrality']['method_options']]):
        pipeline_blocks += [network_centrality]

    if cfg.pipeline_setup['output_directory'][
        'generate_quality_control_images']:
        qc_stack, qc_montage_id_a, qc_montage_id_s, qc_hist_id, qc_plot_id = \
            create_qc_workflow(cfg)
        pipeline_blocks += qc_stack

    # Connect the entire pipeline!
    wf = connect_pipeline(wf, cfg, rpool, pipeline_blocks)

    # Write out the data
    # TODO enforce value with schema validation
    try:
        encrypt_data = bool(cfg.pipeline_setup['Amazon-AWS']['s3_encryption'])
    except:
        encrypt_data = False

    # TODO enforce value with schema validation
    # Extract credentials path for output if it exists
    try:
        # Get path to creds file
        creds_path = ''
        if cfg.pipeline_setup['Amazon-AWS']['aws_output_bucket_credentials']:
            creds_path = str(cfg.pipeline_setup['Amazon-AWS'][
                                 'aws_output_bucket_credentials'])
            creds_path = os.path.abspath(creds_path)

        if cfg.pipeline_setup['output_directory'][
            'path'].lower().startswith('s3://'):
            # Test for s3 write access
            s3_write_access = \
                aws_utils.test_bucket_access(creds_path,
                                             cfg.pipeline_setup[
                                                 'output_directory']['path'])

            if not s3_write_access:
                raise Exception('Not able to write to bucket!')

    except Exception as e:
        if cfg.pipeline_setup['output_directory'][
            'path'].lower().startswith('s3://'):
            err_msg = 'There was an error processing credentials or ' \
                      'accessing the S3 bucket. Check and try again.\n' \
                      'Error: %s' % e
            raise Exception(err_msg)

    # Collect all pipeline variants and write to output directory
    rpool.gather_pipes(wf, cfg)

    return wf<|MERGE_RESOLUTION|>--- conflicted
+++ resolved
@@ -1178,13 +1178,8 @@
                              warp_timeseries_to_T1template_abcd,
                              warp_timeseries_to_T1template_dcan_nhp,
                              single_step_resample_timeseries_to_T1template],
-<<<<<<< HEAD
-                             warp_bold_mean_to_T1template,
-                             warp_bold_mean_to_EPItemplate]
-=======
                             warp_bold_mean_to_T1template,
                             warp_bold_mean_to_EPItemplate]
->>>>>>> bf78bbde
 
     if not rpool.check_rpool('space-template_desc-bold_mask'):
         pipeline_blocks += [warp_bold_mask_to_T1template,
