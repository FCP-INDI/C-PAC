import os
import time
import six
import re
import csv
import shutil
import pickle
import copy
import json

import pandas as pd
import pkg_resources as p
import networkx as nx
import logging as cb_logging
from time import strftime

import nipype
import nipype.pipeline.engine as pe
import nipype.interfaces.fsl as fsl
import nipype.interfaces.io as nio
import nipype.interfaces.utility as util
import nipype.interfaces.afni as afni
from nipype.interfaces.afni import preprocess
import nipype.interfaces.ants as ants
import nipype.interfaces.c3 as c3
from nipype.interfaces.utility import Merge
from nipype.pipeline.engine.utils import format_dot
from nipype import config
from nipype import logging

from indi_aws import aws_utils, fetch_creds

import CPAC
from CPAC.network_centrality.pipeline import (
    create_network_centrality_workflow
)
from CPAC.anat_preproc.anat_preproc import create_anat_preproc
from CPAC.anat_preproc.lesion_preproc import create_lesion_preproc
from CPAC.distortion_correction.distortion_correction import (
    create_EPI_DistCorr,
    blip_distcor_wf
)
from CPAC.func_preproc.func_preproc import (
    create_func_preproc,
    connect_func_preproc,
    slice_timing_wf,
    create_wf_edit_func,
    create_scale_func_wf
)
from CPAC.seg_preproc.seg_preproc import (
    create_seg_preproc,
    create_seg_preproc_template_based
)

from CPAC.seg_preproc.utils import mask_erosion

from CPAC.image_utils import (
    spatial_smooth_outputs,
    z_score_standardize,
    fisher_z_score_standardize,
    calc_avg
)

from CPAC.registration import (
    create_fsl_flirt_linear_reg,
    create_fsl_fnirt_nonlinear_reg,
    create_register_func_to_anat,
    create_bbregister_func_to_anat,
    create_register_func_to_epi,
    create_wf_calculate_ants_warp,
    output_func_to_standard
)

from CPAC.nuisance import create_regressor_workflow, \
    create_nuisance_regression_workflow, \
    filtering_bold_and_regressors, \
    bandpass_voxels, \
    NuisanceRegressor
from CPAC.aroma import create_aroma
from CPAC.median_angle import create_median_angle_correction
from CPAC.generate_motion_statistics import motion_power_statistics
from CPAC.scrubbing import create_scrubbing_preproc
from CPAC.timeseries import (
    get_roi_timeseries,
    get_voxel_timeseries,
    get_vertices_timeseries,
    get_spatial_map_timeseries
)

from CPAC.vmhc.vmhc import create_vmhc
from CPAC.reho.reho import create_reho
from CPAC.alff.alff import create_alff
from CPAC.sca.sca import create_sca, create_temporal_reg

from CPAC.connectome.pipeline import create_connectome

from CPAC.utils.datasource import (
    create_func_datasource,
    create_anat_datasource,
    create_fmap_datasource,
    create_roi_mask_dataflow,
    create_spatial_map_dataflow,
    create_check_for_s3_node,
    resolve_resolution,
    resample_func_roi,
    match_epi_fmaps
)
from CPAC.utils.trimmer import the_trimmer
from CPAC.utils import Configuration, Strategy, Outputs, find_files
from CPAC.utils.interfaces.function import Function

from CPAC.utils.interfaces.datasink import DataSink

from CPAC.qc.pipeline import create_qc_workflow
from CPAC.qc.utils import generate_qc_pages

from CPAC.utils.utils import (
    extract_one_d,
    get_scan_params,
    get_tr,
    extract_txt,
    extract_output_mean,
    create_output_mean_csv,
    get_zscore,
    get_fisher_zscore,
    pick_wm
)

from CPAC.utils.monitoring import log_nodes_initial, log_nodes_cb

logger = logging.getLogger('nipype.workflow')
# config.enable_debug_mode()

def run_workflow(sub_dict, c, run, pipeline_timing_info=None,
                 p_name=None, plugin='MultiProc', plugin_args=None, test_config=False):
    '''
    Function to prepare and, optionally, run the C-PAC workflow

    Parameters
    ----------
    sub_dict : dictionary
        subject dictionary with anatomical and functional image paths
    c : Configuration object
        CPAC pipeline configuration dictionary object
    run : boolean
        flag to indicate whether to run the prepared workflow
    pipeline_timing_info : list (optional); default=None
        list of pipeline info for reporting timing information
    p_name : string (optional); default=None
        name of pipeline
    plugin : string (optional); defaule='MultiProc'
        nipype plugin to utilize when the workflow is ran
    plugin_args : dictionary (optional); default=None
        plugin-specific arguments for the workflow plugin

    Returns
    -------
    workflow : nipype workflow
        the prepared nipype workflow object containing the parameters
        specified in the config
    '''

    # Import packages
    from CPAC.utils.utils import check_config_resources, check_system_deps

    # Assure that changes on config will not affect other parts
    c = copy.copy(c)

    subject_id = sub_dict['subject_id']
    if sub_dict['unique_id']:
        subject_id += "_" + sub_dict['unique_id']

    log_dir = os.path.join(c.logDirectory, 'pipeline_%s' % c.pipelineName, subject_id)
    if not os.path.exists(log_dir):
        os.makedirs(os.path.join(log_dir))

    # TODO ASH Enforce c.run_logging to be boolean
    # TODO ASH Schema validation
    config.update_config({
        'logging': {
            'log_directory': log_dir,
            'log_to_file': bool(getattr(c, 'run_logging', True))
        }
    })
    config.enable_resource_monitor()

    logging.update_logging(config)

    # Start timing here
    pipeline_start_time = time.time()
    # at end of workflow, take timestamp again, take time elapsed and check
    # tempfile add time to time data structure inside tempfile, and increment
    # number of subjects

    # Check pipeline config resources
    sub_mem_gb, num_cores_per_sub, num_ants_cores = \
        check_config_resources(c)

    if not plugin:
        plugin = 'MultiProc'

    if plugin_args:
        plugin_args['memory_gb'] = sub_mem_gb
        plugin_args['n_procs'] = num_cores_per_sub
    else:
        plugin_args = {'memory_gb': sub_mem_gb, 'n_procs': num_cores_per_sub}

    # perhaps in future allow user to set threads maximum
    # this is for centrality mostly
    # import mkl
    numThreads = '1'
    os.environ['OMP_NUM_THREADS'] = '1'  # str(num_cores_per_sub)
    os.environ['MKL_NUM_THREADS'] = '1'  # str(num_cores_per_sub)
    os.environ['ITK_GLOBAL_DEFAULT_NUMBER_OF_THREADS'] = str(num_ants_cores)

    # TODO: TEMPORARY
    # TODO: solve the UNet model hanging issue during MultiProc
    if "unet" in c.skullstrip_option:
        c.maxCoresPerParticipant = 1
        logger.info("\n\n[!] LOCKING CPUs PER PARTICIPANT TO 1 FOR U-NET "
                    "MODEL.\n\nThis is a temporary measure due to a known "
                    "issue preventing Nipype's parallelization from running "
                    "U-Net properly.\n\n")

    # calculate maximum potential use of cores according to current pipeline
    # configuration
    max_core_usage = int(c.maxCoresPerParticipant) * \
        int(c.numParticipantsAtOnce)

    ndmg_out = False
    try:
        if "ndmg" in c.output_tree:
            ndmg_out = True
    except:
        pass

    try:
        creds_path = sub_dict['creds_path']
        if creds_path and 'none' not in creds_path.lower():
            if os.path.exists(creds_path):
                input_creds_path = os.path.abspath(creds_path)
            else:
                err_msg = 'Credentials path: "%s" for subject "%s" was not ' \
                          'found. Check this path and try again.' % (
                              creds_path, subject_id)
                raise Exception(err_msg)
        else:
            input_creds_path = None
    except KeyError:
        input_creds_path = None

    # TODO enforce value with schema validation
    try:
        encrypt_data = bool(c.s3Encryption[0])
    except:
        encrypt_data = False


    information = """

    C-PAC version: {cpac_version}

    Setting maximum number of cores per participant to {cores}
    Setting number of participants at once to {participants}
    Setting OMP_NUM_THREADS to {threads}
    Setting MKL_NUM_THREADS to {threads}
    Setting ANTS/ITK thread usage to {ants_threads}
    Maximum potential number of cores that might be used during this run: {max_cores}

"""

    execution_info = """

    End of subject workflow {workflow}

    CPAC run complete:

        Pipeline configuration: {pipeline}
        Subject workflow: {workflow}
        Elapsed run time (minutes): {elapsed}
        Timing information saved in {log_dir}/cpac_individual_timing_{pipeline}.csv
        System time of start:      {run_start}
        System time of completion: {run_finish}

"""

    logger.info(information.format(
        cpac_version=CPAC.__version__,
        cores=c.maxCoresPerParticipant,
        participants=c.numParticipantsAtOnce,
        threads=numThreads,
        ants_threads=c.num_ants_threads,
        max_cores=max_core_usage
    ))


    subject_info = {}
    subject_info['subject_id'] = subject_id
    subject_info['start_time'] = pipeline_start_time

    check_centrality_degree = 1 in c.runNetworkCentrality and \
                              (True in c.degWeightOptions or \
                               True in c.eigWeightOptions)

    check_centrality_lfcd = 1 in c.runNetworkCentrality and \
                            True in c.lfcdWeightOptions

    # Check system dependencies
    check_system_deps(check_ants='ANTS' in c.regOption,
                      check_ica_aroma='1' in str(c.runICA[0]),
                      check_centrality_degree=check_centrality_degree,
                      check_centrality_lfcd=check_centrality_lfcd)


    # absolute paths of the dirs
    c.workingDirectory = os.path.abspath(c.workingDirectory)
    if 's3://' not in c.outputDirectory:
        c.outputDirectory = os.path.abspath(c.outputDirectory)

    workflow, strat_list, pipeline_ids = build_workflow(
        subject_id, sub_dict, c, p_name, num_ants_cores
    )

    forks = "\n\nStrategy forks:\n" + \
            "\n".join(["- " + pipe for pipe in sorted(set(pipeline_ids))]) + \
            "\n\n"

    logger.info(forks)

    if test_config:
        logger.info('This has been a test of the pipeline configuration file, the pipeline was built successfully, but was not run')
    else:

        working_dir = os.path.join(c.workingDirectory, workflow.name)

        if c.write_debugging_outputs:
            with open(os.path.join(working_dir, 'resource_pool.pkl'), 'wb') as f:
                pickle.dump(strat_list, f)

        if c.reGenerateOutputs is True:
            
            erasable = list(find_files(working_dir, '*sink*')) + \
                list(find_files(working_dir, '*link*')) + \
                list(find_files(working_dir, '*log*'))

            for f in erasable:
                if os.path.isfile(f):
                    os.remove(f)
                else:
                    shutil.rmtree(f)

        if hasattr(c, 'trim') and c.trim:

            logger.warn("""
Trimming is an experimental feature, and if used wrongly, it can lead to unreproducible results.
It is useful for performance optimization, but only if used correctly.
Please, make yourself aware of how it works and its assumptions:
    - The pipeline configuration has not changed;
    - The data configuration / BIDS directory has not changed;
    - The files from the output directory has not changed;
    - Your softwares versions has not changed;
    - Your C-PAC version has not changed;
    - You do not have access to the working directory.
""")

            workflow, _ = the_trimmer(
                workflow,
                output_dir=c.outputDirectory,
                s3_creds_path=input_creds_path,
            )

        pipeline_start_datetime = strftime("%Y-%m-%d %H:%M:%S")

        try:
            subject_info['resource_pool'] = []

            for strat_no, strat in enumerate(strat_list):
                strat_label = 'strat_%d' % strat_no
                subject_info[strat_label] = strat.get_name()
                subject_info['resource_pool'].append(strat.get_resource_pool())

            subject_info['status'] = 'Running'

            # Create callback logger
            cb_log_filename = os.path.join(log_dir,
                                        'callback.log')

            try:
                if not os.path.exists(os.path.dirname(cb_log_filename)):
                    os.makedirs(os.path.dirname(cb_log_filename))
            except IOError:
                pass

            # Add handler to callback log file
            cb_logger = cb_logging.getLogger('callback')
            cb_logger.setLevel(cb_logging.DEBUG)
            handler = cb_logging.FileHandler(cb_log_filename)
            cb_logger.addHandler(handler)

            # Log initial information from all the nodes
            log_nodes_initial(workflow)

            # Add status callback function that writes in callback log
            if nipype.__version__ not in ('1.1.2'):
                err_msg = "This version of Nipype may not be compatible with " \
                            "CPAC v%s, please install Nipype version 1.1.2\n" \
                            % (CPAC.__version__)
                logger.error(err_msg)
            else:
                plugin_args['status_callback'] = log_nodes_cb

            if plugin_args['n_procs'] == 1:
                plugin = 'Linear'

            # Actually run the pipeline now, for the current subject
            workflow.run(plugin=plugin, plugin_args=plugin_args)

            # PyPEER kick-off
            if 1 in c.run_pypeer:
                from CPAC.pypeer.peer import prep_for_pypeer
                prep_for_pypeer(c.peer_eye_scan_names, c.peer_data_scan_names,
                                c.eye_mask_path, c.outputDirectory, subject_id, 
                                pipeline_ids, c.peer_stimulus_path, c.peer_gsr,
                                c.peer_scrub, c.peer_scrub_thresh)

            # Dump subject info pickle file to subject log dir
            subject_info['status'] = 'Completed'

            subject_info_file = os.path.join(
                log_dir, 'subject_info_%s.pkl' % subject_id
            )
            with open(subject_info_file, 'wb') as info:
                pickle.dump(list(subject_info), info)

            # have this check in case the user runs cpac_runner from terminal and
            # the timing parameter list is not supplied as usual by the GUI
            if pipeline_timing_info != None:

                # pipeline_timing_info list:
                #  [0] - unique pipeline ID
                #  [1] - pipeline start time stamp (first click of 'run' from GUI)
                #  [2] - number of subjects in subject list
                unique_pipeline_id = pipeline_timing_info[0]
                pipeline_start_stamp = pipeline_timing_info[1]
                num_subjects = pipeline_timing_info[2]

                # elapsed time data list:
                #  [0] - elapsed time in minutes
                elapsed_time_data = []

                elapsed_time_data.append(
                    int(((time.time() - pipeline_start_time) / 60)))

                # elapsedTimeBin list:
                #  [0] - cumulative elapsed time (minutes) across all subjects
                #  [1] - number of times the elapsed time has been appended
                #        (effectively a measure of how many subjects have run)

                # TODO
                # write more doc for all this
                # warning in .csv that some runs may be partial
                # code to delete .tmp file

                timing_temp_file_path = os.path.join(c.logDirectory,
                                                    '%s_pipeline_timing.tmp' % unique_pipeline_id)

                if not os.path.isfile(timing_temp_file_path):
                    elapsedTimeBin = []
                    elapsedTimeBin.append(0)
                    elapsedTimeBin.append(0)

                    with open(timing_temp_file_path, 'wb') as handle:
                        pickle.dump(elapsedTimeBin, handle)

                with open(timing_temp_file_path, 'rb') as handle:
                    elapsedTimeBin = pickle.loads(handle.read())

                elapsedTimeBin[0] = elapsedTimeBin[0] + elapsed_time_data[0]
                elapsedTimeBin[1] = elapsedTimeBin[1] + 1

                with open(timing_temp_file_path, 'wb') as handle:
                    pickle.dump(elapsedTimeBin, handle)

                # this happens once the last subject has finished running!
                if elapsedTimeBin[1] == num_subjects:

                    pipelineTimeDict = {}
                    pipelineTimeDict['Pipeline'] = c.pipelineName
                    pipelineTimeDict['Cores_Per_Subject'] = c.maxCoresPerParticipant
                    pipelineTimeDict['Simultaneous_Subjects'] = c.numParticipantsAtOnce
                    pipelineTimeDict['Number_of_Subjects'] = num_subjects
                    pipelineTimeDict['Start_Time'] = pipeline_start_stamp
                    pipelineTimeDict['End_Time'] = strftime("%Y-%m-%d_%H:%M:%S")
                    pipelineTimeDict['Elapsed_Time_(minutes)'] = elapsedTimeBin[0]
                    pipelineTimeDict['Status'] = 'Complete'

                    gpaTimeFields = [
                        'Pipeline', 'Cores_Per_Subject',
                        'Simultaneous_Subjects',
                        'Number_of_Subjects', 'Start_Time',
                        'End_Time', 'Elapsed_Time_(minutes)',
                        'Status'
                    ]
                    timeHeader = dict(zip(gpaTimeFields, gpaTimeFields))

                    with open(os.path.join(
                        c.logDirectory,
                        'cpac_individual_timing_%s.csv' % c.pipelineName
                    ), 'a') as timeCSV, open(os.path.join(
                        c.logDirectory,
                        'cpac_individual_timing_%s.csv' % c.pipelineName
                    ), 'rb') as readTimeCSV:

                        timeWriter = csv.DictWriter(timeCSV, fieldnames=gpaTimeFields)
                        timeReader = csv.DictReader(readTimeCSV)

                        headerExists = False
                        for line in timeReader:
                            if 'Start_Time' in line:
                                headerExists = True

                        if headerExists == False:
                            timeWriter.writerow(timeHeader)

                        timeWriter.writerow(pipelineTimeDict)

                    # remove the temp timing file now that it is no longer needed
                    os.remove(timing_temp_file_path)

            # Upload logs to s3 if s3_str in output directory
            if c.outputDirectory.lower().startswith('s3://'):

                try:
                    # Store logs in s3 output director/logs/...
                    s3_log_dir = os.path.join(
                        c.outputDirectory,
                        'logs',
                        os.path.basename(log_dir)
                    )
                    bucket_name = c.outputDirectory.split('/')[2]
                    bucket = fetch_creds.return_bucket(creds_path, bucket_name)

                    # Collect local log files
                    local_log_files = []
                    for root, _, files in os.walk(log_dir):
                        local_log_files.extend([os.path.join(root, fil)
                                                for fil in files])
                    # Form destination keys
                    s3_log_files = [loc.replace(log_dir, s3_log_dir)
                                    for loc in local_log_files]
                    # Upload logs
                    aws_utils.s3_upload(bucket,
                                        (local_log_files, s3_log_files),
                                        encrypt=encrypt_data)
                    # Delete local log files
                    for log_f in local_log_files:
                        os.remove(log_f)

                except Exception as exc:
                    err_msg = 'Unable to upload CPAC log files in: %s.\nError: %s'
                    logger.error(err_msg, log_dir, exc)

        except Exception as e:

            execution_info = """

Error of subject workflow {workflow}

CPAC run error:

    Pipeline configuration: {pipeline}
    Subject workflow: {workflow}
    Elapsed run time (minutes): {elapsed}
    Timing information saved in {log_dir}/cpac_individual_timing_{pipeline}.csv
    System time of start:      {run_start}

"""

        finally:

            if 1 in c.generateQualityControlImages and not ndmg_out:
                for pip_id in pipeline_ids:
                    pipeline_base = os.path.join(c.outputDirectory,
                                                 'pipeline_{0}'.format(pip_id))

                    sub_output_dir = os.path.join(pipeline_base, subject_id)
                    qc_dir = os.path.join(sub_output_dir, 'qc')
                    generate_qc_pages(qc_dir)
                
            if workflow:

                logger.info(execution_info.format(
                    workflow=workflow.name,
                    pipeline=c.pipelineName,
                    log_dir=c.logDirectory,
                    elapsed=(time.time() - pipeline_start_time) / 60,
                    run_start=pipeline_start_datetime,
                    run_finish=strftime("%Y-%m-%d %H:%M:%S")
                ))

                # Remove working directory when done
                if c.removeWorkingDir:
                    try:
                        if os.path.exists(working_dir):
                            logger.info("Removing working dir: %s", working_dir)
                            shutil.rmtree(working_dir)
                    except:
                        logger.warn('Could not remove working directory %s',
                                    working_dir)


def build_workflow(subject_id, sub_dict, c, pipeline_name=None, num_ants_cores=1):

    # TODO ASH temporary code, remove
    # TODO ASH maybe scheme validation/normalization
    already_skullstripped = c.already_skullstripped[0]
    if already_skullstripped == 2:
        already_skullstripped = 0
    elif already_skullstripped == 3:
        already_skullstripped = 1

    if 'ANTS' in c.regOption:

        # if someone doesn't have anatRegANTSinterpolation in their pipe config,
        # it will default to LanczosWindowedSinc
        if not hasattr(c, 'anatRegANTSinterpolation'):
            setattr(c, 'anatRegANTSinterpolation', 'LanczosWindowedSinc')

        if c.anatRegANTSinterpolation not in ['Linear', 'BSpline', 'LanczosWindowedSinc']:
            err_msg = 'The selected ANTS interpolation method may be in the list of values: "Linear", "BSpline", "LanczosWindowedSinc"'
            raise Exception(err_msg)

        # if someone doesn't have funcRegANTSinterpolation in their pipe config,
        # it will default to LanczosWindowedSinc
        if not hasattr(c, 'funcRegANTSinterpolation'):
               setattr(c, 'funcRegANTSinterpolation', 'LanczosWindowedSinc')

        if c.funcRegANTSinterpolation not in ['Linear', 'BSpline', 'LanczosWindowedSinc']:
            err_msg = 'The selected ANTS interpolation method may be in the list of values: "Linear", "BSpline", "LanczosWindowedSinc"'
            raise Exception(err_msg)

    if 'FSL' in c.regOption:

        # if someone doesn't have anatRegFSLinterpolation in their pipe config,
        # it will default to sinc
        if not hasattr(c, 'anatRegFSLinterpolation'):
            setattr(c, 'anatRegFSLinterpolation', 'sinc')

        if c.anatRegFSLinterpolation not in ["trilinear", "sinc", "spline"]:
            err_msg = 'The selected FSL interpolation method may be in the list of values: "trilinear", "sinc", "spline"'
            raise Exception(err_msg)


    # Workflow setup
    workflow_name = 'resting_preproc_' + str(subject_id)
    workflow = pe.Workflow(name=workflow_name)
    workflow.base_dir = c.workingDirectory
    workflow.config['execution'] = {
        'hash_method': 'timestamp',
        'crashdump_dir': os.path.abspath(c.crashLogDirectory)
    }

    # Extract credentials path if it exists
    try:
        creds_path = sub_dict['creds_path']
        if creds_path and 'none' not in creds_path.lower():
            if os.path.exists(creds_path):
                input_creds_path = os.path.abspath(creds_path)
            else:
                err_msg = 'Credentials path: "%s" for subject "%s" was not ' \
                          'found. Check this path and try again.' % (
                              creds_path, subject_id)
                raise Exception(err_msg)
        else:
            input_creds_path = None
    except KeyError:
        input_creds_path = None

    # check if lateral_ventricles_mask exist
    if str(c.lateral_ventricles_mask).lower() in ['none', 'false']:
        ventricle_mask_exist = False
    else:
        ventricle_mask_exist = True

    # TODO ASH normalize file paths with schema validator
    template_keys = [
        ("anat", "templateSpecificationFile"),
        ("anat", "lateral_ventricles_mask"),
        ("anat", "PRIORS_CSF"),
        ("anat", "PRIORS_GRAY"),
        ("anat", "PRIORS_WHITE"),
        ("other", "configFileTwomm"),
        ("anat", "template_based_segmentation_CSF"),
        ("anat", "template_based_segmentation_GRAY"),
        ("anat", "template_based_segmentation_WHITE"),
    ]

    for key_type, key in template_keys:

        node = create_check_for_s3_node(
            key,
            getattr(c, key), key_type,
            input_creds_path, c.workingDirectory
        )

        setattr(c, key, node)

    """""""""""""""""""""""""""""""""""""""""""""""""""
     PREPROCESSING
    """""""""""""""""""""""""""""""""""""""""""""""""""

    strat_initial = Strategy()

    # The list of strategies that will be shared all along the pipeline creation
    strat_list = []
    num_strat = 0

    anat_flow = create_anat_datasource('anat_gather_%d' % num_strat)
    anat_flow.inputs.inputnode.subject = subject_id
    anat_flow.inputs.inputnode.anat = sub_dict['anat']
    anat_flow.inputs.inputnode.creds_path = input_creds_path
    anat_flow.inputs.inputnode.dl_dir = c.workingDirectory

    strat_initial.update_resource_pool({
        'anatomical': (anat_flow, 'outputspec.anat')
    })

    if 'brain_mask' in sub_dict.keys():
        if sub_dict['brain_mask'] and sub_dict['brain_mask'].lower() != 'none':
            brain_flow = create_anat_datasource('brain_gather_%d' % num_strat)
            brain_flow.inputs.inputnode.subject = subject_id
            brain_flow.inputs.inputnode.anat = sub_dict['brain_mask']
            brain_flow.inputs.inputnode.creds_path = input_creds_path
            brain_flow.inputs.inputnode.dl_dir = c.workingDirectory

            strat_initial.update_resource_pool({
                'anatomical_brain_mask': (brain_flow, 'outputspec.anat')
            })

    if 'lesion_mask' in sub_dict.keys():
        lesion_datasource = create_anat_datasource('lesion_gather_%d' % num_strat)
        lesion_datasource.inputs.inputnode.subject = subject_id
        lesion_datasource.inputs.inputnode.anat = sub_dict['lesion_mask']
        lesion_datasource.inputs.inputnode.creds_path = input_creds_path
        lesion_datasource.inputs.inputnode.dl_dir = c.workingDirectory

        strat_initial.update_resource_pool({
            'lesion_mask': (lesion_datasource, 'outputspec.anat')
        })

    templates_for_resampling = [
        (c.resolution_for_anat, c.template_brain_only_for_anat, 'template_brain_for_anat', 'resolution_for_anat'),
        (c.resolution_for_anat, c.template_skull_for_anat, 'template_skull_for_anat', 'resolution_for_anat'),
        (c.resolution_for_anat, c.template_symmetric_brain_only, 'template_symmetric_brain', 'resolution_for_anat'),
        (c.resolution_for_anat, c.template_symmetric_skull, 'template_symmetric_skull', 'resolution_for_anat'),
        (c.resolution_for_anat, c.dilated_symmetric_brain_mask, 'template_dilated_symmetric_brain_mask', 'resolution_for_anat'),
        (c.resolution_for_anat, c.ref_mask, 'template_ref_mask', 'resolution_for_anat'),
        (c.resolution_for_func_preproc, c.template_brain_only_for_func, 'template_brain_for_func_preproc', 'resolution_for_func_preproc'),
        (c.resolution_for_func_preproc, c.template_skull_for_func, 'template_skull_for_func_preproc', 'resolution_for_func_preproc'),
        (c.resolution_for_func_preproc, c.template_epi, 'template_epi', 'resolution_for_func_preproc'),  # no difference of skull and only brain
        (c.resolution_for_func_derivative, c.template_epi, 'template_epi_derivative', 'resolution_for_func_derivative'),  # no difference of skull and only brain
        (c.resolution_for_func_derivative, c.template_brain_only_for_func, 'template_brain_for_func_derivative', 'resolution_for_func_preproc'),
        (c.resolution_for_func_derivative, c.template_skull_for_func, 'template_skull_for_func_derivative', 'resolution_for_func_preproc'),
    ]

    if 1 in c.run_pypeer:
        templates_for_resampling.append((c.resolution_for_func_preproc, c.eye_mask_path, 'template_eye_mask', 'resolution_for_func_preproc'))
        Outputs.any.append("template_eye_mask")

    # update resampled template to resource pool
    for resolution, template, template_name, tag in templates_for_resampling:
        resampled_template = pe.Node(Function(input_names=['resolution', 'template', 'template_name', 'tag'], 
                                              output_names=['resampled_template'], 
                                              function=resolve_resolution,
                                              as_module=True), 
                                        name='resampled_' + template_name) 

        resampled_template.inputs.resolution = resolution
        resampled_template.inputs.template = template
        resampled_template.inputs.template_name = template_name
        resampled_template.inputs.tag = tag

        strat_initial.update_resource_pool({
            template_name: (resampled_template, 'resampled_template')
        })

    strat_list += [strat_initial]

    new_strat_list = []

    for num_strat, strat in enumerate(strat_list):

        if 'anatomical_brain_mask' in strat:

            anat_preproc = create_anat_preproc(method='mask',
                                               config=c,
                                               wf_name='anat_preproc_mask_%d' % num_strat)

            new_strat = strat.fork()
            node, out_file = new_strat['anatomical']
            workflow.connect(node, out_file,
                             anat_preproc, 'inputspec.anat')

            node, out_file = strat['anatomical_brain_mask']
            workflow.connect(node, out_file,
                             anat_preproc, 'inputspec.brain_mask')
                             
            new_strat.append_name(anat_preproc.name)
            new_strat.set_leaf_properties(anat_preproc, 'outputspec.brain')
            new_strat.update_resource_pool({
                'anatomical_brain': (anat_preproc, 'outputspec.brain'),
                'anatomical_reorient': (anat_preproc, 'outputspec.reorient'),
            })
            new_strat.update_resource_pool({
                'anatomical_brain_mask': (anat_preproc, 'outputspec.brain_mask')
            }, override=True)

            new_strat_list += [new_strat]

            continue

        if already_skullstripped:

            anat_preproc = create_anat_preproc(method=None,
                                               already_skullstripped=True,
                                               config=c,
                                               wf_name='anat_preproc_already_%d' % num_strat)

            new_strat = strat.fork()
            node, out_file = new_strat['anatomical']
            workflow.connect(node, out_file,
                            anat_preproc, 'inputspec.anat')
            new_strat.append_name(anat_preproc.name)
            new_strat.set_leaf_properties(anat_preproc, 'outputspec.brain')
            new_strat.update_resource_pool({
                'anatomical_brain': (anat_preproc, 'outputspec.brain'),
                'anatomical_reorient': (anat_preproc, 'outputspec.reorient'),
                'anatomical_brain_mask': (anat_preproc, 'outputspec.brain_mask'),
            })

            new_strat_list += [new_strat]

        else:
            if not any(o in c.skullstrip_option for o in ["AFNI", "FSL", "niworkflows-ants", "unet"]):
                err = '\n\n[!] C-PAC says: Your skull-stripping method options ' \
                    'setting does not include either \'AFNI\' or \'FSL\' or \'niworkflows-ants\'.\n\n' \
                    'Options you provided:\nskullstrip_option: {0}' \
                    '\n\n'.format(str(c.skullstrip_option))
                raise Exception(err)

            if "AFNI" in c.skullstrip_option:

                anat_preproc = create_anat_preproc(method='afni',
                                                   config=c,
                                                   wf_name='anat_preproc_afni_%d' % num_strat)

                anat_preproc.inputs.AFNI_options.set(
                    mask_vol=c.skullstrip_mask_vol,
                    shrink_factor=c.skullstrip_shrink_factor,
                    var_shrink_fac=c.skullstrip_var_shrink_fac,
                    shrink_fac_bot_lim=c.skullstrip_shrink_factor_bot_lim,
                    avoid_vent=c.skullstrip_avoid_vent,
                    niter=c.skullstrip_n_iterations,
                    pushout=c.skullstrip_pushout,
                    touchup=c.skullstrip_touchup,
                    fill_hole=c.skullstrip_fill_hole,
                    avoid_eyes=c.skullstrip_avoid_eyes,
                    use_edge=c.skullstrip_use_edge,
                    exp_frac=c.skullstrip_exp_frac,
                    smooth_final=c.skullstrip_smooth_final,
                    push_to_edge=c.skullstrip_push_to_edge,
                    use_skull=c.skullstrip_use_skull,
                    perc_int=c.skullstrip_perc_int,
                    max_inter_iter=c.skullstrip_max_inter_iter,
                    blur_fwhm=c.skullstrip_blur_fwhm,
                    fac=c.skullstrip_fac,
                    monkey=c.skullstrip_monkey,
                )

                new_strat = strat.fork()
                node, out_file = new_strat['anatomical']
                workflow.connect(node, out_file,
                                 anat_preproc, 'inputspec.anat')
                new_strat.append_name(anat_preproc.name)
                new_strat.set_leaf_properties(anat_preproc, 'outputspec.brain')
                new_strat.update_resource_pool({
                    'anatomical_brain': (anat_preproc, 'outputspec.brain'),
                    'anatomical_reorient': (anat_preproc, 'outputspec.reorient'),
                    'anatomical_brain_mask': (anat_preproc, 'outputspec.brain_mask'),
                })

                new_strat_list += [new_strat]

            if "FSL" in c.skullstrip_option:
                anat_preproc = create_anat_preproc(method='fsl',
                                                   config=c,
                                                   wf_name='anat_preproc_bet_%d' % num_strat)

                anat_preproc.inputs.BET_options.set(
                    frac=c.bet_frac,
                    mask_boolean=c.bet_mask_boolean,
                    mesh_boolean=c.bet_mesh_boolean,
                    outline=c.bet_outline,
                    padding=c.bet_padding,
                    radius=c.bet_radius,
                    reduce_bias=c.bet_reduce_bias,
                    remove_eyes=c.bet_remove_eyes,
                    robust=c.bet_robust,
                    skull=c.bet_skull,
                    surfaces=c.bet_surfaces,
                    threshold=c.bet_threshold,
                    vertical_gradient=c.bet_vertical_gradient,
                )

                new_strat = strat.fork()
                node, out_file = new_strat['anatomical']
                workflow.connect(node, out_file,
                                anat_preproc, 'inputspec.anat')
                new_strat.append_name(anat_preproc.name)
                new_strat.set_leaf_properties(anat_preproc, 'outputspec.brain')
                new_strat.update_resource_pool({
                    'anatomical_brain': (anat_preproc, 'outputspec.brain'),
                    'anatomical_reorient': (anat_preproc, 'outputspec.reorient'),
                    'anatomical_brain_mask': (anat_preproc, 'outputspec.brain_mask'),
                })

                new_strat_list += [new_strat]

            if "niworkflows-ants" in c.skullstrip_option:
                anat_preproc = create_anat_preproc(method='niworkflows-ants',
                                                   config=c,
                                                   wf_name='anat_preproc_niworkflows_ants_%d' % num_strat)

                new_strat = strat.fork()
                node, out_file = new_strat['anatomical']
                workflow.connect(node, out_file,
                                anat_preproc, 'inputspec.anat')
                new_strat.append_name(anat_preproc.name)
                new_strat.set_leaf_properties(anat_preproc, 'outputspec.brain')
                new_strat.update_resource_pool({
                    'anatomical_brain': (anat_preproc, 'outputspec.brain'),
                    'anatomical_reorient': (anat_preproc, 'outputspec.reorient'),
                    'anatomical_brain_mask': (anat_preproc, 'outputspec.brain_mask'),
                })

                new_strat_list += [new_strat]

            if "unet" in c.skullstrip_option:
                anat_preproc = create_anat_preproc(method='unet',
                                                   config=c,
                                                   wf_name='anat_preproc_unet_%d' % num_strat)

                new_strat = strat.fork()
                node, out_file = new_strat['anatomical']
                workflow.connect(node, out_file,
                                anat_preproc, 'inputspec.anat')
                new_strat.append_name(anat_preproc.name)
                new_strat.set_leaf_properties(anat_preproc, 'outputspec.brain')
                new_strat.update_resource_pool({
                    'anatomical_brain': (anat_preproc, 'outputspec.brain'),
                    'anatomical_reorient': (anat_preproc, 'outputspec.reorient'),
                    'anatomical_brain_mask': (anat_preproc, 'outputspec.brain_mask'),
                })

                new_strat_list += [new_strat]


    strat_list = new_strat_list

    new_strat_list = []

    # either run FSL anatomical-to-MNI registration, or...
    if 'FSL' in c.regOption:
        for num_strat, strat in enumerate(strat_list):

            # this is to prevent the user from running FNIRT if they are
            # providing already-skullstripped inputs. this is because
            # FNIRT requires an input with the skull still on
            if already_skullstripped == 1:
                err_msg = '\n\n[!] CPAC says: FNIRT (for anatomical ' \
                          'registration) will not work properly if you ' \
                          'are providing inputs that have already been ' \
                          'skull-stripped.\n\nEither switch to using ' \
                          'ANTS for registration or provide input ' \
                          'images that have not been already ' \
                          'skull-stripped.\n\n'

                logger.info(err_msg)
                raise Exception

            flirt_reg_anat_mni = create_fsl_flirt_linear_reg(
                'anat_mni_flirt_register_%d' % num_strat
            )

            # Input registration parameters
            flirt_reg_anat_mni.inputs.inputspec.interp = c.anatRegFSLinterpolation

            node, out_file = strat['anatomical_brain']
            workflow.connect(node, out_file,
                             flirt_reg_anat_mni, 'inputspec.input_brain')

            # pass the reference files
            node, out_file = strat['template_brain_for_anat']
            workflow.connect(node, out_file,
                flirt_reg_anat_mni, 'inputspec.reference_brain')

            if 'ANTS' in c.regOption:
                strat = strat.fork()
                new_strat_list.append(strat)

            strat.append_name(flirt_reg_anat_mni.name)
            strat.set_leaf_properties(flirt_reg_anat_mni,
                                      'outputspec.output_brain')

            strat.update_resource_pool({
                'anatomical_to_mni_linear_xfm': (flirt_reg_anat_mni, 'outputspec.linear_xfm'),
                'mni_to_anatomical_linear_xfm': (flirt_reg_anat_mni, 'outputspec.invlinear_xfm'),
                'anatomical_to_standard': (flirt_reg_anat_mni, 'outputspec.output_brain')
            })

    strat_list += new_strat_list

    new_strat_list = []

    try:
        fsl_linear_reg_only = c.fsl_linear_reg_only
    except AttributeError:
        fsl_linear_reg_only = [0]

    if 'FSL' in c.regOption and 0 in fsl_linear_reg_only:

        for num_strat, strat in enumerate(strat_list):

            nodes = strat.get_nodes_names()

            if 'anat_mni_flirt_register' in nodes:

                fnirt_reg_anat_mni = create_fsl_fnirt_nonlinear_reg(
                    'anat_mni_fnirt_register_%d' % num_strat
                )

                node, out_file = strat['anatomical_brain']
                workflow.connect(node, out_file,
                                 fnirt_reg_anat_mni, 'inputspec.input_brain')

                # pass the reference files
                node, out_file = strat['template_brain_for_anat']
                workflow.connect(node, out_file,
                    fnirt_reg_anat_mni, 'inputspec.reference_brain')

                node, out_file = strat['anatomical_reorient']
                workflow.connect(node, out_file,
                                 fnirt_reg_anat_mni, 'inputspec.input_skull')

                node, out_file = strat['anatomical_to_mni_linear_xfm']
                workflow.connect(node, out_file,
                                 fnirt_reg_anat_mni, 'inputspec.linear_aff')

                node, out_file = strat['template_skull_for_anat']
                workflow.connect(node, out_file,
                    fnirt_reg_anat_mni, 'inputspec.reference_skull')

                node, out_file = strat['template_ref_mask']
                workflow.connect(node, out_file,
                    fnirt_reg_anat_mni, 'inputspec.ref_mask')

                # assign the FSL FNIRT config file specified in pipeline
                # config.yml
                fnirt_reg_anat_mni.inputs.inputspec.fnirt_config = c.fnirtConfig

                if 1 in fsl_linear_reg_only:
                    strat = strat.fork()
                    new_strat_list.append(strat)

                strat.append_name(fnirt_reg_anat_mni.name)
                strat.set_leaf_properties(fnirt_reg_anat_mni,
                                          'outputspec.output_brain')

                strat.update_resource_pool({
                    'anatomical_to_mni_nonlinear_xfm': (fnirt_reg_anat_mni, 'outputspec.nonlinear_xfm'),
                    'anatomical_to_standard': (fnirt_reg_anat_mni, 'outputspec.output_brain')
                }, override=True)

    strat_list += new_strat_list

    new_strat_list = []

    for num_strat, strat in enumerate(strat_list):

        nodes = strat.get_nodes_names()

        # or run ANTS anatomical-to-MNI registration instead
        if 'ANTS' in c.regOption and \
            'anat_mni_flirt_register' not in nodes and \
                'anat_mni_fnirt_register' not in nodes:

            ants_reg_anat_mni = \
                create_wf_calculate_ants_warp(
                    'anat_mni_ants_register_%d' % num_strat,
                    num_threads=num_ants_cores,
                    reg_ants_skull = c.regWithSkull
                )

            # calculating the transform with the skullstripped is
            # reported to be better, but it requires very high
            # quality skullstripping. If skullstripping is imprecise
            # registration with skull is preferred

            # TODO ASH assess with schema validator
            if 1 in c.regWithSkull:

                if already_skullstripped == 1:
                    err_msg = '\n\n[!] CPAC says: You selected ' \
                        'to run anatomical registration with ' \
                        'the skull, but you also selected to ' \
                        'use already-skullstripped images as ' \
                        'your inputs. This can be changed ' \
                        'in your pipeline configuration ' \
                        'editor.\n\n'

                    logger.info(err_msg)
                    raise Exception

            # Input ANTs registration parameters
            if c.ANTs_para_T1_registration is None:
                err_msg = '\n\n[!] C-PAC says: \n'\
                    'You have selected \'regOption: [ANTS]\' as your anatomical registration method. \n'\
                            'However, ANTs parameters specified: {0}, is not supported. ' \
                            'Please specify ANTs parameters properly and try again'.format(str(c.ANTs_para_T1_registration))
                raise Exception(err_msg)
            else: 
                ants_reg_anat_mni.inputs.inputspec.ants_para = c.ANTs_para_T1_registration

            ants_reg_anat_mni.inputs.inputspec.interp = c.anatRegANTSinterpolation

            # get the skull-stripped anatomical from resource pool
            node, out_file = strat['anatomical_brain']

            # pass the anatomical to the workflow
            workflow.connect(node, out_file,
                                ants_reg_anat_mni,
                                'inputspec.moving_brain')

            # pass the reference file
            node, out_file = strat['template_brain_for_anat']
            workflow.connect(node, out_file,
                ants_reg_anat_mni, 'inputspec.reference_brain')

            # get the reorient skull-on anatomical from resource pool
            node, out_file = strat['anatomical_reorient']

            # pass the anatomical to the workflow
            workflow.connect(node, out_file,
                                ants_reg_anat_mni,
                                'inputspec.moving_skull')

            # pass the reference file
            node, out_file = strat['template_skull_for_anat']
            workflow.connect(
                node, out_file,
                ants_reg_anat_mni, 'inputspec.reference_skull'
                )

            # Test if a lesion mask is found for the anatomical image
            if 'lesion_mask' in sub_dict and c.use_lesion_mask \
                    and 'lesion_preproc' not in nodes:
                # Create lesion preproc node to apply afni Refit and Resample
                lesion_preproc = create_lesion_preproc(
                    wf_name='lesion_preproc_%d' % num_strat
                )
                # Add the name of the node in the strat object
                strat.append_name(lesion_preproc.name)
                # I think I don't need to set this node as leaf but not sure
                # strat.set_leaf_properties(lesion_preproc, 'inputspec.lesion')

                # Add the lesion preprocessed to the resource pool
                strat.update_resource_pool({
                    'lesion_reorient': (lesion_preproc, 'outputspec.reorient')
                })
                # The Refit lesion is not added to the resource pool because
                # it is not used afterward

                # Retieve the lesion mask from the resource pool
                node, out_file = strat['lesion_mask']
                # Set the lesion mask as input of lesion_preproc
                workflow.connect(
                    node, out_file,
                    lesion_preproc, 'inputspec.lesion'
                )

                # Set the output of lesion preproc as parameter of ANTs
                # fixed_image_mask option
                workflow.connect(
                    lesion_preproc, 'outputspec.reorient',
                    ants_reg_anat_mni, 'inputspec.fixed_image_mask'
                )
            else:
                ants_reg_anat_mni.inputs.inputspec.fixed_image_mask = None

            strat.append_name(ants_reg_anat_mni.name)

            strat.set_leaf_properties(ants_reg_anat_mni,
                                      'outputspec.normalized_output_brain')

            strat.update_resource_pool({
                'ants_initial_xfm': (ants_reg_anat_mni, 'outputspec.ants_initial_xfm'),
                'ants_rigid_xfm': (ants_reg_anat_mni, 'outputspec.ants_rigid_xfm'),
                'ants_affine_xfm': (ants_reg_anat_mni, 'outputspec.ants_affine_xfm'),
                'anatomical_to_mni_nonlinear_xfm': (ants_reg_anat_mni, 'outputspec.warp_field'),
                'mni_to_anatomical_nonlinear_xfm': (ants_reg_anat_mni, 'outputspec.inverse_warp_field'),
                'anat_to_mni_ants_composite_xfm': (ants_reg_anat_mni, 'outputspec.composite_transform'),
                'anatomical_to_standard': (ants_reg_anat_mni, 'outputspec.normalized_output_brain')
            })

    strat_list += new_strat_list

    # [SYMMETRIC] T1 -> Symmetric Template, Non-linear registration (FNIRT/ANTS)

    new_strat_list = []

    if 1 in c.runVMHC and 1 in getattr(c, 'runFunctional', [1]):

        for num_strat, strat in enumerate(strat_list):

            nodes = strat.get_nodes_names()

            if 'FSL' in c.regOption and \
               'anat_mni_ants_register' not in nodes:

                # this is to prevent the user from running FNIRT if they are
                # providing already-skullstripped inputs. this is because
                # FNIRT requires an input with the skull still on
                # TODO ASH normalize w schema validation to bool
                if already_skullstripped == 1:
                    err_msg = '\n\n[!] CPAC says: FNIRT (for anatomical ' \
                              'registration) will not work properly if you ' \
                              'are providing inputs that have already been ' \
                              'skull-stripped.\n\nEither switch to using ' \
                              'ANTS for registration or provide input ' \
                              'images that have not been already ' \
                              'skull-stripped.\n\n'

                    logger.info(err_msg)
                    raise Exception

                flirt_reg_anat_symm_mni = create_fsl_flirt_linear_reg(
                    'anat_symmetric_mni_flirt_register_%d' % num_strat
                )


                # Input registration parameters
                flirt_reg_anat_symm_mni.inputs.inputspec.interp = c.anatRegFSLinterpolation

                node, out_file = strat['anatomical_brain']
                workflow.connect(node, out_file,
                                 flirt_reg_anat_symm_mni,
                                 'inputspec.input_brain')

                # pass the reference files
                node, out_file = strat['template_symmetric_brain']
                workflow.connect(node, out_file,
                    flirt_reg_anat_symm_mni, 'inputspec.reference_brain')

                # if 'ANTS' in c.regOption:
                #    strat = strat.fork()
                #    new_strat_list.append(strat)

                strat.append_name(flirt_reg_anat_symm_mni.name)
                strat.set_leaf_properties(flirt_reg_anat_symm_mni,
                                          'outputspec.output_brain')

                strat.update_resource_pool({
                    'anatomical_to_symmetric_mni_linear_xfm': (
                    flirt_reg_anat_symm_mni, 'outputspec.linear_xfm'),
                    'symmetric_mni_to_anatomical_linear_xfm': (
                    flirt_reg_anat_symm_mni, 'outputspec.invlinear_xfm'),
                    'symmetric_anatomical_to_standard': (
                    flirt_reg_anat_symm_mni, 'outputspec.output_brain')
                })

        strat_list += new_strat_list

        new_strat_list = []

        try:
            fsl_linear_reg_only = c.fsl_linear_reg_only
        except AttributeError:
            fsl_linear_reg_only = [0]

        if 'FSL' in c.regOption and 0 in fsl_linear_reg_only:

            for num_strat, strat in enumerate(strat_list):

                nodes = strat.get_nodes_names()

                if 'anat_mni_flirt_register' in nodes:
                    fnirt_reg_anat_symm_mni = create_fsl_fnirt_nonlinear_reg(
                        'anat_symmetric_mni_fnirt_register_%d' % num_strat
                    )

                    node, out_file = strat['anatomical_brain']
                    workflow.connect(node, out_file,
                                     fnirt_reg_anat_symm_mni,
                                     'inputspec.input_brain')

                    # pass the reference files
                    node, out_file = strat['template_brain_for_anat']
                    workflow.connect(node, out_file,
                        fnirt_reg_anat_symm_mni, 'inputspec.reference_brain')

                    node, out_file = strat['anatomical_reorient']
                    workflow.connect(node, out_file,
                                     fnirt_reg_anat_symm_mni,
                                     'inputspec.input_skull')

                    node, out_file = strat['anatomical_to_mni_linear_xfm']
                    workflow.connect(node, out_file,
                                     fnirt_reg_anat_symm_mni,
                                     'inputspec.linear_aff')

                    node, out_file = strat['template_symmetric_skull']
                    workflow.connect(node, out_file,
                        fnirt_reg_anat_symm_mni, 'inputspec.reference_skull')

                    node, out_file = strat['template_dilated_symmetric_brain_mask']
                    workflow.connect(node, out_file,
                        fnirt_reg_anat_symm_mni, 'inputspec.ref_mask')

                    strat.append_name(fnirt_reg_anat_symm_mni.name)
                    strat.set_leaf_properties(fnirt_reg_anat_symm_mni,
                                              'outputspec.output_brain')

                    strat.update_resource_pool({
                        'anatomical_to_symmetric_mni_nonlinear_xfm': (
                        fnirt_reg_anat_symm_mni, 'outputspec.nonlinear_xfm'),
                        'symmetric_anatomical_to_standard': (
                        fnirt_reg_anat_symm_mni, 'outputspec.output_brain')
                    }, override=True)

        strat_list += new_strat_list

        new_strat_list = []

        for num_strat, strat in enumerate(strat_list):

            nodes = strat.get_nodes_names()

            # or run ANTS anatomical-to-MNI registration instead
            if 'ANTS' in c.regOption and \
               'anat_mni_flirt_register' not in nodes and \
               'anat_mni_fnirt_register' not in nodes and \
               'anat_symmetric_mni_flirt_register' not in nodes and \
               'anat_symmetric_mni_fnirt_register' not in nodes:

                ants_reg_anat_symm_mni = \
                    create_wf_calculate_ants_warp(
                        'anat_symmetric_mni_ants_register_%d' % num_strat,
                        num_threads=num_ants_cores,                    
                        reg_ants_skull = c.regWithSkull
                    )

                # Input registration parameters
                ants_reg_anat_symm_mni.inputs.inputspec.ants_para = c.ANTs_para_T1_registration
                ants_reg_anat_symm_mni.inputs.inputspec.interp = c.anatRegANTSinterpolation

                # calculating the transform with the skullstripped is
                # reported to be better, but it requires very high
                # quality skullstripping. If skullstripping is imprecise
                # registration with skull is preferred
                if 1 in c.regWithSkull:

                    if already_skullstripped == 1:
                        err_msg = '\n\n[!] CPAC says: You selected ' \
                            'to run anatomical registration with ' \
                            'the skull, but you also selected to ' \
                            'use already-skullstripped images as ' \
                            'your inputs. This can be changed ' \
                            'in your pipeline configuration ' \
                            'editor.\n\n'

                        logger.info(err_msg)
                        raise Exception

                # get the skullstripped anatomical from resource pool
                node, out_file = strat['anatomical_brain']

                # pass the anatomical to the workflow
                workflow.connect(node, out_file,
                                    ants_reg_anat_symm_mni,
                                    'inputspec.moving_brain')

                # pass the reference file
                node, out_file = strat['template_symmetric_brain']
                workflow.connect(node, out_file,
                                ants_reg_anat_symm_mni, 'inputspec.reference_brain')

                # get the reorient skull-on anatomical from resource
                # pool
                node, out_file = strat['anatomical_reorient']

                # pass the anatomical to the workflow
                workflow.connect(node, out_file,
                                    ants_reg_anat_symm_mni,
                                    'inputspec.moving_skull')

                # pass the reference file
                node, out_file = strat['template_symmetric_skull']
                workflow.connect(node, out_file,
                                    ants_reg_anat_symm_mni, 'inputspec.reference_skull')


                if 'lesion_mask' in sub_dict and c.use_lesion_mask\
                        and 'lesion_preproc' not in nodes:
                    # Create lesion preproc node to apply afni Refit & Resample
                    lesion_preproc = create_lesion_preproc(
                        wf_name='lesion_preproc_%d' % num_strat
                    )
                    # Add the name of the node in the strat object
                    strat.append_name(lesion_preproc.name)

                    # I think I don't need to set this node as leaf but not sure
                    # strat.set_leaf_properties(lesion_preproc,
                    # 'inputspec.lesion')

                    # Add the lesion preprocessed to the resource pool
                    strat.update_resource_pool({
                        'lesion_reorient': (
                            lesion_preproc, 'outputspec.reorient')
                    })
                    # The Refit lesion is not added to the resource pool because
                    # it is not used afterward

                    # Retieve the lesion mask from the resource pool
                    node, out_file = strat['lesion_mask']
                    # Set the lesion mask as input of lesion_preproc
                    workflow.connect(
                        node, out_file,
                        lesion_preproc, 'inputspec.lesion'
                    )

                    # Set the output of lesion preproc as parameter of ANTs
                    # fixed_image_mask option
                    workflow.connect(
                        lesion_preproc, 'outputspec.reorient',
                        ants_reg_anat_symm_mni, 'inputspec.fixed_image_mask'
                    )
                else:
                    ants_reg_anat_symm_mni.inputs.inputspec.fixed_image_mask = \
                        None

                strat.append_name(ants_reg_anat_symm_mni.name)
                strat.set_leaf_properties(ants_reg_anat_symm_mni,
                                          'outputspec.normalized_output_brain')

                strat.update_resource_pool({
                    'ants_symmetric_initial_xfm': (ants_reg_anat_symm_mni, 'outputspec.ants_initial_xfm'),
                    'ants_symmetric_rigid_xfm': (ants_reg_anat_symm_mni, 'outputspec.ants_rigid_xfm'),
                    'ants_symmetric_affine_xfm': (ants_reg_anat_symm_mni, 'outputspec.ants_affine_xfm'),
                    'anatomical_to_symmetric_mni_nonlinear_xfm': (ants_reg_anat_symm_mni, 'outputspec.warp_field'),
                    'symmetric_mni_to_anatomical_nonlinear_xfm': (ants_reg_anat_symm_mni, 'outputspec.inverse_warp_field'),
                    'anat_to_symmetric_mni_ants_composite_xfm': (ants_reg_anat_symm_mni, 'outputspec.composite_transform'),
                    'symmetric_anatomical_to_standard': (ants_reg_anat_symm_mni, 'outputspec.normalized_output_brain')
                })

        strat_list += new_strat_list

    # Inserting Segmentation Preprocessing Workflow

    new_strat_list = []

    if 1 in c.runSegmentationPreprocessing:

        for num_strat, strat in enumerate(strat_list):

            nodes = strat.get_nodes_names()

            seg_preproc = None

            if not any(o in c.seg_use_threshold for o in ["FSL-FAST Thresholding", "Customized Thresholding"]):
                err = '\n\n[!] C-PAC says: Your segmentation thresholding options ' \
                    'setting does not include either \'FSL-FAST Thresholding\' or \'Customized Thresholding\'.\n\n' \
                    'Options you provided:\nseg_use_threshold: {0}' \
                    '\n\n'.format(str(c.seg_use_threshold))
                raise Exception(err)

            # TODO ASH based on config, instead of nodes?
            if 'anat_mni_fnirt_register' in nodes or 'anat_mni_flirt_register' in nodes:
                use_ants = False
            elif 'anat_mni_ants_register' in nodes:
                use_ants = True

            seg_preproc = create_seg_preproc(use_ants=use_ants,
                                             use_priors=c.seg_use_priors,
                                             use_threshold=c.seg_use_threshold,
                                             csf_use_erosion=c.seg_csf_use_erosion,
                                             wm_use_erosion=c.seg_wm_use_erosion,
                                             gm_use_erosion=c.seg_gm_use_erosion,
                                             wf_name='seg_preproc_{0}'.format(num_strat))

            seg_preproc.inputs.csf_threshold.csf_threshold=c.seg_CSF_threshold_value
            seg_preproc.inputs.wm_threshold.wm_threshold=c.seg_WM_threshold_value
            seg_preproc.inputs.gm_threshold.gm_threshold=c.seg_GM_threshold_value

            seg_preproc.inputs.csf_erosion_prop.csf_erosion_prop=c.csf_erosion_prop
            seg_preproc.inputs.wm_erosion_prop.wm_erosion_prop=c.wm_erosion_prop
            seg_preproc.inputs.gm_erosion_prop.gm_erosion_prop=c.gm_erosion_prop

            seg_preproc.inputs.csf_mask_erosion_mm.csf_mask_erosion_mm=c.csf_mask_erosion_mm
            seg_preproc.inputs.wm_mask_erosion_mm.wm_mask_erosion_mm=c.wm_mask_erosion_mm
            seg_preproc.inputs.gm_mask_erosion_mm.gm_mask_erosion_mm=c.gm_mask_erosion_mm

            seg_preproc.inputs.csf_erosion_mm.csf_erosion_mm=c.csf_erosion_mm
            seg_preproc.inputs.wm_erosion_mm.wm_erosion_mm=c.wm_erosion_mm
            seg_preproc.inputs.gm_erosion_mm.gm_erosion_mm=c.gm_erosion_mm

            workflow.connect(anat_preproc, 'outputspec.brain_mask', seg_preproc, 'inputspec.brain_mask')

            # TODO ASH review
            if seg_preproc is None:
                continue

            node, out_file = strat['anatomical_brain']
            workflow.connect(node, out_file,
                             seg_preproc, 'inputspec.brain')

            if 'anat_mni_fnirt_register' in nodes or 'anat_mni_flirt_register' in nodes:
                node, out_file = strat['mni_to_anatomical_linear_xfm']
                workflow.connect(node, out_file,
                                 seg_preproc,
                                 'inputspec.standard2highres_mat')

            elif 'anat_mni_ants_register' in nodes:
                node, out_file = strat['ants_initial_xfm']
                workflow.connect(node, out_file,
                                 seg_preproc,
                                 'inputspec.standard2highres_init')

                node, out_file = strat['ants_rigid_xfm']
                workflow.connect(node, out_file,
                                 seg_preproc,
                                 'inputspec.standard2highres_rig')

                node, out_file = strat['ants_affine_xfm']
                workflow.connect(node, out_file,
                                 seg_preproc,
                                 'inputspec.standard2highres_mat')


            workflow.connect(c.PRIORS_CSF, 'local_path',
                                seg_preproc, 'inputspec.PRIOR_CSF')

            workflow.connect(c.PRIORS_GRAY, 'local_path',
                                seg_preproc, 'inputspec.PRIOR_GRAY')

            workflow.connect(c.PRIORS_WHITE, 'local_path',
                                seg_preproc, 'inputspec.PRIOR_WHITE')

            # TODO ASH review with forking function
            if 0 in c.runSegmentationPreprocessing:
                strat = strat.fork()
                new_strat_list.append(strat)

            if c.brain_use_erosion:
                ero_imports = ['import scipy.ndimage as nd' , 'import numpy as np', 'import nibabel as nb', 'import os']
                eroded_mask = pe.Node(util.Function(input_names = ['roi_mask', 'skullstrip_mask', 'mask_erosion_mm', 'mask_erosion_prop'],
                                                    output_names = ['output_roi_mask', 'eroded_skullstrip_mask'],
                                                    function = mask_erosion,
                                                    imports = ero_imports),
                                                    name='erode_skullstrip_brain_mask')
                eroded_mask.inputs.mask_erosion_mm = c.brain_mask_erosion_mm
                workflow.connect(anat_preproc, 'outputspec.brain_mask', eroded_mask, 'skullstrip_mask')
                workflow.connect(seg_preproc, 'outputspec.csf_probability_map', eroded_mask, 'roi_mask')

                strat.update_resource_pool({'anatomical_eroded_brain_mask': (eroded_mask, 'eroded_skullstrip_mask')})

            strat.append_name(seg_preproc.name)
            strat.update_resource_pool({
                'anatomical_gm_mask': (seg_preproc, 'outputspec.gm_mask'),
                'anatomical_csf_mask': (seg_preproc, 'outputspec.csf_mask'),
                'anatomical_wm_mask': (seg_preproc, 'outputspec.wm_mask'),
                'seg_probability_maps': (seg_preproc, 'outputspec.probability_maps'),
                'seg_mixeltype': (seg_preproc, 'outputspec.mixeltype'),
                'seg_partial_volume_map': (seg_preproc, 'outputspec.partial_volume_map'),
                'seg_partial_volume_files': (seg_preproc, 'outputspec.partial_volume_files')
            })

    strat_list += new_strat_list

    if 'T1_template' in c.template_based_segmentation:

        for num_strat, strat in enumerate(strat_list):

            nodes = strat.get_nodes_names()

            if not any(o in c.template_based_segmentation for o in ['EPI_template', 'T1_template', 'None']):
                err = '\n\n[!] C-PAC says: Your template based segmentation ' \
                    'setting does not include either \'EPI_template\' or \'T1_template\'.\n\n' \
                    'Options you provided:\ntemplate_based_segmentation: {0}' \
                    '\n\n'.format(str(c.template_based_segmentation))
                raise Exception(err)

            # TODO ASH based on config, instead of nodes?
            if 'anat_mni_fnirt_register' in nodes or 'anat_mni_flirt_register' in nodes:
                use_ants = False
            elif 'anat_mni_ants_register' in nodes:
                use_ants = True

            seg_preproc_template_based = create_seg_preproc_template_based(use_ants=use_ants,
                                                             wf_name='seg_preproc_t1_template_{0}'.format(num_strat))

            # TODO ASH review
            if seg_preproc_template_based is None:
                continue

            node, out_file = strat['anatomical_brain']
            workflow.connect(node, out_file,
                             seg_preproc_template_based, 'inputspec.brain')

            if 'anat_mni_fnirt_register' in nodes or 'anat_mni_flirt_register' in nodes:
                node, out_file = strat['mni_to_anatomical_linear_xfm']
                workflow.connect(node, out_file,
                                 seg_preproc_template_based,
                                 'inputspec.standard2highres_mat')

            elif 'anat_mni_ants_register' in nodes:
                node, out_file = strat['ants_initial_xfm']
                workflow.connect(node, out_file,
                                 seg_preproc_template_based,
                                 'inputspec.standard2highres_init')

                node, out_file = strat['ants_rigid_xfm']
                workflow.connect(node, out_file,
                                 seg_preproc_template_based,
                                 'inputspec.standard2highres_rig')

                node, out_file = strat['ants_affine_xfm']
                workflow.connect(node, out_file,
                                 seg_preproc_template_based,
                                 'inputspec.standard2highres_mat')

            workflow.connect(c.template_based_segmentation_CSF, 'local_path',
                                seg_preproc_template_based, 'inputspec.CSF_template')

            workflow.connect(c.template_based_segmentation_GRAY, 'local_path',
                                seg_preproc_template_based, 'inputspec.GRAY_template')

            workflow.connect(c.template_based_segmentation_WHITE, 'local_path',
                                seg_preproc_template_based, 'inputspec.WHITE_template')

            # TODO ASH review with forking function
            if 'None' in c.template_based_segmentation:
                strat = strat.fork()
                new_strat_list.append(strat)

            strat.append_name(seg_preproc_template_based.name)
            strat.update_resource_pool({
                'anatomical_gm_mask': (seg_preproc_template_based, 'outputspec.gm_mask'),
                'anatomical_csf_mask': (seg_preproc_template_based, 'outputspec.csf_mask'),
                'anatomical_wm_mask': (seg_preproc_template_based, 'outputspec.wm_mask')
            })

    strat_list += new_strat_list

    # Inserting Functional Data workflow
    if ('func' in sub_dict or 'rest' in sub_dict) and \
            1 in getattr(c, 'runFunctional', [1]):
        #  pipeline needs to have explicit [0] to disable functional workflow

        for num_strat, strat in enumerate(strat_list):

            if 'func' in sub_dict:
                func_paths_dict = sub_dict['func']
            else:
                func_paths_dict = sub_dict['rest']

            func_wf = create_func_datasource(func_paths_dict,
                                             'func_gather_%d' % num_strat)
            func_wf.inputs.inputnode.set(
                subject=subject_id,
                creds_path=input_creds_path,
                dl_dir=c.workingDirectory
            )
            func_wf.get_node('inputnode').iterables = \
                ("scan", list(func_paths_dict.keys()))

            if "fmap" in sub_dict:
                fmap_rp_list = []
                for key in sub_dict["fmap"]:
                    if "epi_" in key:
                        gather_fmap = create_fmap_datasource(sub_dict["fmap"],
                                                             "fmap_gather_{0}".format(key))
                        gather_fmap.inputs.inputnode.set(
                            subject=subject_id,
                            creds_path=input_creds_path,
                            dl_dir=c.workingDirectory
                        )
                        gather_fmap.inputs.inputnode.scan = key
                        strat.update_resource_pool({
                            key: (gather_fmap, 'outputspec.rest'),
                            "{0}_scan_params".format(key): (gather_fmap, 'outputspec.scan_params')
                        })
                        fmap_rp_list.append(key)

            # Add in nodes to get parameters from configuration file
            # a node which checks if scan_parameters are present for each scan
            scan_params = \
                pe.Node(Function(
                    input_names=['data_config_scan_params',
                                 'subject_id',
                                 'scan',
                                 'pipeconfig_tr',
                                 'pipeconfig_tpattern',
                                 'pipeconfig_start_indx',
                                 'pipeconfig_stop_indx'],
                    output_names=['tr',
                                  'tpattern',
                                  'ref_slice',
                                  'start_indx',
                                  'stop_indx',
                                  'pe_direction'],
                    function=get_scan_params,
                    as_module=True
                ), name='scan_params_%d' % num_strat)

            if "Selected Functional Volume" in c.func_reg_input:

                get_func_volume = pe.Node(interface=afni.Calc(),
                                          name='get_func_volume_{0}'.format(num_strat))

                get_func_volume.inputs.set(
                    expr='a',
                    single_idx=c.func_reg_input_volume,
                    outputtype='NIFTI_GZ'
                )
                workflow.connect(func_wf, 'outputspec.rest',
                                 get_func_volume, 'in_file_a')

            # wire in the scan parameter workflow
            workflow.connect(func_wf, 'outputspec.scan_params',
                             scan_params, 'data_config_scan_params')

            workflow.connect(func_wf, 'outputspec.subject',
                             scan_params, 'subject_id')

            workflow.connect(func_wf, 'outputspec.scan',
                             scan_params, 'scan')

            # connect in constants
            scan_params.inputs.set(
                pipeconfig_start_indx=c.startIdx,
                pipeconfig_stop_indx=c.stopIdx
            )

            strat.update_resource_pool({
                'raw_functional': (func_wf, 'outputspec.rest'),
                'scan_id': (func_wf, 'outputspec.scan'),
                'tr': (scan_params, 'tr'),
                'tpattern': (scan_params, 'tpattern'),
                'start_idx': (scan_params, 'start_indx'),
                'stop_idx': (scan_params, 'stop_indx'),
                'pe_direction': (scan_params, 'pe_direction'),
            })

            strat.set_leaf_properties(func_wf, 'outputspec.rest')

            if "Selected Functional Volume" in c.func_reg_input:
                strat.update_resource_pool({
                    'selected_func_volume': (get_func_volume, 'out_file')
                })


        # scale func data based on configuration information
        for num_strat, strat in enumerate(strat_list):

            scale_func_wf = create_scale_func_wf(
                runScaling=c.runScaling,
                scaling_factor=c.scaling_factor,
                wf_name="scale_func_%d" % (num_strat)
            )

            # connect the functional data from the leaf node into the wf
            node, out_file = strat.get_leaf_properties()
            workflow.connect(node, out_file,
                             scale_func_wf, 'inputspec.func')

            # replace the leaf node with the output from the recently added
            # workflow
            strat.set_leaf_properties(scale_func_wf, 'outputspec.scaled_func')


        # Truncate scan length based on configuration information
        for num_strat, strat in enumerate(strat_list):

            trunc_wf = create_wf_edit_func(
                wf_name="edit_func_%d" % (num_strat)
            )

            # connect the functional data from the leaf node into the wf
            node, out_file = strat.get_leaf_properties()
            workflow.connect(node, out_file,
                             trunc_wf, 'inputspec.func')

            # connect the other input parameters
            node, node_out = strat['start_idx']
            workflow.connect(node, node_out,
                             trunc_wf, 'inputspec.start_idx')

            node, node_out = strat['stop_idx']
            workflow.connect(node, node_out,
                             trunc_wf, 'inputspec.stop_idx')

            # replace the leaf node with the output from the recently added
            # workflow
            strat.set_leaf_properties(trunc_wf, 'outputspec.edited_func')
            strat.update_resource_pool({
                            'raw_functional_trunc': (trunc_wf, 'outputspec.edited_func'),
                        })

        # Motion Statistics Workflow
        new_strat_list = []

        for num_strat, strat in enumerate(strat_list):

            if 0 in c.runMotionStatisticsFirst:

                new_strat_list += [strat.fork()]

            if 1 in c.runMotionStatisticsFirst:

                for skullstrip_tool in c.functionalMasking:
<<<<<<< HEAD
                
                    skullstrip_tool = skullstrip_tool.lower()

                    for motion_correct_tool in c.motion_correction:

                        motion_correct_tool = motion_correct_tool.lower()

                        new_strat = strat.fork()

                        func_preproc = create_func_preproc(
                            skullstrip_tool=skullstrip_tool,
                            motion_correct_tool=motion_correct_tool,
                            config=c,
                            wf_name='func_preproc_before_stc_{0}_{1}_{2}'.format(skullstrip_tool, motion_correct_tool, num_strat)
                        )

                        node, out_file = strat['raw_functional_trunc']
                        workflow.connect(node, out_file, func_preproc,
                                        'inputspec.raw_func')

                        node, out_file = new_strat.get_leaf_properties()
                        workflow.connect(node, out_file, func_preproc,
                                        'inputspec.func')

                        node, out_file = strat['anatomical_brain']
                        workflow.connect(node, out_file, func_preproc,
                                        'inputspec.anat_brain')

                        node, out_file = strat['anatomical_brain_mask']
                        workflow.connect(node, out_file, func_preproc,
                                        'inputspec.anatomical_brain_mask')

                        func_preproc.inputs.inputspec.twopass = \
                            getattr(c, 'functional_volreg_twopass', True)

                        new_strat.update_resource_pool({
                                'movement_parameters': (func_preproc, 'outputspec.movement_parameters'),
                                'max_displacement': (func_preproc, 'outputspec.max_displacement'),
                                'functional_brain_mask_before_stc': (func_preproc, 'outputspec.mask'),
                                'motion_correct_before_stc': (func_preproc, 'outputspec.motion_correct'),
                                'coordinate_transformation': (func_preproc, 'outputspec.transform_matrices'),
                            })

                        new_strat_list.append(new_strat)

                        gen_motion_stats = motion_power_statistics(
                            name = 'gen_motion_stats_before_stc_{0}_{1}_{2}'.format(skullstrip_tool, motion_correct_tool, num_strat), 
                            motion_correct_tool = motion_correct_tool)         

                        # Special case where the workflow is not getting outputs from
                        # resource pool but is connected to functional datasource
                        workflow.connect(func_wf, 'outputspec.subject',
                                        gen_motion_stats, 'inputspec.subject_id')

                        workflow.connect(func_wf, 'outputspec.scan',
                                        gen_motion_stats, 'inputspec.scan_id')

                        node, out_file = new_strat['motion_correct_before_stc']
                        workflow.connect(node, out_file,
                                        gen_motion_stats, 'inputspec.motion_correct')

                        node, out_file = new_strat['movement_parameters']
                        workflow.connect(node, out_file,
                                        gen_motion_stats,
                                        'inputspec.movement_parameters')

                        node, out_file = new_strat['max_displacement']
                        workflow.connect(node, out_file,
                                        gen_motion_stats, 'inputspec.max_displacement')

                        node, out_file = new_strat['functional_brain_mask_before_stc']
                        workflow.connect(node, out_file,
                                        gen_motion_stats, 'inputspec.mask')

                        node, out_file = new_strat['coordinate_transformation']
                        workflow.connect(node, out_file,
                                        gen_motion_stats, 'inputspec.transformations')

                        new_strat.append_name(gen_motion_stats.name)

                        new_strat.update_resource_pool({
                            'frame_wise_displacement_power': (gen_motion_stats, 'outputspec.FDP_1D'),
                            'frame_wise_displacement_jenkinson': (gen_motion_stats, 'outputspec.FDJ_1D'),
                            'dvars': (gen_motion_stats, 'outputspec.DVARS_1D'),
                            'power_params': (gen_motion_stats, 'outputspec.power_params'),
                            'motion_params': (gen_motion_stats, 'outputspec.motion_params')
                        })
=======

                    skullstrip_tool = skullstrip_tool.lower()
>>>>>>> 027da997

                    for motion_correct_ref in c.motion_correction_reference:

                        motion_correct_ref = motion_correct_ref.lower()

                        if " " in motion_correct_ref:
                            motion_correct_ref = motion_correct_ref.replace(" ", "_")

                        for motion_correct_tool in c.motion_correction:

                            motion_correct_tool = motion_correct_tool.lower()

                            new_strat = strat.fork()

                            func_preproc = create_func_preproc(
                                skullstrip_tool=skullstrip_tool,
                                motion_correct_tool=motion_correct_tool,
                                motion_correct_ref=motion_correct_ref,
                                config=c,
                                wf_name='func_preproc_before_stc_{0}_{1}_{2}_{3}'.format(skullstrip_tool, 
                                                                                         motion_correct_ref, 
                                                                                         motion_correct_tool, 
                                                                                         num_strat)
                            )

                            node, out_file = new_strat['raw_functional_trunc']
                            workflow.connect(node, out_file, func_preproc,
                                            'inputspec.raw_func')

                            node, out_file = new_strat.get_leaf_properties()
                            workflow.connect(node, out_file, func_preproc,
                                            'inputspec.func')

                            node, out_file = new_strat['anatomical_brain']
                            workflow.connect(node, out_file, func_preproc,
                                            'inputspec.anat_brain')

                            node, out_file = new_strat['anatomical_brain_mask']
                            workflow.connect(node, out_file, func_preproc,
                                            'inputspec.anatomical_brain_mask')

                            func_preproc.inputs.inputspec.twopass = \
                                getattr(c, 'functional_volreg_twopass', True)

                            new_strat.update_resource_pool({
                                    'movement_parameters': (func_preproc, 'outputspec.movement_parameters'),
                                    'max_displacement': (func_preproc, 'outputspec.max_displacement'),
                                    'functional_brain_mask_before_stc': (func_preproc, 'outputspec.mask'),
                                    'motion_correct_before_stc': (func_preproc, 'outputspec.motion_correct'),
                                    'coordinate_transformation': (func_preproc, 'outputspec.transform_matrices'),
                            })

                            gen_motion_stats = motion_power_statistics(
                                name = 'gen_motion_stats_before_stc_{0}_{1}_{2}_{3}'.format(skullstrip_tool, 
                                                                                            motion_correct_ref, 
                                                                                            motion_correct_tool, 
                                                                                            num_strat), 
                                motion_correct_tool = motion_correct_tool)         

                            # Special case where the workflow is not getting outputs from
                            # resource pool but is connected to functional datasource
                            workflow.connect(func_wf, 'outputspec.subject',
                                            gen_motion_stats, 'inputspec.subject_id')

                            workflow.connect(func_wf, 'outputspec.scan',
                                            gen_motion_stats, 'inputspec.scan_id')

                            node, out_file = new_strat['motion_correct_before_stc']
                            workflow.connect(node, out_file,
                                            gen_motion_stats, 'inputspec.motion_correct')

                            node, out_file = new_strat['movement_parameters']
                            workflow.connect(node, out_file,
                                            gen_motion_stats,
                                            'inputspec.movement_parameters')

                            node, out_file = new_strat['max_displacement']
                            workflow.connect(node, out_file,
                                            gen_motion_stats, 'inputspec.max_displacement')

                            node, out_file = new_strat['functional_brain_mask_before_stc']
                            workflow.connect(node, out_file,
                                            gen_motion_stats, 'inputspec.mask')

                            node, out_file = new_strat['coordinate_transformation']
                            workflow.connect(node, out_file,
                                            gen_motion_stats, 'inputspec.transformations')

                            new_strat.append_name(gen_motion_stats.name)

                            new_strat.update_resource_pool({
                                'frame_wise_displacement_power': (gen_motion_stats, 'outputspec.FDP_1D'),
                                'frame_wise_displacement_jenkinson': (gen_motion_stats, 'outputspec.FDJ_1D'),
                                'dvars': (gen_motion_stats, 'outputspec.DVARS_1D'),
                                'power_params': (gen_motion_stats, 'outputspec.power_params'),
                                'motion_params': (gen_motion_stats, 'outputspec.motion_params')
                            })

                            new_strat_list.append(new_strat)
                            
        strat_list = new_strat_list

        
        # Despike Workflow
        new_strat_list = []

        for num_strat, strat in enumerate(strat_list):

            if 0 in c.runDespike:

                new_strat_list += [strat.fork()]

            if 1 in c.runDespike:

                new_strat = strat.fork()

                despike = pe.Node(interface=preprocess.Despike(),
                                name='func_despiked')
                despike.inputs.outputtype = 'NIFTI_GZ'

                node, out_file = new_strat.get_leaf_properties()
                workflow.connect(node, out_file,
                                despike, 'in_file')

                new_strat.set_leaf_properties(despike, 'out_file')

                new_strat.update_resource_pool({
                    'despiked': (despike, 'out_file')
                })

                new_strat_list.append(new_strat)

        strat_list = new_strat_list


        # Slice Timing Correction Workflow
        new_strat_list = []

        for num_strat, strat in enumerate(strat_list):

            if 0 in c.slice_timing_correction:

                new_strat_list += [strat.fork()]

            if 1 in c.slice_timing_correction:

                new_strat = strat.fork()

                slice_time = slice_timing_wf(name='func_slice_timing_correction_{0}'.format(num_strat))

                node, out_file = new_strat.get_leaf_properties()
                workflow.connect(node, out_file, slice_time,
                                'inputspec.func_ts')

                node, node_out = new_strat['tr']
                workflow.connect(node, node_out,
                                    slice_time, 'inputspec.tr')

                node, node_out = new_strat['tpattern']
                workflow.connect(node, node_out,
                                    slice_time, 'inputspec.tpattern')

                # add the name of the node to the strat name
                new_strat.append_name(slice_time.name)

                # set the leaf node
                new_strat.set_leaf_properties(slice_time, 'outputspec.slice_time_corrected')

                # add the outputs to the resource pool
                new_strat.update_resource_pool({
                    'slice_time_corrected': (slice_time, 'outputspec.slice_time_corrected')
                })

                new_strat_list.append(new_strat)

        # add new strats (if forked)
        strat_list = new_strat_list

        # Functional Image Preprocessing Workflow
        workflow, strat_list = connect_func_preproc(workflow, strat_list, c)

        # Distortion Correction
        new_strat_list = []

        # Distortion Correction - Field Map Phase-difference
        phase_diff = False
        if "fmap" in sub_dict.keys():
            phase = False
            magnitude = False
            for scan_name in sub_dict["fmap"]:
                if "phasediff" in scan_name:
                    phase = True
                if "magnitude" in scan_name:
                    magnitude = True
            if phase and magnitude:
                phase_diff = True

        if "PhaseDiff" in c.distortion_correction and phase_diff:
            for num_strat, strat in enumerate(strat_list):
                if 'BET' in c.fmap_distcorr_skullstrip:
                    epi_distcorr = create_EPI_DistCorr(
                        use_BET=True,
                        wf_name='epi_distcorr_%d' % (num_strat)
                    )
                    epi_distcorr.inputs.bet_frac_input.bet_frac = c.fmap_distcorr_frac
                    epi_distcorr.get_node('bet_frac_input').iterables = \
                        ('bet_frac', c.fmap_distcorr_frac)
                else:
                    epi_distcorr = create_EPI_DistCorr(
                        use_BET=False,
                        wf_name='epi_distcorr_%d' % (num_strat)
                    )
                    epi_distcorr.inputs.afni_threshold_input.afni_threshold = \
                        c.fmap_distcorr_threshold

                epi_distcorr.inputs.deltaTE_input.deltaTE = c.fmap_distcorr_deltaTE
                epi_distcorr.inputs.dwellT_input.dwellT = c.fmap_distcorr_dwell_time
                epi_distcorr.inputs.dwell_asym_ratio_input.dwell_asym_ratio = c.fmap_distcorr_dwell_asym_ratio

                epi_distcorr.get_node('deltaTE_input').iterables = (
                    'deltaTE', c.fmap_distcorr_deltaTE
                )
                epi_distcorr.get_node('dwellT_input').iterables = (
                    'dwellT', c.fmap_distcorr_dwell_time
                )
                epi_distcorr.get_node('dwell_asym_ratio_input').iterables = (
                    'dwell_asym_ratio', c.fmap_distcorr_dwell_asym_ratio
                )

                node, out_file = strat['anatomical_reorient']
                workflow.connect(node, out_file, epi_distcorr,
                                'inputspec.anat_file')

                node, out_file = strat['fmap_phase_diff']
                workflow.connect(node, out_file, epi_distcorr,
                                'inputspec.fmap_pha')

                node, out_file = strat['fmap_magnitude']
                workflow.connect(node, out_file, epi_distcorr,
                                'inputspec.fmap_mag')

                # TODO ASH review forking
                if "None" in c.distortion_correction or \
                        "Blip" in c.distortion_correction:
                    strat = strat.fork()
                    new_strat_list.append(strat)

                strat.append_name(epi_distcorr.name)

                strat.update_resource_pool({
                    'despiked_fieldmap': (epi_distcorr, 'outputspec.fmap_despiked'),
                    'fieldmap_mask': (epi_distcorr, 'outputspec.fieldmapmask'),
                })

        # Distortion Correction - "Blip-Up / Blip-Down"
        blip = False
        blip_fmap = False
        if "fmap" in sub_dict:
            for scan_name in sub_dict["fmap"]:
                if "epi" in scan_name:
                    blip_fmap = True

        if "Blip" in c.distortion_correction and blip_fmap:
            for num_strat, strat in enumerate(strat_list):
                blip = True

                match_epi_imports = ['import json']
                match_epi_fmaps_node = \
                    pe.Node(Function(input_names=['bold_pedir',
                                                  'epi_fmap_one',
                                                  'epi_fmap_params_one',
                                                  'epi_fmap_two',
                                                  'epi_fmap_params_two'],
                                     output_names=['opposite_pe_epi',
                                                   'same_pe_epi'],
                                     function=match_epi_fmaps,
                                     imports=match_epi_imports,
                                     as_module=True),
                            name='match_epi_fmaps_{0}'.format(num_strat))

                if fmap_rp_list:
                    epi_rp_key = fmap_rp_list[0]
                    epi_param_rp_key = "{0}_scan_params".format(epi_rp_key)
                    node, node_out = strat[epi_rp_key]
                    workflow.connect(node, node_out,
                                     match_epi_fmaps_node, 'epi_fmap_one')
                    node, node_out = strat[epi_param_rp_key]
                    workflow.connect(node, node_out,
                                     match_epi_fmaps_node, 'epi_fmap_params_one')
                    if len(epi_rp_key) > 1:
                        epi_rp_key = fmap_rp_list[1]
                        epi_param_rp_key = "{0}_scan_params".format(epi_rp_key)
                        node, node_out = strat[epi_rp_key]
                        workflow.connect(node, node_out,
                                         match_epi_fmaps_node, 'epi_fmap_two')
                        node, node_out = strat[epi_param_rp_key]
                        workflow.connect(node, node_out,
                                         match_epi_fmaps_node,
                                         'epi_fmap_params_two')

                node, node_out = strat['pe_direction']
                workflow.connect(node, node_out,
                                 match_epi_fmaps_node, 'bold_pedir')

                blip_correct = blip_distcor_wf(wf_name='blip_correct_{0}'.format(num_strat))

                node, out_file = strat["mean_functional"]
                workflow.connect(node, out_file,
                                 blip_correct, 'inputspec.func_mean')

                workflow.connect(match_epi_fmaps_node, 'opposite_pe_epi',
                                 blip_correct, 'inputspec.opposite_pe_epi')

                workflow.connect(match_epi_fmaps_node, 'same_pe_epi',
                                 blip_correct, 'inputspec.same_pe_epi')

            if "None" in c.distortion_correction:
                strat = strat.fork()
                new_strat_list.append(strat)

            strat.append_name(blip_correct.name)

            strat.update_resource_pool({
                'blip_warp': (blip_correct, 'outputspec.blip_warp'),
                'blip_warp_inverse': (blip_correct, 'outputspec.blip_warp_inverse'),
                'mean_functional': (blip_correct, 'outputspec.new_func_mean'),
                'functional_brain_mask': (blip_correct, 'outputspec.new_func_mask')
            }, override=True)

        strat_list += new_strat_list

        for num_strat, strat in enumerate(strat_list):

            # Resample brain mask with derivative resolution
            node, out_file = strat['functional_brain_mask']
            resampled_template = pe.Node(
                Function(
                    input_names=['resolution', 'template', 'template_name'],
                    output_names=['resampled_template'],
                    function=resolve_resolution,
                    as_module=True
                ),
                name='functional_brain_mask_derivative_%d' % (num_strat)
            )

            resampled_template.inputs.resolution = c.resolution_for_func_derivative
            resampled_template.inputs.template_name = 'functional_brain_mask_derivative'
            workflow.connect(node, out_file, resampled_template, 'template')
            strat.update_resource_pool({
                'functional_brain_mask_derivative': (
                    resampled_template,
                    'resampled_template'
                )
            })

        # Func -> T1 Registration (Initial Linear reg)

        # Depending on configuration, either passes output matrix to
        # Func -> Template ApplyWarp, or feeds into linear reg of BBReg operation
        # (if BBReg is enabled)

        new_strat_list = []

        if 1 in c.runRegisterFuncToAnat:

            for num_strat, strat in enumerate(strat_list):

                nodes = strat.get_nodes_names()

                # if field map-based distortion correction is on, but BBR is off,
                # send in the distortion correction files here
                # TODO: is this robust to the possibility of forking both
                # TODO: distortion correction and BBR at the same time?
                # TODO: (note if you are forking with BBR on/off, at this point
                # TODO:  there is still only one strat, so you would have to fork
                # TODO:  here instead to have a func->anat with fieldmap and
                # TODO:  without, and send the without-fieldmap to the BBR fork)

                dist_corr = False
                if 'epi_distcorr' in nodes and 1 not in c.runBBReg:
                    dist_corr = True
                    # TODO: for now, disabling dist corr when BBR is disabled
                    err = "\n\n[!] Field map distortion correction is enabled, " \
                        "but Boundary-Based Registration is off- BBR is " \
                        "required for distortion correction.\n\n"
                    raise Exception(err)

                func_to_anat = create_register_func_to_anat(dist_corr,
                                                            'func_to_anat_FLIRT'
                                                            '_%d' % num_strat)

                # Input registration parameters
                func_to_anat.inputs.inputspec.interp = 'trilinear'


                # TODO ASH normalize strings with enums?
                if 'Mean Functional' in c.func_reg_input:
                    # Input functional image (mean functional)
                    node, out_file = strat['mean_functional']
                    workflow.connect(node, out_file,
                                     func_to_anat, 'inputspec.func')

                elif 'Selected Functional Volume' in c.func_reg_input:
                    # Input functional image (specific volume)
                    node, out_file = strat['selected_func_volume']
                    workflow.connect(node, out_file,
                                     func_to_anat, 'inputspec.func')

                # Input skull-stripped anatomical (anat.nii.gz)
                node, out_file = strat['anatomical_brain']
                workflow.connect(node, out_file,
                                 func_to_anat, 'inputspec.anat')

                if dist_corr:
                    # apply field map distortion correction outputs to
                    # the func->anat registration

                    func_to_anat.inputs.echospacing_input.set(
                        echospacing=c.fmap_distcorr_dwell_time[0]
                    )
                    func_to_anat.inputs.pedir_input.set(
                        pedir=c.fmap_distcorr_pedir
                    )

                    node, out_file = strat["despiked_fieldmap"]
                    workflow.connect(node, out_file,
                                     func_to_anat, 'inputspec.fieldmap')

                    node, out_file = strat["fieldmap_mask"]
                    workflow.connect(node, out_file,
                                     func_to_anat, 'inputspec.fieldmapmask')

                # TODO ASH review forking
                if 0 in c.runRegisterFuncToAnat:
                    strat = strat.fork()
                    new_strat_list.append(strat)

                strat.append_name(func_to_anat.name)

                strat.update_resource_pool({
                    'mean_functional_in_anat': (func_to_anat, 'outputspec.anat_func_nobbreg'),
                    'functional_to_anat_linear_xfm': (func_to_anat, 'outputspec.func_to_anat_linear_xfm_nobbreg')
                })

        strat_list += new_strat_list

        # Func -> T1 Registration (BBREG)

        # Outputs 'functional_to_anat_linear_xfm', a matrix file of the
        # functional-to-anatomical registration warp to be applied LATER in
        # func_mni_warp, which accepts it as input 'premat'

        new_strat_list = []

        if 1 in c.runRegisterFuncToAnat and 1 in c.runBBReg:

            for num_strat, strat in enumerate(strat_list):

                nodes = strat.get_nodes_names()

                # this is needed here in case tissue segmentation is set on/off
                # and you have bbreg enabled- this will ensure bbreg will run for
                # the strat that has segmentation but will not run (thus avoiding
                # a crash) on the strat without segmentation
                if 'seg_preproc' in nodes or 'seg_preproc_t1_template' in nodes:

                    dist_corr = False
                    if 'epi_distcorr' in nodes or 'blip_correct' in nodes:
                        dist_corr = True

                    func_to_anat_bbreg = create_bbregister_func_to_anat(
                        phase_diff,
                        'func_to_anat_bbreg_%d' % num_strat
                    )

                    # Input registration parameters
                    func_to_anat_bbreg.inputs.inputspec.bbr_schedule = \
                        c.boundaryBasedRegistrationSchedule

                    # TODO ASH normalize strings with enums?
                    if 'Mean Functional' in c.func_reg_input:
                        # Input functional image (mean functional)
                        node, out_file = strat['mean_functional']
                        workflow.connect(node, out_file,
                                        func_to_anat_bbreg, 'inputspec.func')

                    elif 'Selected Functional Volume' in c.func_reg_input:
                        # Input functional image (specific volume)
                        node, out_file = strat['selected_func_volume']
                        workflow.connect(node, out_file,
                                        func_to_anat_bbreg, 'inputspec.func')

                    # Input anatomical whole-head image (reoriented)
                    node, out_file = strat['anatomical_reorient']
                    workflow.connect(node, out_file,
                                    func_to_anat_bbreg,
                                    'inputspec.anat_skull')

                    node, out_file = strat['functional_to_anat_linear_xfm']
                    workflow.connect(node, out_file,
                                    func_to_anat_bbreg,
                                    'inputspec.linear_reg_matrix')

                    if 'T1_template' in c.template_based_segmentation or 'EPI_template' in c.template_based_segmentation:
                        # Input segmentation mask,
                        # since template_based_segmentation cannot generate probability maps
                        node, out_file = strat['anatomical_wm_mask']
                        workflow.connect(node, out_file,	
                                        func_to_anat_bbreg,	
                                        'inputspec.anat_wm_segmentation')

                    else:
                        # Input segmentation probability maps for white matter
                        # segmentation
                        node, out_file = strat['seg_probability_maps']
                        workflow.connect(node, (out_file, pick_wm),
                                         func_to_anat_bbreg,
                                         'inputspec.anat_wm_segmentation')

                    if dist_corr and phase_diff:
                        # apply field map distortion correction outputs to
                        # the func->anat registration

                        func_to_anat_bbreg.inputs.echospacing_input.echospacing = c.fmap_distcorr_dwell_time[0]
                        func_to_anat_bbreg.inputs.pedir_input.pedir = c.fmap_distcorr_pedir

                        node, out_file = strat["despiked_fieldmap"]
                        workflow.connect(node, out_file,
                                        func_to_anat_bbreg,
                                        'inputspec.fieldmap')

                        node, out_file = strat["fieldmap_mask"]
                        workflow.connect(node, out_file,
                                        func_to_anat_bbreg,
                                        'inputspec.fieldmapmask')

                    # TODO ASH review forking
                    if 0 in c.runBBReg:
                        strat = strat.fork()
                        new_strat_list.append(strat)

                    strat.append_name(func_to_anat_bbreg.name)

                    strat.update_resource_pool({
                        'mean_functional_in_anat': (func_to_anat_bbreg, 'outputspec.anat_func'),
                        'functional_to_anat_linear_xfm': (func_to_anat_bbreg, 'outputspec.func_to_anat_linear_xfm')
                    }, override=True)

                else:

                    # TODO ASH review
                    # anatomical segmentation is not being run in this particular
                    # strategy/fork - we don't want this to stop workflow building
                    # unless there is only one strategy
                    if len(strat_list) > 1:
                        pass
                    else:
                        err = "\n\n[!] Boundary-based registration (BBR) for " \
                            "functional-to-anatomical registration is " \
                            "enabled, but anatomical segmentation is not. " \
                            "BBR requires the outputs of segmentation. " \
                            "Please modify your pipeline configuration and " \
                            "run again.\n\n"
                        raise Exception(err)

        strat_list += new_strat_list

        # CC This is the first opportunity to write some of the outputs of basic
        # func preproc, such as the brain mask and mean EPI. Doing it any later
        # might result in multiple versions of these files being needlessly generated
        # do to strategies created by denoising, which do not impact the mean or brainmask
        # preproc Func -> T1/EPI Template

        new_strat_list = []
   
        for num_strat, strat in enumerate(strat_list):            
            
            nodes = strat.get_nodes_names()

            if 'EPI_template' in c.runRegisterFuncToTemplate:
                for reg in c.regOption:

                    new_strat = strat.fork()

                    func_to_epi = \
                        create_register_func_to_epi(
                            name='func_to_epi_{0}_{1}'.format(reg.lower(), num_strat), 
                            reg_option=reg, 
                            reg_ants_skull=c.regWithSkull
                        )

                    # Input registration parameters
                    if c.ANTs_para_EPI_registration is None:
                        err_msg = '\n\n[!] C-PAC says: \n'\
                            "You have selected \'regOption: [ANTS]\' and \'runRegisterFuncToTemplate :  ['EPI_template']\'. \n"\
                                 'However, ANTs parameters specified: {0}, is not supported. ' \
                                    'Please specify ANTs parameters properly and try again'.format(str(c.ANTs_para_EPI_registration))
                        raise Exception(err_msg)
                    else:
                        func_to_epi.inputs.inputspec.ants_para = c.ANTs_para_EPI_registration
                    
                    func_to_epi.inputs.inputspec.interp = c.funcRegANTSinterpolation

                    node, out_file = strat.get_leaf_properties()
                    workflow.connect(node, out_file, func_to_epi, 'inputspec.func_4d')

                    if 'Mean Functional' in c.func_reg_input:
                        node, out_file = strat['mean_functional']
                        workflow.connect(node, out_file, func_to_epi, 'inputspec.func_3d')

                    elif 'Selected Functional Volume' in c.func_reg_input:
                        node, out_file = strat['selected_func_volume']
                        workflow.connect(node, out_file, func_to_epi, 'inputspec.func_3d')

                    node, out_file = strat['template_epi']
                    workflow.connect(node, out_file, func_to_epi, 'inputspec.epi')

                    node, out_file = strat['functional_brain_mask']
                    workflow.connect(node, out_file, func_to_epi, 'inputspec.func_3d_mask')

                    # update resource pool
                    new_strat.update_resource_pool({
                        'functional_to_epi-standard': (func_to_epi, 'outputspec.func_in_epi'),
                    })

                    if reg == 'FSL' :
                        new_strat.update_resource_pool({
                            'func_to_epi_linear_xfm': (func_to_epi, 'outputspec.fsl_flirt_xfm'),  
                            'func_to_epi_nonlinear_xfm': (func_to_epi, 'outputspec.fsl_fnirt_xfm'),
                            'epi_to_func_linear_xfm': (func_to_epi, 'outputspec.invlinear_xfm'),
                        })     

                    elif reg == 'ANTS' :
                        new_strat.update_resource_pool({
                            'func_to_epi_ants_initial_xfm': (func_to_epi, 'outputspec.ants_initial_xfm'),
                            'func_to_epi_ants_rigid_xfm': (func_to_epi, 'outputspec.ants_rigid_xfm'),
                            'func_to_epi_ants_affine_xfm': (func_to_epi, 'outputspec.ants_affine_xfm'),
                            'func_to_epi_nonlinear_xfm': (func_to_epi, 'outputspec.warp_field'), 
                            'epi_to_func_nonlinear_xfm': (func_to_epi, 'outputspec.inverse_warp_field'), # rename
                        })                     

                    new_strat.append_name(func_to_epi.name)

                    for output_name, func_key, ref_key, image_type in [ \
                            ('functional_brain_mask_to_standard', 'functional_brain_mask', 'template_skull_for_func_preproc', 'func_mask'),
                            ('functional_brain_mask_to_standard_derivative', 'functional_brain_mask', 'template_skull_for_func_derivative', 'func_mask'),
                            ('mean_functional_to_standard', 'mean_functional', 'template_brain_for_func_preproc', 'func_derivative'),
                            ('mean_functional_to_standard_derivative', 'mean_functional', 'template_brain_for_func_derivative', 'func_derivative'),
                            ('motion_correct_to_standard', 'motion_correct', 'template_brain_for_func_preproc', 'func_4d'),
                    ]:
                        output_func_to_standard(workflow, func_key, ref_key, output_name, new_strat, num_strat, c, input_image_type=image_type, registration_template='epi')

                new_strat_list.append(new_strat)

            if 'T1_template' in c.runRegisterFuncToTemplate:
                
                num_strat += 1
                new_strat = strat.fork()

                for output_name, func_key, ref_key, image_type in [ \
                        ('functional_brain_mask_to_standard', 'functional_brain_mask', 'template_skull_for_func_preproc', 'func_mask'),
                        ('functional_brain_mask_to_standard_derivative', 'functional_brain_mask', 'template_skull_for_func_derivative', 'func_mask'),
                        ('mean_functional_to_standard', 'mean_functional', 'template_brain_for_func_preproc', 'func_derivative'),
                        ('mean_functional_to_standard_derivative', 'mean_functional', 'template_brain_for_func_derivative', 'func_derivative'),
                        ('motion_correct_to_standard', 'motion_correct', 'template_brain_for_func_preproc', 'func_4d'),
                ]:
                    output_func_to_standard(workflow, func_key, ref_key, output_name, new_strat, num_strat, c, input_image_type=image_type, registration_template='t1')
                
                new_strat_list.append(new_strat)

        strat_list = new_strat_list

        # Inserting epi-template-based-segmentation Workflow
        new_strat_list = []

        if 'EPI_template' in c.template_based_segmentation:

            for num_strat, strat in enumerate(strat_list):

                nodes = strat.get_nodes_names()

                if not any(o in c.template_based_segmentation for o in ['EPI_template', 'T1_template', 'None']):
                    err = '\n\n[!] C-PAC says: Your template based segmentation ' \
                        'setting does not include either \'EPI_template\' or \'T1_template\'.\n\n' \
                        'Options you provided:\ntemplate_based_segmentation: {0}' \
                        '\n\n'.format(str(c.template_based_segmentation))
                    raise Exception(err)

                # TODO ASH based on config, instead of nodes?
                if 'func_to_epi_fsl' in nodes:
                    use_ants = False
                elif 'func_to_epi_ants' in nodes:
                    use_ants = True

                seg_preproc_template_based = create_seg_preproc_template_based(use_ants=use_ants,
                                                                wf_name='seg_preproc_epi_template_{0}'.format(num_strat))

                # TODO ASH review
                if seg_preproc_template_based is None:
                    continue

                if 'func_to_epi_fsl' in nodes :

                    node, out_file = strat['mean_functional']
                    workflow.connect(node, out_file,
                                    seg_preproc_template_based, 'inputspec.brain')

                    node, out_file = strat['func_to_epi_invlinear_xfm']
                    workflow.connect(node, out_file,
                                    seg_preproc_template_based,
                                    'inputspec.standard2highres_mat')

                elif 'func_to_epi_ants' in nodes :

                    node, out_file = strat['mean_functional']
                    workflow.connect(node, out_file,
                                    seg_preproc_template_based, 'inputspec.brain')

                    node, out_file = strat['func_to_epi_ants_initial_xfm']
                    # node, out_file = strat['ants_initial_xfm']
                    workflow.connect(node, out_file,
                                    seg_preproc_template_based,
                                    'inputspec.standard2highres_init')

                    node, out_file = strat['func_to_epi_ants_rigid_xfm']
                    # node, out_file = strat['ants_rigid_xfm']
                    workflow.connect(node, out_file,
                                    seg_preproc_template_based,
                                    'inputspec.standard2highres_rig')

                    node, out_file = strat['func_to_epi_ants_affine_xfm']
                    # node, out_file = strat['ants_affine_xfm']
                    workflow.connect(node, out_file,
                                    seg_preproc_template_based,
                                    'inputspec.standard2highres_mat')

                workflow.connect(c.template_based_segmentation_CSF, 'local_path',
                                    seg_preproc_template_based, 'inputspec.CSF_template')

                workflow.connect(c.template_based_segmentation_GRAY, 'local_path',
                                    seg_preproc_template_based, 'inputspec.GRAY_template')

                workflow.connect(c.template_based_segmentation_WHITE, 'local_path',
                                    seg_preproc_template_based, 'inputspec.WHITE_template')

                # TODO ASH review with forking function
                if 'None' in c.template_based_segmentation:
                    strat = strat.fork()
                    new_strat_list.append(strat)

                strat.append_name(seg_preproc_template_based.name)
                strat.update_resource_pool({
                    'epi_gm_mask': (seg_preproc_template_based, 'outputspec.gm_mask'),
                    'epi_csf_mask': (seg_preproc_template_based, 'outputspec.csf_mask'),
                    'epi_wm_mask': (seg_preproc_template_based, 'outputspec.wm_mask')
                })

            strat_list += new_strat_list

        # Inserting Generate Motion Statistics Workflow
        new_strat_list = []

        for num_strat, strat in enumerate(strat_list):

            nodes = strat.get_nodes_names()
<<<<<<< HEAD

            if not any("gen_motion_stats_before_stc" in node for node in nodes):

                if any("3dvolreg" in node for node in nodes):
                    motion_correct_tool = "3dvolreg"
                elif any("mcflirt" in node for node in nodes):
                    motion_correct_tool = "mcflirt"

                gen_motion_stats = motion_power_statistics(
                                name='gen_motion_stats_{0}'.format(num_strat),
=======
            
            if not any("gen_motion_stats_before_stc" in node for node in nodes):

                motion_stats_node = filter(lambda x: "func_preproc" in x, nodes)[0]

                # skullstripping tool
                if "fsl_afni" in motion_stats_node:
                    skullstrip_tool = 'fsl_afni' 
                elif "fsl" in motion_stats_node:
                    skullstrip_tool = 'fsl'
                elif "afni" in motion_stats_node:
                    skullstrip_tool = 'afni'
                elif "anatomical_refined" in motion_stats_node:
                    skullstrip_tool = 'anatomical_refined'

                # motion correction reference
                if "mean" in motion_stats_node:
                    motion_correct_ref = "mean"
                elif "median" in motion_stats_node:
                    motion_correct_ref = "median"
                elif "selected_volume" in motion_stats_node:
                    motion_correct_ref = "selected_volume"     

                # motion correction tool
                if "3dvolreg" in motion_stats_node:
                    motion_correct_tool = "3dvolreg"
                elif "mcflirt" in motion_stats_node:
                    motion_correct_tool = "mcflirt"

                gen_motion_stats = motion_power_statistics(
                                name='gen_motion_stats_{0}_{1}_{2}_{3}'.format(skullstrip_tool, 
                                                                               motion_correct_ref, 
                                                                               motion_correct_tool, 
                                                                               num_strat),
>>>>>>> 027da997
                                motion_correct_tool=motion_correct_tool)      

                # Special case where the workflow is not getting outputs from
                # resource pool but is connected to functional datasource
                workflow.connect(func_wf, 'outputspec.subject',
                                gen_motion_stats, 'inputspec.subject_id')

                workflow.connect(func_wf, 'outputspec.scan',
                                gen_motion_stats, 'inputspec.scan_id')

                node, out_file = strat['motion_correct']
                workflow.connect(node, out_file,
                                gen_motion_stats, 'inputspec.motion_correct')

                node, out_file = strat['movement_parameters']
                workflow.connect(node, out_file,
                                gen_motion_stats,
                                'inputspec.movement_parameters')

                node, out_file = strat['max_displacement']
                workflow.connect(node, out_file,
                                gen_motion_stats, 'inputspec.max_displacement')

                node, out_file = strat['functional_brain_mask']
                workflow.connect(node, out_file,
                                gen_motion_stats, 'inputspec.mask')

                node, out_file = strat['coordinate_transformation']
                workflow.connect(node, out_file,
                                gen_motion_stats, 'inputspec.transformations')

                strat.update_resource_pool({
                    'frame_wise_displacement_power': (gen_motion_stats, 'outputspec.FDP_1D'),
                    'frame_wise_displacement_jenkinson': (gen_motion_stats, 'outputspec.FDJ_1D'),
                    'dvars': (gen_motion_stats, 'outputspec.DVARS_1D'),
                    'power_params': (gen_motion_stats, 'outputspec.power_params'),
                    'motion_params': (gen_motion_stats, 'outputspec.motion_params')
                })


        new_strat_list = []

        for num_strat, strat in enumerate(strat_list):

            if 1 in c.runICA:

                if 0 in c.runICA:
                    new_strat_list += [strat.fork()]

                nodes = strat.get_nodes_names()

                if 'none' in str(c.TR).lower():
                    TR = None
                else:
                    TR = float(c.TR)

                # FNIRT ONLY! ANTS further below!
                if 'FSL' in c.regOption and \
                        'anat_symmetric_mni_ants_register' not in nodes and \
                            'anat_mni_ants_register' not in nodes:

                    aroma_preproc = create_aroma(tr=TR,
                                                wf_name='create_aroma_%d' % num_strat)

                    aroma_preproc.inputs.params.denoise_type = c.aroma_denoise_type

                    node, out_file = strat.get_leaf_properties()
                    workflow.connect(node, out_file, aroma_preproc,
                                    'inputspec.denoise_file')

                    node, out_file = strat['functional_to_anat_linear_xfm']
                    workflow.connect(node, out_file, aroma_preproc,
                                    'inputspec.mat_file')

                    node, out_file = strat['anatomical_to_mni_nonlinear_xfm']
                    workflow.connect(node, out_file, aroma_preproc,
                                    'inputspec.fnirt_warp_file')

                    if c.aroma_denoise_type == 'nonaggr':

                        strat.set_leaf_properties(aroma_preproc,
                                                  'outputspec.nonaggr_denoised_file')

                        strat.update_resource_pool({
                            'ica_aroma_denoised_functional': (
                                aroma_preproc, 'outputspec.nonaggr_denoised_file')
                            }
                        )

                    elif c.aroma_denoise_type == 'aggr':
                        strat.set_leaf_properties(aroma_preproc,
                                                  'outputspec.aggr_denoised_file')

                        strat.update_resource_pool({
                            'ica_aroma_denoised_functional': (
                                aroma_preproc, 'outputspec.aggr_denoised_file')
                            }
                        )

                    strat.append_name(aroma_preproc.name)

                elif 'ANTS' in c.regOption and \
                    'anat_symmetric_mni_flirt_register' not in nodes and \
                    'anat_symmetric_mni_fnirt_register' not in nodes and \
                    'anat_mni_flirt_register' not in nodes and \
                    'anat_mni_fnirt_register' not in nodes:

                    # we don't have the FNIRT warp file, so we need to calculate
                    # ICA-AROMA de-noising in template space

                    if 'func_to_epi_ants' in nodes:

                        for output_name, func_key, ref_key, image_type in [ \
                                ('ica_aroma_functional_to_standard', 'leaf', 'template_brain_for_func_preproc', 'func_4d'),
                        ]:
                            output_func_to_standard(workflow, func_key, ref_key, output_name, strat, num_strat, c, input_image_type=image_type, registration_template='epi')

                    elif 'T1_template' in c.runRegisterFuncToTemplate:

                        for output_name, func_key, ref_key, image_type in [ \
                                ('ica_aroma_functional_to_standard', 'leaf', 'template_brain_for_func_preproc', 'func_4d'),
                        ]:
                            output_func_to_standard(workflow, func_key, ref_key, output_name, strat, num_strat, c, input_image_type=image_type, registration_template='t1')


                    aroma_preproc = create_aroma(tr=TR, wf_name='create_aroma_{0}'.format(num_strat))

                    aroma_preproc.inputs.params.denoise_type = c.aroma_denoise_type

                    node, out_file = strat['ica_aroma_functional_to_standard']
                    workflow.connect(node, out_file, aroma_preproc,
                                    'inputspec.denoise_file')

                    # warp back
                    if c.aroma_denoise_type == 'nonaggr':
                        node, out_file = (
                            aroma_preproc, 'outputspec.nonaggr_denoised_file'
                        )

                    elif c.aroma_denoise_type == 'aggr':
                        node, out_file = (
                            aroma_preproc, 'outputspec.aggr_denoised_file'
                        )

                    strat.update_resource_pool({
                        'ica_aroma_denoised_functional_to_standard': (node, out_file)
                        }
                    )

                    if 'func_to_epi_ants' in nodes:

                        for output_name, func_key, ref_key, image_type in [ \
                                ('ica_aroma_denoised_functional', 'ica_aroma_denoised_functional_to_standard', 'mean_functional', 'func_4d'),
                        ]:
                            output_func_to_standard(workflow, func_key, ref_key, output_name, strat, num_strat, c, input_image_type=image_type, inverse=True, registration_template='epi') 

                    else:

                        for output_name, func_key, ref_key, image_type in [ \
                                ('ica_aroma_denoised_functional', 'ica_aroma_denoised_functional_to_standard', 'mean_functional', 'func_4d'),
                        ]:
                            output_func_to_standard(workflow, func_key, ref_key, output_name, strat, num_strat, c, input_image_type=image_type, inverse=True, registration_template='t1') 

                    node, out_file = strat["ica_aroma_denoised_functional"]
                    strat.set_leaf_properties(node, out_file)

                    strat.update_resource_pool({
                        'ica_aroma_denoised_functional': (node, out_file)
                        }, override=True
                    )

        strat_list += new_strat_list


        # Inserting Nuisance Regressor Workflow
        new_strat_list = []

        for num_strat, strat in enumerate(strat_list):

            # for each strategy, create a new one without nuisance
            if 0 in c.runNuisance or 1 in c.run_pypeer:
                new_strat_list.append(strat.fork())

            nodes = strat.get_nodes_names()

            has_segmentation = 'seg_preproc' in nodes or 'seg_preproc_t1_template' in nodes or 'seg_preproc_epi_template' in nodes
            use_ants = 'anat_mni_fnirt_register' not in nodes and 'anat_mni_flirt_register' not in nodes and 'func_to_epi_fsl' not in nodes

            for regressors_selector_i, regressors_selector in enumerate(c.Regressors):

                new_strat = strat.fork()

                # Before start nuisance_wf, covert OrderedDict(regressors_selector) to dict
                from CPAC.utils.utils import ordereddict_to_dict
                regressors_selector = ordereddict_to_dict(regressors_selector)

                # to guarantee immutability
                regressors_selector = NuisanceRegressor(
                    copy.deepcopy(regressors_selector)
                )

                # remove tissue regressors when there is no segmentation
                # on the strategy
                if not has_segmentation:
                    for reg in ['aCompCor',
                                'WhiteMatter',
                                'GreyMatter',
                                'CerebrospinalFluid']:

                        if reg in regressors_selector:
                            del regressors_selector[reg]

                regressor_workflow = create_regressor_workflow(
                    regressors_selector,
                    use_ants=use_ants,
                    ventricle_mask_exist=ventricle_mask_exist,
                    name='nuisance_regressor_{0}_{1}'.format(regressors_selector_i, num_strat)
                )

                node, node_out = strat['tr']
                workflow.connect(node, node_out,
                                 regressor_workflow, 'inputspec.tr')

                node, out_file = new_strat['anatomical_brain']
                workflow.connect(
                    node, out_file,
                    regressor_workflow, 'inputspec.anatomical_file_path'
                )

                if has_segmentation:

                    workflow.connect(
                        c.lateral_ventricles_mask, 'local_path',
                        regressor_workflow, 'inputspec.lat_ventricles_mask_file_path'
                    )

                    if 'seg_preproc' in nodes or 'seg_preproc_t1_template' in nodes :

                        node, out_file = new_strat['anatomical_gm_mask']
                        workflow.connect(
                            node, out_file,
                            regressor_workflow, 'inputspec.gm_mask_file_path'
                        )

                        node, out_file = new_strat['anatomical_wm_mask']
                        workflow.connect(
                            node, out_file,
                            regressor_workflow, 'inputspec.wm_mask_file_path'
                        )

                        node, out_file = new_strat['anatomical_csf_mask']
                        workflow.connect(
                            node, out_file,
                            regressor_workflow, 'inputspec.csf_mask_file_path'
                        )

                    if 'seg_preproc_epi_template' in nodes :

                        node, out_file = new_strat['epi_gm_mask']
                        workflow.connect(
                            node, out_file,
                            regressor_workflow, 'inputspec.gm_mask_file_path'
                        )

                        node, out_file = new_strat['epi_wm_mask']
                        workflow.connect(
                            node, out_file,
                            regressor_workflow, 'inputspec.wm_mask_file_path'
                        )

                        node, out_file = new_strat['epi_csf_mask']
                        workflow.connect(
                            node, out_file,
                            regressor_workflow, 'inputspec.csf_mask_file_path'
                        )

                node, out_file = new_strat['movement_parameters']
                workflow.connect(
                    node, out_file,
                    regressor_workflow,
                    'inputspec.motion_parameters_file_path'
                )

                node, out_file= new_strat['functional_to_anat_linear_xfm']
                workflow.connect(
                    node, out_file,
                    regressor_workflow,
                    'inputspec.func_to_anat_linear_xfm_file_path'
                )

                node, out_file = new_strat.get_leaf_properties()
                workflow.connect(
                    node, out_file,
                    regressor_workflow,
                    'inputspec.functional_file_path'
                )

                new_strat.update_resource_pool({
                    'functional_freq_unfiltered': (
                        node, out_file
                    ),
                })

                node, out_file = new_strat['frame_wise_displacement_jenkinson']
                workflow.connect(
                    node, out_file,
                    regressor_workflow,
                    'inputspec.fd_j_file_path'
                )

                node, out_file = new_strat['frame_wise_displacement_power']
                workflow.connect(
                    node, out_file,
                    regressor_workflow,
                    'inputspec.fd_p_file_path'
                )

                node, out_file = new_strat['dvars']
                workflow.connect(
                    node, out_file,
                    regressor_workflow,
                    'inputspec.dvars_file_path'
                )

                node, out_file = new_strat['functional_brain_mask']
                workflow.connect(
                    node, out_file,
                    regressor_workflow,
                    'inputspec.functional_brain_mask_file_path'
                )

                if c.brain_use_erosion:
                    node, out_file = new_strat['anatomical_eroded_brain_mask']
                    workflow.connect(
                        node, out_file,
                        regressor_workflow, 'inputspec.anatomical_eroded_brain_mask_file_path'
                    )

                regressor_workflow.get_node('inputspec').iterables = ([
                    ('selector', [regressors_selector]),
                ])

                if use_ants:
                    if 'func_to_epi_ants' in nodes:
                        # pass the ants_affine_xfm to the input for the
                        # INVERSE transform, but ants_affine_xfm gets inverted
                        # within the workflow

                        node, out_file = new_strat['func_to_epi_ants_initial_xfm']
                        workflow.connect(
                            node, out_file,
                            regressor_workflow,
                            'inputspec.anat_to_mni_initial_xfm_file_path'
                        )

                        node, out_file = new_strat['func_to_epi_ants_rigid_xfm']
                        workflow.connect(
                            node, out_file,
                            regressor_workflow,
                            'inputspec.anat_to_mni_rigid_xfm_file_path'
                        )

                        node, out_file = new_strat['func_to_epi_ants_affine_xfm']
                        workflow.connect(
                            node, out_file,
                            regressor_workflow,
                            'inputspec.anat_to_mni_affine_xfm_file_path'
                        )

                    elif 'T1_template' in c.runRegisterFuncToTemplate:
                        # pass the ants_affine_xfm to the input for the
                        # INVERSE transform, but ants_affine_xfm gets inverted
                        # within the workflow

                        node, out_file = new_strat['ants_initial_xfm']
                        workflow.connect(
                            node, out_file,
                            regressor_workflow,
                            'inputspec.anat_to_mni_initial_xfm_file_path'
                        )

                        node, out_file = new_strat['ants_rigid_xfm']
                        workflow.connect(
                            node, out_file,
                            regressor_workflow,
                            'inputspec.anat_to_mni_rigid_xfm_file_path'
                        )

                        node, out_file = new_strat['ants_affine_xfm']
                        workflow.connect(
                            node, out_file,
                            regressor_workflow,
                            'inputspec.anat_to_mni_affine_xfm_file_path'
                        )
                else:
                    node, out_file = new_strat['mni_to_anatomical_linear_xfm']
                    workflow.connect(
                        node, out_file,
                        regressor_workflow,
                        'inputspec.mni_to_anat_linear_xfm_file_path'
                    )

                new_strat.update_resource_pool({
                    'nuisance_regression_selector': regressors_selector,
                    'functional_nuisance_regressors': (
                        regressor_workflow,
                        'outputspec.regressors_file_path'
                    ),
                })

                # Inserting Nuisance REGRESSION Workflow
                if 1 in c.runNuisance:

                    nuisance_regression_before_workflow = create_nuisance_regression_workflow(
                        regressors_selector,
                        name='nuisance_regression_before-filt_{0}_'
                             '{1}'.format(regressors_selector_i, num_strat))

                    filtering = filtering_bold_and_regressors(regressors_selector,
                                                              name='frequency_filtering_'
                                                                   '{0}_{1}'.format(regressors_selector_i, num_strat))

                    node, out_file = new_strat.get_leaf_properties()

                    workflow.connect(
                        node, out_file,
                        nuisance_regression_before_workflow,
                        'inputspec.functional_file_path'
                    )

                    workflow.connect(
                        regressor_workflow,
                        'outputspec.regressors_file_path',
                        filtering,
                        'inputspec.regressors_file_path'
                    )

                    workflow.connect(
                        regressor_workflow,
                        'outputspec.regressors_file_path',
                        nuisance_regression_before_workflow,
                        'inputspec.regressor_file'
                    )

                    node, out_file = new_strat['functional_brain_mask']
                    workflow.connect(
                        node, out_file,
                        nuisance_regression_before_workflow,
                        'inputspec.functional_brain_mask_file_path'
                    )

                    node, out_file = new_strat['frame_wise_displacement_jenkinson']
                    workflow.connect(
                        node, out_file,
                        nuisance_regression_before_workflow,
                        'inputspec.fd_j_file_path'
                    )

                    node, out_file = new_strat['frame_wise_displacement_power']
                    workflow.connect(
                        node, out_file,
                        nuisance_regression_before_workflow,
                        'inputspec.fd_p_file_path'
                    )

                    node, out_file = new_strat['dvars']
                    workflow.connect(
                        node, out_file,
                        nuisance_regression_before_workflow,
                        'inputspec.dvars_file_path'
                    )

                    if 'Before' in c.filtering_order:
                        nuisance_regression_after_workflow = create_nuisance_regression_workflow(
                            regressors_selector,
                            name='nuisance_regression_after-filt_{0}_'
                                 '{1}'.format(regressors_selector_i, num_strat))

                        workflow.connect(
                            filtering,
                            'outputspec.residual_file_path',
                            nuisance_regression_after_workflow,
                            'inputspec.functional_file_path'
                        )

                        workflow.connect(
                            filtering,
                            'outputspec.residual_regressor',
                            nuisance_regression_after_workflow,
                            'inputspec.regressor_file'
                        )

                        node, out_file = new_strat['functional_brain_mask']
                        workflow.connect(
                            node, out_file,
                            nuisance_regression_after_workflow,
                            'inputspec.functional_brain_mask_file_path'
                        )

                        node, out_file = new_strat['frame_wise_displacement_jenkinson']
                        workflow.connect(
                            node, out_file,
                            nuisance_regression_after_workflow,
                            'inputspec.fd_j_file_path'
                        )

                        node, out_file = new_strat['frame_wise_displacement_power']
                        workflow.connect(
                            node, out_file,
                            nuisance_regression_after_workflow,
                            'inputspec.fd_p_file_path'
                        )

                        node, out_file = new_strat['dvars']
                        workflow.connect(
                            node, out_file,
                            nuisance_regression_after_workflow,
                            'inputspec.dvars_file_path'
                        )

                        node, out_file = new_strat.get_leaf_properties()
                        workflow.connect(
                            node, out_file,
                            filtering,
                            'inputspec.functional_file_path'
                        )

                        new_strat.set_leaf_properties(
                            nuisance_regression_after_workflow,
                            'outputspec.residual_file_path'
                        )

                        new_strat.update_resource_pool({
                            'functional_freq_filtered': (
                                filtering,
                                'outputspec.residual_file_path'
                            ),
                        })

                        new_strat.update_resource_pool({
                             'functional_nuisance_residuals': (
                                nuisance_regression_after_workflow,
                                'outputspec.residual_file_path'
                            ),
                        })

                        new_strat.append_name(nuisance_regression_after_workflow.name)

                    elif 'After' in c.filtering_order:
                        workflow.connect(
                            nuisance_regression_before_workflow,
                            'outputspec.residual_file_path',
                            filtering,
                            'inputspec.functional_file_path'
                        )

                        new_strat.set_leaf_properties(
                            filtering,
                            'outputspec.residual_file_path'
                        )

                        new_strat.update_resource_pool({
                            'functional_nuisance_residuals': (
                                nuisance_regression_before_workflow,
                                'outputspec.residual_file_path'
                            ),
                        })

                        new_strat.update_resource_pool({
                            'functional_freq_filtered': (
                                filtering,
                                'outputspec.residual_file_path'
                            ),
                        })

                    new_strat.update_resource_pool({
                        'functional_freq_unfiltered': (
                            nuisance_regression_before_workflow,
                            'outputspec.residual_file_path'
                        ),
                    }, override=True)

                    new_strat.append_name(regressor_workflow.name)
                    new_strat.append_name(nuisance_regression_before_workflow.name)
                    new_strat.append_name(filtering.name)

            new_strat_list.append(new_strat)

        # Be aware that this line is supposed to override the current strat_list: it is not a typo/mistake!
        # Each regressor forks the strategy, instead of reusing it, to keep the code simple
        strat_list = new_strat_list

        # Inserting Median Angle Correction Workflow
        new_strat_list = []

        # TODO ASH normalize w schema val
        if 1 in c.runMedianAngleCorrection:

            for num_strat, strat in enumerate(strat_list):

                # for each strategy, create a new one without median angle
                if 0 in c.runMedianAngleCorrection:
                    new_strat_list.append(strat.fork())

                median_angle_corr = create_median_angle_correction(
                    'median_angle_corr_%d' % num_strat
                )

                median_angle_corr.get_node('median_angle_correct').iterables = \
                    ('target_angle_deg', c.targetAngleDeg)

                node, out_file = strat.get_leaf_properties()
                workflow.connect(node, out_file,
                                median_angle_corr, 'inputspec.subject')

                strat.append_name(median_angle_corr.name)

                strat.set_leaf_properties(median_angle_corr, 'outputspec.subject')

                strat.update_resource_pool({
                    'functional_median_angle_corrected': (median_angle_corr, 'outputspec.subject')
                })

        strat_list += new_strat_list


        # Denoised Func -> Template, uses antsApplyTransforms (ANTS) or ApplyWarp (FSL) to
        #  apply the warp; also includes mean functional warp
        new_strat_list = []

        for num_strat, strat in enumerate(strat_list):

            nodes = strat.get_nodes_names()

            if 'func_to_epi_fsl' in nodes or 'func_to_epi_ants' in nodes :

                for output_name, func_key, ref_key, image_type in [ \
                        ('functional_to_standard', 'leaf', 'template_brain_for_func_preproc', 'func_4d'),
                ]:
                    output_func_to_standard(workflow, func_key, ref_key, output_name, strat, num_strat, c, input_image_type=image_type, registration_template='epi')

                new_strat_list += [strat]

            elif 'T1_template' in c.runRegisterFuncToTemplate:

                for output_name, func_key, ref_key, image_type in [ \
                        ('functional_to_standard', 'leaf', 'template_brain_for_func_preproc', 'func_4d'),
                ]:
                    output_func_to_standard(workflow, func_key, ref_key, output_name, strat, num_strat, c, input_image_type=image_type, registration_template='t1')
                
                new_strat_list += [strat]
            
        strat_list += new_strat_list

        # Derivatives

        # Inserting ALFF/fALFF workflow
        #     NOTE: this is calculated using the functional time series from
        #           before frequency filtering and beyond
        new_strat_list = []

        if 1 in c.runALFF:
            for num_strat, strat in enumerate(strat_list):

                alff = create_alff('alff_falff_{0}'.format(num_strat))

                alff.inputs.hp_input.hp = c.highPassFreqALFF
                alff.inputs.lp_input.lp = c.lowPassFreqALFF
                alff.get_node('hp_input').iterables = ('hp',
                                                    c.highPassFreqALFF)
                alff.get_node('lp_input').iterables = ('lp',
                                                    c.lowPassFreqALFF)

                node, out_file = strat['functional_freq_unfiltered']
                workflow.connect(node, out_file,
                                 alff, 'inputspec.rest_res')
                node, out_file = strat['functional_brain_mask']
                workflow.connect(node, out_file,
                                 alff, 'inputspec.rest_mask')

                strat.append_name(alff.name)

                strat.update_resource_pool({
                    'alff': (alff, 'outputspec.alff_img'),
                    'falff': (alff, 'outputspec.falff_img')
                })

        strat_list += new_strat_list

        # Inserting VMHC Workflow

        new_strat_list = []

        if 1 in c.runVMHC:

            for num_strat, strat in enumerate(strat_list):

                create_vmhc(workflow, num_strat, strat, c,
                        output_name='vmhc_{0}'.format(num_strat))

        strat_list += new_strat_list

        # Inserting REHO Workflow

        if 1 in c.runReHo:

            for num_strat, strat in enumerate(strat_list):

                preproc = create_reho()
                cluster_size = c.clusterSize

                # TODO ASH schema validator
                # Check the cluster size is supported
                if cluster_size not in [7, 19, 27]:
                    err_msg = 'Cluster size specified: %d, is not supported. ' \
                            'Change to 7, 19, or 27 and try again' % cluster_size
                    raise Exception(err_msg)
                else:
                    preproc.inputs.inputspec.cluster_size = cluster_size
                    reho = preproc.clone('reho_%d' % num_strat)

                node, out_file = strat.get_leaf_properties()
                workflow.connect(node, out_file,
                                reho, 'inputspec.rest_res_filt')

                node, out_file = strat['functional_brain_mask']
                workflow.connect(node, out_file,
                                reho, 'inputspec.rest_mask')

                strat.update_resource_pool({
                    'reho': (reho, 'outputspec.raw_reho_map')
                })

        ts_analysis_dict = {}
        sca_analysis_dict = {}

        # TODO ASH normalize w schema val
        if c.tsa_roi_paths:

            tsa_roi_dict = c.tsa_roi_paths[0]

            # Timeseries and SCA config selections processing

            # flip the dictionary
            for roi_path in tsa_roi_dict.keys():
                ts_analysis_to_run = [
                    x.strip() for x in tsa_roi_dict[roi_path].split(",")
                ]

                if any(
                    corr in ts_analysis_to_run for corr in [
                        "PearsonCorr", "PartialCorr"
                    ]
                ) and "Avg" not in ts_analysis_to_run:
                    ts_analysis_to_run += ["Avg"]

                for analysis_type in ts_analysis_to_run:
                    if analysis_type not in ts_analysis_dict.keys():
                        ts_analysis_dict[analysis_type] = []
                    ts_analysis_dict[analysis_type].append(roi_path)

        # TODO ASH normalize w schema val
        if 1 in c.runROITimeseries:

            # TODO ASH normalize w schema val
            if not c.tsa_roi_paths:
                err = "\n\n[!] CPAC says: Time Series Extraction is " \
                    "set to run, but no ROI NIFTI file paths were provided!" \
                    "\n\n"
                raise Exception(err)

        # TODO ASH normalize w schema val
        if 1 in c.runSCA:

            # TODO ASH normalize w schema val
            if c.sca_roi_paths:
                sca_roi_dict = c.sca_roi_paths[0]
            else:
                err = "\n\n[!] CPAC says: Seed-based Correlation Analysis is " \
                    "set to run, but no ROI NIFTI file paths were provided!" \
                    "\n\n"
                raise Exception(err)

            # flip the dictionary
            for roi_path in sca_roi_dict.keys():
                # update analysis dict
                for analysis_type in sca_roi_dict[roi_path].split(","):
                    analysis_type = analysis_type.replace(" ", "")

                    if analysis_type not in sca_analysis_dict.keys():
                        sca_analysis_dict[analysis_type] = []

                    sca_analysis_dict[analysis_type].append(roi_path)

        # Section: Spatial Regression Based Time Series

        new_strat_list = []

        if "SpatialReg" in ts_analysis_dict.keys(
        ) or "DualReg" in sca_analysis_dict.keys():

            for num_strat, strat in enumerate(strat_list):

                if "SpatialReg" in ts_analysis_dict.keys():

                    resample_spatial_map_to_native_space = pe.Node(
                        interface=fsl.FLIRT(),
                        name='resample_spatial_map_to_native_space_%d' % num_strat
                    )
                    resample_spatial_map_to_native_space.inputs.set(
                        interp='nearestneighbour',
                        apply_xfm=True,
                        in_matrix_file=c.identityMatrix
                    )

                    spatial_map_dataflow = create_spatial_map_dataflow(
                        ts_analysis_dict["SpatialReg"],
                        'spatial_map_dataflow_%d' % num_strat
                    )

                    spatial_map_dataflow.inputs.inputspec.set(
                        creds_path=input_creds_path,
                        dl_dir=c.workingDirectory
                    )

                    spatial_map_timeseries = get_spatial_map_timeseries(
                        'spatial_map_timeseries_%d' % num_strat
                    )
                    spatial_map_timeseries.inputs.inputspec.demean = True  # c.spatialDemean

                    node, out_file = strat['functional_to_standard']
                    node2, out_file2 = strat['functional_brain_mask_to_standard']

                    # resample the input functional file and functional mask
                    # to spatial map
                    workflow.connect(node, out_file,
                                    resample_spatial_map_to_native_space,
                                    'reference')
                    workflow.connect(spatial_map_dataflow,
                                    'select_spatial_map.out_file',
                                    resample_spatial_map_to_native_space,
                                    'in_file')

                    # connect it to the spatial_map_timeseries
                    workflow.connect(resample_spatial_map_to_native_space,
                                    'out_file',
                                    spatial_map_timeseries,
                                    'inputspec.spatial_map')
                    workflow.connect(node2, out_file2,
                                    spatial_map_timeseries,
                                    'inputspec.subject_mask')
                    workflow.connect(node, out_file,
                                    spatial_map_timeseries,
                                    'inputspec.subject_rest')

                    strat.append_name(spatial_map_timeseries.name)

                    strat.update_resource_pool({
                        'spatial_map_timeseries': (spatial_map_timeseries, 'outputspec.subject_timeseries')
                    })

                if "DualReg" in sca_analysis_dict.keys():
                    resample_spatial_map_to_native_space_for_dr = pe.Node(
                        interface=fsl.FLIRT(),
                        name='resample_spatial_map_to_native_space_for_DR_%d' % num_strat
                    )
                    resample_spatial_map_to_native_space_for_dr.inputs.set(
                        interp='nearestneighbour',
                        apply_xfm=True,
                        in_matrix_file=c.identityMatrix
                    )

                    spatial_map_dataflow_for_dr = create_spatial_map_dataflow(
                        sca_analysis_dict["DualReg"],
                        'spatial_map_dataflow_for_DR_%d' % num_strat
                    )

                    spatial_map_dataflow_for_dr.inputs.inputspec.set(
                        creds_path=input_creds_path,
                        dl_dir=c.workingDirectory
                    )

                    spatial_map_timeseries_for_dr = get_spatial_map_timeseries(
                        'spatial_map_timeseries_for_DR_%d' % num_strat
                    )

                    spatial_map_timeseries_for_dr.inputs.inputspec.demean = True  # c.spatialDemean

                    node, out_file = strat['functional_to_standard']
                    node2, out_file2 = strat['functional_brain_mask_to_standard']

                    # resample the input functional file and functional mask
                    # to spatial map
                    workflow.connect(node, out_file,
                                    resample_spatial_map_to_native_space_for_dr,
                                    'reference')
                    workflow.connect(spatial_map_dataflow_for_dr,
                                    'select_spatial_map.out_file',
                                    resample_spatial_map_to_native_space_for_dr,
                                    'in_file')

                    # connect it to the spatial_map_timeseries
                    workflow.connect(
                        resample_spatial_map_to_native_space_for_dr,
                        'out_file',
                        spatial_map_timeseries_for_dr,
                        'inputspec.spatial_map'
                    )

                    workflow.connect(node, out_file,
                                     spatial_map_timeseries_for_dr,
                                     'inputspec.subject_rest')
                    strat.append_name(spatial_map_timeseries_for_dr.name)

                    strat.update_resource_pool({
                        'spatial_map_timeseries_for_DR': (
                        spatial_map_timeseries_for_dr,
                        'outputspec.subject_timeseries')
                    })

        strat_list += new_strat_list

        if 1 in c.runROITimeseries and (
            "Avg" in ts_analysis_dict.keys() or
            "Avg" in sca_analysis_dict.keys() or
            "MultReg" in sca_analysis_dict.keys()
        ):

            # ROI Based Time Series
            new_strat_list = []

            for num_strat, strat in enumerate(strat_list):

                if "Avg" in ts_analysis_dict.keys():
                    resample_functional_roi = pe.Node(Function(input_names = ['in_func', 
                                                                              'in_roi', 
                                                                              'realignment', 
                                                                              'identity_matrix'], 
                                              output_names = ['out_func',
                                                              'out_roi'], 
                                              function = resample_func_roi,
                                              as_module = True), 
                                        name = 'resample_functional_roi_{0}'.format(num_strat)) 
                    
                    resample_functional_roi.inputs.realignment = c.realignment 
                    resample_functional_roi.inputs.identity_matrix = c.identityMatrix

                    roi_dataflow = create_roi_mask_dataflow(
                        ts_analysis_dict["Avg"],
                        'roi_dataflow_%d' % num_strat
                    )

                    roi_dataflow.inputs.inputspec.set(
                        creds_path=input_creds_path,
                        dl_dir=c.workingDirectory
                    )

                    roi_timeseries = get_roi_timeseries(
                        'roi_timeseries_%d' % num_strat
                    )
                    roi_timeseries.inputs.inputspec.output_type = c.roiTSOutputs

                    node, out_file = strat['functional_to_standard']

                    # resample the input functional file to roi
                    workflow.connect(node, out_file,
                                     resample_functional_roi, 'in_func')
                    workflow.connect(roi_dataflow, 'outputspec.out_file',
                                     resample_functional_roi, 'in_roi')

                    # connect it to the roi_timeseries
                    # workflow.connect(roi_dataflow, 'outputspec.out_file',
                    #                  roi_timeseries, 'input_roi.roi')
                    workflow.connect(resample_functional_roi, 'out_roi',
                                     roi_timeseries, 'input_roi.roi')
                    workflow.connect(resample_functional_roi, 'out_func',
                                     roi_timeseries, 'inputspec.rest')

                    strat.append_name(roi_timeseries.name)
                    strat.update_resource_pool({
                        'roi_timeseries': (roi_timeseries, 'outputspec.roi_outputs'),
                        'functional_to_roi': (resample_functional_roi, 'out_file')
                    })

                    # create the graphs
                    from CPAC.utils.ndmg_utils import ndmg_create_graphs

                    ndmg_graph = pe.MapNode(Function(
                        input_names=['ts', 'labels'],
                        output_names=['out_file'],
                        function=ndmg_create_graphs,
                        as_module=True
                    ), name='ndmg_graphs_%d' % num_strat,
                        iterfield=['labels'])

                    workflow.connect(roi_timeseries, 'outputspec.roi_ts', ndmg_graph, 'ts')
                    workflow.connect(roi_dataflow,
                                     'outputspec.out_file',
                                     ndmg_graph, 'labels')

                    strat.update_resource_pool({
                        'ndmg_graph': (ndmg_graph, 'out_file')
                    })

                if "Avg" in sca_analysis_dict.keys():

                    # same workflow, except to run TSE and send it to the resource
                    # pool so that it will not get sent to SCA
                    resample_functional_roi_for_sca = pe.Node(Function(input_names = ['in_func', 
                                                                                      'in_roi', 
                                                                                      'realignment', 
                                                                                      'identity_matrix'], 
                                              output_names = ['out_func',
                                                              'out_roi'], 
                                              function = resample_func_roi,
                                              as_module = True), 
                                        name = 'resample_functional_roi_for_sca_{0}'.format(num_strat)) 

                    resample_functional_roi_for_sca.inputs.realignment = c.realignment 
                    resample_functional_roi_for_sca.inputs.identity_matrix = c.identityMatrix

                    roi_dataflow_for_sca = create_roi_mask_dataflow(
                        sca_analysis_dict["Avg"],
                        'roi_dataflow_for_sca_%d' % num_strat
                    )

                    roi_dataflow_for_sca.inputs.inputspec.set(
                        creds_path=input_creds_path,
                        dl_dir=c.workingDirectory
                    )

                    roi_timeseries_for_sca = get_roi_timeseries(
                        'roi_timeseries_for_sca_%d' % num_strat
                    )

                    node, out_file = strat['functional_to_standard']

                    # resample the input functional file to roi
                    workflow.connect(node, out_file,
                                     resample_functional_roi_for_sca, 'in_func')
                    workflow.connect(roi_dataflow_for_sca, 'outputspec.out_file',
                                     resample_functional_roi_for_sca, 'in_roi')  

                    # connect it to the roi_timeseries
                    workflow.connect(resample_functional_roi_for_sca, 'out_roi',
                                     roi_timeseries_for_sca, 'input_roi.roi')
                    workflow.connect(resample_functional_roi_for_sca, 'out_func',
                                     roi_timeseries_for_sca, 'inputspec.rest')

                    strat.append_name(roi_timeseries_for_sca.name)
                    strat.update_resource_pool({
                        'roi_timeseries_for_SCA': (roi_timeseries_for_sca, 'outputspec.roi_outputs'),
                        'functional_to_roi_for_SCA': (resample_functional_roi, 'out_file')
                    })

                if "MultReg" in sca_analysis_dict.keys():

                    # same workflow, except to run TSE and send it to the resource
                    # pool so that it will not get sent to SCA
                    resample_functional_roi_for_multreg = pe.Node(Function(input_names = ['in_func', 
                                                                                          'in_roi', 
                                                                                          'realignment', 
                                                                                          'identity_matrix'], 
                                              output_names = ['out_func',
                                                              'out_roi'], 
                                              function = resample_func_roi,
                                              as_module = True), 
                                        name = 'resample_functional_roi_for_multreg_{0}'.format(num_strat)) 
                    
                    resample_functional_roi_for_multreg.inputs.realignment = c.realignment 
                    resample_functional_roi_for_multreg.inputs.identity_matrix = c.identityMatrix

                    roi_dataflow_for_multreg = create_roi_mask_dataflow(
                        sca_analysis_dict["MultReg"],
                        'roi_dataflow_for_mult_reg_%d' % num_strat
                    )

                    roi_dataflow_for_multreg.inputs.inputspec.set(
                        creds_path=input_creds_path,
                        dl_dir=c.workingDirectory
                    )

                    roi_timeseries_for_multreg = get_roi_timeseries(
                        'roi_timeseries_for_mult_reg_%d' % num_strat
                    )

                    node, out_file = strat['functional_to_standard']

                    # resample the input functional file to roi
                    workflow.connect(node, out_file,
                                    resample_functional_roi_for_multreg,
                                    'in_func')
                    workflow.connect(roi_dataflow_for_multreg,
                                    'outputspec.out_file',
                                    resample_functional_roi_for_multreg,
                                    'in_roi')

                    # connect it to the roi_timeseries
                    workflow.connect(resample_functional_roi_for_multreg,
                                    'out_roi',
                                    roi_timeseries_for_multreg,
                                    'input_roi.roi')
                    workflow.connect(resample_functional_roi_for_multreg,
                                    'out_func',
                                    roi_timeseries_for_multreg,
                                    'inputspec.rest')

                    strat.append_name(roi_timeseries_for_multreg.name)
                    strat.update_resource_pool({
                        'roi_timeseries_for_SCA_multreg': (roi_timeseries_for_multreg, 'outputspec.roi_outputs')
                    })

        strat_list += new_strat_list


        # Connectome
        if "PearsonCorr" in ts_analysis_dict.keys() or "PartialCorr" in ts_analysis_dict.keys():

            for num_strat, strat in enumerate(strat_list):

                if "PearsonCorr" in ts_analysis_dict.keys():
                    connectome_wf = create_connectome('connectome_PearsonCorr_%d' % num_strat)
                    connectome_wf.inputs.inputspec.method = "PearsonCorr"

                    node, out_file = strat['roi_timeseries']

                    workflow.connect(node,
                                    out_file,
                                    connectome_wf,
                                    'inputspec.time_series')

                    strat.update_resource_pool({
                        'connectome_PearsonCorr': (connectome_wf, 'outputspec.connectome')
                    })

                if "PartialCorr" in ts_analysis_dict.keys():
                    connectome_wf = create_connectome('connectome_PartialCorr_%d' % num_strat)
                    connectome_wf.inputs.inputspec.method = "PartialCorr"

                    node, out_file = strat['roi_timeseries']

                    workflow.connect(node,
                                    out_file,
                                    connectome_wf,
                                    'inputspec.time_series')

                    strat.update_resource_pool({
                        'connectome_PartialCorr': (connectome_wf, 'outputspec.connectome')
                    })

        # Voxel Based Time Series
        new_strat_list = []

        if "Voxel" in ts_analysis_dict.keys():

            for num_strat, strat in enumerate(strat_list):

                resample_functional_to_mask = pe.Node(Function(input_names = ['in_func', 
                                                                            'in_roi', 
                                                                            'realignment', 
                                                                            'identity_matrix'], 
                                              output_names = ['out_func',
                                                              'out_roi'], 
                                              function = resample_func_roi,
                                              as_module = True), 
                                        name = 'resample_functional_to_mask_{0}'.format(num_strat)) 
                
                resample_functional_to_mask.inputs.realignment = c.realignment     
                resample_functional_to_mask.inputs.identity_matrix = c.identityMatrix

                mask_dataflow = create_roi_mask_dataflow(ts_analysis_dict["Voxel"],
                                                        'mask_dataflow_%d' % num_strat)

                voxel_timeseries = get_voxel_timeseries(
                    'voxel_timeseries_%d' % num_strat)
                voxel_timeseries.inputs.inputspec.output_type = c.roiTSOutputs

                node, out_file = strat['functional_to_standard']

                # resample the input functional file to mask
                workflow.connect(node, out_file,
                                resample_functional_to_mask, 'in_func')
                workflow.connect(mask_dataflow, 'outputspec.out_file',
                                resample_functional_to_mask, 'in_roi')

                # connect it to the voxel_timeseries
                workflow.connect(resample_functional_to_mask, 'out_roi',
                                voxel_timeseries, 'input_mask.mask')
                workflow.connect(resample_functional_to_mask, 'out_func',
                                voxel_timeseries, 'inputspec.rest')

                strat.append_name(voxel_timeseries.name)
                strat.update_resource_pool({
                    'voxel_timeseries': (voxel_timeseries, 'outputspec.mask_outputs')
                })

        strat_list += new_strat_list

        # Inserting SCA workflow for ROI INPUT

        new_strat_list = []

        if "Avg" in sca_analysis_dict.keys():

            for num_strat, strat in enumerate(strat_list):
                sca_roi = create_sca('sca_roi_%d' % num_strat)

                node, out_file = strat.get_leaf_properties()
                workflow.connect(node, out_file,
                                sca_roi, 'inputspec.functional_file')

                node, out_file = strat['roi_timeseries_for_SCA']
                workflow.connect(node, (out_file, extract_one_d),
                                sca_roi, 'inputspec.timeseries_one_d')

                strat.update_resource_pool({
                    'sca_roi_files': (sca_roi, 'outputspec.correlation_files')
                })

                strat.append_name(sca_roi.name)

        strat_list += new_strat_list

        # (Dual Regression) Temporal Regression for Dual Regression

        new_strat_list = []

        if "DualReg" in sca_analysis_dict.keys():

            for num_strat, strat in enumerate(strat_list):

                dr_temp_reg = create_temporal_reg(
                    'temporal_dual_regression_%d' % num_strat
                )
                dr_temp_reg.inputs.inputspec.normalize = c.mrsNorm
                dr_temp_reg.inputs.inputspec.demean = True

                node, out_file = strat['spatial_map_timeseries_for_DR']

                node2, out_file2 = strat.get_leaf_properties()
                node3, out_file3 = strat['functional_brain_mask']

                workflow.connect(node2, out_file2,
                                dr_temp_reg, 'inputspec.subject_rest')

                workflow.connect(node, out_file,
                                dr_temp_reg, 'inputspec.subject_timeseries')

                workflow.connect(node3, out_file3,
                                dr_temp_reg, 'inputspec.subject_mask')

                strat.update_resource_pool({
                    'dr_tempreg_maps_files': (dr_temp_reg, 'outputspec.temp_reg_map_files'),
                    'dr_tempreg_maps_zstat_files': (dr_temp_reg, 'outputspec.temp_reg_map_z_files')
                })

                strat.append_name(dr_temp_reg.name)

        strat_list += new_strat_list

        # (Multiple Regression) Temporal Regression for SCA

        new_strat_list = []

        if "MultReg" in sca_analysis_dict.keys():

            for num_strat, strat in enumerate(strat_list):

                sc_temp_reg = create_temporal_reg(
                    'temporal_regression_sca_%d' % num_strat,
                    which='RT'
                )
                sc_temp_reg.inputs.inputspec.normalize = c.mrsNorm
                sc_temp_reg.inputs.inputspec.demean = True

                node, out_file = strat['functional_to_standard']
                node2, out_file2 = strat['roi_timeseries_for_SCA_multreg']
                node3, out_file3 = strat['functional_brain_mask_to_standard']

                workflow.connect(node, out_file,
                                sc_temp_reg, 'inputspec.subject_rest')

                workflow.connect(node2, (out_file2, extract_one_d),
                                sc_temp_reg, 'inputspec.subject_timeseries')

                workflow.connect(node3, out_file3,
                                sc_temp_reg, 'inputspec.subject_mask')

                strat.update_resource_pool({
                    'sca_tempreg_maps_files': (sc_temp_reg, 'outputspec.temp_reg_map_files'),
                    'sca_tempreg_maps_zstat_files': (sc_temp_reg, 'outputspec.temp_reg_map_z_files')
                })

                strat.append_name(sc_temp_reg.name)

        strat_list += new_strat_list

        # Section: Network centrality

        # TODO ASH handle as boolean on schema validator / normalizer
        if 1 in c.runNetworkCentrality:

            # TODO ASH move to schema validator
            # validate the mask file path
            # if not c.templateSpecificationFile.endswith(".nii") and \
            #         not c.templateSpecificationFile.endswith(".nii.gz"):
            #     err = "\n\n[!] CPAC says: The Network Centrality mask " \
            #           "specification file must be a NIFTI file (ending in .nii " \
            #           "or .nii.gz).\nFile path you provided: %s\n\n" \
            #           % c.templateSpecificationFile

            #     raise Exception(err)

            strat_list = create_network_centrality_workflow(
                workflow, c, strat_list)

        '''
        Loop through the resource pool and connect the nodes for:
            - applying warps to standard
            - z-score standardization
            - smoothing
            - calculating output averages
        '''

        for num_strat, strat in enumerate(strat_list):

            nodes = strat.get_nodes_names()

            if 'func_to_epi_fsl' in nodes or 'func_to_epi_ants' in nodes :
                
                rp = strat.get_resource_pool()

                for key in sorted(rp.keys()):

                    if key in Outputs.native_nonsmooth:
                        image_type = 'func_derivative'
                    elif key in Outputs.native_nonsmooth_mult:
                        image_type = 'func_derivative_multi'
                    else:
                        continue

                    output_name = '{0}_to_standard'.format(key)
                    if output_name not in strat:
                        output_func_to_standard(workflow, key, 'template_epi_derivative',
                            '{0}_to_standard'.format(key), strat, num_strat, c, input_image_type=image_type, registration_template='epi')

            elif 'T1_template' in c.runRegisterFuncToTemplate:
                
                rp = strat.get_resource_pool()

                for key in sorted(rp.keys()):

                    if key in Outputs.native_nonsmooth:
                        image_type = 'func_derivative'
                    elif key in Outputs.native_nonsmooth_mult:
                        image_type = 'func_derivative_multi'
                    else:
                        continue

                    output_name = '{0}_to_standard'.format(key)
                    if output_name not in strat:
                        output_func_to_standard(workflow, key, 'template_brain_for_func_derivative',
                            '{0}_to_standard'.format(key), strat, num_strat, c, input_image_type=image_type, registration_template='t1')

            if "Before" in c.smoothing_order:

                # run smoothing before Z-scoring
                if 1 in c.run_smoothing:
                    rp = strat.get_resource_pool()
                    for key in sorted(rp.keys()):
                        if 'centrality' in key or key in Outputs.native_nonsmooth + Outputs.native_nonsmooth_mult + \
                                Outputs.template_nonsmooth + Outputs.template_nonsmooth_mult:
                            spatial_smooth_outputs(workflow, key, strat, num_strat, c)
                            # c.smoothing_mehod can be FSL or AFNI, FSL as default

                if 1 in c.runZScoring:
                    rp = strat.get_resource_pool()

                    for key in sorted(rp.keys()):
                        # connect nodes for z-score standardization
                        if "sca_roi_files_to_standard" in key:
                            # correlation files need the r-to-z
                            strat = fisher_z_score_standardize(workflow, key,
                                                            "roi_timeseries_for_SCA",
                                                            strat, num_strat,
                                                            map_node=True)
                        elif "centrality" in key:
                            # specific mask
                            strat = z_score_standardize(workflow, key,
                                                        c.templateSpecificationFile,
                                                        strat, num_strat,
                                                        map_node=True)
                        elif key in Outputs.template_raw:
                            # raw score, in template space
                            strat = z_score_standardize(workflow, key,
                                                        "functional_brain_mask_to_standard_derivative",
                                                        strat, num_strat)

                        elif key in Outputs.template_raw_mult:
                            # same as above but multiple files so mapnode required
                            strat = z_score_standardize(workflow, key,
                                                        "functional_brain_mask_to_standard_derivative",
                                                        strat, num_strat,
                                                        map_node=True)

            elif "After" in c.smoothing_order:
                # run smoothing after Z-scoring
                if 1 in c.runZScoring:
                    rp = strat.get_resource_pool()
                    for key in sorted(rp.keys()):
                        # connect nodes for z-score standardization
                        if "sca_roi_files_to_standard" in key:
                            # correlation files need the r-to-z
                            strat = fisher_z_score_standardize(workflow, key,
                                                            "roi_timeseries_for_SCA",
                                                            strat, num_strat,
                                                            map_node=True)
                        elif "centrality" in key:
                            # specific mask
                            strat = z_score_standardize(workflow, key,
                                                        c.templateSpecificationFile,
                                                        strat, num_strat,
                                                        map_node=True)
                        elif key in Outputs.template_raw:
                            # raw score, in template space
                            strat = z_score_standardize(workflow, key,
                                                        "functional_brain_mask_to_standard_derivative",
                                                        strat, num_strat)
                        elif key in Outputs.template_raw_mult:
                            # same as above but multiple files so mapnode required
                            strat = z_score_standardize(workflow, key,
                                                        "functional_brain_mask_to_standard_derivative",
                                                        strat, num_strat,
                                                        map_node=True)

                if 1 in c.run_smoothing:

                    rp = strat.get_resource_pool()

                    for key in sorted(rp.keys()):
                        if 'centrality' in key or key in Outputs.native_nonsmooth + Outputs.native_nonsmooth_mult + \
                                Outputs.template_nonsmooth + Outputs.template_nonsmooth_mult:
                            spatial_smooth_outputs(workflow, key, strat, num_strat, c)

            rp = strat.get_resource_pool()
            for key in sorted(rp.keys()):
                # connect nodes to calculate averages
                if key in Outputs.average:
                    # the outputs we need the averages for
                    strat = calc_avg(workflow, key, strat, num_strat)
                elif key in Outputs.average_mult:
                    # those outputs, but the ones with multiple files (map nodes)
                    strat = calc_avg(workflow, key, strat,
                                    num_strat, map_node=True)

    # Quality Control
    if 1 in c.generateQualityControlImages:
        create_qc_workflow(workflow, c, strat_list, Outputs.qc)


    ndmg_out = False
    try:
        if "ndmg" in c.output_tree:
            ndmg_out = True
    except:
        pass


    # TODO enforce value with schema validation
    try:
        encrypt_data = bool(c.s3Encryption[0])
    except:
        encrypt_data = False


    # TODO enforce value with schema validation
    # Extract credentials path for output if it exists
    try:
        # Get path to creds file
        creds_path = ''
        if c.awsOutputBucketCredentials:
            creds_path = str(c.awsOutputBucketCredentials)
            creds_path = os.path.abspath(creds_path)

        if c.outputDirectory.lower().startswith('s3://'):
            # Test for s3 write access
            s3_write_access = \
                aws_utils.test_bucket_access(creds_path,
                                                c.outputDirectory)

            if not s3_write_access:
                raise Exception('Not able to write to bucket!')

    except Exception as e:
        if c.outputDirectory.lower().startswith('s3://'):
            err_msg = 'There was an error processing credentials or ' \
                        'accessing the S3 bucket. Check and try again.\n' \
                        'Error: %s' % e
            raise Exception(err_msg)


    # this section creates names for the different branched strategies.
    # it identifies where the pipeline has forked and then appends the
    # name of the forked nodes to the branch name in the output directory

    fork_points_labels = Strategy.get_forking_labels(strat_list)

    # DataSinks
    pipeline_ids = []

    scan_ids = ['scan_anat']
    if 'func' in sub_dict:
        scan_ids += ['scan_' + str(scan_id)
                        for scan_id in sub_dict['func']]
    if 'rest' in sub_dict:
        scan_ids += ['scan_' + str(scan_id)
                        for scan_id in sub_dict['rest']]


    for num_strat, strat in enumerate(strat_list):

        if pipeline_name is None or pipeline_name == 'None':
            pipeline_id = c.pipelineName
        else:
            pipeline_id = pipeline_name

        if fork_points_labels[strat]:
            pipeline_id += '_' + fork_points_labels[strat]

        pipeline_ids.append(pipeline_id)

        rp = strat.get_resource_pool()

        for resource_i, resource in enumerate(sorted(rp.keys())):

            if not resource.startswith('qc___') and resource not in Outputs.any:
                continue

            if resource not in Outputs.override_optional and not ndmg_out:

                if 1 not in c.write_func_outputs:
                    if resource in Outputs.extra_functional:
                        continue

                if 1 not in c.write_debugging_outputs:
                    if resource in Outputs.debugging:
                        continue

                if 'Off' not in c.runRegisterFuncToTemplate:
                    if resource in Outputs.native_nonsmooth or \
                        resource in Outputs.native_nonsmooth_mult or \
                            resource in Outputs.native_smooth:
                        continue

                if 0 not in c.runZScoring:
                    # write out only the z-scored outputs
                    if resource in Outputs.template_raw or \
                            resource in Outputs.template_raw_mult:
                        continue

                if 0 not in c.run_smoothing:
                    # write out only the smoothed outputs
                    if resource in Outputs.native_nonsmooth or \
                        resource in Outputs.template_nonsmooth or \
                            resource in Outputs.native_nonsmooth_mult or \
                            resource in Outputs.template_nonsmooth_mult:
                        continue

            if ndmg_out:
                ds = pe.Node(DataSink(),
                                name='sinker_{}_{}'.format(num_strat,
                                                        resource_i))
                ds.inputs.base_directory = c.outputDirectory
                ds.inputs.creds_path = creds_path
                ds.inputs.encrypt_bucket_keys = encrypt_data
                ds.inputs.parameterization = True
                ds.inputs.regexp_substitutions = [
                    (r'_rename_(.)*/', ''),
                    (r'_scan_', 'scan-'),
                    (r'/_mask_', '/roi-'),
                    (r'file_s3(.)*/', ''),
                    (r'ndmg_atlases', ''),
                    (r'func_atlases', ''),
                    (r'label', ''),
                    (r'res-.+\/', ''),
                    (r'_mask_', 'roi-'),
                    (r'mask_sub-', 'sub-'),
                    (r'/_selector_', '_nuis-'),
                    (r'_selector_pc', ''),
                    (r'.linear', ''),
                    (r'.wm', ''),
                    (r'.global', ''),
                    (r'.motion', ''),
                    (r'.quadratic', ''),
                    (r'.gm', ''),
                    (r'.compcor', ''),
                    (r'.csf', ''),
                    (r'_sub-', '/sub-'),
                    (r'(\.\.)', '')
                ]

                container = 'pipeline_{0}'.format(pipeline_id)

                sub_ses_id = subject_id.split('_')

                if 'sub-' not in sub_ses_id[0]:
                    sub_tag = 'sub-{0}'.format(sub_ses_id[0])
                else:
                    sub_tag = sub_ses_id[0]

                ses_tag = 'ses-1'
                if len(sub_ses_id) > 1:
                    if 'ses-' not in sub_ses_id[1]:
                        ses_tag = 'ses-{0}'.format(sub_ses_id[1])
                    else:
                        ses_tag = sub_ses_id[1]

                id_tag = '_'.join([sub_tag, ses_tag])

                anat_template_tag = 'standard'
                func_template_tag = 'standard'

                try:
                    if 'FSL' in c.regOption and 'ANTS' not in c.regOption:
                        if 'MNI152' in c.fnirtConfig:
                            anat_template_tag = 'MNI152'
                            func_template_tag = 'MNI152'
                except:
                    pass

                anat_res_tag = c.resolution_for_anat.replace('mm','')
                func_res_tag = c.resolution_for_func_preproc.replace('mm','')

                ndmg_key_dct = {
                    'anatomical_brain': (
                        'anat',
                        'preproc',
                        '{0}_T1w_preproc_brain'.format(id_tag)
                    ),
                    'anatomical_to_standard': (
                        'anat',
                        'registered',
                        '{0}_T1w_space-{1}_res-{2}x{2}x{2}_registered'
                        .format(id_tag, anat_template_tag, anat_res_tag)
                    ),
                    'functional_preprocessed': (
                        'func',
                        'preproc',
                        '{0}_bold_preproc'
                        .format(id_tag)
                    ),
                    'functional_nuisance_residuals': (
                        'func',
                        'clean',
                        '{0}_bold_space-{1}_res-{2}x{2}x{2}_clean'
                        .format(id_tag, func_template_tag, func_res_tag)
                    ),
                    'functional_to_standard': (
                        'func',
                        'registered',
                        '{0}_bold_space-{1}_res-{2}x{2}x{2}_registered'
                        .format(id_tag, func_template_tag, func_res_tag)
                    ),
                    'functional_brain_mask_to_standard': (
                        'func',
                        'registered',
                        '{0}_bold_space-{1}_res-{2}x{2}x{2}_registered_mask'
                        .format(id_tag, func_template_tag, func_res_tag)
                    ),
                    'roi_timeseries': (
                        'func',
                        'roi-timeseries',
                        '{0}_bold_res-{1}x{1}x{1}_variant-mean_timeseries'
                        .format(id_tag, func_res_tag)
                    ),
                    'ndmg_graph': (
                        'func',
                        'roi-connectomes',
                        '{0}_bold_res-{1}x{1}x{1}_measure-correlation'
                        .format(id_tag, func_res_tag)
                    )
                }

                if resource not in ndmg_key_dct.keys():
                    continue

                ds.inputs.container = '{0}/{1}'.format(container,
                                                        ndmg_key_dct[resource][0])
                node, out_file = rp[resource]

                # rename the file
                if 'roi_' in resource or 'ndmg_graph' in resource:
                    rename_file = pe.MapNode(
                        interface=util.Rename(),
                        name='rename__{}_{}'.format(num_strat, resource_i),
                        iterfield=['in_file']
                    )
                else:
                    rename_file = pe.Node(
                        interface=util.Rename(),
                        name='rename_{}_{}'.format(num_strat, resource_i)
                    )
                rename_file.inputs.keep_ext = True
                rename_file.inputs.format_string = ndmg_key_dct[resource][2]

                workflow.connect(node, out_file,
                                    rename_file, 'in_file')
                workflow.connect(rename_file, 'out_file',
                                    ds, ndmg_key_dct[resource][1])

            else:
                # regular datasink
                ds = pe.Node(
                    DataSink(),
                    name='sinker_{}_{}'.format(num_strat, resource_i)
                )
                ds.inputs.base_directory = c.outputDirectory
                ds.inputs.creds_path = creds_path
                ds.inputs.encrypt_bucket_keys = encrypt_data
                ds.inputs.container = os.path.join(
                    'pipeline_{0}'.format(pipeline_id), subject_id
                )
                ds.inputs.regexp_substitutions = [
                    (r"/_sca_roi(.)*[/]", '/'),
                    (r"/_smooth_centrality_(\d)+[/]", '/'),
                    (r"/_z_score(\d)+[/]", "/"),
                    (r"/_dr_tempreg_maps_zstat_files_smooth_(\d)+[/]", "/"),
                    (r"/_sca_tempreg_maps_zstat_files_smooth_(\d)+[/]", "/"),
                    (r"/qc___", '/qc/')
                ]

                node, out_file = rp[resource]
                  
                # exclue Nonetype transforms
                if resource == 'ants_initial_xfm' or resource == 'ants_rigid_xfm' or resource == 'ants_affine_xfm' \
                    or resource == 'ants_symmetric_initial_xfm' or resource == 'ants_symmetric_rigid_xfm' or resource == 'ants_symmetric_affine_xfm':

                    ants_para = c.ANTs_para_T1_registration
                    for para_index in range(len(ants_para)):
                        for para_type in ants_para[para_index]:
                            if para_type == 'initial-moving-transform':
                                if ants_para[para_index][para_type]['initializationFeature'] == 0 and resource == 'ants_initial_xfm':
                                    workflow.connect(node, out_file, ds, resource)
                            elif para_type == 'transforms':
                                for trans_index in range(len(ants_para[para_index][para_type])):
                                    for trans_type in ants_para[para_index][para_type][trans_index]:
                                        if trans_type == 'Rigid' and resource == 'ants_rigid_xfm':
                                            workflow.connect(node, out_file, ds, resource)
                                        if trans_type == 'Affine' and resource == 'ants_affine_xfm':
                                            workflow.connect(node, out_file, ds, resource)
                # exclue Nonetype transforms
                if resource == 'func_to_epi_ants_initial_xfm' or resource == 'func_to_epi_ants_rigid_xfm' or resource == 'func_to_epi_ants_affine_xfm':
                    ants_para = c.ANTs_para_EPI_registration
                    for para_index in range(len(ants_para)):
                        for para_type in ants_para[para_index]:
                            if para_type == 'initial-moving-transform':
                                if ants_para[para_index][para_type]['initializationFeature'] == 0 and resource == 'func_to_epi_ants_initial_xfm':
                                    workflow.connect(node, out_file, ds, resource)
                            elif para_type == 'transforms':
                                for trans_index in range(len(ants_para[para_index][para_type])):
                                    for trans_type in ants_para[para_index][para_type][trans_index]:
                                        if trans_type == 'Rigid' and resource == 'func_to_epi_ants_rigid_xfm':
                                            workflow.connect(node, out_file, ds, resource)
                                        if trans_type == 'Affine' and resource == 'func_to_epi_ants_affine_xfm':
                                            workflow.connect(node, out_file, ds, resource)
                if resource not in ['ants_initial_xfm', 'ants_rigid_xfm', 'ants_affine_xfm', 'func_to_epi_ants_initial_xfm', 'func_to_epi_ants_rigid_xfm', 'func_to_epi_ants_affine_xfm',\
                    'ants_symmetric_initial_xfm','ants_symmetric_rigid_xfm','ants_symmetric_affine_xfm']:
                    workflow.connect(node, out_file, ds, resource)

                output_sink_nodes += [(ds, 'out_file')]
                  
    logger.info('\n\n' + 'Pipeline building completed.' + '\n\n')

    return workflow, strat_list, pipeline_ids<|MERGE_RESOLUTION|>--- conflicted
+++ resolved
@@ -1828,98 +1828,8 @@
             if 1 in c.runMotionStatisticsFirst:
 
                 for skullstrip_tool in c.functionalMasking:
-<<<<<<< HEAD
-                
+
                     skullstrip_tool = skullstrip_tool.lower()
-
-                    for motion_correct_tool in c.motion_correction:
-
-                        motion_correct_tool = motion_correct_tool.lower()
-
-                        new_strat = strat.fork()
-
-                        func_preproc = create_func_preproc(
-                            skullstrip_tool=skullstrip_tool,
-                            motion_correct_tool=motion_correct_tool,
-                            config=c,
-                            wf_name='func_preproc_before_stc_{0}_{1}_{2}'.format(skullstrip_tool, motion_correct_tool, num_strat)
-                        )
-
-                        node, out_file = strat['raw_functional_trunc']
-                        workflow.connect(node, out_file, func_preproc,
-                                        'inputspec.raw_func')
-
-                        node, out_file = new_strat.get_leaf_properties()
-                        workflow.connect(node, out_file, func_preproc,
-                                        'inputspec.func')
-
-                        node, out_file = strat['anatomical_brain']
-                        workflow.connect(node, out_file, func_preproc,
-                                        'inputspec.anat_brain')
-
-                        node, out_file = strat['anatomical_brain_mask']
-                        workflow.connect(node, out_file, func_preproc,
-                                        'inputspec.anatomical_brain_mask')
-
-                        func_preproc.inputs.inputspec.twopass = \
-                            getattr(c, 'functional_volreg_twopass', True)
-
-                        new_strat.update_resource_pool({
-                                'movement_parameters': (func_preproc, 'outputspec.movement_parameters'),
-                                'max_displacement': (func_preproc, 'outputspec.max_displacement'),
-                                'functional_brain_mask_before_stc': (func_preproc, 'outputspec.mask'),
-                                'motion_correct_before_stc': (func_preproc, 'outputspec.motion_correct'),
-                                'coordinate_transformation': (func_preproc, 'outputspec.transform_matrices'),
-                            })
-
-                        new_strat_list.append(new_strat)
-
-                        gen_motion_stats = motion_power_statistics(
-                            name = 'gen_motion_stats_before_stc_{0}_{1}_{2}'.format(skullstrip_tool, motion_correct_tool, num_strat), 
-                            motion_correct_tool = motion_correct_tool)         
-
-                        # Special case where the workflow is not getting outputs from
-                        # resource pool but is connected to functional datasource
-                        workflow.connect(func_wf, 'outputspec.subject',
-                                        gen_motion_stats, 'inputspec.subject_id')
-
-                        workflow.connect(func_wf, 'outputspec.scan',
-                                        gen_motion_stats, 'inputspec.scan_id')
-
-                        node, out_file = new_strat['motion_correct_before_stc']
-                        workflow.connect(node, out_file,
-                                        gen_motion_stats, 'inputspec.motion_correct')
-
-                        node, out_file = new_strat['movement_parameters']
-                        workflow.connect(node, out_file,
-                                        gen_motion_stats,
-                                        'inputspec.movement_parameters')
-
-                        node, out_file = new_strat['max_displacement']
-                        workflow.connect(node, out_file,
-                                        gen_motion_stats, 'inputspec.max_displacement')
-
-                        node, out_file = new_strat['functional_brain_mask_before_stc']
-                        workflow.connect(node, out_file,
-                                        gen_motion_stats, 'inputspec.mask')
-
-                        node, out_file = new_strat['coordinate_transformation']
-                        workflow.connect(node, out_file,
-                                        gen_motion_stats, 'inputspec.transformations')
-
-                        new_strat.append_name(gen_motion_stats.name)
-
-                        new_strat.update_resource_pool({
-                            'frame_wise_displacement_power': (gen_motion_stats, 'outputspec.FDP_1D'),
-                            'frame_wise_displacement_jenkinson': (gen_motion_stats, 'outputspec.FDJ_1D'),
-                            'dvars': (gen_motion_stats, 'outputspec.DVARS_1D'),
-                            'power_params': (gen_motion_stats, 'outputspec.power_params'),
-                            'motion_params': (gen_motion_stats, 'outputspec.motion_params')
-                        })
-=======
-
-                    skullstrip_tool = skullstrip_tool.lower()
->>>>>>> 027da997
 
                     for motion_correct_ref in c.motion_correction_reference:
 
@@ -2685,18 +2595,6 @@
         for num_strat, strat in enumerate(strat_list):
 
             nodes = strat.get_nodes_names()
-<<<<<<< HEAD
-
-            if not any("gen_motion_stats_before_stc" in node for node in nodes):
-
-                if any("3dvolreg" in node for node in nodes):
-                    motion_correct_tool = "3dvolreg"
-                elif any("mcflirt" in node for node in nodes):
-                    motion_correct_tool = "mcflirt"
-
-                gen_motion_stats = motion_power_statistics(
-                                name='gen_motion_stats_{0}'.format(num_strat),
-=======
             
             if not any("gen_motion_stats_before_stc" in node for node in nodes):
 
@@ -2731,7 +2629,6 @@
                                                                                motion_correct_ref, 
                                                                                motion_correct_tool, 
                                                                                num_strat),
->>>>>>> 027da997
                                 motion_correct_tool=motion_correct_tool)      
 
                 # Special case where the workflow is not getting outputs from
