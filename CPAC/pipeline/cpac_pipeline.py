import os
import sys
import copy
import argparse
import nipype.pipeline.engine as pe
import nipype.interfaces.fsl as fsl
import nipype.interfaces.utility as util
import nipype.interfaces.io as nio

from multiprocessing import Process
import CPAC
from CPAC.anat_preproc.anat_preproc import create_anat_preproc
from CPAC.func_preproc.func_preproc import create_func_preproc
from CPAC.seg_preproc.seg_preproc import create_seg_preproc

from CPAC.registration import create_nonlinear_register, create_register_func_to_mni
from CPAC.nuisance import create_nuisance, bandpass_voxels

from CPAC.median_angle import create_median_angle_correction
<<<<<<< HEAD
from CPAC.generate_motion_statistics import motion_power_statistics
from CPAC.scrubbing import create_scrubbing_preproc
from CPAC.timeseries import create_surface_registration, get_voxel_timeseries,\
                            get_roi_timeseries, get_vertices_timeseries
from CPAC.network_centrality import create_resting_state_graphs
from CPAC.utils.datasource import *

=======
from CPAC.vmhc.vmhc import create_vmhc
from CPAC.reho.reho import create_reho
from CPAC.alff.alff import create_alff
from CPAC.utils.func_datasource import *
from CPAC.utils.anat_datasource import *
>>>>>>> 69559162

class strategy:

    def __init__(self):
        self.resource_pool = {}
        self.leaf_node = None
        self.leaf_out_file = None
        self.name = []
    
    def append_name(self, name):
        self.name.append(name)
    
    def get_name(self):
        return self.name
    
    def set_leaf_properties(self, node, out_file):
        self.leaf_node = node
        self.leaf_out_file = out_file

    def get_leaf_properties(self):
        return self.leaf_node, self.leaf_out_file

    def get_resource_pool(self):
        return self.resource_pool

    def get_node_from_resource_pool(self, resource_key):
        try:
            if resource_key in self.resource_pool:
                return self.resource_pool[resource_key]
        except:
            print 'no node for output: ', resource_key
            raise

    def update_resource_pool(self, resources):
        for key, value in resources.items():
            if key in self.resource_pool:
                print 'Warning key %s already exists in resource pool, replacing with %s ' % (key, value)

            self.resource_pool[key] = value

def prep_workflow(sub_dict, seed_list, c, strategies):
    print "running for subject ", sub_dict
    subject_id = sub_dict['Subject_id'] +"_"+ sub_dict['Unique_id']
    wfname = 'resting_preproc_' + str(subject_id)
    workflow = pe.Workflow(name=wfname)
    workflow.base_dir = c.workingDirectory
    workflow.crash_dir = c.crashLogDirectory
    workflow.config['execution'] = {'hash_method': 'timestamp'}

    mflow = None
    pflow = None

    strat_list = []


    """
    Initialize Anatomical Input Data Flow
    """
    new_strat_list = []
    num_strat = 0

    strat_initial = None

    for gather_anat in c.runAnatomicalDataGathering:
        strat_initial = strategy()

        if gather_anat == 1:
            flow = create_anat_datasource()
            flow.inputs.inputnode.subject = subject_id
            flow.inputs.inputnode.anat = sub_dict['anat']

            anat_flow = flow.clone('anat_gather_%d' % num_strat)

            strat_initial.set_leaf_properties(anat_flow, 'outputspec.anat')

        num_strat += 1

        strat_list.append(strat_initial)

    print strat_list

    """
    Inserting Anatomical Preprocessing workflow
    """
    new_strat_list = []
    num_strat = 0

    if 1 in c.runAnatomicalPreprocessing:
        for strat in strat_list:
            # create a new node, Remember to change its name! 
            anat_preproc = create_anat_preproc().clone('anat_preproc_%d' % num_strat)
            
            
            try:
                # connect the new node to the previous leaf
                node, out_file = strat.get_leaf_properties()
                workflow.connect(node, out_file, anat_preproc, 'inputspec.anat')

            except:
                print 'Invalid Connection: Anat Preprocessing No valid Previous for strat : ', num_strat, ' resource_pool: ', strat.get_resource_pool()
                num_strat += 1
                continue

            if 0 in c.runAnatomicalPreprocessing:
                # we are forking so create a new node
                tmp = strategy()
                tmp.resource_pool = dict(strat.resource_pool)
                tmp.leaf_node = (strat.leaf_node)
                tmp.out_file = str(strat.leaf_out_file)
                tmp.name = list(strat.name)
                strat = tmp
                new_strat_list.append(strat)
                
            strat.append_name('anat_preproc')
            
            strat.set_leaf_properties(anat_preproc, 'outputspec.brain')
            # add stuff to resource pool if we need it 

            strat.update_resource_pool({'anatomical_brain':(anat_preproc, 'outputspec.brain')})
            strat.update_resource_pool({'anatomical_reorient':(anat_preproc, 'outputspec.reorient')})

            num_strat += 1

    strat_list += new_strat_list


    """
    Inserting Registration Preprocessing
    Workflow
    """
    new_strat_list = []
    num_strat = 0
    
    if 1 in c.runRegistrationPreprocessing:
        for strat in strat_list:
            reg_anat_mni = create_nonlinear_register('anat_mni_register_%d' % num_strat)
            
            try:
                node, out_file = strat.get_leaf_properties()
                workflow.connect(node, out_file,
                                 reg_anat_mni, 'inputspec.input_brain')
                node, out_file = strat.get_node_from_resource_pool('anatomical_reorient')
                workflow.connect(node, out_file,
                                 reg_anat_mni, 'inputspec.input_skull')
                
                reg_anat_mni.inputs.inputspec.reference_brain = c.standardResolutionBrain
                reg_anat_mni.inputs.inputspec.reference_skull = c.standard
            except:
                print 'Invalid Connection: Anatomical Registration:', num_strat, ' resource_pool: ', strat.get_resource_pool()
                raise
            
            if 0 in c.runRegistrationPreprocessing:
                tmp = strategy()
                tmp.resource_pool = dict(strat.resource_pool)
                tmp.leaf_node = (strat.leaf_node)
                tmp.out_file = str(strat.leaf_out_file)
                tmp.name = list(strat.name)
                strat = tmp
                new_strat_list.append(strat)
                
            strat.append_name('anat_mni_register')
            strat.set_leaf_properties(reg_anat_mni, 'outputspec.output_brain')
            
            strat.update_resource_pool({'anatomical_to_mni_linear_xfm':(reg_anat_mni, 'outputspec.linear_xfm'),
                                        'anatomical_to_mni_nonlinear_xfm':(reg_anat_mni, 'outputspec.nonlinear_xfm'),
                                        'mni_to_anatomical_linear_xfm':(reg_anat_mni, 'outputspec.invlinear_xfm'),
                                        'mni_normalized_anatomical':(reg_anat_mni, 'outputspec.output_brain')})
            
            num_strat += 1
    strat_list += new_strat_list
    
    """
    Inserting Segmentation Preprocessing
    Workflow
    """

    new_strat_list = []
    num_strat = 0

    if 1 in c.runSegmentationPreprocessing:
        for strat in strat_list:
            seg_preproc = create_seg_preproc('seg_preproc_%d'%num_strat)
            
            try:
                node, out_file = strat.get_node_from_resource_pool('anatomical_brain')
                workflow.connect(node, out_file,
                                 seg_preproc, 'inputspec.brain')

                node, out_file = strat.get_node_from_resource_pool('mni_to_anatomical_linear_xfm')
                workflow.connect(node, out_file, 
                                 seg_preproc, 'inputspec.standard2highres_mat')

                seg_preproc.inputs.inputspec.PRIOR_CSF = c.PRIOR_CSF
                seg_preproc.inputs.inputspec.PRIOR_GRAY = c.PRIOR_GRAY
                seg_preproc.inputs.inputspec.PRIOR_WHITE = c.PRIOR_WHITE

                seg_preproc.inputs.csf_threshold.csf_threshold = \
                                        c.cerebralSpinalFluidThreshold
                seg_preproc.inputs.wm_threshold.wm_threshold = \
                                        c.whiteMatterThreshold
                seg_preproc.inputs.gm_threshold.gm_threshold = \
                                        c.grayMatterThreshold
                seg_preproc.get_node('csf_threshold').iterables = ('csf_threshold',
                                        c.cerebralSpinalFluidThreshold)
                seg_preproc.get_node('wm_threshold').iterables = ('wm_threshold',
                                        c.whiteMatterThreshold)
                seg_preproc.get_node('gm_threshold').iterables = ('gm_threshold',
                                        c.grayMatterThreshold)


            except:
                print 'Invalid Connection: Segmentation Preprocessing:', num_strat, ' resource_pool: ', strat.get_resource_pool()
                raise

            if 0 in c.runSegmentationPreprocessing:
                tmp = strategy()
                tmp.resource_pool = dict(strat.resource_pool)
                tmp.leaf_node = (strat.leaf_node)
                tmp.out_file = str(strat.leaf_out_file)
                tmp.name = list(strat.name)
                strat = tmp
                new_strat_list.append(strat)
                
            strat.append_name('seg_preproc')
            strat.update_resource_pool({'anatomical_gm_mask' : (seg_preproc,'outputspec.gm_mask'),
                                        'anatomical_csf_mask': (seg_preproc, 'outputspec.csf_mask'),
                                        'anatomical_wm_mask' : (seg_preproc, 'outputspec.wm_mask'),
                                        'seg_probability_maps': (seg_preproc,'outputspec.probability_maps'),
                                        'seg_mixeltype': (seg_preproc, 'outputspec.mixeltype'),
                                        'seg_partial_volume_map': (seg_preproc, 'outputspec.partial_volume_map'),
                                        'seg_partial_volume_files': (seg_preproc, 'outputspec.partial_volume_files')})

            num_strat += 1

    strat_list += new_strat_list

    """
    Inserting Functional Input Data workflow
    """
    new_strat_list = []
    num_strat = 0

    if 1 in c.runFunctionalDataGathering:
        for strat in strat_list:
            # create a new node, Remember to change its name! 
            #Flow = create_func_datasource(sub_dict['rest'])
            #Flow.inputs.inputnode.subject = subject_id
            funcFlow = create_func_datasource(sub_dict['rest'], 'func_gather_%d' % num_strat)
            funcFlow.inputs.inputnode.subject = subject_id
            
            if 0 in c.runFunctionalDataGathering:
                # we are forking so create a new node
                tmp = strategy()
                tmp.resource_pool = dict(strat.resource_pool)
                tmp.leaf_node = (strat.leaf_node)
                tmp.out_file = str(strat.leaf_out_file)
                tmp.name = list(strat.name)
                strat = tmp
                new_strat_list.append(strat)

            strat.set_leaf_properties(funcFlow, 'outputspec.rest')

            num_strat += 1

    strat_list += new_strat_list


    """
    Inserting Functional Image Preprocessing
    Workflow
    """
    new_strat_list = []
    num_strat = 0

    if 1 in c.runFunctionalPreprocessing:
        for strat in strat_list:
            # create a new node, Remember to change its name! 
            preproc = create_func_preproc()
            preproc.inputs.inputspec.start_idx = c.startIdx
            preproc.inputs.inputspec.stop_idx = c.stopIdx
            func_preproc = preproc.clone('func_preproc_%d' % num_strat)
            
            node = None
            out_file = None
            try:
                node, out_file = strat.get_leaf_properties()
                workflow.connect(node, out_file, func_preproc, 'inputspec.rest')
            except:
                print 'Invalid Connection: Functional Preprocessing No valid Previous for strat : ', num_strat, ' resource_pool: ', strat.get_resource_pool()
                num_strat += 1
                continue

            if 0 in c.runFunctionalPreprocessing:
                # we are forking so create a new node
                tmp = strategy()
                tmp.resource_pool = dict(strat.resource_pool)
                tmp.leaf_node = (strat.leaf_node)
                tmp.out_file = str(strat.leaf_out_file)
                tmp.name = list(strat.name)
                strat = tmp
                new_strat_list.append(strat)
                
            strat.append_name('func_preproc')

            strat.set_leaf_properties(func_preproc, 'outputspec.preprocessed')

            # add stuff to resource pool if we need it 

            strat.update_resource_pool({'mean_functional':(func_preproc, 'outputspec.example_func')})
            strat.update_resource_pool({'functional_preprocessed_mask':(func_preproc, 'outputspec.preprocessed_mask')})
            strat.update_resource_pool({'movement_parameters':(func_preproc, 'outputspec.movement_parameters')})
            strat.update_resource_pool({'max_displacement':(func_preproc, 'outputspec.max_displacement')})
            strat.update_resource_pool({'preprocessed':(func_preproc, 'outputspec.preprocessed')})
            strat.update_resource_pool({'functional_brain_mask':(func_preproc, 'outputspec.mask')})
<<<<<<< HEAD
            strat.update_resource_pool({'motion_correct':( func_preproc, 'outputspec.motion_correct')})
            
=======

>>>>>>> 69559162
            num_strat += 1

    strat_list += new_strat_list

    """
    Inserting Anatomical to Functional Registration
    """
    new_strat_list = []
    num_strat = 0

    if 1 in c.runAnatomicalToFunctionalRegistration:
        for strat in strat_list:
            anat_to_func_reg = pe.Node(interface=fsl.FLIRT(),
                               name='anat_to_func_register_%d' % num_strat)
            anat_to_func_reg.inputs.cost = 'corratio'
            anat_to_func_reg.inputs.dof = 6

            func_gm = pe.Node(interface=fsl.ApplyXfm(),
                               name='func_gm_%d' % num_strat)
            #func_gm.inputs.reference = c.standardResolutionBrain
            func_gm.inputs.apply_xfm = True
            func_gm.inputs.interp = 'nearestneighbour'

            func_csf = pe.Node(interface=fsl.ApplyXfm(),
                               name='func_csf_%d' % num_strat)
            #func_csf.inputs.reference = c.standardResolutionBrain
            func_csf.inputs.apply_xfm = True
            func_csf.inputs.interp = 'nearestneighbour'

            func_wm = pe.Node(interface=fsl.ApplyXfm(),
                               name='func_wm_%d' % num_strat)
            #func_wm.inputs.reference = c.standardResolutionBrain
            func_wm.inputs.apply_xfm = True
            func_wm.inputs.interp = 'nearestneighbour'

            try:
                node, out_file = strat.get_node_from_resource_pool('anatomical_brain')
                workflow.connect(node, out_file,
                                 anat_to_func_reg, 'in_file')

                node, out_file = strat.get_node_from_resource_pool('mean_functional')
                workflow.connect(node, out_file,
                                 anat_to_func_reg, 'reference')
                workflow.connect(node, out_file,
                                 func_gm, 'reference')
                workflow.connect(node, out_file,
                                 func_csf, 'reference')
                workflow.connect(node, out_file,
                                 func_wm, 'reference')

                node, out_file = strat.get_node_from_resource_pool('anatomical_gm_mask')
                workflow.connect(node, out_file,
                                 func_gm, 'in_file')
                workflow.connect(anat_to_func_reg, 'out_matrix_file',
                                 func_gm, 'in_matrix_file')

                node, out_file = strat.get_node_from_resource_pool('anatomical_csf_mask')
                workflow.connect(node, out_file,
                                 func_csf, 'in_file')
                workflow.connect(anat_to_func_reg, 'out_matrix_file',
                                 func_csf, 'in_matrix_file')

                node, out_file = strat.get_node_from_resource_pool('anatomical_wm_mask')
                workflow.connect(node, out_file,
                                 func_wm, 'in_file')
                workflow.connect(anat_to_func_reg, 'out_matrix_file',
                                 func_wm, 'in_matrix_file')

            except:
                print 'Invalid Connection: Anatomical to Functional Registration:', num_strat, ' resource_pool: ', strat.get_resource_pool()
                raise

            if 0 in c.runAnatomicalToFunctionalRegistration:
                tmp = strategy()
                tmp.resource_pool = dict(strat.resource_pool)
                tmp.leaf_node = (strat.leaf_node)
                tmp.out_file = str(strat.leaf_out_file)
                tmp.name = list(strat.name)
                strat = tmp
                new_strat_list.append(strat)
                
            strat.append_name('anat_to_func_register')

            strat.update_resource_pool({'anatomical_to_functional_xfm':(anat_to_func_reg, 'out_matrix_file'),
                                        'functional_gm_mask':(func_gm, 'out_file'),
                                        'functional_wm_mask':(func_wm, 'out_file'),
                                        'functional_csf_mask':(func_csf, 'out_file')})

            num_strat += 1

    strat_list += new_strat_list
    
    """
    Inserting Generate Motion Statistics Workflow
    """
    new_strat_list = []
    num_strat = 0

    if 1 in c.runGenerateMotionStatistics:
        for strat in strat_list:
            
            gen_motion_stats = motion_power_statistics('gen_motion_stats_%d'% num_strat)
            gen_motion_stats.inputs.threshold_input.threshold = c.scrubbingThreshold
            gen_motion_stats.get_node('threshold_input').iterables = ('threshold', c.scrubbingThreshold)
            
            try:
                ##**special case where the workflow is not getting outputs from resource pool
                #but is connected to functional datasource
                workflow.connect(funcFlow, 'outputspec.subject',
                             gen_motion_stats, 'inputspec.subject_id')
            
                workflow.connect(funcFlow, 'outputspec.scan',
                             gen_motion_stats, 'inputspec.scan_id')
                
                node,out_file = strat.get_node_from_resource_pool('motion_correct')
                workflow.connect(node, out_file,
                                 gen_motion_stats, 'inputspec.motion_correct')
                
                node, out_file = strat.get_node_from_resource_pool('movement_parameters')
                workflow.connect(node, out_file,
                                 gen_motion_stats, 'inputspec.movement_parameters')
                
                node, out_file = strat.get_node_from_resource_pool('max_displacement')
                workflow.connect(node, out_file,
                                 gen_motion_stats, 'inputspec.max_displacement')
                
                node, out_file = strat.get_node_from_resource_pool('functional_brain_mask')
                workflow.connect(node, out_file,
                                 gen_motion_stats, 'inputspec.mask')
                
            except:
                print 'Invalid Connection: Generate Motion Statistics:', num_strat, ' resource_pool: ', strat.get_resource_pool()
                raise

            if 0 in c.runGenerateMotionStatistics:
                tmp = strategy()
                tmp.resource_pool = dict(strat.resource_pool)
                tmp.leaf_node = (strat.leaf_node)
                tmp.out_file = str(strat.leaf_out_file)
                tmp.name = list(strat.name)
                strat = tmp
                new_strat_list.append(strat)
                
            strat.append_name('gen_motion_stats')

            strat.update_resource_pool({'frame_wise_displacement':(gen_motion_stats, 'outputspec.FD_1D'),
                                        'scrubbing_frames_excluded':(gen_motion_stats, 'outputspec.frames_ex_1D'),
                                        'scrubbing_frames_included':(gen_motion_stats, 'outputspec.frames_in_1D'),
                                        'power_params':(gen_motion_stats,'outputspec.power_params'),
                                        'motion_params':(gen_motion_stats, 'outputspec.motion_params')})

            num_strat += 1

    strat_list += new_strat_list
    

    """
    Inserting Nuisance Workflow
    """
    new_strat_list = []
    num_strat = 0

    if 1 in c.runNuisance:
        for strat in strat_list:
            nuisance = create_nuisance('nuisance_%d' % num_strat)
            
            nuisance.get_node('residuals').iterables = ([('selector', c.Corrections),
                                                         ('compcor_ncomponents', c.nComponents)])
            
            try:
                node, out_file = strat.get_leaf_properties()
                workflow.connect(node, out_file,
                                 nuisance, 'inputspec.subject')

                node, out_file = strat.get_node_from_resource_pool('functional_gm_mask')
                workflow.connect(node, out_file,
                                 nuisance, 'inputspec.gm_mask')

                node, out_file = strat.get_node_from_resource_pool('functional_wm_mask')
                workflow.connect(node, out_file,
                                 nuisance, 'inputspec.wm_mask')

                node, out_file = strat.get_node_from_resource_pool('functional_csf_mask')
                workflow.connect(node, out_file,
                                 nuisance, 'inputspec.csf_mask')

                node, out_file = strat.get_node_from_resource_pool('movement_parameters')
                workflow.connect(node, out_file,
                                 nuisance, 'inputspec.motion_components')
            except:
                print 'Invalid Connection: Nuisance:', num_strat, ' resource_pool: ', strat.get_resource_pool()
                raise

            if 0 in c.runNuisance:
                tmp = strategy()
                tmp.resource_pool = dict(strat.resource_pool)
                tmp.leaf_node = (strat.leaf_node)
                tmp.out_file = str(strat.leaf_out_file)
                tmp.name = list(strat.name)
                strat = tmp
                new_strat_list.append(strat)
            
            strat.append_name('nuisance')
            
            strat.set_leaf_properties(nuisance, 'outputspec.subject')

            strat.update_resource_pool({'functional_nuisance_residuals':(nuisance, 'outputspec.subject')})

            num_strat += 1

    strat_list += new_strat_list

    """
    Inserting Median Angle Correction Workflow
    """
    new_strat_list = []
    num_strat = 0

    if 1 in c.runMedianAngleCorrection:
        for strat in strat_list:
            median_angle_corr = create_median_angle_correction('median_angle_corr_%d' % num_strat)
            
            median_angle_corr.get_node('median_angle_correct').iterables = ('target_angle_deg', c.targetAngleDeg)
            try:
                node, out_file = strat.get_leaf_properties()
                workflow.connect(node, out_file,
                                 median_angle_corr, 'inputspec.subject')
            except:
                print 'Invalid Connection: Median Angle Correction:', num_strat, ' resource_pool: ', strat.get_resource_pool()
                raise

            if 0 in c.runMedianAngleCorrection:
                tmp = strategy()
                tmp.resource_pool = dict(strat.resource_pool)
                tmp.leaf_node = (strat.leaf_node)
                tmp.out_file = str(strat.leaf_out_file)
                tmp.name = list(strat.name)
                strat = tmp
                new_strat_list.append(strat)
                
            strat.append_name('median_angle_corr')
            
            strat.set_leaf_properties(median_angle_corr, 'outputspec.subject')

            strat.update_resource_pool({'functional_median_angle_corrected':(median_angle_corr, 'outputspec.subject')})

            num_strat += 1

    strat_list += new_strat_list

    """
    Inserting ALFF/fALFF
    Workflow
    """
    new_strat_list = []
    num_strat = 0

    if c.derivatives[0]:
        for strat in strat_list:
            preproc = create_alff(c.TR)
            preproc.inputs.hp_input.hp = c.highPassFreqALFF
            preproc.inputs.lp_input.lp = c.lowPassFreqALFF
            preproc.get_node('hp_input').iterables = ('hp',
                                                        c.highPassFreqALFF)
            preproc.get_node('lp_input').iterables = ('lp',
                                                        c.lowPassFreqALFF)

            alff = preproc.clone('alff_%d' % num_strat)


            try:
                node, out_file = strat.get_leaf_properties()
                workflow.connect(node, out_file,
                                 alff, 'inputspec.rest_res')
                node, out_file = strat.get_node_from_resource_pool('functional_brain_mask')
                workflow.connect(node, out_file,
                                 alff, 'inputspec.rest_mask')



            except:
                print 'Invalid Connection: ALFF:', num_strat, ' resource_pool: ', strat.get_resource_pool()
                raise
            strat.append_name('alff_falff')
            strat.update_resource_pool({'power_spectrum_distribution':(alff, 'outputspec.power_spectrum_distribution')})
            strat.update_resource_pool({'alff_img':(alff, 'outputspec.alff_img')})
            strat.update_resource_pool({'falff_img':(alff, 'outputspec.falff_img')})
            strat.update_resource_pool({'alff_Z_img':(alff, 'outputspec.alff_Z_img')})
            strat.update_resource_pool({'falff_Z_img':(alff, 'outputspec.falff_Z_img')})

            num_strat += 1
    strat_list += new_strat_list




    """
    Inserting Frequency Filtering Node
    """
    new_strat_list = []
    num_strat = 0

    if 1 in c.runFrequencyFiltering:
        for strat in strat_list:
            frequency_filter = pe.Node(util.Function(input_names=['realigned_file',
                                                                  'bandpass_freqs',
                                                                  'sample_period'],
                                                     output_names=['bandpassed_file'],
                                                     function=bandpass_voxels),
                                       name='frequency_filter_%d' % num_strat)
            
            frequency_filter.iterables = ('bandpass_freqs', c.nuisanceBandpassFreq)
            try:
                node, out_file = strat.get_leaf_properties()
                workflow.connect(node, out_file,
                                 frequency_filter, 'realigned_file')

            except:
                print 'Invalid Connection: Frequency Filtering:', num_strat, ' resource_pool: ', strat.get_resource_pool()
                raise

            if 0 in c.runFrequencyFiltering:
                tmp = strategy()
                tmp.resource_pool = dict(strat.resource_pool)
                tmp.leaf_node = (strat.leaf_node)
                tmp.out_file = str(strat.leaf_out_file)
                tmp.name = list(strat.name)
                strat = tmp
                new_strat_list.append(strat)
                
            strat.append_name('frequency_filter')
            
            strat.set_leaf_properties(frequency_filter, 'bandpassed_file')

            strat.update_resource_pool({'functional_freq_filtered':(frequency_filter, 'bandpassed_file')})

            num_strat += 1

    strat_list += new_strat_list



    
    """
    Inserting Scrubbing Workflow
    """
    new_strat_list = []
    num_strat = 0

    if 1 in c.runScrubbing:
        for strat in strat_list:
            
            scrubbing = create_scrubbing_preproc('scrubbing_%d'%num_strat)
            
            try:
                
                node, out_file = strat.get_leaf_properties()
                workflow.connect(node, out_file,
                                 scrubbing, 'inputspec.preprocessed')
                
                node, out_file = strat.get_node_from_resource_pool('scrubbing_frames_included')
                workflow.connect(node, out_file,
                                 scrubbing, 'inputspec.frames_in_1D')
                
                node, out_file = strat.get_node_from_resource_pool('movement_parameters')
                workflow.connect(node, out_file,
                                 scrubbing, 'inputspec.movement_parameters')
                
            except:
                print 'Invalid Connection: Scrubbing Workflow:', num_strat, ' resource_pool: ', strat.get_resource_pool()
                raise

            if 0 in c.runScrubbing:
                tmp = strategy()
                tmp.resource_pool = dict(strat.resource_pool)
                tmp.leaf_node = (strat.leaf_node)
                tmp.out_file = str(strat.leaf_out_file)
                tmp.name = list(strat.name)
                strat = tmp
                new_strat_list.append(strat)
                
            strat.append_name('scrubbing')
            
            strat.set_leaf_properties(scrubbing, 'outputspec.preprocessed')
            
            strat.update_resource_pool({'scrubbing_movement_parameters' : (scrubbing, 'outputspec.scrubbed_movement_parameters'),
                                        'scrubbed_preprocessed': (scrubbing, 'outputspec.preprocessed')})

            num_strat += 1

    strat_list += new_strat_list

    """
    Inserting Register Functional to MNI Workflow
    """
    new_strat_list = []
    num_strat = 0
    
    if 1 in c.runRegisterFuncToMNI:
        for strat in strat_list:
            func_to_mni = create_register_func_to_mni('func_to_mni_%d' % num_strat)
            func_to_mni.inputs.inputspec.mni = c.standardResolutionBrain
            func_to_mni.inputs.inputspec.interp = 'trilinear'
            
            func_mni_warp = pe.Node(interface=fsl.ApplyWarp(),
                                    name='func_mni_warp_%d' % num_strat)
            func_mni_warp.inputs.ref_file = c.standardResolutionBrain
            
            try:
                node, out_file = strat.get_node_from_resource_pool('mean_functional')
                workflow.connect(node, out_file,
                                 func_to_mni, 'inputspec.func')
                
                node, out_file = strat.get_node_from_resource_pool('anatomical_brain')
                workflow.connect(node, out_file,
                                 func_to_mni, 'inputspec.anat')
                
                node, out_file = strat.get_node_from_resource_pool('anatomical_to_mni_linear_xfm')
                workflow.connect(node, out_file,
                                 func_to_mni, 'inputspec.anat_to_mni_linear_xfm')
                
                node, out_file = strat.get_node_from_resource_pool('anatomical_to_mni_nonlinear_xfm')
                workflow.connect(node, out_file,
                                 func_to_mni, 'inputspec.anat_to_mni_nonlinear_xfm')
                workflow.connect(node, out_file,
                                 func_mni_warp, 'field_file')
                
                node, out_file = strat.get_leaf_properties()
                workflow.connect(node, out_file,
                                 func_mni_warp, 'in_file')
                
                workflow.connect(func_to_mni, 'outputspec.func_to_anat_linear_xfm',
                                 func_mni_warp, 'premat')
                
            except:
                print 'Invalid Connection: Register Functional to MNI:', num_strat, ' resource_pool: ', strat.get_resource_pool()
                raise
            
            if 0 in c.runRegisterFuncToMNI:
                tmp = strategy()
                tmp.resource_pool = dict(strat.resource_pool)
                tmp.leaf_node = (strat.leaf_node)
                tmp.out_file = str(strat.leaf_out_file)
                tmp.name = list(strat.name)
                strat = tmp
                new_strat_list.append(strat)

            strat.append_name('func_to_mni')
            #strat.set_leaf_properties(func_mni_warp, 'out_file')

            strat.update_resource_pool({'functional_mni':(func_mni_warp, 'out_file'),
                                        'functional_to_anat_linear_xfm':(func_to_mni, 'outputspec.func_to_anat_linear_xfm'),
                                        'functional_to_mni_linear_xfm':(func_to_mni, 'outputspec.func_to_mni_linear_xfm'),
                                        'mni_to_functional_linear_xfm':(func_to_mni, 'outputspec.mni_to_func_linear_xfm')})

            num_strat += 1

    strat_list += new_strat_list



    """
    Inserting VMHC
    Workflow
    """
    new_strat_list = []
    num_strat = 0

    if c.derivatives[2]:
        for strat in strat_list:

            preproc = create_vmhc()
            preproc.inputs.inputspec.brain_symmetric = \
                                            c.brainSymmetric
            preproc.inputs.inputspec.symm_standard = \
                                            c.symmStandard
            preproc.inputs.inputspec.twomm_brain_mask_dil = \
                                            c.twommBrainMaskDiluted
            preproc.inputs.inputspec.config_file_twomm = \
                                            c.configFileTwomm
            preproc.inputs.inputspec.standard = \
                                            c.standard
            preproc.inputs.fwhm_input.fwhm = c.fwhm
            preproc.get_node('fwhm_input').iterables = ('fwhm',
                                                        c.fwhm)


            vmhc = preproc.clone('vmhc_%d' % num_strat)



            try:
                node, out_file = strat.get_leaf_properties()
                workflow.connect(node, out_file,
                                 vmhc, 'inputspec.rest_res')
                node, out_file = strat.get_node_from_resource_pool('functional_to_anat_linear_xfm')

                workflow.connect(node, out_file,
                                 vmhc, 'inputspec.example_func2highres_mat')
                node, out_file = strat.get_node_from_resource_pool('functional_brain_mask')
                workflow.connect(node, out_file,
                                 vmhc, 'inputspec.rest_mask')

                node, out_file = strat.get_node_from_resource_pool('anatomical_brain')
                workflow.connect(node, out_file,
                                 vmhc, 'inputspec.brain')

                node, out_file = strat.get_node_from_resource_pool('anatomical_reorient')
                workflow.connect(node, out_file,
                                 vmhc, 'inputspec.reorient')

            except:
                print 'Invalid Connection: VMHC:', num_strat, ' resource_pool: ', strat.get_resource_pool()
                raise


            strat.update_resource_pool({'vmhc_raw_score':(vmhc, 'outputspec.VMHC_FWHM_img')})
            strat.update_resource_pool({'vmhc_z_score':(vmhc, 'outputspec.VMHC_Z_FWHM_img')})
            strat.update_resource_pool({'stat_map_vmhc_z_score':(vmhc, 'outputspec.VMHC_Z_stat_FWHM_img')})
            strat.append_name('vmhc')
            num_strat += 1
    strat_list += new_strat_list





    """
    Inserting REHO
    Workflow
    """
    new_strat_list = []
    num_strat = 0

    if c.derivatives[3]:
        for strat in strat_list:

            preproc = create_reho()
            preproc.inputs.inputspec.cluster_size = c.clusterSize
            reho = preproc.clone('reho_%d' % num_strat)


            try:
                node, out_file = strat.get_leaf_properties()
                workflow.connect(node, out_file,
                                 reho, 'inputspec.rest_res_filt')

                node, out_file = strat.get_node_from_resource_pool('functional_brain_mask')
                workflow.connect(node, out_file,
                                 reho, 'inputspec.rest_mask')
            except:
                print 'Invalid Connection: REHO:', num_strat, ' resource_pool: ', strat.get_resource_pool()
                raise


            strat.update_resource_pool({'raw_reho_map':(reho, 'outputspec.raw_reho_map')})
            strat.update_resource_pool({'reho_Z_img':(reho, 'outputspec.z_score')})
            strat.append_name('reho')
            num_strat += 1
    strat_list += new_strat_list



    """
    Transforming ALFF Z scores and fAlff Z scores to MNI
    """
    new_strat_list = []
    num_strat = 0


    if 1 in c.runRegisterFuncToMNI and c.derivatives[0]:
        for strat in strat_list:

            alff_Z_to_standard = pe.Node(interface=fsl.ApplyWarp(),
                           name='alff_Z_to_standard_%d' % num_strat)

            alff_Z_to_standard.inputs.ref_file = c.standard

            falff_Z_to_standard = alff_Z_to_standard.clone('falff_Z_to_standard_%d' % num_strat)

            try:

                node, out_file = strat.get_node_from_resource_pool('alff_Z_img')
                workflow.connect(node, out_file,
                                 alff_Z_to_standard, 'in_file')

                node, out_file = strat.get_node_from_resource_pool('functional_to_anat_linear_xfm')
                workflow.connect(node, out_file,
                                 alff_Z_to_standard, 'premat')

                node, out_file = strat.get_node_from_resource_pool('anatomical_to_mni_nonlinear_xfm')
                workflow.connect(node, out_file,
                                 alff_Z_to_standard, 'field_file')


                node, out_file = strat.get_node_from_resource_pool('falff_Z_img')
                workflow.connect(node, out_file,
                                 falff_Z_to_standard, 'in_file')

                node, out_file = strat.get_node_from_resource_pool('functional_to_anat_linear_xfm')
                workflow.connect(node, out_file,
                                 falff_Z_to_standard, 'premat')

                node, out_file = strat.get_node_from_resource_pool('anatomical_to_mni_nonlinear_xfm')
                workflow.connect(node, out_file,
                                 falff_Z_to_standard, 'field_file')



            except:
                print 'Invalid Connection: Register Functional to MNI:', num_strat, ' resource_pool: ', strat.get_resource_pool()
                raise

            strat.update_resource_pool({'alff_Z_to_standard':(alff_Z_to_standard, 'out_file')})
            strat.update_resource_pool({'falff_Z_to_standard':(alff_Z_to_standard, 'out_file')})
            strat.append_name('alff_falff_to_standard')
            num_strat += 1
    strat_list += new_strat_list


    inputnode_fwhm = None
    if len(c.fwhm) > 0:

        inputnode_fwhm = pe.Node(util.IdentityInterface(fields=['fwhm']),
                             name='fwhm_input')
        inputnode_fwhm.iterables = ("fwhm", c.fwhm)



    def set_gauss(fwhm):

        op_string = ""

        fwhm = float(fwhm)

        sigma = float(fwhm / 2.3548)

        op = "-kernel gauss %f -fmean -mas " % (sigma) + "%s"
        op_string = op

        return op_string




    """
    
<<<<<<< HEAD
    """
    Voxel Based Time Series 
=======
    Smoothing ALFF fALFF Z scores and or possibly Z scores in MNI 
>>>>>>> 69559162
    """
    new_strat_list = []
    num_strat = 0

<<<<<<< HEAD
    if 1 in c.runVoxelTimeseries:
        for strat in strat_list:
        
            resample_mask_to_functional = pe.Node(interface=fsl.FLIRT(), 
                                                  name='resample_mask_to_functional_%d'%num_strat)
            resample_mask_to_functional.inputs.interp = 'nearestneighbour'
            resample_mask_to_functional.inputs.apply_xfm = True
            resample_mask_to_functional.inputs.in_matrix_file = c.identityMatrix
            
            mask_dataflow = create_mask_dataflow(c.maskDirectoryPath, 'mask_dataflow_%d'%num_strat)
            
            voxel_timeseries = get_voxel_timeseries('voxel_timeseries_%d'%num_strat) 
            voxel_timeseries.inputs.inputspec.output_type = c.voxelTSOutputs
        
            try:
                node, out_file = strat.get_leaf_properties()
                
                #resample the mask to input functional file
                workflow.connect(node, out_file,
                                 resample_mask_to_functional,'reference' )
                workflow.connect(mask_dataflow, 'out_file',
                                 resample_mask_to_functional, 'in_file')
                
                #connect it to the voxel_timeseries
                workflow.connect(resample_mask_to_functional,'out_file',
                                 voxel_timeseries, 'input_mask.mask')
                workflow.connect(node, out_file,
                                 voxel_timeseries, 'inputspec.rest')
                
            except:
                print 'Invalid Connection: Voxel TimeSeries Analysis Workflow:', num_strat, ' resource_pool: ', strat.get_resource_pool()
                raise

            if 0 in c.runVoxelTimeseries:
                tmp = strategy()
                tmp.resource_pool = dict(strat.resource_pool)
                tmp.leaf_node = (strat.leaf_node)
                tmp.out_file = str(strat.leaf_out_file)
                tmp.name = list(strat.name)
                strat = tmp
                new_strat_list.append(strat)
                
            strat.append_name('voxel_timeseries')
            
            strat.update_resource_pool({'voxel_timeseries' : (voxel_timeseries, 'outputspec.mask_outputs')})

            num_strat += 1

    strat_list += new_strat_list
    
    """
    ROI Based Time Series
    """
    new_strat_list = []
    num_strat = 0
    
    if 1 in c.runROITimeseries:
        for strat in strat_list:
            
            resample_roi_to_functional = pe.Node(interface=fsl.FLIRT(), 
                                                  name='resample_roi_to_functional_%d'%num_strat)
            resample_roi_to_functional.inputs.interp = 'nearestneighbour'
            resample_roi_to_functional.inputs.apply_xfm = True
            resample_roi_to_functional.inputs.in_matrix_file = c.identityMatrix
            
            roi_dataflow = create_roi_dataflow(c.roiDirectoryPath, 'roi_dataflow_%d'%num_strat)
            
            roi_timeseries = get_roi_timeseries('roi_timeseries_%d'%num_strat) 
            roi_timeseries.inputs.inputspec.output_type = c.roiTSOutputs
        
            try:
                
                node, out_file = strat.get_leaf_properties()
                
                #resample the roi to input functional file
                workflow.connect(node, out_file,
                                 resample_roi_to_functional,'reference' )
                workflow.connect(roi_dataflow, 'out_file',
                                 resample_roi_to_functional, 'in_file')
                
                #connect it to the roi_timeseries
                workflow.connect(resample_roi_to_functional,'out_file',
                                 roi_timeseries, 'input_roi.roi')
                workflow.connect(node, out_file,
                                 roi_timeseries, 'inputspec.rest')
                
            except:
                print 'Invalid Connection: ROI TimeSeries Analysis Workflow:', num_strat, ' resource_pool: ', strat.get_resource_pool()
                raise

            if 0 in c.runROITimeseries:
                tmp = strategy()
                tmp.resource_pool = dict(strat.resource_pool)
                tmp.leaf_node = (strat.leaf_node)
                tmp.out_file = str(strat.leaf_out_file)
                tmp.name = list(strat.name)
                strat = tmp
                new_strat_list.append(strat)
                
            strat.append_name('roi_timeseries')
            
            strat.update_resource_pool({'roi_timeseries' : (roi_timeseries, 'outputspec.roi_outputs')})

            num_strat += 1

    strat_list += new_strat_list
    
    """
    Inserting Surface Registration
    """
    new_strat_list = []
    num_strat = 0
    
    if 1 in c.runSurfaceRegistraion:
        for strat in strat_list:
            
            surface_reg = create_surface_registration('surface_reg_%d'%num_strat)
            surface_reg.inputs.inputspec.recon_subjects = c.reconSubjectsDirectory
            surface_reg.inputs.inputspec.subject_id = subject_id
            
            try:
                
                node, out_file = strat.get_leaf_properties()
                workflow.connect(node, out_file,
                                 surface_reg,'inputspec.rest' )
                
                node, out_file = strat.get_node_from_resource_pool('anatomical_brain')
                workflow.connect(node, out_file,
                                 surface_reg, 'inputspec.brain')
                
            except:
                print 'Invalid Connection: Surface Registration Workflow:', num_strat, ' resource_pool: ', strat.get_resource_pool()
                raise

            if 0 in c.runSurfaceRegistraion:
                tmp = strategy()
                tmp.resource_pool = dict(strat.resource_pool)
                tmp.leaf_node = (strat.leaf_node)
                tmp.out_file = str(strat.leaf_out_file)
                tmp.name = list(strat.name)
                strat = tmp
                new_strat_list.append(strat)
                
            strat.append_name('surface_registration')
            
            strat.update_resource_pool({'bbregister_registration' : (surface_reg, 'outputspec.out_reg_file'),
                                        'left_hemisphere_surface' :  (surface_reg, 'outputspec.lh_surface_file'),
                                        'right_hemisphere_surface' : (surface_reg, 'outputspec.rh_surface_file')})
                    
            num_strat += 1

    strat_list += new_strat_list  
    
    """
    Inserting vertices based timeseries
    """
    new_strat_list = []
    num_strat = 0
    
    if 1 in c.runVerticesTimeSeries:
        for strat in strat_list:
            
            vertices_timeseries = get_vertices_timeseries('vertices_timeseries_%d'%num_strat)
            
            try:
                
                node, out_file = strat.get_node_from_resource_pool('left_hemisphere_surface')
                workflow.connect(node, out_file,
                                 vertices_timeseries, 'inputspec.lh_surface_file')
                            
                node, out_file = strat.get_node_from_resource_pool('right_hemisphere_surface')
                workflow.connect(node, out_file,
                                 vertices_timeseries, 'inputspec.rh_surface_file')             
                      
            except:
                print 'Invalid Connection: Vertices Time Series Extraction Workflow:', num_strat, ' resource_pool: ', strat.get_resource_pool()
                raise

            if 0 in c.runVerticesTimeSeries:
                tmp = strategy()
                tmp.resource_pool = dict(strat.resource_pool)
                tmp.leaf_node = (strat.leaf_node)
                tmp.out_file = str(strat.leaf_out_file)
                tmp.name = list(strat.name)
                strat = tmp
                new_strat_list.append(strat)
                
            strat.append_name('surface_registration')
            
            strat.update_resource_pool({'vertices_timeseries' : (vertices_timeseries, 'outputspec.surface_outputs')})
                    
            num_strat += 1

    strat_list += new_strat_list  
    
    """
    Inserting Network centrality
    """
    new_strat_list = []
    num_strat = 0
    
    if 1 in c.runNetworkCentrality:
        for strat in strat_list:
            
            
            
            resample_template_to_functional = pe.Node(interface=fsl.FLIRT(), 
                                                  name='resample_template_to_functional_%d'%num_strat)
            resample_template_to_functional.inputs.interp = 'nearestneighbour'
            resample_template_to_functional.inputs.apply_xfm = True
            resample_template_to_functional.inputs.in_matrix_file = c.identityMatrix
            
            template_dataflow = create_mask_dataflow(c.templateDirectoryPath, 'template_dataflow_%d'%num_strat)
            
            network_centrality = create_resting_state_graphs('network_centrality_%d'%num_strat)
            network_centrality.inputs.inputspec.threshold_option = c.correlationThresholdOption
            network_centrality.inputs.inputspec.threshold = c.correlationThreshold
            network_centrality.inputs.centrality_options.weight_options = c.centralityWeightOptions
            network_centrality.inputs.centrality_options.method_options = c.centralityMethodOptions
            
            try:
                
                node, out_file = strat.get_leaf_properties()
                
                #resample the template(roi/mask) to input functional file
                workflow.connect(node, out_file,
                                 resample_template_to_functional,'reference' )
                workflow.connect(node, out_file,
                                 network_centrality, 'inputspec.subject')
                
                workflow.connect(template_dataflow, 'out_file',
                                 resample_template_to_functional, 'in_file')
                workflow.connect(resample_template_to_functional, 'out_file',
                                 network_centrality, 'inputspec.template')
                          
            except:
                print 'Invalid Connection: Network Centrality Workflow:', num_strat, ' resource_pool: ', strat.get_resource_pool()
                raise

            if 0 in c.runNetworkCentrality:
                tmp = strategy()
                tmp.resource_pool = dict(strat.resource_pool)
                tmp.leaf_node = (strat.leaf_node)
                tmp.out_file = str(strat.leaf_out_file)
                tmp.name = list(strat.name)
                strat = tmp
                new_strat_list.append(strat)
                
            strat.append_name('network_centrality')
            
            strat.update_resource_pool({'centrality_outputs' : (network_centrality, 'outputspec.centrality_outputs'),
                                        'centrality_graphs' :  (network_centrality, 'outputspec.graph_outputs')})
            
            num_strat += 1

    strat_list += new_strat_list  
    
    """
    Inserting Seed Based correlation Workflow
    """
    
    ######################end of workflow ###########
    workflow.write_graph(graph2use='orig')
=======
    if c.derivatives[0] and len(c.fwhm) > 0:
        for strat in strat_list:


            alff_Z_to_standard_smooth = None
            falff_Z_to_standard_smooth = None

            alff_Z_smooth = pe.Node(interface=fsl.MultiImageMaths(),
                        name='alff_Z_smooth_%d' % num_strat)

            falff_Z_smooth = alff_Z_smooth.clone('falff_Z_smooth_%d' % num_strat)


            try:
                node, out_file = strat.get_node_from_resource_pool('alff_Z_img')
                workflow.connect(node, out_file,
                                 alff_Z_smooth, 'in_file')
                workflow.connect(inputnode_fwhm, ('fwhm', set_gauss),
                                alff_Z_smooth, 'op_string')
                node, out_file = strat.get_node_from_resource_pool('functional_brain_mask')
                workflow.connect(node, out_file,
                                 alff_Z_smooth, 'operand_files')

                node, out_file = strat.get_node_from_resource_pool('falff_Z_img')
                workflow.connect(node, out_file,
                                 falff_Z_smooth, 'in_file')
                workflow.connect(inputnode_fwhm, ('fwhm', set_gauss),
                                falff_Z_smooth, 'op_string')
                node, out_file = strat.get_node_from_resource_pool('functional_brain_mask')
                workflow.connect(node, out_file,
                                 falff_Z_smooth, 'operand_files')



            except:
                print 'Invalid Connection: ALFF smooth:', num_strat, ' resource_pool: ', strat.get_resource_pool()
                raise
            strat.append_name('alff_falff_Z_smooth')
            strat.update_resource_pool({'alff_Z_smooth':(alff_Z_smooth, 'out_file')})
            strat.update_resource_pool({'falff_Z_smooth':(falff_Z_smooth, 'out_file')})

            if c.runRegisterFuncToMNI:

                alff_Z_to_standard_smooth = alff_Z_smooth.clone('alff_Z_to_standard_smooth_%d' % num_strat)
                falff_Z_to_standard_smooth = alff_Z_smooth.clone('falff_Z_to_standard_smooth_%d' % num_strat)

                try:

                    functional_brain_mask_to_standard = pe.Node(interface=fsl.ApplyWarp(),
                                        name='functional_brain_mask_to_standard_%d' % num_strat)

                    functional_brain_mask_to_standard.inputs.interp = 'nn'
                    functional_brain_mask_to_standard.inputs.ref_file = c.standard
                    node, out_file = strat.get_node_from_resource_pool('functional_brain_mask')
                    workflow.connect(node, out_file,
                                 functional_brain_mask_to_standard, 'in_file')

                    node, out_file = strat.get_node_from_resource_pool('functional_to_anat_linear_xfm')
                    workflow.connect(node, out_file,
                                     functional_brain_mask_to_standard, 'premat')

                    node, out_file = strat.get_node_from_resource_pool('anatomical_to_mni_nonlinear_xfm')
                    workflow.connect(node, out_file,
                                 functional_brain_mask_to_standard, 'field_file')

                    node, out_file = strat.get_node_from_resource_pool('alff_Z_to_standard')
                    workflow.connect(node, out_file,
                                     alff_Z_to_standard_smooth, 'in_file')
                    workflow.connect(inputnode_fwhm, ('fwhm', set_gauss),
                                    alff_Z_to_standard_smooth, 'op_string')
                    workflow.connect(functional_brain_mask_to_standard, 'out_file',
                                     alff_Z_to_standard_smooth, 'operand_files')

                    node, out_file = strat.get_node_from_resource_pool('falff_Z_to_standard')
                    workflow.connect(node, out_file,
                                     falff_Z_to_standard_smooth, 'in_file')
                    workflow.connect(inputnode_fwhm, ('fwhm', set_gauss),
                                    falff_Z_to_standard_smooth, 'op_string')
                    workflow.connect(functional_brain_mask_to_standard, 'out_file',
                                     falff_Z_to_standard_smooth, 'operand_files')




                except:

                    print 'Invalid Connection: ALFF smooth:', num_strat, ' resource_pool: ', strat.get_resource_pool()
                    raise

                strat.append_name('alff_falff_Z_to_standard_smooth')
                strat.update_resource_pool({'alff_Z_to_standard_smooth':(alff_Z_to_standard_smooth, 'out_file')})
                strat.update_resource_pool({'falff_Z_to_standard_smooth':(falff_Z_to_standard_smooth, 'out_file')})



            num_strat += 1
    strat_list += new_strat_list



    """
    Transforming ReHo Z scores to MNI
    """
    new_strat_list = []
    num_strat = 0


    if 1 in c.runRegisterFuncToMNI and c.derivatives[3]:
        for strat in strat_list:

            reho_Z_to_standard = pe.Node(interface=fsl.ApplyWarp(),
                           name='reho_Z_to_standard_%d' % num_strat)

            reho_Z_to_standard.inputs.ref_file = c.standard


            try:

                node, out_file = strat.get_node_from_resource_pool('reho_Z_img')
                workflow.connect(node, out_file,
                                 reho_Z_to_standard, 'in_file')

                node, out_file = strat.get_node_from_resource_pool('functional_to_anat_linear_xfm')
                workflow.connect(node, out_file,
                                 reho_Z_to_standard, 'premat')

                node, out_file = strat.get_node_from_resource_pool('anatomical_to_mni_nonlinear_xfm')
                workflow.connect(node, out_file,
                                 reho_Z_to_standard, 'field_file')

            except:
                print 'Invalid Connection: Register Functional to MNI:', num_strat, ' resource_pool: ', strat.get_resource_pool()
                raise

            strat.update_resource_pool({'reho_Z_to_standard':(reho_Z_to_standard, 'out_file')})
            strat.append_name('reho')
            num_strat += 1
    strat_list += new_strat_list


    """
    
    Smoothing ReHo Z scores and or possibly Z scores in MNI 
    """
    new_strat_list = []
    num_strat = 0

    if c.derivatives[0] and len(c.fwhm) > 0:
        for strat in strat_list:


            reho_Z_to_standard_smooth = None

            reho_Z_smooth = pe.Node(interface=fsl.MultiImageMaths(),
                        name='reho_Z_smooth_%d' % num_strat)

            try:
                node, out_file = strat.get_node_from_resource_pool('reho_Z_img')
                workflow.connect(node, out_file,
                                 reho_Z_smooth, 'in_file')
                workflow.connect(inputnode_fwhm, ('fwhm', set_gauss),
                                reho_Z_smooth, 'op_string')
                node, out_file = strat.get_node_from_resource_pool('functional_brain_mask')
                workflow.connect(node, out_file,
                                 reho_Z_smooth, 'operand_files')




            except:
                print 'Invalid Connection: reho_Z smooth:', num_strat, ' resource_pool: ', strat.get_resource_pool()
                raise
            strat.append_name('reho_Z_smooth')
            strat.update_resource_pool({'reho_Z_smooth':(reho_Z_smooth, 'out_file')})

            if c.runRegisterFuncToMNI:

                reho_Z_to_standard_smooth = reho_Z_smooth.clone('reho_Z_to_standard_smooth_%d' % num_strat)

                try:

                    functional_brain_mask_to_standard = pe.Node(interface=fsl.ApplyWarp(),
                                        name='functional_brain_mask_to_standard1_%d' % num_strat)

                    functional_brain_mask_to_standard.inputs.interp = 'nn'
                    functional_brain_mask_to_standard.inputs.ref_file = c.standard
                    node, out_file = strat.get_node_from_resource_pool('functional_brain_mask')
                    workflow.connect(node, out_file,
                                 functional_brain_mask_to_standard, 'in_file')

                    node, out_file = strat.get_node_from_resource_pool('functional_to_anat_linear_xfm')
                    workflow.connect(node, out_file,
                                     functional_brain_mask_to_standard, 'premat')

                    node, out_file = strat.get_node_from_resource_pool('anatomical_to_mni_nonlinear_xfm')
                    workflow.connect(node, out_file,
                                 functional_brain_mask_to_standard, 'field_file')

                    node, out_file = strat.get_node_from_resource_pool('reho_Z_to_standard')
                    workflow.connect(node, out_file,
                                     reho_Z_to_standard_smooth, 'in_file')
                    workflow.connect(inputnode_fwhm, ('fwhm', set_gauss),
                                    reho_Z_to_standard_smooth, 'op_string')
                    workflow.connect(functional_brain_mask_to_standard, 'out_file',
                                     reho_Z_to_standard_smooth, 'operand_files')



                except:

                    print 'Invalid Connection: reho_Z_to_standard smooth:', num_strat, ' resource_pool: ', strat.get_resource_pool()
                    raise

                strat.append_name('reho_Z_to_standard_smooth')
                strat.update_resource_pool({'reho_Z_to_standard_smooth':(reho_Z_to_standard_smooth, 'out_file')})



            num_strat += 1
    strat_list += new_strat_list


    workflow.write_graph(graph2use='orig')

>>>>>>> 69559162
    """
    Datasink
    """
    import networkx as nx
    num_strat = 0
    sink_idx = 0
    for strat in strat_list:
        rp = strat.get_resource_pool()
        for key in rp.keys():
            ds = pe.Node(nio.DataSink(), name='sinker_%d' % sink_idx)
            ds.inputs.base_directory = c.sinkDirectory
            ds.inputs.container = os.path.join('pipeline_%d' % (num_strat), subject_id)
            node, out_file = rp[key]
            workflow.connect(node, out_file,
                             ds, key)
            sink_idx += 1
        
        d_name = os.path.join(c.sinkDirectory, ds.inputs.container)
        if not os.path.exists(d_name):
            os.makedirs(d_name)
        
#        s_file = open(os.path.join(d_name, 'strategy.txt'), 'w')
        
        G = nx.DiGraph()
        strat_name = strat.get_name()
        G.add_edges_from([  (strat_name[s], strat_name[s+1]) for s in range(len(strat_name)-1)])
#        nx.draw_graphviz(G)
        nx.write_dot(G, os.path.join(d_name, 'strategy.dot'))
        print d_name, '*'
#        s_file.write(strat.get_name()[-1])
#        print strat.get_name(), s_file
        num_strat += 1

    idx = 0
    for strat in strat_list:

        r_pool = strat.get_resource_pool()

        print '-----------------------------------------'

        for key in r_pool.keys():


            node, out_file = r_pool[key]

            print idx, ' ', key, ' ', node.name, ' ', out_file


        idx += 1

    workflow.run(plugin='MultiProc',
                         plugin_args={'n_procs': c.numCoresPerSubject})


    return workflow



if __name__ == "__main__":

    import commands
    commands.getoutput('source ~/.bashrc')
    import os
    import sys
    import argparse
    import pickle

    parser = argparse.ArgumentParser(description="example: \
                        run resting_preproc.py -c config.py  -subject_list_file /path/to/subject \
                        -indx index_into_subject_list_file -seed seed_list -strategies strat_list ")

    parser.add_argument('-c', '--config',
                        dest='config',
                        required=True,
                        help='location of config file'
                        )


    parser.add_argument('-s', '--subject_list_file',
                        dest='subject_list_file',
                        required=True,
                        help='file containing CPAC internal subject list'
                        )

    parser.add_argument('-indx', '--index',
                        dest='indx',
                        required=False,
                        help='location of config file'
                        )


    parser.add_argument('-seed', '--seed_file',
                        dest='seed_file',
                        required=False,
                        help='file containing seeds'
                        )

    parser.add_argument('-strategies', '--strategies',
                        dest='strategies',
                        required=False,
                        help='list of strategies'
                        )



    args = parser.parse_args()
    path, fname = os.path.split(os.path.realpath(args.config))
    sys.path.append(path)
    c = __import__(fname.split('.')[0])


    path, fname = os.path.split(os.path.realpath(args.subject_list_file))
    sys.path.append(path)
    s = __import__(fname.split('.')[0])

    sublist = s.subject_list

    sub_dict = sublist[int(args.indx) - 1]

    seed_list = []
    if not (args.seed_file is None):

        flines = open(c.seedFile, 'r').readlines()
        seed_list = [fline.rstrip('\r\n') for fline in flines]


    prep_workflow(sub_dict, seed_list, c, "pickle.load(open(args.strategies, 'r')")<|MERGE_RESOLUTION|>--- conflicted
+++ resolved
@@ -17,7 +17,6 @@
 from CPAC.nuisance import create_nuisance, bandpass_voxels
 
 from CPAC.median_angle import create_median_angle_correction
-<<<<<<< HEAD
 from CPAC.generate_motion_statistics import motion_power_statistics
 from CPAC.scrubbing import create_scrubbing_preproc
 from CPAC.timeseries import create_surface_registration, get_voxel_timeseries,\
@@ -25,13 +24,10 @@
 from CPAC.network_centrality import create_resting_state_graphs
 from CPAC.utils.datasource import *
 
-=======
 from CPAC.vmhc.vmhc import create_vmhc
 from CPAC.reho.reho import create_reho
 from CPAC.alff.alff import create_alff
-from CPAC.utils.func_datasource import *
-from CPAC.utils.anat_datasource import *
->>>>>>> 69559162
+
 
 class strategy:
 
@@ -346,12 +342,8 @@
             strat.update_resource_pool({'max_displacement':(func_preproc, 'outputspec.max_displacement')})
             strat.update_resource_pool({'preprocessed':(func_preproc, 'outputspec.preprocessed')})
             strat.update_resource_pool({'functional_brain_mask':(func_preproc, 'outputspec.mask')})
-<<<<<<< HEAD
             strat.update_resource_pool({'motion_correct':( func_preproc, 'outputspec.motion_correct')})
             
-=======
-
->>>>>>> 69559162
             num_strat += 1
 
     strat_list += new_strat_list
@@ -876,9 +868,6 @@
     strat_list += new_strat_list
 
 
-
-
-
     """
     Inserting REHO
     Workflow
@@ -995,21 +984,234 @@
         return op_string
 
 
-
-
-    """
-    
-<<<<<<< HEAD
-    """
-    Voxel Based Time Series 
-=======
+    """    
     Smoothing ALFF fALFF Z scores and or possibly Z scores in MNI 
->>>>>>> 69559162
-    """
-    new_strat_list = []
-    num_strat = 0
-
-<<<<<<< HEAD
+    """
+    new_strat_list = []
+    num_strat = 0
+    if c.derivatives[0] and len(c.fwhm) > 0:
+        for strat in strat_list:
+
+
+            alff_Z_to_standard_smooth = None
+            falff_Z_to_standard_smooth = None
+
+            alff_Z_smooth = pe.Node(interface=fsl.MultiImageMaths(),
+                        name='alff_Z_smooth_%d' % num_strat)
+
+            falff_Z_smooth = alff_Z_smooth.clone('falff_Z_smooth_%d' % num_strat)
+
+
+            try:
+                node, out_file = strat.get_node_from_resource_pool('alff_Z_img')
+                workflow.connect(node, out_file,
+                                 alff_Z_smooth, 'in_file')
+                workflow.connect(inputnode_fwhm, ('fwhm', set_gauss),
+                                alff_Z_smooth, 'op_string')
+                node, out_file = strat.get_node_from_resource_pool('functional_brain_mask')
+                workflow.connect(node, out_file,
+                                 alff_Z_smooth, 'operand_files')
+
+                node, out_file = strat.get_node_from_resource_pool('falff_Z_img')
+                workflow.connect(node, out_file,
+                                 falff_Z_smooth, 'in_file')
+                workflow.connect(inputnode_fwhm, ('fwhm', set_gauss),
+                                falff_Z_smooth, 'op_string')
+                node, out_file = strat.get_node_from_resource_pool('functional_brain_mask')
+                workflow.connect(node, out_file,
+                                 falff_Z_smooth, 'operand_files')
+
+
+
+            except:
+                print 'Invalid Connection: ALFF smooth:', num_strat, ' resource_pool: ', strat.get_resource_pool()
+                raise
+            strat.append_name('alff_falff_Z_smooth')
+            strat.update_resource_pool({'alff_Z_smooth':(alff_Z_smooth, 'out_file')})
+            strat.update_resource_pool({'falff_Z_smooth':(falff_Z_smooth, 'out_file')})
+
+            if c.runRegisterFuncToMNI:
+
+                alff_Z_to_standard_smooth = alff_Z_smooth.clone('alff_Z_to_standard_smooth_%d' % num_strat)
+                falff_Z_to_standard_smooth = alff_Z_smooth.clone('falff_Z_to_standard_smooth_%d' % num_strat)
+
+                try:
+
+                    functional_brain_mask_to_standard = pe.Node(interface=fsl.ApplyWarp(),
+                                        name='functional_brain_mask_to_standard_%d' % num_strat)
+
+                    functional_brain_mask_to_standard.inputs.interp = 'nn'
+                    functional_brain_mask_to_standard.inputs.ref_file = c.standard
+                    node, out_file = strat.get_node_from_resource_pool('functional_brain_mask')
+                    workflow.connect(node, out_file,
+                                 functional_brain_mask_to_standard, 'in_file')
+
+                    node, out_file = strat.get_node_from_resource_pool('functional_to_anat_linear_xfm')
+                    workflow.connect(node, out_file,
+                                     functional_brain_mask_to_standard, 'premat')
+
+                    node, out_file = strat.get_node_from_resource_pool('anatomical_to_mni_nonlinear_xfm')
+                    workflow.connect(node, out_file,
+                                 functional_brain_mask_to_standard, 'field_file')
+
+                    node, out_file = strat.get_node_from_resource_pool('alff_Z_to_standard')
+                    workflow.connect(node, out_file,
+                                     alff_Z_to_standard_smooth, 'in_file')
+                    workflow.connect(inputnode_fwhm, ('fwhm', set_gauss),
+                                    alff_Z_to_standard_smooth, 'op_string')
+                    workflow.connect(functional_brain_mask_to_standard, 'out_file',
+                                     alff_Z_to_standard_smooth, 'operand_files')
+
+                    node, out_file = strat.get_node_from_resource_pool('falff_Z_to_standard')
+                    workflow.connect(node, out_file,
+                                     falff_Z_to_standard_smooth, 'in_file')
+                    workflow.connect(inputnode_fwhm, ('fwhm', set_gauss),
+                                    falff_Z_to_standard_smooth, 'op_string')
+                    workflow.connect(functional_brain_mask_to_standard, 'out_file',
+                                     falff_Z_to_standard_smooth, 'operand_files')
+
+
+
+
+                except:
+
+                    print 'Invalid Connection: ALFF smooth:', num_strat, ' resource_pool: ', strat.get_resource_pool()
+                    raise
+
+                strat.append_name('alff_falff_Z_to_standard_smooth')
+                strat.update_resource_pool({'alff_Z_to_standard_smooth':(alff_Z_to_standard_smooth, 'out_file')})
+                strat.update_resource_pool({'falff_Z_to_standard_smooth':(falff_Z_to_standard_smooth, 'out_file')})
+
+
+
+            num_strat += 1
+    strat_list += new_strat_list
+
+
+
+    """
+    Transforming ReHo Z scores to MNI
+    """
+    new_strat_list = []
+    num_strat = 0
+
+
+    if 1 in c.runRegisterFuncToMNI and c.derivatives[3]:
+        for strat in strat_list:
+
+            reho_Z_to_standard = pe.Node(interface=fsl.ApplyWarp(),
+                           name='reho_Z_to_standard_%d' % num_strat)
+
+            reho_Z_to_standard.inputs.ref_file = c.standard
+
+
+            try:
+
+                node, out_file = strat.get_node_from_resource_pool('reho_Z_img')
+                workflow.connect(node, out_file,
+                                 reho_Z_to_standard, 'in_file')
+
+                node, out_file = strat.get_node_from_resource_pool('functional_to_anat_linear_xfm')
+                workflow.connect(node, out_file,
+                                 reho_Z_to_standard, 'premat')
+
+                node, out_file = strat.get_node_from_resource_pool('anatomical_to_mni_nonlinear_xfm')
+                workflow.connect(node, out_file,
+                                 reho_Z_to_standard, 'field_file')
+
+            except:
+                print 'Invalid Connection: Register Functional to MNI:', num_strat, ' resource_pool: ', strat.get_resource_pool()
+                raise
+
+            strat.update_resource_pool({'reho_Z_to_standard':(reho_Z_to_standard, 'out_file')})
+            strat.append_name('reho')
+            num_strat += 1
+    strat_list += new_strat_list
+
+
+    """
+    
+    Smoothing ReHo Z scores and or possibly Z scores in MNI 
+    """
+    new_strat_list = []
+    num_strat = 0
+
+    if c.derivatives[0] and len(c.fwhm) > 0:
+        for strat in strat_list:
+
+
+            reho_Z_to_standard_smooth = None
+
+            reho_Z_smooth = pe.Node(interface=fsl.MultiImageMaths(),
+                        name='reho_Z_smooth_%d' % num_strat)
+
+            try:
+                node, out_file = strat.get_node_from_resource_pool('reho_Z_img')
+                workflow.connect(node, out_file,
+                                 reho_Z_smooth, 'in_file')
+                workflow.connect(inputnode_fwhm, ('fwhm', set_gauss),
+                                reho_Z_smooth, 'op_string')
+                node, out_file = strat.get_node_from_resource_pool('functional_brain_mask')
+                workflow.connect(node, out_file,
+                                 reho_Z_smooth, 'operand_files')
+
+            except:
+                print 'Invalid Connection: reho_Z smooth:', num_strat, ' resource_pool: ', strat.get_resource_pool()
+                raise
+            strat.append_name('reho_Z_smooth')
+            strat.update_resource_pool({'reho_Z_smooth':(reho_Z_smooth, 'out_file')})
+
+            if c.runRegisterFuncToMNI:
+
+                reho_Z_to_standard_smooth = reho_Z_smooth.clone('reho_Z_to_standard_smooth_%d' % num_strat)
+
+                try:
+
+                    functional_brain_mask_to_standard = pe.Node(interface=fsl.ApplyWarp(),
+                                        name='functional_brain_mask_to_standard1_%d' % num_strat)
+
+                    functional_brain_mask_to_standard.inputs.interp = 'nn'
+                    functional_brain_mask_to_standard.inputs.ref_file = c.standard
+                    node, out_file = strat.get_node_from_resource_pool('functional_brain_mask')
+                    workflow.connect(node, out_file,
+                                 functional_brain_mask_to_standard, 'in_file')
+
+                    node, out_file = strat.get_node_from_resource_pool('functional_to_anat_linear_xfm')
+                    workflow.connect(node, out_file,
+                                     functional_brain_mask_to_standard, 'premat')
+
+                    node, out_file = strat.get_node_from_resource_pool('anatomical_to_mni_nonlinear_xfm')
+                    workflow.connect(node, out_file,
+                                 functional_brain_mask_to_standard, 'field_file')
+
+                    node, out_file = strat.get_node_from_resource_pool('reho_Z_to_standard')
+                    workflow.connect(node, out_file,
+                                     reho_Z_to_standard_smooth, 'in_file')
+                    workflow.connect(inputnode_fwhm, ('fwhm', set_gauss),
+                                    reho_Z_to_standard_smooth, 'op_string')
+                    workflow.connect(functional_brain_mask_to_standard, 'out_file',
+                                     reho_Z_to_standard_smooth, 'operand_files')
+
+
+
+                except:
+
+                    print 'Invalid Connection: reho_Z_to_standard smooth:', num_strat, ' resource_pool: ', strat.get_resource_pool()
+                    raise
+
+                strat.append_name('reho_Z_to_standard_smooth')
+                strat.update_resource_pool({'reho_Z_to_standard_smooth':(reho_Z_to_standard_smooth, 'out_file')})
+
+
+
+            num_strat += 1
+    strat_list += new_strat_list
+
+    """
+     Voxel Based Time Series 
+    """
+    new_strat_list = []
+    num_strat = 0
     if 1 in c.runVoxelTimeseries:
         for strat in strat_list:
         
@@ -1025,7 +1227,8 @@
             voxel_timeseries.inputs.inputspec.output_type = c.voxelTSOutputs
         
             try:
-                node, out_file = strat.get_leaf_properties()
+                
+                node, out_file = strat.get_node_from_resource_pool('functional_mni')
                 
                 #resample the mask to input functional file
                 workflow.connect(node, out_file,
@@ -1082,7 +1285,7 @@
         
             try:
                 
-                node, out_file = strat.get_leaf_properties()
+                node, out_file = strat.get_node_from_resource_pool('functional_mni')
                 
                 #resample the roi to input functional file
                 workflow.connect(node, out_file,
@@ -1267,238 +1470,10 @@
 
     strat_list += new_strat_list  
     
-    """
-    Inserting Seed Based correlation Workflow
-    """
-    
+
     ######################end of workflow ###########
     workflow.write_graph(graph2use='orig')
-=======
-    if c.derivatives[0] and len(c.fwhm) > 0:
-        for strat in strat_list:
-
-
-            alff_Z_to_standard_smooth = None
-            falff_Z_to_standard_smooth = None
-
-            alff_Z_smooth = pe.Node(interface=fsl.MultiImageMaths(),
-                        name='alff_Z_smooth_%d' % num_strat)
-
-            falff_Z_smooth = alff_Z_smooth.clone('falff_Z_smooth_%d' % num_strat)
-
-
-            try:
-                node, out_file = strat.get_node_from_resource_pool('alff_Z_img')
-                workflow.connect(node, out_file,
-                                 alff_Z_smooth, 'in_file')
-                workflow.connect(inputnode_fwhm, ('fwhm', set_gauss),
-                                alff_Z_smooth, 'op_string')
-                node, out_file = strat.get_node_from_resource_pool('functional_brain_mask')
-                workflow.connect(node, out_file,
-                                 alff_Z_smooth, 'operand_files')
-
-                node, out_file = strat.get_node_from_resource_pool('falff_Z_img')
-                workflow.connect(node, out_file,
-                                 falff_Z_smooth, 'in_file')
-                workflow.connect(inputnode_fwhm, ('fwhm', set_gauss),
-                                falff_Z_smooth, 'op_string')
-                node, out_file = strat.get_node_from_resource_pool('functional_brain_mask')
-                workflow.connect(node, out_file,
-                                 falff_Z_smooth, 'operand_files')
-
-
-
-            except:
-                print 'Invalid Connection: ALFF smooth:', num_strat, ' resource_pool: ', strat.get_resource_pool()
-                raise
-            strat.append_name('alff_falff_Z_smooth')
-            strat.update_resource_pool({'alff_Z_smooth':(alff_Z_smooth, 'out_file')})
-            strat.update_resource_pool({'falff_Z_smooth':(falff_Z_smooth, 'out_file')})
-
-            if c.runRegisterFuncToMNI:
-
-                alff_Z_to_standard_smooth = alff_Z_smooth.clone('alff_Z_to_standard_smooth_%d' % num_strat)
-                falff_Z_to_standard_smooth = alff_Z_smooth.clone('falff_Z_to_standard_smooth_%d' % num_strat)
-
-                try:
-
-                    functional_brain_mask_to_standard = pe.Node(interface=fsl.ApplyWarp(),
-                                        name='functional_brain_mask_to_standard_%d' % num_strat)
-
-                    functional_brain_mask_to_standard.inputs.interp = 'nn'
-                    functional_brain_mask_to_standard.inputs.ref_file = c.standard
-                    node, out_file = strat.get_node_from_resource_pool('functional_brain_mask')
-                    workflow.connect(node, out_file,
-                                 functional_brain_mask_to_standard, 'in_file')
-
-                    node, out_file = strat.get_node_from_resource_pool('functional_to_anat_linear_xfm')
-                    workflow.connect(node, out_file,
-                                     functional_brain_mask_to_standard, 'premat')
-
-                    node, out_file = strat.get_node_from_resource_pool('anatomical_to_mni_nonlinear_xfm')
-                    workflow.connect(node, out_file,
-                                 functional_brain_mask_to_standard, 'field_file')
-
-                    node, out_file = strat.get_node_from_resource_pool('alff_Z_to_standard')
-                    workflow.connect(node, out_file,
-                                     alff_Z_to_standard_smooth, 'in_file')
-                    workflow.connect(inputnode_fwhm, ('fwhm', set_gauss),
-                                    alff_Z_to_standard_smooth, 'op_string')
-                    workflow.connect(functional_brain_mask_to_standard, 'out_file',
-                                     alff_Z_to_standard_smooth, 'operand_files')
-
-                    node, out_file = strat.get_node_from_resource_pool('falff_Z_to_standard')
-                    workflow.connect(node, out_file,
-                                     falff_Z_to_standard_smooth, 'in_file')
-                    workflow.connect(inputnode_fwhm, ('fwhm', set_gauss),
-                                    falff_Z_to_standard_smooth, 'op_string')
-                    workflow.connect(functional_brain_mask_to_standard, 'out_file',
-                                     falff_Z_to_standard_smooth, 'operand_files')
-
-
-
-
-                except:
-
-                    print 'Invalid Connection: ALFF smooth:', num_strat, ' resource_pool: ', strat.get_resource_pool()
-                    raise
-
-                strat.append_name('alff_falff_Z_to_standard_smooth')
-                strat.update_resource_pool({'alff_Z_to_standard_smooth':(alff_Z_to_standard_smooth, 'out_file')})
-                strat.update_resource_pool({'falff_Z_to_standard_smooth':(falff_Z_to_standard_smooth, 'out_file')})
-
-
-
-            num_strat += 1
-    strat_list += new_strat_list
-
-
-
-    """
-    Transforming ReHo Z scores to MNI
-    """
-    new_strat_list = []
-    num_strat = 0
-
-
-    if 1 in c.runRegisterFuncToMNI and c.derivatives[3]:
-        for strat in strat_list:
-
-            reho_Z_to_standard = pe.Node(interface=fsl.ApplyWarp(),
-                           name='reho_Z_to_standard_%d' % num_strat)
-
-            reho_Z_to_standard.inputs.ref_file = c.standard
-
-
-            try:
-
-                node, out_file = strat.get_node_from_resource_pool('reho_Z_img')
-                workflow.connect(node, out_file,
-                                 reho_Z_to_standard, 'in_file')
-
-                node, out_file = strat.get_node_from_resource_pool('functional_to_anat_linear_xfm')
-                workflow.connect(node, out_file,
-                                 reho_Z_to_standard, 'premat')
-
-                node, out_file = strat.get_node_from_resource_pool('anatomical_to_mni_nonlinear_xfm')
-                workflow.connect(node, out_file,
-                                 reho_Z_to_standard, 'field_file')
-
-            except:
-                print 'Invalid Connection: Register Functional to MNI:', num_strat, ' resource_pool: ', strat.get_resource_pool()
-                raise
-
-            strat.update_resource_pool({'reho_Z_to_standard':(reho_Z_to_standard, 'out_file')})
-            strat.append_name('reho')
-            num_strat += 1
-    strat_list += new_strat_list
-
-
-    """
-    
-    Smoothing ReHo Z scores and or possibly Z scores in MNI 
-    """
-    new_strat_list = []
-    num_strat = 0
-
-    if c.derivatives[0] and len(c.fwhm) > 0:
-        for strat in strat_list:
-
-
-            reho_Z_to_standard_smooth = None
-
-            reho_Z_smooth = pe.Node(interface=fsl.MultiImageMaths(),
-                        name='reho_Z_smooth_%d' % num_strat)
-
-            try:
-                node, out_file = strat.get_node_from_resource_pool('reho_Z_img')
-                workflow.connect(node, out_file,
-                                 reho_Z_smooth, 'in_file')
-                workflow.connect(inputnode_fwhm, ('fwhm', set_gauss),
-                                reho_Z_smooth, 'op_string')
-                node, out_file = strat.get_node_from_resource_pool('functional_brain_mask')
-                workflow.connect(node, out_file,
-                                 reho_Z_smooth, 'operand_files')
-
-
-
-
-            except:
-                print 'Invalid Connection: reho_Z smooth:', num_strat, ' resource_pool: ', strat.get_resource_pool()
-                raise
-            strat.append_name('reho_Z_smooth')
-            strat.update_resource_pool({'reho_Z_smooth':(reho_Z_smooth, 'out_file')})
-
-            if c.runRegisterFuncToMNI:
-
-                reho_Z_to_standard_smooth = reho_Z_smooth.clone('reho_Z_to_standard_smooth_%d' % num_strat)
-
-                try:
-
-                    functional_brain_mask_to_standard = pe.Node(interface=fsl.ApplyWarp(),
-                                        name='functional_brain_mask_to_standard1_%d' % num_strat)
-
-                    functional_brain_mask_to_standard.inputs.interp = 'nn'
-                    functional_brain_mask_to_standard.inputs.ref_file = c.standard
-                    node, out_file = strat.get_node_from_resource_pool('functional_brain_mask')
-                    workflow.connect(node, out_file,
-                                 functional_brain_mask_to_standard, 'in_file')
-
-                    node, out_file = strat.get_node_from_resource_pool('functional_to_anat_linear_xfm')
-                    workflow.connect(node, out_file,
-                                     functional_brain_mask_to_standard, 'premat')
-
-                    node, out_file = strat.get_node_from_resource_pool('anatomical_to_mni_nonlinear_xfm')
-                    workflow.connect(node, out_file,
-                                 functional_brain_mask_to_standard, 'field_file')
-
-                    node, out_file = strat.get_node_from_resource_pool('reho_Z_to_standard')
-                    workflow.connect(node, out_file,
-                                     reho_Z_to_standard_smooth, 'in_file')
-                    workflow.connect(inputnode_fwhm, ('fwhm', set_gauss),
-                                    reho_Z_to_standard_smooth, 'op_string')
-                    workflow.connect(functional_brain_mask_to_standard, 'out_file',
-                                     reho_Z_to_standard_smooth, 'operand_files')
-
-
-
-                except:
-
-                    print 'Invalid Connection: reho_Z_to_standard smooth:', num_strat, ' resource_pool: ', strat.get_resource_pool()
-                    raise
-
-                strat.append_name('reho_Z_to_standard_smooth')
-                strat.update_resource_pool({'reho_Z_to_standard_smooth':(reho_Z_to_standard_smooth, 'out_file')})
-
-
-
-            num_strat += 1
-    strat_list += new_strat_list
-
-
-    workflow.write_graph(graph2use='orig')
-
->>>>>>> 69559162
+
     """
     Datasink
     """
