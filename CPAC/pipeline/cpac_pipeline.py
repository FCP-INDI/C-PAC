import os
import time
import six
import re
import csv
import shutil
import pickle
import copy
import json

import pandas as pd
import pkg_resources as p
import networkx as nx
import logging as cb_logging
from time import strftime

import nipype
import nipype.pipeline.engine as pe
import nipype.interfaces.fsl as fsl
import nipype.interfaces.io as nio
import nipype.interfaces.utility as util
import nipype.interfaces.afni as afni
from nipype.interfaces.afni import preprocess
import nipype.interfaces.ants as ants
import nipype.interfaces.c3 as c3
from nipype.interfaces.utility import Merge
from nipype.pipeline.engine.utils import format_dot
from nipype import config
from nipype import logging

from indi_aws import aws_utils, fetch_creds

import CPAC
from CPAC.network_centrality.pipeline import (
    create_network_centrality_workflow
)
from CPAC.anat_preproc.anat_preproc import create_anat_preproc
from CPAC.anat_preproc.lesion_preproc import create_lesion_preproc
from CPAC.distortion_correction.distortion_correction import (
    create_EPI_DistCorr,
    blip_distcor_wf
)
from CPAC.func_preproc.func_preproc import (
    create_func_preproc,
    connect_func_preproc,
    slice_timing_wf,
    create_wf_edit_func,
    create_scale_func_wf
)
from CPAC.seg_preproc.seg_preproc import (
    create_seg_preproc,
    create_seg_preproc_template_based
)

from CPAC.image_utils import (
    spatial_smooth_outputs,
    z_score_standardize,
    fisher_z_score_standardize,
    calc_avg
)

from CPAC.registration import (
    create_fsl_flirt_linear_reg,
    create_fsl_fnirt_nonlinear_reg,
    create_register_func_to_anat,
    create_bbregister_func_to_anat,
    create_register_func_to_epi,
    create_wf_calculate_ants_warp,
    output_func_to_standard
)

from CPAC.nuisance import create_nuisance_workflow, bandpass_voxels, NuisanceRegressor
from CPAC.aroma import create_aroma
from CPAC.median_angle import create_median_angle_correction
from CPAC.generate_motion_statistics import motion_power_statistics
from CPAC.scrubbing import create_scrubbing_preproc
from CPAC.timeseries import (
    get_roi_timeseries,
    get_voxel_timeseries,
    get_vertices_timeseries,
    get_spatial_map_timeseries
)

from CPAC.vmhc.vmhc import create_vmhc
from CPAC.reho.reho import create_reho
from CPAC.alff.alff import create_alff
from CPAC.sca.sca import create_sca, create_temporal_reg

from CPAC.connectome.pipeline import create_connectome

from CPAC.utils.symlinks import create_symlinks
from CPAC.utils.datasource import (
    create_func_datasource,
    create_anat_datasource,
    create_fmap_datasource,
    create_roi_mask_dataflow,
    create_spatial_map_dataflow,
    create_check_for_s3_node,
    resolve_resolution,
    match_epi_fmaps
)
from CPAC.utils import Configuration, Strategy, Outputs, find_files
from CPAC.utils.interfaces.function import Function

from CPAC.utils.interfaces.datasink import DataSink

from CPAC.qc.pipeline import create_qc_workflow
from CPAC.qc.utils import generate_qc_pages

from CPAC.utils.utils import (
    extract_one_d,
    get_scan_params,
    get_tr,
    extract_txt,
    extract_output_mean,
    create_output_mean_csv,
    get_zscore,
    get_fisher_zscore,
    pick_wm
)

from CPAC.utils.monitoring import log_nodes_initial, log_nodes_cb

logger = logging.getLogger('nipype.workflow')
# config.enable_debug_mode()

def prep_workflow(sub_dict, c, run, pipeline_timing_info=None,
                  p_name=None, plugin='MultiProc', plugin_args=None, test_config=False):
    '''
    Function to prepare and, optionally, run the C-PAC workflow

    Parameters
    ----------
    sub_dict : dictionary
        subject dictionary with anatomical and functional image paths
    c : Configuration object
        CPAC pipeline configuration dictionary object
    run : boolean
        flag to indicate whether to run the prepared workflow
    pipeline_timing_info : list (optional); default=None
        list of pipeline info for reporting timing information
    p_name : string (optional); default=None
        name of pipeline
    plugin : string (optional); defaule='MultiProc'
        nipype plugin to utilize when the workflow is ran
    plugin_args : dictionary (optional); default=None
        plugin-specific arguments for the workflow plugin

    Returns
    -------
    workflow : nipype workflow
        the prepared nipype workflow object containing the parameters
        specified in the config
    '''

    # Import packages
    from CPAC.utils.utils import check_config_resources, check_system_deps
    
    # Assure that changes on config will not affect other parts
    c = copy.copy(c)

    subject_id = sub_dict['subject_id']
    if sub_dict['unique_id']:
        subject_id += "_" + sub_dict['unique_id']

    log_dir = os.path.join(c.logDirectory, 'pipeline_%s' % c.pipelineName, subject_id)
    if not os.path.exists(log_dir):
        os.makedirs(os.path.join(log_dir))

    # TODO ASH Enforce c.run_logging to be boolean
    # TODO ASH Schema validation
    config.update_config({
        'logging': {
            'log_directory': log_dir,
            'log_to_file': bool(getattr(c, 'run_logging', True))
        }
    })
    config.enable_resource_monitor()

    logging.update_logging(config)

    # Start timing here
    pipeline_start_time = time.time()
    # at end of workflow, take timestamp again, take time elapsed and check
    # tempfile add time to time data structure inside tempfile, and increment
    # number of subjects

    # Check pipeline config resources
    sub_mem_gb, num_cores_per_sub, num_ants_cores = \
        check_config_resources(c)

    if not plugin:
        plugin = 'MultiProc'

    if plugin_args:
        plugin_args['memory_gb'] = sub_mem_gb
        plugin_args['n_procs'] = num_cores_per_sub
    else:
        plugin_args = {'memory_gb': sub_mem_gb, 'n_procs': num_cores_per_sub}

    # perhaps in future allow user to set threads maximum
    # this is for centrality mostly
    # import mkl
    numThreads = '1'
    os.environ['OMP_NUM_THREADS'] = '1'  # str(num_cores_per_sub)
    os.environ['MKL_NUM_THREADS'] = '1'  # str(num_cores_per_sub)
    os.environ['ITK_GLOBAL_DEFAULT_NUMBER_OF_THREADS'] = str(num_ants_cores)

    # TODO: TEMPORARY
    # TODO: solve the UNet model hanging issue during MultiProc
    if "unet" in c.skullstrip_option:
        c.maxCoresPerParticipant = 1
        logger.info("\n\n[!] LOCKING CPUs PER PARTICIPANT TO 1 FOR U-NET "
                    "MODEL.\n\nThis is a temporary measure due to a known "
                    "issue preventing Nipype's parallelization from running "
                    "U-Net properly.\n\n")

    # calculate maximum potential use of cores according to current pipeline
    # configuration
    max_core_usage = int(c.maxCoresPerParticipant) * \
        int(c.numParticipantsAtOnce)

    information = """

    C-PAC version: {cpac_version}

    Setting maximum number of cores per participant to {cores}
    Setting number of participants at once to {participants}
    Setting OMP_NUM_THREADS to {threads}
    Setting MKL_NUM_THREADS to {threads}
    Setting ANTS/ITK thread usage to {ants_threads}
    Maximum potential number of cores that might be used during this run: {max_cores}

"""

    execution_info = """

    End of subject workflow {workflow}

    CPAC run complete:

        Pipeline configuration: {pipeline}
        Subject workflow: {workflow}
        Elapsed run time (minutes): {elapsed}
        Timing information saved in {log_dir}/cpac_individual_timing_{pipeline}.csv
        System time of start:      {run_start}
        System time of completion: {run_finish}

"""

    logger.info(information.format(
        cpac_version=CPAC.__version__,
        cores=c.maxCoresPerParticipant,
        participants=c.numParticipantsAtOnce,
        threads=numThreads,
        ants_threads=c.num_ants_threads,
        max_cores=max_core_usage
    ))

    # TODO ASH temporary code, remove
    # TODO ASH maybe scheme validation/normalization
    already_skullstripped = c.already_skullstripped[0]
    if already_skullstripped == 2:
        already_skullstripped = 0
    elif already_skullstripped == 3:
        already_skullstripped = 1

    subject_info = {}
    subject_info['subject_id'] = subject_id
    subject_info['start_time'] = pipeline_start_time

    check_centrality_degree = 1 in c.runNetworkCentrality and \
                              (True in c.degWeightOptions or \
                               True in c.eigWeightOptions)

    check_centrality_lfcd = 1 in c.runNetworkCentrality and \
                            True in c.lfcdWeightOptions

    # Check system dependencies
    check_system_deps(check_ants='ANTS' in c.regOption,
                      check_ica_aroma='1' in str(c.runICA[0]),
                      check_centrality_degree=check_centrality_degree,
                      check_centrality_lfcd=check_centrality_lfcd)

    if 'ANTS' in c.regOption:

        # if someone doesn't have anatRegANTSinterpolation in their pipe config,
        # it will default to LanczosWindowedSinc
        if not hasattr(c, 'anatRegANTSinterpolation'):
            setattr(c, 'anatRegANTSinterpolation', 'LanczosWindowedSinc')

        if c.anatRegANTSinterpolation not in ['Linear', 'BSpline', 'LanczosWindowedSinc']:
            err_msg = 'The selected ANTS interpolation method may be in the list of values: "Linear", "BSpline", "LanczosWindowedSinc"'
            raise Exception(err_msg)

        # if someone doesn't have funcRegANTSinterpolation in their pipe config,
        # it will default to LanczosWindowedSinc
        if not hasattr(c, 'funcRegANTSinterpolation'):
               setattr(c, 'funcRegANTSinterpolation', 'LanczosWindowedSinc')

        if c.funcRegANTSinterpolation not in ['Linear', 'BSpline', 'LanczosWindowedSinc']:
            err_msg = 'The selected ANTS interpolation method may be in the list of values: "Linear", "BSpline", "LanczosWindowedSinc"'
            raise Exception(err_msg)

    if 'FSL' in c.regOption:

        # if someone doesn't have anatRegFSLinterpolation in their pipe config,
        # it will default to sinc          
        if not hasattr(c, 'anatRegFSLinterpolation'):
            setattr(c, 'anatRegFSLinterpolation', 'sinc')

        if c.anatRegFSLinterpolation not in ["trilinear", "sinc", "spline"]:
            err_msg = 'The selected FSL interpolation method may be in the list of values: "trilinear", "sinc", "spline"'
            raise Exception(err_msg)
            

    # absolute paths of the dirs
    c.workingDirectory = os.path.abspath(c.workingDirectory)
    if 's3://' not in c.outputDirectory:
        c.outputDirectory = os.path.abspath(c.outputDirectory)

    # Workflow setup
    workflow_name = 'resting_preproc_' + str(subject_id)
    workflow = pe.Workflow(name=workflow_name)
    workflow.base_dir = c.workingDirectory
    workflow.config['execution'] = {
        'hash_method': 'timestamp',
        'crashdump_dir': os.path.abspath(c.crashLogDirectory)
    }

    # Extract credentials path if it exists
    try:
        creds_path = sub_dict['creds_path']
        if creds_path and 'none' not in creds_path.lower():
            if os.path.exists(creds_path):
                input_creds_path = os.path.abspath(creds_path)
            else:
                err_msg = 'Credentials path: "%s" for subject "%s" was not ' \
                          'found. Check this path and try again.' % (
                              creds_path, subject_id)
                raise Exception(err_msg)
        else:
            input_creds_path = None
    except KeyError:
        input_creds_path = None

    # check if lateral_ventricles_mask exist
    if 'none' in str(c.lateral_ventricles_mask).lower():
        ventricle_mask_exist = False
    else:
        ventricle_mask_exist = True

    # TODO ASH normalize file paths with schema validator
    template_keys = [
        ("anat", "templateSpecificationFile"),
        ("anat", "lateral_ventricles_mask"),
        ("anat", "PRIORS_CSF"),
        ("anat", "PRIORS_GRAY"),
        ("anat", "PRIORS_WHITE"),
        ("other", "configFileTwomm"),
        ("anat", "template_based_segmentation_CSF"),
        ("anat", "template_based_segmentation_GRAY"),
        ("anat", "template_based_segmentation_WHITE"),
    ]

    for key_type, key in template_keys:

        node = create_check_for_s3_node(
            key,
            getattr(c, key), key_type,
            input_creds_path, c.workingDirectory
        )

        setattr(c, key, node)

    if c.reGenerateOutputs is True:
        working_dir = os.path.join(c.workingDirectory, workflow_name)
        erasable = list(find_files(working_dir, '*sink*')) + \
            list(find_files(working_dir, '*link*')) + \
            list(find_files(working_dir, '*log*'))

        for f in erasable:
            if os.path.isfile(f):
                os.remove(f)
            else:
                shutil.rmtree(f)

    """""""""""""""""""""""""""""""""""""""""""""""""""
     PREPROCESSING
    """""""""""""""""""""""""""""""""""""""""""""""""""

    strat_initial = Strategy()
    # The list of strategies that will be shared all along the pipeline creation
    strat_list = []

    num_strat = 0

    anat_flow = create_anat_datasource('anat_gather_%d' % num_strat)
    anat_flow.inputs.inputnode.subject = subject_id
    anat_flow.inputs.inputnode.anat = sub_dict['anat']
    anat_flow.inputs.inputnode.creds_path = input_creds_path
    anat_flow.inputs.inputnode.dl_dir = c.workingDirectory

    strat_initial.update_resource_pool({
        'anatomical': (anat_flow, 'outputspec.anat')
    })

    if 'brain_mask' in sub_dict.keys():
        if sub_dict['brain_mask'] and sub_dict['brain_mask'].lower() != 'none':
            brain_flow = create_anat_datasource('brain_gather_%d' % num_strat)
            brain_flow.inputs.inputnode.subject = subject_id
            brain_flow.inputs.inputnode.anat = sub_dict['brain_mask']
            brain_flow.inputs.inputnode.creds_path = input_creds_path
            brain_flow.inputs.inputnode.dl_dir = c.workingDirectory

            strat_initial.update_resource_pool({
                'anatomical_brain_mask': (brain_flow, 'outputspec.anat')
            })

    if 'lesion_mask' in sub_dict.keys():
        lesion_datasource = create_anat_datasource(
            'lesion_gather_%d' % num_strat)
        lesion_datasource.inputs.inputnode.subject = subject_id
        lesion_datasource.inputs.inputnode.anat = sub_dict['lesion_mask']
        lesion_datasource.inputs.inputnode.creds_path = input_creds_path
        lesion_datasource.inputs.inputnode.dl_dir = c.workingDirectory

        strat_initial.update_resource_pool({
            'lesion_mask': (lesion_datasource, 'outputspec.anat')
        })

    templates_for_resampling = [
        (c.resolution_for_anat, c.template_brain_only_for_anat, 'template_brain_for_anat', 'resolution_for_anat'),
        (c.resolution_for_anat, c.template_skull_for_anat, 'template_skull_for_anat', 'resolution_for_anat'),
        (c.resolution_for_anat, c.template_symmetric_brain_only, 'template_symmetric_brain', 'resolution_for_anat'),
        (c.resolution_for_anat, c.template_symmetric_skull, 'template_symmetric_skull', 'resolution_for_anat'),
        (c.resolution_for_anat, c.dilated_symmetric_brain_mask, 'template_dilated_symmetric_brain_mask', 'resolution_for_anat'),
        (c.resolution_for_anat, c.ref_mask, 'template_ref_mask', 'resolution_for_anat'),
        (c.resolution_for_func_preproc, c.template_brain_only_for_func, 'template_brain_for_func_preproc', 'resolution_for_func_preproc'),
        (c.resolution_for_func_preproc, c.template_skull_for_func, 'template_skull_for_func_preproc', 'resolution_for_func_preproc'),
        (c.resolution_for_func_preproc, c.template_epi, 'template_epi', 'resolution_for_func_preproc'), # derivative resolution?
        (c.resolution_for_func_derivative, c.template_brain_only_for_func, 'template_brain_for_func_derivative', 'resolution_for_func_preproc'),
        (c.resolution_for_func_derivative, c.template_skull_for_func, 'template_skull_for_func_derivative', 'resolution_for_func_preproc'),
    ]

    if 1 in c.run_pypeer:
        templates_for_resampling.append((c.resolution_for_func_preproc, c.eye_mask_path, 'template_eye_mask', 'resolution_for_func_preproc'))
        Outputs.any.append("template_eye_mask")

    # update resampled template to resource pool
    for resolution, template, template_name, tag in templates_for_resampling:
        resampled_template = pe.Node(Function(input_names = ['resolution', 'template', 'template_name', 'tag'], 
                                              output_names = ['resampled_template'], 
                                              function = resolve_resolution,
                                              as_module = True), 
                                        name = 'resampled_' + template_name) 

        resampled_template.inputs.resolution = resolution
        resampled_template.inputs.template = template
        resampled_template.inputs.template_name = template_name
        resampled_template.inputs.tag = tag 

        strat_initial.update_resource_pool({template_name: (resampled_template, 'resampled_template')})

    strat_list += [strat_initial]

    new_strat_list = []

    for num_strat, strat in enumerate(strat_list):

        if 'anatomical_brain_mask' in strat:

            anat_preproc = create_anat_preproc(method='mask', 
                                               config=c, 
                                               wf_name='anat_preproc_mask_%d' % num_strat)

            new_strat = strat.fork()
            node, out_file = new_strat['anatomical']
            workflow.connect(node, out_file,
                            anat_preproc, 'inputspec.anat')
            node, out_file = strat['anatomical_brain_mask']
            workflow.connect(node, out_file,
                             anat_preproc, 'inputspec.brain_mask')
            new_strat.append_name(anat_preproc.name)
            new_strat.set_leaf_properties(anat_preproc, 'outputspec.brain')
            new_strat.update_resource_pool({
                'anatomical_brain': (anat_preproc, 'outputspec.brain'),
                'anatomical_reorient': (anat_preproc, 'outputspec.reorient'),
            })

            new_strat_list += [new_strat]

            continue

        if already_skullstripped:

            anat_preproc = create_anat_preproc(method=None,
                                               already_skullstripped=True,
                                               config=c,
                                               wf_name='anat_preproc_already_%d' % num_strat)

            new_strat = strat.fork()
            node, out_file = new_strat['anatomical']
            workflow.connect(node, out_file,
                            anat_preproc, 'inputspec.anat')
            new_strat.append_name(anat_preproc.name)
            new_strat.set_leaf_properties(anat_preproc, 'outputspec.brain')
            new_strat.update_resource_pool({
                'anatomical_brain': (anat_preproc, 'outputspec.brain'),
                'anatomical_reorient': (anat_preproc, 'outputspec.reorient'),
                'anatomical_brain_mask': (anat_preproc, 'outputspec.brain_mask'),
            })

            new_strat_list += [new_strat]

        else:
            if not any(o in c.skullstrip_option for o in ["AFNI", "FSL", "niworkflows-ants", "unet"]):
                err = '\n\n[!] C-PAC says: Your skull-stripping method options ' \
                    'setting does not include either \'AFNI\' or \'FSL\' or \'niworkflows-ants\'.\n\n' \
                    'Options you provided:\nskullstrip_option: {0}' \
                    '\n\n'.format(str(c.skullstrip_option))
                raise Exception(err)

            if "AFNI" in c.skullstrip_option:

                anat_preproc = create_anat_preproc(method='afni',
                                                   config=c,
                                                   wf_name='anat_preproc_afni_%d' % num_strat)

                anat_preproc.inputs.AFNI_options.set(
                    mask_vol = c.skullstrip_mask_vol,
                    shrink_factor=c.skullstrip_shrink_factor,
                    var_shrink_fac=c.skullstrip_var_shrink_fac,
                    shrink_fac_bot_lim=c.skullstrip_shrink_factor_bot_lim,
                    avoid_vent=c.skullstrip_avoid_vent,
                    niter=c.skullstrip_n_iterations,
                    pushout=c.skullstrip_pushout,
                    touchup=c.skullstrip_touchup,
                    fill_hole=c.skullstrip_fill_hole,
                    avoid_eyes=c.skullstrip_avoid_eyes,
                    use_edge=c.skullstrip_use_edge,
                    exp_frac=c.skullstrip_exp_frac,
                    smooth_final=c.skullstrip_smooth_final,
                    push_to_edge=c.skullstrip_push_to_edge,
                    use_skull=c.skullstrip_use_skull,
                    perc_int=c.skullstrip_perc_int,
                    max_inter_iter=c.skullstrip_max_inter_iter,
                    blur_fwhm=c.skullstrip_blur_fwhm,
                    fac=c.skullstrip_fac,
                    monkey=c.skullstrip_monkey,
                )

                new_strat = strat.fork()
                node, out_file = new_strat['anatomical']
                workflow.connect(node, out_file,
                                anat_preproc, 'inputspec.anat')
                new_strat.append_name(anat_preproc.name)
                new_strat.set_leaf_properties(anat_preproc, 'outputspec.brain')
                new_strat.update_resource_pool({
                    'anatomical_brain': (anat_preproc, 'outputspec.brain'),
                    'anatomical_reorient': (anat_preproc, 'outputspec.reorient'),
                    'anatomical_brain_mask': (anat_preproc, 'outputspec.brain_mask'),
                })

                new_strat_list += [new_strat]

            if "FSL" in c.skullstrip_option:
                anat_preproc = create_anat_preproc(method='fsl',
                                                   config=c,
                                                   wf_name='anat_preproc_bet_%d' % num_strat)

                anat_preproc.inputs.BET_options.set(
                    frac=c.bet_frac,
                    mask_boolean=c.bet_mask_boolean,
                    mesh_boolean=c.bet_mesh_boolean,
                    outline=c.bet_outline,
                    padding=c.bet_padding,
                    radius=c.bet_radius,
                    reduce_bias=c.bet_reduce_bias,
                    remove_eyes=c.bet_remove_eyes,
                    robust=c.bet_robust,
                    skull=c.bet_skull,
                    surfaces=c.bet_surfaces,
                    threshold=c.bet_threshold,
                    vertical_gradient=c.bet_vertical_gradient,
                )

                new_strat = strat.fork()
                node, out_file = new_strat['anatomical']
                workflow.connect(node, out_file,
                                anat_preproc, 'inputspec.anat')
                new_strat.append_name(anat_preproc.name)
                new_strat.set_leaf_properties(anat_preproc, 'outputspec.brain')
                new_strat.update_resource_pool({
                    'anatomical_brain': (anat_preproc, 'outputspec.brain'),
                    'anatomical_reorient': (anat_preproc, 'outputspec.reorient'),
                    'anatomical_brain_mask': (anat_preproc, 'outputspec.brain_mask'),
                })

                new_strat_list += [new_strat]

            if "niworkflows-ants" in c.skullstrip_option:
                anat_preproc = create_anat_preproc(method='niworkflows-ants',
                                                   config=c,
                                                   wf_name='anat_preproc_niworkflows_ants_%d' % num_strat)

                new_strat = strat.fork()
                node, out_file = new_strat['anatomical']
                workflow.connect(node, out_file,
                                anat_preproc, 'inputspec.anat')                
                new_strat.append_name(anat_preproc.name)
                new_strat.set_leaf_properties(anat_preproc, 'outputspec.brain')
                new_strat.update_resource_pool({
                    'anatomical_brain': (anat_preproc, 'outputspec.brain'),
                    'anatomical_reorient': (anat_preproc, 'outputspec.reorient'),
                    'anatomical_brain_mask': (anat_preproc, 'outputspec.brain_mask'),
                })

                new_strat_list += [new_strat]

            if "unet" in c.skullstrip_option:
                anat_preproc = create_anat_preproc(method='unet',
                                                   config=c,
                                                   wf_name='anat_preproc_unet_%d' % num_strat)
            
                new_strat = strat.fork()
                node, out_file = new_strat['anatomical']
                workflow.connect(node, out_file,
                                anat_preproc, 'inputspec.anat')                
                new_strat.append_name(anat_preproc.name)
                new_strat.set_leaf_properties(anat_preproc, 'outputspec.brain')
                new_strat.update_resource_pool({
                    'anatomical_brain': (anat_preproc, 'outputspec.brain'),
                    'anatomical_reorient': (anat_preproc, 'outputspec.reorient'),
                    'anatomical_brain_mask': (anat_preproc, 'outputspec.brain_mask'),
                })

                new_strat_list += [new_strat]


    strat_list = new_strat_list

    new_strat_list = []

    # either run FSL anatomical-to-MNI registration, or...
    if 'FSL' in c.regOption:
        for num_strat, strat in enumerate(strat_list):
            
            # this is to prevent the user from running FNIRT if they are
            # providing already-skullstripped inputs. this is because
            # FNIRT requires an input with the skull still on
            if already_skullstripped == 1:
                err_msg = '\n\n[!] CPAC says: FNIRT (for anatomical ' \
                          'registration) will not work properly if you ' \
                          'are providing inputs that have already been ' \
                          'skull-stripped.\n\nEither switch to using ' \
                          'ANTS for registration or provide input ' \
                          'images that have not been already ' \
                          'skull-stripped.\n\n'

                logger.info(err_msg)
                raise Exception

            flirt_reg_anat_mni = create_fsl_flirt_linear_reg(
                'anat_mni_flirt_register_%d' % num_strat
            )

            # Input registration parameters
            flirt_reg_anat_mni.inputs.inputspec.interp = c.anatRegFSLinterpolation

            node, out_file = strat['anatomical_brain']
            workflow.connect(node, out_file,
                             flirt_reg_anat_mni, 'inputspec.input_brain')

            # pass the reference files
            node, out_file = strat['template_brain_for_anat']
            workflow.connect(node, out_file,
                flirt_reg_anat_mni, 'inputspec.reference_brain')

            if 'ANTS' in c.regOption:
                strat = strat.fork()
                new_strat_list.append(strat)

            strat.append_name(flirt_reg_anat_mni.name)
            strat.set_leaf_properties(flirt_reg_anat_mni,
                                      'outputspec.output_brain')

            strat.update_resource_pool({
                'anatomical_to_mni_linear_xfm': (flirt_reg_anat_mni, 'outputspec.linear_xfm'),
                'mni_to_anatomical_linear_xfm': (flirt_reg_anat_mni, 'outputspec.invlinear_xfm'),
                'anatomical_to_standard': (flirt_reg_anat_mni, 'outputspec.output_brain')
            })

    strat_list += new_strat_list

    new_strat_list = []

    try:
        fsl_linear_reg_only = c.fsl_linear_reg_only
    except AttributeError:
        fsl_linear_reg_only = [0]

    if 'FSL' in c.regOption and 0 in fsl_linear_reg_only:

        for num_strat, strat in enumerate(strat_list):

            nodes = strat.get_nodes_names()

            if 'anat_mni_flirt_register' in nodes:

                fnirt_reg_anat_mni = create_fsl_fnirt_nonlinear_reg(
                    'anat_mni_fnirt_register_%d' % num_strat
                )

                node, out_file = strat['anatomical_brain']
                workflow.connect(node, out_file,
                                 fnirt_reg_anat_mni, 'inputspec.input_brain')

                # pass the reference files
                node, out_file = strat['template_brain_for_anat']
                workflow.connect(node, out_file,
                    fnirt_reg_anat_mni, 'inputspec.reference_brain')

                node, out_file = strat['anatomical_reorient']
                workflow.connect(node, out_file,
                                 fnirt_reg_anat_mni, 'inputspec.input_skull')

                node, out_file = strat['anatomical_to_mni_linear_xfm']
                workflow.connect(node, out_file,
                                 fnirt_reg_anat_mni, 'inputspec.linear_aff')

                node, out_file = strat['template_skull_for_anat']
                workflow.connect(node, out_file,
                    fnirt_reg_anat_mni, 'inputspec.reference_skull')

                node, out_file = strat['template_ref_mask']
                workflow.connect(node, out_file,
                    fnirt_reg_anat_mni, 'inputspec.ref_mask')

                # assign the FSL FNIRT config file specified in pipeline
                # config.yml
                fnirt_reg_anat_mni.inputs.inputspec.fnirt_config = c.fnirtConfig

                if 1 in fsl_linear_reg_only:
                    strat = strat.fork()
                    new_strat_list.append(strat)

                strat.append_name(fnirt_reg_anat_mni.name)
                strat.set_leaf_properties(fnirt_reg_anat_mni,
                                          'outputspec.output_brain')

                strat.update_resource_pool({
                    'anatomical_to_mni_nonlinear_xfm': (fnirt_reg_anat_mni, 'outputspec.nonlinear_xfm'),
                    'anatomical_to_standard': (fnirt_reg_anat_mni, 'outputspec.output_brain')
                }, override=True)

    strat_list += new_strat_list

    new_strat_list = []

    for num_strat, strat in enumerate(strat_list):

        nodes = strat.get_nodes_names()

        # or run ANTS anatomical-to-MNI registration instead
        if 'ANTS' in c.regOption and \
            'anat_mni_flirt_register' not in nodes and \
                'anat_mni_fnirt_register' not in nodes:

            ants_reg_anat_mni = \
                create_wf_calculate_ants_warp(
                    'anat_mni_ants_register_%d' % num_strat,
                    num_threads=num_ants_cores
                )

            # Input registration parameters
            ants_reg_anat_mni.inputs.inputspec.interp = c.anatRegANTSinterpolation
            
            # calculating the transform with the skullstripped is
            # reported to be better, but it requires very high
            # quality skullstripping. If skullstripping is imprecise
            # registration with skull is preferred

            # TODO ASH assess with schema validator
            if 1 in c.regWithSkull:

                if already_skullstripped == 1:
                    err_msg = '\n\n[!] CPAC says: You selected ' \
                        'to run anatomical registration with ' \
                        'the skull, but you also selected to ' \
                        'use already-skullstripped images as ' \
                        'your inputs. This can be changed ' \
                        'in your pipeline configuration ' \
                        'editor.\n\n'

                    logger.info(err_msg)
                    raise Exception

                # get the skull-stripped anatomical from resource pool
                node, out_file = strat['anatomical_brain']

                # pass the anatomical to the workflow
                workflow.connect(node, out_file,
                                 ants_reg_anat_mni,
                                 'inputspec.anatomical_brain')

                # pass the reference file
                node, out_file = strat['template_brain_for_anat']
                workflow.connect(node, out_file,
                    ants_reg_anat_mni, 'inputspec.reference_brain')

                # get the reorient skull-on anatomical from resource pool
                node, out_file = strat['anatomical_reorient']

                # pass the anatomical to the workflow
                workflow.connect(node, out_file,
                                 ants_reg_anat_mni,
                                 'inputspec.anatomical_skull')

                # pass the reference file
                node, out_file = strat['template_skull_for_anat']
                workflow.connect(
                    node, out_file,
                    ants_reg_anat_mni, 'inputspec.reference_skull'
                )

            else:
                
                node, out_file = strat['anatomical_brain']

                workflow.connect(node, out_file, ants_reg_anat_mni,
                                 'inputspec.anatomical_brain')

                # pass the reference file
                node, out_file = strat['template_brain_for_anat']
                workflow.connect(node, out_file,
                    ants_reg_anat_mni, 'inputspec.reference_brain')

            ants_reg_anat_mni.inputs.inputspec.set(
                dimension=3,
                use_histogram_matching=True,
                winsorize_lower_quantile=0.01,
                winsorize_upper_quantile=0.99,
                metric=['MI', 'MI', 'CC'],
                metric_weight=[1, 1, 1],
                radius_or_number_of_bins=[32, 32, 4],
                sampling_strategy=['Regular', 'Regular', None],
                sampling_percentage=[0.25, 0.25, None],
                number_of_iterations=[
                    [1000, 500, 250, 100],
                    [1000, 500, 250, 100],
                    [100, 100, 70, 20]
                ],
                convergence_threshold=[1e-8, 1e-8, 1e-9],
                convergence_window_size=[10, 10, 15],
                transforms=['Rigid', 'Affine', 'SyN'],
                transform_parameters=[[0.1], [0.1], [0.1, 3, 0]],
                shrink_factors=[
                    [8, 4, 2, 1],
                    [8, 4, 2, 1],
                    [6, 4, 2, 1]
                ],
                smoothing_sigmas=[
                    [3, 2, 1, 0],
                    [3, 2, 1, 0],
                    [3, 2, 1, 0]
                ]
            )
            # Test if a lesion mask is found for the anatomical image
            if 'lesion_mask' in sub_dict and c.use_lesion_mask \
                    and 'lesion_preproc' not in nodes:
                # Create lesion preproc node to apply afni Refit and Resample
                lesion_preproc = create_lesion_preproc(
                    wf_name='lesion_preproc_%d' % num_strat
                )
                # Add the name of the node in the strat object
                strat.append_name(lesion_preproc.name)
                # I think I don't need to set this node as leaf but not sure
                # strat.set_leaf_properties(lesion_preproc, 'inputspec.lesion')

                # Add the lesion preprocessed to the resource pool
                strat.update_resource_pool({
                    'lesion_reorient': (lesion_preproc, 'outputspec.reorient')
                })
                # The Refit lesion is not added to the resource pool because
                # it is not used afterward

                # Retieve the lesion mask from the resource pool
                node, out_file = strat['lesion_mask']
                # Set the lesion mask as input of lesion_preproc
                workflow.connect(
                    node, out_file,
                    lesion_preproc, 'inputspec.lesion'
                )

                # Set the output of lesion preproc as parameter of ANTs
                # fixed_image_mask option
                workflow.connect(
                    lesion_preproc, 'outputspec.reorient',
                    ants_reg_anat_mni, 'inputspec.fixed_image_mask'
                )
            else:
                ants_reg_anat_mni.inputs.inputspec.fixed_image_mask = None

            strat.append_name(ants_reg_anat_mni.name)

            strat.set_leaf_properties(ants_reg_anat_mni,
                                      'outputspec.normalized_output_brain')

            strat.update_resource_pool({
                'ants_initial_xfm': (ants_reg_anat_mni, 'outputspec.ants_initial_xfm'),
                'ants_rigid_xfm': (ants_reg_anat_mni, 'outputspec.ants_rigid_xfm'),
                'ants_affine_xfm': (ants_reg_anat_mni, 'outputspec.ants_affine_xfm'),
                'anatomical_to_mni_nonlinear_xfm': (ants_reg_anat_mni, 'outputspec.warp_field'),
                'mni_to_anatomical_nonlinear_xfm': (ants_reg_anat_mni, 'outputspec.inverse_warp_field'),
                'anat_to_mni_ants_composite_xfm': (ants_reg_anat_mni, 'outputspec.composite_transform'),
                'anatomical_to_standard': (ants_reg_anat_mni, 'outputspec.normalized_output_brain')
            })

    strat_list += new_strat_list

    # [SYMMETRIC] T1 -> Symmetric Template, Non-linear registration (FNIRT/ANTS)

    new_strat_list = []

    if 1 in c.runVMHC and 1 in getattr(c, 'runFunctional', [1]):

        for num_strat, strat in enumerate(strat_list):

            nodes = strat.get_nodes_names()

            if 'FSL' in c.regOption and \
               'anat_mni_ants_register' not in nodes:

                # this is to prevent the user from running FNIRT if they are
                # providing already-skullstripped inputs. this is because
                # FNIRT requires an input with the skull still on
                # TODO ASH normalize w schema validation to bool
                if already_skullstripped == 1:
                    err_msg = '\n\n[!] CPAC says: FNIRT (for anatomical ' \
                              'registration) will not work properly if you ' \
                              'are providing inputs that have already been ' \
                              'skull-stripped.\n\nEither switch to using ' \
                              'ANTS for registration or provide input ' \
                              'images that have not been already ' \
                              'skull-stripped.\n\n'

                    logger.info(err_msg)
                    raise Exception

                flirt_reg_anat_symm_mni = create_fsl_flirt_linear_reg(
                    'anat_symmetric_mni_flirt_register_%d' % num_strat
                )

                
                # Input registration parameters
                flirt_reg_anat_symm_mni.inputs.inputspec.interp = c.anatRegFSLinterpolation

                node, out_file = strat['anatomical_brain']
                workflow.connect(node, out_file,
                                 flirt_reg_anat_symm_mni,
                                 'inputspec.input_brain')

                # pass the reference files
                node, out_file = strat['template_symmetric_brain']
                workflow.connect(node, out_file,
                    flirt_reg_anat_symm_mni, 'inputspec.reference_brain')

                # if 'ANTS' in c.regOption:
                #    strat = strat.fork()
                #    new_strat_list.append(strat)

                strat.append_name(flirt_reg_anat_symm_mni.name)
                strat.set_leaf_properties(flirt_reg_anat_symm_mni,
                                          'outputspec.output_brain')

                strat.update_resource_pool({
                    'anatomical_to_symmetric_mni_linear_xfm': (
                    flirt_reg_anat_symm_mni, 'outputspec.linear_xfm'),
                    'symmetric_mni_to_anatomical_linear_xfm': (
                    flirt_reg_anat_symm_mni, 'outputspec.invlinear_xfm'),
                    'symmetric_anatomical_to_standard': (
                    flirt_reg_anat_symm_mni, 'outputspec.output_brain')
                })

        strat_list += new_strat_list

        new_strat_list = []

        try:
            fsl_linear_reg_only = c.fsl_linear_reg_only
        except AttributeError:
            fsl_linear_reg_only = [0]

        if 'FSL' in c.regOption and 0 in fsl_linear_reg_only:

            for num_strat, strat in enumerate(strat_list):

                nodes = strat.get_nodes_names()

                if 'anat_mni_flirt_register' in nodes:
                    fnirt_reg_anat_symm_mni = create_fsl_fnirt_nonlinear_reg(
                        'anat_symmetric_mni_fnirt_register_%d' % num_strat
                    )

                    node, out_file = strat['anatomical_brain']
                    workflow.connect(node, out_file,
                                     fnirt_reg_anat_symm_mni,
                                     'inputspec.input_brain')

                    # pass the reference files
                    node, out_file = strat['template_brain_for_anat']
                    workflow.connect(node, out_file,
                        fnirt_reg_anat_symm_mni, 'inputspec.reference_brain')

                    node, out_file = strat['anatomical_reorient']
                    workflow.connect(node, out_file,
                                     fnirt_reg_anat_symm_mni,
                                     'inputspec.input_skull')

                    node, out_file = strat['anatomical_to_mni_linear_xfm']
                    workflow.connect(node, out_file,
                                     fnirt_reg_anat_symm_mni,
                                     'inputspec.linear_aff')

                    node, out_file = strat['template_symmetric_skull']
                    workflow.connect(node, out_file,
                        fnirt_reg_anat_symm_mni, 'inputspec.reference_skull')

                    node, out_file = strat['template_dilated_symmetric_brain_mask']
                    workflow.connect(node, out_file,
                        fnirt_reg_anat_symm_mni, 'inputspec.ref_mask')

                    strat.append_name(fnirt_reg_anat_symm_mni.name)
                    strat.set_leaf_properties(fnirt_reg_anat_symm_mni,
                                              'outputspec.output_brain')

                    strat.update_resource_pool({
                        'anatomical_to_symmetric_mni_nonlinear_xfm': (
                        fnirt_reg_anat_symm_mni, 'outputspec.nonlinear_xfm'),
                        'symmetric_anatomical_to_standard': (
                        fnirt_reg_anat_symm_mni, 'outputspec.output_brain')
                    }, override=True)

        strat_list += new_strat_list

        new_strat_list = []

        for num_strat, strat in enumerate(strat_list):

            nodes = strat.get_nodes_names()

            # or run ANTS anatomical-to-MNI registration instead
            if 'ANTS' in c.regOption and \
               'anat_mni_flirt_register' not in nodes and \
               'anat_mni_fnirt_register' not in nodes and \
               'anat_symmetric_mni_flirt_register' not in nodes and \
               'anat_symmetric_mni_fnirt_register' not in nodes:

                ants_reg_anat_symm_mni = \
                    create_wf_calculate_ants_warp(
                        'anat_symmetric_mni_ants_register_%d' % num_strat,
                        num_threads=num_ants_cores
                    )
            
                # Input registration parameters
                ants_reg_anat_symm_mni.inputs.inputspec.interp = c.anatRegANTSinterpolation

                # calculating the transform with the skullstripped is
                # reported to be better, but it requires very high
                # quality skullstripping. If skullstripping is imprecise
                # registration with skull is preferred
                if 1 in c.regWithSkull:

                    if already_skullstripped == 1:
                        err_msg = '\n\n[!] CPAC says: You selected ' \
                            'to run anatomical registration with ' \
                            'the skull, but you also selected to ' \
                            'use already-skullstripped images as ' \
                            'your inputs. This can be changed ' \
                            'in your pipeline configuration ' \
                            'editor.\n\n'

                        logger.info(err_msg)
                        raise Exception

                    # get the skullstripped anatomical from resource pool
                    node, out_file = strat['anatomical_brain']

                    # pass the anatomical to the workflow
                    workflow.connect(node, out_file,
                                     ants_reg_anat_symm_mni,
                                     'inputspec.anatomical_brain')

                    # pass the reference file
                    node, out_file = strat['template_symmetric_brain']
                    workflow.connect(node, out_file,
                                    ants_reg_anat_symm_mni, 'inputspec.reference_brain')

                    # get the reorient skull-on anatomical from resource
                    # pool
                    node, out_file = strat['anatomical_reorient']

                    # pass the anatomical to the workflow
                    workflow.connect(node, out_file,
                                     ants_reg_anat_symm_mni,
                                     'inputspec.anatomical_skull')

                    # pass the reference file
                    node, out_file = strat['template_symmetric_skull']
                    workflow.connect(node, out_file,
                                     ants_reg_anat_symm_mni, 'inputspec.reference_skull')


                else:
                    # get the skullstripped anatomical from resource pool
                    node, out_file = strat['anatomical_brain']

                    workflow.connect(node, out_file,
                                     ants_reg_anat_symm_mni,
                                     'inputspec.anatomical_brain')

                    # pass the reference file
                    node, out_file = strat['template_symmetric_brain']
                    workflow.connect(node, out_file,
                                    ants_reg_anat_symm_mni, 'inputspec.reference_brain')

                ants_reg_anat_symm_mni.inputs.inputspec.set(
                    dimension=3,
                    use_histogram_matching=True,
                    winsorize_lower_quantile=0.01,
                    winsorize_upper_quantile=0.99,
                    metric=['MI', 'MI', 'CC'],
                    metric_weight=[1, 1, 1],
                    radius_or_number_of_bins=[32, 32, 4],
                    sampling_strategy=['Regular', 'Regular', None],
                    sampling_percentage=[0.25, 0.25, None],
                    number_of_iterations=[[1000, 500, 250, 100],
                                          [1000, 500, 250, 100],
                                          [100, 100, 70, 20]],
                    convergence_threshold=[1e-8, 1e-8, 1e-9],
                    convergence_window_size=[10, 10, 15],
                    transforms=['Rigid', 'Affine', 'SyN'],
                    transform_parameters=[[0.1], [0.1], [0.1, 3, 0]],
                    shrink_factors=[[8, 4, 2, 1],
                                    [8, 4, 2, 1],
                                    [6, 4, 2, 1]],
                    smoothing_sigmas=[[3, 2, 1, 0],
                                      [3, 2, 1, 0],
                                      [3, 2, 1, 0]]
                )

                if 'lesion_mask' in sub_dict and c.use_lesion_mask\
                        and 'lesion_preproc' not in nodes:
                    # Create lesion preproc node to apply afni Refit & Resample
                    lesion_preproc = create_lesion_preproc(
                        wf_name='lesion_preproc_%d' % num_strat
                    )
                    # Add the name of the node in the strat object
                    strat.append_name(lesion_preproc.name)

                    # I think I don't need to set this node as leaf but not sure
                    # strat.set_leaf_properties(lesion_preproc,
                    # 'inputspec.lesion')

                    # Add the lesion preprocessed to the resource pool
                    strat.update_resource_pool({
                        'lesion_reorient': (
                            lesion_preproc, 'outputspec.reorient')
                    })
                    # The Refit lesion is not added to the resource pool because
                    # it is not used afterward

                    # Retieve the lesion mask from the resource pool
                    node, out_file = strat['lesion_mask']
                    # Set the lesion mask as input of lesion_preproc
                    workflow.connect(
                        node, out_file,
                        lesion_preproc, 'inputspec.lesion'
                    )

                    # Set the output of lesion preproc as parameter of ANTs
                    # fixed_image_mask option
                    workflow.connect(
                        lesion_preproc, 'outputspec.reorient',
                        ants_reg_anat_symm_mni, 'inputspec.fixed_image_mask'
                    )
                else:
                    ants_reg_anat_symm_mni.inputs.inputspec.fixed_image_mask = \
                        None

                strat.append_name(ants_reg_anat_symm_mni.name)
                strat.set_leaf_properties(ants_reg_anat_symm_mni,
                                          'outputspec.normalized_output_brain')

                strat.update_resource_pool({
                    'ants_symmetric_initial_xfm': (ants_reg_anat_symm_mni, 'outputspec.ants_initial_xfm'),
                    'ants_symmetric_rigid_xfm': (ants_reg_anat_symm_mni, 'outputspec.ants_rigid_xfm'),
                    'ants_symmetric_affine_xfm': (ants_reg_anat_symm_mni, 'outputspec.ants_affine_xfm'),
                    'anatomical_to_symmetric_mni_nonlinear_xfm': (ants_reg_anat_symm_mni, 'outputspec.warp_field'),
                    'symmetric_mni_to_anatomical_nonlinear_xfm': (ants_reg_anat_symm_mni, 'outputspec.inverse_warp_field'),
                    'anat_to_symmetric_mni_ants_composite_xfm': (ants_reg_anat_symm_mni, 'outputspec.composite_transform'),
                    'symmetric_anatomical_to_standard': (ants_reg_anat_symm_mni, 'outputspec.normalized_output_brain')
                })

        strat_list += new_strat_list

    # Inserting Segmentation Preprocessing Workflow

    new_strat_list = []

    if 1 in c.runSegmentationPreprocessing:
        for num_strat, strat in enumerate(strat_list):

            nodes = strat.get_nodes_names()

            seg_preproc = None


            if not any(o in c.seg_use_threshold for o in ["FSL-FAST Thresholding", "Customized Thresholding"]):
                err = '\n\n[!] C-PAC says: Your segmentation thresholding options ' \
                    'setting does not include either \'FSL-FAST Thresholding\' or \'Customized Thresholding\'.\n\n' \
                    'Options you provided:\nseg_use_threshold: {0}' \
                    '\n\n'.format(str(c.seg_use_threshold))
                raise Exception(err)

            # TODO ASH based on config, instead of nodes?
            if 'anat_mni_fnirt_register' in nodes or 'anat_mni_flirt_register' in nodes:
                use_ants = False
            elif 'anat_mni_ants_register' in nodes:
                use_ants = True

            seg_preproc = create_seg_preproc(use_ants=use_ants,
                                             use_priors=c.seg_use_priors,
                                             use_threshold=c.seg_use_threshold,
                                             csf_use_erosion=c.seg_csf_use_erosion,
                                             wm_use_erosion=c.seg_wm_use_erosion,
                                             gm_use_erosion=c.seg_gm_use_erosion,
                                             wf_name='seg_preproc_{0}'.format(num_strat))
            seg_preproc.inputs.csf_threshold.csf_threshold=c.seg_CSF_threshold_value
            seg_preproc.inputs.wm_threshold.wm_threshold=c.seg_WM_threshold_value
            seg_preproc.inputs.gm_threshold.gm_threshold=c.seg_GM_threshold_value

            seg_preproc.inputs.csf_erosion_prop.csf_erosion_prop=c.csf_erosion_prop
            seg_preproc.inputs.wm_erosion_prop.wm_erosion_prop=c.wm_erosion_prop
            seg_preproc.inputs.gm_erosion_prop.gm_erosion_prop=c.gm_erosion_prop

            seg_preproc.inputs.csf_mask_erosion_mm.csf_mask_erosion_mm=c.csf_mask_erosion_mm
            seg_preproc.inputs.wm_mask_erosion_mm.wm_mask_erosion_mm=c.wm_mask_erosion_mm
            seg_preproc.inputs.gm_mask_erosion_mm.gm_mask_erosion_mm=c.gm_mask_erosion_mm

            seg_preproc.inputs.csf_erosion_mm.csf_erosion_mm=c.csf_erosion_mm
            seg_preproc.inputs.wm_erosion_mm.wm_erosion_mm=c.wm_erosion_mm
            seg_preproc.inputs.gm_erosion_mm.gm_erosion_mm=c.gm_erosion_mm

            workflow.connect(anat_preproc, 'outputspec.brain_mask', seg_preproc, 'inputspec.brain_mask')
                                                                 
            # TODO ASH review
            if seg_preproc is None:
                continue

            node, out_file = strat['anatomical_brain']
            workflow.connect(node, out_file,
                             seg_preproc, 'inputspec.brain')

            if 'anat_mni_fnirt_register' in nodes or 'anat_mni_flirt_register' in nodes:
                node, out_file = strat['mni_to_anatomical_linear_xfm']
                workflow.connect(node, out_file,
                                 seg_preproc,
                                 'inputspec.standard2highres_mat')

            elif 'anat_mni_ants_register' in nodes:
                node, out_file = strat['ants_initial_xfm']
                workflow.connect(node, out_file,
                                 seg_preproc,
                                 'inputspec.standard2highres_init')

                node, out_file = strat['ants_rigid_xfm']
                workflow.connect(node, out_file,
                                 seg_preproc,
                                 'inputspec.standard2highres_rig')

                node, out_file = strat['ants_affine_xfm']
                workflow.connect(node, out_file,
                                 seg_preproc,
                                 'inputspec.standard2highres_mat')


            workflow.connect(c.PRIORS_CSF, 'local_path',
                                seg_preproc, 'inputspec.PRIOR_CSF')

            workflow.connect(c.PRIORS_GRAY, 'local_path',
                                seg_preproc, 'inputspec.PRIOR_GRAY')

            workflow.connect(c.PRIORS_WHITE, 'local_path',
                                seg_preproc, 'inputspec.PRIOR_WHITE')

            # TODO ASH review with forking function
            if 0 in c.runSegmentationPreprocessing:
                strat = strat.fork()
                new_strat_list.append(strat)

            strat.append_name(seg_preproc.name)
            strat.update_resource_pool({
                'anatomical_gm_mask': (seg_preproc, 'outputspec.gm_mask'),
                'anatomical_csf_mask': (seg_preproc, 'outputspec.csf_mask'),
                'anatomical_wm_mask': (seg_preproc, 'outputspec.wm_mask'),
                'seg_probability_maps': (seg_preproc, 'outputspec.probability_maps'),
                'seg_mixeltype': (seg_preproc, 'outputspec.mixeltype'),
                'seg_partial_volume_map': (seg_preproc, 'outputspec.partial_volume_map'),
                'seg_partial_volume_files': (seg_preproc, 'outputspec.partial_volume_files')
            })

    strat_list += new_strat_list

    if 'T1_template' in c.template_based_segmentation:

        for num_strat, strat in enumerate(strat_list):

            nodes = strat.get_nodes_names()

            if not any(o in c.template_based_segmentation for o in ['EPI_template', 'T1_template', 'None']):
                err = '\n\n[!] C-PAC says: Your template based segmentation ' \
                    'setting does not include either \'EPI_template\' or \'T1_template\'.\n\n' \
                    'Options you provided:\ntemplate_based_segmentation: {0}' \
                    '\n\n'.format(str(c.template_based_segmentation))
                raise Exception(err)

            # TODO ASH based on config, instead of nodes?
            if 'anat_mni_fnirt_register' in nodes or 'anat_mni_flirt_register' in nodes:
                use_ants = False
            elif 'anat_mni_ants_register' in nodes:
                use_ants = True

            seg_preproc_template_based = create_seg_preproc_template_based(use_ants=use_ants,
                                                             wf_name='seg_preproc_t1_template_{0}'.format(num_strat))  
            
            # TODO ASH review
            if seg_preproc_template_based is None:
                continue

            node, out_file = strat['anatomical_brain']
            workflow.connect(node, out_file,
                             seg_preproc_template_based, 'inputspec.brain')

            if 'anat_mni_fnirt_register' in nodes or 'anat_mni_flirt_register' in nodes:
                node, out_file = strat['mni_to_anatomical_linear_xfm']
                workflow.connect(node, out_file,
                                 seg_preproc_template_based,
                                 'inputspec.standard2highres_mat')

            elif 'anat_mni_ants_register' in nodes:
                node, out_file = strat['ants_initial_xfm']
                workflow.connect(node, out_file,
                                 seg_preproc_template_based,
                                 'inputspec.standard2highres_init')

                node, out_file = strat['ants_rigid_xfm']
                workflow.connect(node, out_file,
                                 seg_preproc_template_based,
                                 'inputspec.standard2highres_rig')

                node, out_file = strat['ants_affine_xfm']
                workflow.connect(node, out_file,
                                 seg_preproc_template_based,
                                 'inputspec.standard2highres_mat')

            workflow.connect(c.template_based_segmentation_CSF, 'local_path',
                                seg_preproc_template_based, 'inputspec.CSF_template')

            workflow.connect(c.template_based_segmentation_GRAY, 'local_path',
                                seg_preproc_template_based, 'inputspec.GRAY_template')

            workflow.connect(c.template_based_segmentation_WHITE, 'local_path',
                                seg_preproc_template_based, 'inputspec.WHITE_template')

            # TODO ASH review with forking function
            if 'None' in c.template_based_segmentation:
                strat = strat.fork()
                new_strat_list.append(strat)

            strat.append_name(seg_preproc_template_based.name)
            strat.update_resource_pool({
                'anatomical_gm_mask': (seg_preproc_template_based, 'outputspec.gm_mask'),
                'anatomical_csf_mask': (seg_preproc_template_based, 'outputspec.csf_mask'),
                'anatomical_wm_mask': (seg_preproc_template_based, 'outputspec.wm_mask')
            })
            
    strat_list += new_strat_list

    # Inserting Functional Data workflow
    if ('func' in sub_dict or 'rest' in sub_dict) and \
            1 in getattr(c, 'runFunctional', [1]):
        #  pipeline needs to have explicit [0] to disable functional workflow

        for num_strat, strat in enumerate(strat_list):
   
            if 'func' in sub_dict:
                func_paths_dict = sub_dict['func']
            else:
                func_paths_dict = sub_dict['rest']

            func_wf = create_func_datasource(func_paths_dict,
                                             'func_gather_%d' % num_strat)
            func_wf.inputs.inputnode.set(
                subject=subject_id,
                creds_path=input_creds_path,
                dl_dir=c.workingDirectory
            )
            func_wf.get_node('inputnode').iterables = \
                ("scan", func_paths_dict.keys())

            if "fmap" in sub_dict:
                fmap_rp_list = []
                for key in sub_dict["fmap"].keys():
                    if "epi_" in key:
                        gather_fmap = create_fmap_datasource(sub_dict["fmap"],
                                                             "fmap_gather_{0}".format(key))
                        gather_fmap.inputs.inputnode.set(
                            subject=subject_id,
                            creds_path=input_creds_path,
                            dl_dir=c.workingDirectory
                        )
                        gather_fmap.inputs.inputnode.scan = key
                        strat.update_resource_pool({
                            key: (gather_fmap, 'outputspec.rest'),
                            "{0}_scan_params".format(key): (gather_fmap, 'outputspec.scan_params')
                        })
                        fmap_rp_list.append(key)

            # Add in nodes to get parameters from configuration file
            # a node which checks if scan_parameters are present for each scan
            scan_params = \
                pe.Node(Function(
                    input_names=['data_config_scan_params',
                                 'subject_id',
                                 'scan',
                                 'pipeconfig_tr',
                                 'pipeconfig_tpattern',
                                 'pipeconfig_start_indx',
                                 'pipeconfig_stop_indx'],
                    output_names=['tr',
                                  'tpattern',
                                  'ref_slice',
                                  'start_indx',
                                  'stop_indx',
                                  'pe_direction'],
                    function=get_scan_params,
                    as_module=True
                ), name='scan_params_%d' % num_strat)

            if "Selected Functional Volume" in c.func_reg_input:

                get_func_volume = pe.Node(interface=afni.Calc(),
                                          name='get_func_volume_{0}'.format(num_strat))

                get_func_volume.inputs.set(
                    expr='a',
                    single_idx=c.func_reg_input_volume,
                    outputtype='NIFTI_GZ'
                )
                workflow.connect(func_wf, 'outputspec.rest',
                                 get_func_volume, 'in_file_a')

            # wire in the scan parameter workflow
            workflow.connect(func_wf, 'outputspec.scan_params',
                             scan_params, 'data_config_scan_params')

            workflow.connect(func_wf, 'outputspec.subject',
                             scan_params, 'subject_id')

            workflow.connect(func_wf, 'outputspec.scan',
                             scan_params, 'scan')

            # connect in constants
            scan_params.inputs.set(
                pipeconfig_start_indx=c.startIdx,
                pipeconfig_stop_indx=c.stopIdx
            )

            strat.update_resource_pool({
                'raw_functional': (func_wf, 'outputspec.rest'),
                'scan_id': (func_wf, 'outputspec.scan'),
                'tr': (scan_params, 'tr'),
                'tpattern': (scan_params, 'tpattern'),
                'start_idx': (scan_params, 'start_indx'),
                'stop_idx': (scan_params, 'stop_indx'),
                'pe_direction': (scan_params, 'pe_direction'),
            })

            strat.set_leaf_properties(func_wf, 'outputspec.rest')

            if "Selected Functional Volume" in c.func_reg_input:
                strat.update_resource_pool({
                    'selected_func_volume': (get_func_volume, 'out_file')
                })


        # scale func data based on configuration information
        for num_strat, strat in enumerate(strat_list):

            scale_func_wf = create_scale_func_wf(
                runScaling=c.runScaling,
                scaling_factor=c.scaling_factor,
                wf_name="scale_func_%d" % (num_strat)
            )

            # connect the functional data from the leaf node into the wf
            node, out_file = strat.get_leaf_properties()
            workflow.connect(node, out_file,
                             scale_func_wf, 'inputspec.func')

            # replace the leaf node with the output from the recently added
            # workflow
            strat.set_leaf_properties(scale_func_wf, 'outputspec.scaled_func')


        # Truncate scan length based on configuration information
        for num_strat, strat in enumerate(strat_list):

            trunc_wf = create_wf_edit_func(
                wf_name="edit_func_%d" % (num_strat)
            )

            # connect the functional data from the leaf node into the wf
            node, out_file = strat.get_leaf_properties()
            workflow.connect(node, out_file,
                             trunc_wf, 'inputspec.func')

            # connect the other input parameters
            node, node_out = strat['start_idx']
            workflow.connect(node, node_out,
                             trunc_wf, 'inputspec.start_idx')

            node, node_out = strat['stop_idx']
            workflow.connect(node, node_out,
                             trunc_wf, 'inputspec.stop_idx')

            # replace the leaf node with the output from the recently added
            # workflow
            strat.set_leaf_properties(trunc_wf, 'outputspec.edited_func')

        # Motion Statistics Workflow
        new_strat_list = []

        for num_strat, strat in enumerate(strat_list):

            if 0 in c.runMotionStatisticsFirst:

                new_strat_list += [strat.fork()]

            if 1 in c.runMotionStatisticsFirst:

                for skullstrip_tool in c.functionalMasking:
                
                    skullstrip_tool = skullstrip_tool.lower()

                    new_strat = strat.fork()

                    func_preproc = create_func_preproc(
                        skullstrip_tool=skullstrip_tool,
<<<<<<< HEAD
                        config=c,
=======
                        n4_correction=c.n4_correct_mean_EPI,
                        anatomical_mask_dilation=c.anatomical_mask_dilation,
                        runDespike=c.runDespike,
>>>>>>> b6b69adb
                        wf_name='func_preproc_before_stc_%s_%d' % (skullstrip_tool, num_strat)
                    )

                    node, out_file = new_strat.get_leaf_properties()
                    workflow.connect(node, out_file, func_preproc,
                                    'inputspec.func')

                    node, out_file = strat['anatomical_reorient']
                    workflow.connect(node, out_file, func_preproc,
                                    'inputspec.anat_skull')

                    node, out_file = strat['anatomical_brain_mask']
                    workflow.connect(node, out_file, func_preproc,
                                    'inputspec.anatomical_brain_mask')

                    func_preproc.inputs.inputspec.twopass = \
                        getattr(c, 'functional_volreg_twopass', True)

                    new_strat.update_resource_pool({
                            'movement_parameters': (func_preproc, 'outputspec.movement_parameters'),
                            'max_displacement': (func_preproc, 'outputspec.max_displacement'),
                            'functional_brain_mask_before_stc': (func_preproc, 'outputspec.mask'),
                            'motion_correct_before_stc': (func_preproc, 'outputspec.motion_correct'),
                            'coordinate_transformation': (func_preproc, 'outputspec.transform_matrices'),
                        })

                    new_strat_list.append(new_strat)

                    gen_motion_stats = motion_power_statistics(
                        'gen_motion_stats_before_stc_%d' % num_strat)              

                    # Special case where the workflow is not getting outputs from
                    # resource pool but is connected to functional datasource
                    workflow.connect(func_wf, 'outputspec.subject',
                                    gen_motion_stats, 'inputspec.subject_id')

                    workflow.connect(func_wf, 'outputspec.scan',
                                    gen_motion_stats, 'inputspec.scan_id')

                    node, out_file = new_strat['motion_correct_before_stc']
                    workflow.connect(node, out_file,
                                    gen_motion_stats, 'inputspec.motion_correct')

                    node, out_file = new_strat['movement_parameters']
                    workflow.connect(node, out_file,
                                    gen_motion_stats,
                                    'inputspec.movement_parameters')

                    node, out_file = new_strat['max_displacement']
                    workflow.connect(node, out_file,
                                    gen_motion_stats, 'inputspec.max_displacement')

                    node, out_file = new_strat['functional_brain_mask_before_stc']
                    workflow.connect(node, out_file,
                                    gen_motion_stats, 'inputspec.mask')

                    node, out_file = new_strat['coordinate_transformation']
                    workflow.connect(node, out_file,
                                    gen_motion_stats, 'inputspec.transformations')

                    new_strat.append_name(gen_motion_stats.name)

                    new_strat.update_resource_pool({
                        'frame_wise_displacement_power': (gen_motion_stats, 'outputspec.FDP_1D'),
                        'frame_wise_displacement_jenkinson': (gen_motion_stats, 'outputspec.FDJ_1D'),
                        'dvars': (gen_motion_stats, 'outputspec.DVARS_1D'),
                        'power_params': (gen_motion_stats, 'outputspec.power_params'),
                        'motion_params': (gen_motion_stats, 'outputspec.motion_params')
                    })

        strat_list = new_strat_list


        # Slice Timing Correction Workflow
        new_strat_list = []

        for num_strat, strat in enumerate(strat_list):

            if 0 in c.slice_timing_correction:

                new_strat_list += [strat.fork()]

            if 1 in c.slice_timing_correction:

                new_strat = strat.fork()

                slice_time = slice_timing_wf(name='func_slice_timing_correction_{0}'.format(num_strat))

                node, out_file = new_strat.get_leaf_properties()
                workflow.connect(node, out_file, slice_time,
                                'inputspec.func_ts')

                node, node_out = new_strat['tr']
                workflow.connect(node, node_out,
                                    slice_time, 'inputspec.tr')

                node, node_out = new_strat['tpattern']
                workflow.connect(node, node_out,
                                    slice_time, 'inputspec.tpattern')

                # add the name of the node to the strat name
                new_strat.append_name(slice_time.name)

                # set the leaf node
                new_strat.set_leaf_properties(slice_time, 'outputspec.slice_time_corrected')

                # add the outputs to the resource pool
                new_strat.update_resource_pool({
                    'slice_time_corrected': (slice_time, 'outputspec.slice_time_corrected')
                })
                
                new_strat_list.append(new_strat)

        # add new strats (if forked)
        strat_list = new_strat_list

        # Functional Image Preprocessing Workflow
        workflow, strat_list = connect_func_preproc(workflow, strat_list, c)

        # Distortion Correction
        new_strat_list = []

        # Distortion Correction - Field Map Phase-difference
        phase_diff = False
        if "fmap" in sub_dict.keys():
            phase = False
            magnitude = False
            for scan_name in sub_dict["fmap"].keys():
                if "phasediff" in scan_name:
                    phase = True
                if "magnitude" in scan_name:
                    magnitude = True
            if phase and magnitude:
                phase_diff = True

        if "PhaseDiff" in c.distortion_correction and phase_diff:
            for num_strat, strat in enumerate(strat_list):
                if 'BET' in c.fmap_distcorr_skullstrip:
                    epi_distcorr = create_EPI_DistCorr(
                        use_BET=True,
                        wf_name='epi_distcorr_%d' % (num_strat)
                    )
                    epi_distcorr.inputs.bet_frac_input.bet_frac = c.fmap_distcorr_frac
                    epi_distcorr.get_node('bet_frac_input').iterables = \
                        ('bet_frac', c.fmap_distcorr_frac)
                else:
                    epi_distcorr = create_EPI_DistCorr(
                        use_BET=False,
                        wf_name='epi_distcorr_%d' % (num_strat)
                    )
                    epi_distcorr.inputs.afni_threshold_input.afni_threshold = \
                        c.fmap_distcorr_threshold

                epi_distcorr.inputs.deltaTE_input.deltaTE = c.fmap_distcorr_deltaTE
                epi_distcorr.inputs.dwellT_input.dwellT = c.fmap_distcorr_dwell_time
                epi_distcorr.inputs.dwell_asym_ratio_input.dwell_asym_ratio = c.fmap_distcorr_dwell_asym_ratio

                epi_distcorr.get_node('deltaTE_input').iterables = (
                    'deltaTE', c.fmap_distcorr_deltaTE
                )
                epi_distcorr.get_node('dwellT_input').iterables = (
                    'dwellT', c.fmap_distcorr_dwell_time
                )
                epi_distcorr.get_node('dwell_asym_ratio_input').iterables = (
                    'dwell_asym_ratio', c.fmap_distcorr_dwell_asym_ratio
                )

                node, out_file = strat['anatomical_reorient']
                workflow.connect(node, out_file, epi_distcorr,
                                'inputspec.anat_file')

                node, out_file = strat['fmap_phase_diff']
                workflow.connect(node, out_file, epi_distcorr,
                                'inputspec.fmap_pha')

                node, out_file = strat['fmap_magnitude']
                workflow.connect(node, out_file, epi_distcorr,
                                'inputspec.fmap_mag')

                # TODO ASH review forking
                if "None" in c.distortion_correction or \
                        "Blip" in c.distortion_correction:
                    strat = strat.fork()
                    new_strat_list.append(strat)

                strat.append_name(epi_distcorr.name)

                strat.update_resource_pool({
                    'despiked_fieldmap': (epi_distcorr, 'outputspec.fmap_despiked'),
                    'fieldmap_mask': (epi_distcorr, 'outputspec.fieldmapmask'),
                })

        # Distortion Correction - "Blip-Up / Blip-Down"
        blip = False
        blip_fmap = False
        if "fmap" in sub_dict:
            for scan_name in sub_dict["fmap"].keys():
                if "epi" in scan_name:
                    blip_fmap = True

        if "Blip" in c.distortion_correction and blip_fmap:
            for num_strat, strat in enumerate(strat_list):
                blip = True

                match_epi_imports = ['import json']
                match_epi_fmaps_node = \
                    pe.Node(Function(input_names=['bold_pedir',
                                                  'epi_fmap_one',
                                                  'epi_fmap_params_one',
                                                  'epi_fmap_two',
                                                  'epi_fmap_params_two'],
                                     output_names=['opposite_pe_epi',
                                                   'same_pe_epi'],
                                     function=match_epi_fmaps,
                                     imports=match_epi_imports,
                                     as_module=True),
                            name='match_epi_fmaps_{0}'.format(num_strat))

                if fmap_rp_list:
                    epi_rp_key = fmap_rp_list[0]
                    epi_param_rp_key = "{0}_scan_params".format(epi_rp_key)
                    node, node_out = strat[epi_rp_key]
                    workflow.connect(node, node_out,
                                     match_epi_fmaps_node, 'epi_fmap_one')
                    node, node_out = strat[epi_param_rp_key]
                    workflow.connect(node, node_out,
                                     match_epi_fmaps_node, 'epi_fmap_params_one')
                    if len(epi_rp_key) > 1:
                        epi_rp_key = fmap_rp_list[1]
                        epi_param_rp_key = "{0}_scan_params".format(epi_rp_key)
                        node, node_out = strat[epi_rp_key]
                        workflow.connect(node, node_out,
                                         match_epi_fmaps_node, 'epi_fmap_two')
                        node, node_out = strat[epi_param_rp_key]
                        workflow.connect(node, node_out,
                                         match_epi_fmaps_node,
                                         'epi_fmap_params_two')

                node, node_out = strat['pe_direction']
                workflow.connect(node, node_out,
                                 match_epi_fmaps_node, 'bold_pedir')

                blip_correct = blip_distcor_wf(wf_name='blip_correct_{0}'.format(num_strat))

                node, out_file = strat["mean_functional"]
                workflow.connect(node, out_file,
                                 blip_correct, 'inputspec.func_mean')

                workflow.connect(match_epi_fmaps_node, 'opposite_pe_epi',
                                 blip_correct, 'inputspec.opposite_pe_epi')

                workflow.connect(match_epi_fmaps_node, 'same_pe_epi',
                                 blip_correct, 'inputspec.same_pe_epi')

            if "None" in c.distortion_correction:
                strat = strat.fork()
                new_strat_list.append(strat)

            strat.append_name(blip_correct.name)

            strat.update_resource_pool({
                'blip_warp': (blip_correct, 'outputspec.blip_warp'),
                'blip_warp_inverse': (blip_correct, 'outputspec.blip_warp_inverse'),
                'mean_functional': (blip_correct, 'outputspec.new_func_mean'),
                'functional_brain_mask': (blip_correct, 'outputspec.new_func_mask')
            }, override=True)

        strat_list += new_strat_list

        for num_strat, strat in enumerate(strat_list):

            # Resample brain mask with derivative resolution
            node, out_file = strat['functional_brain_mask']
            resampled_template = pe.Node(
                Function(
                    input_names=['resolution', 'template', 'template_name'],
                    output_names=['resampled_template'],
                    function=resolve_resolution,
                    as_module=True
                ),
                name='functional_brain_mask_derivative_%d' % (num_strat)
            )

            resampled_template.inputs.resolution = c.resolution_for_func_derivative
            resampled_template.inputs.template_name = 'functional_brain_mask_derivative'
            workflow.connect(node, out_file, resampled_template, 'template')
            strat.update_resource_pool({
                'functional_brain_mask_derivative': (
                    resampled_template,
                    'resampled_template'
                )
            })

        # Func -> T1 Registration (Initial Linear reg)

        # Depending on configuration, either passes output matrix to
        # Func -> Template ApplyWarp, or feeds into linear reg of BBReg operation
        # (if BBReg is enabled)

        new_strat_list = []

        if 1 in c.runRegisterFuncToAnat:

            for num_strat, strat in enumerate(strat_list):

                nodes = strat.get_nodes_names()

                # if field map-based distortion correction is on, but BBR is off,
                # send in the distortion correction files here
                # TODO: is this robust to the possibility of forking both
                # TODO: distortion correction and BBR at the same time?
                # TODO: (note if you are forking with BBR on/off, at this point
                # TODO:  there is still only one strat, so you would have to fork
                # TODO:  here instead to have a func->anat with fieldmap and
                # TODO:  without, and send the without-fieldmap to the BBR fork)

                dist_corr = False
                if 'epi_distcorr' in nodes and 1 not in c.runBBReg:
                    dist_corr = True
                    # TODO: for now, disabling dist corr when BBR is disabled
                    err = "\n\n[!] Field map distortion correction is enabled, " \
                        "but Boundary-Based Registration is off- BBR is " \
                        "required for distortion correction.\n\n"
                    raise Exception(err)

                func_to_anat = create_register_func_to_anat(dist_corr,
                                                            'func_to_anat_FLIRT'
                                                            '_%d' % num_strat)

                # Input registration parameters
                func_to_anat.inputs.inputspec.interp = 'trilinear'
                
                
                # TODO ASH normalize strings with enums?
                if 'Mean Functional' in c.func_reg_input:
                    # Input functional image (mean functional)
                    node, out_file = strat['mean_functional']
                    workflow.connect(node, out_file,
                                     func_to_anat, 'inputspec.func')

                elif 'Selected Functional Volume' in c.func_reg_input:
                    # Input functional image (specific volume)
                    node, out_file = strat['selected_func_volume']
                    workflow.connect(node, out_file,
                                     func_to_anat, 'inputspec.func')

                # Input skull-stripped anatomical (anat.nii.gz)
                node, out_file = strat['anatomical_brain']
                workflow.connect(node, out_file,
                                 func_to_anat, 'inputspec.anat')

                if dist_corr:
                    # apply field map distortion correction outputs to
                    # the func->anat registration

                    func_to_anat.inputs.echospacing_input.set(
                        echospacing=c.fmap_distcorr_dwell_time[0]
                    )
                    func_to_anat.inputs.pedir_input.set(
                        pedir=c.fmap_distcorr_pedir
                    )

                    node, out_file = strat["despiked_fieldmap"]
                    workflow.connect(node, out_file,
                                     func_to_anat, 'inputspec.fieldmap')

                    node, out_file = strat["fieldmap_mask"]
                    workflow.connect(node, out_file,
                                     func_to_anat, 'inputspec.fieldmapmask')

                # TODO ASH review forking
                if 0 in c.runRegisterFuncToAnat:
                    strat = strat.fork()
                    new_strat_list.append(strat)

                strat.append_name(func_to_anat.name)
                
                strat.update_resource_pool({
                    'mean_functional_in_anat': (func_to_anat, 'outputspec.anat_func_nobbreg'),
                    'functional_to_anat_linear_xfm': (func_to_anat, 'outputspec.func_to_anat_linear_xfm_nobbreg')
                })

        strat_list += new_strat_list

        # Func -> T1 Registration (BBREG)

        # Outputs 'functional_to_anat_linear_xfm', a matrix file of the
        # functional-to-anatomical registration warp to be applied LATER in
        # func_mni_warp, which accepts it as input 'premat'

        new_strat_list = []

        if 1 in c.runRegisterFuncToAnat and 1 in c.runBBReg:

            for num_strat, strat in enumerate(strat_list):

                nodes = strat.get_nodes_names()

                # this is needed here in case tissue segmentation is set on/off
                # and you have bbreg enabled- this will ensure bbreg will run for
                # the strat that has segmentation but will not run (thus avoiding
                # a crash) on the strat without segmentation
                if 'seg_preproc' in nodes or 'seg_preproc_t1_template' in nodes:

                    dist_corr = False
                    if 'epi_distcorr' in nodes or 'blip_correct' in nodes:
                        dist_corr = True

                    func_to_anat_bbreg = create_bbregister_func_to_anat(
                        phase_diff,
                        'func_to_anat_bbreg_%d' % num_strat
                    )

                    # Input registration parameters
                    func_to_anat_bbreg.inputs.inputspec.bbr_schedule = \
                        c.boundaryBasedRegistrationSchedule

                    # TODO ASH normalize strings with enums?
                    if 'Mean Functional' in c.func_reg_input:
                        # Input functional image (mean functional)
                        node, out_file = strat['mean_functional']
                        workflow.connect(node, out_file,
                                        func_to_anat_bbreg, 'inputspec.func')

                    elif 'Selected Functional Volume' in c.func_reg_input:
                        # Input functional image (specific volume)
                        node, out_file = strat['selected_func_volume']
                        workflow.connect(node, out_file,
                                        func_to_anat_bbreg, 'inputspec.func')

                    # Input anatomical whole-head image (reoriented)
                    node, out_file = strat['anatomical_reorient']
                    workflow.connect(node, out_file,
                                    func_to_anat_bbreg,
                                    'inputspec.anat_skull')

                    node, out_file = strat['functional_to_anat_linear_xfm']
                    workflow.connect(node, out_file,
                                    func_to_anat_bbreg,
                                    'inputspec.linear_reg_matrix')

                    # Input segmentation probability maps for white matter
                    # segmentation
                    # node, out_file = strat['seg_probability_maps']
                    # workflow.connect(node, (out_file, pick_wm),
                    #                 func_to_anat_bbreg,
                    #                 'inputspec.anat_wm_segmentation')
                    node, out_file = strat['anatomical_wm_mask']
                    workflow.connect(node, out_file,
                                    func_to_anat_bbreg,
                                    'inputspec.anat_wm_segmentation')

                    if dist_corr and phase_diff:
                        # apply field map distortion correction outputs to
                        # the func->anat registration

                        func_to_anat_bbreg.inputs.echospacing_input.echospacing = c.fmap_distcorr_dwell_time[0]
                        func_to_anat_bbreg.inputs.pedir_input.pedir = c.fmap_distcorr_pedir

                        node, out_file = strat["despiked_fieldmap"]
                        workflow.connect(node, out_file,
                                        func_to_anat_bbreg,
                                        'inputspec.fieldmap')

                        node, out_file = strat["fieldmap_mask"]
                        workflow.connect(node, out_file,
                                        func_to_anat_bbreg,
                                        'inputspec.fieldmapmask')

                    # TODO ASH review forking
                    if 0 in c.runBBReg:
                        strat = strat.fork()
                        new_strat_list.append(strat)

                    strat.append_name(func_to_anat_bbreg.name)

                    strat.update_resource_pool({
                        'mean_functional_in_anat': (func_to_anat_bbreg, 'outputspec.anat_func'),
                        'functional_to_anat_linear_xfm': (func_to_anat_bbreg, 'outputspec.func_to_anat_linear_xfm')
                    }, override=True)

                else:

                    # TODO ASH review
                    # anatomical segmentation is not being run in this particular
                    # strategy/fork - we don't want this to stop workflow building
                    # unless there is only one strategy
                    if len(strat_list) > 1:
                        pass
                    else:
                        err = "\n\n[!] Boundary-based registration (BBR) for " \
                            "functional-to-anatomical registration is " \
                            "enabled, but anatomical segmentation is not. " \
                            "BBR requires the outputs of segmentation. " \
                            "Please modify your pipeline configuration and " \
                            "run again.\n\n"
                        raise Exception(err)

        strat_list += new_strat_list

        # CC This is the first opportunity to write some of the outputs of basic 
        # func preproc, such as the brain mask and mean EPI. Doing it any later
        # might result in multiple versions of these files being needlessly generated
        # do to strategies created by denoising, which do not impact the mean or brainmask
        
        # preproc Func -> EPI Template
        new_strat_list = []

        # TODO: forking runRegisterFuncToEPI
        if 1 in c.runRegisterFuncToEPI:

            new_strat_list = []

            for num_strat, strat in enumerate(strat_list): 

                for reg in c.regOption:

                    new_strat = strat.fork()

                    func_to_epi = create_register_func_to_epi('func_to_epi_{0}_{1}'.format(reg.lower(), num_strat), reg)

                    node, out_file = strat.get_leaf_properties()
                    workflow.connect(node, out_file, func_to_epi, 'inputspec.func_4d')

                    if 'Mean Functional' in c.func_reg_input:
                        node, out_file = strat['mean_functional']
                        workflow.connect(node, out_file, func_to_epi, 'inputspec.func_3d')

                    elif 'Selected Functional Volume' in c.func_reg_input:
                        node, out_file = strat['selected_func_volume']
                        workflow.connect(node, out_file, func_to_epi, 'inputspec.func_3d')                       

                    node, out_file = strat['template_epi']
                    workflow.connect(node, out_file, func_to_epi, 'inputspec.epi')

                    # update resource pool
                    new_strat.update_resource_pool({
                        'functional_to_epi-standard': (func_to_epi, 'outputspec.func_in_epi')
                    })

                    if reg == 'FSL' :
                        new_strat.update_resource_pool({
                            'func_to_epi_flirt_xfm': (func_to_epi, 'outputspec.fsl_flirt_xfm'),
                            'func_to_epi_fnirt_xfm': (func_to_epi, 'outputspec.fsl_fnirt_xfm'),
                            'func_to_epi_invlinear_xfm': (func_to_epi, 'outputspec.invlinear_xfm')
                        })     

                    elif reg == 'ANTS' :
                        new_strat.update_resource_pool({
                            'func_to_epi_ants_initial_xfm': (func_to_epi, 'outputspec.ants_initial_xfm'),
                            'func_to_epi_ants_rigid_xfm': (func_to_epi, 'outputspec.ants_rigid_xfm'),
                            'func_to_epi_ants_affine_xfm': (func_to_epi, 'outputspec.ants_affine_xfm')
                        })                     

                    new_strat.append_name(func_to_epi.name)

                    new_strat_list.append(new_strat)

            strat_list = new_strat_list

        if 'EPI_template' in c.template_based_segmentation :

            for num_strat, strat in enumerate(strat_list):

                nodes = strat.get_nodes_names()

                if not any(o in c.template_based_segmentation for o in ['EPI_template', 'T1_template', 'None']):
                    err = '\n\n[!] C-PAC says: Your template based segmentation ' \
                        'setting does not include either \'EPI_template\' or \'T1_template\'.\n\n' \
                        'Options you provided:\ntemplate_based_segmentation: {0}' \
                        '\n\n'.format(str(c.template_based_segmentation))
                    raise Exception(err)

                # TODO ASH based on config, instead of nodes?
                if 'func_to_epi_fsl' in nodes : 
                    use_ants = False
                elif 'func_to_epi_ants' in nodes :
                    use_ants = True

                seg_preproc_template_based = create_seg_preproc_template_based(use_ants=use_ants,
                                                                wf_name='seg_preproc_epi_template_{0}'.format(num_strat))  

                # TODO ASH review
                if seg_preproc_template_based is None:
                    continue
                

                if 'func_to_epi_fsl' in nodes :

                    node, out_file = strat['mean_functional']
                    workflow.connect(node, out_file,
                                    seg_preproc_template_based, 'inputspec.brain') 

                    node, out_file = strat['func_to_epi_invlinear_xfm'] 
                    workflow.connect(node, out_file,
                                    seg_preproc_template_based,
                                    'inputspec.standard2highres_mat')                                          

                elif 'func_to_epi_ants' in nodes :

                    node, out_file = strat['mean_functional']
                    workflow.connect(node, out_file,
                                    seg_preproc_template_based, 'inputspec.brain') 

                    node, out_file = strat['func_to_epi_ants_initial_xfm']
                    workflow.connect(node, out_file,
                                    seg_preproc_template_based,
                                    'inputspec.standard2highres_init')

                    node, out_file = strat['func_to_epi_ants_rigid_xfm']
                    workflow.connect(node, out_file,
                                    seg_preproc_template_based,
                                    'inputspec.standard2highres_rig')

                    node, out_file = strat['func_to_epi_ants_affine_xfm']
                    workflow.connect(node, out_file,
                                    seg_preproc_template_based,
                                    'inputspec.standard2highres_mat')                                          

                workflow.connect(c.template_based_segmentation_CSF, 'local_path',
                                    seg_preproc_template_based, 'inputspec.CSF_template')

                workflow.connect(c.template_based_segmentation_GRAY, 'local_path',
                                    seg_preproc_template_based, 'inputspec.GRAY_template')

                workflow.connect(c.template_based_segmentation_WHITE, 'local_path',
                                    seg_preproc_template_based, 'inputspec.WHITE_template')

                # TODO ASH review with forking function
                if 'None' in c.template_based_segmentation:
                    strat = strat.fork()
                    new_strat_list.append(strat)

                strat.append_name(seg_preproc_template_based.name)
                strat.update_resource_pool({
                    'anatomical_gm_mask': (seg_preproc_template_based, 'outputspec.gm_mask'),
                    'anatomical_csf_mask': (seg_preproc_template_based, 'outputspec.csf_mask'),
                    'anatomical_wm_mask': (seg_preproc_template_based, 'outputspec.wm_mask')
                })
                
        # preproc Func -> Template, uses antsApplyTransforms (ANTS) or ApplyWarp (FSL) to
        #  apply the warp
        new_strat_list = []

        if 1 in c.runRegisterFuncToMNI:

            for num_strat, strat in enumerate(strat_list):

                for output_name, func_key, ref_key, image_type in [ \
                        ('functional_brain_mask_to_standard', 'functional_brain_mask', 'template_skull_for_func_preproc', 'func_mask'),
                        ('functional_brain_mask_to_standard_derivative', 'functional_brain_mask', 'template_skull_for_func_derivative', 'func_mask'),
                        ('mean_functional_to_standard', 'mean_functional', 'template_brain_for_func_preproc', 'func_derivative'),
                        ('mean_functional_to_standard_derivative', 'mean_functional', 'template_brain_for_func_derivative', 'func_derivative'),
                        ('motion_correct_to_standard', 'motion_correct', 'template_brain_for_func_preproc', 'func_derivative'),
                ]:
                    output_func_to_standard(workflow, func_key, ref_key, output_name, strat, num_strat, c, input_image_type=image_type)

            strat_list += new_strat_list

        # Inserting Generate Motion Statistics Workflow
        for num_strat, strat in enumerate(strat_list):

            nodes = strat.get_nodes_names()

            if 'gen_motion_stats_before_stc' not in nodes:

                gen_motion_stats = motion_power_statistics(
                    'gen_motion_stats_%d' % num_strat)              

                # Special case where the workflow is not getting outputs from
                # resource pool but is connected to functional datasource
                workflow.connect(func_wf, 'outputspec.subject',
                                gen_motion_stats, 'inputspec.subject_id')

                workflow.connect(func_wf, 'outputspec.scan',
                                gen_motion_stats, 'inputspec.scan_id')

                node, out_file = strat['motion_correct']
                workflow.connect(node, out_file,
                                gen_motion_stats, 'inputspec.motion_correct')

                node, out_file = strat['movement_parameters']
                workflow.connect(node, out_file,
                                gen_motion_stats,
                                'inputspec.movement_parameters')

                node, out_file = strat['max_displacement']
                workflow.connect(node, out_file,
                                gen_motion_stats, 'inputspec.max_displacement')

                node, out_file = strat['functional_brain_mask']
                workflow.connect(node, out_file,
                                gen_motion_stats, 'inputspec.mask')

                node, out_file = strat['coordinate_transformation']
                workflow.connect(node, out_file,
                                gen_motion_stats, 'inputspec.transformations')

                strat.append_name(gen_motion_stats.name)

                strat.update_resource_pool({
                    'frame_wise_displacement_power': (gen_motion_stats, 'outputspec.FDP_1D'),
                    'frame_wise_displacement_jenkinson': (gen_motion_stats, 'outputspec.FDJ_1D'),
                    'dvars': (gen_motion_stats, 'outputspec.DVARS_1D'),
                    'power_params': (gen_motion_stats, 'outputspec.power_params'),
                    'motion_params': (gen_motion_stats, 'outputspec.motion_params')
                })

        new_strat_list = []

        for num_strat, strat in enumerate(strat_list):

            if 1 in c.runICA:

                if 0 in c.runICA:
                    new_strat_list += [strat.fork()]

                nodes = strat.get_nodes_names()

                if 'none' in str(c.TR).lower():
                    TR = None
                else:
                    TR = float(c.TR)

                # FNIRT ONLY! ANTS further below!
                if 'FSL' in c.regOption and \
                        'anat_symmetric_mni_ants_register' not in nodes and \
                            'anat_mni_ants_register' not in nodes:

                    for output_name, func_key, ref_key, image_type in [ \
                            ('functional_to_standard', 'leaf', 'template_brain_for_func_preproc', 'func_4d'),
                    ]:
                        output_func_to_standard(workflow, func_key, ref_key, output_name, strat, num_strat, c, input_image_type=image_type) 

                    aroma_preproc = create_aroma(tr=TR,
                                                wf_name='create_aroma_%d' % num_strat)

                    aroma_preproc.inputs.params.denoise_type = c.aroma_denoise_type

                    node, out_file = strat.get_leaf_properties()
                    workflow.connect(node, out_file, aroma_preproc,
                                    'inputspec.denoise_file')

                    node, out_file = strat['functional_to_anat_linear_xfm']
                    workflow.connect(node, out_file, aroma_preproc,
                                    'inputspec.mat_file')

                    node, out_file = strat['anatomical_to_mni_nonlinear_xfm']
                    workflow.connect(node, out_file, aroma_preproc,
                                    'inputspec.fnirt_warp_file')

                    if c.aroma_denoise_type == 'nonaggr':

                        strat.set_leaf_properties(aroma_preproc,
                                                  'outputspec.nonaggr_denoised_file')

                        strat.update_resource_pool({
                            'ica_aroma_denoised_functional': (
                                aroma_preproc, 'outputspec.nonaggr_denoised_file')
                            }
                        )

                    elif c.aroma_denoise_type == 'aggr':
                        strat.set_leaf_properties(aroma_preproc,
                                                  'outputspec.aggr_denoised_file')

                        strat.update_resource_pool({
                            'ica_aroma_denoised_functional': (
                                aroma_preproc, 'outputspec.aggr_denoised_file')
                            }
                        )

                    strat.append_name(aroma_preproc.name)

                elif 'ANTS' in c.regOption and \
                    'anat_symmetric_mni_flirt_register' not in nodes and \
                    'anat_symmetric_mni_fnirt_register' not in nodes and \
                    'anat_mni_flirt_register' not in nodes and \
                    'anat_mni_fnirt_register' not in nodes:

                    # we don't have the FNIRT warp file, so we need to calculate
                    # ICA-AROMA de-noising in template space

                    for output_name, func_key, ref_key, image_type in [ \
                            ('functional_to_standard', 'leaf', 'template_brain_for_func_preproc', 'func_4d'),
                    ]:
                        output_func_to_standard(workflow, func_key, ref_key, output_name, strat, num_strat, c, input_image_type=image_type)

                    aroma_preproc = create_aroma(tr=TR, wf_name='create_aroma_{0}'.format(num_strat))

                    aroma_preproc.inputs.params.denoise_type = c.aroma_denoise_type

                    node, out_file = strat['ica_aroma_functional_to_standard']
                    workflow.connect(node, out_file, aroma_preproc,
                                    'inputspec.denoise_file')

                    # warp back
                    if c.aroma_denoise_type == 'nonaggr':
                        node, out_file = (
                            aroma_preproc, 'outputspec.nonaggr_denoised_file'
                        )

                    elif c.aroma_denoise_type == 'aggr':
                        node, out_file = (
                            aroma_preproc, 'outputspec.aggr_denoised_file'
                        )

                    strat.update_resource_pool({
                        'ica_aroma_denoised_functional_standard': (node, out_file)
                        }
                    )

                    for output_name, func_key, ref_key, image_type in [ \
                            ('ica_aroma_denoised_functional', 'ica_aroma_denoised_functional_standard', 'template_func_preproc', 'func_4d'),
                    ]:
                        output_func_to_standard(workflow, func_key, ref_key, output_name, strat, num_strat, c, input_image_type=image_type, inverse=True) 

        strat_list += new_strat_list


        # Inserting Nuisance Workflow
        if 1 in c.runNuisance:

            new_strat_list = []

            for num_strat, strat in enumerate(strat_list):

                # for each strategy, create a new one without nuisance
                if 0 in c.runNuisance or 1 in c.run_pypeer:
                    new_strat_list.append(strat.fork())

                nodes = strat.get_nodes_names()

                has_segmentation = 'seg_preproc' in nodes or 'seg_preproc_t1_template' in nodes or 'seg_preproc_epi_template' in nodes
                use_ants = 'anat_mni_fnirt_register' not in nodes and 'anat_mni_flirt_register' not in nodes

                for regressors_selector_i, regressors_selector in enumerate(c.Regressors):

                    new_strat = strat.fork()

                    # to guarantee immutability
                    regressors_selector = NuisanceRegressor(
                        copy.deepcopy(regressors_selector)
                    )

                    # remove tissue regressors when there is no segmentation
                    # on the strategy
                    if not has_segmentation:
                        for reg in ['aCompCor',
                                    'WhiteMatter',
                                    'GreyMatter',
                                    'CerebrospinalFluid']:

                            if reg in regressors_selector:
                                del regressors_selector[reg]

                    nuisance_regression_workflow = create_nuisance_workflow(
                        regressors_selector,
                        use_ants=use_ants,
                        ventricle_mask_exist=ventricle_mask_exist,
                        name='nuisance_{0}_{1}'.format(regressors_selector_i, num_strat)
                    )

                    node, node_out = strat['tr']
                    workflow.connect(node, node_out,
                                    nuisance_regression_workflow, 'inputspec.tr')

                    node, out_file = new_strat['anatomical_brain']
                    workflow.connect(
                        node, out_file,
                        nuisance_regression_workflow, 'inputspec.anatomical_file_path'
                    )

                    if has_segmentation:

                        workflow.connect(
                            c.lateral_ventricles_mask, 'local_path',
                            nuisance_regression_workflow, 'inputspec.lat_ventricles_mask_file_path'
                        )

                        node, out_file = new_strat['anatomical_gm_mask']
                        workflow.connect(
                            node, out_file,
                            nuisance_regression_workflow, 'inputspec.gm_mask_file_path'
                        )

                        node, out_file = new_strat['anatomical_wm_mask']
                        workflow.connect(
                            node, out_file,
                            nuisance_regression_workflow, 'inputspec.wm_mask_file_path'
                        )

                        node, out_file = new_strat['anatomical_csf_mask']
                        workflow.connect(
                            node, out_file,
                            nuisance_regression_workflow, 'inputspec.csf_mask_file_path'
                        )

                    node, out_file = new_strat['movement_parameters']
                    workflow.connect(
                        node, out_file,
                        nuisance_regression_workflow,
                        'inputspec.motion_parameters_file_path'
                    )

                    node, out_file= new_strat['functional_to_anat_linear_xfm']
                    workflow.connect(
                        node, out_file,
                        nuisance_regression_workflow,
                        'inputspec.func_to_anat_linear_xfm_file_path'
                    )

                    node, out_file = new_strat.get_leaf_properties()
                    workflow.connect(
                        node, out_file,
                        nuisance_regression_workflow,
                        'inputspec.functional_file_path'
                    )

                    node, out_file = new_strat['frame_wise_displacement_jenkinson']
                    workflow.connect(
                        node, out_file,
                        nuisance_regression_workflow,
                        'inputspec.fd_j_file_path'
                    )

                    node, out_file = new_strat['frame_wise_displacement_power']
                    workflow.connect(
                        node, out_file,
                        nuisance_regression_workflow,
                        'inputspec.fd_p_file_path'
                    )

                    node, out_file = new_strat['dvars']
                    workflow.connect(
                        node, out_file,
                        nuisance_regression_workflow,
                        'inputspec.dvars_file_path'
                    )

                    node, out_file = new_strat['functional_brain_mask']
                    workflow.connect(
                        node, out_file,
                        nuisance_regression_workflow,
                        'inputspec.functional_brain_mask_file_path'
                    )

                    nuisance_regression_workflow.get_node('inputspec').iterables = ([
                        ('selector', [regressors_selector]),
                    ])

                    if use_ants:

                        # pass the ants_affine_xfm to the input for the
                        # INVERSE transform, but ants_affine_xfm gets inverted
                        # within the workflow

                        node, out_file = new_strat['ants_initial_xfm']
                        workflow.connect(
                            node, out_file,
                            nuisance_regression_workflow,
                            'inputspec.anat_to_mni_initial_xfm_file_path'
                        )

                        node, out_file = new_strat['ants_rigid_xfm']
                        workflow.connect(
                            node, out_file,
                            nuisance_regression_workflow,
                            'inputspec.anat_to_mni_rigid_xfm_file_path'
                        )

                        node, out_file = new_strat['ants_affine_xfm']
                        workflow.connect(
                            node, out_file,
                            nuisance_regression_workflow,
                            'inputspec.anat_to_mni_affine_xfm_file_path'
                        )
                    else:
                        node, out_file = new_strat['mni_to_anatomical_linear_xfm']
                        workflow.connect(
                            node, out_file,
                            nuisance_regression_workflow,
                            'inputspec.mni_to_anat_linear_xfm_file_path'
                        )


                    new_strat.append_name(nuisance_regression_workflow.name)

                    new_strat.set_leaf_properties(
                        nuisance_regression_workflow,
                        'outputspec.residual_file_path'
                    )

                    new_strat.update_resource_pool({
                        'nuisance_regression_selector': regressors_selector,
                        
                        'functional_nuisance_residuals': (
                            nuisance_regression_workflow,
                            'outputspec.residual_file_path')
                        ,
                        'functional_nuisance_regressors': (
                            nuisance_regression_workflow,
                            'outputspec.regressors_file_path'
                        ),
                    })

                    new_strat_list.append(new_strat)

            # Be aware that this line is supposed to override the current strat_list: it is not a typo/mistake!
            # Each regressor forks the strategy, instead of reusing it, to keep the code simple
            strat_list = new_strat_list


        # Inserting Median Angle Correction Workflow
        new_strat_list = []

        # TODO ASH normalize w schema val
        if 1 in c.runMedianAngleCorrection:

            for num_strat, strat in enumerate(strat_list):

                # for each strategy, create a new one without median angle
                if 0 in c.runMedianAngleCorrection:
                    new_strat_list.append(strat.fork())

                median_angle_corr = create_median_angle_correction(
                    'median_angle_corr_%d' % num_strat
                )

                median_angle_corr.get_node('median_angle_correct').iterables = \
                    ('target_angle_deg', c.targetAngleDeg)

                node, out_file = strat.get_leaf_properties()
                workflow.connect(node, out_file,
                                median_angle_corr, 'inputspec.subject')

                strat.append_name(median_angle_corr.name)

                strat.set_leaf_properties(median_angle_corr, 'outputspec.subject')

                strat.update_resource_pool({
                    'functional_median_angle_corrected': (median_angle_corr, 'outputspec.subject')
                })

        strat_list += new_strat_list

        for num_strat, strat in enumerate(strat_list):
            # Keep non-bandpassed version of the output for ALFF
            strat.update_resource_pool({
                'functional_freq_unfiltered': strat.get_leaf_properties()
            })

        # Inserting Bandpassing Workflow
        for num_strat, strat in enumerate(strat_list):

            if 'nuisance_regression_selector' not in strat:
                continue

            if not strat['nuisance_regression_selector'].get('Bandpass'):
                continue

            bandpass_selector = strat['nuisance_regression_selector']['Bandpass']

            frequency_filter = pe.Node(
                Function(input_names=['realigned_file',
                                      'bandpass_freqs',
                                      'sample_period'],
                         output_names=['bandpassed_file'],
                         function=bandpass_voxels,
                         as_module=True),
                name='frequency_filter_%d' % num_strat
            )

            frequency_filter.inputs.bandpass_freqs = [
                bandpass_selector.get('bottom_frequency'),
                bandpass_selector.get('top_frequency')
            ]

            node, out_file = strat.get_leaf_properties()
            workflow.connect(node, out_file,
                             frequency_filter, 'realigned_file')

            strat.append_name(frequency_filter.name)

            strat.set_leaf_properties(frequency_filter, 'bandpassed_file')
            strat.update_resource_pool({
                'functional_freq_filtered': (frequency_filter, 'bandpassed_file')
            })


        # Denoised Func -> Template, uses antsApplyTransforms (ANTS) or ApplyWarp (FSL) to
        #  apply the warp; also includes mean functional warp
        new_strat_list = []

        if 1 in c.runRegisterFuncToMNI:

            for num_strat, strat in enumerate(strat_list):
                for output_name, func_key, ref_key, image_type in [ \
                        ('functional_to_standard', 'leaf', 'template_brain_for_func_preproc', 'func_4d'),
                ]:
                    output_func_to_standard( workflow, func_key, ref_key, output_name, strat, num_strat, c, input_image_type=image_type)

        strat_list += new_strat_list
        
        # Derivatives

        # Inserting ALFF/fALFF workflow
        #     NOTE: this is calculated using the functional time series from
        #           before frequency filtering and beyond
        new_strat_list = []

        if 1 in c.runALFF:
            for num_strat, strat in enumerate(strat_list):

                alff = create_alff('alff_falff_%d' % num_strat)

                alff.inputs.hp_input.hp = c.highPassFreqALFF
                alff.inputs.lp_input.lp = c.lowPassFreqALFF
                alff.get_node('hp_input').iterables = ('hp',
                                                    c.highPassFreqALFF)
                alff.get_node('lp_input').iterables = ('lp',
                                                    c.lowPassFreqALFF)

                node, out_file = strat['functional_freq_unfiltered']
                workflow.connect(node, out_file,
                                alff, 'inputspec.rest_res')
                node, out_file = strat['functional_brain_mask']
                workflow.connect(node, out_file,
                                alff, 'inputspec.rest_mask')

                strat.append_name(alff.name)

                strat.update_resource_pool({
                    'alff': (alff, 'outputspec.alff_img'),
                    'falff': (alff, 'outputspec.falff_img')
                })

        strat_list += new_strat_list

        # Inserting VMHC Workflow

        new_strat_list = []

        if 1 in c.runVMHC:

            for num_strat, strat in enumerate(strat_list):

                create_vmhc(workflow, num_strat, strat, c,
                        output_name='vmhc_{0}'.format(num_strat))

        strat_list += new_strat_list

        # Inserting REHO Workflow

        if 1 in c.runReHo:

            for num_strat, strat in enumerate(strat_list):

                preproc = create_reho()
                cluster_size = c.clusterSize

                # TODO ASH schema validator
                # Check the cluster size is supported
                if cluster_size not in [7, 19, 27]:
                    err_msg = 'Cluster size specified: %d, is not supported. ' \
                            'Change to 7, 19, or 27 and try again' % cluster_size
                    raise Exception(err_msg)
                else:
                    preproc.inputs.inputspec.cluster_size = cluster_size
                    reho = preproc.clone('reho_%d' % num_strat)

                node, out_file = strat.get_leaf_properties()
                workflow.connect(node, out_file,
                                reho, 'inputspec.rest_res_filt')

                node, out_file = strat['functional_brain_mask']
                workflow.connect(node, out_file,
                                reho, 'inputspec.rest_mask')

                strat.update_resource_pool({
                    'reho': (reho, 'outputspec.raw_reho_map')
                })
                
        ts_analysis_dict = {}
        sca_analysis_dict = {}

        # TODO ASH normalize w schema val
        if c.tsa_roi_paths:

            tsa_roi_dict = c.tsa_roi_paths[0]

            # Timeseries and SCA config selections processing

            # flip the dictionary
            for roi_path in tsa_roi_dict.keys():

                ts_analysis_to_run = map(
                    lambda x: x.strip(),
                    tsa_roi_dict[roi_path].split(",")
                )

                if any(
                    corr in ts_analysis_to_run for corr in [
                        "PearsonCorr", "PartialCorr"
                    ]
                ) and "Avg" not in ts_analysis_to_run:
                    ts_analysis_to_run += ["Avg"]

                for analysis_type in ts_analysis_to_run:
                    if analysis_type not in ts_analysis_dict.keys():
                        ts_analysis_dict[analysis_type] = []
                    ts_analysis_dict[analysis_type].append(roi_path)

            # c.tsa_roi_paths and c.sca_roi_paths come in a format as such:
            # a list containing a dictionary
            # [
            #     {
            #         '/path/to/rois1.nii.gz': 'Avg, MultReg',
            #         '/path/to/rois2.nii.gz': 'Avg, MultReg',
            #         '/path/to/rois3.nii.gz': 'Avg, MultReg',
            #         '/path/to/rois4.nii.gz': 'DualReg'
            #     }
            # ]

        # TODO ASH normalize w schema val
        if 1 in c.runROITimeseries:

            # TODO ASH normalize w schema val
            if not c.tsa_roi_paths:
                err = "\n\n[!] CPAC says: Time Series Extraction is " \
                    "set to run, but no ROI NIFTI file paths were provided!" \
                    "\n\n"
                raise Exception(err)

        # TODO ASH normalize w schema val
        if 1 in c.runSCA:

            # TODO ASH normalize w schema val
            if c.sca_roi_paths:
                sca_roi_dict = c.sca_roi_paths[0]
            else:
                err = "\n\n[!] CPAC says: Seed-based Correlation Analysis is " \
                    "set to run, but no ROI NIFTI file paths were provided!" \
                    "\n\n"
                raise Exception(err)

            # flip the dictionary
            for roi_path in sca_roi_dict.keys():

                for analysis_type in sca_roi_dict[roi_path].split(","):
                    analysis_type = analysis_type.replace(" ", "")

                    if analysis_type not in sca_analysis_dict.keys():
                        sca_analysis_dict[analysis_type] = []

                    sca_analysis_dict[analysis_type].append(roi_path)

        # Section: Spatial Regression Based Time Series

        new_strat_list = []

        if "SpatialReg" in ts_analysis_dict.keys() or \
            "DualReg" in sca_analysis_dict.keys():

            for num_strat, strat in enumerate(strat_list):

                if "SpatialReg" in ts_analysis_dict.keys():

                    resample_spatial_map_to_native_space = pe.Node(
                        interface=fsl.FLIRT(),
                        name='resample_spatial_map_to_native_space_%d' % num_strat
                    )
                    resample_spatial_map_to_native_space.inputs.set(
                        interp='nearestneighbour',
                        apply_xfm=True,
                        in_matrix_file=c.identityMatrix
                    )

                    spatial_map_dataflow = create_spatial_map_dataflow(
                        ts_analysis_dict["SpatialReg"],
                        'spatial_map_dataflow_%d' % num_strat
                    )

                    spatial_map_dataflow.inputs.inputspec.set(
                        creds_path=input_creds_path,
                        dl_dir=c.workingDirectory
                    )

                    spatial_map_timeseries = get_spatial_map_timeseries(
                        'spatial_map_timeseries_%d' % num_strat
                    )
                    spatial_map_timeseries.inputs.inputspec.demean = True  # c.spatialDemean

                    node, out_file = strat['functional_to_standard']
                    node2, out_file2 = strat['functional_brain_mask_to_standard']

                    # resample the input functional file and functional mask
                    # to spatial map
                    workflow.connect(node, out_file,
                                    resample_spatial_map_to_native_space,
                                    'reference')
                    workflow.connect(spatial_map_dataflow,
                                    'select_spatial_map.out_file',
                                    resample_spatial_map_to_native_space,
                                    'in_file')

                    # connect it to the spatial_map_timeseries
                    workflow.connect(resample_spatial_map_to_native_space,
                                    'out_file',
                                    spatial_map_timeseries,
                                    'inputspec.spatial_map')
                    workflow.connect(node2, out_file2,
                                    spatial_map_timeseries,
                                    'inputspec.subject_mask')
                    workflow.connect(node, out_file,
                                    spatial_map_timeseries,
                                    'inputspec.subject_rest')

                    strat.append_name(spatial_map_timeseries.name)

                    strat.update_resource_pool({
                        'spatial_map_timeseries': (spatial_map_timeseries, 'outputspec.subject_timeseries')
                    })

                if "DualReg" in sca_analysis_dict.keys():
                    resample_spatial_map_to_native_space_for_dr = pe.Node(
                        interface=fsl.FLIRT(),
                        name='resample_spatial_map_to_native_space_for_DR_%d' % num_strat
                    )
                    resample_spatial_map_to_native_space_for_dr.inputs.set(
                        interp='nearestneighbour',
                        apply_xfm=True,
                        in_matrix_file=c.identityMatrix
                    )

                    spatial_map_dataflow_for_dr = create_spatial_map_dataflow(
                        sca_analysis_dict["DualReg"],
                        'spatial_map_dataflow_for_DR_%d' % num_strat
                    )

                    spatial_map_dataflow_for_dr.inputs.inputspec.set(
                        creds_path=input_creds_path,
                        dl_dir=c.workingDirectory
                    )

                    spatial_map_timeseries_for_dr = get_spatial_map_timeseries(
                        'spatial_map_timeseries_for_DR_%d' % num_strat
                    )

                    spatial_map_timeseries_for_dr.inputs.inputspec.demean = True  # c.spatialDemean

                    node, out_file = strat['functional_to_standard']
                    node2, out_file2 = strat['functional_brain_mask_to_standard']

                    # resample the input functional file and functional mask
                    # to spatial map
                    workflow.connect(node, out_file,
                                    resample_spatial_map_to_native_space_for_dr,
                                    'reference')
                    workflow.connect(spatial_map_dataflow_for_dr,
                                    'select_spatial_map.out_file',
                                    resample_spatial_map_to_native_space_for_dr,
                                    'in_file')

                    # connect it to the spatial_map_timeseries
                    workflow.connect(
                        resample_spatial_map_to_native_space_for_dr,
                        'out_file',
                        spatial_map_timeseries_for_dr,
                        'inputspec.spatial_map'
                    )

                    workflow.connect(node, out_file,
                                     spatial_map_timeseries_for_dr,
                                     'inputspec.subject_rest')
                    strat.append_name(spatial_map_timeseries_for_dr.name)

                    strat.update_resource_pool({
                        'spatial_map_timeseries_for_DR': (
                        spatial_map_timeseries_for_dr,
                        'outputspec.subject_timeseries')
                    })

        strat_list += new_strat_list

        if 1 in c.runROITimeseries and ("Avg" in ts_analysis_dict.keys() or \
            "Avg" in sca_analysis_dict.keys() or \
            "MultReg" in sca_analysis_dict.keys()):

            # ROI Based Time Series
            new_strat_list = []

            for num_strat, strat in enumerate(strat_list):

                if "Avg" in ts_analysis_dict.keys():
                    resample_functional_to_roi = pe.Node(interface=fsl.FLIRT(),
                                                        name='resample_functional_to_roi_%d' % num_strat)

                    resample_functional_to_roi.inputs.set(
                        interp='trilinear',
                        apply_xfm=True,
                        in_matrix_file=c.identityMatrix
                    )

                    roi_dataflow = create_roi_mask_dataflow(
                        ts_analysis_dict["Avg"],
                        'roi_dataflow_%d' % num_strat
                    )

                    roi_dataflow.inputs.inputspec.set(
                        creds_path=input_creds_path,
                        dl_dir=c.workingDirectory
                    )

                    roi_timeseries = get_roi_timeseries(
                        'roi_timeseries_%d' % num_strat
                    )
                    roi_timeseries.inputs.inputspec.output_type = c.roiTSOutputs

                    node, out_file = strat['functional_to_standard']

                    # resample the input functional file to roi
                    workflow.connect(node, out_file,
                                     resample_functional_to_roi, 'in_file')
                    workflow.connect(roi_dataflow, 'outputspec.out_file',
                                     resample_functional_to_roi, 'reference')

                    # connect it to the roi_timeseries
                    workflow.connect(roi_dataflow, 'outputspec.out_file',
                                     roi_timeseries, 'input_roi.roi')
                    workflow.connect(resample_functional_to_roi, 'out_file',
                                     roi_timeseries, 'inputspec.rest')

                    strat.append_name(roi_timeseries.name)
                    strat.update_resource_pool({
                        'roi_timeseries': (roi_timeseries, 'outputspec.roi_outputs'),
                        'functional_to_roi': (resample_functional_to_roi, 'out_file')
                    })

                    # create the graphs
                    from CPAC.utils.ndmg_utils import ndmg_create_graphs

                    ndmg_graph = pe.MapNode(Function(
                        input_names=['ts', 'labels'],
                        output_names=['out_file'],
                        function=ndmg_create_graphs,
                        as_module=True
                    ), name='ndmg_graphs_%d' % num_strat,
                        iterfield=['labels'])

                    workflow.connect(roi_timeseries, 'outputspec.roi_ts', ndmg_graph, 'ts')
                    workflow.connect(roi_dataflow,
                                     'outputspec.out_file',
                                     ndmg_graph, 'labels')

                    strat.update_resource_pool({
                        'ndmg_graph': (ndmg_graph, 'out_file')
                    })

                if "Avg" in sca_analysis_dict.keys():

                    # same workflow, except to run TSE and send it to the resource
                    # pool so that it will not get sent to SCA
                    resample_functional_to_roi_for_sca = pe.Node(
                        interface=fsl.FLIRT(),
                        name='resample_functional_to_roi_for_sca_%d' % num_strat
                    )

                    resample_functional_to_roi_for_sca.inputs.set(
                        interp='trilinear',
                        apply_xfm=True,
                        in_matrix_file=c.identityMatrix
                    )

                    roi_dataflow_for_sca = create_roi_mask_dataflow(
                        sca_analysis_dict["Avg"],
                        'roi_dataflow_for_sca_%d' % num_strat
                    )

                    roi_dataflow_for_sca.inputs.inputspec.set(
                        creds_path=input_creds_path,
                        dl_dir=c.workingDirectory
                    )

                    roi_timeseries_for_sca = get_roi_timeseries(
                        'roi_timeseries_for_sca_%d' % num_strat
                    )

                    node, out_file = strat['functional_to_standard']

                    # resample the input functional file to roi
                    workflow.connect(node, out_file,
                                     resample_functional_to_roi_for_sca,
                                     'in_file')
                    workflow.connect(roi_dataflow_for_sca,
                                     'outputspec.out_file',
                                     resample_functional_to_roi_for_sca,
                                     'reference')

                    # connect it to the roi_timeseries
                    workflow.connect(roi_dataflow_for_sca,
                                     'outputspec.out_file',
                                     roi_timeseries_for_sca, 'input_roi.roi')
                    workflow.connect(resample_functional_to_roi_for_sca,
                                     'out_file',
                                     roi_timeseries_for_sca, 'inputspec.rest')

                    strat.append_name(roi_timeseries_for_sca.name)
                    strat.update_resource_pool({
                        'roi_timeseries_for_SCA': (roi_timeseries_for_sca, 'outputspec.roi_outputs'),
                        'functional_to_roi_for_SCA': (resample_functional_to_roi, 'out_file')

                    })

                if "MultReg" in sca_analysis_dict.keys():

                    # same workflow, except to run TSE and send it to the resource
                    # pool so that it will not get sent to SCA
                    resample_functional_to_roi_for_multreg = pe.Node(
                        interface=fsl.FLIRT(),
                        name='resample_functional_to_roi_for_mult_reg_%d' % num_strat
                    )

                    resample_functional_to_roi_for_multreg.inputs.set(
                        interp='trilinear',
                        apply_xfm=True,
                        in_matrix_file=c.identityMatrix
                    )

                    roi_dataflow_for_multreg = create_roi_mask_dataflow(
                        sca_analysis_dict["MultReg"],
                        'roi_dataflow_for_mult_reg_%d' % num_strat
                    )

                    roi_dataflow_for_multreg.inputs.inputspec.set(
                        creds_path=input_creds_path,
                        dl_dir=c.workingDirectory
                    )

                    roi_timeseries_for_multreg = get_roi_timeseries(
                        'roi_timeseries_for_mult_reg_%d' % num_strat
                    )

                    node, out_file = strat['functional_to_standard']

                    # resample the input functional file to roi
                    workflow.connect(node, out_file,
                                    resample_functional_to_roi_for_multreg,
                                    'in_file')
                    workflow.connect(roi_dataflow_for_multreg,
                                    'outputspec.out_file',
                                    resample_functional_to_roi_for_multreg,
                                    'reference')

                    # connect it to the roi_timeseries
                    workflow.connect(roi_dataflow_for_multreg,
                                    'outputspec.out_file',
                                    roi_timeseries_for_multreg,
                                    'input_roi.roi')
                    workflow.connect(resample_functional_to_roi_for_multreg,
                                    'out_file',
                                    roi_timeseries_for_multreg,
                                    'inputspec.rest')

                    strat.append_name(roi_timeseries_for_multreg.name)
                    strat.update_resource_pool({
                        'roi_timeseries_for_SCA_multreg': (roi_timeseries_for_multreg, 'outputspec.roi_outputs')
                    })

        strat_list += new_strat_list


        # Connectome
        if "PearsonCorr" in ts_analysis_dict.keys() or \
            "PartialCorr" in ts_analysis_dict.keys():

            for num_strat, strat in enumerate(strat_list):

                if "PearsonCorr" in ts_analysis_dict.keys():
                    connectome_wf = create_connectome('connectome_PearsonCorr_%d' % num_strat)
                    connectome_wf.inputs.inputspec.method = "PearsonCorr"

                    node, out_file = strat['roi_timeseries']

                    workflow.connect(node,
                                    out_file,
                                    connectome_wf,
                                    'inputspec.time_series')

                    strat.update_resource_pool({
                        'connectome_PearsonCorr': (connectome_wf, 'outputspec.connectome')
                    })

                if "PartialCorr" in ts_analysis_dict.keys():
                    connectome_wf = create_connectome('connectome_PartialCorr_%d' % num_strat)
                    connectome_wf.inputs.inputspec.method = "PartialCorr"

                    node, out_file = strat['roi_timeseries']

                    workflow.connect(node,
                                    out_file,
                                    connectome_wf,
                                    'inputspec.time_series')

                    strat.update_resource_pool({
                        'connectome_PartialCorr': (connectome_wf, 'outputspec.connectome')
                    })

        # Voxel Based Time Series

        new_strat_list = []

        if "Voxel" in ts_analysis_dict.keys():

            for num_strat, strat in enumerate(strat_list):

                resample_functional_to_mask = pe.Node(interface=fsl.FLIRT(),
                                                    name='resample_functional_to_mask_%d' % num_strat)
                resample_functional_to_mask.inputs.set(
                    interp='trilinear',
                    apply_xfm=True,
                    in_matrix_file=c.identityMatrix
                )

                mask_dataflow = create_roi_mask_dataflow(ts_analysis_dict["Voxel"],
                                                        'mask_dataflow_%d' % num_strat)

                voxel_timeseries = get_voxel_timeseries(
                    'voxel_timeseries_%d' % num_strat)
                voxel_timeseries.inputs.inputspec.output_type = c.roiTSOutputs

                node, out_file = strat['functional_to_standard']

                # resample the input functional file to mask
                workflow.connect(node, out_file,
                                resample_functional_to_mask, 'in_file')
                workflow.connect(mask_dataflow, 'outputspec.out_file',
                                resample_functional_to_mask, 'reference')

                # connect it to the voxel_timeseries
                workflow.connect(mask_dataflow, 'outputspec.out_file',
                                voxel_timeseries, 'input_mask.mask')
                workflow.connect(resample_functional_to_mask, 'out_file',
                                voxel_timeseries, 'inputspec.rest')

                strat.append_name(voxel_timeseries.name)
                strat.update_resource_pool({
                    'voxel_timeseries': (voxel_timeseries, 'outputspec.mask_outputs')
                })

        strat_list += new_strat_list

        # Inserting SCA workflow for ROI INPUT

        new_strat_list = []

        if "Avg" in sca_analysis_dict.keys():

            for num_strat, strat in enumerate(strat_list):
                sca_roi = create_sca('sca_roi_%d' % num_strat)

                node, out_file = strat.get_leaf_properties()
                workflow.connect(node, out_file,
                                sca_roi, 'inputspec.functional_file')

                node, out_file = strat['roi_timeseries_for_SCA']
                workflow.connect(node, (out_file, extract_one_d),
                                sca_roi, 'inputspec.timeseries_one_d')

                strat.update_resource_pool({
                    'sca_roi_files': (sca_roi, 'outputspec.correlation_files')
                })

                strat.append_name(sca_roi.name)

        strat_list += new_strat_list

        # (Dual Regression) Temporal Regression for Dual Regression

        new_strat_list = []

        if "DualReg" in sca_analysis_dict.keys():

            for num_strat, strat in enumerate(strat_list):

                dr_temp_reg = create_temporal_reg(
                    'temporal_dual_regression_%d' % num_strat
                )
                dr_temp_reg.inputs.inputspec.normalize = c.mrsNorm
                dr_temp_reg.inputs.inputspec.demean = True

                node, out_file = strat['spatial_map_timeseries_for_DR']

                node2, out_file2 = strat.get_leaf_properties()
                node3, out_file3 = strat['functional_brain_mask']

                workflow.connect(node2, out_file2,
                                dr_temp_reg, 'inputspec.subject_rest')

                workflow.connect(node, out_file,
                                dr_temp_reg, 'inputspec.subject_timeseries')

                workflow.connect(node3, out_file3,
                                dr_temp_reg, 'inputspec.subject_mask')

                strat.update_resource_pool({
                    'dr_tempreg_maps_files': (dr_temp_reg, 'outputspec.temp_reg_map_files'),
                    'dr_tempreg_maps_zstat_files': (dr_temp_reg, 'outputspec.temp_reg_map_z_files')
                })

                strat.append_name(dr_temp_reg.name)

        strat_list += new_strat_list

        # (Multiple Regression) Temporal Regression for SCA

        new_strat_list = []

        if "MultReg" in sca_analysis_dict.keys():

            for num_strat, strat in enumerate(strat_list):

                sc_temp_reg = create_temporal_reg(
                    'temporal_regression_sca_%d' % num_strat,
                    which='RT'
                )
                sc_temp_reg.inputs.inputspec.normalize = c.mrsNorm
                sc_temp_reg.inputs.inputspec.demean = True

                node, out_file = strat['functional_to_standard']
                node2, out_file2 = strat['roi_timeseries_for_SCA_multreg']
                node3, out_file3 = strat['functional_brain_mask_to_standard']

                workflow.connect(node, out_file,
                                sc_temp_reg, 'inputspec.subject_rest')

                workflow.connect(node2, (out_file2, extract_one_d),
                                sc_temp_reg, 'inputspec.subject_timeseries')

                workflow.connect(node3, out_file3,
                                sc_temp_reg, 'inputspec.subject_mask')

                strat.update_resource_pool({
                    'sca_tempreg_maps_files': (sc_temp_reg, 'outputspec.temp_reg_map_files'),
                    'sca_tempreg_maps_zstat_files': (sc_temp_reg, 'outputspec.temp_reg_map_z_files')
                })

                strat.append_name(sc_temp_reg.name)

        strat_list += new_strat_list

        # Section: Network centrality

        # TODO ASH handle as boolean on schema validator / normalizer
        if 1 in c.runNetworkCentrality:

            # TODO ASH move to schema validator
            # validate the mask file path
            # if not c.templateSpecificationFile.endswith(".nii") and \
            #         not c.templateSpecificationFile.endswith(".nii.gz"):
            #     err = "\n\n[!] CPAC says: The Network Centrality mask " \
            #           "specification file must be a NIFTI file (ending in .nii " \
            #           "or .nii.gz).\nFile path you provided: %s\n\n" \
            #           % c.templateSpecificationFile

            #     raise Exception(err)

            strat_list = create_network_centrality_workflow(
                workflow, c, strat_list)

        '''
        Loop through the resource pool and connect the nodes for:
            - applying warps to standard
            - z-score standardization
            - smoothing
            - calculating output averages
        '''

        for num_strat, strat in enumerate(strat_list):

            if 1 in c.runRegisterFuncToMNI:

                rp = strat.get_resource_pool()

                for key in sorted(rp.keys()):

                    if key in Outputs.native_nonsmooth:
                        image_type = 'func_derivative'
                    elif key in Outputs.native_nonsmooth_mult:
                        image_type = 'func_derivative_multi'
                    else:
                        continue

                    output_name = '{0}_to_standard'.format(key)
                    if output_name not in strat:
                        output_func_to_standard(workflow, key, 'template_brain_for_func_derivative',
                            '{0}_to_standard'.format(key), strat, num_strat, c, input_image_type=image_type)

            if "Before" in c.smoothing_order:

                # run smoothing before Z-scoring
                if 1 in c.run_smoothing:
                    rp = strat.get_resource_pool()
                    for key in sorted(rp.keys()):
                        if 'centrality' in key or key in Outputs.native_nonsmooth + Outputs.native_nonsmooth_mult + \
                                Outputs.template_nonsmooth + Outputs.template_nonsmooth_mult:
                            spatial_smooth_outputs(workflow, key, strat, num_strat, c)

                if 1 in c.runZScoring:
                    rp = strat.get_resource_pool()

                    for key in sorted(rp.keys()):
                        # connect nodes for z-score standardization
                        if "sca_roi_files_to_standard" in key:
                            # correlation files need the r-to-z
                            strat = fisher_z_score_standardize(workflow, key,
                                                            "roi_timeseries_for_SCA",
                                                            strat, num_strat,
                                                            map_node=True)
                        elif "centrality" in key:
                            # specific mask
                            strat = z_score_standardize(workflow, key,
                                                        c.templateSpecificationFile,
                                                        strat, num_strat,
                                                        map_node=True)
                        elif key in Outputs.template_raw:
                            # raw score, in template space
                            strat = z_score_standardize(workflow, key,
                                                        "functional_brain_mask_to_standard_derivative", 
                                                        strat, num_strat)

                        elif key in Outputs.template_raw_mult:
                            # same as above but multiple files so mapnode required
                            strat = z_score_standardize(workflow, key,
                                                        "functional_brain_mask_to_standard_derivative", 
                                                        strat, num_strat,
                                                        map_node=True)

            elif "After" in c.smoothing_order:
                # run smoothing after Z-scoring
                if 1 in c.runZScoring:
                    rp = strat.get_resource_pool()
                    for key in sorted(rp.keys()):
                        # connect nodes for z-score standardization
                        if "sca_roi_files_to_standard" in key:
                            # correlation files need the r-to-z
                            strat = fisher_z_score_standardize(workflow, key,
                                                            "roi_timeseries_for_SCA",
                                                            strat, num_strat,
                                                            map_node=True)
                        elif "centrality" in key:
                            # specific mask
                            strat = z_score_standardize(workflow, key,
                                                        c.templateSpecificationFile,
                                                        strat, num_strat,
                                                        map_node=True)
                        elif key in Outputs.template_raw:
                            # raw score, in template space
                            strat = z_score_standardize(workflow, key,
                                                        "functional_brain_mask_to_standard_derivative",
                                                        strat, num_strat)
                        elif key in Outputs.template_raw_mult:
                            # same as above but multiple files so mapnode required
                            strat = z_score_standardize(workflow, key,
                                                        "functional_brain_mask_to_standard_derivative", 
                                                        strat, num_strat,
                                                        map_node=True)

                if 1 in c.run_smoothing:

                    rp = strat.get_resource_pool()

                    for key in sorted(rp.keys()):
                        if 'centrality' in key or key in Outputs.native_nonsmooth + Outputs.native_nonsmooth_mult + \
                                Outputs.template_nonsmooth + Outputs.template_nonsmooth_mult:
                            spatial_smooth_outputs(workflow, key, strat, num_strat, c)

            rp = strat.get_resource_pool()
            for key in sorted(rp.keys()):
                # connect nodes to calculate averages
                if key in Outputs.average:
                    # the outputs we need the averages for
                    strat = calc_avg(workflow, key, strat, num_strat)
                elif key in Outputs.average_mult:
                    # those outputs, but the ones with multiple files (map nodes)
                    strat = calc_avg(workflow, key, strat,
                                    num_strat, map_node=True)

    raising = None

    # Quality Control
    if 1 in c.generateQualityControlImages:
        create_qc_workflow(workflow, c, strat_list, Outputs.qc)

    logger.info('\n\n' + 'Pipeline building completed.' + '\n\n')

    # Run the pipeline only if the user signifies.
    # otherwise, only construct the pipeline (above)
    if run == 1:

        try:
            workflow.write_graph(graph2use='hierarchical')
        except:
            pass


        ndmg_out = False
        try:
            # let's encapsulate this inside a Try..Except block so if
            # someone doesn't have ndmg_outputs in their pipe config,
            # it will default to the regular datasink
            #     TODO: update this when we change to the optionals
            #     TODO: only pipe config
            if 1 in c.ndmg_mode:
                ndmg_out = True
        except:
            pass


        # TODO enforce value with schema validation
        try:
            encrypt_data = bool(c.s3Encryption[0])
        except:
            encrypt_data = False


        # TODO enforce value with schema validation
        # Extract credentials path for output if it exists
        try:
            # Get path to creds file
            creds_path = ''
            if c.awsOutputBucketCredentials:
                creds_path = str(c.awsOutputBucketCredentials)
                creds_path = os.path.abspath(creds_path)

            if c.outputDirectory.lower().startswith('s3://'):
                # Test for s3 write access
                s3_write_access = \
                    aws_utils.test_bucket_access(creds_path,
                                                    c.outputDirectory)

                if not s3_write_access:
                    raise Exception('Not able to write to bucket!')

        except Exception as e:
            if c.outputDirectory.lower().startswith('s3://'):
                err_msg = 'There was an error processing credentials or ' \
                            'accessing the S3 bucket. Check and try again.\n' \
                            'Error: %s' % e
                raise Exception(err_msg)


        # this section creates names for the different branched strategies.
        # it identifies where the pipeline has forked and then appends the
        # name of the forked nodes to the branch name in the output directory

        fork_points_labels = Strategy.get_forking_labels(strat_list)

        # DataSink
        pipeline_ids = []

        scan_ids = ['scan_anat']
        if 'func' in sub_dict:
            scan_ids += ['scan_' + str(scan_id)
                         for scan_id in sub_dict['func']]
        if 'rest' in sub_dict:
            scan_ids += ['scan_' + str(scan_id)
                         for scan_id in sub_dict['rest']]


        for num_strat, strat in enumerate(strat_list):

            if p_name is None or p_name == 'None':
                pipeline_id = c.pipelineName
            else:
                pipeline_id = p_name

            if fork_points_labels[strat]:
                pipeline_id += '_' + fork_points_labels[strat]

            pipeline_ids.append(pipeline_id)

            rp = strat.get_resource_pool()

            if c.write_debugging_outputs:
                workdir = os.path.join(c.workingDirectory, workflow_name)
                rp_pkl = os.path.join(workdir, 'resource_pool.pkl')
                with open(rp_pkl, 'wt') as f:
                    pickle.dump(rp, f)

            output_sink_nodes = []

            for resource_i, resource in enumerate(sorted(rp.keys())):

                if not resource.startswith('qc___') and resource not in Outputs.any:
                    continue

                if resource not in Outputs.override_optional and not ndmg_out:

                    if 1 not in c.write_func_outputs:
                        if resource in Outputs.extra_functional:
                            continue

                    if 1 not in c.write_debugging_outputs:
                        if resource in Outputs.debugging:
                            continue

                    if 0 not in c.runRegisterFuncToMNI:
                        if resource in Outputs.native_nonsmooth or \
                            resource in Outputs.native_nonsmooth_mult or \
                                resource in Outputs.native_smooth:
                            continue

                    if 0 not in c.runZScoring:
                        # write out only the z-scored outputs
                        if resource in Outputs.template_raw or \
                                resource in Outputs.template_raw_mult:
                            continue

                    if 0 not in c.run_smoothing:
                        # write out only the smoothed outputs
                        if resource in Outputs.native_nonsmooth or \
                            resource in Outputs.template_nonsmooth or \
                                resource in Outputs.native_nonsmooth_mult or \
                                resource in Outputs.template_nonsmooth_mult:
                            continue

                if ndmg_out:
                    ds = pe.Node(DataSink(),
                                 name='sinker_{}_{}'.format(num_strat,
                                                            resource_i))
                    ds.inputs.base_directory = c.outputDirectory
                    ds.inputs.creds_path = creds_path
                    ds.inputs.encrypt_bucket_keys = encrypt_data
                    ds.inputs.parameterization = True
                    ds.inputs.regexp_substitutions = [
                        (r'_rename_(.)*/', ''),
                        (r'_scan_', 'scan-'),
                        (r'/_mask_', '/roi-'),
                        (r'file_s3(.)*/', ''),
                        (r'ndmg_atlases', ''),
                        (r'func_atlases', ''),
                        (r'label', ''),
                        (r'res-.+\/', ''),
                        (r'_mask_', 'roi-'),
                        (r'mask_sub-', 'sub-'),
                        (r'/_selector_', '_nuis-'),
                        (r'_selector_pc', ''),
                        (r'.linear', ''),
                        (r'.wm', ''),
                        (r'.global', ''),
                        (r'.motion', ''),
                        (r'.quadratic', ''),
                        (r'.gm', ''),
                        (r'.compcor', ''),
                        (r'.csf', ''),
                        (r'_sub-', '/sub-'),
                        (r'(\.\.)', '')
                    ]

                    container = 'pipeline_{0}'.format(pipeline_id)

                    sub_ses_id = subject_id.split('_')

                    if 'sub-' not in sub_ses_id[0]:
                        sub_tag = 'sub-{0}'.format(sub_ses_id[0])
                    else:
                        sub_tag = sub_ses_id[0]

                    ses_tag = 'ses-1'
                    if len(sub_ses_id) > 1:
                        if 'ses-' not in sub_ses_id[1]:
                            ses_tag = 'ses-{0}'.format(sub_ses_id[1])
                        else:
                            ses_tag = sub_ses_id[1]

                    id_tag = '_'.join([sub_tag, ses_tag])

                    anat_template_tag = 'standard'
                    func_template_tag = 'standard'

                    try:
                        if 'FSL' in c.regOption and 'ANTS' not in c.regOption:
                            if 'MNI152' in c.fnirtConfig:
                                anat_template_tag = 'MNI152'
                                func_template_tag = 'MNI152'
                    except:
                        pass

                    anat_res_tag = c.resolution_for_anat.replace('mm','')
                    func_res_tag = c.resolution_for_func_preproc.replace('mm','')

                    ndmg_key_dct = {
                        'anatomical_brain': (
                            'anat',
                            'preproc',
                            '{0}_T1w_preproc_brain'.format(id_tag)
                        ),
                        'anatomical_to_standard': (
                            'anat',
                            'registered',
                            '{0}_T1w_space-{1}_res-{2}x{2}x{2}_registered'
                            .format(id_tag, anat_template_tag, anat_res_tag)
                        ),
                        'functional_preprocessed': (
                            'func',
                            'preproc',
                            '{0}_bold_preproc'
                            .format(id_tag)
                        ),
                        'functional_nuisance_residuals': (
                            'func',
                            'clean',
                            '{0}_bold_space-{1}_res-{2}x{2}x{2}_clean'
                            .format(id_tag, func_template_tag, func_res_tag)
                        ),
                        'functional_to_standard': (
                            'func',
                            'registered',
                            '{0}_bold_space-{1}_res-{2}x{2}x{2}_registered'
                            .format(id_tag, func_template_tag, func_res_tag)
                        ),
                        'functional_mask_to_standard': (
                            'func',
                            'registered',
                            '{0}_bold_space-{1}_res-{2}x{2}x{2}_registered_mask'
                            .format(id_tag, func_template_tag, func_res_tag)
                        ),
                        'roi_timeseries': (
                            'func',
                            'roi-timeseries',
                            '{0}_bold_res-{1}x{1}x{1}_variant-mean_timeseries'
                            .format(id_tag, func_res_tag)
                        ),
                        'ndmg_graph': (
                            'func',
                            'roi-connectomes',
                            '{0}_bold_res-{1}x{1}x{1}_measure-correlation'
                            .format(id_tag, func_res_tag)
                        )
                    }

                    if resource not in ndmg_key_dct.keys():
                        continue

                    ds.inputs.container = '{0}/{1}'.format(container,
                                                           ndmg_key_dct[resource][0])
                    node, out_file = rp[resource]

                    # rename the file
                    if 'roi_' in resource or 'ndmg_graph' in resource:
                        rename_file = pe.MapNode(
                            interface=util.Rename(),
                            name='rename__{}_{}'.format(num_strat, resource_i),
                            iterfield=['in_file']
                        )
                    else:
                        rename_file = pe.Node(
                            interface=util.Rename(),
                            name='rename_{}_{}'.format(num_strat, resource_i)
                        )
                    rename_file.inputs.keep_ext = True
                    rename_file.inputs.format_string = ndmg_key_dct[resource][2]

                    workflow.connect(node, out_file,
                                     rename_file, 'in_file')
                    workflow.connect(rename_file, 'out_file',
                                     ds, ndmg_key_dct[resource][1])

                else:
                    # regular datasink
                    ds = pe.Node(
                        DataSink(),
                        name='sinker_{}_{}'.format(num_strat, resource_i)
                    )
                    ds.inputs.base_directory = c.outputDirectory
                    ds.inputs.creds_path = creds_path
                    ds.inputs.encrypt_bucket_keys = encrypt_data
                    ds.inputs.container = os.path.join(
                        'pipeline_%s' % pipeline_id, subject_id
                    )
                    ds.inputs.regexp_substitutions = [
                        (r"/_sca_roi(.)*[/]", '/'),
                        (r"/_smooth_centrality_(\d)+[/]", '/'),
                        (r"/_z_score(\d)+[/]", "/"),
                        (r"/_dr_tempreg_maps_zstat_files_smooth_(\d)+[/]", "/"),
                        (r"/_sca_tempreg_maps_zstat_files_smooth_(\d)+[/]", "/"),
                        (r"/qc___", '/qc/')
                    ]

                    node, out_file = rp[resource]
                    workflow.connect(node, out_file, ds, resource)

                    output_sink_nodes += [(ds, 'out_file')]


            if 1 in c.runSymbolicLinks and not ndmg_out and \
                not c.outputDirectory.lower().startswith('s3://'):

                merge_link_node = pe.Node(
                    interface=Merge(len(output_sink_nodes)),
                    name='create_symlinks_paths_{}'.format(num_strat)
                )
                merge_link_node.inputs.ravel_inputs = True

                link_node = pe.Node(
                    interface=Function(
                        input_names=[
                            'output_dir',
                            'symlink_dir',
                            'pipeline_id',
                            'subject_id',
                            'paths',
                        ],
                        output_names=[],
                        function=create_symlinks,
                        as_module=True
                    ),
                    name='create_symlinks_{}'.format(num_strat)
                )

                link_node.inputs.output_dir = c.outputDirectory
                link_node.inputs.subject_id = subject_id
                link_node.inputs.pipeline_id = 'pipeline_%s' % pipeline_id

                for i, (node, node_input) in enumerate(output_sink_nodes):
                    workflow.connect(node, node_input,
                                     merge_link_node, 'in{}'.format(i))

                workflow.connect(merge_link_node, 'out', link_node, 'paths')

            try:
                G = nx.DiGraph()
                strat_name = strat.get_name()
                G.add_edges_from([
                    (strat_name[s], strat_name[s + 1])
                    for s in range(len(strat_name) - 1)
                ])

                dotfilename = os.path.join(log_dir, 'strategy.dot')
                nx.drawing.nx_pydot.write_dot(G, dotfilename)
                format_dot(dotfilename, 'png')
            except:
                logger.warn('Cannot Create the strategy and pipeline '
                            'graph, dot or/and pygraphviz is not installed')


        forks = "\n\nStrategy forks:\n" + \
                "\n".join(["- " + pipe for pipe in sorted(set(pipeline_ids))]) + \
                "\n\n"

        logger.info(forks)

        if test_config:

            logger.info('This has been a test of the pipeline configuration file, the pipeline was built successfully, but was not run')

        else:

            try:

                pipeline_start_datetime = strftime("%Y-%m-%d %H:%M:%S")

                subject_info['resource_pool'] = []

                for strat_no, strat in enumerate(strat_list):
                    strat_label = 'strat_%d' % strat_no
                    subject_info[strat_label] = strat.get_name()
                    subject_info['resource_pool'].append(strat.get_resource_pool())

                subject_info['status'] = 'Running'

                # Create callback logger
                cb_log_filename = os.path.join(log_dir,
                                            'callback.log')

                try:
                    if not os.path.exists(os.path.dirname(cb_log_filename)):
                        os.makedirs(os.path.dirname(cb_log_filename))
                except IOError:
                    pass

                # Add handler to callback log file
                cb_logger = cb_logging.getLogger('callback')
                cb_logger.setLevel(cb_logging.DEBUG)
                handler = cb_logging.FileHandler(cb_log_filename)
                cb_logger.addHandler(handler)

                # Log initial information from all the nodes
                log_nodes_initial(workflow)

                # Add status callback function that writes in callback log
                if nipype.__version__ not in ('1.1.2'):
                    err_msg = "This version of Nipype may not be compatible with " \
                                "CPAC v%s, please install Nipype version 1.1.2\n" \
                                % (CPAC.__version__)
                    logger.error(err_msg)
                else:
                    plugin_args['status_callback'] = log_nodes_cb

                if plugin_args['n_procs'] == 1:
                    plugin = 'Linear'

                # Actually run the pipeline now, for the current subject
                workflow.run(plugin=plugin, plugin_args=plugin_args)

                # PyPEER kick-off
                if 1 in c.run_pypeer:
                    from CPAC.pypeer.peer import prep_for_pypeer
                    prep_for_pypeer(c.peer_eye_scan_names, c.peer_data_scan_names,
                                    c.eye_mask_path, c.outputDirectory, subject_id, 
                                    pipeline_ids, c.peer_stimulus_path, c.peer_gsr,
                                    c.peer_scrub, c.peer_scrub_thresh)

                # Dump subject info pickle file to subject log dir
                subject_info['status'] = 'Completed'
    
                subject_info_file = os.path.join(
                    log_dir, 'subject_info_%s.pkl' % subject_id
                )
                with open(subject_info_file, 'wb') as info:
                    pickle.dump(subject_info, info)

                if 1 in c.generateQualityControlImages and not ndmg_out:
                    for pip_id in pipeline_ids:
                        pipeline_base = os.path.join(c.outputDirectory,
                                                    'pipeline_%s' % pip_id)

                        sub_output_dir = os.path.join(pipeline_base, subject_id)
                        qc_dir = os.path.join(sub_output_dir, 'qc')
                        generate_qc_pages(qc_dir)

                # have this check in case the user runs cpac_runner from terminal and
                # the timing parameter list is not supplied as usual by the GUI
                if pipeline_timing_info != None:

                    # pipeline_timing_info list:
                    #  [0] - unique pipeline ID
                    #  [1] - pipeline start time stamp (first click of 'run' from GUI)
                    #  [2] - number of subjects in subject list
                    unique_pipeline_id = pipeline_timing_info[0]
                    pipeline_start_stamp = pipeline_timing_info[1]
                    num_subjects = pipeline_timing_info[2]

                    # elapsed time data list:
                    #  [0] - elapsed time in minutes
                    elapsed_time_data = []

                    elapsed_time_data.append(
                        int(((time.time() - pipeline_start_time) / 60)))

                    # elapsedTimeBin list:
                    #  [0] - cumulative elapsed time (minutes) across all subjects
                    #  [1] - number of times the elapsed time has been appended
                    #        (effectively a measure of how many subjects have run)

                    # TODO
                    # write more doc for all this
                    # warning in .csv that some runs may be partial
                    # code to delete .tmp file

                    timing_temp_file_path = os.path.join(c.logDirectory,
                                                        '%s_pipeline_timing.tmp' % unique_pipeline_id)

                    if not os.path.isfile(timing_temp_file_path):
                        elapsedTimeBin = []
                        elapsedTimeBin.append(0)
                        elapsedTimeBin.append(0)

                        with open(timing_temp_file_path, 'wb') as handle:
                            pickle.dump(elapsedTimeBin, handle)

                    with open(timing_temp_file_path, 'rb') as handle:
                        elapsedTimeBin = pickle.loads(handle.read())

                    elapsedTimeBin[0] = elapsedTimeBin[0] + elapsed_time_data[0]
                    elapsedTimeBin[1] = elapsedTimeBin[1] + 1

                    with open(timing_temp_file_path, 'wb') as handle:
                        pickle.dump(elapsedTimeBin, handle)

                    # this happens once the last subject has finished running!
                    if elapsedTimeBin[1] == num_subjects:

                        pipelineTimeDict = {}
                        pipelineTimeDict['Pipeline'] = c.pipelineName
                        pipelineTimeDict['Cores_Per_Subject'] = c.maxCoresPerParticipant
                        pipelineTimeDict['Simultaneous_Subjects'] = c.numParticipantsAtOnce
                        pipelineTimeDict['Number_of_Subjects'] = num_subjects
                        pipelineTimeDict['Start_Time'] = pipeline_start_stamp
                        pipelineTimeDict['End_Time'] = strftime("%Y-%m-%d_%H:%M:%S")
                        pipelineTimeDict['Elapsed_Time_(minutes)'] = elapsedTimeBin[0]
                        pipelineTimeDict['Status'] = 'Complete'
    
                        gpaTimeFields = [
                            'Pipeline', 'Cores_Per_Subject',
                            'Simultaneous_Subjects',
                            'Number_of_Subjects', 'Start_Time',
                            'End_Time', 'Elapsed_Time_(minutes)',
                            'Status'
                        ]
                        timeHeader = dict(zip(gpaTimeFields, gpaTimeFields))

                        with open(os.path.join(
                            c.logDirectory,
                            'cpac_individual_timing_%s.csv' % c.pipelineName
                        ), 'a') as timeCSV, open(os.path.join(
                            c.logDirectory,
                            'cpac_individual_timing_%s.csv' % c.pipelineName
                        ), 'rb') as readTimeCSV:

                            timeWriter = csv.DictWriter(timeCSV, fieldnames=gpaTimeFields)
                            timeReader = csv.DictReader(readTimeCSV)

                            headerExists = False
                            for line in timeReader:
                                if 'Start_Time' in line:
                                    headerExists = True

                            if headerExists == False:
                                timeWriter.writerow(timeHeader)

                            timeWriter.writerow(pipelineTimeDict)

                        # remove the temp timing file now that it is no longer needed
                        os.remove(timing_temp_file_path)

                # Upload logs to s3 if s3_str in output directory
                if c.outputDirectory.lower().startswith('s3://'):
    
                    try:
                        # Store logs in s3 output director/logs/...
                        s3_log_dir = os.path.join(
                            c.outputDirectory,
                            'logs',
                            os.path.basename(log_dir)
                        )
                        bucket_name = c.outputDirectory.split('/')[2]
                        bucket = fetch_creds.return_bucket(creds_path, bucket_name)
    
                        # Collect local log files
                        local_log_files = []
                        for root, _, files in os.walk(log_dir):
                            local_log_files.extend([os.path.join(root, fil)
                                                    for fil in files])
                        # Form destination keys
                        s3_log_files = [loc.replace(log_dir, s3_log_dir)
                                        for loc in local_log_files]
                        # Upload logs
                        aws_utils.s3_upload(bucket,
                                            (local_log_files, s3_log_files),
                                            encrypt=encrypt_data)
                        # Delete local log files
                        for log_f in local_log_files:
                            os.remove(log_f)
    
                    except Exception as exc:
                        err_msg = 'Unable to upload CPAC log files in: %s.\nError: %s'
                        logger.error(err_msg, log_dir, exc)
    
            except Exception as e:
    
                import traceback
                traceback.print_exc()
    
                execution_info = """

    Error of subject workflow {workflow}

    CPAC run error:

        Pipeline configuration: {pipeline}
        Subject workflow: {workflow}
        Elapsed run time (minutes): {elapsed}
        Timing information saved in {log_dir}/cpac_individual_timing_{pipeline}.csv
        System time of start:      {run_start}

"""

            finally:

                logger.info(execution_info.format(
                    workflow=workflow_name,
                    pipeline=c.pipelineName,
                    log_dir=c.logDirectory,
                    elapsed=(time.time() - pipeline_start_time) / 60,
                    run_start=pipeline_start_datetime,
                    run_finish=strftime("%Y-%m-%d %H:%M:%S")
                ))

                # Remove working directory when done
                if c.removeWorkingDir:
                    try:
                        subject_wd = os.path.join(c.workingDirectory, workflow_name)
                        if os.path.exists(subject_wd):
                            logger.info("Removing working dir: %s" % subject_wd)
                            shutil.rmtree(subject_wd)
                    except:
                        logger.warn('Could not remove subjects %s working directory',
                                    workflow_name)

                # if raising:
                #     raise raising

    return workflow<|MERGE_RESOLUTION|>--- conflicted
+++ resolved
@@ -1559,13 +1559,7 @@
 
                     func_preproc = create_func_preproc(
                         skullstrip_tool=skullstrip_tool,
-<<<<<<< HEAD
                         config=c,
-=======
-                        n4_correction=c.n4_correct_mean_EPI,
-                        anatomical_mask_dilation=c.anatomical_mask_dilation,
-                        runDespike=c.runDespike,
->>>>>>> b6b69adb
                         wf_name='func_preproc_before_stc_%s_%d' % (skullstrip_tool, num_strat)
                     )
 
