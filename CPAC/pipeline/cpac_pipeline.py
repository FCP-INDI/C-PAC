import os
import time
import six
import re
import csv
import shutil
import pickle
import copy
import json

import pandas as pd
import pkg_resources as p
import networkx as nx
import logging as cb_logging
from time import strftime

import nipype
import nipype.pipeline.engine as pe
import nipype.interfaces.fsl as fsl
import nipype.interfaces.io as nio
import nipype.interfaces.utility as util
from nipype.interfaces.afni import preprocess
import nipype.interfaces.ants as ants
import nipype.interfaces.c3 as c3
from nipype.interfaces.utility import Merge
from nipype.pipeline.engine.utils import format_dot
from nipype import config
from nipype import logging

from indi_aws import aws_utils, fetch_creds

import CPAC
from CPAC.network_centrality.pipeline import (
    create_network_centrality_workflow
)

from CPAC.anat_preproc.anat_preproc import (
    create_anat_preproc
)

from CPAC.anat_preproc.lesion_preproc import create_lesion_preproc

from CPAC.func_preproc.func_ingress import (
    connect_func_ingress
)

from CPAC.func_preproc.func_preproc import (
    connect_func_init,
    connect_func_preproc
)

from CPAC.distortion_correction.distortion_correction import (
    connect_distortion_correction
)

from CPAC.seg_preproc.seg_preproc import (
    connect_anat_segmentation
)

from CPAC.seg_preproc.utils import mask_erosion

from CPAC.image_utils import (
    spatial_smooth_outputs,
    z_score_standardize,
    fisher_z_score_standardize,
    calc_avg
)

from CPAC.registration import (
    create_fsl_flirt_linear_reg,
    create_fsl_fnirt_nonlinear_reg,
    create_wf_calculate_ants_warp,
    connect_func_to_anat_init_reg,
    connect_func_to_anat_bbreg,
    connect_func_to_template_reg,
    output_func_to_standard
)

from CPAC.nuisance import create_regressor_workflow, \
    create_nuisance_regression_workflow, \
    filtering_bold_and_regressors, \
    bandpass_voxels, \
    NuisanceRegressor
from CPAC.aroma import create_aroma
from CPAC.median_angle import create_median_angle_correction
from CPAC.generate_motion_statistics import motion_power_statistics
from CPAC.scrubbing import create_scrubbing_preproc
from CPAC.timeseries import (
    get_roi_timeseries,
    get_voxel_timeseries,
    get_vertices_timeseries,
    get_spatial_map_timeseries
)

from CPAC.vmhc.vmhc import create_vmhc
from CPAC.reho.reho import create_reho
from CPAC.alff.alff import create_alff
from CPAC.sca.sca import create_sca, create_temporal_reg

from CPAC.connectome.pipeline import create_connectome

from CPAC.utils.datasource import (
    create_anat_datasource,
    create_roi_mask_dataflow,
    create_spatial_map_dataflow,
    create_check_for_s3_node,
    resolve_resolution,
    resample_func_roi
)
from CPAC.utils.trimmer import the_trimmer
from CPAC.utils import Configuration, Strategy, Outputs, find_files
from CPAC.utils.interfaces.function import Function

from CPAC.utils.interfaces.datasink import DataSink

from CPAC.qc.pipeline import create_qc_workflow
from CPAC.qc.utils import generate_qc_pages

from CPAC.utils.utils import (
    extract_one_d,
    get_tr,
    extract_txt,
    extract_output_mean,
    create_output_mean_csv,
    get_zscore,
    get_fisher_zscore,
    concat_list,
    check_config_resources, 
    check_system_deps,
    ordereddict_to_dict
)

from CPAC.utils.monitoring import log_nodes_initial, log_nodes_cb

logger = logging.getLogger('nipype.workflow')
# config.enable_debug_mode()

def run_workflow(sub_dict, c, run, pipeline_timing_info=None, p_name=None,
                 plugin='MultiProc', plugin_args=None, test_config=False):
    '''
    Function to prepare and, optionally, run the C-PAC workflow

    Parameters
    ----------
    sub_dict : dictionary
        subject dictionary with anatomical and functional image paths
    c : Configuration object
        CPAC pipeline configuration dictionary object
    run : boolean
        flag to indicate whether to run the prepared workflow
    pipeline_timing_info : list (optional); default=None
        list of pipeline info for reporting timing information
    p_name : string (optional); default=None
        name of pipeline
    plugin : string (optional); defaule='MultiProc'
        nipype plugin to utilize when the workflow is ran
    plugin_args : dictionary (optional); default=None
        plugin-specific arguments for the workflow plugin

    Returns
    -------
    workflow : nipype workflow
        the prepared nipype workflow object containing the parameters
        specified in the config
    '''

    # Assure that changes on config will not affect other parts
    c = copy.copy(c)

    subject_id = sub_dict['subject_id']
    if sub_dict['unique_id']:
        subject_id += "_" + sub_dict['unique_id']

    log_dir = os.path.join(c.logDirectory, 'pipeline_%s' % c.pipelineName,
                           subject_id)
    if not os.path.exists(log_dir):
        os.makedirs(os.path.join(log_dir))

    # TODO ASH Enforce c.run_logging to be boolean
    # TODO ASH Schema validation
    config.update_config({
        'logging': {
            'log_directory': log_dir,
            'log_to_file': bool(getattr(c, 'run_logging', True))
        }
    })

    config.enable_resource_monitor()
    logging.update_logging(config)

    # Start timing here
    pipeline_start_time = time.time()
    # at end of workflow, take timestamp again, take time elapsed and check
    # tempfile add time to time data structure inside tempfile, and increment
    # number of subjects

    # Check pipeline config resources
    sub_mem_gb, num_cores_per_sub, num_ants_cores = check_config_resources(c)

    if not plugin:
        plugin = 'MultiProc'

    if plugin_args:
        plugin_args['memory_gb'] = sub_mem_gb
        plugin_args['n_procs'] = num_cores_per_sub
    else:
        plugin_args = {'memory_gb': sub_mem_gb, 'n_procs': num_cores_per_sub}

    # perhaps in future allow user to set threads maximum
    # this is for centrality mostly
    # import mkl
    numThreads = '1'
    os.environ['OMP_NUM_THREADS'] = '1'  # str(num_cores_per_sub)
    os.environ['MKL_NUM_THREADS'] = '1'  # str(num_cores_per_sub)
    os.environ['ITK_GLOBAL_DEFAULT_NUMBER_OF_THREADS'] = str(num_ants_cores)

    # TODO: TEMPORARY
    # TODO: solve the UNet model hanging issue during MultiProc
    if "unet" in c.skullstrip_option:
        c.maxCoresPerParticipant = 1
        logger.info("\n\n[!] LOCKING CPUs PER PARTICIPANT TO 1 FOR U-NET "
                    "MODEL.\n\nThis is a temporary measure due to a known "
                    "issue preventing Nipype's parallelization from running "
                    "U-Net properly.\n\n")

    # calculate maximum potential use of cores according to current pipeline
    # configuration
    max_core_usage = int(c.maxCoresPerParticipant) * \
        int(c.numParticipantsAtOnce)

    ndmg_out = False
    try:
        if "ndmg" in c.output_tree:
            ndmg_out = True
    except:
        pass

    try:
        creds_path = sub_dict['creds_path']
        if creds_path and 'none' not in creds_path.lower():
            if os.path.exists(creds_path):
                input_creds_path = os.path.abspath(creds_path)
            else:
                err_msg = 'Credentials path: "%s" for subject "%s" was not ' \
                          'found. Check this path and try again.' % (
                              creds_path, subject_id)
                raise Exception(err_msg)
        else:
            input_creds_path = None
    except KeyError:
        input_creds_path = None

    # TODO enforce value with schema validation
    try:
        encrypt_data = bool(c.s3Encryption[0])
    except:
        encrypt_data = False

    information = """

    C-PAC version: {cpac_version}

    Setting maximum number of cores per participant to {cores}
    Setting number of participants at once to {participants}
    Setting OMP_NUM_THREADS to {threads}
    Setting MKL_NUM_THREADS to {threads}
    Setting ANTS/ITK thread usage to {ants_threads}
    Maximum potential number of cores that might be used during this run: {max_cores}

"""

    execution_info = """

    End of subject workflow {workflow}

    CPAC run complete:

        Pipeline configuration: {pipeline}
        Subject workflow: {workflow}
        Elapsed run time (minutes): {elapsed}
        Timing information saved in {log_dir}/cpac_individual_timing_{pipeline}.csv
        System time of start:      {run_start}
        System time of completion: {run_finish}

"""

    logger.info(information.format(
        cpac_version=CPAC.__version__,
        cores=c.maxCoresPerParticipant,
        participants=c.numParticipantsAtOnce,
        threads=numThreads,
        ants_threads=c.num_ants_threads,
        max_cores=max_core_usage
    ))

    subject_info = {}
    subject_info['subject_id'] = subject_id
    subject_info['start_time'] = pipeline_start_time

    check_centrality_degree = 1 in c.runNetworkCentrality and \
                              (True in c.degWeightOptions or \
                               True in c.eigWeightOptions)

    check_centrality_lfcd = 1 in c.runNetworkCentrality and \
                            True in c.lfcdWeightOptions

    # Check system dependencies
    check_system_deps(check_ants='ANTS' in c.regOption,
                      check_ica_aroma='1' in str(c.runICA[0]),
                      check_centrality_degree=check_centrality_degree,
                      check_centrality_lfcd=check_centrality_lfcd)

    # absolute paths of the dirs
    c.workingDirectory = os.path.abspath(c.workingDirectory)
    if 's3://' not in c.outputDirectory:
        c.outputDirectory = os.path.abspath(c.outputDirectory)

    workflow, strat_list, pipeline_ids = build_workflow(
        subject_id, sub_dict, c, p_name, num_ants_cores
    )

    forks = "\n\nStrategy forks:\n" + \
            "\n".join(["- " + pipe for pipe in sorted(set(pipeline_ids))]) + \
            "\n\n"

    logger.info(forks)

    if test_config:
        logger.info('This has been a test of the pipeline configuration '
                    'file, the pipeline was built successfully, but was '
                    'not run')
    else:
        working_dir = os.path.join(c.workingDirectory, workflow.name)

        #if c.write_debugging_outputs:
        #    with open(os.path.join(working_dir, 'resource_pool.pkl'), 'wb') as f:
        #        pickle.dump(strat_list, f)

        if c.reGenerateOutputs is True:

            erasable = list(find_files(working_dir, '*sink*')) + \
                list(find_files(working_dir, '*link*')) + \
                list(find_files(working_dir, '*log*'))

            for f in erasable:
                if os.path.isfile(f):
                    os.remove(f)
                else:
                    shutil.rmtree(f)

        if hasattr(c, 'trim') and c.trim:

            logger.warn("""
Trimming is an experimental feature, and if used wrongly, it can lead to unreproducible results.
It is useful for performance optimization, but only if used correctly.
Please, make yourself aware of how it works and its assumptions:
    - The pipeline configuration has not changed;
    - The data configuration / BIDS directory has not changed;
    - The files from the output directory has not changed;
    - Your softwares versions has not changed;
    - Your C-PAC version has not changed;
    - You do not have access to the working directory.
""")

            workflow, _ = the_trimmer(
                workflow,
                output_dir=c.outputDirectory,
                s3_creds_path=input_creds_path,
            )

        pipeline_start_datetime = strftime("%Y-%m-%d %H:%M:%S")

        try:
            subject_info['resource_pool'] = []

            for strat_no, strat in enumerate(strat_list):
                strat_label = 'strat_%d' % strat_no
                subject_info[strat_label] = strat.get_name()
                subject_info['resource_pool'].append(strat.get_resource_pool())

            subject_info['status'] = 'Running'

            # Create callback logger
            cb_log_filename = os.path.join(log_dir,
                                        'callback.log')

            try:
                if not os.path.exists(os.path.dirname(cb_log_filename)):
                    os.makedirs(os.path.dirname(cb_log_filename))
            except IOError:
                pass

            # Add handler to callback log file
            cb_logger = cb_logging.getLogger('callback')
            cb_logger.setLevel(cb_logging.DEBUG)
            handler = cb_logging.FileHandler(cb_log_filename)
            cb_logger.addHandler(handler)

            # Log initial information from all the nodes
            log_nodes_initial(workflow)

            # Add status callback function that writes in callback log
            if nipype.__version__ not in ('1.1.2'):
                err_msg = "This version of Nipype may not be compatible with " \
                            "CPAC v%s, please install Nipype version 1.1.2\n" \
                            % (CPAC.__version__)
                logger.error(err_msg)
            else:
                plugin_args['status_callback'] = log_nodes_cb

            if plugin_args['n_procs'] == 1:
                plugin = 'Linear'

            try:
                # Actually run the pipeline now, for the current subject
                workflow.run(plugin=plugin, plugin_args=plugin_args)
            except UnicodeDecodeError:
                raise EnvironmentError(
                    "C-PAC migrated from Python 2 to Python 3 in v1.6.2 (see "
                    "release notes). Your working directory contains Python 2 "
                    "pickles, probably from an older version of C-PAC. If you "
                    "want to continue to use this working directory, run\n\n"
                    "docker run -i --rm --user $(id -u):$(id -g) "
                    "-v /path/to/working_dir:/working "
                    "fcpindi/c-pac:latest /bids_dir /outputs cli -- "
                    "utils repickle /working\n"
                    "\nor\n\n"
                    "singularity run "
                    "C-PAC_latest.sif /bids_dir /outputs cli -- "
                    "utils repickle /path/to/working_dir\n\n"
                    "before running C-PAC >=v1.6.2"
                )

            # PyPEER kick-off
            if 1 in c.run_pypeer:
                from CPAC.pypeer.peer import prep_for_pypeer
                prep_for_pypeer(c.peer_eye_scan_names, c.peer_data_scan_names,
                                c.eye_mask_path, c.outputDirectory, subject_id,
                                pipeline_ids, c.peer_stimulus_path, c.peer_gsr,
                                c.peer_scrub, c.peer_scrub_thresh)

            # Dump subject info pickle file to subject log dir
            subject_info['status'] = 'Completed'

            subject_info_file = os.path.join(
                log_dir, 'subject_info_%s.pkl' % subject_id
            )
            with open(subject_info_file, 'wb') as info:
                pickle.dump(list(subject_info), info)

            # have this check in case the user runs cpac_runner from terminal and
            # the timing parameter list is not supplied as usual by the GUI
            if pipeline_timing_info != None:

                # pipeline_timing_info list:
                #  [0] - unique pipeline ID
                #  [1] - pipeline start time stamp (first click of 'run' from GUI)
                #  [2] - number of subjects in subject list
                unique_pipeline_id = pipeline_timing_info[0]
                pipeline_start_stamp = pipeline_timing_info[1]
                num_subjects = pipeline_timing_info[2]

                # elapsed time data list:
                #  [0] - elapsed time in minutes
                elapsed_time_data = []

                elapsed_time_data.append(
                    int(((time.time() - pipeline_start_time) / 60)))

                # elapsedTimeBin list:
                #  [0] - cumulative elapsed time (minutes) across all subjects
                #  [1] - number of times the elapsed time has been appended
                #        (effectively a measure of how many subjects have run)

                # TODO
                # write more doc for all this
                # warning in .csv that some runs may be partial
                # code to delete .tmp file

                timing_temp_file_path = os.path.join(c.logDirectory,
                                                    '%s_pipeline_timing.tmp' % unique_pipeline_id)

                if not os.path.isfile(timing_temp_file_path):
                    elapsedTimeBin = []
                    elapsedTimeBin.append(0)
                    elapsedTimeBin.append(0)

                    with open(timing_temp_file_path, 'wb') as handle:
                        pickle.dump(elapsedTimeBin, handle)

                with open(timing_temp_file_path, 'rb') as handle:
                    elapsedTimeBin = pickle.loads(handle.read())

                elapsedTimeBin[0] = elapsedTimeBin[0] + elapsed_time_data[0]
                elapsedTimeBin[1] = elapsedTimeBin[1] + 1

                with open(timing_temp_file_path, 'wb') as handle:
                    pickle.dump(elapsedTimeBin, handle)

                # this happens once the last subject has finished running!
                if elapsedTimeBin[1] == num_subjects:

                    pipelineTimeDict = {}
                    pipelineTimeDict['Pipeline'] = c.pipelineName
                    pipelineTimeDict['Cores_Per_Subject'] = c.maxCoresPerParticipant
                    pipelineTimeDict['Simultaneous_Subjects'] = c.numParticipantsAtOnce
                    pipelineTimeDict['Number_of_Subjects'] = num_subjects
                    pipelineTimeDict['Start_Time'] = pipeline_start_stamp
                    pipelineTimeDict['End_Time'] = strftime("%Y-%m-%d_%H:%M:%S")
                    pipelineTimeDict['Elapsed_Time_(minutes)'] = elapsedTimeBin[0]
                    pipelineTimeDict['Status'] = 'Complete'

                    gpaTimeFields = [
                        'Pipeline', 'Cores_Per_Subject',
                        'Simultaneous_Subjects',
                        'Number_of_Subjects', 'Start_Time',
                        'End_Time', 'Elapsed_Time_(minutes)',
                        'Status'
                    ]
                    timeHeader = dict(zip(gpaTimeFields, gpaTimeFields))

                    with open(os.path.join(
                        c.logDirectory,
                        'cpac_individual_timing_%s.csv' % c.pipelineName
                    ), 'a') as timeCSV, open(os.path.join(
                        c.logDirectory,
                        'cpac_individual_timing_%s.csv' % c.pipelineName
                    ), 'r') as readTimeCSV:

                        timeWriter = csv.DictWriter(timeCSV, fieldnames=gpaTimeFields)
                        timeReader = csv.DictReader(readTimeCSV)

                        headerExists = False
                        for line in timeReader:
                            if 'Start_Time' in line:
                                headerExists = True

                        if headerExists == False:
                            timeWriter.writerow(timeHeader)

                        timeWriter.writerow(pipelineTimeDict)

                    # remove the temp timing file now that it is no longer needed
                    os.remove(timing_temp_file_path)

            # Upload logs to s3 if s3_str in output directory
            if c.outputDirectory.lower().startswith('s3://'):

                try:
                    # Store logs in s3 output director/logs/...
                    s3_log_dir = os.path.join(
                        c.outputDirectory,
                        'logs',
                        os.path.basename(log_dir)
                    )
                    bucket_name = c.outputDirectory.split('/')[2]
                    bucket = fetch_creds.return_bucket(creds_path, bucket_name)

                    # Collect local log files
                    local_log_files = []
                    for root, _, files in os.walk(log_dir):
                        local_log_files.extend([os.path.join(root, fil)
                                                for fil in files])
                    # Form destination keys
                    s3_log_files = [loc.replace(log_dir, s3_log_dir)
                                    for loc in local_log_files]
                    # Upload logs
                    aws_utils.s3_upload(bucket,
                                        (local_log_files, s3_log_files),
                                        encrypt=encrypt_data)
                    # Delete local log files
                    for log_f in local_log_files:
                        os.remove(log_f)

                except Exception as exc:
                    err_msg = 'Unable to upload CPAC log files in: %s.\nError: %s'
                    logger.error(err_msg, log_dir, exc)

        except Exception as e:
            import traceback; traceback.print_exc()
            execution_info = """

Error of subject workflow {workflow}

CPAC run error:

    Pipeline configuration: {pipeline}
    Subject workflow: {workflow}
    Elapsed run time (minutes): {elapsed}
    Timing information saved in {log_dir}/cpac_individual_timing_{pipeline}.csv
    System time of start:      {run_start}

"""

        finally:

            if 1 in c.generateQualityControlImages and not ndmg_out:
                for pip_id in pipeline_ids:
                    pipeline_base = os.path.join(c.outputDirectory,
                                                 'pipeline_{0}'.format(pip_id))

                    sub_output_dir = os.path.join(pipeline_base, subject_id)
                    qc_dir = os.path.join(sub_output_dir, 'qc')
                    generate_qc_pages(qc_dir)

            if workflow:

                logger.info(execution_info.format(
                    workflow=workflow.name,
                    pipeline=c.pipelineName,
                    log_dir=c.logDirectory,
                    elapsed=(time.time() - pipeline_start_time) / 60,
                    run_start=pipeline_start_datetime,
                    run_finish=strftime("%Y-%m-%d %H:%M:%S")
                ))

                # Remove working directory when done
                if c.removeWorkingDir:
                    try:
                        if os.path.exists(working_dir):
                            logger.info("Removing working dir: %s", working_dir)
                            shutil.rmtree(working_dir)
                    except:
                        logger.warn('Could not remove working directory %s',
                                    working_dir)


def build_workflow(subject_id, sub_dict, c, pipeline_name=None, num_ants_cores=1):

    # TODO ASH temporary code, remove
    # TODO ASH maybe scheme validation/normalization
    already_skullstripped = c.already_skullstripped[0]
    if already_skullstripped == 2:
        already_skullstripped = 0
    elif already_skullstripped == 3:
        already_skullstripped = 1

    if 'ANTS' in c.regOption:

        # if someone doesn't have anatRegANTSinterpolation in their pipe config,
        # it will default to LanczosWindowedSinc
        if not hasattr(c, 'anatRegANTSinterpolation'):
            setattr(c, 'anatRegANTSinterpolation', 'LanczosWindowedSinc')

        if c.anatRegANTSinterpolation not in ['Linear', 'BSpline', 'LanczosWindowedSinc']:
            err_msg = 'The selected ANTS interpolation method may be in the list of values: "Linear", "BSpline", "LanczosWindowedSinc"'
            raise Exception(err_msg)

        # if someone doesn't have funcRegANTSinterpolation in their pipe config,
        # it will default to LanczosWindowedSinc
        if not hasattr(c, 'funcRegANTSinterpolation'):
               setattr(c, 'funcRegANTSinterpolation', 'LanczosWindowedSinc')

        if c.funcRegANTSinterpolation not in ['Linear', 'BSpline', 'LanczosWindowedSinc']:
            err_msg = 'The selected ANTS interpolation method may be in the list of values: "Linear", "BSpline", "LanczosWindowedSinc"'
            raise Exception(err_msg)

    if 'FSL' in c.regOption:

        # if someone doesn't have anatRegFSLinterpolation in their pipe config,
        # it will default to sinc
        if not hasattr(c, 'anatRegFSLinterpolation'):
            setattr(c, 'anatRegFSLinterpolation', 'sinc')

        if c.anatRegFSLinterpolation not in ["trilinear", "sinc", "spline"]:
            err_msg = 'The selected FSL interpolation method may be in the list of values: "trilinear", "sinc", "spline"'
            raise Exception(err_msg)


    # Workflow setup
    workflow_name = 'resting_preproc_' + str(subject_id)
    workflow = pe.Workflow(name=workflow_name)
    workflow.base_dir = c.workingDirectory
    workflow.config['execution'] = {
        'hash_method': 'timestamp',
        'crashdump_dir': os.path.abspath(c.crashLogDirectory)
    }

    # Extract credentials path if it exists
    try:
        creds_path = sub_dict['creds_path']
        if creds_path and 'none' not in creds_path.lower():
            if os.path.exists(creds_path):
                input_creds_path = os.path.abspath(creds_path)
            else:
                err_msg = 'Credentials path: "%s" for subject "%s" was not ' \
                          'found. Check this path and try again.' % (
                              creds_path, subject_id)
                raise Exception(err_msg)
        else:
            input_creds_path = None
    except KeyError:
        input_creds_path = None

    # check if lateral_ventricles_mask exist
    if str(c.lateral_ventricles_mask).lower() in ['none', 'false']:
        ventricle_mask_exist = False
    else:
        ventricle_mask_exist = True

    # TODO ASH normalize file paths with schema validator
    template_keys = [
        ("anat", "templateSpecificationFile"),
        ("anat", "lateral_ventricles_mask"),
        ("anat", "PRIORS_CSF"),
        ("anat", "PRIORS_GRAY"),
        ("anat", "PRIORS_WHITE"),
        ("other", "configFileTwomm"),
        ("anat", "template_based_segmentation_CSF"),
        ("anat", "template_based_segmentation_GRAY"),
        ("anat", "template_based_segmentation_WHITE"),
    ]

    for key_type, key in template_keys:

        node = create_check_for_s3_node(
            key,
            getattr(c, key), key_type,
            input_creds_path, c.workingDirectory, map_node=False
        )

        setattr(c, key, node)
    
    template_keys_in_list = [
        ("anat", "ANTs_prior_seg_template_brain_list"),
        ("anat", "ANTs_prior_seg_template_segmentation_list"),
    ]

    for key_type, key in template_keys_in_list:

        node = create_check_for_s3_node(
            key,
            getattr(c, key), key_type,
            input_creds_path, c.workingDirectory, map_node=True
        )

        setattr(c, key, node)

    """""""""""""""""""""""""""""""""""""""""""""""""""
     PREPROCESSING
    """""""""""""""""""""""""""""""""""""""""""""""""""

    strat_initial = Strategy()

    # The list of strategies that will be shared all along the pipeline creation
    strat_list = []
    num_strat = 0

    anat_flow = create_anat_datasource('anat_gather_%d' % num_strat)
    anat_flow.inputs.inputnode.set(
        subject = subject_id,
        anat = sub_dict['anat'],
        creds_path = input_creds_path,
        dl_dir = c.workingDirectory,
        img_type = 'anat'
    )
    
    strat_initial.update_resource_pool({
        'anatomical': (anat_flow, 'outputspec.anat')
    })

    anat_ingress = [
        'brain_mask',
        'lesion_mask',
        'anatomical_csf_mask',
        'anatomical_gm_mask',
        'anatomical_wm_mask'
    ]

    for key in anat_ingress:
        if key in sub_dict.keys():
            if sub_dict[key] and sub_dict[key].lower() != 'none':

                anat_ingress_flow = create_anat_datasource(
                    f'anat_ingress_gather_{key}_{num_strat}')
                anat_ingress_flow.inputs.inputnode.subject = subject_id
                anat_ingress_flow.inputs.inputnode.anat = sub_dict[key]
                anat_ingress_flow.inputs.inputnode.creds_path = input_creds_path
                anat_ingress_flow.inputs.inputnode.dl_dir = c.workingDirectory

                if key == 'brain_mask':
                    key = 'anatomical_brain_mask'

                strat_initial.update_resource_pool({
                    key: (anat_ingress_flow, 'outputspec.anat')
                })

    templates_for_resampling = [
        (c.resolution_for_anat, c.template_brain_only_for_anat, 'template_brain_for_anat', 'resolution_for_anat'),
        (c.resolution_for_anat, c.template_skull_for_anat, 'template_skull_for_anat', 'resolution_for_anat'),
        (c.resolution_for_anat, c.template_symmetric_brain_only, 'template_symmetric_brain', 'resolution_for_anat'),
        (c.resolution_for_anat, c.template_symmetric_skull, 'template_symmetric_skull', 'resolution_for_anat'),
        (c.resolution_for_anat, c.dilated_symmetric_brain_mask, 'template_dilated_symmetric_brain_mask', 'resolution_for_anat'),
        (c.resolution_for_anat, c.ref_mask, 'template_ref_mask', 'resolution_for_anat'),
        (c.resolution_for_func_preproc, c.template_brain_only_for_func, 'template_brain_for_func_preproc', 'resolution_for_func_preproc'),
        (c.resolution_for_func_preproc, c.template_skull_for_func, 'template_skull_for_func_preproc', 'resolution_for_func_preproc'),
        (c.resolution_for_func_preproc, c.template_epi, 'template_epi', 'resolution_for_func_preproc'),  # no difference of skull and only brain
        (c.resolution_for_func_derivative, c.template_epi, 'template_epi_derivative', 'resolution_for_func_derivative'),  # no difference of skull and only brain
        (c.resolution_for_func_derivative, c.template_brain_only_for_func, 'template_brain_for_func_derivative', 'resolution_for_func_preproc'),
        (c.resolution_for_func_derivative, c.template_skull_for_func, 'template_skull_for_func_derivative', 'resolution_for_func_preproc'),
    ]

    if 1 in c.run_pypeer:
        templates_for_resampling.append((c.resolution_for_func_preproc, c.eye_mask_path, 'template_eye_mask', 'resolution_for_func_preproc'))
        Outputs.any.append("template_eye_mask")

    # update resampled template to resource pool
    for resolution, template, template_name, tag in templates_for_resampling:
        resampled_template = pe.Node(Function(input_names=['resolution', 'template', 'template_name', 'tag'],
                                              output_names=['resampled_template'],
                                              function=resolve_resolution,
                                              as_module=True),
                                        name='resampled_' + template_name)

        resampled_template.inputs.resolution = resolution
        resampled_template.inputs.template = template
        resampled_template.inputs.template_name = template_name
        resampled_template.inputs.tag = tag

        strat_initial.update_resource_pool({
            template_name: (resampled_template, 'resampled_template')
        })

    # update resource pool from data config
    # TODO fork resource pool
    if 'resource_pool' in sub_dict.keys():
        
        resource_pool_list = sub_dict['resource_pool']

        for num_strat, strat in enumerate(resource_pool_list.keys()):
            
            new_strat = strat_initial.fork()
            resource_pool_dict = sub_dict['resource_pool'][strat]

            for key in resource_pool_dict.keys():
                # handle anatomical_to_mni_nonlinear_xfm, mni_to_anatomical_nonlinear_xfm, ants xfms
                if ('nonlinear_xfm' in key or 'ants' in key) and key not in strat:

                    longitudinal_flow = create_anat_datasource(f'{key}_gather_{num_strat}')

                    longitudinal_flow.inputs.inputnode.set(
                        subject = subject_id,
                        anat = resource_pool_dict[key],
                        creds_path = input_creds_path,
                        dl_dir = c.workingDirectory,
                        img_type = 'other'
                    )

                    new_strat.update_resource_pool({
                        key: (longitudinal_flow, 'outputspec.anat')
                    })
                
                elif ('anatomical' in key or 'seg' in key) and key not in strat:

                    if 'seg_probability_maps' in key or 'seg_partial_volume_files' in key:

                        for num_key, file_path in enumerate(resource_pool_dict[key]):

                            longitudinal_flow = create_anat_datasource(f'{key}_{num_key}_gather_{num_strat}')
                            longitudinal_flow.inputs.inputnode.set(
                                subject = subject_id,
                                anat = file_path,
                                creds_path = input_creds_path,
                                dl_dir = c.workingDirectory,
                                img_type = 'anat'
                            )

                            concat_seg_map = pe.Node(Function(input_names=['in_list1', 'in_list2'],
                                                                output_names=['out_list'],
                                                                function=concat_list),
                                                        name=f'concat_{key}_{num_key}_{num_strat}')
                            
                            workflow.connect(longitudinal_flow, 'outputspec.anat',
                                concat_seg_map, 'in_list1')

                            if num_key == 0:
                                new_strat.update_resource_pool({
                                    f'temporary_{key}_list':(concat_seg_map, 'out_list')
                                })
                            else:
                                node, out_file = new_strat[f'temporary_{key}_list']
                                workflow.connect(node, out_file,
                                            concat_seg_map, 'in_list2')
                                
                                new_strat.update_resource_pool({
                                    f'temporary_{key}_list':(concat_seg_map, 'out_list')
                                }, override=True)

                        new_strat.update_resource_pool({
                            key: (concat_seg_map, 'out_list')
                        })
                    
                    else:
                        longitudinal_flow = create_anat_datasource(f'{key}_gather_{num_strat}')
                        longitudinal_flow.inputs.inputnode.set(
                            subject = subject_id,
                            anat = resource_pool_dict[key],
                            creds_path = input_creds_path,
                            dl_dir = c.workingDirectory,
                            img_type = 'anat'
                        )
                        new_strat.update_resource_pool({
                            key: (longitudinal_flow, 'outputspec.anat')
                        })
                
                elif 'functional' in key:
                    # TODO 
                    pass
                else:
                    new_strat.update_resource_pool({
                        key: resource_pool_dict[key]
                    })
                
            strat_list += [new_strat]
        
    else:
        
        strat_list += [strat_initial]


    new_strat_list = []

    if 'anatomical_to_standard' not in strat_list[0]:
        
        for num_strat, strat in enumerate(strat_list):

            if 'anatomical_brain_mask' in strat:

                anat_preproc = create_anat_preproc(method='mask',
                                                config=c,
                                                wf_name='anat_preproc_mask_%d' % num_strat)

                new_strat = strat.fork()
                node, out_file = new_strat['anatomical']
                workflow.connect(node, out_file,
                                anat_preproc, 'inputspec.anat')

                node, out_file = strat['anatomical_brain_mask']
                workflow.connect(node, out_file,
                                anat_preproc, 'inputspec.brain_mask')

                new_strat.append_name(anat_preproc.name)
                new_strat.set_leaf_properties(anat_preproc, 'outputspec.brain')
                new_strat.update_resource_pool({
                    'anatomical_brain': (anat_preproc, 'outputspec.brain'),
                    'anatomical_reorient': (anat_preproc, 'outputspec.reorient'),
                })
                new_strat.update_resource_pool({
                    'anatomical_brain_mask': (anat_preproc, 'outputspec.brain_mask')
                }, override=True)

                new_strat_list += [new_strat]

                continue

            if already_skullstripped:

                anat_preproc = create_anat_preproc(method=None,
                                                already_skullstripped=True,
                                                config=c,
                                                wf_name='anat_preproc_already_%d' % num_strat)

                new_strat = strat.fork()
                node, out_file = new_strat['anatomical']
                workflow.connect(node, out_file,
                                anat_preproc, 'inputspec.anat')
                workflow.connect(c.template_brain_only_for_anat, 'local_path',
                                anat_preproc, 'inputspec.template_brain_only_for_anat')
                workflow.connect(c.template_skull_for_anat, 'local_path',
                                anat_preproc, 'inputspec.template_skull_for_anat')
                new_strat.append_name(anat_preproc.name)
                new_strat.set_leaf_properties(anat_preproc, 'outputspec.brain')
                new_strat.update_resource_pool({
                    'anatomical_brain': (anat_preproc, 'outputspec.brain'),
                    'anatomical_reorient': (anat_preproc, 'outputspec.reorient'),
                    'anatomical_brain_mask': (anat_preproc, 'outputspec.brain_mask'),
                })

                new_strat_list += [new_strat]

            else:
                if not any(o in c.skullstrip_option for o in ["AFNI", "FSL", "niworkflows-ants", "unet"]):
                    err = '\n\n[!] C-PAC says: Your skull-stripping method options ' \
                        'setting does not include either \'AFNI\' or \'FSL\' or \'niworkflows-ants\'.\n\n' \
                        'Options you provided:\nskullstrip_option: {0}' \
                        '\n\n'.format(str(c.skullstrip_option))
                    raise Exception(err)

                if "AFNI" in c.skullstrip_option:

                    anat_preproc = create_anat_preproc(method='afni',
                                                    config=c,
                                                    wf_name='anat_preproc_afni_%d' % num_strat)

                    anat_preproc.inputs.AFNI_options.set(
                        mask_vol=c.skullstrip_mask_vol,
                        shrink_factor=c.skullstrip_shrink_factor,
                        var_shrink_fac=c.skullstrip_var_shrink_fac,
                        shrink_fac_bot_lim=c.skullstrip_shrink_factor_bot_lim,
                        avoid_vent=c.skullstrip_avoid_vent,
                        niter=c.skullstrip_n_iterations,
                        pushout=c.skullstrip_pushout,
                        touchup=c.skullstrip_touchup,
                        fill_hole=c.skullstrip_fill_hole,
                        avoid_eyes=c.skullstrip_avoid_eyes,
                        use_edge=c.skullstrip_use_edge,
                        exp_frac=c.skullstrip_exp_frac,
                        smooth_final=c.skullstrip_smooth_final,
                        push_to_edge=c.skullstrip_push_to_edge,
                        use_skull=c.skullstrip_use_skull,
                        perc_int=c.skullstrip_perc_int,
                        max_inter_iter=c.skullstrip_max_inter_iter,
                        blur_fwhm=c.skullstrip_blur_fwhm,
                        fac=c.skullstrip_fac,
                        monkey=c.skullstrip_monkey,
                    )

                    new_strat = strat.fork()
                    node, out_file = new_strat['anatomical']
                    workflow.connect(node, out_file,
                                    anat_preproc, 'inputspec.anat')
                    new_strat.append_name(anat_preproc.name)
                    new_strat.set_leaf_properties(anat_preproc, 'outputspec.brain')
                    new_strat.update_resource_pool({
                        'anatomical_brain': (anat_preproc, 'outputspec.brain'),
                        'anatomical_reorient': (anat_preproc, 'outputspec.reorient'),
                        'anatomical_brain_mask': (anat_preproc, 'outputspec.brain_mask'),
                    })

                    new_strat_list += [new_strat]

                if "FSL" in c.skullstrip_option:
                    anat_preproc = create_anat_preproc(method='fsl',
                                                    config=c,
                                                    wf_name='anat_preproc_bet_%d' % num_strat)

                    anat_preproc.inputs.BET_options.set(
                        frac=c.bet_frac,
                        mask_boolean=c.bet_mask_boolean,
                        mesh_boolean=c.bet_mesh_boolean,
                        outline=c.bet_outline,
                        padding=c.bet_padding,
                        radius=c.bet_radius,
                        reduce_bias=c.bet_reduce_bias,
                        remove_eyes=c.bet_remove_eyes,
                        robust=c.bet_robust,
                        skull=c.bet_skull,
                        surfaces=c.bet_surfaces,
                        threshold=c.bet_threshold,
                        vertical_gradient=c.bet_vertical_gradient,
                    )

                    new_strat = strat.fork()
                    node, out_file = new_strat['anatomical']
                    workflow.connect(node, out_file,
                                    anat_preproc, 'inputspec.anat')
                    new_strat.append_name(anat_preproc.name)
                    new_strat.set_leaf_properties(anat_preproc, 'outputspec.brain')
                    new_strat.update_resource_pool({
                        'anatomical_brain': (anat_preproc, 'outputspec.brain'),
                        'anatomical_reorient': (anat_preproc, 'outputspec.reorient'),
                        'anatomical_brain_mask': (anat_preproc, 'outputspec.brain_mask'),
                    })

                    new_strat_list += [new_strat]

                if "niworkflows-ants" in c.skullstrip_option:
                    anat_preproc = create_anat_preproc(method='niworkflows-ants',
                                                    config=c,
                                                    wf_name='anat_preproc_niworkflows_ants_%d' % num_strat)

                    new_strat = strat.fork()
                    node, out_file = new_strat['anatomical']
                    workflow.connect(node, out_file,
                                    anat_preproc, 'inputspec.anat')
                    new_strat.append_name(anat_preproc.name)
                    new_strat.set_leaf_properties(anat_preproc, 'outputspec.brain')
                    new_strat.update_resource_pool({
                        'anatomical_brain': (anat_preproc, 'outputspec.brain'),
                        'anatomical_reorient': (anat_preproc, 'outputspec.reorient'),
                        'anatomical_brain_mask': (anat_preproc, 'outputspec.brain_mask'),
                    })

                    new_strat_list += [new_strat]

                if "unet" in c.skullstrip_option:
                    anat_preproc = create_anat_preproc(method='unet',
                                                    config=c,
                                                    wf_name='anat_preproc_unet_%d' % num_strat)

                    new_strat = strat.fork()
                    node, out_file = new_strat['anatomical']
                    workflow.connect(node, out_file,
                                    anat_preproc, 'inputspec.anat')
                    new_strat.append_name(anat_preproc.name)
                    new_strat.set_leaf_properties(anat_preproc, 'outputspec.brain')
                    new_strat.update_resource_pool({
                        'anatomical_brain': (anat_preproc, 'outputspec.brain'),
                        'anatomical_reorient': (anat_preproc, 'outputspec.reorient'),
                        'anatomical_brain_mask': (anat_preproc, 'outputspec.brain_mask'),
                    })

                    new_strat_list += [new_strat]


        strat_list = new_strat_list

        new_strat_list = []

        # either run FSL anatomical-to-MNI registration, or...
        if 'FSL' in c.regOption:
            for num_strat, strat in enumerate(strat_list):

                # this is to prevent the user from running FNIRT if they are
                # providing already-skullstripped inputs. this is because
                # FNIRT requires an input with the skull still on
                if already_skullstripped == 1:
                    err_msg = '\n\n[!] CPAC says: FNIRT (for anatomical ' \
                            'registration) will not work properly if you ' \
                            'are providing inputs that have already been ' \
                            'skull-stripped.\n\nEither switch to using ' \
                            'ANTS for registration or provide input ' \
                            'images that have not been already ' \
                            'skull-stripped.\n\n'

                    logger.info(err_msg)
                    raise Exception

                flirt_reg_anat_mni = create_fsl_flirt_linear_reg(
                    f'anat_mni_flirt_register_{num_strat}'
                )

                # Input registration parameters
                flirt_reg_anat_mni.inputs.inputspec.interp = c.anatRegFSLinterpolation

                node, out_file = strat['anatomical_brain']
                workflow.connect(node, out_file,
                                flirt_reg_anat_mni, 'inputspec.input_brain')

                # pass the reference files
                node, out_file = strat['template_brain_for_anat']
                workflow.connect(node, out_file,
                    flirt_reg_anat_mni, 'inputspec.reference_brain')

                if 'ANTS' in c.regOption:
                    strat = strat.fork()
                    new_strat_list.append(strat)

                strat.append_name(flirt_reg_anat_mni.name)
                strat.set_leaf_properties(flirt_reg_anat_mni,
                                        'outputspec.output_brain')

                strat.update_resource_pool({
                    'registration_method': 'FSL',
                    'anatomical_to_mni_linear_xfm': (flirt_reg_anat_mni, 'outputspec.linear_xfm'),
                    'mni_to_anatomical_linear_xfm': (flirt_reg_anat_mni, 'outputspec.invlinear_xfm'),
                    'anatomical_to_standard': (flirt_reg_anat_mni, 'outputspec.output_brain')
                })

        strat_list += new_strat_list

        new_strat_list = []

        try:
            fsl_linear_reg_only = c.fsl_linear_reg_only
        except AttributeError:
            fsl_linear_reg_only = [0]

        if 'FSL' in c.regOption and 0 in fsl_linear_reg_only:

            for num_strat, strat in enumerate(strat_list):

                if strat.get('registration_method') == 'FSL':

                    fnirt_reg_anat_mni = create_fsl_fnirt_nonlinear_reg(
                        f'anat_mni_fnirt_register_{num_strat}'
                    )

                    node, out_file = strat['anatomical_brain']
                    workflow.connect(node, out_file,
                                    fnirt_reg_anat_mni, 'inputspec.input_brain')

                    # pass the reference files
                    node, out_file = strat['template_brain_for_anat']
                    workflow.connect(node, out_file,
                        fnirt_reg_anat_mni, 'inputspec.reference_brain')

                    node, out_file = strat['anatomical_reorient']
                    workflow.connect(node, out_file,
                                    fnirt_reg_anat_mni, 'inputspec.input_skull')

                    node, out_file = strat['anatomical_to_mni_linear_xfm']
                    workflow.connect(node, out_file,
                                    fnirt_reg_anat_mni, 'inputspec.linear_aff')

                    node, out_file = strat['template_skull_for_anat']
                    workflow.connect(node, out_file,
                        fnirt_reg_anat_mni, 'inputspec.reference_skull')

                    node, out_file = strat['template_ref_mask']
                    workflow.connect(node, out_file,
                        fnirt_reg_anat_mni, 'inputspec.ref_mask')

                    # assign the FSL FNIRT config file specified in pipeline
                    # config.yml
                    fnirt_reg_anat_mni.inputs.inputspec.fnirt_config = c.fnirtConfig

                    if 1 in fsl_linear_reg_only:
                        strat = strat.fork()
                        new_strat_list.append(strat)

                    strat.append_name(fnirt_reg_anat_mni.name)
                    strat.set_leaf_properties(fnirt_reg_anat_mni,
                                            'outputspec.output_brain')

                    strat.update_resource_pool({
                        'anatomical_to_mni_nonlinear_xfm': (fnirt_reg_anat_mni, 'outputspec.nonlinear_xfm'),
                        'anatomical_to_standard': (fnirt_reg_anat_mni, 'outputspec.output_brain')
                    }, override=True)

        strat_list += new_strat_list

        new_strat_list = []

        for num_strat, strat in enumerate(strat_list):

            # or run ANTS anatomical-to-MNI registration instead
            if 'ANTS' in c.regOption and \
                    strat.get('registration_method') != 'FSL':

                ants_reg_anat_mni = \
                    create_wf_calculate_ants_warp(
                        f'anat_mni_ants_register_{num_strat}',
                        num_threads=num_ants_cores,
                        reg_ants_skull = c.regWithSkull
                    )

                # calculating the transform with the skullstripped is
                # reported to be better, but it requires very high
                # quality skullstripping. If skullstripping is imprecise
                # registration with skull is preferred

                # TODO ASH assess with schema validator
                if 1 in c.regWithSkull:

                    if already_skullstripped == 1:
                        err_msg = '\n\n[!] CPAC says: You selected ' \
                            'to run anatomical registration with ' \
                            'the skull, but you also selected to ' \
                            'use already-skullstripped images as ' \
                            'your inputs. This can be changed ' \
                            'in your pipeline configuration ' \
                            'editor.\n\n'

                        logger.info(err_msg)
                        raise Exception

                # Input ANTs registration parameters
                if c.ANTs_para_T1_registration is None:
                    err_msg = '\n\n[!] C-PAC says: \n'\
                        'You have selected \'regOption: [ANTS]\' as your anatomical registration method. \n'\
                                'However, ANTs parameters specified: {0}, is not supported. ' \
                                'Please specify ANTs parameters properly and try again'.format(str(c.ANTs_para_T1_registration))
                    raise Exception(err_msg)
                else:
                    ants_reg_anat_mni.inputs.inputspec.ants_para = c.ANTs_para_T1_registration

                ants_reg_anat_mni.inputs.inputspec.interp = c.anatRegANTSinterpolation

                # get the skull-stripped anatomical from resource pool
                node, out_file = strat['anatomical_brain']

                # pass the anatomical to the workflow
                workflow.connect(node, out_file,
                                    ants_reg_anat_mni,
                                    'inputspec.moving_brain')

                # pass the reference file
                node, out_file = strat['template_brain_for_anat']
                workflow.connect(node, out_file,
                    ants_reg_anat_mni, 'inputspec.reference_brain')

                # get the reorient skull-on anatomical from resource pool
                node, out_file = strat['anatomical_reorient']

                # pass the anatomical to the workflow
                workflow.connect(node, out_file,
                                    ants_reg_anat_mni,
                                    'inputspec.moving_skull')

                # pass the reference file
                node, out_file = strat['template_skull_for_anat']
                workflow.connect(
                    node, out_file,
                    ants_reg_anat_mni, 'inputspec.reference_skull'
                    )

                # Test if a lesion mask is found for the anatomical image
                if 'lesion_mask' in sub_dict and c.use_lesion_mask:
                    # Create lesion preproc node to apply afni Refit and Resample
                    lesion_preproc = create_lesion_preproc(
                        wf_name='lesion_preproc_%d' % num_strat
                    )
                    # Add the name of the node in the strat object
                    strat.append_name(lesion_preproc.name)
                    # I think I don't need to set this node as leaf but not sure
                    # strat.set_leaf_properties(lesion_preproc, 'inputspec.lesion')

                    # Add the lesion preprocessed to the resource pool
                    strat.update_resource_pool({
                        'lesion_reorient': (lesion_preproc, 'outputspec.reorient')
                    })
                    # The Refit lesion is not added to the resource pool because
                    # it is not used afterward

                    # Retieve the lesion mask from the resource pool
                    node, out_file = strat['lesion_mask']
                    # Set the lesion mask as input of lesion_preproc
                    workflow.connect(
                        node, out_file,
                        lesion_preproc, 'inputspec.lesion'
                    )

                    # Set the output of lesion preproc as parameter of ANTs
                    # fixed_image_mask option
                    workflow.connect(
                        lesion_preproc, 'outputspec.reorient',
                        ants_reg_anat_mni, 'inputspec.fixed_image_mask'
                    )
                else:
                    ants_reg_anat_mni.inputs.inputspec.fixed_image_mask = None

                strat.append_name(ants_reg_anat_mni.name)

                strat.set_leaf_properties(ants_reg_anat_mni,
                                        'outputspec.normalized_output_brain')

                strat.update_resource_pool({
                    'registration_method': 'ANTS',
                    'ants_initial_xfm': (ants_reg_anat_mni, 'outputspec.ants_initial_xfm'),
                    'ants_rigid_xfm': (ants_reg_anat_mni, 'outputspec.ants_rigid_xfm'),
                    'ants_affine_xfm': (ants_reg_anat_mni, 'outputspec.ants_affine_xfm'),
                    'anatomical_to_mni_nonlinear_xfm': (ants_reg_anat_mni, 'outputspec.warp_field'),
                    'mni_to_anatomical_nonlinear_xfm': (ants_reg_anat_mni, 'outputspec.inverse_warp_field'),
                    'anat_to_mni_ants_composite_xfm': (ants_reg_anat_mni, 'outputspec.composite_transform'),
                    'anatomical_to_standard': (ants_reg_anat_mni, 'outputspec.normalized_output_brain')
                })

        strat_list += new_strat_list

        # [SYMMETRIC] T1 -> Symmetric Template, Non-linear registration (FNIRT/ANTS)

        new_strat_list = []

        if 1 in c.runVMHC and 1 in getattr(c, 'runFunctional', [1]):

            for num_strat, strat in enumerate(strat_list):

                if 'FSL' in c.regOption and \
                    strat.get('registration_method') != 'ANTS':

                    # this is to prevent the user from running FNIRT if they are
                    # providing already-skullstripped inputs. this is because
                    # FNIRT requires an input with the skull still on
                    # TODO ASH normalize w schema validation to bool
                    if already_skullstripped == 1:
                        err_msg = '\n\n[!] CPAC says: FNIRT (for anatomical ' \
                                'registration) will not work properly if you ' \
                                'are providing inputs that have already been ' \
                                'skull-stripped.\n\nEither switch to using ' \
                                'ANTS for registration or provide input ' \
                                'images that have not been already ' \
                                'skull-stripped.\n\n'

                        logger.info(err_msg)
                        raise Exception

                    flirt_reg_anat_symm_mni = create_fsl_flirt_linear_reg(
                        'anat_symmetric_mni_flirt_register_{0}'.format(num_strat)
                    )


                    # Input registration parameters
                    flirt_reg_anat_symm_mni.inputs.inputspec.interp = c.anatRegFSLinterpolation

                    node, out_file = strat['anatomical_brain']
                    workflow.connect(node, out_file,
                                    flirt_reg_anat_symm_mni,
                                    'inputspec.input_brain')

                    # pass the reference files
                    node, out_file = strat['template_symmetric_brain']
                    workflow.connect(node, out_file,
                        flirt_reg_anat_symm_mni, 'inputspec.reference_brain')

                    # if 'ANTS' in c.regOption:
                    #    strat = strat.fork()
                    #    new_strat_list.append(strat)

                    strat.append_name(flirt_reg_anat_symm_mni.name)
                    strat.set_leaf_properties(flirt_reg_anat_symm_mni,
                                            'outputspec.output_brain')

                    strat.update_resource_pool({
                        'anatomical_to_symmetric_mni_linear_xfm': (
                        flirt_reg_anat_symm_mni, 'outputspec.linear_xfm'),
                        'symmetric_mni_to_anatomical_linear_xfm': (
                        flirt_reg_anat_symm_mni, 'outputspec.invlinear_xfm'),
                        'symmetric_anatomical_to_standard': (
                        flirt_reg_anat_symm_mni, 'outputspec.output_brain')
                    })

            strat_list += new_strat_list

            new_strat_list = []

            try:
                fsl_linear_reg_only = c.fsl_linear_reg_only
            except AttributeError:
                fsl_linear_reg_only = [0]

            if 'FSL' in c.regOption and 0 in fsl_linear_reg_only:

                for num_strat, strat in enumerate(strat_list):

                    if strat.get('registration_method') == 'FSL':
                        fnirt_reg_anat_symm_mni = create_fsl_fnirt_nonlinear_reg(
                            'anat_symmetric_mni_fnirt_register_%d' % num_strat
                        )

                        node, out_file = strat['anatomical_brain']
                        workflow.connect(node, out_file,
                                        fnirt_reg_anat_symm_mni,
                                        'inputspec.input_brain')

                        # pass the reference files
                        node, out_file = strat['template_brain_for_anat']
                        workflow.connect(node, out_file,
                            fnirt_reg_anat_symm_mni, 'inputspec.reference_brain')

                        node, out_file = strat['anatomical_reorient']
                        workflow.connect(node, out_file,
                                        fnirt_reg_anat_symm_mni,
                                        'inputspec.input_skull')

                        node, out_file = strat['anatomical_to_mni_linear_xfm']
                        workflow.connect(node, out_file,
                                        fnirt_reg_anat_symm_mni,
                                        'inputspec.linear_aff')

                        node, out_file = strat['template_symmetric_skull']
                        workflow.connect(node, out_file,
                            fnirt_reg_anat_symm_mni, 'inputspec.reference_skull')

                        node, out_file = strat['template_dilated_symmetric_brain_mask']
                        workflow.connect(node, out_file,
                            fnirt_reg_anat_symm_mni, 'inputspec.ref_mask')

<<<<<<< HEAD
            node, out_file = strat['anatomical_brain_mask']
            workflow.connect(node, out_file,
                             seg_preproc_ants_prior_based, 'inputspec.anatomical_brain_mask')
            workflow.connect(c.ANTs_prior_seg_template_brain_list, 'local_path',
                             seg_preproc_ants_prior_based, 'inputspec.template_brain_list')
            workflow.connect(c.ANTs_prior_seg_template_segmentation_list, 'local_path',
                             seg_preproc_ants_prior_based, 'inputspec.template_segmentation_list')
            seg_preproc_ants_prior_based.inputs.inputspec.csf_label = c.ANTs_prior_seg_CSF_label
            seg_preproc_ants_prior_based.inputs.inputspec.left_gm_label = c.ANTs_prior_seg_left_GM_label
            seg_preproc_ants_prior_based.inputs.inputspec.right_gm_label = c.ANTs_prior_seg_right_GM_label
            seg_preproc_ants_prior_based.inputs.inputspec.left_wm_label = c.ANTs_prior_seg_left_WM_label
            seg_preproc_ants_prior_based.inputs.inputspec.right_wm_label = c.ANTs_prior_seg_right_WM_label
=======
                        strat.append_name(fnirt_reg_anat_symm_mni.name)
                        strat.set_leaf_properties(fnirt_reg_anat_symm_mni,
                                                'outputspec.output_brain')

                        strat.update_resource_pool({
                            'anatomical_to_symmetric_mni_nonlinear_xfm': (
                            fnirt_reg_anat_symm_mni, 'outputspec.nonlinear_xfm'),
                            'symmetric_anatomical_to_standard': (
                            fnirt_reg_anat_symm_mni, 'outputspec.output_brain')
                        }, override=True)
>>>>>>> 60bcd2e8

            strat_list += new_strat_list

            new_strat_list = []

            for num_strat, strat in enumerate(strat_list):

                # or run ANTS anatomical-to-MNI registration instead
                if 'ANTS' in c.regOption and \
                    strat.get('registration_method') != 'FSL':

                    ants_reg_anat_symm_mni = \
                        create_wf_calculate_ants_warp(
                            'anat_symmetric_mni_ants_register_%d' % num_strat,
                            num_threads=num_ants_cores,
                            reg_ants_skull = c.regWithSkull
                        )

                    # Input registration parameters
                    ants_reg_anat_symm_mni.inputs.inputspec.ants_para = c.ANTs_para_T1_registration
                    ants_reg_anat_symm_mni.inputs.inputspec.interp = c.anatRegANTSinterpolation

                    # calculating the transform with the skullstripped is
                    # reported to be better, but it requires very high
                    # quality skullstripping. If skullstripping is imprecise
                    # registration with skull is preferred
                    if 1 in c.regWithSkull:

                        if already_skullstripped == 1:
                            err_msg = '\n\n[!] CPAC says: You selected ' \
                                'to run anatomical registration with ' \
                                'the skull, but you also selected to ' \
                                'use already-skullstripped images as ' \
                                'your inputs. This can be changed ' \
                                'in your pipeline configuration ' \
                                'editor.\n\n'

                            logger.info(err_msg)
                            raise Exception

                    # get the skullstripped anatomical from resource pool
                    node, out_file = strat['anatomical_brain']

                    # pass the anatomical to the workflow
                    workflow.connect(node, out_file,
                                        ants_reg_anat_symm_mni,
                                        'inputspec.moving_brain')

                    # pass the reference file
                    node, out_file = strat['template_symmetric_brain']
                    workflow.connect(node, out_file,
                                    ants_reg_anat_symm_mni, 'inputspec.reference_brain')

                    # get the reorient skull-on anatomical from resource
                    # pool
                    node, out_file = strat['anatomical_reorient']

                    # pass the anatomical to the workflow
                    workflow.connect(node, out_file,
                                        ants_reg_anat_symm_mni,
                                        'inputspec.moving_skull')

                    # pass the reference file
                    node, out_file = strat['template_symmetric_skull']
                    workflow.connect(node, out_file,
                                        ants_reg_anat_symm_mni, 'inputspec.reference_skull')


                    if 'lesion_mask' in sub_dict and c.use_lesion_mask:
                        # Create lesion preproc node to apply afni Refit & Resample
                        lesion_preproc = create_lesion_preproc(
                            wf_name='lesion_preproc_%d' % num_strat
                        )
                        # Add the name of the node in the strat object
                        strat.append_name(lesion_preproc.name)

                        # I think I don't need to set this node as leaf but not sure
                        # strat.set_leaf_properties(lesion_preproc,
                        # 'inputspec.lesion')

                        # Add the lesion preprocessed to the resource pool
                        strat.update_resource_pool({
                            'lesion_reorient': (
                                lesion_preproc, 'outputspec.reorient')
                        })
                        # The Refit lesion is not added to the resource pool because
                        # it is not used afterward

                        # Retieve the lesion mask from the resource pool
                        node, out_file = strat['lesion_mask']
                        # Set the lesion mask as input of lesion_preproc
                        workflow.connect(
                            node, out_file,
                            lesion_preproc, 'inputspec.lesion'
                        )

                        # Set the output of lesion preproc as parameter of ANTs
                        # fixed_image_mask option
                        workflow.connect(
                            lesion_preproc, 'outputspec.reorient',
                            ants_reg_anat_symm_mni, 'inputspec.fixed_image_mask'
                        )
                    else:
                        ants_reg_anat_symm_mni.inputs.inputspec.fixed_image_mask = \
                            None

                    strat.append_name(ants_reg_anat_symm_mni.name)
                    strat.set_leaf_properties(ants_reg_anat_symm_mni,
                                            'outputspec.normalized_output_brain')

                    strat.update_resource_pool({
                        'ants_symmetric_initial_xfm': (ants_reg_anat_symm_mni, 'outputspec.ants_initial_xfm'),
                        'ants_symmetric_rigid_xfm': (ants_reg_anat_symm_mni, 'outputspec.ants_rigid_xfm'),
                        'ants_symmetric_affine_xfm': (ants_reg_anat_symm_mni, 'outputspec.ants_affine_xfm'),
                        'anatomical_to_symmetric_mni_nonlinear_xfm': (ants_reg_anat_symm_mni, 'outputspec.warp_field'),
                        'symmetric_mni_to_anatomical_nonlinear_xfm': (ants_reg_anat_symm_mni, 'outputspec.inverse_warp_field'),
                        'anat_to_symmetric_mni_ants_composite_xfm': (ants_reg_anat_symm_mni, 'outputspec.composite_transform'),
                        'symmetric_anatomical_to_standard': (ants_reg_anat_symm_mni, 'outputspec.normalized_output_brain')
                    })

            strat_list += new_strat_list

        # Inserting Segmentation Preprocessing Workflow
        workflow, strat_list = connect_anat_segmentation(workflow, strat_list, c)


    # Functional / BOLD time
    if ('func' in sub_dict or 'rest' in sub_dict) and \
            1 in getattr(c, 'runFunctional', [1]):
        #  pipeline needs to have explicit [0] to disable functional workflow

        # Functional Ingress Workflow
        workflow, diff, blip, fmap_rp_list = connect_func_ingress(workflow,
                                                                  strat_list, c,
                                                                  sub_dict,
                                                                  subject_id,
                                                                  input_creds_path)

        # Functional Initial Prep Workflow
        workflow, strat_list = connect_func_init(workflow, strat_list, c)

        # Functional Image Preprocessing Workflow
        workflow, strat_list = connect_func_preproc(workflow, strat_list, c)

        # Distortion Correction
        workflow, strat_list = connect_distortion_correction(workflow,
                                                             strat_list, c,
                                                             diff,
                                                             blip,
                                                             fmap_rp_list)

        for num_strat, strat in enumerate(strat_list):

            # Resample brain mask with derivative resolution
            node, out_file = strat['functional_brain_mask']
            resampled_template = pe.Node(
                Function(
                    input_names=['resolution', 'template', 'template_name'],
                    output_names=['resampled_template'],
                    function=resolve_resolution,
                    as_module=True
                ),
                name='functional_brain_mask_derivative_%d' % (num_strat)
            )

            resampled_template.inputs.resolution = c.resolution_for_func_derivative
            resampled_template.inputs.template_name = 'functional_brain_mask_derivative'
            workflow.connect(node, out_file, resampled_template, 'template')
            strat.update_resource_pool({
                'functional_brain_mask_derivative': (
                    resampled_template,
                    'resampled_template'
                )
            })

        # Func -> T1 Registration (Initial Linear reg)
        # Depending on configuration, either passes output matrix to
        # Func -> Template ApplyWarp, or feeds into linear reg of BBReg operation
        # (if BBReg is enabled)
        workflow, strat_list, diff_complete = connect_func_to_anat_init_reg(workflow, strat_list, c)

        # Func -> T1 Registration (BBREG)
        # Outputs 'functional_to_anat_linear_xfm', a matrix file of the
        # functional-to-anatomical registration warp to be applied LATER in
        # func_mni_warp, which accepts it as input 'premat'
        workflow, strat_list = connect_func_to_anat_bbreg(workflow, strat_list, c, diff_complete)

        # Func -> T1/EPI Template
        workflow, strat_list = connect_func_to_template_reg(workflow, strat_list, c)

        # Inserting epi-template-based-segmentation Workflow
        new_strat_list = []

        if 'EPI_template' in c.template_based_segmentation:

            for num_strat, strat in enumerate(strat_list):

                if 'functional_to_epi-standard' not in strat:
                    continue

                if not any(o in c.template_based_segmentation for o in ['EPI_template', 'T1_template', 'None']):
                    err = '\n\n[!] C-PAC says: Your template based segmentation ' \
                        'setting does not include either \'EPI_template\' or \'T1_template\'.\n\n' \
                        'Options you provided:\ntemplate_based_segmentation: {0}' \
                        '\n\n'.format(str(c.template_based_segmentation))
                    raise Exception(err)

                if strat.get('epi_registration_method') == 'FSL':
                    use_ants = False
                elif strat.get('epi_registration_method') == 'ANTS':
                    use_ants = True

                seg_preproc_template_based = create_seg_preproc_template_based(use_ants=use_ants,
                                                                wf_name='seg_preproc_epi_template_{0}'.format(num_strat))

                # TODO ASH review
                if seg_preproc_template_based is None:
                    continue

                if strat.get('epi_registration_method') == 'FSL':

                    node, out_file = strat['mean_functional']
                    workflow.connect(node, out_file,
                                    seg_preproc_template_based, 'inputspec.brain')

                    node, out_file = strat['func_to_epi_invlinear_xfm']
                    workflow.connect(node, out_file,
                                    seg_preproc_template_based,
                                    'inputspec.standard2highres_mat')

                elif strat.get('epi_registration_method') == 'ANTS':

                    node, out_file = strat['mean_functional']
                    workflow.connect(node, out_file,
                                    seg_preproc_template_based, 'inputspec.brain')

                    node, out_file = strat['func_to_epi_ants_initial_xfm']
                    # node, out_file = strat['ants_initial_xfm']
                    workflow.connect(node, out_file,
                                    seg_preproc_template_based,
                                    'inputspec.standard2highres_init')

                    node, out_file = strat['func_to_epi_ants_rigid_xfm']
                    # node, out_file = strat['ants_rigid_xfm']
                    workflow.connect(node, out_file,
                                    seg_preproc_template_based,
                                    'inputspec.standard2highres_rig')

                    node, out_file = strat['func_to_epi_ants_affine_xfm']
                    # node, out_file = strat['ants_affine_xfm']
                    workflow.connect(node, out_file,
                                    seg_preproc_template_based,
                                    'inputspec.standard2highres_mat')

                workflow.connect(c.template_based_segmentation_CSF, 'local_path',
                                    seg_preproc_template_based, 'inputspec.CSF_template')

                workflow.connect(c.template_based_segmentation_GRAY, 'local_path',
                                    seg_preproc_template_based, 'inputspec.GRAY_template')

                workflow.connect(c.template_based_segmentation_WHITE, 'local_path',
                                    seg_preproc_template_based, 'inputspec.WHITE_template')

                # TODO ASH review with forking function
                if 'None' in c.template_based_segmentation:
                    strat = strat.fork()
                    new_strat_list.append(strat)

                strat.append_name(seg_preproc_template_based.name)
                strat.update_resource_pool({
                    'epi_gm_mask': (seg_preproc_template_based, 'outputspec.gm_mask'),
                    'epi_csf_mask': (seg_preproc_template_based, 'outputspec.csf_mask'),
                    'epi_wm_mask': (seg_preproc_template_based, 'outputspec.wm_mask')
                })

        strat_list += new_strat_list


        # Inserting Generate Motion Statistics Workflow
        new_strat_list = []
        for num_strat, strat in enumerate(strat_list):

            if 'motion_params' not in strat:

                # skullstripping tool
                skullstrip_tool = strat.get('bold_masking_method')

                # motion correction reference
                motion_correct_ref = strat.get('motion_correction_ref')

                # motion correction tool
                motion_correct_tool = strat.get('motion_correction_method')

                gen_motion_stats = motion_power_statistics(
                    name='_'.join([
                        'gen_motion_stats', skullstrip_tool,
                        motion_correct_ref, motion_correct_tool, str(num_strat)
                    ]),
                    motion_correct_tool=motion_correct_tool)

                # Special case where the workflow is not getting outputs from
                # resource pool but is connected to functional datasource
                node, out_file = new_strat['subject']
                workflow.connect(node, out_file,
                                 gen_motion_stats, 'inputspec.subject_id')

                node, out_file = new_strat['scan']
                workflow.connect(node, out_file,
                                 gen_motion_stats, 'inputspec.scan_id')

                node, out_file = strat['motion_correct']
                workflow.connect(node, out_file,
                                 gen_motion_stats, 'inputspec.motion_correct')

                node, out_file = strat['movement_parameters']
                workflow.connect(node, out_file,
                                 gen_motion_stats,
                                 'inputspec.movement_parameters')

                node, out_file = strat['max_displacement']
                workflow.connect(node, out_file,
                                 gen_motion_stats,
                                 'inputspec.max_displacement')

                node, out_file = strat['functional_brain_mask']
                workflow.connect(node, out_file,
                                 gen_motion_stats, 'inputspec.mask')

                node, out_file = strat['coordinate_transformation']
                workflow.connect(node, out_file,
                                 gen_motion_stats,
                                 'inputspec.transformations')

                strat.update_resource_pool({
                    'frame_wise_displacement_power': (gen_motion_stats, 'outputspec.FDP_1D'),
                    'frame_wise_displacement_jenkinson': (gen_motion_stats, 'outputspec.FDJ_1D'),
                    'dvars': (gen_motion_stats, 'outputspec.DVARS_1D'),
                    'power_params': (gen_motion_stats, 'outputspec.power_params'),
                    'motion_params': (gen_motion_stats, 'outputspec.motion_params')
                })


        new_strat_list = []

        for num_strat, strat in enumerate(strat_list):

            if 1 in c.runICA:

                if 0 in c.runICA:
                    new_strat_list += [strat.fork()]

                if 'none' in str(c.TR).lower():
                    TR = None
                else:
                    TR = float(c.TR)

                # FNIRT ONLY! ANTS further below!
                if 'FSL' in c.regOption and \
                        strat.get('registration_method') != 'ANTS':

                    aroma_preproc = create_aroma(tr=TR,
                                                wf_name='create_aroma_%d' % num_strat)

                    aroma_preproc.inputs.params.denoise_type = c.aroma_denoise_type

                    node, out_file = strat.get_leaf_properties()
                    workflow.connect(node, out_file, aroma_preproc,
                                    'inputspec.denoise_file')

                    node, out_file = strat['functional_to_anat_linear_xfm']
                    workflow.connect(node, out_file, aroma_preproc,
                                    'inputspec.mat_file')

                    node, out_file = strat['anatomical_to_mni_nonlinear_xfm']
                    workflow.connect(node, out_file, aroma_preproc,
                                    'inputspec.fnirt_warp_file')

                    if c.aroma_denoise_type == 'nonaggr':

                        strat.set_leaf_properties(aroma_preproc,
                                                  'outputspec.nonaggr_denoised_file')

                        strat.update_resource_pool({
                            'ica_aroma_denoised_functional': (
                                aroma_preproc, 'outputspec.nonaggr_denoised_file')
                            }
                        )

                    elif c.aroma_denoise_type == 'aggr':
                        strat.set_leaf_properties(aroma_preproc,
                                                  'outputspec.aggr_denoised_file')

                        strat.update_resource_pool({
                            'ica_aroma_denoised_functional': (
                                aroma_preproc, 'outputspec.aggr_denoised_file')
                            }
                        )

                    strat.append_name(aroma_preproc.name)

                elif 'ANTS' in c.regOption and \
                    strat.get('registration_method') != 'FSL':

                    # we don't have the FNIRT warp file, so we need to calculate
                    # ICA-AROMA de-noising in template space

                    if strat.get('epi_registration_method') == 'ANTS':

                        for output_name, func_key, ref_key, image_type in [ \
                                ('ica_aroma_functional_to_standard', 'leaf', 'template_brain_for_func_preproc', 'func_4d'),
                        ]:
                            output_func_to_standard(workflow, func_key, ref_key, output_name, strat, num_strat, c, input_image_type=image_type, registration_template='epi', func_type='ica-aroma')

                    elif 'T1_template' in c.runRegisterFuncToTemplate:

                        for output_name, func_key, ref_key, image_type in [ \
                                ('ica_aroma_functional_to_standard', 'leaf', 'template_brain_for_func_preproc', 'func_4d'),
                        ]:
                            output_func_to_standard(workflow, func_key, ref_key, output_name, strat, num_strat, c, input_image_type=image_type, registration_template='t1',func_type='ica-aroma')

                    aroma_preproc = create_aroma(tr=TR, wf_name='create_aroma_{0}'.format(num_strat))
                    aroma_preproc.inputs.params.denoise_type = c.aroma_denoise_type

                    node, out_file = strat['ica_aroma_functional_to_standard']
                    workflow.connect(node, out_file, aroma_preproc,
                                    'inputspec.denoise_file')

                    # warp back
                    if c.aroma_denoise_type == 'nonaggr':
                        node, out_file = (
                            aroma_preproc, 'outputspec.nonaggr_denoised_file'
                        )

                    elif c.aroma_denoise_type == 'aggr':
                        node, out_file = (
                            aroma_preproc, 'outputspec.aggr_denoised_file'
                        )

                    strat.update_resource_pool({
                        'ica_aroma_denoised_functional_to_standard': (node, out_file)
                        }
                    )

                    if strat.get('epi_registration_method') == 'ANTS':

                        for output_name, func_key, ref_key, image_type in [ \
                                ('ica_aroma_denoised_functional', 'ica_aroma_denoised_functional_to_standard', 'mean_functional', 'func_4d'),
                        ]:
                            output_func_to_standard(workflow, func_key, ref_key, output_name, strat, num_strat, c, input_image_type=image_type, inverse=True, registration_template='epi', func_type='ica-aroma')

                    else:

                        for output_name, func_key, ref_key, image_type in [ \
                                ('ica_aroma_denoised_functional', 'ica_aroma_denoised_functional_to_standard', 'mean_functional', 'func_4d'),
                        ]:
                            output_func_to_standard(workflow, func_key, ref_key, output_name, strat, num_strat, c, input_image_type=image_type, inverse=True, registration_template='t1', func_type='ica-aroma')

                    node, out_file = strat["ica_aroma_denoised_functional"]
                    strat.set_leaf_properties(node, out_file)

                    strat.update_resource_pool({
                        'ica_aroma_denoised_functional': (node, out_file)
                        }, override=True
                    )

        strat_list += new_strat_list

        # Inserting Nuisance Regressor Workflow
        new_strat_list = []

        for num_strat, strat in enumerate(strat_list):

            # for each strategy, create a new one without nuisance
            if 0 in c.runNuisance or 1 in c.run_pypeer:
                new_strat_list.append(strat.fork())

            has_segmentation = 'anatomical_csf_mask' in strat or 'epi_csf_mask' in strat
            use_ants = strat.get('registration_method') == 'ANTS'

            for regressors_selector_i, regressors_selector in enumerate(c.Regressors):

                new_strat = strat.fork()

                # Before start nuisance_wf, covert OrderedDict(regressors_selector) to dict
                regressors_selector = ordereddict_to_dict(regressors_selector)

                # to guarantee immutability
                regressors_selector = NuisanceRegressor(
                    copy.deepcopy(regressors_selector)
                )

                # remove tissue regressors when there is no segmentation
                # on the strategy
                if not has_segmentation:
                    for reg in ['aCompCor',
                                'WhiteMatter',
                                'GreyMatter',
                                'CerebrospinalFluid']:

                        if reg in regressors_selector:
                            del regressors_selector[reg]

                regressor_workflow = create_regressor_workflow(
                    regressors_selector,
                    use_ants=use_ants,
                    ventricle_mask_exist=ventricle_mask_exist,
                    name='nuisance_regressor_{0}_{1}'.format(regressors_selector_i, num_strat)
                )

                node, node_out = strat['tr']
                workflow.connect(node, node_out,
                                 regressor_workflow, 'inputspec.tr')

                node, out_file = new_strat['anatomical_brain']
                workflow.connect(
                    node, out_file,
                    regressor_workflow, 'inputspec.anatomical_file_path'
                )

                if has_segmentation:

                    workflow.connect(
                        c.lateral_ventricles_mask, 'local_path',
                        regressor_workflow, 'inputspec.lat_ventricles_mask_file_path'
                    )

                    if 'anatomical_csf_mask' in strat:

                        node, out_file = new_strat['anatomical_gm_mask']
                        workflow.connect(
                            node, out_file,
                            regressor_workflow, 'inputspec.gm_mask_file_path'
                        )

                        node, out_file = new_strat['anatomical_wm_mask']
                        workflow.connect(
                            node, out_file,
                            regressor_workflow, 'inputspec.wm_mask_file_path'
                        )

                        node, out_file = new_strat['anatomical_csf_mask']
                        workflow.connect(
                            node, out_file,
                            regressor_workflow, 'inputspec.csf_mask_file_path'
                        )

                    if 'epi_csf_mask' in strat:

                        node, out_file = new_strat['epi_gm_mask']
                        workflow.connect(
                            node, out_file,
                            regressor_workflow, 'inputspec.gm_mask_file_path'
                        )

                        node, out_file = new_strat['epi_wm_mask']
                        workflow.connect(
                            node, out_file,
                            regressor_workflow, 'inputspec.wm_mask_file_path'
                        )

                        node, out_file = new_strat['epi_csf_mask']
                        workflow.connect(
                            node, out_file,
                            regressor_workflow, 'inputspec.csf_mask_file_path'
                        )

                node, out_file = new_strat['movement_parameters']
                workflow.connect(
                    node, out_file,
                    regressor_workflow,
                    'inputspec.motion_parameters_file_path'
                )

                node, out_file= new_strat['functional_to_anat_linear_xfm']
                workflow.connect(
                    node, out_file,
                    regressor_workflow,
                    'inputspec.func_to_anat_linear_xfm_file_path'
                )

                node, out_file = new_strat.get_leaf_properties()
                workflow.connect(
                    node, out_file,
                    regressor_workflow,
                    'inputspec.functional_file_path'
                )

                new_strat.update_resource_pool({
                    'functional_freq_unfiltered': (
                        node, out_file
                    ),
                })

                node, out_file = new_strat['frame_wise_displacement_jenkinson']
                workflow.connect(
                    node, out_file,
                    regressor_workflow,
                    'inputspec.fd_j_file_path'
                )

                node, out_file = new_strat['frame_wise_displacement_power']
                workflow.connect(
                    node, out_file,
                    regressor_workflow,
                    'inputspec.fd_p_file_path'
                )

                node, out_file = new_strat['dvars']
                workflow.connect(
                    node, out_file,
                    regressor_workflow,
                    'inputspec.dvars_file_path'
                )

                node, out_file = new_strat['functional_brain_mask']
                workflow.connect(
                    node, out_file,
                    regressor_workflow,
                    'inputspec.functional_brain_mask_file_path'
                )

                if c.brain_use_erosion:
                    node, out_file = new_strat['anatomical_eroded_brain_mask']
                    workflow.connect(
                        node, out_file,
                        regressor_workflow, 'inputspec.anatomical_eroded_brain_mask_file_path'
                    )

                regressor_workflow.get_node('inputspec').iterables = ([
                    ('selector', [regressors_selector]),
                ])

                if use_ants:
                    if strat.get('epi_registration_method') == 'ANTS':
                        # pass the ants_affine_xfm to the input for the
                        # INVERSE transform, but ants_affine_xfm gets inverted
                        # within the workflow

                        node, out_file = new_strat['func_to_epi_ants_initial_xfm']
                        workflow.connect(
                            node, out_file,
                            regressor_workflow,
                            'inputspec.anat_to_mni_initial_xfm_file_path'
                        )

                        node, out_file = new_strat['func_to_epi_ants_rigid_xfm']
                        workflow.connect(
                            node, out_file,
                            regressor_workflow,
                            'inputspec.anat_to_mni_rigid_xfm_file_path'
                        )

                        node, out_file = new_strat['func_to_epi_ants_affine_xfm']
                        workflow.connect(
                            node, out_file,
                            regressor_workflow,
                            'inputspec.anat_to_mni_affine_xfm_file_path'
                        )

                    elif 'T1_template' in c.runRegisterFuncToTemplate:
                        # pass the ants_affine_xfm to the input for the
                        # INVERSE transform, but ants_affine_xfm gets inverted
                        # within the workflow

                        node, out_file = new_strat['ants_initial_xfm']
                        workflow.connect(
                            node, out_file,
                            regressor_workflow,
                            'inputspec.anat_to_mni_initial_xfm_file_path'
                        )

                        node, out_file = new_strat['ants_rigid_xfm']
                        workflow.connect(
                            node, out_file,
                            regressor_workflow,
                            'inputspec.anat_to_mni_rigid_xfm_file_path'
                        )

                        node, out_file = new_strat['ants_affine_xfm']
                        workflow.connect(
                            node, out_file,
                            regressor_workflow,
                            'inputspec.anat_to_mni_affine_xfm_file_path'
                        )
                else:
                    node, out_file = new_strat['mni_to_anatomical_linear_xfm']
                    workflow.connect(
                        node, out_file,
                        regressor_workflow,
                        'inputspec.mni_to_anat_linear_xfm_file_path'
                    )

                new_strat.update_resource_pool({
                    'nuisance_regression_selector': regressors_selector,
                    'functional_nuisance_regressors': (
                        regressor_workflow,
                        'outputspec.regressors_file_path'
                    ),
                })

                # Inserting Nuisance REGRESSION Workflow
                if 1 in c.runNuisance:

                    if 'Bandpass' in regressors_selector:
                        nuis_name = 'nuisance_regression_before-filt_{0}_' \
                                    '{1}'.format(regressors_selector_i, num_strat)
                    else:
                        nuis_name = 'nuisance_regression_{0}_' \
                                    '{1}'.format(regressors_selector_i, num_strat)

                    nuisance_regression_before_workflow = create_nuisance_regression_workflow(
                        regressors_selector,
                        name=nuis_name)

                    if 'Bandpass' in regressors_selector:
                        filtering = filtering_bold_and_regressors(regressors_selector,
                                                                  name='frequency_filtering_'
                                                                       '{0}_{1}'.format(regressors_selector_i, num_strat))

                    node, out_file = new_strat.get_leaf_properties()

                    workflow.connect(
                        node, out_file,
                        nuisance_regression_before_workflow,
                        'inputspec.functional_file_path'
                    )

                    if 'Bandpass' in regressors_selector:
                        workflow.connect(
                            regressor_workflow,
                            'outputspec.regressors_file_path',
                            filtering,
                            'inputspec.regressors_file_path'
                        )

                    workflow.connect(
                        regressor_workflow,
                        'outputspec.regressors_file_path',
                        nuisance_regression_before_workflow,
                        'inputspec.regressor_file'
                    )

                    node, out_file = new_strat['functional_brain_mask']
                    workflow.connect(
                        node, out_file,
                        nuisance_regression_before_workflow,
                        'inputspec.functional_brain_mask_file_path'
                    )

                    node, out_file = new_strat['frame_wise_displacement_jenkinson']
                    workflow.connect(
                        node, out_file,
                        nuisance_regression_before_workflow,
                        'inputspec.fd_j_file_path'
                    )

                    node, out_file = new_strat['frame_wise_displacement_power']
                    workflow.connect(
                        node, out_file,
                        nuisance_regression_before_workflow,
                        'inputspec.fd_p_file_path'
                    )

                    node, out_file = new_strat['dvars']
                    workflow.connect(
                        node, out_file,
                        nuisance_regression_before_workflow,
                        'inputspec.dvars_file_path'
                    )

                    if 'Bandpass' in regressors_selector:
                        if 'Before' in c.filtering_order:
                            nuisance_regression_after_workflow = create_nuisance_regression_workflow(
                                regressors_selector,
                                name='nuisance_regression_after-filt_{0}_'
                                     '{1}'.format(regressors_selector_i, num_strat))

                            workflow.connect(
                                filtering,
                                'outputspec.residual_file_path',
                                nuisance_regression_after_workflow,
                                'inputspec.functional_file_path'
                            )

                            workflow.connect(
                                filtering,
                                'outputspec.residual_regressor',
                                nuisance_regression_after_workflow,
                                'inputspec.regressor_file'
                            )

                            node, out_file = new_strat['functional_brain_mask']
                            workflow.connect(
                                node, out_file,
                                nuisance_regression_after_workflow,
                                'inputspec.functional_brain_mask_file_path'
                            )

                            node, out_file = new_strat['frame_wise_displacement_jenkinson']
                            workflow.connect(
                                node, out_file,
                                nuisance_regression_after_workflow,
                                'inputspec.fd_j_file_path'
                            )

                            node, out_file = new_strat['frame_wise_displacement_power']
                            workflow.connect(
                                node, out_file,
                                nuisance_regression_after_workflow,
                                'inputspec.fd_p_file_path'
                            )

                            node, out_file = new_strat['dvars']
                            workflow.connect(
                                node, out_file,
                                nuisance_regression_after_workflow,
                                'inputspec.dvars_file_path'
                            )

                            node, out_file = new_strat.get_leaf_properties()
                            workflow.connect(
                                node, out_file,
                                filtering,
                                'inputspec.functional_file_path'
                            )

                            new_strat.set_leaf_properties(
                                nuisance_regression_after_workflow,
                                'outputspec.residual_file_path'
                            )

                            new_strat.update_resource_pool({
                                'functional_freq_filtered': (
                                    filtering,
                                    'outputspec.residual_file_path'
                                ),
                            })

                            new_strat.update_resource_pool({
                                 'functional_nuisance_residuals': (
                                    nuisance_regression_after_workflow,
                                    'outputspec.residual_file_path'
                                ),
                            })

                            new_strat.append_name(nuisance_regression_after_workflow.name)

                        elif 'After' in c.filtering_order:
                            workflow.connect(
                                nuisance_regression_before_workflow,
                                'outputspec.residual_file_path',
                                filtering,
                                'inputspec.functional_file_path'
                            )

                            new_strat.set_leaf_properties(
                                filtering,
                                'outputspec.residual_file_path'
                            )

                            new_strat.update_resource_pool({
                                'functional_nuisance_residuals': (
                                    nuisance_regression_before_workflow,
                                    'outputspec.residual_file_path'
                                ),
                            })

                            new_strat.update_resource_pool({
                                'functional_freq_filtered': (
                                    filtering,
                                    'outputspec.residual_file_path'
                                ),
                            })

                    else:
                        new_strat.set_leaf_properties(
                            nuisance_regression_before_workflow,
                            'outputspec.residual_file_path'
                        )

                        new_strat.update_resource_pool({
                            'functional_nuisance_residuals': (
                                nuisance_regression_before_workflow,
                                'outputspec.residual_file_path'
                            ),
                        })

                    new_strat.update_resource_pool({
                        'functional_freq_unfiltered': (
                            nuisance_regression_before_workflow,
                            'outputspec.residual_file_path'
                        ),
                    }, override=True)

                    new_strat.append_name(regressor_workflow.name)
                    new_strat.append_name(nuisance_regression_before_workflow.name)
                    new_strat.append_name(filtering.name)

                new_strat_list.append(new_strat)

        # Be aware that this line is supposed to override the current strat_list: it is not a typo/mistake!
        # Each regressor forks the strategy, instead of reusing it, to keep the code simple
        strat_list = new_strat_list


        # Inserting Median Angle Correction Workflow
        new_strat_list = []

        # TODO ASH normalize w schema val
        if 1 in c.runMedianAngleCorrection:

            for num_strat, strat in enumerate(strat_list):

                # for each strategy, create a new one without median angle
                if 0 in c.runMedianAngleCorrection:
                    new_strat_list.append(strat.fork())

                median_angle_corr = create_median_angle_correction(
                    'median_angle_corr_%d' % num_strat
                )

                median_angle_corr.get_node('median_angle_correct').iterables = \
                    ('target_angle_deg', c.targetAngleDeg)

                node, out_file = strat.get_leaf_properties()
                workflow.connect(node, out_file,
                                median_angle_corr, 'inputspec.subject')

                strat.append_name(median_angle_corr.name)

                strat.set_leaf_properties(median_angle_corr, 'outputspec.subject')

                strat.update_resource_pool({
                    'functional_median_angle_corrected': (median_angle_corr, 'outputspec.subject')
                })

        strat_list += new_strat_list


        # Denoised Func -> Template, uses antsApplyTransforms (ANTS) or ApplyWarp (FSL) to
        #  apply the warp; also includes mean functional warp
        new_strat_list = []

        for num_strat, strat in enumerate(strat_list):

            if 'functional_to_epi-standard' in strat:
                for output_name, func_key, ref_key, image_type in [ \
                        ('functional_to_standard', 'leaf', 'template_brain_for_func_preproc', 'func_4d'),
                ]:
                    output_func_to_standard(workflow, func_key, ref_key, output_name, strat, num_strat, c, input_image_type=image_type, registration_template='epi', func_type='non-ica-aroma')

            elif 'T1_template' in c.runRegisterFuncToTemplate:
                for output_name, func_key, ref_key, image_type in [ \
                        ('functional_to_standard', 'leaf', 'template_brain_for_func_preproc', 'func_4d'),
                ]:
                    output_func_to_standard(workflow, func_key, ref_key, output_name, strat, num_strat, c, input_image_type=image_type, registration_template='t1', func_type='non-ica-aroma')

        strat_list += new_strat_list


        # Derivatives

        # Inserting ALFF/fALFF workflow
        #     NOTE: this is calculated using the functional time series from
        #           before frequency filtering and beyond
        new_strat_list = []

        if 1 in c.runALFF:
            for num_strat, strat in enumerate(strat_list):

                alff = create_alff('alff_falff_{0}'.format(num_strat))

                alff.inputs.hp_input.hp = c.highPassFreqALFF
                alff.inputs.lp_input.lp = c.lowPassFreqALFF
                alff.get_node('hp_input').iterables = ('hp',
                                                    c.highPassFreqALFF)
                alff.get_node('lp_input').iterables = ('lp',
                                                    c.lowPassFreqALFF)

                node, out_file = strat['functional_freq_unfiltered']
                workflow.connect(node, out_file,
                                 alff, 'inputspec.rest_res')
                node, out_file = strat['functional_brain_mask']
                workflow.connect(node, out_file,
                                 alff, 'inputspec.rest_mask')

                strat.append_name(alff.name)

                strat.update_resource_pool({
                    'alff': (alff, 'outputspec.alff_img'),
                    'falff': (alff, 'outputspec.falff_img')
                })

        strat_list += new_strat_list

        # Inserting VMHC Workflow

        new_strat_list = []

        if 1 in c.runVMHC:

            for num_strat, strat in enumerate(strat_list):

                create_vmhc(workflow, num_strat, strat, c,
                        output_name='vmhc_{0}'.format(num_strat))

        strat_list += new_strat_list

        # Inserting REHO Workflow

        if 1 in c.runReHo:

            for num_strat, strat in enumerate(strat_list):

                preproc = create_reho()
                cluster_size = c.clusterSize

                # TODO ASH schema validator
                # Check the cluster size is supported
                if cluster_size not in [7, 19, 27]:
                    err_msg = 'Cluster size specified: %d, is not supported. ' \
                            'Change to 7, 19, or 27 and try again' % cluster_size
                    raise Exception(err_msg)
                else:
                    preproc.inputs.inputspec.cluster_size = cluster_size
                    reho = preproc.clone('reho_%d' % num_strat)

                node, out_file = strat.get_leaf_properties()
                workflow.connect(node, out_file,
                                reho, 'inputspec.rest_res_filt')

                node, out_file = strat['functional_brain_mask']
                workflow.connect(node, out_file,
                                reho, 'inputspec.rest_mask')

                strat.update_resource_pool({
                    'reho': (reho, 'outputspec.raw_reho_map')
                })

        ts_analysis_dict = {}
        sca_analysis_dict = {}

        # TODO ASH normalize w schema val
        if c.tsa_roi_paths:

            tsa_roi_dict = c.tsa_roi_paths[0]

            # Timeseries and SCA config selections processing

            # flip the dictionary
            for roi_path in tsa_roi_dict.keys():
                ts_analysis_to_run = [
                    x.strip() for x in tsa_roi_dict[roi_path].split(",")
                ]

                if any(
                    corr in ts_analysis_to_run for corr in [
                        "PearsonCorr", "PartialCorr"
                    ]
                ) and "Avg" not in ts_analysis_to_run:
                    ts_analysis_to_run += ["Avg"]

                for analysis_type in ts_analysis_to_run:
                    if analysis_type not in ts_analysis_dict.keys():
                        ts_analysis_dict[analysis_type] = []
                    ts_analysis_dict[analysis_type].append(roi_path)

        # TODO ASH normalize w schema val
        if 1 in c.runROITimeseries:

            # TODO ASH normalize w schema val
            if not c.tsa_roi_paths:
                err = "\n\n[!] CPAC says: Time Series Extraction is " \
                    "set to run, but no ROI NIFTI file paths were provided!" \
                    "\n\n"
                raise Exception(err)

        # TODO ASH normalize w schema val
        if 1 in c.runSCA:

            # TODO ASH normalize w schema val
            if c.sca_roi_paths:
                sca_roi_dict = c.sca_roi_paths[0]
            else:
                err = "\n\n[!] CPAC says: Seed-based Correlation Analysis is " \
                    "set to run, but no ROI NIFTI file paths were provided!" \
                    "\n\n"
                raise Exception(err)

            # flip the dictionary
            for roi_path in sca_roi_dict.keys():
                # update analysis dict
                for analysis_type in sca_roi_dict[roi_path].split(","):
                    analysis_type = analysis_type.replace(" ", "")

                    if analysis_type not in sca_analysis_dict.keys():
                        sca_analysis_dict[analysis_type] = []

                    sca_analysis_dict[analysis_type].append(roi_path)

        # Section: Spatial Regression Based Time Series

        new_strat_list = []

        if "SpatialReg" in ts_analysis_dict.keys(
        ) or "DualReg" in sca_analysis_dict.keys():

            for num_strat, strat in enumerate(strat_list):

                if "SpatialReg" in ts_analysis_dict.keys():

                    resample_spatial_map_to_native_space = pe.Node(
                        interface=fsl.FLIRT(),
                        name='resample_spatial_map_to_native_space_%d' % num_strat
                    )
                    resample_spatial_map_to_native_space.inputs.set(
                        interp='nearestneighbour',
                        apply_xfm=True,
                        in_matrix_file=c.identityMatrix
                    )

                    spatial_map_dataflow = create_spatial_map_dataflow(
                        ts_analysis_dict["SpatialReg"],
                        'spatial_map_dataflow_%d' % num_strat
                    )

                    spatial_map_dataflow.inputs.inputspec.set(
                        creds_path=input_creds_path,
                        dl_dir=c.workingDirectory
                    )

                    spatial_map_timeseries = get_spatial_map_timeseries(
                        'spatial_map_timeseries_%d' % num_strat
                    )
                    spatial_map_timeseries.inputs.inputspec.demean = True  # c.spatialDemean

                    node, out_file = strat['functional_to_standard']
                    node2, out_file2 = strat['functional_brain_mask_to_standard']

                    # resample the input functional file and functional mask
                    # to spatial map
                    workflow.connect(node, out_file,
                                    resample_spatial_map_to_native_space,
                                    'reference')
                    workflow.connect(spatial_map_dataflow,
                                    'select_spatial_map.out_file',
                                    resample_spatial_map_to_native_space,
                                    'in_file')

                    # connect it to the spatial_map_timeseries
                    workflow.connect(resample_spatial_map_to_native_space,
                                    'out_file',
                                    spatial_map_timeseries,
                                    'inputspec.spatial_map')
                    workflow.connect(node2, out_file2,
                                    spatial_map_timeseries,
                                    'inputspec.subject_mask')
                    workflow.connect(node, out_file,
                                    spatial_map_timeseries,
                                    'inputspec.subject_rest')

                    strat.append_name(spatial_map_timeseries.name)

                    strat.update_resource_pool({
                        'spatial_map_timeseries': (spatial_map_timeseries, 'outputspec.subject_timeseries')
                    })

                if "DualReg" in sca_analysis_dict.keys():
                    resample_spatial_map_to_native_space_for_dr = pe.Node(
                        interface=fsl.FLIRT(),
                        name='resample_spatial_map_to_native_space_for_DR_%d' % num_strat
                    )
                    resample_spatial_map_to_native_space_for_dr.inputs.set(
                        interp='nearestneighbour',
                        apply_xfm=True,
                        in_matrix_file=c.identityMatrix
                    )

                    spatial_map_dataflow_for_dr = create_spatial_map_dataflow(
                        sca_analysis_dict["DualReg"],
                        'spatial_map_dataflow_for_DR_%d' % num_strat
                    )

                    spatial_map_dataflow_for_dr.inputs.inputspec.set(
                        creds_path=input_creds_path,
                        dl_dir=c.workingDirectory
                    )

                    spatial_map_timeseries_for_dr = get_spatial_map_timeseries(
                        'spatial_map_timeseries_for_DR_%d' % num_strat
                    )

                    spatial_map_timeseries_for_dr.inputs.inputspec.demean = True  # c.spatialDemean

                    node, out_file = strat['functional_to_standard']
                    node2, out_file2 = strat['functional_brain_mask_to_standard']

                    # resample the input functional file and functional mask
                    # to spatial map
                    workflow.connect(node, out_file,
                                    resample_spatial_map_to_native_space_for_dr,
                                    'reference')
                    workflow.connect(spatial_map_dataflow_for_dr,
                                    'select_spatial_map.out_file',
                                    resample_spatial_map_to_native_space_for_dr,
                                    'in_file')

                    # connect it to the spatial_map_timeseries
                    workflow.connect(
                        resample_spatial_map_to_native_space_for_dr,
                        'out_file',
                        spatial_map_timeseries_for_dr,
                        'inputspec.spatial_map'
                    )

                    workflow.connect(node, out_file,
                                     spatial_map_timeseries_for_dr,
                                     'inputspec.subject_rest')
                    strat.append_name(spatial_map_timeseries_for_dr.name)

                    strat.update_resource_pool({
                        'spatial_map_timeseries_for_DR': (
                        spatial_map_timeseries_for_dr,
                        'outputspec.subject_timeseries')
                    })

        strat_list += new_strat_list

        if 1 in c.runROITimeseries and (
            "Avg" in ts_analysis_dict.keys() or
            "Avg" in sca_analysis_dict.keys() or
            "MultReg" in sca_analysis_dict.keys()
        ):

            # ROI Based Time Series
            new_strat_list = []

            for num_strat, strat in enumerate(strat_list):

                if "Avg" in ts_analysis_dict.keys():
                    resample_functional_roi = pe.Node(Function(input_names = ['in_func',
                                                                              'in_roi',
                                                                              'realignment',
                                                                              'identity_matrix'],
                                              output_names = ['out_func',
                                                              'out_roi'],
                                              function = resample_func_roi,
                                              as_module = True),
                                        name = 'resample_functional_roi_{0}'.format(num_strat))

                    resample_functional_roi.inputs.realignment = c.realignment
                    resample_functional_roi.inputs.identity_matrix = c.identityMatrix

                    roi_dataflow = create_roi_mask_dataflow(
                        ts_analysis_dict["Avg"],
                        'roi_dataflow_%d' % num_strat
                    )

                    roi_dataflow.inputs.inputspec.set(
                        creds_path=input_creds_path,
                        dl_dir=c.workingDirectory
                    )

                    roi_timeseries = get_roi_timeseries(
                        'roi_timeseries_%d' % num_strat
                    )
                    roi_timeseries.inputs.inputspec.output_type = c.roiTSOutputs

                    node, out_file = strat['functional_to_standard']

                    # resample the input functional file to roi
                    workflow.connect(node, out_file,
                                     resample_functional_roi, 'in_func')
                    workflow.connect(roi_dataflow, 'outputspec.out_file',
                                     resample_functional_roi, 'in_roi')

                    # connect it to the roi_timeseries
                    # workflow.connect(roi_dataflow, 'outputspec.out_file',
                    #                  roi_timeseries, 'input_roi.roi')
                    workflow.connect(resample_functional_roi, 'out_roi',
                                     roi_timeseries, 'input_roi.roi')
                    workflow.connect(resample_functional_roi, 'out_func',
                                     roi_timeseries, 'inputspec.rest')

                    strat.append_name(roi_timeseries.name)
                    strat.update_resource_pool({
                        'roi_timeseries': (roi_timeseries, 'outputspec.roi_outputs'),
                        'functional_to_roi': (resample_functional_roi, 'out_func')
                    })

                    # create the graphs
                    from CPAC.utils.ndmg_utils import ndmg_create_graphs

                    ndmg_graph = pe.MapNode(Function(
                        input_names=['ts', 'labels'],
                        output_names=['out_file'],
                        function=ndmg_create_graphs,
                        as_module=True
                    ), name='ndmg_graphs_%d' % num_strat,
                        iterfield=['labels'])

                    workflow.connect(roi_timeseries, 'outputspec.roi_ts', ndmg_graph, 'ts')
                    workflow.connect(roi_dataflow,
                                     'outputspec.out_file',
                                     ndmg_graph, 'labels')

                    strat.update_resource_pool({
                        'ndmg_graph': (ndmg_graph, 'out_file')
                    })

                if "Avg" in sca_analysis_dict.keys():

                    # same workflow, except to run TSE and send it to the resource
                    # pool so that it will not get sent to SCA
                    resample_functional_roi_for_sca = pe.Node(Function(input_names = ['in_func',
                                                                                      'in_roi',
                                                                                      'realignment',
                                                                                      'identity_matrix'],
                                              output_names = ['out_func',
                                                              'out_roi'],
                                              function = resample_func_roi,
                                              as_module = True),
                                        name = 'resample_functional_roi_for_sca_{0}'.format(num_strat))

                    resample_functional_roi_for_sca.inputs.realignment = c.realignment
                    resample_functional_roi_for_sca.inputs.identity_matrix = c.identityMatrix

                    roi_dataflow_for_sca = create_roi_mask_dataflow(
                        sca_analysis_dict["Avg"],
                        'roi_dataflow_for_sca_%d' % num_strat
                    )

                    roi_dataflow_for_sca.inputs.inputspec.set(
                        creds_path=input_creds_path,
                        dl_dir=c.workingDirectory
                    )

                    roi_timeseries_for_sca = get_roi_timeseries(
                        'roi_timeseries_for_sca_%d' % num_strat
                    )

                    node, out_file = strat['functional_to_standard']

                    # resample the input functional file to roi
                    workflow.connect(node, out_file,
                                     resample_functional_roi_for_sca, 'in_func')
                    workflow.connect(roi_dataflow_for_sca, 'outputspec.out_file',
                                     resample_functional_roi_for_sca, 'in_roi')

                    # connect it to the roi_timeseries
                    workflow.connect(resample_functional_roi_for_sca, 'out_roi',
                                     roi_timeseries_for_sca, 'input_roi.roi')
                    workflow.connect(resample_functional_roi_for_sca, 'out_func',
                                     roi_timeseries_for_sca, 'inputspec.rest')

                    strat.append_name(roi_timeseries_for_sca.name)
                    strat.update_resource_pool({
                        'roi_timeseries_for_SCA': (roi_timeseries_for_sca, 'outputspec.roi_outputs'),
                        'functional_to_roi_for_SCA': (resample_functional_roi, 'out_func')
                    })

                if "MultReg" in sca_analysis_dict.keys():

                    # same workflow, except to run TSE and send it to the resource
                    # pool so that it will not get sent to SCA
                    resample_functional_roi_for_multreg = pe.Node(Function(input_names = ['in_func',
                                                                                          'in_roi',
                                                                                          'realignment',
                                                                                          'identity_matrix'],
                                              output_names = ['out_func',
                                                              'out_roi'],
                                              function = resample_func_roi,
                                              as_module = True),
                                        name = 'resample_functional_roi_for_multreg_{0}'.format(num_strat))

                    resample_functional_roi_for_multreg.inputs.realignment = c.realignment
                    resample_functional_roi_for_multreg.inputs.identity_matrix = c.identityMatrix

                    roi_dataflow_for_multreg = create_roi_mask_dataflow(
                        sca_analysis_dict["MultReg"],
                        'roi_dataflow_for_mult_reg_%d' % num_strat
                    )

                    roi_dataflow_for_multreg.inputs.inputspec.set(
                        creds_path=input_creds_path,
                        dl_dir=c.workingDirectory
                    )

                    roi_timeseries_for_multreg = get_roi_timeseries(
                        'roi_timeseries_for_mult_reg_%d' % num_strat
                    )

                    node, out_file = strat['functional_to_standard']

                    # resample the input functional file to roi
                    workflow.connect(node, out_file,
                                    resample_functional_roi_for_multreg,
                                    'in_func')
                    workflow.connect(roi_dataflow_for_multreg,
                                    'outputspec.out_file',
                                    resample_functional_roi_for_multreg,
                                    'in_roi')

                    # connect it to the roi_timeseries
                    workflow.connect(resample_functional_roi_for_multreg,
                                    'out_roi',
                                    roi_timeseries_for_multreg,
                                    'input_roi.roi')
                    workflow.connect(resample_functional_roi_for_multreg,
                                    'out_func',
                                    roi_timeseries_for_multreg,
                                    'inputspec.rest')

                    strat.append_name(roi_timeseries_for_multreg.name)
                    strat.update_resource_pool({
                        'roi_timeseries_for_SCA_multreg': (roi_timeseries_for_multreg, 'outputspec.roi_outputs')
                    })

        strat_list += new_strat_list


        # Connectome
        if "PearsonCorr" in ts_analysis_dict.keys() or "PartialCorr" in ts_analysis_dict.keys():

            for num_strat, strat in enumerate(strat_list):

                if "PearsonCorr" in ts_analysis_dict.keys():
                    connectome_wf = create_connectome('connectome_PearsonCorr_%d' % num_strat)
                    connectome_wf.inputs.inputspec.method = "PearsonCorr"

                    node, out_file = strat['roi_timeseries']

                    workflow.connect(node,
                                    out_file,
                                    connectome_wf,
                                    'inputspec.time_series')

                    strat.update_resource_pool({
                        'connectome_PearsonCorr': (connectome_wf, 'outputspec.connectome')
                    })

                if "PartialCorr" in ts_analysis_dict.keys():
                    connectome_wf = create_connectome('connectome_PartialCorr_%d' % num_strat)
                    connectome_wf.inputs.inputspec.method = "PartialCorr"

                    node, out_file = strat['roi_timeseries']

                    workflow.connect(node,
                                    out_file,
                                    connectome_wf,
                                    'inputspec.time_series')

                    strat.update_resource_pool({
                        'connectome_PartialCorr': (connectome_wf, 'outputspec.connectome')
                    })

        # Voxel Based Time Series
        new_strat_list = []

        if "Voxel" in ts_analysis_dict.keys():

            for num_strat, strat in enumerate(strat_list):

                resample_functional_to_mask = pe.Node(Function(input_names = ['in_func',
                                                                            'in_roi',
                                                                            'realignment',
                                                                            'identity_matrix'],
                                              output_names = ['out_func',
                                                              'out_roi'],
                                              function = resample_func_roi,
                                              as_module = True),
                                        name = 'resample_functional_to_mask_{0}'.format(num_strat))

                resample_functional_to_mask.inputs.realignment = c.realignment
                resample_functional_to_mask.inputs.identity_matrix = c.identityMatrix

                mask_dataflow = create_roi_mask_dataflow(ts_analysis_dict["Voxel"],
                                                        'mask_dataflow_%d' % num_strat)

                voxel_timeseries = get_voxel_timeseries(
                    'voxel_timeseries_%d' % num_strat)
                voxel_timeseries.inputs.inputspec.output_type = c.roiTSOutputs

                node, out_file = strat['functional_to_standard']

                # resample the input functional file to mask
                workflow.connect(node, out_file,
                                resample_functional_to_mask, 'in_func')
                workflow.connect(mask_dataflow, 'outputspec.out_file',
                                resample_functional_to_mask, 'in_roi')

                # connect it to the voxel_timeseries
                workflow.connect(resample_functional_to_mask, 'out_roi',
                                voxel_timeseries, 'input_mask.mask')
                workflow.connect(resample_functional_to_mask, 'out_func',
                                voxel_timeseries, 'inputspec.rest')

                strat.append_name(voxel_timeseries.name)
                strat.update_resource_pool({
                    'voxel_timeseries': (voxel_timeseries, 'outputspec.mask_outputs')
                })

        strat_list += new_strat_list

        # Inserting SCA workflow for ROI INPUT

        new_strat_list = []

        if "Avg" in sca_analysis_dict.keys():

            for num_strat, strat in enumerate(strat_list):
                sca_roi = create_sca('sca_roi_%d' % num_strat)

                node, out_file = strat.get_leaf_properties()
                workflow.connect(node, out_file,
                                sca_roi, 'inputspec.functional_file')

                node, out_file = strat['roi_timeseries_for_SCA']
                workflow.connect(node, (out_file, extract_one_d),
                                sca_roi, 'inputspec.timeseries_one_d')

                strat.update_resource_pool({
                    'sca_roi_files': (sca_roi, 'outputspec.correlation_files')
                })

                strat.append_name(sca_roi.name)

        strat_list += new_strat_list

        # (Dual Regression) Temporal Regression for Dual Regression

        new_strat_list = []

        if "DualReg" in sca_analysis_dict.keys():

            for num_strat, strat in enumerate(strat_list):

                dr_temp_reg = create_temporal_reg(
                    'temporal_dual_regression_%d' % num_strat
                )
                dr_temp_reg.inputs.inputspec.normalize = c.mrsNorm
                dr_temp_reg.inputs.inputspec.demean = True

                node, out_file = strat['spatial_map_timeseries_for_DR']

                node2, out_file2 = strat.get_leaf_properties()
                node3, out_file3 = strat['functional_brain_mask']

                workflow.connect(node2, out_file2,
                                dr_temp_reg, 'inputspec.subject_rest')

                workflow.connect(node, out_file,
                                dr_temp_reg, 'inputspec.subject_timeseries')

                workflow.connect(node3, out_file3,
                                dr_temp_reg, 'inputspec.subject_mask')

                strat.update_resource_pool({
                    'dr_tempreg_maps_files': (dr_temp_reg, 'outputspec.temp_reg_map_files'),
                    'dr_tempreg_maps_zstat_files': (dr_temp_reg, 'outputspec.temp_reg_map_z_files')
                })

                strat.append_name(dr_temp_reg.name)

        strat_list += new_strat_list

        # (Multiple Regression) Temporal Regression for SCA

        new_strat_list = []

        if "MultReg" in sca_analysis_dict.keys():

            for num_strat, strat in enumerate(strat_list):

                sc_temp_reg = create_temporal_reg(
                    'temporal_regression_sca_%d' % num_strat,
                    which='RT'
                )
                sc_temp_reg.inputs.inputspec.normalize = c.mrsNorm
                sc_temp_reg.inputs.inputspec.demean = True

                node, out_file = strat['functional_to_standard']
                node2, out_file2 = strat['roi_timeseries_for_SCA_multreg']
                node3, out_file3 = strat['functional_brain_mask_to_standard']

                workflow.connect(node, out_file,
                                sc_temp_reg, 'inputspec.subject_rest')

                workflow.connect(node2, (out_file2, extract_one_d),
                                sc_temp_reg, 'inputspec.subject_timeseries')

                workflow.connect(node3, out_file3,
                                sc_temp_reg, 'inputspec.subject_mask')

                strat.update_resource_pool({
                    'sca_tempreg_maps_files': (sc_temp_reg, 'outputspec.temp_reg_map_files'),
                    'sca_tempreg_maps_zstat_files': (sc_temp_reg, 'outputspec.temp_reg_map_z_files')
                })

                strat.append_name(sc_temp_reg.name)

        strat_list += new_strat_list

        # Section: Network centrality

        # TODO ASH handle as boolean on schema validator / normalizer
        if 1 in c.runNetworkCentrality:

            # TODO ASH move to schema validator
            # validate the mask file path
            # if not c.templateSpecificationFile.endswith(".nii") and \
            #         not c.templateSpecificationFile.endswith(".nii.gz"):
            #     err = "\n\n[!] CPAC says: The Network Centrality mask " \
            #           "specification file must be a NIFTI file (ending in .nii " \
            #           "or .nii.gz).\nFile path you provided: %s\n\n" \
            #           % c.templateSpecificationFile

            #     raise Exception(err)

            strat_list = create_network_centrality_workflow(
                workflow, c, strat_list)

        '''
        Loop through the resource pool and connect the nodes for:
            - applying warps to standard
            - z-score standardization
            - smoothing
            - calculating output averages
        '''

        for num_strat, strat in enumerate(strat_list):

            if 'functional_to_epi-standard' in strat:

                rp = strat.get_resource_pool()

                for key in sorted(rp.keys()):

                    if key in Outputs.native_nonsmooth:
                        image_type = 'func_derivative'
                    elif key in Outputs.native_nonsmooth_mult:
                        image_type = 'func_derivative_multi'
                    else:
                        continue

                    output_name = '{0}_to_standard'.format(key)
                    if output_name not in strat:
                        output_func_to_standard(workflow, key, 'template_epi_derivative',
                            '{0}_to_standard'.format(key), strat, num_strat, c, input_image_type=image_type, registration_template='epi', func_type='non-ica-aroma')

            elif 'T1_template' in c.runRegisterFuncToTemplate:

                rp = strat.get_resource_pool()

                for key in sorted(rp.keys()):

                    if key in Outputs.native_nonsmooth:
                        image_type = 'func_derivative'
                    elif key in Outputs.native_nonsmooth_mult:
                        image_type = 'func_derivative_multi'
                    else:
                        continue

                    output_name = '{0}_to_standard'.format(key)
                    if output_name not in strat:
                        output_func_to_standard(workflow, key, 'template_brain_for_func_derivative',
                            '{0}_to_standard'.format(key), strat, num_strat, c, input_image_type=image_type, registration_template='t1', func_type='non-ica-aroma')

            if "Before" in c.smoothing_order:

                # run smoothing before Z-scoring
                if 1 in c.run_smoothing:
                    rp = strat.get_resource_pool()
                    for key in sorted(rp.keys()):
                        if 'centrality' in key or key in Outputs.native_nonsmooth + Outputs.native_nonsmooth_mult + \
                                Outputs.template_nonsmooth + Outputs.template_nonsmooth_mult:
                            spatial_smooth_outputs(workflow, key, strat, num_strat, c)
                            # c.smoothing_mehod can be FSL or AFNI, FSL as default

                if 1 in c.runZScoring:
                    rp = strat.get_resource_pool()

                    for key in sorted(rp.keys()):
                        # connect nodes for z-score standardization
                        if "sca_roi_files_to_standard" in key:
                            # correlation files need the r-to-z
                            strat = fisher_z_score_standardize(workflow, key,
                                                            "roi_timeseries_for_SCA",
                                                            strat, num_strat,
                                                            map_node=True)
                        elif "centrality" in key:
                            # specific mask
                            strat = z_score_standardize(workflow, key,
                                                        c.templateSpecificationFile,
                                                        strat, num_strat,
                                                        map_node=True)
                        elif key in Outputs.template_raw:
                            # raw score, in template space
                            strat = z_score_standardize(workflow, key,
                                                        "functional_brain_mask_to_standard_derivative",
                                                        strat, num_strat)

                        elif key in Outputs.template_raw_mult:
                            # same as above but multiple files so mapnode required
                            strat = z_score_standardize(workflow, key,
                                                        "functional_brain_mask_to_standard_derivative",
                                                        strat, num_strat,
                                                        map_node=True)

            elif "After" in c.smoothing_order:
                # run smoothing after Z-scoring
                if 1 in c.runZScoring:
                    rp = strat.get_resource_pool()
                    for key in sorted(rp.keys()):
                        # connect nodes for z-score standardization
                        if "sca_roi_files_to_standard" in key:
                            # correlation files need the r-to-z
                            strat = fisher_z_score_standardize(workflow, key,
                                                            "roi_timeseries_for_SCA",
                                                            strat, num_strat,
                                                            map_node=True)
                        elif "centrality" in key:
                            # specific mask
                            strat = z_score_standardize(workflow, key,
                                                        c.templateSpecificationFile,
                                                        strat, num_strat,
                                                        map_node=True)
                        elif key in Outputs.template_raw:
                            # raw score, in template space
                            strat = z_score_standardize(workflow, key,
                                                        "functional_brain_mask_to_standard_derivative",
                                                        strat, num_strat)
                        elif key in Outputs.template_raw_mult:
                            # same as above but multiple files so mapnode required
                            strat = z_score_standardize(workflow, key,
                                                        "functional_brain_mask_to_standard_derivative",
                                                        strat, num_strat,
                                                        map_node=True)

                if 1 in c.run_smoothing:

                    rp = strat.get_resource_pool()

                    for key in sorted(rp.keys()):
                        if 'centrality' in key or key in Outputs.native_nonsmooth + Outputs.native_nonsmooth_mult + \
                                Outputs.template_nonsmooth + Outputs.template_nonsmooth_mult:
                            spatial_smooth_outputs(workflow, key, strat, num_strat, c)

            rp = strat.get_resource_pool()
            for key in sorted(rp.keys()):
                # connect nodes to calculate averages
                if key in Outputs.average:
                    # the outputs we need the averages for
                    strat = calc_avg(workflow, key, strat, num_strat)
                elif key in Outputs.average_mult:
                    # those outputs, but the ones with multiple files (map nodes)
                    strat = calc_avg(workflow, key, strat,
                                    num_strat, map_node=True)

    # Quality Control
    if 1 in c.generateQualityControlImages:
        create_qc_workflow(workflow, c, strat_list, Outputs.qc)


    ndmg_out = False
    try:
        if "ndmg" in c.output_tree:
            ndmg_out = True
    except:
        pass


    # TODO enforce value with schema validation
    try:
        encrypt_data = bool(c.s3Encryption[0])
    except:
        encrypt_data = False


    # TODO enforce value with schema validation
    # Extract credentials path for output if it exists
    try:
        # Get path to creds file
        creds_path = ''
        if c.awsOutputBucketCredentials:
            creds_path = str(c.awsOutputBucketCredentials)
            creds_path = os.path.abspath(creds_path)

        if c.outputDirectory.lower().startswith('s3://'):
            # Test for s3 write access
            s3_write_access = \
                aws_utils.test_bucket_access(creds_path,
                                                c.outputDirectory)

            if not s3_write_access:
                raise Exception('Not able to write to bucket!')

    except Exception as e:
        if c.outputDirectory.lower().startswith('s3://'):
            err_msg = 'There was an error processing credentials or ' \
                        'accessing the S3 bucket. Check and try again.\n' \
                        'Error: %s' % e
            raise Exception(err_msg)


    # this section creates names for the different branched strategies.
    # it identifies where the pipeline has forked and then appends the
    # name of the forked nodes to the branch name in the output directory

    fork_points_labels = Strategy.get_forking_labels(strat_list)

    # DataSinks
    pipeline_ids = []

    scan_ids = ['scan_anat']
    if 'func' in sub_dict:
        scan_ids += ['scan_' + str(scan_id)
                        for scan_id in sub_dict['func']]
    if 'rest' in sub_dict:
        scan_ids += ['scan_' + str(scan_id)
                        for scan_id in sub_dict['rest']]


    for num_strat, strat in enumerate(strat_list):

        if pipeline_name is None or pipeline_name == 'None':
            pipeline_id = c.pipelineName
        else:
            pipeline_id = pipeline_name

        if fork_points_labels[strat]:
            pipeline_id += '_' + fork_points_labels[strat]

        pipeline_ids.append(pipeline_id)

        rp = strat.get_resource_pool()

        for resource_i, resource in enumerate(sorted(rp.keys())):

            if not resource.startswith('qc___') and resource not in Outputs.any:
                continue

            if resource not in Outputs.override_optional and not ndmg_out:

                if 1 not in c.write_func_outputs:
                    if resource in Outputs.extra_functional:
                        continue

                if 1 not in c.write_debugging_outputs:
                    if resource in Outputs.debugging:
                        continue

                if 'Off' not in c.runRegisterFuncToTemplate:
                    if resource in Outputs.native_nonsmooth or \
                        resource in Outputs.native_nonsmooth_mult or \
                            resource in Outputs.native_smooth:
                        continue

                if 0 not in c.runZScoring:
                    # write out only the z-scored outputs
                    if resource in Outputs.template_raw or \
                            resource in Outputs.template_raw_mult:
                        continue

                if 0 not in c.run_smoothing:
                    # write out only the smoothed outputs
                    if resource in Outputs.native_nonsmooth or \
                        resource in Outputs.template_nonsmooth or \
                            resource in Outputs.native_nonsmooth_mult or \
                            resource in Outputs.template_nonsmooth_mult:
                        continue

            if ndmg_out:
                ds = pe.Node(DataSink(),
                                name='sinker_{}_{}'.format(num_strat,
                                                        resource_i))
                ds.inputs.base_directory = c.outputDirectory
                ds.inputs.creds_path = creds_path
                ds.inputs.encrypt_bucket_keys = encrypt_data
                ds.inputs.parameterization = True
                ds.inputs.regexp_substitutions = [
                    (r'_rename_(.)*/', ''),
                    (r'_scan_', 'scan-'),
                    (r'/_mask_', '/roi-'),
                    (r'file_s3(.)*/', ''),
                    (r'ndmg_atlases', ''),
                    (r'func_atlases', ''),
                    (r'label', ''),
                    (r'res-.+\/', ''),
                    (r'_mask_', 'roi-'),
                    (r'mask_sub-', 'sub-'),
                    (r'/_selector_', '_nuis-'),
                    (r'_selector_pc', ''),
                    (r'.linear', ''),
                    (r'.wm', ''),
                    (r'.global', ''),
                    (r'.motion', ''),
                    (r'.quadratic', ''),
                    (r'.gm', ''),
                    (r'.compcor', ''),
                    (r'.csf', ''),
                    (r'_sub-', '/sub-'),
                    (r'(\.\.)', '')
                ]

                container = 'pipeline_{0}'.format(pipeline_id)

                sub_ses_id = subject_id.split('_')

                if 'sub-' not in sub_ses_id[0]:
                    sub_tag = 'sub-{0}'.format(sub_ses_id[0])
                else:
                    sub_tag = sub_ses_id[0]

                ses_tag = 'ses-1'
                if len(sub_ses_id) > 1:
                    if 'ses-' not in sub_ses_id[1]:
                        ses_tag = 'ses-{0}'.format(sub_ses_id[1])
                    else:
                        ses_tag = sub_ses_id[1]

                id_tag = '_'.join([sub_tag, ses_tag])

                anat_template_tag = 'standard'
                func_template_tag = 'standard'

                try:
                    if 'FSL' in c.regOption and 'ANTS' not in c.regOption:
                        if 'MNI152' in c.fnirtConfig:
                            anat_template_tag = 'MNI152'
                            func_template_tag = 'MNI152'
                except:
                    pass

                anat_res_tag = c.resolution_for_anat.replace('mm','')
                func_res_tag = c.resolution_for_func_preproc.replace('mm','')

                ndmg_key_dct = {
                    'anatomical_brain': (
                        'anat',
                        'preproc',
                        '{0}_T1w_preproc_brain'.format(id_tag)
                    ),
                    'anatomical_to_standard': (
                        'anat',
                        'registered',
                        '{0}_T1w_space-{1}_res-{2}x{2}x{2}_registered'
                        .format(id_tag, anat_template_tag, anat_res_tag)
                    ),
                    'functional_preprocessed': (
                        'func',
                        'preproc',
                        '{0}_bold_preproc'
                        .format(id_tag)
                    ),
                    'functional_nuisance_residuals': (
                        'func',
                        'clean',
                        '{0}_bold_space-{1}_res-{2}x{2}x{2}_clean'
                        .format(id_tag, func_template_tag, func_res_tag)
                    ),
                    'functional_to_standard': (
                        'func',
                        'registered',
                        '{0}_bold_space-{1}_res-{2}x{2}x{2}_registered'
                        .format(id_tag, func_template_tag, func_res_tag)
                    ),
                    'functional_brain_mask_to_standard': (
                        'func',
                        'registered',
                        '{0}_bold_space-{1}_res-{2}x{2}x{2}_registered_mask'
                        .format(id_tag, func_template_tag, func_res_tag)
                    ),
                    'roi_timeseries': (
                        'func',
                        'roi-timeseries',
                        '{0}_bold_res-{1}x{1}x{1}_variant-mean_timeseries'
                        .format(id_tag, func_res_tag)
                    ),
                    'ndmg_graph': (
                        'func',
                        'roi-connectomes',
                        '{0}_bold_res-{1}x{1}x{1}_measure-correlation'
                        .format(id_tag, func_res_tag)
                    )
                }

                if resource not in ndmg_key_dct.keys():
                    continue

                ds.inputs.container = '{0}/{1}'.format(container,
                                                        ndmg_key_dct[resource][0])
                node, out_file = rp[resource]

                # rename the file
                if 'roi_' in resource or 'ndmg_graph' in resource:
                    rename_file = pe.MapNode(
                        interface=util.Rename(),
                        name='rename__{}_{}'.format(num_strat, resource_i),
                        iterfield=['in_file']
                    )
                else:
                    rename_file = pe.Node(
                        interface=util.Rename(),
                        name='rename_{}_{}'.format(num_strat, resource_i)
                    )
                rename_file.inputs.keep_ext = True
                rename_file.inputs.format_string = ndmg_key_dct[resource][2]

                workflow.connect(node, out_file,
                                    rename_file, 'in_file')
                workflow.connect(rename_file, 'out_file',
                                    ds, ndmg_key_dct[resource][1])

            else:
                output_sink_nodes = []

                # regular datasink
                ds = pe.Node(
                    DataSink(),
                    name='sinker_{}_{}'.format(num_strat, resource)
                )
                ds.inputs.base_directory = c.outputDirectory
                ds.inputs.creds_path = creds_path
                ds.inputs.encrypt_bucket_keys = encrypt_data
                ds.inputs.container = os.path.join(
                    'pipeline_{0}'.format(pipeline_id), subject_id
                )
                ds.inputs.regexp_substitutions = [
                    (r"/_sca_roi(.)*[/]", '/'),
                    (r"/_smooth_centrality_(\d)+[/]", '/'),
                    (r"/_z_score(\d)+[/]", "/"),
                    (r"/_dr_tempreg_maps_zstat_files_smooth_(\d)+[/]", "/"),
                    (r"/_sca_tempreg_maps_zstat_files_smooth_(\d)+[/]", "/"),
                    (r"/qc___", '/qc/')
                ]

                output_sink_nodes = []
                node, out_file = rp[resource]

                # exclue Nonetype transforms
                if resource == 'ants_initial_xfm' or resource == 'ants_rigid_xfm' or resource == 'ants_affine_xfm' \
                    or resource == 'ants_symmetric_initial_xfm' or resource == 'ants_symmetric_rigid_xfm' or resource == 'ants_symmetric_affine_xfm':

                    ants_para = c.ANTs_para_T1_registration
                    for para_index in range(len(ants_para)):
                        for para_type in ants_para[para_index]:
                            if para_type == 'initial-moving-transform':
                                if ants_para[para_index][para_type]['initializationFeature'] == 0 and resource == 'ants_initial_xfm':
                                    workflow.connect(node, out_file, ds, resource)
                            elif para_type == 'transforms':
                                for trans_index in range(len(ants_para[para_index][para_type])):
                                    for trans_type in ants_para[para_index][para_type][trans_index]:
                                        if trans_type == 'Rigid' and resource == 'ants_rigid_xfm':
                                            workflow.connect(node, out_file, ds, resource)
                                        if trans_type == 'Affine' and resource == 'ants_affine_xfm':
                                            workflow.connect(node, out_file, ds, resource)
                # exclue Nonetype transforms
                if resource == 'func_to_epi_ants_initial_xfm' or resource == 'func_to_epi_ants_rigid_xfm' or resource == 'func_to_epi_ants_affine_xfm':
                    ants_para = c.ANTs_para_EPI_registration
                    for para_index in range(len(ants_para)):
                        for para_type in ants_para[para_index]:
                            if para_type == 'initial-moving-transform':
                                if ants_para[para_index][para_type]['initializationFeature'] == 0 and resource == 'func_to_epi_ants_initial_xfm':
                                    workflow.connect(node, out_file, ds, resource)
                            elif para_type == 'transforms':
                                for trans_index in range(len(ants_para[para_index][para_type])):
                                    for trans_type in ants_para[para_index][para_type][trans_index]:
                                        if trans_type == 'Rigid' and resource == 'func_to_epi_ants_rigid_xfm':
                                            workflow.connect(node, out_file, ds, resource)
                                        if trans_type == 'Affine' and resource == 'func_to_epi_ants_affine_xfm':
                                            workflow.connect(node, out_file, ds, resource)
                if resource not in ['ants_initial_xfm', 'ants_rigid_xfm', 'ants_affine_xfm', 'func_to_epi_ants_initial_xfm', 'func_to_epi_ants_rigid_xfm', 'func_to_epi_ants_affine_xfm',\
                    'ants_symmetric_initial_xfm','ants_symmetric_rigid_xfm','ants_symmetric_affine_xfm']:
                    workflow.connect(node, out_file, ds, resource)

                output_sink_nodes += [(ds, 'out_file')]

    logger.info('\n\n' + 'Pipeline building completed.' + '\n\n')

    return workflow, strat_list, pipeline_ids<|MERGE_RESOLUTION|>--- conflicted
+++ resolved
@@ -1456,7 +1456,20 @@
                         workflow.connect(node, out_file,
                             fnirt_reg_anat_symm_mni, 'inputspec.ref_mask')
 
-<<<<<<< HEAD
+                        strat.append_name(fnirt_reg_anat_symm_mni.name)
+                        strat.set_leaf_properties(fnirt_reg_anat_symm_mni,
+                                                'outputspec.output_brain')
+
+                        strat.update_resource_pool({
+                            'anatomical_to_symmetric_mni_nonlinear_xfm': (
+                            fnirt_reg_anat_symm_mni, 'outputspec.nonlinear_xfm'),
+                            'symmetric_anatomical_to_standard': (
+                            fnirt_reg_anat_symm_mni, 'outputspec.output_brain')
+                        }, override=True)
+
+            strat_list += new_strat_list
+
+
             node, out_file = strat['anatomical_brain_mask']
             workflow.connect(node, out_file,
                              seg_preproc_ants_prior_based, 'inputspec.anatomical_brain_mask')
@@ -1469,21 +1482,8 @@
             seg_preproc_ants_prior_based.inputs.inputspec.right_gm_label = c.ANTs_prior_seg_right_GM_label
             seg_preproc_ants_prior_based.inputs.inputspec.left_wm_label = c.ANTs_prior_seg_left_WM_label
             seg_preproc_ants_prior_based.inputs.inputspec.right_wm_label = c.ANTs_prior_seg_right_WM_label
-=======
-                        strat.append_name(fnirt_reg_anat_symm_mni.name)
-                        strat.set_leaf_properties(fnirt_reg_anat_symm_mni,
-                                                'outputspec.output_brain')
-
-                        strat.update_resource_pool({
-                            'anatomical_to_symmetric_mni_nonlinear_xfm': (
-                            fnirt_reg_anat_symm_mni, 'outputspec.nonlinear_xfm'),
-                            'symmetric_anatomical_to_standard': (
-                            fnirt_reg_anat_symm_mni, 'outputspec.output_brain')
-                        }, override=True)
->>>>>>> 60bcd2e8
-
-            strat_list += new_strat_list
-
+
+            
             new_strat_list = []
 
             for num_strat, strat in enumerate(strat_list):
