--- conflicted
+++ resolved
@@ -38,23 +38,14 @@
 from CPAC.seg_preproc.seg_preproc import create_seg_preproc
 
 from CPAC.registration import create_nonlinear_register, \
-<<<<<<< HEAD
-    create_register_func_to_anat, \
-    create_bbregister_func_to_anat, \
-    create_wf_calculate_ants_warp, \
-    create_wf_apply_ants_warp, \
-    create_wf_c3d_fsl_to_itk, \
-    create_wf_collect_transforms
-from CPAC.nuisance import create_nuisance, bandpass_voxels
-=======
                               create_register_func_to_anat, \
                               create_bbregister_func_to_anat, \
                               create_wf_calculate_ants_warp, \
                               create_wf_apply_ants_warp, \
                               create_wf_c3d_fsl_to_itk, \
                               create_wf_collect_transforms
+
 from CPAC.nuisance import create_nuisance_workflow
->>>>>>> 11231090
 
 from CPAC.median_angle import create_median_angle_correction
 from CPAC.generate_motion_statistics import motion_power_statistics
@@ -294,21 +285,15 @@
     wfname = 'resting_preproc_' + str(subject_id)
     workflow = pe.Workflow(name=wfname)
     workflow.base_dir = c.workingDirectory
-<<<<<<< HEAD
+
     workflow.config['execution'] = {'hash_method': 'timestamp',
-                                    'crashdump_dir': os.path.abspath(
-                                        c.crashLogDirectory)}
-    config.update_config(
-        {'logging': {'log_directory': log_dir, 'log_to_file': True}})
-=======
-    workflow.config['execution'] = {'hash_method': 'timestamp', 'crashdump_dir': os.path.abspath(c.crashLogDirectory)}
+                                    'crashdump_dir': os.path.abspath(c.crashLogDirectory)}
 
     if c.log_to_file and c.log_to_file == True:
         config.update_config({'logging': {'log_directory': log_dir, 'log_to_file': True}})
     else:
         config.update_config({'logging': {'log_to_file': False}})
 
->>>>>>> 11231090
     logging.update_logging(config)
 
     if c.reGenerateOutputs is True:
@@ -1838,55 +1823,69 @@
             if 'seg_preproc' in nodes:
 
                 if 'anat_mni_fnirt_register' in nodes:
-                    nuisance = create_nuisance(False,
-                                               'nuisance_%d' % num_strat)
+                    nuisance = create_nuisance_workflow(False,
+                                                        'nuisance_%d'
+                                                        % num_strat)
                 else:
-                    nuisance = create_nuisance(True,
-                                               'nuisance_%d' % num_strat)
-
-                nuisance.get_node('residuals').iterables = (
-                [('selector', c.Regressors),
-                 ('compcor_ncomponents', c.nComponents)])
-
-                nuisance.inputs.inputspec.lat_ventricles_mask = c.lateral_ventricles_mask
+                    nuisance = create_nuisance_workflow(True,
+                                                        'nuisance_%d'
+                                                        % num_strat)
+
+                nuisance.inputs.inputspec.lat_ventricles_mask_file_path = \
+                    c.lateral_ventricles_mask
+                nuisance.inputs.inputspec.brain_template_file_path = \
+                    c.template_brain_only_for_func
+                nuisance.get_node('residuals').iterables = \
+                    ('selector', c.Regressors)
 
                 try:
                     node, out_file = strat.get_leaf_properties()
                     workflow.connect(node, out_file,
-                                     nuisance, 'inputspec.subject')
+                                     nuisance, 'inputspec.functional_file_path')
+
+                    node, out_file = strat.get_node_from_resource_pool(
+                        'anatomical_wm_mask')
+                    workflow.connect(node, out_file,
+                                     nuisance, 'inputspec.wm_mask_file_path')
+
+                    node, out_file = strat.get_node_from_resource_pool(
+                        'anatomical_csf_mask')
+                    workflow.connect(node, out_file,
+                                     nuisance, 'inputspec.csf_mask_file_path')
 
                     node, out_file = strat.get_node_from_resource_pool(
                         'anatomical_gm_mask')
                     workflow.connect(node, out_file,
-                                     nuisance, 'inputspec.gm_mask')
+                                     nuisance, 'inputspec.gm_mask_file_path')
 
                     node, out_file = strat.get_node_from_resource_pool(
-                        'anatomical_wm_mask')
-                    workflow.connect(node, out_file,
-                                     nuisance, 'inputspec.wm_mask')
+                        'functional_brain_mask')
+                    workflow.connect(node, out_file, nuisance,
+                                     'inputspec.functional_brain_mask_file_path')
 
                     node, out_file = strat.get_node_from_resource_pool(
-                        'anatomical_csf_mask')
-                    workflow.connect(node, out_file,
-                                     nuisance, 'inputspec.csf_mask')
+                        'functional_to_anat_linear_xfm')
+                    workflow.connect(node, out_file, nuisance,
+                                     'inputspec.func_to_anat_linear_xfm_file_path')
 
                     node, out_file = strat.get_node_from_resource_pool(
                         'movement_parameters')
-                    workflow.connect(node, out_file,
-                                     nuisance, 'inputspec.motion_components')
+                    workflow.connect(node, out_file, nuisance,
+                                     'inputspec.motion_parameters_file_path')
 
                     node, out_file = strat.get_node_from_resource_pool(
-                        'functional_to_anat_linear_xfm')
-                    workflow.connect(node, out_file,
-                                     nuisance,
-                                     'inputspec.func_to_anat_linear_xfm')
+                        'frame_wise_displacement')
+                    workflow.connect(node, out_file, nuisance,
+                                     'inputspec.fd_file_path')
+
+                    # DVARS goes here
+                    # dvars_file_path
 
                     if 'anat_mni_fnirt_register' in nodes:
                         node, out_file = strat.get_node_from_resource_pool(
                             'mni_to_anatomical_linear_xfm')
-                        workflow.connect(node, out_file,
-                                         nuisance,
-                                         'inputspec.mni_to_anat_linear_xfm')
+                        workflow.connect(node, out_file, nuisance,
+                                         'inputspec.mni_to_anat_linear_xfm_file_path')
                     else:
                         # pass the ants_affine_xfm to the input for the
                         # INVERSE transform, but ants_affine_xfm gets inverted
@@ -1894,22 +1893,18 @@
 
                         node, out_file = strat.get_node_from_resource_pool(
                             'ants_initial_xfm')
-                        workflow.connect(node, out_file,
-                                         nuisance,
-                                         'inputspec.anat_to_mni_initial_xfm')
+                        workflow.connect(node, out_file, nuisance,
+                                         'inputspec.anat_to_mni_initial_xfm_file_path')
 
                         node, out_file = strat.get_node_from_resource_pool(
                             'ants_rigid_xfm')
-                        workflow.connect(node, out_file,
-                                         nuisance,
-                                         'inputspec.anat_to_mni_rigid_xfm')
+                        workflow.connect(node, out_file, nuisance,
+                                         'inputspec.anat_to_mni_rigid_xfm_file_path')
 
                         node, out_file = strat.get_node_from_resource_pool(
                             'ants_affine_xfm')
-                        workflow.connect(node, out_file,
-                                         nuisance,
-                                         'inputspec.anat_to_mni_affine_xfm')
-
+                        workflow.connect(node, out_file, nuisance,
+                                         'inputspec.anat_to_mni_affine_xfm_file_path')
 
                 except:
                     logConnectionError('Nuisance', num_strat,
@@ -1930,13 +1925,12 @@
                 strat.set_leaf_properties(nuisance, 'outputspec.subject')
 
                 strat.update_resource_pool({'functional_nuisance_residuals': (
-                nuisance, 'outputspec.subject')})
-                strat.update_resource_pool({
-                                               'functional_nuisance_regressors': (
-                                               nuisance,
-                                               'outputspec.regressors')})
-
-                create_log_node(nuisance, 'outputspec.subject', num_strat)
+                                             nuisance, 'outputspec.residual_file_path')})
+                strat.update_resource_pool({'functional_nuisance_regressors': (nuisance,
+                                            'outputspec.regressors_file_path')})
+
+                create_log_node(nuisance, 'outputspec.residual_file_path',
+                                num_strat)
 
                 num_strat += 1
 
@@ -2034,7 +2028,6 @@
 
     '''
     Inserting Frequency Filtering Node
-    '''
 
     new_strat_list = []
     num_strat = 0
@@ -2088,6 +2081,7 @@
             num_strat += 1
 
     strat_list += new_strat_list
+    '''
 
     '''
     Inserting Scrubbing Workflow
