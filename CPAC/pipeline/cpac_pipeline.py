# CPAC/pipeline/cpac_pipeline.py

'''
This module prepares and executes the main C-PAC workflow
'''

# Import packages
import os
import time
from time import strftime
import zlib
import linecache
import csv
import pickle
import pkg_resources as p

# Nipype packages
import nipype.pipeline.engine as pe
import nipype.interfaces.fsl as fsl
import nipype.interfaces.io as nio
from nipype.interfaces.afni import preprocess
from nipype.pipeline.engine.utils import format_dot
import nipype.interfaces.ants as ants
import nipype.interfaces.c3 as c3
from nipype import config
from nipype import logging

# INDI-Tools
from indi_aws import aws_utils, fetch_creds

# CPAC packages
import CPAC
from CPAC import network_centrality
from CPAC.network_centrality.utils import merge_lists
from CPAC.anat_preproc.anat_preproc import create_anat_preproc
from CPAC.EPI_DistCorr.EPI_DistCorr import create_EPI_DistCorr
from CPAC.func_preproc.func_preproc import create_func_preproc, \
    create_wf_edit_func
from CPAC.seg_preproc.seg_preproc import create_seg_preproc

from CPAC.registration import create_nonlinear_register, \
    create_register_func_to_anat, \
    create_bbregister_func_to_anat, \
    create_wf_calculate_ants_warp, \
    create_wf_apply_ants_warp, \
    create_wf_c3d_fsl_to_itk, \
    create_wf_collect_transforms
from CPAC.nuisance import create_nuisance, bandpass_voxels

from CPAC.median_angle import create_median_angle_correction
from CPAC.generate_motion_statistics import motion_power_statistics
from CPAC.generate_motion_statistics import fristons_twenty_four
from CPAC.scrubbing import create_scrubbing_preproc
from CPAC.timeseries import create_surface_registration, get_roi_timeseries, \
    get_voxel_timeseries, get_vertices_timeseries, \
    get_spatial_map_timeseries
from CPAC.network_centrality import create_resting_state_graphs, \
    get_cent_zscore
from CPAC.utils.datasource import *
from CPAC.utils import Configuration, create_all_qc

# TODO - QA pages - re-introduce these
from CPAC.qc.qc import create_montage, create_montage_gm_wm_csf
from CPAC.qc.utils import register_pallete, make_edge, drop_percent_, \
    gen_histogram, gen_plot_png, gen_motion_plt, \
    gen_std_dev, gen_func_anat_xfm, gen_snr, \
    generateQCPages, cal_snr_val

from CPAC.utils.utils import extract_one_d, set_gauss, \
    process_outputs, get_scan_params, \
    get_tr, extract_txt, create_log, \
    create_log_template, extract_output_mean, \
    create_output_mean_csv, get_zscore, \
    get_fisher_zscore, dbg_file_lineno, add_afni_prefix
from CPAC.vmhc.vmhc import create_vmhc
from CPAC.reho.reho import create_reho
from CPAC.alff.alff import create_alff
from CPAC.sca.sca import create_sca, create_temporal_reg

# Init variables
logger = logging.getLogger('workflow')


class strategy:
    def __init__(self):
        self.resource_pool = {}
        self.leaf_node = None
        self.leaf_out_file = None
        self.name = []

    def append_name(self, name):
        self.name.append(name)

    def get_name(self):
        return self.name

    def set_leaf_properties(self, node, out_file):
        self.leaf_node = node
        self.leaf_out_file = out_file

    def get_leaf_properties(self):
        return self.leaf_node, self.leaf_out_file

    def get_resource_pool(self):
        return self.resource_pool

    def get_node_from_resource_pool(self, resource_key):
        try:
            return self.resource_pool[resource_key]
        except:
            logger.info('no node for output: ')
            logger.info(resource_key)
            raise

    def update_resource_pool(self, resources):
        for key, value in resources.items():
            if key in self.resource_pool:
                logger.info('Warning key %s already exists in resource' \
                            ' pool, replacing with %s ' % (key, value))

            self.resource_pool[key] = value


# Create and prepare C-PAC pipeline workflow
def prep_workflow(sub_dict, c, strategies, run, pipeline_timing_info=None,
                  p_name=None, plugin='MultiProc', plugin_args=None):
    '''
    Function to prepare and, optionally, run the C-PAC workflow

    Parameters
    ----------
    sub_dict : dictionary
        subject dictionary with anatomical and functional image paths
    c : Configuration object
        CPAC pipelin configuration dictionary object
    strategies : obj
        strategies object describing what strategies to run the pipeline
        through
    run : boolean
        flag to indicate whether to run the prepared workflow
    pipeline_timing_info : list (optional); default=None
        list of pipeline info for reporting timing information
    p_name : string (optional); default=None
        name of pipeline
    plugin : string (optional); defaule='MultiProc'
        nipype plugin to utilize when the workflow is ran
    plugin_args : dictionary (optional); default=None
        plugin-specific arguments for the workflow plugin

    Returns
    -------
    workflow : nipype workflow
        the prepared nipype workflow object containing the parameters
        specified in the config
    '''

    # Import packages
    from CPAC.utils.utils import check_config_resources, check_system_deps

    # Start timing here
    pipeline_start_time = time.time()
    # at end of workflow, take timestamp again, take time elapsed and check
    # tempfile add time to time data structure inside tempfile, and increment
    # number of subjects

    cores_msg = 'VERSION: CPAC %s' % CPAC.__version__

    # Check pipeline config resources
    sub_mem_gb, num_cores_per_sub, num_ants_cores = \
        check_config_resources(c)

    if plugin_args:
        plugin_args['memory_gb'] = sub_mem_gb
        plugin_args['n_procs'] = num_cores_per_sub
    else:
        plugin_args = {'memory_gb': sub_mem_gb, 'n_procs': num_cores_per_sub}

    # perhaps in future allow user to set threads maximum
    # this is for centrality mostly    
    # import mkl
    numThreads = '1'

    os.environ['OMP_NUM_THREADS'] = '1'  # str(num_cores_per_sub)
    os.environ['MKL_NUM_THREADS'] = '1'  # str(num_cores_per_sub)
    os.environ['ITK_GLOBAL_DEFAULT_NUMBER_OF_THREADS'] = str(num_ants_cores)

    # calculate maximum potential use of cores according to current pipeline
    # configuration
    max_core_usage = int(c.maxCoresPerParticipant) * \
                     int(c.numParticipantsAtOnce)

    cores_msg = cores_msg + "\n\nSetting maximum number of cores per " \
                            "participant to %s\n" % c.maxCoresPerParticipant

    cores_msg = cores_msg + 'Setting number of participants at once to %s\n' \
                            % c.numParticipantsAtOnce

    cores_msg = cores_msg + 'Setting OMP_NUM_THREADS to %s\n' % numThreads
    cores_msg = cores_msg + 'Setting MKL_NUM_THREADS to %s\n' % numThreads

    if 'ANTS' in c.regOption:
        cores_msg = cores_msg + 'Setting ANTS/ITK thread usage to %d\n\n' \
                                % c.num_ants_threads

    cores_msg = cores_msg + 'Maximum potential number of cores that might ' \
                            'be used during this run: %d\n\n' % max_core_usage

    logger.info(cores_msg)

    qc_montage_id_a = {}
    qc_montage_id_s = {}
    qc_plot_id = {}
    qc_hist_id = {}
    if sub_dict['unique_id']:
        subject_id = sub_dict['subject_id'] + "_" + sub_dict['unique_id']
    else:
        subject_id = sub_dict['subject_id']

    log_dir = os.path.join(c.logDirectory, subject_id)

    if not os.path.exists(log_dir):
        os.makedirs(os.path.join(log_dir))

    # temp
    already_skullstripped = c.already_skullstripped[0]
    if already_skullstripped == 2:
        already_skullstripped = 0
    elif already_skullstripped == 3:
        already_skullstripped = 1

    subject_info = {}
    subject_info['subject_id'] = subject_id
    subject_info['start_time'] = pipeline_start_time
    subject_info['strategies'] = strategies

    '''
    input filepaths check and tool setup check
    '''

    # this section checks all of the file paths provided in the pipeline
    # config yaml file and ensures the files exist and are accessible

    pipeline_config_map = c.return_config_elements()

    wrong_filepath_list = []

    for config_item in pipeline_config_map:

        label = config_item[0]
        val = config_item[1]

        # ensures it is only checking file paths
        if isinstance(val, str) and '/' in val:
            if ('.txt' in val) or ('.nii' in val) or ('.nii.gz' in val) \
                    or ('.mat' in val) or ('.cnf' in val) or ('.sch' in val):
                if not os.path.isfile(val):
                    wrong_filepath_list.append((label, val))

    if len(wrong_filepath_list) > 0:
        print '\n\n'
        print 'Whoops! - Filepaths provided do not exist:\n'

        for file_tuple in wrong_filepath_list:
            print file_tuple[0], ' - ', file_tuple[1]

        print '\nPlease double-check your pipeline configuration file.\n\n'

        # VERY TEMPORARY
        if (len(wrong_filepath_list) == 1) and \
                (wrong_filepath_list[0][0] == "dilated_symmetric_brain_mask"):
            pass
        else:
            raise Exception

    # Check system dependencies
    if 'ANTS' in c.regOption:
        check_ants = True
    else:
        check_ants = False
    check_system_deps(check_ants)

    '''
    workflow preliminary setup
    '''

    wfname = 'resting_preproc_' + str(subject_id)
    workflow = pe.Workflow(name=wfname)
    workflow.base_dir = c.workingDirectory
    workflow.config['execution'] = {'hash_method': 'timestamp',
                                    'crashdump_dir': os.path.abspath(
                                        c.crashLogDirectory)}

    try:
        if c.run_logging == True:
            config.update_config(
                {'logging': {'log_directory': log_dir, 'log_to_file': True}})
        else:
            config.update_config(
                {'logging': {'log_to_file': False}})
    except AttributeError:
        config.update_config(
            {'logging': {'log_directory': log_dir, 'log_to_file': True}})

    logging.update_logging(config)

    if c.reGenerateOutputs is True:
        import commands
        cmd = "find %s -name \'*sink*\' -exec rm -rf {} \\;" % os.path.join(
            c.workingDirectory, wfname)
        logger.info(cmd)
        commands.getoutput(cmd)
        cmd = "find %s -name \'*link*\' -exec rm -rf {} \\;" % os.path.join(
            c.workingDirectory, wfname)
        logger.info(cmd)
        commands.getoutput(cmd)
        cmd = "find %s -name \'*log*\' -exec rm -rf {} \\;" % os.path.join(
            c.workingDirectory, wfname)
        logger.info(cmd)
        commands.getoutput(cmd)

    def create_log_node(wflow, output, indx, scan_id=None):
        # call logging workflow

        if wflow:
            log_wf = create_log(wf_name='log_%s' % wflow.name)
            log_wf.inputs.inputspec.workflow = wflow.name
            log_wf.inputs.inputspec.index = indx
            log_wf.inputs.inputspec.log_dir = log_dir
            workflow.connect(wflow, output, log_wf, 'inputspec.inputs')
        else:
            log_wf = create_log(wf_name='log_done_%s' % scan_id,
                                scan_id=scan_id)
            log_wf.base_dir = log_dir
            log_wf.inputs.inputspec.workflow = 'DONE'
            log_wf.inputs.inputspec.index = indx
            log_wf.inputs.inputspec.log_dir = log_dir
            log_wf.inputs.inputspec.inputs = log_dir
            return log_wf

    def logStandardError(sectionName, errLine, errNum):

        logger.info(
            "\n\n" + 'ERROR: %s - %s' % (sectionName, errLine) + "\n\n" + \
            "Error name: cpac_pipeline_%s" % (errNum) + "\n\n")

    def logConnectionError(workflow_name, numStrat, resourcePool, errNum):

        logger.info(
            "\n\n" + 'ERROR: Invalid Connection: %s: %s, resource_pool: %s' \
            % (workflow_name, numStrat,
               resourcePool) + "\n\n" + "Error name: cpac_pipeline_%s" % (
            errNum) + \
            "\n\n" + "This is a pipeline creation error - the workflows "
                     "have not started yet." + "\n\n")

    def logStandardWarning(sectionName, warnLine):

        logger.info(
            "\n\n" + 'WARNING: %s - %s' % (sectionName, warnLine) + "\n\n")

    def getNodeList(strategy):

        nodes = []
        for node in strategy.name:
            nodes.append(node[:-2])

        return nodes

    strat_list = []

    workflow_bit_id = {}
    workflow_counter = 0

    """""""""""""""""""""""""""""""""""""""""""""""""""
     PREPROCESSING
    """""""""""""""""""""""""""""""""""""""""""""""""""

    '''
    Initialize Anatomical Input Data Flow
    '''

    num_strat = 0

    strat_initial = strategy()

    # bundle_node = pe.Node(util.Function(input_names=))

    # Extract credentials path if it exists
    try:
        creds_path = sub_dict['creds_path']
        if creds_path and 'none' not in creds_path.lower():
            if os.path.exists(creds_path):
                input_creds_path = os.path.abspath(creds_path)
            else:
                err_msg = 'Credentials path: "%s" for subject "%s" was not ' \
                          'found. Check this path and try again.' % (
                          creds_path, subject_id)
                raise Exception(err_msg)
        else:
            input_creds_path = None
    except KeyError:
        input_creds_path = None

    flow = create_anat_datasource()
    flow.inputs.inputnode.subject = subject_id
    flow.inputs.inputnode.anat = sub_dict['anat']
    flow.inputs.inputnode.creds_path = input_creds_path

    anat_flow = flow.clone('anat_gather_%d' % num_strat)

    strat_initial.set_leaf_properties(anat_flow, 'outputspec.anat')

    num_strat += 1

    strat_list.append(strat_initial)

    '''
    Inserting Anatomical Preprocessing workflow
    '''
    new_strat_list = []
    num_strat = 0

    workflow_bit_id['anat_preproc'] = workflow_counter

    for strat in strat_list:
        # create a new node, Remember to change its name!
        anat_preproc = create_anat_preproc(already_skullstripped).clone(
            'anat_preproc_%d' % num_strat)

        try:
            # connect the new node to the previous leaf
            node, out_file = strat.get_leaf_properties()
            workflow.connect(node, out_file, anat_preproc, 'inputspec.anat')

        except:
            logConnectionError(
                'Anatomical Preprocessing No valid Previous for strat',
                num_strat, strat.get_resource_pool(), '0001')
            num_strat += 1
            continue

        strat.append_name(anat_preproc.name)

        strat.set_leaf_properties(anat_preproc, 'outputspec.brain')
        # add stuff to resource pool if we need it

        strat.update_resource_pool(
            {'anatomical_brain': (anat_preproc, 'outputspec.brain')})
        strat.update_resource_pool(
            {'anatomical_reorient': (anat_preproc, 'outputspec.reorient')})

        # write to log
        create_log_node(anat_preproc, 'outputspec.brain', num_strat)

        num_strat += 1

    strat_list += new_strat_list

    '''
    Set Up FWHM iterable
    '''

    inputnode_fwhm = None
    if c.fwhm != None:
        inputnode_fwhm = pe.Node(util.IdentityInterface(fields=['fwhm']),
                                 name='fwhm_input')
        inputnode_fwhm.iterables = ("fwhm", c.fwhm)

    '''
    T1 -> Template, Non-linear registration (FNIRT or ANTS)
    '''

    new_strat_list = []
    num_strat = 0

    workflow_counter += 1

    # either run FSL anatomical-to-MNI registration, or...

    workflow_bit_id['anat_mni_register'] = workflow_counter
    for strat in strat_list:

        if 'FSL' in c.regOption:

            # this is to prevent the user from running FNIRT if they are
            # providing already-skullstripped inputs. this is because
            # FNIRT requires an input with the skull still on
            if already_skullstripped == 1:
                err_msg = '\n\n[!] CPAC says: FNIRT (for anatomical ' \
                          'registration) will not work properly if you ' \
                          'are providing inputs that have already been ' \
                          'skull-stripped.\n\nEither switch to using ' \
                          'ANTS for registration or provide input ' \
                          'images that have not been already ' \
                          'skull-stripped.\n\n'

                logger.info(err_msg)
                raise Exception

            fnirt_reg_anat_mni = create_nonlinear_register(
                'anat_mni_fnirt_register_%d' % num_strat)

            try:
                node, out_file = strat.get_node_from_resource_pool(
                    'anatomical_brain')
                workflow.connect(node, out_file,
                                 fnirt_reg_anat_mni, 'inputspec.input_brain')

                node, out_file = strat.get_node_from_resource_pool(
                    'anatomical_reorient')
                workflow.connect(node, out_file,
                                 fnirt_reg_anat_mni, 'inputspec.input_skull')

                # pass the reference files
                fnirt_reg_anat_mni.inputs.inputspec.reference_brain = c.template_brain_only_for_anat
                fnirt_reg_anat_mni.inputs.inputspec.reference_skull = c.template_skull_for_anat
                fnirt_reg_anat_mni.inputs.inputspec.ref_mask = c.ref_mask

                # assign the FSL FNIRT config file specified in pipeline
                # config.yml
                fnirt_reg_anat_mni.inputs.inputspec.fnirt_config = c.fnirtConfig


            except:
                logConnectionError('Anatomical Registration (FSL)', num_strat,
                                   strat.get_resource_pool(), '0002')
                raise

            if 'ANTS' in c.regOption:
                tmp = strategy()
                tmp.resource_pool = dict(strat.resource_pool)
                tmp.leaf_node = (strat.leaf_node)
                tmp.leaf_out_file = str(strat.leaf_out_file)
                tmp.name = list(strat.name)
                strat = tmp
                new_strat_list.append(strat)

            strat.append_name(fnirt_reg_anat_mni.name)
            strat.set_leaf_properties(fnirt_reg_anat_mni,
                                      'outputspec.output_brain')

            strat.update_resource_pool({'anatomical_to_mni_linear_xfm': (
            fnirt_reg_anat_mni, 'outputspec.linear_xfm'),
                                        'anatomical_to_mni_nonlinear_xfm': (
                                        fnirt_reg_anat_mni,
                                        'outputspec.nonlinear_xfm'),
                                        'mni_to_anatomical_linear_xfm': (
                                        fnirt_reg_anat_mni,
                                        'outputspec.invlinear_xfm'),
                                        'mni_normalized_anatomical': (
                                        fnirt_reg_anat_mni,
                                        'outputspec.output_brain')})

            create_log_node(fnirt_reg_anat_mni, 'outputspec.output_brain',
                            num_strat)

            num_strat += 1

    strat_list += new_strat_list

    new_strat_list = []

    for strat in strat_list:

        nodes = getNodeList(strat)

        # or run ANTS anatomical-to-MNI registration instead
        if ('ANTS' in c.regOption) and \
                ('anat_mni_fnirt_register' not in nodes):

            ants_reg_anat_mni = \
                create_wf_calculate_ants_warp(
                    'anat_mni_ants_register_%d' % num_strat,
                    c.regWithSkull[0],
                    num_threads=num_ants_cores)

            try:
                # calculating the transform with the skullstripped is
                # reported to be better, but it requires very high
                # quality skullstripping. If skullstripping is imprecise
                # registration with skull is preferred
                if (1 in c.regWithSkull):

                    if already_skullstripped == 1:
                        err_msg = '\n\n[!] CPAC says: You selected ' \
                                  'to run anatomical registration with ' \
                                  'the skull, but you also selected to ' \
                                  'use already-skullstripped images as ' \
                                  'your inputs. This can be changed ' \
                                  'in your pipeline configuration ' \
                                  'editor.\n\n'

                        logger.info(err_msg)
                        raise Exception

                    # get the skull-stripped anatomical from resource pool
                    node, out_file = strat.get_node_from_resource_pool(
                        'anatomical_brain')

                    # pass the anatomical to the workflow
                    workflow.connect(node, out_file,
                                     ants_reg_anat_mni,
                                     'inputspec.anatomical_brain')

                    # pass the reference file
                    ants_reg_anat_mni.inputs.inputspec.reference_brain = \
                        c.template_brain_only_for_anat

                    # get the reorient skull-on anatomical from resource pool
                    node, out_file = strat.get_node_from_resource_pool(
                        'anatomical_reorient')

                    # pass the anatomical to the workflow
                    workflow.connect(node, out_file,
                                     ants_reg_anat_mni,
                                     'inputspec.anatomical_skull')

                    # pass the reference file
                    ants_reg_anat_mni.inputs.inputspec.reference_skull = \
                        c.template_skull_for_anat


                else:

                    node, out_file = strat.get_node_from_resource_pool(
                        'anatomical_brain')

                    workflow.connect(node, out_file, ants_reg_anat_mni,
                                     'inputspec.anatomical_brain')

                    # pass the reference file
                    ants_reg_anat_mni.inputs.inputspec. \
                        reference_brain = c.template_brain_only_for_anat

                ants_reg_anat_mni.inputs.inputspec.dimension = 3
                ants_reg_anat_mni.inputs.inputspec. \
                    use_histogram_matching = True
                ants_reg_anat_mni.inputs.inputspec. \
                    winsorize_lower_quantile = 0.01
                ants_reg_anat_mni.inputs.inputspec. \
                    winsorize_upper_quantile = 0.99
                ants_reg_anat_mni.inputs.inputspec. \
                    metric = ['MI', 'MI', 'CC']
                ants_reg_anat_mni.inputs.inputspec.metric_weight = [1, 1, 1]
                ants_reg_anat_mni.inputs.inputspec. \
                    radius_or_number_of_bins = [32, 32, 4]
                ants_reg_anat_mni.inputs.inputspec. \
                    sampling_strategy = ['Regular', 'Regular', None]
                ants_reg_anat_mni.inputs.inputspec. \
                    sampling_percentage = [0.25, 0.25, None]
                ants_reg_anat_mni.inputs.inputspec. \
                    number_of_iterations = [[1000, 500, 250, 100], \
                                            [1000, 500, 250, 100],
                                            [100, 100, 70, 20]]
                ants_reg_anat_mni.inputs.inputspec. \
                    convergence_threshold = [1e-8, 1e-8, 1e-9]
                ants_reg_anat_mni.inputs.inputspec. \
                    convergence_window_size = [10, 10, 15]
                ants_reg_anat_mni.inputs.inputspec. \
                    transforms = ['Rigid', 'Affine', 'SyN']
                ants_reg_anat_mni.inputs.inputspec. \
                    transform_parameters = [[0.1], [0.1], [0.1, 3, 0]]
                ants_reg_anat_mni.inputs.inputspec. \
                    shrink_factors = [[8, 4, 2, 1], [8, 4, 2, 1],
                                      [6, 4, 2, 1]]
                ants_reg_anat_mni.inputs.inputspec. \
                    smoothing_sigmas = [[3, 2, 1, 0], [3, 2, 1, 0],
                                        [3, 2, 1, 0]]

            except:
                logConnectionError('Anatomical Registration (ANTS)',
                                   num_strat, strat.get_resource_pool(),
                                   '0003')
                raise

            strat.append_name(ants_reg_anat_mni.name)
            strat.set_leaf_properties(ants_reg_anat_mni,
                                      'outputspec.normalized_output_brain')

            strat.update_resource_pool({'ants_initial_xfm': (
            ants_reg_anat_mni, 'outputspec.ants_initial_xfm'),
                                        'ants_rigid_xfm': (ants_reg_anat_mni,
                                                           'outputspec.ants_rigid_xfm'),
                                        'ants_affine_xfm': (ants_reg_anat_mni,
                                                            'outputspec.ants_affine_xfm'),
                                        'anatomical_to_mni_nonlinear_xfm': (
                                        ants_reg_anat_mni,
                                        'outputspec.warp_field'),
                                        'mni_to_anatomical_nonlinear_xfm': (
                                        ants_reg_anat_mni,
                                        'outputspec.inverse_warp_field'),
                                        'anat_to_mni_ants_composite_xfm': (
                                        ants_reg_anat_mni,
                                        'outputspec.composite_transform'),
                                        'mni_normalized_anatomical': (
                                        ants_reg_anat_mni,
                                        'outputspec.normalized_output_brain')})

            create_log_node(ants_reg_anat_mni,
                            'outputspec.normalized_output_brain', num_strat)

            num_strat += 1

    strat_list += new_strat_list

    '''
    [SYMMETRIC] T1 -> Symmetric Template, Non-linear registration (FNIRT/ANTS)
    '''
    new_strat_list = []
    num_strat = 0

    workflow_counter += 1

    # either run FSL anatomical-to-MNI registration, or...

    if 1 in c.runVMHC:

        if not os.path.exists(c.template_symmetric_brain_only):
            logger.info("\n\n" + (
            "ERROR: Missing file - %s" % c.template_symmetric_brain_only) + "\n\n" + \
                        "Error name: cpac_pipeline_0017" + "\n\n")
            raise Exception

        if not os.path.exists(c.template_symmetric_skull):
            logger.info("\n\n" + (
            "ERROR: Missing file - %s" % c.template_symmetric_skull) + "\n\n" + \
                        "Error name: cpac_pipeline_0018" + "\n\n")
            raise Exception

        workflow_bit_id['anat_mni_symmetric_register'] = workflow_counter
        for strat in strat_list:

            nodes = getNodeList(strat)

            if 'FSL' in c.regOption and \
                    ('anat_mni_ants_register' not in nodes):

                # this is to prevent the user from running FNIRT if they are
                # providing already-skullstripped inputs. this is because
                # FNIRT requires an input with the skull still on
                if already_skullstripped == 1:
                    err_msg = '\n\n[!] CPAC says: FNIRT (for anatomical ' \
                              'registration) will not work properly if you ' \
                              'are providing inputs that have already been ' \
                              'skull-stripped.\n\nEither switch to using ' \
                              'ANTS for registration or provide input ' \
                              'images that have not been already ' \
                              'skull-stripped.\n\n'

                    logger.info(err_msg)
                    raise Exception

                fnirt_reg_anat_symm_mni = create_nonlinear_register(
                    'anat_symmetric_mni_fnirt_register_%d' % num_strat)

                try:

                    node, out_file = strat.get_node_from_resource_pool(
                        'anatomical_brain')
                    workflow.connect(node, out_file,
                                     fnirt_reg_anat_symm_mni,
                                     'inputspec.input_brain')

                    node, out_file = strat.get_node_from_resource_pool(
                        'anatomical_reorient')
                    workflow.connect(node, out_file,
                                     fnirt_reg_anat_symm_mni,
                                     'inputspec.input_skull')

                    # pass the reference files
                    fnirt_reg_anat_symm_mni.inputs.inputspec.reference_brain = c.template_symmetric_brain_only
                    fnirt_reg_anat_symm_mni.inputs.inputspec.reference_skull = c.template_symmetric_skull
                    fnirt_reg_anat_symm_mni.inputs.inputspec.ref_mask = c.dilated_symmetric_brain_mask

                    # assign the FSL FNIRT config file specified in pipeline
                    # config.yml
                    fnirt_reg_anat_symm_mni.inputs.inputspec.fnirt_config = c.configFileTwomm

                    # node, out_file = strat.get_node_from_resource_pool('mni_normalized_anatomical')
                    # workflow.connect(node, out_file,
                    #                 fnirt_reg_anat_symm_mni, 'inputspec.wait')

                except:
                    logConnectionError(
                        'Symmetric Anatomical Registration (FSL)', num_strat,
                        strat.get_resource_pool(), '0002')
                    raise

                strat.append_name(fnirt_reg_anat_symm_mni.name)
                strat.set_leaf_properties(fnirt_reg_anat_symm_mni,
                                          'outputspec.output_brain')

                strat.update_resource_pool({
                                               'anatomical_to_symmetric_mni_linear_xfm': (
                                               fnirt_reg_anat_symm_mni,
                                               'outputspec.linear_xfm'),
                                               'anatomical_to_symmetric_mni_nonlinear_xfm': (
                                               fnirt_reg_anat_symm_mni,
                                               'outputspec.nonlinear_xfm'),
                                               'symmetric_mni_to_anatomical_linear_xfm': (
                                               fnirt_reg_anat_symm_mni,
                                               'outputspec.invlinear_xfm'),
                                               'symmetric_mni_normalized_anatomical': (
                                               fnirt_reg_anat_symm_mni,
                                               'outputspec.output_brain')})  # ,
                # 'mni_normalized_anatomical':(ants_reg_anat_symm_mni, 'outputspec.wait')})


                create_log_node(fnirt_reg_anat_symm_mni,
                                'outputspec.output_brain', num_strat)

                num_strat += 1

        strat_list += new_strat_list

        new_strat_list = []

        for strat in strat_list:

            nodes = getNodeList(strat)

            # or run ANTS anatomical-to-MNI registration instead
            if ('ANTS' in c.regOption) and \
                    ('anat_mni_fnirt_register' not in nodes) and \
                    ('anat_symmetric_mni_fnirt_register' not in nodes):

                ants_reg_anat_symm_mni = \
                    create_wf_calculate_ants_warp(
                        'anat_symmetric_mni_ants_register_%d' % num_strat, \
                        c.regWithSkull[0],
                        num_threads=num_ants_cores)

                try:

                    # calculating the transform with the skullstripped is
                    # reported to be better, but it requires very high
                    # quality skullstripping. If skullstripping is imprecise
                    # registration with skull is preferred
                    if 1 in c.regWithSkull:

                        if already_skullstripped == 1:
                            err_msg = '\n\n[!] CPAC says: You selected ' \
                                      'to run anatomical registration with ' \
                                      'the skull, but you also selected to ' \
                                      'use already-skullstripped images as ' \
                                      'your inputs. This can be changed ' \
                                      'in your pipeline configuration ' \
                                      'editor.\n\n'

                            logger.info(err_msg)
                            raise Exception

                        # get the skullstripped anatomical from resource pool
                        node, out_file = strat.get_node_from_resource_pool(
                            'anatomical_brain')

                        # pass the anatomical to the workflow
                        workflow.connect(node, out_file,
                                         ants_reg_anat_symm_mni,
                                         'inputspec.anatomical_brain')

                        # pass the reference file
                        ants_reg_anat_symm_mni.inputs.inputspec.reference_brain = \
                            c.template_symmetric_brain_only

                        # get the reorient skull-on anatomical from resource
                        # pool
                        node, out_file = strat.get_node_from_resource_pool(
                            'anatomical_reorient')

                        # pass the anatomical to the workflow
                        workflow.connect(node, out_file,
                                         ants_reg_anat_symm_mni,
                                         'inputspec.anatomical_skull')

                        # pass the reference file
                        ants_reg_anat_symm_mni.inputs.inputspec.reference_skull = \
                            c.template_symmetric_skull


                    else:

                        # get the skullstripped anatomical from resource pool
                        node, out_file = strat.get_node_from_resource_pool(
                            'anatomical_brain')

                        workflow.connect(node, out_file,
                                         ants_reg_anat_symm_mni,
                                         'inputspec.anatomical_brain')

                        # pass the reference file
                        ants_reg_anat_symm_mni.inputs.inputspec. \
                            reference_brain = c.template_symmetric_brain_only

                    ants_reg_anat_symm_mni.inputs.inputspec.dimension = 3
                    ants_reg_anat_symm_mni.inputs.inputspec. \
                        use_histogram_matching = True
                    ants_reg_anat_symm_mni.inputs.inputspec. \
                        winsorize_lower_quantile = 0.01
                    ants_reg_anat_symm_mni.inputs.inputspec. \
                        winsorize_upper_quantile = 0.99
                    ants_reg_anat_symm_mni.inputs.inputspec. \
                        metric = ['MI', 'MI', 'CC']
                    ants_reg_anat_symm_mni.inputs.inputspec.metric_weight = [
                        1, 1, 1]
                    ants_reg_anat_symm_mni.inputs.inputspec. \
                        radius_or_number_of_bins = [32, 32, 4]
                    ants_reg_anat_symm_mni.inputs.inputspec. \
                        sampling_strategy = ['Regular', 'Regular', None]
                    ants_reg_anat_symm_mni.inputs.inputspec. \
                        sampling_percentage = [0.25, 0.25, None]
                    ants_reg_anat_symm_mni.inputs.inputspec. \
                        number_of_iterations = [[1000, 500, 250, 100], \
                                                [1000, 500, 250, 100],
                                                [100, 100, 70, 20]]
                    ants_reg_anat_symm_mni.inputs.inputspec. \
                        convergence_threshold = [1e-8, 1e-8, 1e-9]
                    ants_reg_anat_symm_mni.inputs.inputspec. \
                        convergence_window_size = [10, 10, 15]
                    ants_reg_anat_symm_mni.inputs.inputspec. \
                        transforms = ['Rigid', 'Affine', 'SyN']
                    ants_reg_anat_symm_mni.inputs.inputspec. \
                        transform_parameters = [[0.1], [0.1], [0.1, 3, 0]]
                    ants_reg_anat_symm_mni.inputs.inputspec. \
                        shrink_factors = [[8, 4, 2, 1], [8, 4, 2, 1],
                                          [6, 4, 2, 1]]
                    ants_reg_anat_symm_mni.inputs.inputspec. \
                        smoothing_sigmas = [[3, 2, 1, 0], [3, 2, 1, 0],
                                            [3, 2, 1, 0]]

                    # node, out_file = strat.get_node_from_resource_pool('mni_normalized_anatomical')
                    # workflow.connect(node, out_file,
                    #                 ants_reg_anat_symm_mni, 'inputspec.wait')


                except:
                    logConnectionError(
                        'Symmetric Anatomical Registration (ANTS)', num_strat,
                        strat.get_resource_pool(), '0003')
                    raise

                strat.append_name(ants_reg_anat_symm_mni.name)
                strat.set_leaf_properties(ants_reg_anat_symm_mni,
                                          'outputspec.normalized_output_brain')

                strat.update_resource_pool({'ants_symmetric_initial_xfm': (
                ants_reg_anat_symm_mni, 'outputspec.ants_initial_xfm'),
                                            'ants_symmetric_rigid_xfm': (
                                            ants_reg_anat_symm_mni,
                                            'outputspec.ants_rigid_xfm'),
                                            'ants_symmetric_affine_xfm': (
                                            ants_reg_anat_symm_mni,
                                            'outputspec.ants_affine_xfm'),
                                            'anatomical_to_symmetric_mni_nonlinear_xfm': (
                                            ants_reg_anat_symm_mni,
                                            'outputspec.warp_field'),
                                            'symmetric_mni_to_anatomical_nonlinear_xfm': (
                                            ants_reg_anat_symm_mni,
                                            'outputspec.inverse_warp_field'),
                                            'anat_to_symmetric_mni_ants_composite_xfm': (
                                            ants_reg_anat_symm_mni,
                                            'outputspec.composite_transform'),
                                            'symmetric_mni_normalized_anatomical': (
                                            ants_reg_anat_symm_mni,
                                            'outputspec.normalized_output_brain')})  # ,
                # 'mni_normalized_anatomical':(ants_reg_anat_symm_mni, 'outputspec.wait')})

                create_log_node(ants_reg_anat_symm_mni,
                                'outputspec.normalized_output_brain',
                                num_strat)

                num_strat += 1

    strat_list += new_strat_list

    '''
    Inserting Segmentation Preprocessing
    Workflow
    '''

    new_strat_list = []
    num_strat = 0

    workflow_counter += 1
    if 1 in c.runSegmentationPreprocessing:
        workflow_bit_id['seg_preproc'] = workflow_counter
        for strat in strat_list:

            nodes = getNodeList(strat)

            if 'anat_mni_fnirt_register' in nodes:
                seg_preproc = create_seg_preproc(False,
                                                 'seg_preproc_%d' % num_strat)
            elif 'anat_mni_ants_register' in nodes:
                seg_preproc = create_seg_preproc(True,
                                                 'seg_preproc_%d' % num_strat)

            try:
                node, out_file = strat.get_node_from_resource_pool(
                    'anatomical_brain')
                workflow.connect(node, out_file,
                                 seg_preproc, 'inputspec.brain')

                if 'anat_mni_fnirt_register' in nodes:
                    node, out_file = strat.get_node_from_resource_pool(
                        'mni_to_anatomical_linear_xfm')
                    workflow.connect(node, out_file,
                                     seg_preproc,
                                     'inputspec.standard2highres_mat')
                elif 'anat_mni_ants_register' in nodes:
                    node, out_file = strat.get_node_from_resource_pool(
                        'ants_initial_xfm')
                    workflow.connect(node, out_file,
                                     seg_preproc,
                                     'inputspec.standard2highres_init')
                    node, out_file = strat.get_node_from_resource_pool(
                        'ants_rigid_xfm')
                    workflow.connect(node, out_file,
                                     seg_preproc,
                                     'inputspec.standard2highres_rig')

                    node, out_file = strat.get_node_from_resource_pool(
                        'ants_affine_xfm')
                    workflow.connect(node, out_file,
                                     seg_preproc,
                                     'inputspec.standard2highres_mat')

                seg_preproc.inputs.inputspec.PRIOR_CSF = c.PRIORS_CSF
                seg_preproc.inputs.inputspec.PRIOR_GRAY = c.PRIORS_GRAY
                seg_preproc.inputs.inputspec.PRIOR_WHITE = c.PRIORS_WHITE


            except:
                logConnectionError('Segmentation Preprocessing', num_strat,
                                   strat.get_resource_pool(), '0004')
                raise

            if 0 in c.runSegmentationPreprocessing:
                tmp = strategy()
                tmp.resource_pool = dict(strat.resource_pool)
                tmp.leaf_node = (strat.leaf_node)
                tmp.leaf_out_file = str(strat.leaf_out_file)
                tmp.name = list(strat.name)
                strat = tmp
                new_strat_list.append(strat)

            strat.append_name(seg_preproc.name)
            strat.update_resource_pool(
                {'anatomical_gm_mask': (seg_preproc, 'outputspec.gm_mask'),
                 'anatomical_csf_mask': (seg_preproc, 'outputspec.csf_mask'),
                 'anatomical_wm_mask': (seg_preproc, 'outputspec.wm_mask'),
                 'seg_probability_maps': (
                 seg_preproc, 'outputspec.probability_maps'),
                 'seg_mixeltype': (seg_preproc, 'outputspec.mixeltype'),
                 'seg_partial_volume_map': (
                 seg_preproc, 'outputspec.partial_volume_map'),
                 'seg_partial_volume_files': (
                 seg_preproc, 'outputspec.partial_volume_files')})

            create_log_node(seg_preproc, 'outputspec.partial_volume_map',
                            num_strat)
            num_strat += 1

    strat_list += new_strat_list

    '''
    Inserting Functional Data workflow
    '''

    num_strat = 0

    for strat in strat_list:
        # create a new node, Remember to change its name!
        # Flow = create_func_datasource(sub_dict['rest'])
        # Flow.inputs.inputnode.subject = subject_id

        # keep this in so that older participant lists that still have the
        # "rest" flag will still work
        try:
            # func_paths_dict is a dictionary of paths to the functional scans
            func_paths_dict = sub_dict['func']
        except KeyError:
            func_paths_dict = sub_dict['rest']

        # for now, pull in field maps if they exist
        fmap_phasediff = None
        fmap_mag = None
        if 'fmap' in sub_dict.keys():

            try:
                fmap_phasediff = sub_dict['fmap']['phase_diff']
                fmap_mag = sub_dict['fmap']['magnitude']
            except KeyError as e:
                err = "[!] Some of the required field map files are " \
                      "missing from your data configuration.\n\nDetails: " \
                      "{0}\n\n".format(e)
                raise Exception(err)

        try:
            funcFlow = create_func_datasource(func_paths_dict,
                                              fmap_phasediff,
                                              fmap_mag,
                                              'func_gather_%d' % num_strat)
            funcFlow.inputs.inputnode.subject = subject_id
            funcFlow.inputs.inputnode.creds_path = input_creds_path
        except Exception as xxx:
            logger.info("Error create_func_datasource failed. "
                        "(%s:%d)" % dbg_file_lineno())
            raise

        """
        Add in nodes to get parameters from configuration file
        """

        scan_imports = ['import os', 'import json', 'import warnings',
                        'from CPAC.utils import check']

        try:
            # a node which checks if scan_parameters are present for each scan
            scan_params = \
                pe.Node(util.Function(input_names=['data_config_scan_params',
                                                   'subject_id',
                                                   'scan',
                                                   'pipeconfig_tr',
                                                   'pipeconfig_tpattern',
                                                   'pipeconfig_start_indx',
                                                   'pipeconfig_stop_indx'],
                                      output_names=['tr',
                                                    'tpattern',
                                                    'ref_slice',
                                                    'start_indx',
                                                    'stop_indx'],
                                      function=get_scan_params,
                                      imports=scan_imports),
                        name='scan_params_%d' % num_strat)
        except Exception as xxx:
            logger.info("Error creating scan_params node. (%s:%d)"
                        % dbg_file_lineno())
            raise

        if "Selected Functional Volume" in c.func_reg_input:

            try:
                get_func_volume = pe.Node(interface=preprocess.Calc(),
                                          name='get_func_volume_%d' % num_strat)

                get_func_volume.inputs.expr = 'a'
                get_func_volume.inputs.single_idx = c.func_reg_input_volume
                get_func_volume.inputs.outputtype = 'NIFTI_GZ'

            except Exception as xxx:
                logger.info("Error creating get_func_volume node." + \
                            " (%s:%d)" % dbg_file_lineno())
                raise

            try:
                workflow.connect(funcFlow, 'outputspec.rest',
                                 get_func_volume, 'in_file_a')

            except Exception as xxx:
                logger.info("Error connecting get_func_volume node." + \
                            " (%s:%d)" % dbg_file_lineno())
                raise

        # wire in the scan parameter workflow
        try:
            workflow.connect(funcFlow, 'outputspec.scan_params',
                             scan_params, 'data_config_scan_params')
        except Exception as xxx:
            logger.info("Error connecting scan_params 'data_config_"
                        "scan_params' input. (%s:%d)" % dbg_file_lineno())
            raise

        try:
            workflow.connect(funcFlow, 'outputspec.subject',
                             scan_params, 'subject_id')
        except Exception as xxx:
            logger.info("Error connecting scan_params 'subject_id' input." + \
                        " (%s:%d)" % dbg_file_lineno())
            raise

        try:
            workflow.connect(funcFlow, 'outputspec.scan',
                             scan_params, 'scan')
        except Exception as xxx:
            logger.info("Error connecting scan_params 'scan' input." + \
                        " (%s:%d)" % dbg_file_lineno())
            raise

        # connect in constants
        scan_params.inputs.pipeconfig_tr = c.TR
        scan_params.inputs.pipeconfig_tpattern = c.slice_timing_pattern
        scan_params.inputs.pipeconfig_start_indx = c.startIdx
        scan_params.inputs.pipeconfig_stop_indx = c.stopIdx

        # node to convert TR between seconds and milliseconds
        try:
            convert_tr = pe.Node(util.Function(input_names=['tr'],
                                               output_names=['tr'],
                                               function=get_tr),
                                 name='convert_tr_%d' % num_strat)
        except Exception as xxx:
            logger.info("Error creating convert_tr node." + \
                        " (%s:%d)" % dbg_file_lineno())
            raise

        try:
            workflow.connect(scan_params, 'tr',
                             convert_tr, 'tr')
        except Exception as xxx:
            logger.info("Error connecting convert_tr 'tr' input." + \
                        " (%s:%d)" % dbg_file_lineno())
            raise

        strat.set_leaf_properties(funcFlow, 'outputspec.rest')
        strat.update_resource_pool(
            {'raw_functional': (funcFlow, 'outputspec.rest')})

        if fmap_phasediff and fmap_mag:
            strat.update_resource_pool(
                {"fmap_phase_diff": (funcFlow, 'outputspec.phase_diff'),
                 "fmap_magnitude": (funcFlow, 'outputspec.magnitude')})

        if "Selected Functional Volume" in c.func_reg_input:
            strat.update_resource_pool(
                {'selected_func_volume': (get_func_volume, 'out_file')})

        num_strat += 1

    """
    Truncate scan length based on configuration information
    """

    num_strat = 0

    for strat in strat_list:
        try:
            trunc_wf = create_wf_edit_func(
                wf_name="edit_func_%d" % (num_strat))
        except Exception as xxx:
            logger.info("Error create_wf_edit_func failed." + \
                        " (%s:%d)" % (dbg_file_lineno()))
            raise

        # find the output data on the leaf node
        try:
            node, out_file = strat.get_leaf_properties()
        except Exception as xxx:
            logger.info("Error  get_leaf_properties failed." + \
                        " (%s:%d)" % dbg_file_lineno())
            raise

        # connect the functional data from the leaf node into the wf
        try:
            workflow.connect(node, out_file, trunc_wf, 'inputspec.func')
        except Exception as xxx:
            logger.info("Error connecting input 'func' to trunc_wf." + \
                        " (%s:%d)" % dbg_file_lineno())
            print xxx
            raise

        # connect the other input parameters
        try:
            workflow.connect(scan_params, 'start_indx',
                             trunc_wf, 'inputspec.start_idx')
        except Exception as xxx:
            logger.info("Error connecting input 'start_indx' to trunc_wf." + \
                        " (%s:%d)" % dbg_file_lineno())
            raise

        try:
            workflow.connect(scan_params, 'stop_indx',
                             trunc_wf, 'inputspec.stop_idx')
        except Exception as xxx:
            logger.info("Error connecting input 'stop_idx' to trunc_wf." + \
                        " (%s:%d)" % dbg_file_lineno())
            raise

        # replace the leaf node with the output from the recently added
        # workflow
        strat.set_leaf_properties(trunc_wf, 'outputspec.edited_func')
        num_strat = num_strat + 1

    """
    EPI Field-Map based Distortion Correction
    """
 
    new_strat_list = []
    num_strat = 0

    workflow_counter += 1
   
    if 1 in c.run_fmap_distcorr:

        if not fmap_phasediff:
            err = "\n\n[!] Field-map distortion correction is enabled, but " \
                  "there is no field map phase difference file set in the " \
                  "data configuration YAML file for participant {0}." \
                  "\n\n".format(sub_dict['subject_id'])
            raise Exception(err)

        if not fmap_mag:
            err = "\n\n[!] Field-map distortion correction is enabled, but " \
                  "there is no field map magnitude file set in the " \
                  "data configuration YAML file for participant {0}." \
                  "\n\n".format(sub_dict['subject_id'])
            raise Exception(err)

        workflow_bit_id['epi_distcorr'] = workflow_counter
       
        for strat in strat_list:
<<<<<<< HEAD
            epi_distcorr = create_EPI_DistCorr(wf_name='epi_distcorr_%d' % (num_strat))

            epi_distcorr.inputs.input_dwellT.dwellT = c.fmap_distcorr_dwell_time
            epi_distcorr.inputs.input_delTE.delTE = c.fmap_distcorr_deltaTE
            #epi_distcorr.inputs.input_asymR.asymR = c.fmap_distcorr_asymmetric_ratio
=======
            epi_distcorr.get_node('skullstrip_method').iterables = ('skullstrip_method',c.skullstrip_method_EPI_DistCorr)
            epi_distcorr.inputs_bet_frac.bet_frac = c.bet_frac_EPI_DistCorr
            epi_distcorr.inputs_delTE.delTE = c.deltaTE_EPI_DistCorr
            epi_distcorr.inputs_dwellT.dwellT = c.DwellTime_EPI_DistCorr
            
            epi_distcorr.inputs_dwell_asym_ratio.dwell_asym_ratio = c.dwell_asym_ratio_EPI_DistCorr
            epi_distcorr.get_node('bet_frac').iterables = ('bet_frac',c.bet_frac_EPI_DistCorr)
            epi_distcorr.get_node('deltaTE').iterables = ('deltaTE',
                                                   c.deltaTE_EPI_DistCorr)
            epi_distcorr.get_node('dwellT').iterables = ('dwellT',
                                                   c.DwellTime_EPI_DistCorr)
            epi_distcorr.get_node('dwell_asym_ratio').iterables = ('dwell_asym_ratio',c.dwell_asym_ratio_EPI_DistCorr)
>>>>>>> ba82c6a1

            epi_distcorr = create_EPI_DistCorr(wf_name='epi_distcorr_%d' % (num_strat))

            try:
                # functional timeseries into field map dist corr
                node,out_file = strat.get_leaf_properties()
                workflow.connect(node,out_file,epi_distcorr,'inputspec.func_file')

                # anatomical file
                node,out_file = strat.get_node_from_resource_pool('anatomical_reorient')
                workflow.connect(node,out_file,epi_distcorr,'inputspec.anat_file')

                # skull-stripped anatomical
                node, out_file = strat.get_node_from_resource_pool('anatomical_brain')
                workflow.connect(node, out_file, epi_distcorr, 'inputspec.anat_brain')

                # field map magnitude file
                node, out_file = strat.get_node_from_resource_pool('fmap_phase_diff')
                workflow.connect(node, out_file, epi_distcorr, 'inputspec.fmap_pha')

                # field map phase difference file
                node,out_file = strat.get_node_from_resource_pool('fmap_magnitude')
                workflow.connect(node,out_file,epi_distcorr, 'inputspec.fmap_mag')

            except:
                logConnectionError('EPI_DistCorr Workflow', num_strat,strat.get_resource_pool(), '0004')

            if 0 in c.run_fmap_distcorr:
                tmp = strategy()
                tmp.resource_pool = dict(strat.resource_pool)
                tmp.leaf_node = (strat.leaf_node)
                tmp.leaf_out_file=str(strat.leaf_out_file)
                tmp.name = list(strat.name)
                strat = tmp
                new_strat_list.append(strat)
            strat.append_name(epi_distcorr.name)

            strat.set_leaf_properties(epi_distcorr, 'outputspec.epireg')

            strat.update_resource_pool({'despiked_fieldmap':(epi_distcorr,'outputspec.fmap_despiked')})
            strat.update_resource_pool({'functional_distortion_corrected':(epi_distcorr,'outputspec.epireg')})
            strat.update_resource_pool({'prepared_fieldmap_map':(epi_distcorr,'outputspec.fieldmap')}) 
           
            num_strat += 1

    strat_list += new_strat_list

    """
    Inserting slice timing correction
    Workflow
    """
    new_strat_list = []
    num_strat = 0

    if 1 in c.slice_timing_correction:

        for strat in strat_list:

            # create TShift AFNI node
            try:
                func_slice_timing_correction = pe.Node(
                    interface=preprocess.TShift(),
                    name='func_slice_timing_correction_%d' % (num_strat))
                func_slice_timing_correction.inputs.outputtype = 'NIFTI_GZ'
            except Exception as xxx:
                logger.info("Error connecting input 'stop_idx' to trunc_wf. "
                            "(%s:%d)" % dbg_file_lineno())
                raise

            # find the output data on the leaf node
            try:
                node, out_file = strat.get_leaf_properties()
            except Exception as xxx:
                logger.info("Error  get_leaf_properties failed. "
                            "(%s:%d)" % dbg_file_lineno())
                raise

            # connect the output of the leaf node as the in_file
            try:
                workflow.connect(node, out_file,
                                 func_slice_timing_correction, 'in_file')
            except Exception as xxx:
                logger.info(
                    "Error connecting input 'infile' to func_slice_timing_"
                    "correction afni node. (%s:%d)" % dbg_file_lineno())
                raise

            logger.info("connected input to slc")
            # we might prefer to use the TR stored in the NIFTI header
            # if not, use the value in the scan_params node
            try:
                workflow.connect(scan_params, 'tr',
                                 func_slice_timing_correction, 'tr')
            except Exception as xxx:
                logger.info(
                    "Error connecting input 'tr' to func_slice_timing_"
                    "correction afni node. (%s:%d)" % dbg_file_lineno())
                print xxx
                raise
            logger.info("connected TR")

            # we might prefer to use the slice timing information stored in
            # the NIFTI header if not, use the value in the scan_params node
            logger.info("slice timing pattern %s" % c.slice_timing_pattern)
            try:
                if not "Use NIFTI Header" in c.slice_timing_pattern:
                    try:
                        logger.info("connecting slice timing pattern %s" %
                                    c.slice_timing_pattern)

                        # add the @ prefix to the tpattern file going into
                        # AFNI 3dTshift - needed this so the tpattern file
                        # output from get_scan_params would be tied downstream
                        # via a connection (to avoid poofing)
                        add_prefix = pe.Node(util.Function(input_names=['tpattern'],
                                                           output_names=['afni_prefix'],
                                                           function=add_afni_prefix),
                                             name='func_slice_timing_correction_add_afni_prefix_%d' % num_strat)
                        workflow.connect(scan_params, 'tpattern',
                                         add_prefix, 'tpattern')
                        workflow.connect(add_prefix, 'afni_prefix',
                                         func_slice_timing_correction,
                                         'tpattern')

                        logger.info("connected slice timing pattern %s" %
                                    c.slice_timing_patter)
                    except Exception as xxx:
                        logger.info(
                            "Error connecting input 'acquisition' to "
                            "func_slice_timing_correction afni node. "
                            "(%s:%d)" % dbg_file_lineno())
                        print xxx
                        raise
                    logger.info("connected slice timing pattern %s" %
                                c.slice_timing_pattern)
            except Exception as xxx:
                logger.info(
                    "Error connecting input 'acquisition' to "
                    "func_slice_timing_correction afni node. "
                    "(%s:%d)" % dbg_file_lineno())
                print xxx
                raise

            # add the name of the node to the strat name
            strat.append_name(func_slice_timing_correction.name)

            # set the leaf node
            strat.set_leaf_properties(func_slice_timing_correction,
                                      'out_file')

            # add the outputs to the resource pool
            strat.update_resource_pool({'slice_time_corrected':
                                            (func_slice_timing_correction, 'out_file')})
            num_strat += 1

    # add new strats (if forked)
    strat_list += new_strat_list

    logger.info(" finished connecting slice timing pattern")

    """
    Inserting Functional Image Preprocessing
    Workflow
    """

    new_strat_list = []
    num_strat = 0

    workflow_counter += 1

    workflow_bit_id['func_preproc'] = workflow_counter

    for strat in strat_list:

        if '3dAutoMask' in c.functionalMasking:

            try:
                func_preproc = create_func_preproc(use_bet=False,
                                                   wf_name='func_preproc_automask_%d' % num_strat)
            except Exception as xxx:
                logger.info("Error allocating func_preproc." + \
                            " (%s:%d)" % dbg_file_lineno())
                raise

            node = None
            out_file = None
            try:
                node, out_file = strat.get_leaf_properties()
                logger.info("%s::%s==>%s" % (node, out_file, func_preproc))
                try:
                    workflow.connect(node, out_file, func_preproc,
                                     'inputspec.func')
                except Exception as xxx:
                    logger.info(
                        "Error connecting leafnode to func, func_preproc." + \
                        " (%s:%d)" % (dbg_file_lineno()))
                    print xxx
                    raise
                logger.info("infile rest connected")
            except Exception as xxx:
                logConnectionError('Functional Preprocessing', num_strat,
                                   strat.get_resource_pool(), '0005_automask')
                num_strat += 1
                raise

            if 'BET' in c.functionalMasking:
                # we are forking so create a new node
                tmp = strategy()
                tmp.resource_pool = dict(strat.resource_pool)
                tmp.leaf_node = (strat.leaf_node)
                tmp.leaf_out_file = str(strat.leaf_out_file)
                tmp.name = list(strat.name)
                strat = tmp
                new_strat_list.append(strat)

            strat.append_name(func_preproc.name)

            strat.set_leaf_properties(func_preproc, 'outputspec.preprocessed')

            # add stuff to resource pool if we need it
            strat.update_resource_pool({'mean_functional': (
            func_preproc, 'outputspec.example_func')})
            strat.update_resource_pool({'functional_preprocessed_mask': (
            func_preproc, 'outputspec.preprocessed_mask')})
            strat.update_resource_pool({'movement_parameters': (
            func_preproc, 'outputspec.movement_parameters')})
            strat.update_resource_pool({'max_displacement': (
            func_preproc, 'outputspec.max_displacement')})
            strat.update_resource_pool(
                {'preprocessed': (func_preproc, 'outputspec.preprocessed')})
            strat.update_resource_pool(
                {'functional_brain_mask': (func_preproc, 'outputspec.mask')})
            strat.update_resource_pool({'motion_correct': (
            func_preproc, 'outputspec.motion_correct')})
            strat.update_resource_pool({'coordinate_transformation': (
            func_preproc, 'outputspec.oned_matrix_save')})

            create_log_node(func_preproc, 'outputspec.preprocessed',
                            num_strat)
            num_strat += 1

    strat_list += new_strat_list

    new_strat_list = []

    for strat in strat_list:

        nodes = getNodeList(strat)

        if ('BET' in c.functionalMasking) and ('func_preproc_automask' not in nodes):

            func_preproc = create_func_preproc(use_bet=True,
                                               wf_name='func_preproc_bet_%d' % num_strat)
            node = None
            out_file = None
            try:
                node, out_file = strat.get_leaf_properties()
                workflow.connect(node, out_file, func_preproc,
                                 'inputspec.func')

            except Exception as xxx:
                logConnectionError('Functional Preprocessing', num_strat,
                                   strat.get_resource_pool(), '0005_bet')
                num_strat += 1
                raise

            strat.append_name(func_preproc.name)

            strat.set_leaf_properties(func_preproc, 'outputspec.preprocessed')

            # add stuff to resource pool if we need it
            strat.update_resource_pool({'mean_functional': (
            func_preproc, 'outputspec.example_func')})
            strat.update_resource_pool({'functional_preprocessed_mask': (
            func_preproc, 'outputspec.preprocessed_mask')})
            strat.update_resource_pool({'movement_parameters': (
            func_preproc, 'outputspec.movement_parameters')})
            strat.update_resource_pool({'max_displacement': (
            func_preproc, 'outputspec.max_displacement')})
            strat.update_resource_pool(
                {'preprocessed': (func_preproc, 'outputspec.preprocessed')})
            strat.update_resource_pool(
                {'functional_brain_mask': (func_preproc, 'outputspec.mask')})
            strat.update_resource_pool({'motion_correct': (
            func_preproc, 'outputspec.motion_correct')})
            strat.update_resource_pool({'coordinate_transformation': (
            func_preproc, 'outputspec.oned_matrix_save')})

            create_log_node(func_preproc, 'outputspec.preprocessed',
                            num_strat)
            num_strat += 1

    strat_list += new_strat_list

    '''
    Inserting Friston's 24 parameter Workflow
    In case this workflow runs , it overwrites the movement_parameters file
    So the file contains 24 parameters for motion and that gets wired to all the workflows
    that depend on. The effect should be seen when regressing out nuisance signals and motion
    is used as one of the regressors
    '''

    new_strat_list = []
    num_strat = 0

    workflow_counter += 1
    if 1 in c.runFristonModel:
        workflow_bit_id['fristons_parameter_model'] = workflow_counter

        for strat in strat_list:

            fristons_model = fristons_twenty_four(
                wf_name='fristons_parameter_model_%d' % num_strat)

            try:

                node, out_file = strat.get_node_from_resource_pool(
                    'movement_parameters')
                workflow.connect(node, out_file,
                                 fristons_model, 'inputspec.movement_file')

            except Exception as xxx:
                logConnectionError('Friston\'s Parameter Model', num_strat,
                                   strat.get_resource_pool(), '0006')
                raise

            if 0 in c.runFristonModel:
                tmp = strategy()
                tmp.resource_pool = dict(strat.resource_pool)
                tmp.leaf_node = (strat.leaf_node)
                tmp.leaf_out_file = str(strat.leaf_out_file)
                tmp.name = list(strat.name)
                strat = tmp
                new_strat_list.append(strat)
            strat.append_name(fristons_model.name)

            strat.update_resource_pool({'movement_parameters': (
            fristons_model, 'outputspec.movement_file')})

            create_log_node(fristons_model, 'outputspec.movement_file',
                            num_strat)

            num_strat += 1

    strat_list += new_strat_list

    '''
    Func -> T1 Registration (Initial Linear reg)
    '''

    # Depending on configuration, either passes output matrix to Func -> Template ApplyWarp,
    # or feeds into linear reg of BBReg operation (if BBReg is enabled)

    new_strat_list = []
    num_strat = 0
    workflow_counter += 1

    if 1 in c.runRegisterFuncToAnat:

        workflow_bit_id['func_to_anat'] = workflow_counter

        for strat in strat_list:
            func_to_anat = create_register_func_to_anat(
                'func_to_anat_FLIRT_%d' % num_strat)

            # Input registration parameters
            func_to_anat.inputs.inputspec.interp = 'trilinear'

            try:
                def pick_wm(seg_prob_list):
                    seg_prob_list.sort()
                    return seg_prob_list[-1]

                if 'Mean Functional' in c.func_reg_input:
                    # Input functional image (mean functional)
                    node, out_file = strat.get_node_from_resource_pool(
                        'mean_functional')
                    workflow.connect(node, out_file,
                                     func_to_anat, 'inputspec.func')

                elif 'Selected Functional Volume' in c.func_reg_input:
                    # Input functional image (specific volume)
                    node, out_file = strat.get_node_from_resource_pool(
                        'selected_func_volume')
                    workflow.connect(node, out_file,
                                     func_to_anat, 'inputspec.func')

                # Input skull-stripped anatomical (anat.nii.gz)
                node, out_file = strat.get_node_from_resource_pool(
                    'anatomical_brain')
                workflow.connect(node, out_file,
                                 func_to_anat, 'inputspec.anat')

            except:
                logConnectionError(
                    'Register Functional to Anatomical (pre BBReg)',
                    num_strat, strat.get_resource_pool(), '0007')
                raise

            if 0 in c.runRegisterFuncToAnat:
                tmp = strategy()
                tmp.resource_pool = dict(strat.resource_pool)
                tmp.leaf_node = (strat.leaf_node)
                tmp.out_file = str(strat.leaf_out_file)
                tmp.name = list(strat.name)
                strat = tmp
                new_strat_list.append(strat)

            strat.append_name(func_to_anat.name)
            # strat.set_leaf_properties(func_mni_warp, 'out_file')

            strat.update_resource_pool({'mean_functional_in_anat': (
            func_to_anat, 'outputspec.anat_func_nobbreg'),
                                        'functional_to_anat_linear_xfm': (
                                        func_to_anat,
                                        'outputspec.func_to_anat_linear_xfm_nobbreg')})

            # Outputs:
            # functional_to_anat_linear_xfm = func-t1.mat, linear, sent to 'premat' of post-FNIRT applywarp,
            #                                 or to the input of the post-ANTS c3d_affine_tool

            # create_log_node(func_to_anat, 'outputspec.mni_func', num_strat)
            num_strat += 1

    strat_list += new_strat_list

    '''
    Func -> T1 Registration (BBREG)
    '''

    # Outputs 'functional_to_anat_linear_xfm', a matrix file of the functional-to-anatomical
    # registration warp to be applied LATER in func_mni_warp, which accepts it as input 'premat'

    new_strat_list = []
    num_strat = 0
    workflow_counter += 1

    if (1 in c.runRegisterFuncToAnat) and (1 in c.runBBReg):

        workflow_bit_id['func_to_anat_bbreg'] = workflow_counter

        for strat in strat_list:

            nodes = getNodeList(strat)

            # this is needed here in case tissue segmentation is set on/off
            # and you have bbreg enabled- this will ensure bbreg will run for
            # the strat that has segmentation but will not run (thus avoiding
            # a crash) on the strat without segmentation
            if 'seg_preproc' in nodes:

                func_to_anat_bbreg = create_bbregister_func_to_anat(
                    'func_to_anat_bbreg_%d' % num_strat)

                # Input registration parameters
                func_to_anat_bbreg.inputs.inputspec.bbr_schedule = c.boundaryBasedRegistrationSchedule

                try:
                    def pick_wm(seg_prob_list):
                        seg_prob_list.sort()
                        return seg_prob_list[-1]

                    if 'Mean Functional' in c.func_reg_input:
                        # Input functional image (mean functional)
                        node, out_file = strat.get_node_from_resource_pool(
                            'mean_functional')
                        workflow.connect(node, out_file,
                                         func_to_anat_bbreg, 'inputspec.func')

                    elif 'Selected Functional Volume' in c.func_reg_input:
                        # Input functional image (specific volume)
                        node, out_file = strat.get_node_from_resource_pool(
                            'selected_func_volume')
                        workflow.connect(node, out_file,
                                         func_to_anat_bbreg, 'inputspec.func')

                    # Input segmentation probability maps for white matter
                    # segmentation
                    node, out_file = strat.get_node_from_resource_pool(
                        'seg_probability_maps')
                    workflow.connect(node, (out_file, pick_wm),
                                     func_to_anat_bbreg,
                                     'inputspec.anat_wm_segmentation')

                    # Input anatomical whole-head image (reoriented)
                    node, out_file = strat.get_node_from_resource_pool(
                        'anatomical_reorient')
                    workflow.connect(node, out_file,
                                     func_to_anat_bbreg,
                                     'inputspec.anat_skull')

                    node, out_file = strat.get_node_from_resource_pool(
                        'functional_to_anat_linear_xfm')
                    workflow.connect(node, out_file,
                                     func_to_anat_bbreg,
                                     'inputspec.linear_reg_matrix')

                except:
                    logConnectionError(
                        'Register Functional to Anatomical (BBReg)',
                        num_strat, strat.get_resource_pool(), '0008')
                    raise

                if 0 in c.runBBReg:
                    tmp = strategy()
                    tmp.resource_pool = dict(strat.resource_pool)
                    tmp.leaf_node = (strat.leaf_node)
                    tmp.out_file = str(strat.leaf_out_file)

                    # This line is needed here for some reason, otherwise the
                    # connection between func_preproc and nuisance will
                    # break - even though this workflow has nothing to do with
                    # it - but excluding this line below removes the leaf node
                    # from the new forked strat
                    tmp.leaf_out_file = str(strat.leaf_out_file)

                    tmp.name = list(strat.name)
                    strat = tmp
                    new_strat_list.append(strat)

                strat.append_name(func_to_anat_bbreg.name)

                strat.update_resource_pool({'mean_functional_in_anat': (
                func_to_anat_bbreg, 'outputspec.anat_func'),
                                            'functional_to_anat_linear_xfm': (
                                            func_to_anat_bbreg,
                                            'outputspec.func_to_anat_linear_xfm')})

                # Outputs:
                # functional_to_anat_linear_xfm = func-t1.mat, linear, sent to 'premat' of post-FNIRT applywarp,
                #                                 or to the input of the post-ANTS c3d_affine_tool

                # create_log_node(func_to_anat, 'outputspec.mni_func', num_strat)
                num_strat += 1

    strat_list += new_strat_list

    '''
    Inserting Generate Motion Statistics Workflow
    '''

    new_strat_list = []
    num_strat = 0

    workflow_counter += 1

    workflow_bit_id['gen_motion_stats'] = workflow_counter
    for strat in strat_list:

        gen_motion_stats = motion_power_statistics(c.fdCalc[0],
                                                   'gen_motion_stats_%d'
                                                   % num_strat)
        gen_motion_stats.inputs.scrubbing_input.threshold = c.spikeThreshold
        gen_motion_stats.inputs.scrubbing_input.remove_frames_before = c.numRemovePrecedingFrames
        gen_motion_stats.inputs.scrubbing_input.remove_frames_after = c.numRemoveSubsequentFrames
        gen_motion_stats.get_node('scrubbing_input').iterables = ('threshold',
                                                                  c.spikeThreshold)

        try:
            # #**special case where the workflow is not getting outputs from resource pool
            # but is connected to functional datasource
            workflow.connect(funcFlow, 'outputspec.subject',
                             gen_motion_stats, 'inputspec.subject_id')

            workflow.connect(funcFlow, 'outputspec.scan',
                             gen_motion_stats, 'inputspec.scan_id')

            node, out_file = strat.get_node_from_resource_pool(
                'motion_correct')
            workflow.connect(node, out_file,
                             gen_motion_stats, 'inputspec.motion_correct')

            node, out_file = strat.get_node_from_resource_pool(
                'movement_parameters')
            workflow.connect(node, out_file,
                             gen_motion_stats,
                             'inputspec.movement_parameters')

            node, out_file = strat.get_node_from_resource_pool(
                'max_displacement')
            workflow.connect(node, out_file,
                             gen_motion_stats, 'inputspec.max_displacement')

            node, out_file = strat.get_node_from_resource_pool(
                'functional_brain_mask')
            workflow.connect(node, out_file,
                             gen_motion_stats, 'inputspec.mask')

            node, out_file = strat.get_node_from_resource_pool(
                'coordinate_transformation')
            workflow.connect(node, out_file,
                             gen_motion_stats, 'inputspec.oned_matrix_save')

        except:
            logConnectionError('Generate Motion Statistics', num_strat,
                               strat.get_resource_pool(), '0009')
            raise

        strat.append_name(gen_motion_stats.name)

        strat.update_resource_pool({'frame_wise_displacement': (
                                        gen_motion_stats, 'outputspec.FD_1D'),
                                    'power_params': (gen_motion_stats,
                                                     'outputspec.power_params'),
                                    'motion_params': (gen_motion_stats,
                                                      'outputspec.motion_params')})

        if "De-Spiking" in c.runMotionSpike and 1 in c.runNuisance:
            strat.update_resource_pool({'despiking_frames_excluded': (
                                            gen_motion_stats, 'outputspec.frames_ex_1D'),
                                        'despiking_frames_included': (
                                            gen_motion_stats, 'outputspec.frames_in_1D')})
        elif "Scrubbing" in c.runMotionSpike and 1 in c.runNuisance:
            strat.update_resource_pool({'scrubbing_frames_excluded': (
                                            gen_motion_stats, 'outputspec.frames_ex_1D'),
                                        'scrubbing_frames_included': (
                                            gen_motion_stats, 'outputspec.frames_in_1D')})

        create_log_node(gen_motion_stats, 'outputspec.motion_params',
                        num_strat)
        num_strat += 1

    strat_list += new_strat_list

    '''
    Inserting Nuisance Workflow
    '''

    new_strat_list = []
    num_strat = 0

    workflow_counter += 1

    if 1 in c.runNuisance:

        workflow_bit_id['nuisance'] = workflow_counter

        for strat in strat_list:

            nodes = getNodeList(strat)

            # this is needed here in case tissue segmentation is set on/off
            # and you have nuisance enabled- this will ensure nuisance will
            # run for the strat that has segmentation but will not run (thus
            # avoiding a crash) on the strat without segmentation
            if 'seg_preproc' in nodes:

                if 'anat_mni_fnirt_register' in nodes:
                    nuisance = create_nuisance(False,
                                               'nuisance_%d' % num_strat)
                else:
                    nuisance = create_nuisance(True,
                                               'nuisance_%d' % num_strat)

                nuisance.get_node('residuals').iterables = (
                [('selector', c.Regressors),
                 ('compcor_ncomponents', c.nComponents)])

                nuisance.inputs.inputspec.lat_ventricles_mask = c.lateral_ventricles_mask

                try:
                    node, out_file = strat.get_leaf_properties()
                    workflow.connect(node, out_file,
                                     nuisance, 'inputspec.subject')

                    node, out_file = strat.get_node_from_resource_pool(
                        'anatomical_gm_mask')
                    workflow.connect(node, out_file,
                                     nuisance, 'inputspec.gm_mask')

                    node, out_file = strat.get_node_from_resource_pool(
                        'anatomical_wm_mask')
                    workflow.connect(node, out_file,
                                     nuisance, 'inputspec.wm_mask')

                    node, out_file = strat.get_node_from_resource_pool(
                        'anatomical_csf_mask')
                    workflow.connect(node, out_file,
                                     nuisance, 'inputspec.csf_mask')

                    node, out_file = strat.get_node_from_resource_pool(
                        'movement_parameters')
                    workflow.connect(node, out_file,
                                     nuisance, 'inputspec.motion_components')

                    #TODO: DE-SPIKING OPTIONS
                    if "De-Spiking" in c.runMotionSpike:
                        node, out_file = strat.get_node_from_resource_pool(
                            'despiking_frames_excluded')
                        workflow.connect(node, out_file,
                                         nuisance, 'inputspec.frames_ex')
                    else:
                        nuisance.inputs.inputspec.frames_ex = None

                    node, out_file = strat.get_node_from_resource_pool(
                        'functional_to_anat_linear_xfm')
                    workflow.connect(node, out_file,
                                     nuisance,
                                     'inputspec.func_to_anat_linear_xfm')

                    if 'anat_mni_fnirt_register' in nodes:
                        node, out_file = strat.get_node_from_resource_pool(
                            'mni_to_anatomical_linear_xfm')
                        workflow.connect(node, out_file,
                                         nuisance,
                                         'inputspec.mni_to_anat_linear_xfm')
                    else:
                        # pass the ants_affine_xfm to the input for the
                        # INVERSE transform, but ants_affine_xfm gets inverted
                        # within the workflow

                        node, out_file = strat.get_node_from_resource_pool(
                            'ants_initial_xfm')
                        workflow.connect(node, out_file,
                                         nuisance,
                                         'inputspec.anat_to_mni_initial_xfm')

                        node, out_file = strat.get_node_from_resource_pool(
                            'ants_rigid_xfm')
                        workflow.connect(node, out_file,
                                         nuisance,
                                         'inputspec.anat_to_mni_rigid_xfm')

                        node, out_file = strat.get_node_from_resource_pool(
                            'ants_affine_xfm')
                        workflow.connect(node, out_file,
                                         nuisance,
                                         'inputspec.anat_to_mni_affine_xfm')


                except:
                    logConnectionError('Nuisance', num_strat,
                                       strat.get_resource_pool(), '0010')
                    raise

                if 0 in c.runNuisance:
                    tmp = strategy()
                    tmp.resource_pool = dict(strat.resource_pool)
                    tmp.leaf_node = (strat.leaf_node)
                    tmp.leaf_out_file = str(strat.leaf_out_file)
                    tmp.name = list(strat.name)
                    strat = tmp
                    new_strat_list.append(strat)

                strat.append_name(nuisance.name)

                strat.set_leaf_properties(nuisance, 'outputspec.subject')

                strat.update_resource_pool({'functional_nuisance_residuals': (
                nuisance, 'outputspec.subject')})
                strat.update_resource_pool({
                                               'functional_nuisance_regressors': (
                                               nuisance,
                                               'outputspec.regressors')})

                create_log_node(nuisance, 'outputspec.subject', num_strat)

                num_strat += 1

    strat_list += new_strat_list

    '''
    Inserting Median Angle Correction Workflow
    '''

    new_strat_list = []
    num_strat = 0

    workflow_counter += 1
    if 1 in c.runMedianAngleCorrection:
        workflow_bit_id['median_angle_corr'] = workflow_counter
        for strat in strat_list:
            median_angle_corr = create_median_angle_correction(
                'median_angle_corr_%d' % num_strat)

            median_angle_corr.get_node('median_angle_correct').iterables = (
            'target_angle_deg', c.targetAngleDeg)
            try:
                node, out_file = strat.get_leaf_properties()
                workflow.connect(node, out_file,
                                 median_angle_corr, 'inputspec.subject')
            except:
                logConnectionError('Median Angle Correction', num_strat,
                                   strat.get_resource_pool(), '0011')
                raise

            if 0 in c.runMedianAngleCorrection:
                tmp = strategy()
                tmp.resource_pool = dict(strat.resource_pool)
                tmp.leaf_node = (strat.leaf_node)
                tmp.leaf_out_file = str(strat.leaf_out_file)
                tmp.name = list(strat.name)
                strat = tmp
                new_strat_list.append(strat)

            strat.append_name(median_angle_corr.name)

            strat.set_leaf_properties(median_angle_corr, 'outputspec.subject')

            strat.update_resource_pool({'functional_median_angle_corrected': (
            median_angle_corr, 'outputspec.subject')})

            create_log_node(median_angle_corr, 'outputspec.subject',
                            num_strat)

            num_strat += 1

    strat_list += new_strat_list

    '''
    Inserting ALFF/fALFF
    Workflow
    '''

    new_strat_list = []
    num_strat = 0

    if 1 in c.runALFF:
        for strat in strat_list:
            alff = create_alff('alff_falff_%d' % num_strat)
            alff.inputs.hp_input.hp = c.highPassFreqALFF
            alff.inputs.lp_input.lp = c.lowPassFreqALFF
            alff.get_node('hp_input').iterables = ('hp',
                                                   c.highPassFreqALFF)
            alff.get_node('lp_input').iterables = ('lp',
                                                   c.lowPassFreqALFF)

            try:
                node, out_file = strat.get_leaf_properties()
                workflow.connect(node, out_file,
                                 alff, 'inputspec.rest_res')
                node, out_file = strat.get_node_from_resource_pool(
                    'functional_brain_mask')
                workflow.connect(node, out_file,
                                 alff, 'inputspec.rest_mask')

            except:
                logConnectionError('ALFF', num_strat,
                                   strat.get_resource_pool(), '0012')
                raise
            strat.append_name(alff.name)
            strat.update_resource_pool(
                {'alff_img': (alff, 'outputspec.alff_img')})
            strat.update_resource_pool(
                {'falff_img': (alff, 'outputspec.falff_img')})

            create_log_node(alff, 'outputspec.falff_img', num_strat)

            num_strat += 1
    strat_list += new_strat_list

    '''
    Inserting Frequency Filtering Node
    '''

    new_strat_list = []
    num_strat = 0

    workflow_counter += 1
    if 1 in c.runFrequencyFiltering:
        workflow_bit_id['frequency_filter'] = workflow_counter
        filter_imports = ['import os', 'import nibabel as nb',
                          'import numpy as np',
                          'from scipy.fftpack import fft, ifft']
        for strat in strat_list:
            frequency_filter = pe.Node(
                util.Function(input_names=['realigned_file',
                                           'bandpass_freqs',
                                           'sample_period'],
                              output_names=['bandpassed_file'],
                              function=bandpass_voxels,
                              imports=filter_imports),
                name='frequency_filter_%d' % num_strat)

            frequency_filter.iterables = (
            'bandpass_freqs', c.nuisanceBandpassFreq)
            try:
                node, out_file = strat.get_leaf_properties()
                workflow.connect(node, out_file,
                                 frequency_filter, 'realigned_file')

            except:
                logConnectionError('Frequency Filtering', num_strat,
                                   strat.get_resource_pool(), '0013')
                raise

            if 0 in c.runFrequencyFiltering:
                tmp = strategy()
                tmp.resource_pool = dict(strat.resource_pool)
                tmp.leaf_node = (strat.leaf_node)
                tmp.leaf_out_file = str(strat.leaf_out_file)
                tmp.name = list(strat.name)
                strat = tmp
                new_strat_list.append(strat)

            strat.append_name(frequency_filter.name)

            strat.set_leaf_properties(frequency_filter, 'bandpassed_file')

            strat.update_resource_pool({'functional_freq_filtered': (
            frequency_filter, 'bandpassed_file')})

            create_log_node(frequency_filter, 'bandpassed_file', num_strat)

            num_strat += 1

    strat_list += new_strat_list

    '''
    Inserting Scrubbing Workflow
    '''

    new_strat_list = []
    num_strat = 0

    workflow_counter += 1

    if "Scrubbing" in c.runMotionSpike and 1 in c.runNuisance:

        workflow_bit_id['scrubbing'] = workflow_counter

        for strat in strat_list:

            nodes = getNodeList(strat)

            if 'gen_motion_stats' in nodes:

                scrubbing = create_scrubbing_preproc(
                    'scrubbing_%d' % num_strat)

                try:

                    node, out_file = strat.get_leaf_properties()
                    workflow.connect(node, out_file,
                                     scrubbing, 'inputspec.preprocessed')

                    node, out_file = strat.get_node_from_resource_pool(
                        'scrubbing_frames_included')
                    workflow.connect(node, out_file,
                                     scrubbing, 'inputspec.frames_in_1D')

                    node, out_file = strat.get_node_from_resource_pool(
                        'movement_parameters')
                    workflow.connect(node, out_file,
                                     scrubbing,
                                     'inputspec.movement_parameters')

                except:
                    logConnectionError('Scrubbing Workflow', num_strat,
                                       strat.get_resource_pool(), '0014')
                    raise

                if 0 in c.runNuisance:
                    tmp = strategy()
                    tmp.resource_pool = dict(strat.resource_pool)
                    tmp.leaf_node = (strat.leaf_node)
                    tmp.leaf_out_file = str(strat.leaf_out_file)
                    tmp.name = list(strat.name)
                    strat = tmp
                    new_strat_list.append(strat)

                strat.append_name(scrubbing.name)

                strat.set_leaf_properties(scrubbing,
                                          'outputspec.preprocessed')

                strat.update_resource_pool({'scrubbing_movement_parameters': (
                                                scrubbing, 'outputspec.scrubbed_movement_parameters'),
                                            'scrubbed_preprocessed': (
                                                scrubbing, 'outputspec.preprocessed')})

                create_log_node(scrubbing, 'outputspec.preprocessed',
                                num_strat)

                num_strat += 1

    strat_list += new_strat_list

    '''
    Func -> Template, uses antsApplyTransforms (ANTS) or ApplyWarp (FSL) to
    apply the warp; also includes mean functional warp
    '''

    new_strat_list = []
    num_strat = 0
    if 1 in c.runRegisterFuncToMNI:

        for strat in strat_list:

            nodes = getNodeList(strat)

            # Run FSL ApplyWarp
            if 'anat_mni_fnirt_register' in nodes:

                func_mni_warp = pe.Node(interface=fsl.ApplyWarp(),
                                        name='func_mni_fsl_warp_%d' % num_strat)
                func_mni_warp.inputs.ref_file = c.template_brain_only_for_func

                functional_brain_mask_to_standard = pe.Node(
                    interface=fsl.ApplyWarp(),
                    name='func_mni_fsl_warp_mask_%d' % num_strat)
                functional_brain_mask_to_standard.inputs.interp = 'nn'
                functional_brain_mask_to_standard.inputs.ref_file = c.template_skull_for_func

                mean_functional_warp = pe.Node(interface=fsl.ApplyWarp(),
                                               name='mean_func_fsl_warp_%d' % num_strat)
                mean_functional_warp.inputs.ref_file = c.template_brain_only_for_func

                motion_correct_warp = pe.Node(interface=fsl.ApplyWarp(),
                                              name="motion_correct_fsl_warp_%d" % num_strat)
                motion_correct_warp.inputs.ref_file = c.template_brain_only_for_func

                try:

                    node, out_file = strat.get_node_from_resource_pool(
                        'anatomical_to_mni_nonlinear_xfm')
                    workflow.connect(node, out_file,
                                     func_mni_warp, 'field_file')

                    node, out_file = strat.get_node_from_resource_pool(
                        'functional_to_anat_linear_xfm')
                    workflow.connect(node, out_file,
                                     func_mni_warp, 'premat')

                    node, out_file = strat.get_leaf_properties()
                    workflow.connect(node, out_file,
                                     func_mni_warp, 'in_file')

                    node, out_file = strat.get_node_from_resource_pool(
                        'anatomical_to_mni_nonlinear_xfm')
                    workflow.connect(node, out_file,
                                     functional_brain_mask_to_standard,
                                     'field_file')
                    workflow.connect(node, out_file,
                                     mean_functional_warp, 'field_file')
                    workflow.connect(node, out_file,
                                     motion_correct_warp, 'field_file')

                    node, out_file = strat.get_node_from_resource_pool(
                        'functional_to_anat_linear_xfm')
                    workflow.connect(node, out_file,
                                     functional_brain_mask_to_standard,
                                     'premat')
                    workflow.connect(node, out_file,
                                     mean_functional_warp, 'premat')
                    workflow.connect(node, out_file,
                                     motion_correct_warp, 'premat')

                    node, out_file = strat.get_node_from_resource_pool(
                        'functional_brain_mask')
                    workflow.connect(node, out_file,
                                     functional_brain_mask_to_standard,
                                     'in_file')

                    node, out_file = strat.get_node_from_resource_pool(
                        'mean_functional')
                    workflow.connect(node, out_file, mean_functional_warp,
                                     'in_file')

                    node, out_file = strat.get_node_from_resource_pool(
                        'motion_correct')
                    workflow.connect(node, out_file, motion_correct_warp,
                                     'in_file')

                except:
                    logConnectionError(
                        'Functional Timeseries Registration to MNI space (FSL)',
                        num_strat, strat.get_resource_pool(), '0015')
                    raise

                strat.update_resource_pool(
                    {'functional_to_standard': (func_mni_warp, 'out_file'),
                     'functional_brain_mask_to_standard': (
                     functional_brain_mask_to_standard, 'out_file'),
                     'mean_functional_to_standard': (
                     mean_functional_warp, 'out_file'),
                     'motion_correct_to_standard': (
                     motion_correct_warp, 'out_file')})

                strat.append_name(func_mni_warp.name)
                create_log_node(func_mni_warp, 'out_file', num_strat)

                num_strat += 1

        strat_list += new_strat_list

        for strat in strat_list:

            nodes = getNodeList(strat)

            if ('ANTS' in c.regOption) and (
                'anat_mni_fnirt_register' not in nodes):

                # ANTS warp application

                def fsl_to_itk_conversion(source_file, reference, func_name):

                    # converts FSL-format .mat affine xfm into ANTS-format
                    # .txt; .mat affine comes from Func->Anat registration
                    fsl_to_itk_func_mni = create_wf_c3d_fsl_to_itk(0, name= \
                        'fsl_to_itk_%s_%d' % (func_name, \
                                              num_strat))

                    try:

                        # convert the .mat from linear Func->Anat to
                        # ANTS format
                        node, out_file = strat.get_node_from_resource_pool( \
                            'functional_to_anat_linear_xfm')
                        workflow.connect(node, out_file, fsl_to_itk_func_mni,
                                         'inputspec.affine_file')

                        node, out_file = strat.get_node_from_resource_pool( \
                            reference)
                        workflow.connect(node, out_file, fsl_to_itk_func_mni,
                                         'inputspec.reference_file')

                        node, out_file = strat.get_node_from_resource_pool( \
                            source_file)
                        workflow.connect(node, out_file, fsl_to_itk_func_mni,
                                         'inputspec.source_file')

                    except:
                        logConnectionError('Functional Timeseries ' \
                                           'Registration to MNI space (ANTS)',
                                           num_strat, \
                                           strat.get_resource_pool(), '0016')
                        raise

                    strat.update_resource_pool({'itk_func_anat_affine_%s' % \
                                                (func_name): (
                    fsl_to_itk_func_mni, \
                    'outputspec.itk_transform')})

                    strat.append_name(fsl_to_itk_func_mni.name)
                    create_log_node(fsl_to_itk_func_mni, \
                                    'outputspec.itk_transform', num_strat)

                def collect_transforms_func_mni(func_name):

                    # collects series of warps to be applied
                    collect_transforms_func_mni = \
                        create_wf_collect_transforms(0, name= \
                            'collect_transforms_%s_%d' % \
                            (func_name, num_strat))

                    try:

                        # Field file from anatomical nonlinear registration
                        node, out_file = strat.get_node_from_resource_pool( \
                            'anatomical_to_mni_nonlinear_xfm')
                        workflow.connect(node, out_file,
                                         collect_transforms_func_mni,
                                         'inputspec.warp_file')

                        # initial transformation from anatomical registration
                        node, out_file = strat.get_node_from_resource_pool( \
                            'ants_initial_xfm')
                        workflow.connect(node, out_file,
                                         collect_transforms_func_mni,
                                         'inputspec.linear_initial')

                        # affine transformation from anatomical registration
                        node, out_file = strat.get_node_from_resource_pool( \
                            'ants_affine_xfm')
                        workflow.connect(node, out_file,
                                         collect_transforms_func_mni,
                                         'inputspec.linear_affine')

                        # rigid transformation from anatomical registration
                        node, out_file = strat.get_node_from_resource_pool( \
                            'ants_rigid_xfm')
                        workflow.connect(node, out_file,
                                         collect_transforms_func_mni,
                                         'inputspec.linear_rigid')

                        # Premat from Func->Anat linear reg and bbreg
                        # (if bbreg is enabled)
                        node, out_file = strat.get_node_from_resource_pool( \
                            'itk_func_anat_affine_%s' % func_name)
                        workflow.connect(node, out_file,
                                         collect_transforms_func_mni,
                                         'inputspec.fsl_to_itk_affine')

                    except:
                        logConnectionError('Functional Timeseries ' \
                                           'Registration to MNI space (ANTS)',
                                           num_strat, \
                                           strat.get_resource_pool(), '0016')
                        raise

                    strat.update_resource_pool({'itk_collected_warps_%s' % \
                                                (func_name): (
                    collect_transforms_func_mni, \
                    'outputspec.transformation_series')})

                    strat.append_name(collect_transforms_func_mni.name)
                    create_log_node(collect_transforms_func_mni, \
                                    'outputspec.transformation_series',
                                    num_strat)

                def ants_apply_warps_func_mni(input_node, input_outfile, \
                                              ref_node, ref_outfile, standard,
                                              func_name, interp, \
                                              input_image_type):

                    # converts FSL-format .mat affine xfm into ANTS-format
                    # .txt; .mat affine comes from Func->Anat registration
                    fsl_to_itk_func_mni = create_wf_c3d_fsl_to_itk(0, name= \
                        'fsl_to_itk_%s_%d' % (func_name, \
                                              num_strat))

                    # collects series of warps to be applied
                    collect_transforms_func_mni = \
                        create_wf_collect_transforms(0, name= \
                            'collect_transforms_%s_%d' % \
                            (func_name, num_strat))

                    # apply ants warps
                    apply_ants_warp_func_mni = \
                        create_wf_apply_ants_warp(0,
                                                  name='apply_ants_warp_%s_%d' % \
                                                       (func_name, num_strat),
                                                  ants_threads=int(
                                                      num_ants_cores))

                    apply_ants_warp_func_mni.inputs.inputspec.reference_image = standard
                    apply_ants_warp_func_mni.inputs.inputspec.dimension = 3
                    apply_ants_warp_func_mni.inputs.inputspec. \
                        interpolation = interp
                    # input_image_type:
                    # (0 or 1 or 2 or 3)
                    # Option specifying the input image type of scalar
                    # (default), vector, tensor, or time series.
                    apply_ants_warp_func_mni.inputs.inputspec. \
                        input_image_type = input_image_type

                    try:

                        # convert the .mat from linear Func->Anat to
                        # ANTS format
                        node, out_file = strat.get_node_from_resource_pool( \
                            'functional_to_anat_linear_xfm')
                        workflow.connect(node, out_file, fsl_to_itk_func_mni,
                                         'inputspec.affine_file')

                        node, out_file = strat.get_node_from_resource_pool(
                            "anatomical_brain")
                        workflow.connect(node, out_file, fsl_to_itk_func_mni,
                                         'inputspec.reference_file')

                        workflow.connect(ref_node, ref_outfile,
                                         fsl_to_itk_func_mni,
                                         'inputspec.source_file')

                        # Field file from anatomical nonlinear registration
                        node, out_file = strat.get_node_from_resource_pool( \
                            'anatomical_to_mni_nonlinear_xfm')
                        workflow.connect(node, out_file,
                                         collect_transforms_func_mni,
                                         'inputspec.warp_file')

                        # initial transformation from anatomical registration
                        node, out_file = strat.get_node_from_resource_pool( \
                            'ants_initial_xfm')
                        workflow.connect(node, out_file,
                                         collect_transforms_func_mni,
                                         'inputspec.linear_initial')

                        # affine transformation from anatomical registration
                        node, out_file = strat.get_node_from_resource_pool( \
                            'ants_affine_xfm')
                        workflow.connect(node, out_file,
                                         collect_transforms_func_mni,
                                         'inputspec.linear_affine')

                        # rigid transformation from anatomical registration
                        node, out_file = strat.get_node_from_resource_pool( \
                            'ants_rigid_xfm')
                        workflow.connect(node, out_file,
                                         collect_transforms_func_mni,
                                         'inputspec.linear_rigid')

                        # Premat from Func->Anat linear reg and bbreg
                        # (if bbreg is enabled)
                        workflow.connect(fsl_to_itk_func_mni,
                                         'outputspec.itk_transform',
                                         collect_transforms_func_mni,
                                         'inputspec.fsl_to_itk_affine')

                        # this <node, out_file> pulls in directly because
                        # it pulls in the leaf in some instances
                        workflow.connect(input_node, input_outfile,
                                         apply_ants_warp_func_mni,
                                         'inputspec.input_image')

                        workflow.connect(collect_transforms_func_mni,
                                         'outputspec.transformation_series',
                                         apply_ants_warp_func_mni,
                                         'inputspec.transforms')


                    except:
                        logConnectionError('Functional Timeseries ' \
                                           'Registration to MNI space (ANTS)',
                                           num_strat, \
                                           strat.get_resource_pool(), '0016')
                        raise

                    strat.update_resource_pool({func_name: \
                                                    (apply_ants_warp_func_mni, \
                                                     'outputspec.output_image')})

                    strat.append_name(apply_ants_warp_func_mni.name)
                    create_log_node(apply_ants_warp_func_mni, \
                                    'outputspec.output_image', num_strat)

                # 4D FUNCTIONAL apply warp
                node, out_file = strat.get_leaf_properties()
                node2, out_file2 = \
                    strat.get_node_from_resource_pool("mean_functional")
                ants_apply_warps_func_mni(node, out_file,
                                          node2, out_file2,
                                          c.template_brain_only_for_func,
                                          "functional_to_standard",
                                          "Linear", 3)

                # 4D FUNCTIONAL MOTION-CORRECTED apply warp
                node, out_file = \
                    strat.get_node_from_resource_pool('motion_correct')
                node2, out_file2 = \
                    strat.get_node_from_resource_pool("mean_functional")
                ants_apply_warps_func_mni(node, out_file,
                                          node2, out_file2,
                                          c.template_brain_only_for_func,
                                          "motion_correct_to_standard",
                                          "Linear", 3)

                # FUNCTIONAL BRAIN MASK (binary, no timeseries) apply warp
                node, out_file = \
                    strat.get_node_from_resource_pool("functional_brain_mask")
                ants_apply_warps_func_mni(node, out_file,
                                          node, out_file,
                                          c.template_brain_only_for_func,
                                          "functional_brain_mask_to_standard",
                                          "NearestNeighbor", 0)

                # FUNCTIONAL MEAN (no timeseries) apply warp
                node, out_file = \
                    strat.get_node_from_resource_pool("mean_functional")
                ants_apply_warps_func_mni(node, out_file,
                                          node, out_file,
                                          c.template_brain_only_for_func,
                                          "mean_functional_to_standard",
                                          "Linear", 0)

                """ THEN GET RID OF THESE """
                """
                # 4D FUNCTIONAL apply warp
                fsl_to_itk_conversion('mean_functional',
                                      'anatomical_brain',
                                      'functional_mni')
                collect_transforms_func_mni('functional_mni')

                node, out_file = strat.get_leaf_properties()
                ants_apply_warps_func_mni(node, out_file,
                                          c.template_brain_only_for_func,
                                          'Linear', 3,
                                          'functional_mni')

                # 4D FUNCTIONAL MOTION-CORRECTED apply warp
                fsl_to_itk_conversion('mean_functional',
                                      'anatomical_brain',
                                      'motion_correct_to_standard')
                collect_transforms_func_mni('motion_correct_to_standard')

                node, out_file = strat.get_node_from_resource_pool('motion_correct')
                ants_apply_warps_func_mni(node, out_file,
                                          c.template_brain_only_for_func,
                                          'Linear', 3,
                                          'motion_correct_to_standard')

                # FUNCTIONAL MASK apply warp
                fsl_to_itk_conversion('functional_brain_mask',
                                      'anatomical_brain',
                                      'functional_brain_mask_to_standard')
                collect_transforms_func_mni('functional_brain_mask_to_standard')

                node, out_file = strat.get_node_from_resource_pool('func' \
                        'tional_brain_mask')
                ants_apply_warps_func_mni(node, out_file,
                                          c.template_brain_only_for_func,
                                          'NearestNeighbor', 0,
                                          'functional_brain_mask_to_standard')

                # FUNCTIONAL MEAN apply warp
                fsl_to_itk_conversion('mean_functional',
                                      'anatomical_brain',
                                      'mean_functional_in_mni')
                collect_transforms_func_mni('mean_functional_in_mni')

                node, out_file = strat.get_node_from_resource_pool('mean' \
                        '_functional')
                ants_apply_warps_func_mni(node, out_file,
                                          c.template_brain_only_for_func,
                                          'Linear', 0,
                                          'mean_functional_in_mni')
                """

                num_strat += 1

    strat_list += new_strat_list

    """""""""""""""""""""""""""""""""""""""""""""""""""
     OUTPUTS
    """""""""""""""""""""""""""""""""""""""""""""""""""

    '''
    Inserting VMHC
    Workflow
    '''

    new_strat_list = []
    num_strat = 0

    if 1 in c.runVMHC:

        for strat in strat_list:

            nodes = getNodeList(strat)

            if 'func_mni_fsl_warp' in nodes:
                vmhc = create_vmhc(False, 'vmhc_%d' % num_strat)
            else:
                vmhc = create_vmhc(True, 'vmhc_%d' % num_strat,
                                   int(num_ants_cores))

            vmhc.inputs.inputspec.standard_for_func = c.template_skull_for_func
            vmhc.inputs.fwhm_input.fwhm = c.fwhm
            vmhc.get_node('fwhm_input').iterables = ('fwhm', c.fwhm)

            try:
                node, out_file = strat.get_leaf_properties()
                workflow.connect(node, out_file,
                                 vmhc, 'inputspec.rest_res')

                node, out_file = strat.get_node_from_resource_pool(
                    'functional_to_anat_linear_xfm')
                workflow.connect(node, out_file,
                                 vmhc, 'inputspec.example_func2highres_mat')

                node, out_file = strat.get_node_from_resource_pool(
                    'functional_brain_mask')
                workflow.connect(node, out_file,
                                 vmhc, 'inputspec.rest_mask')

                node, out_file = strat.get_node_from_resource_pool(
                    'mean_functional')
                workflow.connect(node, out_file,
                                 vmhc, 'inputspec.mean_functional')

                node, out_file = strat.get_node_from_resource_pool(
                    'anatomical_brain')
                workflow.connect(node, out_file,
                                 vmhc, 'inputspec.brain')

                if ('ANTS' in c.regOption) and \
                        ('anat_mni_fnirt_register' not in nodes) and \
                        ('anat_symmetric_mni_fnirt_register' not in nodes):

                    node, out_file = strat.get_node_from_resource_pool(
                        'ants_symmetric_initial_xfm')
                    workflow.connect(node, out_file,
                                     vmhc, 'inputspec.ants_symm_initial_xfm')

                    node, out_file = strat.get_node_from_resource_pool(
                        'ants_symmetric_rigid_xfm')
                    workflow.connect(node, out_file,
                                     vmhc, 'inputspec.ants_symm_rigid_xfm')

                    node, out_file = strat.get_node_from_resource_pool(
                        'ants_symmetric_affine_xfm')
                    workflow.connect(node, out_file,
                                     vmhc, 'inputspec.ants_symm_affine_xfm')

                    node, out_file = strat.get_node_from_resource_pool(
                        'anatomical_to_symmetric_mni_nonlinear_xfm')
                    workflow.connect(node, out_file,
                                     vmhc, 'inputspec.ants_symm_warp_field')

                else:

                    node, out_file = strat.get_node_from_resource_pool(
                        'anatomical_to_symmetric_mni_nonlinear_xfm')
                    workflow.connect(node, out_file,
                                     vmhc, 'inputspec.fnirt_nonlinear_warp')


            except:
                logConnectionError('VMHC', num_strat,
                                   strat.get_resource_pool(), '0019')
                raise

            strat.update_resource_pool(
                {'vmhc_raw_score': (vmhc, 'outputspec.VMHC_FWHM_img')})
            strat.update_resource_pool(
                {'vmhc_fisher_zstd': (vmhc, 'outputspec.VMHC_Z_FWHM_img')})
            strat.update_resource_pool({'vmhc_fisher_zstd_zstat_map': (
            vmhc, 'outputspec.VMHC_Z_stat_FWHM_img')})
            strat.append_name(vmhc.name)

            create_log_node(vmhc, 'outputspec.VMHC_FWHM_img', num_strat)

            num_strat += 1

    strat_list += new_strat_list

    '''
    Inserting REHO
    Workflow
    '''

    new_strat_list = []
    num_strat = 0

    if 1 in c.runReHo:
        for strat in strat_list:

            preproc = create_reho()
            cluster_size = c.clusterSize
            # Check the cluster size is supported
            if not (cluster_size == 27 or \
                                cluster_size == 19 or \
                                cluster_size == 7):
                err_msg = 'Cluster size specified: %d, is not supported. ' \
                          'Change to 7, 19, or 27 and try again' % cluster_size
                raise Exception(err_msg)
            else:
                preproc.inputs.inputspec.cluster_size = cluster_size
                reho = preproc.clone('reho_%d' % num_strat)

            try:
                node, out_file = strat.get_leaf_properties()
                workflow.connect(node, out_file,
                                 reho, 'inputspec.rest_res_filt')

                node, out_file = strat.get_node_from_resource_pool(
                    'functional_brain_mask')
                workflow.connect(node, out_file,
                                 reho, 'inputspec.rest_mask')
            except:
                logConnectionError('ReHo', num_strat,
                                   strat.get_resource_pool(), '0020')
                raise

            strat.update_resource_pool(
                {'raw_reho_map': (reho, 'outputspec.raw_reho_map')})
            strat.append_name(reho.name)

            create_log_node(reho, 'outputspec.raw_reho_map', num_strat)

            num_strat += 1
    strat_list += new_strat_list

    '''
    Timeseries and SCA config selections processing
    '''

    ts_analysis_dict = {}
    sca_analysis_dict = {}

    # c.tsa_roi_paths and c.sca_roi_paths come in a format as such:
    # a list containing a dictionary
    # [{'/path/to/rois1.nii.gz': 'Avg, MultReg',
    # '/path/to/rois2.nii.gz': 'Avg, MultReg',
    # '/path/to/rois3.nii.gz': 'Avg, MultReg',
    # '/path/to/rois4.nii.gz': 'DualReg'}]

    if 1 in c.runROITimeseries:

        if c.tsa_roi_paths:
            tsa_roi_dict = c.tsa_roi_paths[0]
        else:
            err = "\n\n[!] CPAC says: Time Series Extraction is " \
                  "set to run, but no ROI NIFTI file paths were provided!" \
                  "\n\n"
            raise Exception(err)

        # flip the dictionary
        for roi_path in tsa_roi_dict.keys():

            for analysis_type in tsa_roi_dict[roi_path].split(","):

                analysis_type = analysis_type.replace(" ", "")

                if analysis_type not in ts_analysis_dict.keys():
                    ts_analysis_dict[analysis_type] = []

                ts_analysis_dict[analysis_type].append(roi_path)

    if 1 in c.runSCA:

        if c.sca_roi_paths:
            sca_roi_dict = c.sca_roi_paths[0]
        else:
            err = "\n\n[!] CPAC says: Seed-based Correlation Analysis is " \
                  "set to run, but no ROI NIFTI file paths were provided!" \
                  "\n\n"
            raise Exception(err)

        # flip the dictionary
        for roi_path in sca_roi_dict.keys():

            for analysis_type in sca_roi_dict[roi_path].split(","):

                analysis_type = analysis_type.replace(" ", "")

                if analysis_type not in sca_analysis_dict.keys():
                    sca_analysis_dict[analysis_type] = []

                sca_analysis_dict[analysis_type].append(roi_path)

    '''
    Spatial Regression Based Time Series
    '''

    new_strat_list = []
    num_strat = 0

    # if 1 in c.runSpatialRegression:

    if ("SpatialReg" in ts_analysis_dict.keys()) or \
            ("DualReg" in sca_analysis_dict.keys()):

        for strat in strat_list:

            if "SpatialReg" in ts_analysis_dict.keys():
                resample_spatial_map_to_native_space = pe.Node(
                    interface=fsl.FLIRT(),
                    name='resample_spatial_map_to_native_space_%d' % num_strat)
                resample_spatial_map_to_native_space.inputs.interp = 'nearestneighbour'
                resample_spatial_map_to_native_space.inputs.apply_xfm = True
                resample_spatial_map_to_native_space.inputs.in_matrix_file = c.identityMatrix

                spatial_map_dataflow = create_spatial_map_dataflow(
                    ts_analysis_dict["SpatialReg"],
                    'spatial_map_dataflow_%d' % num_strat)

                spatial_map_timeseries = get_spatial_map_timeseries(
                    'spatial_map_timeseries_%d' % num_strat)
                spatial_map_timeseries.inputs.inputspec.demean = True  # c.spatialDemean

            if "DualReg" in sca_analysis_dict.keys():
                resample_spatial_map_to_native_space_for_dr = pe.Node(
                    interface=fsl.FLIRT(),
                    name='resample_spatial_map_to_native_space_for_DR_%d' % num_strat)
                resample_spatial_map_to_native_space_for_dr.inputs.interp = 'nearestneighbour'
                resample_spatial_map_to_native_space_for_dr.inputs.apply_xfm = True
                resample_spatial_map_to_native_space_for_dr.inputs.in_matrix_file = c.identityMatrix

                spatial_map_dataflow_for_dr = create_spatial_map_dataflow(
                    sca_analysis_dict["DualReg"],
                    'spatial_map_dataflow_for_DR_%d' % num_strat)

                spatial_map_timeseries_for_dr = get_spatial_map_timeseries(
                    'spatial_map_timeseries_for_DR_%d' % num_strat)
                spatial_map_timeseries_for_dr.inputs.inputspec.demean = True  # c.spatialDemean

            try:

                if "SpatialReg" in ts_analysis_dict.keys():
                    node, out_file = strat.get_node_from_resource_pool(
                        'functional_to_standard')
                    node2, out_file2 = strat.get_node_from_resource_pool(
                        'functional_brain_mask_to_standard')

                    # resample the input functional file and functional mask to spatial map
                    workflow.connect(node, out_file,
                                     resample_spatial_map_to_native_space,
                                     'reference')
                    workflow.connect(spatial_map_dataflow,
                                     'select_spatial_map.out_file',
                                     resample_spatial_map_to_native_space,
                                     'in_file')

                    # connect it to the spatial_map_timeseries
                    workflow.connect(resample_spatial_map_to_native_space,
                                     'out_file',
                                     spatial_map_timeseries,
                                     'inputspec.spatial_map')
                    workflow.connect(node2, out_file2,
                                     spatial_map_timeseries,
                                     'inputspec.subject_mask')
                    workflow.connect(node, out_file,
                                     spatial_map_timeseries,
                                     'inputspec.subject_rest')

                if "DualReg" in sca_analysis_dict.keys():
                    node, out_file = strat.get_node_from_resource_pool(
                        'functional_to_standard')
                    node2, out_file2 = strat.get_node_from_resource_pool(
                        'functional_brain_mask_to_standard')

                    # resample the input functional file and functional mask to spatial map
                    workflow.connect(node, out_file,
                                     resample_spatial_map_to_native_space_for_dr,
                                     'reference')
                    workflow.connect(spatial_map_dataflow_for_dr,
                                     'select_spatial_map.out_file',
                                     resample_spatial_map_to_native_space_for_dr,
                                     'in_file')

                    # connect it to the spatial_map_timeseries
                    workflow.connect(
                        resample_spatial_map_to_native_space_for_dr,
                        'out_file',
                        spatial_map_timeseries_for_dr,
                        'inputspec.spatial_map')
                    workflow.connect(node2, out_file2,
                                     spatial_map_timeseries_for_dr,
                                     'inputspec.subject_mask')
                    workflow.connect(node, out_file,
                                     spatial_map_timeseries_for_dr,
                                     'inputspec.subject_rest')


            except Exception as e:
                logConnectionError('Spatial map timeseries extraction',
                                   num_strat, strat.get_resource_pool(),
                                   '0029')
                print "\nError message: %s\n\n" % e
                raise Exception

            if "SpatialReg" in ts_analysis_dict.keys():
                strat.append_name(spatial_map_timeseries.name)
                strat.update_resource_pool({'spatial_map_timeseries': (
                spatial_map_timeseries, 'outputspec.subject_timeseries')})
                create_log_node(spatial_map_timeseries,
                                'outputspec.subject_timeseries', num_strat)

            if "DualReg" in sca_analysis_dict.keys():
                strat.append_name(spatial_map_timeseries_for_dr.name)
                strat.update_resource_pool({'spatial_map_timeseries_for_DR': (
                spatial_map_timeseries_for_dr,
                'outputspec.subject_timeseries')})
                create_log_node(spatial_map_timeseries_for_dr,
                                'outputspec.subject_timeseries', num_strat)

            if ("SpatialReg" in ts_analysis_dict.keys()) or \
                    ("DualReg" in sca_analysis_dict.keys()):
                num_strat += 1

    strat_list += new_strat_list

    '''
    ROI Based Time Series
    '''

    new_strat_list = []
    num_strat = 0

    # if 1 in c.runROITimeseries:

    if ("Avg" in ts_analysis_dict.keys()) or \
            ("Avg" in sca_analysis_dict.keys()) or \
            ("MultReg" in sca_analysis_dict.keys()):

        for strat in strat_list:

            if "Avg" in ts_analysis_dict.keys():
                resample_functional_to_roi = pe.Node(interface=fsl.FLIRT(),
                                                     name='resample_functional_to_roi_%d' % num_strat)
                resample_functional_to_roi.inputs.interp = 'trilinear'
                resample_functional_to_roi.inputs.apply_xfm = True
                resample_functional_to_roi.inputs.in_matrix_file = c.identityMatrix

                roi_dataflow = create_roi_mask_dataflow(
                    ts_analysis_dict["Avg"], 'roi_dataflow_%d' % num_strat)

                roi_timeseries = get_roi_timeseries(
                    'roi_timeseries_%d' % num_strat)

            if "Avg" in sca_analysis_dict.keys():
                # same workflow, except to run TSE and send it to the resource
                # pool so that it will not get sent to SCA
                resample_functional_to_roi_for_sca = pe.Node(
                    interface=fsl.FLIRT(),
                    name='resample_functional_to_roi_for_sca_%d' % num_strat)
                resample_functional_to_roi_for_sca.inputs.interp = 'trilinear'
                resample_functional_to_roi_for_sca.inputs.apply_xfm = True
                resample_functional_to_roi_for_sca.inputs.in_matrix_file = c.identityMatrix

                roi_dataflow_for_sca = create_roi_mask_dataflow(
                    sca_analysis_dict["Avg"],
                    'roi_dataflow_for_sca_%d' % num_strat)

                roi_timeseries_for_sca = get_roi_timeseries(
                    'roi_timeseries_for_sca_%d' % num_strat)

            if "MultReg" in sca_analysis_dict.keys():
                # same workflow, except to run TSE and send it to the resource
                # pool so that it will not get sent to SCA
                resample_functional_to_roi_for_multreg = pe.Node(
                    interface=fsl.FLIRT(),
                    name='resample_functional_to_roi_for_mult_reg_%d' % num_strat)
                resample_functional_to_roi_for_multreg.inputs.interp = 'trilinear'
                resample_functional_to_roi_for_multreg.inputs.apply_xfm = True
                resample_functional_to_roi_for_multreg.inputs.in_matrix_file = c.identityMatrix

                roi_dataflow_for_multreg = create_roi_mask_dataflow(
                    sca_analysis_dict["MultReg"],
                    'roi_dataflow_for_mult_reg_%d' % num_strat)

                roi_timeseries_for_multreg = get_roi_timeseries(
                    'roi_timeseries_for_mult_reg_%d' % num_strat)

            try:

                if "Avg" in ts_analysis_dict.keys():
                    node, out_file = strat.get_node_from_resource_pool(
                        'functional_to_standard')

                    # resample the input functional file to roi
                    workflow.connect(node, out_file,
                                     resample_functional_to_roi, 'in_file')
                    workflow.connect(roi_dataflow, 'outputspec.out_file',
                                     resample_functional_to_roi, 'reference')

                    # connect it to the roi_timeseries
                    workflow.connect(roi_dataflow, 'outputspec.out_file',
                                     roi_timeseries, 'input_roi.roi')
                    workflow.connect(resample_functional_to_roi, 'out_file',
                                     roi_timeseries, 'inputspec.rest')

                if ("Avg" in sca_analysis_dict.keys()):
                    node, out_file = strat.get_node_from_resource_pool(
                        'functional_to_standard')

                    # resample the input functional file to roi
                    workflow.connect(node, out_file,
                                     resample_functional_to_roi_for_sca,
                                     'in_file')
                    workflow.connect(roi_dataflow_for_sca,
                                     'outputspec.out_file',
                                     resample_functional_to_roi_for_sca,
                                     'reference')

                    # connect it to the roi_timeseries
                    workflow.connect(roi_dataflow_for_sca,
                                     'outputspec.out_file',
                                     roi_timeseries_for_sca, 'input_roi.roi')
                    workflow.connect(resample_functional_to_roi_for_sca,
                                     'out_file',
                                     roi_timeseries_for_sca, 'inputspec.rest')

                if ("MultReg" in sca_analysis_dict.keys()):
                    node, out_file = strat.get_node_from_resource_pool(
                        'functional_to_standard')

                    # resample the input functional file to roi
                    workflow.connect(node, out_file,
                                     resample_functional_to_roi_for_multreg,
                                     'in_file')
                    workflow.connect(roi_dataflow_for_multreg,
                                     'outputspec.out_file',
                                     resample_functional_to_roi_for_multreg,
                                     'reference')

                    # connect it to the roi_timeseries
                    workflow.connect(roi_dataflow_for_multreg,
                                     'outputspec.out_file',
                                     roi_timeseries_for_multreg,
                                     'input_roi.roi')
                    workflow.connect(resample_functional_to_roi_for_multreg,
                                     'out_file',
                                     roi_timeseries_for_multreg,
                                     'inputspec.rest')


            except:
                logConnectionError('ROI Timeseries analysis', num_strat,
                                   strat.get_resource_pool(), '0031')
                raise

            if "Avg" in ts_analysis_dict.keys():
                strat.append_name(roi_timeseries.name)
                strat.update_resource_pool({'roi_timeseries': (
                roi_timeseries, 'outputspec.roi_outputs')})
                create_log_node(roi_timeseries, 'outputspec.roi_outputs',
                                num_strat)

            if "Avg" in sca_analysis_dict.keys():
                strat.append_name(roi_timeseries_for_sca.name)
                strat.update_resource_pool({'roi_timeseries_for_SCA': (
                roi_timeseries_for_sca, 'outputspec.roi_outputs')})
                create_log_node(roi_timeseries_for_sca,
                                'outputspec.roi_outputs', num_strat)

            if "MultReg" in sca_analysis_dict.keys():
                strat.append_name(roi_timeseries_for_multreg.name)
                strat.update_resource_pool({
                                               'roi_timeseries_for_SCA_multreg': (
                                               roi_timeseries_for_multreg,
                                               'outputspec.roi_outputs')})
                create_log_node(roi_timeseries_for_multreg,
                                'outputspec.roi_outputs', num_strat)

            if ("Avg" in ts_analysis_dict.keys()) or \
                    ("Avg" in sca_analysis_dict.keys()) or \
                    ("MultReg" in sca_analysis_dict.keys()):
                num_strat += 1

    strat_list += new_strat_list

    '''
    Voxel Based Time Series
    '''

    new_strat_list = []
    num_strat = 0

    # if 1 in c.runVoxelTimeseries:

    if "Voxel" in ts_analysis_dict.keys():

        for strat in strat_list:

            resample_functional_to_mask = pe.Node(interface=fsl.FLIRT(),
                                                  name='resample_functional_to_mask_%d' % num_strat)
            resample_functional_to_mask.inputs.interp = 'trilinear'
            resample_functional_to_mask.inputs.apply_xfm = True
            resample_functional_to_mask.inputs.in_matrix_file = c.identityMatrix

            mask_dataflow = create_roi_mask_dataflow(
                ts_analysis_dict["Voxel"], 'mask_dataflow_%d' % num_strat)

            voxel_timeseries = get_voxel_timeseries(
                'voxel_timeseries_%d' % num_strat)
            voxel_timeseries.inputs.inputspec.output_type = c.roiTSOutputs

            try:

                node, out_file = strat.get_node_from_resource_pool(
                    'functional_to_standard')

                # resample the input functional file to mask
                workflow.connect(node, out_file,
                                 resample_functional_to_mask, 'in_file')
                workflow.connect(mask_dataflow, 'outputspec.out_file',
                                 resample_functional_to_mask, 'reference')

                # connect it to the voxel_timeseries
                workflow.connect(mask_dataflow, 'outputspec.out_file',
                                 voxel_timeseries, 'input_mask.mask')
                workflow.connect(resample_functional_to_mask, 'out_file',
                                 voxel_timeseries, 'inputspec.rest')


            except:
                logConnectionError('Voxel timeseries analysis', num_strat,
                                   strat.get_resource_pool(), '0030')
                raise

            strat.append_name(voxel_timeseries.name)
            strat.update_resource_pool({'voxel_timeseries': (
            voxel_timeseries, 'outputspec.mask_outputs')})
            create_log_node(voxel_timeseries, 'outputspec.mask_outputs',
                            num_strat)
            num_strat += 1

    strat_list += new_strat_list

    '''
    Inserting SCA
    Workflow for ROI INPUT
    '''

    new_strat_list = []
    num_strat = 0

    # if 1 in c.runSCA and (1 in c.runROITimeseries):

    if "Avg" in sca_analysis_dict.keys():

        for strat in strat_list:

            sca_roi = create_sca('sca_roi_%d' % num_strat)

            try:
                node, out_file = strat.get_leaf_properties()
                workflow.connect(node, out_file,
                                 sca_roi, 'inputspec.functional_file')

                node, out_file = strat.get_node_from_resource_pool(
                    'roi_timeseries_for_SCA')
                workflow.connect(node, (out_file, extract_one_d),
                                 sca_roi, 'inputspec.timeseries_one_d')
            except:
                logConnectionError('SCA ROI', num_strat,
                                   strat.get_resource_pool(), '0032')
                raise

            strat.update_resource_pool({'sca_roi_correlation_stack': (
            sca_roi, 'outputspec.correlation_stack'),
                                        'sca_roi_correlation_files': (sca_roi,
                                                                      'outputspec.correlation_files')})

            create_log_node(sca_roi, 'outputspec.correlation_stack',
                            num_strat)

            strat.append_name(sca_roi.name)
            num_strat += 1

    strat_list += new_strat_list

    '''
    Inserting SCA
    Workflow for Voxel INPUT
    '''

    '''
    new_strat_list = []
    num_strat = 0

    if 1 in c.runSCA and (1 in c.runVoxelTimeseries):
        for strat in strat_list:

            sca_seed = create_sca('sca_seed_%d' % num_strat)

            try:
                node, out_file = strat.get_leaf_properties()
                workflow.connect(node, out_file,
                                 sca_seed, 'inputspec.functional_file')

                node, out_file = strat.get_node_from_resource_pool('voxel_timeseries_for_SCA')
                workflow.connect(node, (out_file, extract_one_d),
                                 sca_seed, 'inputspec.timeseries_one_d')
            except:
                logConnectionError('SCA', num_strat, strat.get_resource_pool(), '0036')
                raise


            strat.update_resource_pool({'sca_seed_correlation_files':(sca_seed, 'outputspec.correlation_files')})

            strat.append_name(sca_seed.name)
            num_strat += 1

    strat_list += new_strat_list
    '''

    '''
    (Dual Regression) Temporal Regression for Dual Regression
    '''

    new_strat_list = []
    num_strat = 0

    # if 1 in c.runDualReg and (1 in c.runSpatialRegression):

    if "DualReg" in sca_analysis_dict.keys():

        for strat in strat_list:

            dr_temp_reg = create_temporal_reg(
                'temporal_dual_regression_%d' % num_strat)
            dr_temp_reg.inputs.inputspec.normalize = c.mrsNorm
            dr_temp_reg.inputs.inputspec.demean = True  # c.mrsDemean

            try:
                node, out_file = strat.get_node_from_resource_pool(
                    'spatial_map_timeseries_for_DR')

                node2, out_file2 = strat.get_leaf_properties()
                node3, out_file3 = strat.get_node_from_resource_pool(
                    'functional_brain_mask')

                workflow.connect(node2, out_file2,
                                 dr_temp_reg, 'inputspec.subject_rest')

                workflow.connect(node, out_file,
                                 dr_temp_reg, 'inputspec.subject_timeseries')

                workflow.connect(node3, out_file3,
                                 dr_temp_reg, 'inputspec.subject_mask')

            except:
                logConnectionError(
                    'Temporal multiple regression for dual regression',
                    num_strat, strat.get_resource_pool(), '0033')
                raise

            strat.update_resource_pool({'dr_tempreg_maps_stack': (
            dr_temp_reg, 'outputspec.temp_reg_map'),
                                        'dr_tempreg_maps_files': (dr_temp_reg,
                                                                  'outputspec.temp_reg_map_files')})
            strat.update_resource_pool({'dr_tempreg_maps_zstat_stack': (
            dr_temp_reg, 'outputspec.temp_reg_map_z'),
                                        'dr_tempreg_maps_zstat_files': (
                                        dr_temp_reg,
                                        'outputspec.temp_reg_map_z_files')})

            strat.append_name(dr_temp_reg.name)

            create_log_node(dr_temp_reg, 'outputspec.temp_reg_map', num_strat)

            num_strat += 1

    '''
    elif 1 in c.runDualReg and (0 in c.runSpatialRegression):
        logger.info("\n\n" + "WARNING: Dual Regression - Spatial regression was turned off for at least one of the strategies.")
        logger.info("Spatial regression is required for dual regression." + "\n\n")
    '''

    strat_list += new_strat_list

    '''
    (Multiple Regression) Temporal Regression for SCA
    '''

    new_strat_list = []
    num_strat = 0

    # if 1 in c.runMultRegSCA and (1 in c.runROITimeseries):

    if "MultReg" in sca_analysis_dict.keys():

        for strat in strat_list:

            sc_temp_reg = create_temporal_reg(
                'temporal_regression_sca_%d' % num_strat, which='RT')
            sc_temp_reg.inputs.inputspec.normalize = c.mrsNorm
            sc_temp_reg.inputs.inputspec.demean = True  # c.mrsDemean

            try:
                node, out_file = strat.get_node_from_resource_pool(
                    'functional_to_standard')
                node2, out_file2 = strat.get_node_from_resource_pool(
                    'roi_timeseries_for_SCA_multreg')
                node3, out_file3 = strat.get_node_from_resource_pool(
                    'functional_brain_mask_to_standard')

                workflow.connect(node, out_file,
                                 sc_temp_reg, 'inputspec.subject_rest')

                workflow.connect(node2, (out_file2, extract_one_d),
                                 sc_temp_reg, 'inputspec.subject_timeseries')

                workflow.connect(node3, out_file3,
                                 sc_temp_reg, 'inputspec.subject_mask')

            except:
                logConnectionError(
                    'Temporal multiple regression for seed based connectivity',
                    num_strat, strat.get_resource_pool(), '0037')
                raise

            strat.update_resource_pool({'sca_tempreg_maps_stack': (
            sc_temp_reg, 'outputspec.temp_reg_map'),
                                        'sca_tempreg_maps_files': (
                                        sc_temp_reg,
                                        'outputspec.temp_reg_map_files')})
            strat.update_resource_pool({'sca_tempreg_maps_zstat_stack': (
            sc_temp_reg, 'outputspec.temp_reg_map_z'),
                                        'sca_tempreg_maps_zstat_files': (
                                        sc_temp_reg,
                                        'outputspec.temp_reg_map_z_files')})

            create_log_node(sc_temp_reg, 'outputspec.temp_reg_map', num_strat)

            strat.append_name(sc_temp_reg.name)
            num_strat += 1

    strat_list += new_strat_list

    '''
    Inserting Surface Registration
    '''

    '''
    new_strat_list = []
    num_strat = 0

    workflow_counter += 1
    if 1 in c.runSurfaceRegistraion:
        workflow_bit_id['surface_registration'] = workflow_counter
        for strat in strat_list:

            surface_reg = create_surface_registration('surface_reg_%d' % num_strat)
            surface_reg.inputs.inputspec.recon_subjects = c.reconSubjectsDirectory
            surface_reg.inputs.inputspec.subject_id = subject_id


            try:

                node, out_file = strat.get_leaf_properties()
                workflow.connect(node, out_file,
                                 surface_reg, 'inputspec.rest')

                node, out_file = strat.get_node_from_resource_pool('anatomical_brain')
                workflow.connect(node, out_file,
                                 surface_reg, 'inputspec.brain')

            except:
                logConnectionError('Surface Registration Workflow', num_strat, strat.get_resource_pool(), '0048')
                raise

            if 0 in c.runSurfaceRegistraion:
                tmp = strategy()
                tmp.resource_pool = dict(strat.resource_pool)
                tmp.leaf_node = (strat.leaf_node)
                tmp.leaf_out_file = str(strat.leaf_out_file)
                tmp.name = list(strat.name)
                strat = tmp
                new_strat_list.append(strat)

            strat.append_name(surface_reg.name)

            strat.update_resource_pool({'bbregister_registration' : (surface_reg, 'outputspec.out_reg_file'),
                                        'left_hemisphere_surface' :  (surface_reg, 'outputspec.lh_surface_file'),
                                        'right_hemisphere_surface' : (surface_reg, 'outputspec.rh_surface_file')})

            num_strat += 1

    strat_list += new_strat_list
    '''

    '''
    Inserting vertices based timeseries
    '''

    '''
    new_strat_list = []
    num_strat = 0

    if 1 in c.runVerticesTimeSeries:
        for strat in strat_list:

            vertices_timeseries = get_vertices_timeseries('vertices_timeseries_%d' % num_strat)

            try:

                node, out_file = strat.get_node_from_resource_pool('left_hemisphere_surface')
                workflow.connect(node, out_file,
                                 vertices_timeseries, 'inputspec.lh_surface_file')

                node, out_file = strat.get_node_from_resource_pool('right_hemisphere_surface')
                workflow.connect(node, out_file,
                                 vertices_timeseries, 'inputspec.rh_surface_file')

            except:
                logConnectionError('Vertices Timeseries Extraction', num_strat, strat.get_resource_pool(), '0049')
                raise

            if 0 in c.runVerticesTimeSeries:
                tmp = strategy()
                tmp.resource_pool = dict(strat.resource_pool)
                tmp.leaf_node = (strat.leaf_node)
                tmp.leaf_out_file = str(strat.leaf_out_file)
                tmp.name = list(strat.name)
                strat = tmp
                new_strat_list.append(strat)

            strat.append_name(vertices_timeseries.name)

            strat.update_resource_pool({'vertices_timeseries' : (vertices_timeseries, 'outputspec.surface_outputs')})

            num_strat += 1

    strat_list += new_strat_list
    '''

    '''
    Inserting Network centrality
    '''

    new_strat_list = []
    num_strat = 0

    # If we're running centrality
    if 1 in c.runNetworkCentrality:

        # validate the mask file path
        if not c.templateSpecificationFile.endswith(".nii") and \
                not c.templateSpecificationFile.endswith(".nii.gz"):
            err = "\n\n[!] CPAC says: The Network Centrality mask " \
                  "specification file must be a NIFTI file (ending in .nii " \
                  "or .nii.gz).\nFile path you provided: %s\n\n" \
                  % c.templateSpecificationFile

            raise Exception(err)

        # Check for the existence of AFNI 3dDegreeCentrality/LFCD binaries
        import subprocess
        try:
            ret_code = subprocess.check_call(['which', '3dDegreeCentrality'],
                                             stdout=open(os.devnull, 'wb'))
            if ret_code == 0:
                afni_centrality_found = True
                logger.info('Using AFNI centrality function')
        except subprocess.CalledProcessError as exc:
            afni_centrality_found = False
            logger.info('Using C-PAC centrality function')
        try:
            ret_code = subprocess.check_call(['which', '3dLFCD'],
                                             stdout=open(os.devnull, 'wb'))
            if ret_code == 0:
                afni_lfcd_found = True
                logger.info('Using AFNI LFCD function')
        except subprocess.CalledProcessError as exc:
            afni_lfcd_found = False
            logger.info('Using C-PAC LFCD function')

        # For each desired strategy
        for strat in strat_list:

            # Resample the functional mni to the centrality mask resolution
            resample_functional_to_template = pe.Node(interface=fsl.FLIRT(),
                                                      name='resample_functional_to_template_%d' % num_strat)
            resample_functional_to_template.inputs.interp = 'trilinear'
            resample_functional_to_template.inputs.in_matrix_file = c.identityMatrix
            resample_functional_to_template.inputs.apply_xfm = True

            # Get nipype  node and out file of the func mni img
            node, out_file = strat.get_node_from_resource_pool(
                'functional_to_standard')

            # Resample the input functional file to template(roi/mask)
            workflow.connect(node, out_file,
                             resample_functional_to_template, 'in_file')

            resample_functional_to_template.inputs.reference = \
                c.templateSpecificationFile

            # Init merge node for appending method output lists to one another
            merge_node = pe.Node(util.Function(input_names=['deg_list',
                                                            'eig_list',
                                                            'lfcd_list'],
                                               output_names=['merged_list'],
                                               function=merge_lists),
                                 name='merge_node_%d' % num_strat)

            # Function to connect the CPAC centrality python workflow
            # into pipeline
            def connectCentralityWorkflow(methodOption,
                                          thresholdOption,
                                          threshold,
                                          weightOptions,
                                          mList):

                # Create centrality workflow
                network_centrality = \
                    create_resting_state_graphs(
                        wf_name='network_centrality_%d-%s' \
                                % (num_strat, methodOption),
                        allocated_memory=c.memoryAllocatedForDegreeCentrality)

                # Connect resampled (to template/mask resolution)
                # functional_mni to inputspec
                workflow.connect(resample_functional_to_template, 'out_file',
                                 network_centrality, 'inputspec.in_file')
                # Subject mask/parcellation image
                network_centrality.inputs.inputspec.template = \
                    c.templateSpecificationFile
                # Give which method we're doing
                network_centrality.inputs.inputspec.method_option = \
                    methodOption
                # Type of threshold
                network_centrality.inputs.inputspec.threshold_option = \
                    thresholdOption
                # Connect threshold value (float)
                network_centrality.inputs.inputspec.threshold = threshold

                # Merge output with others via merge_node connection
                workflow.connect(network_centrality,
                                 'outputspec.centrality_outputs',
                                 merge_node,
                                 mList)
                # Append this as a strategy
                strat.append_name(network_centrality.name)
                # Create log node for strategy
                create_log_node(network_centrality,
                                'outputspec.centrality_outputs',
                                num_strat)

            # Function to connect the afni 3dDegreeCentrality workflow
            # into pipeline
            def connect_afni_centrality_wf(method_option, threshold_option,
                                           threshold):
                '''
                '''

                # Import pacakges
                from CPAC.network_centrality.afni_network_centrality \
                    import create_afni_centrality_wf
                import CPAC.network_centrality.utils as cent_utils

                # Init variables
                # Set method_options variables
                if method_option == 'degree':
                    out_list = 'deg_list'
                elif method_option == 'eigenvector':
                    out_list = 'eig_list'
                elif method_option == 'lfcd':
                    out_list = 'lfcd_list'

                # Init workflow name and resource limits
                wf_name = 'afni_centrality_%d_%s' % (num_strat, method_option)
                num_threads = c.maxCoresPerParticipant
                memory = c.memoryAllocatedForDegreeCentrality

                # Format method and threshold options properly and check for errors
                method_option, threshold_option = \
                    cent_utils.check_centrality_params(method_option,
                                                       threshold_option,
                                                       threshold)

                # Change sparsity thresholding to % to work with afni
                if threshold_option == 'sparsity':
                    threshold = threshold * 100

                # Init the workflow
                afni_centrality_wf = \
                    create_afni_centrality_wf(wf_name, method_option,
                                              threshold_option,
                                              threshold, num_threads, memory)

                # Connect pipeline resources to workflow
                # Dataset
                workflow.connect(resample_functional_to_template, 'out_file',
                                 afni_centrality_wf, 'inputspec.in_file')
                # Mask
                afni_centrality_wf.inputs.inputspec.template = \
                    c.templateSpecificationFile

                # Connect outputs to merge node
                workflow.connect(afni_centrality_wf,
                                 'outputspec.outfile_list',
                                 merge_node,
                                 out_list)

            # Degree/eigen check
            if afni_centrality_found:
                if c.degWeightOptions.count(True) > 0:
                    connect_afni_centrality_wf('degree',
                                               c.degCorrelationThresholdOption,
                                               c.degCorrelationThreshold)
                if c.eigWeightOptions.count(True) > 0:
                    connect_afni_centrality_wf('eigenvector',
                                               c.eigCorrelationThresholdOption,
                                               c.eigCorrelationThreshold)
            # Otherwise run the CPAC python workflow
            else:
                # If we're calculating degree centrality
                if c.degWeightOptions.count(True) > 0:
                    connectCentralityWorkflow('degree',
                                              c.degCorrelationThresholdOption,
                                              c.degCorrelationThreshold,
                                              c.degWeightOptions,
                                              'deg_list')
                # If we're calculating eigenvector centrality
                if c.eigWeightOptions.count(True) > 0:
                    connectCentralityWorkflow('eigenvector',
                                              c.eigCorrelationThresholdOption,
                                              c.eigCorrelationThreshold,
                                              c.eigWeightOptions,
                                              'eig_list')
            # LFCD check
            if afni_lfcd_found:
                # If we're calculating lFCD
                if c.lfcdWeightOptions.count(True) > 0:
                    connect_afni_centrality_wf('lfcd',
                                               c.lfcdCorrelationThresholdOption,
                                               c.lfcdCorrelationThreshold)
            # Otherwise run the CPAC python workflow
            else:
                # If we're calculating lFCD
                if c.lfcdWeightOptions.count(True) > 0:
                    connectCentralityWorkflow('lfcd',
                                              c.lfcdCorrelationThresholdOption,
                                              c.lfcdCorrelationThreshold,
                                              c.lfcdWeightOptions,
                                              'lfcd_list')

            # Update resource pool with centrality outputs
            try:
                strat.update_resource_pool(
                    {'centrality_outputs': (merge_node, 'merged_list')})

                # if smoothing is required
                if c.fwhm != None:
                    z_score = get_cent_zscore(
                        'centrality_zscore_%d' % num_strat)

                    z_score.inputs.inputspec.mask_file = \
                        c.templateSpecificationFile

                    smoothing = pe.MapNode(interface=fsl.MultiImageMaths(),
                                           name='network_centrality_smooth_%d' % num_strat,
                                           iterfield=['in_file'])

                    smoothing.inputs.operand_files = \
                        c.templateSpecificationFile

                    zstd_smoothing = pe.MapNode(
                        interface=fsl.MultiImageMaths(),
                        name='network_centrality_zstd_smooth_%d' % num_strat,
                        iterfield=['in_file'])

                    zstd_smoothing.inputs.operand_files = \
                        c.templateSpecificationFile

                    # calculate zscores
                    workflow.connect(merge_node, 'merged_list',
                                     z_score, 'inputspec.input_file')

                    # connecting raw centrality outputs to smoothing
                    workflow.connect(merge_node, 'merged_list',
                                     smoothing, 'in_file')
                    workflow.connect(inputnode_fwhm, ('fwhm', set_gauss),
                                     smoothing, 'op_string')

                    # connecting zscores to smoothing
                    workflow.connect(z_score, 'outputspec.z_score_img',
                                     zstd_smoothing, 'in_file')
                    workflow.connect(inputnode_fwhm, ('fwhm', set_gauss),
                                     zstd_smoothing, 'op_string')

                    strat.append_name(smoothing.name)
                    strat.update_resource_pool({'centrality_outputs_zstd': (
                    z_score, 'outputspec.z_score_img'),
                                                'centrality_outputs_smoothed': (
                                                smoothing, 'out_file'),
                                                'centrality_outputs_smoothed_zstd': (
                                                zstd_smoothing, 'out_file')})

                    strat.append_name(smoothing.name)
                    create_log_node(smoothing, 'out_file', num_strat)

            except:
                logConnectionError('Network Centrality', num_strat,
                                   strat.get_resource_pool(), '0050')
                raise

            if 0 in c.runNetworkCentrality:
                tmp = strategy()
                tmp.resource_pool = dict(strat.resource_pool)
                tmp.leaf_node = (strat.leaf_node)
                tmp.leaf_out_file = str(strat.leaf_out_file)
                tmp.name = list(strat.name)
                strat = tmp
                new_strat_list.append(strat)

            num_strat += 1

    strat_list += new_strat_list

    num_strat = 0

    """""""""""""""""""""""""""""""""""""""""""""""""""
     WARP OUTPUTS TO TEMPLATE
    """""""""""""""""""""""""""""""""""""""""""""""""""

    '''
    OUTPUT TO STANDARD
    '''

    def output_to_standard(output_name, output_resource, strat, num_strat,
                           map_node=0, input_image_type=0):

        nodes = getNodeList(strat)

        if 'apply_ants_warp_functional_to_standard' in nodes:

            # ANTS WARP APPLICATION

            fsl_to_itk_convert = create_wf_c3d_fsl_to_itk(map_node,
                                                          input_image_type,
                                                          name= \
                                                              '%s_fsl_to_itk_%d' % (
                                                              output_name,
                                                              num_strat))

            collect_transforms = create_wf_collect_transforms(map_node, \
                                                              name='%s_collect_transforms_%d' \
                                                                   % (
                                                                   output_name,
                                                                   num_strat))

            apply_ants_warp = create_wf_apply_ants_warp(map_node,
                                                        name='%s_to_standard_%d' % (
                                                        output_name,
                                                        num_strat),
                                                        ants_threads=int(
                                                            num_ants_cores))

            apply_ants_warp.inputs.inputspec.dimension = 3
            apply_ants_warp.inputs.inputspec.interpolation = 'Linear'
            apply_ants_warp.inputs.inputspec. \
                reference_image = c.template_brain_only_for_func

            apply_ants_warp.inputs.inputspec. \
                input_image_type = input_image_type

            try:

                # affine from FLIRT func->anat linear registration
                node, out_file = strat.get_node_from_resource_pool('func' \
                                                                   'tional_to_anat_linear_xfm')
                workflow.connect(node, out_file, fsl_to_itk_convert,
                                 'inputspec.affine_file')

                # reference used in FLIRT func->anat linear registration
                node, out_file = strat.get_node_from_resource_pool('anat' \
                                                                   'omical_brain')
                workflow.connect(node, out_file, fsl_to_itk_convert,
                                 'inputspec.reference_file')

                # output file to be converted
                node, out_file = strat. \
                    get_node_from_resource_pool(output_resource)
                workflow.connect(node, out_file, fsl_to_itk_convert,
                                 'inputspec.source_file')

                # nonlinear warp from anatomical->template ANTS registration
                node, out_file = strat.get_node_from_resource_pool('anat' \
                                                                   'omical_to_mni_nonlinear_xfm')
                workflow.connect(node, out_file, collect_transforms,
                                 'inputspec.warp_file')

                # linear initial from anatomical->template ANTS registration
                node, out_file = strat.get_node_from_resource_pool('ants' \
                                                                   '_initial_xfm')
                workflow.connect(node, out_file, collect_transforms,
                                 'inputspec.linear_initial')

                # linear affine from anatomical->template ANTS registration
                node, out_file = strat.get_node_from_resource_pool('ants' \
                                                                   '_affine_xfm')
                workflow.connect(node, out_file, collect_transforms,
                                 'inputspec.linear_affine')

                # rigid affine from anatomical->template ANTS registration
                node, out_file = strat.get_node_from_resource_pool('ants' \
                                                                   '_rigid_xfm')
                workflow.connect(node, out_file, collect_transforms,
                                 'inputspec.linear_rigid')

                # converted FLIRT func->anat affine, now in ITK (ANTS) format
                workflow.connect(fsl_to_itk_convert,
                                 'outputspec.itk_transform',
                                 collect_transforms,
                                 'inputspec.fsl_to_itk_affine')

                # output file to be converted
                node, out_file = strat. \
                    get_node_from_resource_pool(output_resource)
                workflow.connect(node, out_file, apply_ants_warp,
                                 'inputspec.input_image')

                # collection of warps to be applied to the output file
                workflow.connect(collect_transforms,
                                 'outputspec.transformation_series',
                                 apply_ants_warp,
                                 'inputspec.transforms')



            except:
                logConnectionError('%s to MNI (ANTS)' % (output_name),
                                   num_strat, strat.get_resource_pool(),
                                   '0022')
                raise

            strat.update_resource_pool({'%s_to_standard' % (output_name): \
                                            (apply_ants_warp,
                                             'outputspec.output_image')})
            strat.append_name(apply_ants_warp.name)

            num_strat += 1


        else:

            # FSL WARP APPLICATION
            if map_node == 0:

                apply_fsl_warp = pe.Node(interface=fsl.ApplyWarp(),
                                         name='%s_to_standard_%d' % (
                                         output_name, num_strat))


            elif map_node == 1:

                apply_fsl_warp = pe.MapNode(interface=fsl.ApplyWarp(),
                                            name='%s_to_standard_%d' % (
                                            output_name, num_strat), \
                                            iterfield=['in_file'])

            apply_fsl_warp.inputs.ref_file = c.template_skull_for_func

            try:

                # output file to be warped
                node, out_file = strat. \
                    get_node_from_resource_pool(output_resource)
                workflow.connect(node, out_file, apply_fsl_warp, 'in_file')

                # linear affine from func->anat linear FLIRT registration
                node, out_file = strat.get_node_from_resource_pool('func' \
                                                                   'tional_to_anat_linear_xfm')
                workflow.connect(node, out_file, apply_fsl_warp, 'premat')

                # nonlinear warp from anatomical->template FNIRT registration
                node, out_file = strat.get_node_from_resource_pool('anat' \
                                                                   'omical_to_mni_nonlinear_xfm')
                workflow.connect(node, out_file, apply_fsl_warp, 'field_file')


            except:
                logConnectionError('%s to MNI (FSL)' % (output_name), \
                                   num_strat, strat.get_resource_pool(),
                                   '0021')
                raise Exception

            strat.update_resource_pool({'%s_to_standard' % (output_name): \
                                            (apply_fsl_warp, 'out_file')})
            strat.append_name(apply_fsl_warp.name)

            num_strat += 1

    '''
    OUTPUT TO SMOOTH
    '''

    def output_smooth(output_name, output_resource, strat, num_strat,
                      map_node=0):

        output_to_standard_smooth = None

        if map_node == 0:
            output_smooth = pe.Node(interface=fsl.MultiImageMaths(),
                                    name='%s_smooth_%d' % (
                                    output_name, num_strat))


        elif map_node == 1:
            output_smooth = pe.MapNode(interface=fsl.MultiImageMaths(),
                                       name='%s_smooth_%d' % (
                                       output_name, num_strat), \
                                       iterfield=['in_file'])

        try:

            node, out_file = strat. \
                get_node_from_resource_pool(output_resource)

            workflow.connect(node, out_file, output_smooth, 'in_file')

            workflow.connect(inputnode_fwhm, ('fwhm', set_gauss),
                             output_smooth, 'op_string')

            node, out_file = strat. \
                get_node_from_resource_pool('functional_brain_mask')
            workflow.connect(node, out_file, output_smooth, 'operand_files')


        except:
            logConnectionError('%s smooth' % output_name, num_strat, \
                               strat.get_resource_pool(), '0027')
            raise

        strat.append_name(output_smooth.name)
        strat.update_resource_pool({'%s_smooth' % (output_name): \
                                        (output_smooth, 'out_file')})

        if 1 in c.runRegisterFuncToMNI:

            if map_node == 0:
                output_to_standard_smooth = pe.Node(interface= \
                                                        fsl.MultiImageMaths(),
                                                    name='%s_to_standard_' \
                                                         'smooth_%d' % (
                                                         output_name,
                                                         num_strat))


            elif map_node == 1:
                output_to_standard_smooth = pe.MapNode(interface= \
                                                           fsl.MultiImageMaths(),
                                                       name='%s_to_standard_' \
                                                            'smooth_%d' % (
                                                            output_name,
                                                            num_strat), \
                                                       iterfield=['in_file'])

            try:

                node, out_file = strat.get_node_from_resource_pool('%s_to_' \
                                                                   'standard' % output_name)

                workflow.connect(node, out_file, output_to_standard_smooth,
                                 'in_file')

                workflow.connect(inputnode_fwhm, ('fwhm', set_gauss),
                                 output_to_standard_smooth, 'op_string')

                node, out_file = strat.get_node_from_resource_pool('func' \
                                                                   'tional_brain_mask_to_standard')
                workflow.connect(node, out_file, output_to_standard_smooth,
                                 'operand_files')


            except:
                logConnectionError('%s smooth in MNI' % output_name, \
                                   num_strat, strat.get_resource_pool(),
                                   '0028')
                raise Exception

            strat.append_name(output_to_standard_smooth.name)
            strat.update_resource_pool({'%s_to_standard_smooth' % \
                                        (output_name): (
            output_to_standard_smooth, 'out_file')})
            create_log_node(output_to_standard_smooth, 'out_file', num_strat)

        num_strat += 1

    '''
    z-score standardization functions
    '''

    def z_score_standardize(output_name, output_resource, strat, num_strat,
                            map_node=0):

        z_score_std = get_zscore(output_resource, 'z_score_std_%s_%d' % (
        output_name, num_strat))

        try:

            node, out_file = strat.get_node_from_resource_pool(
                output_resource)

            workflow.connect(node, out_file, z_score_std,
                             'inputspec.input_file')

            # needs the template-space functional mask because we are z-score
            # standardizing outputs that have already been warped to template
            node, out_file = strat. \
                get_node_from_resource_pool(
                'functional_brain_mask_to_standard')
            workflow.connect(node, out_file, z_score_std,
                             'inputspec.mask_file')


        except:

            logConnectionError('%s z-score standardize' % output_name,
                               num_strat, \
                               strat.get_resource_pool(), '0127')
            raise

        strat.append_name(z_score_std.name)
        strat.update_resource_pool({'%s_zstd' % (output_resource): \
                                        (z_score_std,
                                         'outputspec.z_score_img')})

    def fisher_z_score_standardize(output_name, output_resource,
                                   timeseries_oned_file, strat, num_strat,
                                   map_node=0):

        fisher_z_score_std = get_fisher_zscore(output_resource, map_node, \
                                               'fisher_z_score_std_%s_%d' \
                                               % (output_name, num_strat))

        try:

            node, out_file = strat. \
                get_node_from_resource_pool(output_resource)

            workflow.connect(node, out_file, fisher_z_score_std,
                             'inputspec.correlation_file')

            node, out_file = strat. \
                get_node_from_resource_pool(timeseries_oned_file)
            workflow.connect(node, out_file, fisher_z_score_std,
                             'inputspec.timeseries_one_d')


        except:

            logConnectionError('%s fisher z-score standardize' % output_name,
                               num_strat, \
                               strat.get_resource_pool(), '0128')
            raise

        strat.append_name(fisher_z_score_std.name)
        strat.update_resource_pool({'%s_fisher_zstd' % (output_resource): \
                                        (fisher_z_score_std,
                                         'outputspec.fisher_z_score_img')})

    # Calc average via 3dmaskave
    def calc_avg(output_resource, strat, num_strat, map_node=0):
        '''
        calculate output averages via individual-level mask
        '''

        extract_imports = ['import os']
        if map_node == 0:
            calc_average = pe.Node(interface=preprocess.Maskave(),
                                   name='%s_mean_%d' % (
                                   output_resource, num_strat))

            mean_to_csv = pe.Node(util.Function(input_names= \
                                                    ['in_file',
                                                     'output_name'],
                                                output_names=['output_mean'],
                                                function=extract_output_mean,
                                                imports=extract_imports),
                                  name='%s_mean_to_txt_%d' % (output_resource, \
                                                              num_strat))

        elif map_node == 1:
            calc_average = pe.MapNode(interface=preprocess.Maskave(),
                                      name='%s_mean_%d' % (
                                      output_resource, num_strat), \
                                      iterfield=['in_file'])

            mean_to_csv = pe.MapNode(util.Function(input_names= \
                                                       ['in_file',
                                                        'output_name'],
                                                   output_names=[
                                                       'output_mean'],
                                                   function=extract_output_mean,
                                                   imports=extract_imports),
                                     name='%s_mean_to_txt_%d' % (
                                     output_resource, num_strat),
                                     iterfield=['in_file'])

        mean_to_csv.inputs.output_name = output_resource

        try:
            node, out_file = strat. \
                get_node_from_resource_pool(output_resource)
            workflow.connect(node, out_file, calc_average, 'in_file')
            workflow.connect(calc_average, 'out_file', mean_to_csv, 'in_file')

        except:
            logConnectionError('%s calc average' % \
                               output_resource, num_strat,
                               strat.get_resource_pool(), '0128')
            raise

        strat.append_name(calc_average.name)
        strat.update_resource_pool({'output_means.@%s_average' % (
        output_resource): (mean_to_csv, 'output_mean')})

    '''
    Transforming Dual Regression outputs to MNI
    '''
    new_strat_list = []
    num_strat = 0

    if (1 in c.runRegisterFuncToMNI) and (
        "DualReg" in sca_analysis_dict.keys()):  # (1 in c.runDualReg) and (1 in c.runSpatialRegression):
        for strat in strat_list:
            output_to_standard('dr_tempreg_maps_stack',
                               'dr_tempreg_maps_stack', strat, num_strat,
                               input_image_type=3)

            output_to_standard('dr_tempreg_maps_zstat_stack',
                               'dr_tempreg_maps_zstat_stack', strat,
                               num_strat, input_image_type=3)

            # dual reg 'files', too
            output_to_standard('dr_tempreg_maps_files',
                               'dr_tempreg_maps_files', strat, num_strat, 1)
            output_to_standard('dr_tempreg_maps_zstat_files',
                               'dr_tempreg_maps_zstat_files', strat,
                               num_strat, 1)

            num_strat += 1

    strat_list += new_strat_list

    '''
    Transforming alff/falff outputs to MNI
    '''
    new_strat_list = []
    num_strat = 0

    if 1 in c.runRegisterFuncToMNI and (1 in c.runALFF):

        for strat in strat_list:
            output_to_standard('alff', 'alff_img', strat, num_strat)
            output_to_standard('falff', 'falff_img', strat, num_strat)

            num_strat += 1

    strat_list += new_strat_list

    '''
    Transforming ReHo outputs to MNI
    '''
    new_strat_list = []
    num_strat = 0

    if 1 in c.runRegisterFuncToMNI and (1 in c.runReHo):
        for strat in strat_list:
            output_to_standard('reho', 'raw_reho_map', strat, num_strat)

            num_strat += 1

    strat_list += new_strat_list

    '''
    Transforming SCA ROI outputs to MNI
    '''
    new_strat_list = []
    num_strat = 0

    if 1 in c.runRegisterFuncToMNI and (1 in c.runSCA) and (
        "Avg" in sca_analysis_dict.keys()):  # in(1 in c.runROITimeseries):
        for strat in strat_list:
            output_to_standard('sca_roi_stack', 'sca_roi_correlation_stack',
                               strat, num_strat, input_image_type=3)
            output_to_standard('sca_roi_files', 'sca_roi_correlation_files',
                               strat, num_strat, 1)

            num_strat += 1

    strat_list += new_strat_list

    """""""""""""""""""""""""""""""""""""""""""""""""""
     SMOOTHING NORMALIZED OUTPUTS
    """""""""""""""""""""""""""""""""""""""""""""""""""

    '''
    Smoothing Temporal Regression for SCA scores
    '''
    new_strat_list = []
    num_strat = 0

    # if (1 in c.runMultRegSCA) and (1 in c.runROITimeseries) and c.fwhm != None:

    if ("MultReg" in sca_analysis_dict.keys()) and (c.fwhm != None):

        for strat in strat_list:

            sc_temp_reg_maps_smooth = pe.MapNode(
                interface=fsl.MultiImageMaths(),
                name='sca_tempreg_maps_stack_smooth_%d' % num_strat,
                iterfield=['in_file'])
            sc_temp_reg_maps_files_smooth = pe.MapNode(
                interface=fsl.MultiImageMaths(),
                name='sca_tempreg_maps_files_smooth_%d' % num_strat,
                iterfield=['in_file'])
            sc_temp_reg_maps_Z_stack_smooth = pe.MapNode(
                interface=fsl.MultiImageMaths(),
                name='sca_tempreg_maps_zstat_stack_smooth_%d' % num_strat,
                iterfield=['in_file'])
            sc_temp_reg_maps_Z_files_smooth = pe.MapNode(
                interface=fsl.MultiImageMaths(),
                name='sca_tempreg_maps_zstat_files_smooth_%d' % num_strat,
                iterfield=['in_file'])

            try:
                node, out_file = strat.get_node_from_resource_pool(
                    'sca_tempreg_maps_stack')
                node5, out_file5 = strat.get_node_from_resource_pool(
                    'sca_tempreg_maps_files')
                node2, out_file2 = strat.get_node_from_resource_pool(
                    'sca_tempreg_maps_zstat_stack')
                node3, out_file3 = strat.get_node_from_resource_pool(
                    'sca_tempreg_maps_zstat_files')
                node4, out_file4 = strat.get_node_from_resource_pool(
                    'functional_brain_mask_to_standard')

                # non-normalized stack
                workflow.connect(node, out_file,
                                 sc_temp_reg_maps_smooth, 'in_file')
                workflow.connect(inputnode_fwhm, ('fwhm', set_gauss),
                                 sc_temp_reg_maps_smooth, 'op_string')

                workflow.connect(node4, out_file4,
                                 sc_temp_reg_maps_smooth, 'operand_files')

                # non-normalized files
                workflow.connect(node5, out_file5,
                                 sc_temp_reg_maps_files_smooth, 'in_file')
                workflow.connect(inputnode_fwhm, ('fwhm', set_gauss),
                                 sc_temp_reg_maps_files_smooth, 'op_string')

                workflow.connect(node4, out_file4,
                                 sc_temp_reg_maps_files_smooth,
                                 'operand_files')

                # normalized stack
                workflow.connect(node2, out_file2,
                                 sc_temp_reg_maps_Z_stack_smooth, 'in_file')
                workflow.connect(inputnode_fwhm, ('fwhm', set_gauss),
                                 sc_temp_reg_maps_Z_stack_smooth, 'op_string')

                workflow.connect(node4, out_file4,
                                 sc_temp_reg_maps_Z_stack_smooth,
                                 'operand_files')

                # normalized files
                workflow.connect(node3, out_file3,
                                 sc_temp_reg_maps_Z_files_smooth, 'in_file')
                workflow.connect(inputnode_fwhm, ('fwhm', set_gauss),
                                 sc_temp_reg_maps_Z_files_smooth, 'op_string')

                workflow.connect(node4, out_file4,
                                 sc_temp_reg_maps_Z_files_smooth,
                                 'operand_files')

            except:
                logConnectionError('SCA Temporal regression smooth',
                                   num_strat, strat.get_resource_pool(),
                                   '0038')
                raise
            strat.append_name(sc_temp_reg_maps_smooth.name)
            strat.update_resource_pool({'sca_tempreg_maps_stack_smooth': (
            sc_temp_reg_maps_smooth, 'out_file'),
                                        'sca_tempreg_maps_files_smooth': (
                                        sc_temp_reg_maps_files_smooth,
                                        'out_file'),
                                        'sca_tempreg_maps_zstat_stack_smooth': (
                                        sc_temp_reg_maps_Z_stack_smooth,
                                        'out_file'),
                                        'sca_tempreg_maps_zstat_files_smooth': (
                                        sc_temp_reg_maps_Z_files_smooth,
                                        'out_file')})

            create_log_node(sc_temp_reg_maps_smooth, 'out_file', num_strat)
            num_strat += 1
    strat_list += new_strat_list

    '''
    calc averages of sca_tempreg outputs
    '''
    new_strat_list = []
    num_strat = 0

    # if (1 in c.runMultRegSCA) and (1 in c.runROITimeseries):

    if "MultReg" in sca_analysis_dict.keys():

        for strat in strat_list:

            if 1 in c.runRegisterFuncToMNI:

                calc_avg("sca_tempreg_maps_files", strat, num_strat, 1)

                if c.fwhm != None:
                    calc_avg("sca_tempreg_maps_files_smooth", strat,
                             num_strat, 1)

            num_strat += 1

    strat_list += new_strat_list

    '''
    Smoothing Temporal Regression for Dual Regression
    '''
    new_strat_list = []
    num_strat = 0

    # if (1 in c.runDualReg) and (1 in c.runSpatialRegression) and c.fwhm != None:

    if ("DualReg" in sca_analysis_dict.keys()) and (c.fwhm != None):

        for strat in strat_list:

            dr_temp_reg_maps_smooth = pe.Node(interface=fsl.MultiImageMaths(),
                                              name='dr_tempreg_maps_stack_smooth_%d' % num_strat)
            dr_temp_reg_maps_Z_stack_smooth = pe.Node(
                interface=fsl.MultiImageMaths(),
                name='dr_tempreg_maps_zstat_stack_smooth_%d' % num_strat)
            dr_temp_reg_maps_files_smooth = pe.MapNode(
                interface=fsl.MultiImageMaths(),
                name='dr_tempreg_maps_files_smooth_%d' % num_strat,
                iterfield=['in_file'])
            dr_temp_reg_maps_Z_files_smooth = pe.MapNode(
                interface=fsl.MultiImageMaths(),
                name='dr_tempreg_maps_zstat_files_smooth_%d' % num_strat,
                iterfield=['in_file'])

            try:
                node, out_file = strat.get_node_from_resource_pool(
                    'dr_tempreg_maps_stack_to_standard')
                node2, out_file2 = strat.get_node_from_resource_pool(
                    'dr_tempreg_maps_zstat_stack_to_standard')
                node5, out_file5 = strat.get_node_from_resource_pool(
                    'dr_tempreg_maps_files_to_standard')
                node3, out_file3 = strat.get_node_from_resource_pool(
                    'dr_tempreg_maps_zstat_files_to_standard')
                node4, out_file4 = strat.get_node_from_resource_pool(
                    'functional_brain_mask_to_standard')

                # non-normalized stack
                workflow.connect(node, out_file,
                                 dr_temp_reg_maps_smooth, 'in_file')
                workflow.connect(inputnode_fwhm, ('fwhm', set_gauss),
                                 dr_temp_reg_maps_smooth, 'op_string')

                workflow.connect(node4, out_file4,
                                 dr_temp_reg_maps_smooth, 'operand_files')

                # normalized stack
                workflow.connect(node2, out_file2,
                                 dr_temp_reg_maps_Z_stack_smooth, 'in_file')
                workflow.connect(inputnode_fwhm, ('fwhm', set_gauss),
                                 dr_temp_reg_maps_Z_stack_smooth, 'op_string')

                workflow.connect(node4, out_file4,
                                 dr_temp_reg_maps_Z_stack_smooth,
                                 'operand_files')

                # normalized files
                workflow.connect(node5, out_file5,
                                 dr_temp_reg_maps_files_smooth, 'in_file')
                workflow.connect(inputnode_fwhm, ('fwhm', set_gauss),
                                 dr_temp_reg_maps_files_smooth, 'op_string')

                workflow.connect(node4, out_file4,
                                 dr_temp_reg_maps_files_smooth,
                                 'operand_files')

                # normalized z-stat files
                workflow.connect(node3, out_file3,
                                 dr_temp_reg_maps_Z_files_smooth, 'in_file')
                workflow.connect(inputnode_fwhm, ('fwhm', set_gauss),
                                 dr_temp_reg_maps_Z_files_smooth, 'op_string')

                workflow.connect(node4, out_file4,
                                 dr_temp_reg_maps_Z_files_smooth,
                                 'operand_files')

            except:
                logConnectionError('Dual regression temp reg smooth',
                                   num_strat, strat.get_resource_pool(),
                                   '0039')
                raise
            strat.append_name(dr_temp_reg_maps_smooth.name)
            strat.update_resource_pool({
                                           'dr_tempreg_maps_stack_to_standard_smooth': (
                                           dr_temp_reg_maps_smooth,
                                           'out_file'),
                                           'dr_tempreg_maps_zstat_stack_to_standard_smooth': (
                                           dr_temp_reg_maps_Z_stack_smooth,
                                           'out_file'),
                                           'dr_tempreg_maps_files_to_standard_smooth': (
                                           dr_temp_reg_maps_files_smooth,
                                           'out_file'),
                                           'dr_tempreg_maps_zstat_files_to_standard_smooth': (
                                           dr_temp_reg_maps_Z_files_smooth,
                                           'out_file')})
            create_log_node(dr_temp_reg_maps_smooth, 'out_file', num_strat)
            num_strat += 1
    strat_list += new_strat_list

    '''
    calc averages of dr_tempreg outputs
    '''
    new_strat_list = []
    num_strat = 0

    if "DualReg" in sca_analysis_dict.keys():

        for strat in strat_list:

            calc_avg("dr_tempreg_maps_files", strat, num_strat, 1)

            # if c.fwhm != None:

            if 1 in c.runRegisterFuncToMNI:

                calc_avg("dr_tempreg_maps_files_to_standard", strat,
                         num_strat, 1)

                if c.fwhm != None:
                    calc_avg("dr_tempreg_maps_files_to_standard_smooth",
                             strat, num_strat, 1)

            num_strat += 1

    strat_list += new_strat_list

    '''
    Smoothing motion-corrected functional to MNI output
    '''
    new_strat_list = []
    num_strat = 0
    if (1 in c.runRegisterFuncToMNI) and (c.fwhm != None):
        for strat in strat_list:
            output_smooth('motion_correct', 'motion_correct', strat,
                          num_strat)

            num_strat += 1

    strat_list += new_strat_list

    '''
    Smoothing ALFF fALFF Z scores and or possibly Z scores in MNI
    '''
    new_strat_list = []
    num_strat = 0
    if (1 in c.runALFF) and c.fwhm != None:
        for strat in strat_list:
            output_smooth('alff', 'alff_img', strat, num_strat)
            output_smooth('falff', 'falff_img', strat, num_strat)

            num_strat += 1

    strat_list += new_strat_list

    '''
    calc averages of alff/falff outputs
    '''
    new_strat_list = []
    num_strat = 0

    if 1 in c.runALFF:

        for strat in strat_list:

            calc_avg("alff_img", strat, num_strat)
            calc_avg("falff_img", strat, num_strat)

            if c.fwhm != None:
                calc_avg("alff_smooth", strat, num_strat)
                calc_avg("falff_smooth", strat, num_strat)

            if 1 in c.runRegisterFuncToMNI:

                calc_avg("alff_to_standard", strat, num_strat)
                calc_avg("falff_to_standard", strat, num_strat)

                if c.fwhm != None:
                    calc_avg("alff_to_standard_smooth", strat, num_strat)
                    calc_avg("falff_to_standard_smooth", strat, num_strat)

            num_strat += 1

    strat_list += new_strat_list

    '''
    z-standardize alff/falff MNI-standardized outputs
    '''
    new_strat_list = []
    num_strat = 0

    if 1 in c.runZScoring and (1 in c.runALFF):

        for strat in strat_list:

            if c.fwhm != None:
                z_score_standardize('alff_to_standard_smooth',
                                    'alff_to_standard_smooth', strat,
                                    num_strat)
                z_score_standardize('falff_to_standard_smooth',
                                    'falff_to_standard_smooth', strat,
                                    num_strat)

            z_score_standardize('alff_to_standard', 'alff_to_standard', strat,
                                num_strat)
            z_score_standardize('falff_to_standard', 'falff_to_standard',
                                strat, num_strat)

            num_strat += 1

    strat_list += new_strat_list

    '''
    Smoothing ReHo outputs and or possibly ReHo outputs in MNI
    '''
    new_strat_list = []
    num_strat = 0

    if (1 in c.runReHo) and c.fwhm != None:
        for strat in strat_list:
            output_smooth('reho', 'raw_reho_map', strat, num_strat)

            num_strat += 1

    strat_list += new_strat_list

    '''
    calc averages of reho outputs
    '''
    new_strat_list = []
    num_strat = 0

    if 1 in c.runReHo:

        for strat in strat_list:

            calc_avg("raw_reho_map", strat, num_strat)

            if c.fwhm != None:
                calc_avg("reho_smooth", strat, num_strat)

            if 1 in c.runRegisterFuncToMNI:

                calc_avg("reho_to_standard", strat, num_strat)

                if c.fwhm != None:
                    calc_avg("reho_to_standard_smooth", strat, num_strat)

            num_strat += 1

    strat_list += new_strat_list

    '''
    z-standardize ReHo MNI-standardized outputs
    '''
    new_strat_list = []
    num_strat = 0

    if 1 in c.runZScoring and (1 in c.runReHo):

        for strat in strat_list:

            if c.fwhm != None:
                z_score_standardize('reho_zstd', 'reho_to_standard_smooth',
                                    strat, num_strat)

            z_score_standardize('reho', 'reho_to_standard', strat, num_strat)

            num_strat += 1

    strat_list += new_strat_list

    '''
    Smoothing SCA roi based Z scores and or possibly Z scores in MNI
    '''
    if (1 in c.runSCA) and (
        "Avg" in sca_analysis_dict.keys()) and c.fwhm != None:
        for strat in strat_list:
            output_smooth('sca_roi_stack', 'sca_roi_correlation_stack', strat,
                          num_strat)
            output_smooth('sca_roi_files', 'sca_roi_correlation_files', strat,
                          num_strat, 1)

            num_strat += 1

    strat_list += new_strat_list

    '''
    calc averages of SCA files outputs
    '''
    new_strat_list = []
    num_strat = 0

    if (1 in c.runSCA) and ("Avg" in sca_analysis_dict.keys()):

        for strat in strat_list:

            calc_avg("sca_roi_correlation_files", strat, num_strat, 1)

            if c.fwhm != None:
                calc_avg("sca_roi_files_smooth", strat, num_strat, 1)

            if 1 in c.runRegisterFuncToMNI:

                calc_avg("sca_roi_files_to_standard", strat, num_strat, 1)

                if c.fwhm != None:
                    calc_avg("sca_roi_files_to_standard_smooth", strat,
                             num_strat, 1)

            num_strat += 1

    strat_list += new_strat_list

    '''
    fisher-z-standardize SCA ROI MNI-standardized outputs
    '''
    new_strat_list = []
    num_strat = 0

    if 1 in c.runZScoring and (1 in c.runSCA) and \
            ("Avg" in sca_analysis_dict.keys()):

        for strat in strat_list:

            if c.fwhm != None:
                fisher_z_score_standardize('sca_roi_files_to_standard_smooth', \
                                           'sca_roi_files_to_standard_smooth', \
                                           'roi_timeseries_for_SCA', \
                                           strat, num_strat, 1)

            fisher_z_score_standardize('sca_roi_files_to_standard', \
                                       'sca_roi_files_to_standard', \
                                       'roi_timeseries_for_SCA', \
                                       strat, num_strat, 1)

            num_strat += 1

    strat_list += new_strat_list

    """""""""""""""""""""""""""""""""""""""""""""""""""
     QUALITY CONTROL - to be re-implemented later
    """""""""""""""""""""""""""""""""""""""""""""""""""

    # TODO - QA pages: re-introduce
    '''
    if 1 in c.generateQualityControlImages:

        #register color palettes
        register_pallete(os.path.realpath(
                os.path.join(CPAC.__path__[0], 'qc', 'red.py')), 'red')
        register_pallete(os.path.realpath(
                os.path.join(CPAC.__path__[0], 'qc', 'green.py')), 'green')
        register_pallete(os.path.realpath(
                os.path.join(CPAC.__path__[0], 'qc', 'blue.py')), 'blue')
        register_pallete(os.path.realpath(
                os.path.join(CPAC.__path__[0], 'qc', 'red_to_blue.py')), 'red_to_blue')
        register_pallete(os.path.realpath(
                os.path.join(CPAC.__path__[0], 'qc', 'cyan_to_yellow.py')), 'cyan_to_yellow')

        hist = pe.Node(util.Function(input_names=['measure_file',
                                                   'measure'],
                                     output_names=['hist_path'],
                                     function=gen_histogram),
                        name='histogram')

        for strat in strat_list:

            nodes = getNodeList(strat)

            #make SNR plot

            try:

                hist_ = hist.clone('hist_snr_%d' % num_strat)
                hist_.inputs.measure = 'snr'

                drop_percent = pe.Node(util.Function(input_names=['measure_file',
                                                   'percent_'],
                                    output_names=['modified_measure_file'],
                                    function=drop_percent_),
                                    name='dp_snr_%d' % num_strat)
                drop_percent.inputs.percent_ = 99

                preproc, out_file = strat.get_node_from_resource_pool('preprocessed')
                brain_mask, mask_file = strat.get_node_from_resource_pool('functional_brain_mask')
                func_to_anat_xfm, xfm_file = strat.get_node_from_resource_pool('functional_to_anat_linear_xfm')
                anat_ref, ref_file = strat.get_node_from_resource_pool('anatomical_brain')
                mfa, mfa_file = strat.get_node_from_resource_pool('mean_functional_in_anat')

                std_dev = pe.Node(util.Function(input_names=['mask_', 'func_'],
                                                output_names=['new_fname'],
                                                    function=gen_std_dev),
                                    name='std_dev_%d' % num_strat)

                std_dev_anat = pe.Node(util.Function(input_names=['func_',
                                                                    'ref_',
                                                                    'xfm_',
                                                                    'interp_'],
                                                        output_names=['new_fname'],
                                                        function=gen_func_anat_xfm),
                                        name='std_dev_anat_%d' % num_strat)

                snr = pe.Node(util.Function(input_names=['std_dev', 'mean_func_anat'],
                                            output_names=['new_fname'],
                                            function=gen_snr),
                                name='snr_%d' % num_strat)

                ###
                snr_val = pe.Node(util.Function(input_names=['measure_file'],
                                            output_names=['snr_storefl'],
                                            function=cal_snr_val),
                                name='snr_val%d' % num_strat)


                std_dev_anat.inputs.interp_ = 'trilinear'

                montage_snr = create_montage('montage_snr_%d' % num_strat,
                                'red_to_blue', 'snr')


                workflow.connect(preproc, out_file,
                                    std_dev, 'func_')

                workflow.connect(brain_mask, mask_file,
                                  std_dev, 'mask_')

                workflow.connect(std_dev, 'new_fname',
                                    std_dev_anat, 'func_')

                workflow.connect(func_to_anat_xfm, xfm_file,
                                 std_dev_anat, 'xfm_')

                workflow.connect(anat_ref, ref_file,
                                 std_dev_anat, 'ref_')

                workflow.connect(std_dev_anat, 'new_fname',
                                 snr, 'std_dev')

                workflow.connect(mfa, mfa_file,
                                 snr, 'mean_func_anat')

                workflow.connect(snr, 'new_fname',
                                 hist_, 'measure_file')

                workflow.connect(snr, 'new_fname',
                                 drop_percent, 'measure_file')

                workflow.connect(snr, 'new_fname',
                                 snr_val, 'measure_file')   ###


                workflow.connect(drop_percent, 'modified_measure_file',
                                 montage_snr, 'inputspec.overlay')

                workflow.connect(anat_ref, ref_file,
                                 montage_snr, 'inputspec.underlay')


                strat.update_resource_pool({'qc___snr_a': (montage_snr, 'outputspec.axial_png'),
                                            'qc___snr_s': (montage_snr, 'outputspec.sagittal_png'),
                                            'qc___snr_hist': (hist_, 'hist_path'),
                                            'qc___snr_val': (snr_val, 'snr_storefl')})   ###
                if not 3 in qc_montage_id_a:
                    qc_montage_id_a[3] = 'snr_a'
                    qc_montage_id_s[3] = 'snr_s'
                    qc_hist_id[3] = 'snr_hist'

            except:
                logStandardError('QC', 'unable to get resources for SNR plot', '0051')
                raise


            #make motion parameters plot

            try:

                mov_param, out_file = strat.get_node_from_resource_pool('movement_parameters')
                mov_plot = pe.Node(util.Function(input_names=['motion_parameters'],
                                                    output_names=['translation_plot',
                                                                'rotation_plot'],
                                                    function=gen_motion_plt),
                                    name='motion_plt_%d' % num_strat)

                workflow.connect(mov_param, out_file,
                                    mov_plot, 'motion_parameters')
                strat.update_resource_pool({'qc___movement_trans_plot': (mov_plot, 'translation_plot'),
                                            'qc___movement_rot_plot': (mov_plot, 'rotation_plot')})

                if not 6 in qc_plot_id:
                    qc_plot_id[6] = 'movement_trans_plot'

                if not 7 in qc_plot_id:
                    qc_plot_id[7] = 'movement_rot_plot'


            except:
                logStandardError('QC', 'unable to get resources for Motion Parameters plot', '0052')
                raise


            # make FD plot and volumes removed
            if 'gen_motion_stats' in nodes:

                try:

                    fd, out_file = strat.get_node_from_resource_pool('frame_wise_displacement')
                    excluded, out_file_ex = strat.get_node_from_resource_pool('scrubbing_frames_excluded')

                    fd_plot = pe.Node(util.Function(input_names=['arr',
                                                                 'ex_vol',
                                                                 'measure'],
                                                    output_names=['hist_path'],
                                                    function=gen_plot_png),
                                      name='fd_plot_%d' % num_strat)
                    fd_plot.inputs.measure = 'FD'
                    workflow.connect(fd, out_file,
                                     fd_plot, 'arr')
                    workflow.connect(excluded, out_file_ex,
                                     fd_plot, 'ex_vol')
                    strat.update_resource_pool({'qc___fd_plot': (fd_plot, 'hist_path')})
                    if not 8 in qc_plot_id:
                        qc_plot_id[8] = 'fd_plot'


                except:
                    logStandardError('QC', 'unable to get resources for FD plot', '0053')
                    raise

            # make QC montages for Skull Stripping Visualization

            try:
                anat_underlay, out_file = strat.get_node_from_resource_pool('anatomical_brain')
                skull, out_file_s = strat.get_node_from_resource_pool('anatomical_reorient')


                montage_skull = create_montage('montage_skull_%d' % num_strat,
                                    'red', 'skull_vis')   ###

                skull_edge = pe.Node(util.Function(input_names=['file_'],
                                                   output_names=['new_fname'],
                                                   function=make_edge),
                                     name='skull_edge_%d' % num_strat)


                workflow.connect(skull, out_file_s,
                                 skull_edge, 'file_')

                workflow.connect(anat_underlay, out_file,
                                 montage_skull, 'inputspec.underlay')

                workflow.connect(skull_edge, 'new_fname',
                                 montage_skull, 'inputspec.overlay')

                strat.update_resource_pool({'qc___skullstrip_vis_a': (montage_skull, 'outputspec.axial_png'),
                                            'qc___skullstrip_vis_s': (montage_skull, 'outputspec.sagittal_png')})

                if not 1 in qc_montage_id_a:
                        qc_montage_id_a[1] = 'skullstrip_vis_a'
                        qc_montage_id_s[1] = 'skullstrip_vis_s'

            except:
                logStandardError('QC', 'Cannot generate QC montages for Skull Stripping: Resources Not Found', '0054')
                raise


            ### make QC montages for mni normalized anatomical image

            try:
                mni_anat_underlay, out_file = strat.get_node_from_resource_pool('mni_normalized_anatomical')

                montage_mni_anat = create_montage('montage_mni_anat_%d' % num_strat,
                                    'red', 'mni_anat')

                workflow.connect(mni_anat_underlay, out_file,
                                 montage_mni_anat, 'inputspec.underlay')

                montage_mni_anat.inputs.inputspec.overlay = p.resource_filename('CPAC','resources/templates/MNI152_Edge_AllTissues.nii.gz')

                strat.update_resource_pool({'qc___mni_normalized_anatomical_a': (montage_mni_anat, 'outputspec.axial_png'),
                                            'qc___mni_normalized_anatomical_s': (montage_mni_anat, 'outputspec.sagittal_png')})

                if not 6 in qc_montage_id_a:
                        qc_montage_id_a[6] = 'mni_normalized_anatomical_a'
                        qc_montage_id_s[6] = 'mni_normalized_anatomical_s'

            except:
                logStandardError('QC', 'Cannot generate QC montages for MNI normalized anatomical: Resources Not Found', '0054')
                raise



            # make QC montages for CSF WM GM

            if 'seg_preproc' in nodes:

                try:
                    anat_underlay, out_file = strat.get_node_from_resource_pool('anatomical_brain')
                    csf_overlay, out_file_csf = strat.get_node_from_resource_pool('anatomical_csf_mask')
                    wm_overlay, out_file_wm = strat.get_node_from_resource_pool('anatomical_wm_mask')
                    gm_overlay, out_file_gm = strat.get_node_from_resource_pool('anatomical_gm_mask')

                    montage_csf_gm_wm = create_montage_gm_wm_csf('montage_csf_gm_wm_%d' % num_strat,
                                        'montage_csf_gm_wm')

                    workflow.connect(anat_underlay, out_file,
                                     montage_csf_gm_wm, 'inputspec.underlay')

                    workflow.connect(csf_overlay, out_file_csf,
                                     montage_csf_gm_wm, 'inputspec.overlay_csf')

                    workflow.connect(wm_overlay, out_file_wm,
                                     montage_csf_gm_wm, 'inputspec.overlay_wm')

                    workflow.connect(gm_overlay, out_file_gm,
                                     montage_csf_gm_wm, 'inputspec.overlay_gm')

                    strat.update_resource_pool({'qc___csf_gm_wm_a': (montage_csf_gm_wm, 'outputspec.axial_png'),
                                                'qc___csf_gm_wm_s': (montage_csf_gm_wm, 'outputspec.sagittal_png')})

                    if not 2 in qc_montage_id_a:
                            qc_montage_id_a[2] = 'csf_gm_wm_a'
                            qc_montage_id_s[2] = 'csf_gm_wm_s'

                except:
                    logStandardError('QC', 'Cannot generate QC montages for WM GM CSF masks: Resources Not Found', '0055')
                    raise


            # make QC montage for Mean Functional in T1 with T1 edge

            try:
                anat, out_file = strat.get_node_from_resource_pool('anatomical_brain')
                m_f_a, out_file_mfa = strat.get_node_from_resource_pool('mean_functional_in_anat')

                montage_anat = create_montage('montage_anat_%d' % num_strat,
                                    'red', 't1_edge_on_mean_func_in_t1')   ###

                anat_edge = pe.Node(util.Function(input_names=['file_'],
                                                   output_names=['new_fname'],
                                                   function=make_edge),
                                     name='anat_edge_%d' % num_strat)

                workflow.connect(anat, out_file,
                                 anat_edge, 'file_')


                workflow.connect(m_f_a, out_file_mfa,
                                 montage_anat, 'inputspec.underlay')

                workflow.connect(anat_edge, 'new_fname',
                                 montage_anat, 'inputspec.overlay')

                strat.update_resource_pool({'qc___mean_func_with_t1_edge_a': (montage_anat, 'outputspec.axial_png'),
                                            'qc___mean_func_with_t1_edge_s': (montage_anat, 'outputspec.sagittal_png')})

                if not 4 in qc_montage_id_a:
                        qc_montage_id_a[4] = 'mean_func_with_t1_edge_a'
                        qc_montage_id_s[4] = 'mean_func_with_t1_edge_s'


            except:
                logStandardError('QC', 'Cannot generate QC montages for Mean Functional in T1 with T1 edge: Resources Not Found', '0056')
                raise

            # make QC montage for Mean Functional in MNI with MNI edge

            try:
                m_f_i, out_file = strat.get_node_from_resource_pool('mean_functional_in_mni')

                montage_mfi = create_montage('montage_mfi_%d' % num_strat,
                                    'red', 'MNI_edge_on_mean_func_mni')   ###

#                  MNI_edge = pe.Node(util.Function(input_names=['file_'],
#                                                     output_names=['new_fname'],
#                                                     function=make_edge),
#                                       name='MNI_edge_%d' % num_strat)
#                  #MNI_edge.inputs.file_ = c.template_brain_only_for_func
#                 workflow.connect(MNI_edge, 'new_fname',
#                                  montage_mfi, 'inputspec.overlay')

                workflow.connect(m_f_i, out_file,
                                 montage_mfi, 'inputspec.underlay')

                montage_mfi.inputs.inputspec.overlay = p.resource_filename('CPAC','resources/templates/MNI152_Edge_AllTissues.nii.gz')


                strat.update_resource_pool({'qc___mean_func_with_mni_edge_a': (montage_mfi, 'outputspec.axial_png'),
                                            'qc___mean_func_with_mni_edge_s': (montage_mfi, 'outputspec.sagittal_png')})

                if not 5 in qc_montage_id_a:
                        qc_montage_id_a[5] = 'mean_func_with_mni_edge_a'
                        qc_montage_id_s[5] = 'mean_func_with_mni_edge_s'


            except:
                logStandardError('QC', 'Cannot generate QC montages for Mean Functional in MNI with MNI edge: Resources Not Found', '0057')
                raise





            # QA pages function
            def QA_montages(measure, idx):

                try:

                    histogram = hist.clone('hist_%s_%d' % (measure, num_strat))
                    histogram.inputs.measure = measure

                    drop_percent = pe.MapNode(util.Function(input_names=['measure_file',
                                                         'percent_'],
                                           output_names=['modified_measure_file'],
                                           function=drop_percent_),
                                           name='dp_%s_%d' % (measure, num_strat), iterfield=['measure_file'])
                    drop_percent.inputs.percent_ = 99.999

                    overlay, out_file = strat.get_node_from_resource_pool(measure)

                    montage = create_montage('montage_%s_%d' % (measure, num_strat),
                                    'cyan_to_yellow', measure)
                    montage.inputs.inputspec.underlay = c.template_brain_only_for_func

                    workflow.connect(overlay, out_file,
                                     drop_percent, 'measure_file')

                    workflow.connect(drop_percent, 'modified_measure_file',
                                     montage, 'inputspec.overlay')

                    workflow.connect(overlay, out_file,
                                     histogram, 'measure_file')

                    strat.update_resource_pool({'qc___%s_a' % measure: (montage, 'outputspec.axial_png'),
                                                'qc___%s_s' % measure: (montage, 'outputspec.sagittal_png'),
                                                'qc___%s_hist' % measure: (histogram, 'hist_path')})

                    if not idx in qc_montage_id_a:
                        qc_montage_id_a[idx] = '%s_a' % measure
                        qc_montage_id_s[idx] = '%s_s' % measure
                        qc_hist_id[idx] = '%s_hist' % measure

                except Exception as e:
                    print "[!] Creation of QA montages for %s has failed.\n" % measure
                    print "Error: %s" % e
                    pass



            # ALFF and f/ALFF QA montages
            if 1 in c.runALFF:

                if 1 in c.runRegisterFuncToMNI:
                    QA_montages('alff_to_standard', 7)
                    QA_montages('falff_to_standard', 8)

                    if c.fwhm != None:
                        QA_montages('alff_to_standard_smooth', 9)
                        QA_montages('falff_to_standard_smooth', 10)

                    if 1 in c.runZScoring:

                        if c.fwhm != None:
                            QA_montages('alff_to_standard_smooth_zstd', 11)
                            QA_montages('falff_to_standard_smooth_zstd', 12)

                        else:
                            QA_montages('alff_to_standard_zstd', 13)
                            QA_montages('falff_to_standard_zstd', 14)


            # ReHo QA montages
            if 1 in c.runReHo:

                if 1 in c.runRegisterFuncToMNI:
                    QA_montages('reho_to_standard', 15)

                    if c.fwhm != None:
                        QA_montages('reho_to_standard_smooth', 16)

                    if 1 in c.runZScoring:

                        if c.fwhm != None:
                            QA_montages('reho_to_standard_smooth_fisher_zstd', 17)

                        else:
                            QA_montages('reho_to_standard_fisher_zstd', 18)



            # SCA ROI QA montages
            if (1 in c.runSCA) and (1 in c.runROITimeseries):

                if 1 in c.runRegisterFuncToMNI:
                    QA_montages('sca_roi_to_standard', 19)

                    if c.fwhm != None:
                        QA_montages('sca_roi_to_standard_smooth', 20)

                    if 1 in c.runZScoring:

                        if c.fwhm != None:
                            QA_montages('sca_roi_to_standard_smooth_fisher_zstd', 22)

                        else:
                            QA_montages('sca_roi_to_standard_fisher_zstd', 21)



            # SCA Seed QA montages
            if (1 in c.runSCA) and ("Voxel" in ts_analysis_dict.keys()): #(1 in c.runVoxelTimeseries):

                if 1 in c.runRegisterFuncToMNI:
                    QA_montages('sca_seed_to_standard', 23)

                    if c.fwhm != None:
                        QA_montages('sca_seed_to_standard_smooth', 24)

                    if 1 in c.runZScoring:

                        if c.fwhm != None:
                            QA_montages('sca_seed_to_standard_smooth_fisher_zstd', 26)

                        else:
                            QA_montages('sca_seed_to_standard_fisher_zstd', 25)


            # SCA Multiple Regression
            if "MultReg" in sca_analysis_dict.keys(): #(1 in c.runMultRegSCA) and (1 in c.runROITimeseries):

                if 1 in c.runRegisterFuncToMNI:
                    QA_montages('sca_tempreg_maps_files', 27)
                    QA_montages('sca_tempreg_maps_zstat_files', 28)

                    if c.fwhm != None:
                        QA_montages('sca_tempreg_maps_files_smooth', 29)
                        QA_montages('sca_tempreg_maps_zstat_files_smooth', 30)



            # Dual Regression QA montages
            if (1 in c.runDualReg) and (1 in c.runSpatialRegression):

                QA_montages('dr_tempreg_maps_files', 31)
                QA_montages('dr_tempreg_maps_zstat_files', 32)

                if 1 in c.runRegisterFuncToMNI:
                    QA_montages('dr_tempreg_maps_files_to_standard', 33)
                    QA_montages('dr_tempreg_maps_zstat_files_to_standard', 34)

                    if c.fwhm != None:
                        QA_montages('dr_tempreg_maps_files_to_standard_smooth', 35)
                        QA_montages('dr_tempreg_maps_zstat_files_to_standard_smooth', 36)



            # VMHC QA montages
            if 1 in c.runVMHC:

                QA_montages('vmhc_raw_score', 37)
                QA_montages('vmhc_fisher_zstd', 38)
                QA_montages('vmhc_fisher_zstd_zstat_map', 39)


            # Network Centrality QA montages
            if 1 in c.runNetworkCentrality:

                QA_montages('centrality_outputs', 40)
                QA_montages('centrality_outputs_zstd', 41)

                if c.fwhm != None:
                    QA_montages('centrality_outputs_smoothed', 42)
                    QA_montages('centrality_outputs_smoothed_zstd', 43)


            num_strat += 1
    '''

    logger.info('\n\n' + 'Pipeline building completed.' + '\n\n')

    # end of workflow

    # Run the pipeline only if the user signifies.
    # otherwise, only construct the pipeline (above)
    if run == 1:
        try:
            workflow.write_graph(graph2use='orig')
        except:
            pass

        # this section creates names for the different branched strategies.
        # it identifies where the pipeline has forked and then appends the
        # name of the forked nodes to the branch name in the output directory
        renamedStrats = []
        forkPoints = []
        forkPointsDict = {}

        def is_number(s):
            # function which returns boolean checking if a character
            # is a number or not
            try:
                float(s)
                return True
            except ValueError:
                return False

        for strat in strat_list:

            # load list of nodes in this one particular
            # strat into the list "nodeList"
            nodeList = strat.name
            renamedNodesList = []

            # strip the _n (n being the strat number) from
            # each node name and return to a list
            for node in nodeList:

                renamedNode = node
                lastNodeChar = node[len(node) - 1]

                while lastNodeChar == '_' or lastNodeChar == '-' or is_number(
                        lastNodeChar):
                    # make 'renamedNode' the node name with the last character
                    # stripped off, continue this until the _# at the end
                    # of it is gone - does it this way instead of just cutting
                    # off the last two characters in case of a large amount of
                    # strats which can reach double digits
                    renamedNode = renamedNode[:-1]
                    lastNodeChar = renamedNode[len(renamedNode) - 1]

                renamedNodesList.append(renamedNode)

            renamedStrats.append(renamedNodesList)

        # here, renamedStrats is a list containing each strat (forks)
        for strat in renamedStrats:

            tmpForkPoint = []

            # here, 'strat' is a list of node names within one of the forks
            for nodeName in strat:

                # compare each strat against the first one in the strat list,
                # and if any node names in the new strat are not present in
                # the 'original' one, then append to a list of 'fork points'
                for renamedStratNodes in renamedStrats:

                    if nodeName not in renamedStratNodes and \
                                    nodeName not in tmpForkPoint:
                        tmpForkPoint.append(nodeName)

            forkPoints.append(tmpForkPoint)

        # forkPoints is a list of lists, each list containing node names of
        # nodes run in that strat/fork that are unique to that strat/fork

        forkNames = []

        # here 'forkPoint' is an individual strat with its unique nodes
        for forkPoint in forkPoints:

            forkName = ''
            forklabel = ''
            for fork in forkPoint:
                forklabel = ''
                if 'ants' in fork:
                    forklabel = 'ANTS'
                if 'fnirt' in fork:
                    forklabel = 'FNIRT'
                if 'automask' in fork:
                    forklabel = '3dAutoMask(func)'
                if 'bet' in fork:
                    forklabel = 'BET(func)'
                if 'bbreg' in fork:
                    forklabel = 'bbreg'
                if 'frequency' in fork:
                    forklabel = 'freq-filter'
                if 'nuisance' in fork:
                    forklabel = 'nuisance'
                if 'median' in fork:
                    forklabel = 'median'
                if 'friston' in fork:
                    forklabel = 'friston'
                if 'motion_stats' in fork:
                    forklabel = 'motion'
                if 'scrubbing' in fork:
                    forklabel = 'scrub'
                if 'slice' in fork:
                    forklabel = 'slice'
                    #if 'epi_distcorr' in fork:
                    #forklabel = 'epi_distcorr'
                if forklabel not in forkName:
                    forkName = forkName + '__' + forklabel

            forkNames.append(forkName)

        # match each strat_list with fork point list
        # this is for the datasink
        for x in range(len(strat_list)):
            forkPointsDict[strat_list[x]] = forkNames[x]

        '''
        Datasink
        '''
        import networkx as nx
        num_strat = 0
        sink_idx = 0
        pip_ids = []

        wf_names = []
        scan_ids = ['scan_anat']

        try:
            for scanID in sub_dict['func']:
                scan_ids.append('scan_' + str(scanID))
        except KeyError:
            for scanID in sub_dict['rest']:
                scan_ids.append('scan_' + str(scanID))

        pipes = []
        origStrat = 0

        for strat in strat_list:
            rp = strat.get_resource_pool()

            # build helper dictionary to assist with a clean strategy label
            # for symlinks

            strategy_tag_helper_symlinks = {}

            if any('scrubbing' in name for name in strat.get_name()):
                strategy_tag_helper_symlinks['_threshold'] = 1
            else:
                strategy_tag_helper_symlinks['_threshold'] = 0

            if any('seg_preproc' in name for name in strat.get_name()):
                strategy_tag_helper_symlinks['_csf_threshold'] = 1
                strategy_tag_helper_symlinks['_wm_threshold'] = 1
                strategy_tag_helper_symlinks['_gm_threshold'] = 1
            else:
                strategy_tag_helper_symlinks['_csf_threshold'] = 0
                strategy_tag_helper_symlinks['_wm_threshold'] = 0
                strategy_tag_helper_symlinks['_gm_threshold'] = 0

            if any('median_angle_corr' in name for name in strat.get_name()):
                strategy_tag_helper_symlinks['_target_angle_deg'] = 1
            else:
                strategy_tag_helper_symlinks['_target_angle_deg'] = 0

            if any('nuisance' in name for name in strat.get_name()):
                strategy_tag_helper_symlinks['nuisance'] = 1
            else:
                strategy_tag_helper_symlinks['nuisance'] = 0

            strat_tag = ""
            hash_val = 0

            for name in strat.get_name():
                import re
                print (name)
                extra_string = re.search('_\d+', name).group(0)

                if extra_string:
                    name = name.split(extra_string)[0]

                if workflow_bit_id.get(name) is not None:
                    strat_tag += name + '_'
                    print name, ' --- ', 2 ** workflow_bit_id[name]
                    hash_val += 2 ** workflow_bit_id[name]

            if p_name is None or p_name == 'None':
                if forkPointsDict[strat]:
                    pipeline_id = c.pipelineName + forkPointsDict[strat]
                else:
                    pipeline_id = c.pipelineName
                    # if running multiple pipelines with gui, need to change
                    # this in future
                    p_name = None
            else:
                if forkPointsDict[strat]:
                    pipeline_id = c.pipelineName + forkPointsDict[strat]
                else:
                    pipeline_id = p_name
                    # if running multiple pipelines with gui, need to change
                    # this in future
                    p_name = None

            logger.info('strat_tag,  ---- , hash_val,  ---- , pipeline_id: '
                        '%s, ---- %s, ---- %s'
                        % (strat_tag, hash_val, pipeline_id))
            pip_ids.append(pipeline_id)
            wf_names.append(strat.get_name())

            # Extract credentials path for output if it exists
            s3_str = 's3://'
            try:
                # Get path to creds file
                creds_path = str(c.awsOutputBucketCredentials)
                creds_path = os.path.abspath(creds_path)
                # Test for s3 write access
                s3_write_access = \
                    aws_utils.test_bucket_access(creds_path,
                                                 c.outputDirectory)
                if not s3_write_access:
                    raise Exception('Not able to write to bucket!')
            except Exception as exc:
                if c.outputDirectory.lower().startswith(s3_str):
                    err_msg = 'There was an error processing credentials or ' \
                              'accessing the S3 bucket. Check and try again.\n' \
                              'Error: %s' % exc
                    raise Exception(err_msg)
            try:
                encrypt_data = bool(c.s3Encryption[0])
            except Exception as exc:
                encrypt_data = False

            debugging_outputs = ['anatomical_csf_mask', 'anatomical_gm_mask',
                                 'anatomical_wm_mask', 'despiked_fieldmap',
                                 'despiking_frames_excluded',
                                 'despiking_frames_included',
                                 'dr_tempreg_maps_stack',
                                 'dr_tempreg_maps_stack_to_standard',
                                 'dr_tempreg_maps_stack_to_standard_smooth',
                                 'dr_tempreg_maps_zstat_stack',
                                 'dr_tempreg_maps_zstat_stack_to_standard',
                                 'dr_tempreg_maps_zstat_stack_to_standard_smooth',
                                 'fmap_magnitude',
                                 'fmap_phase_diff',
                                 'raw_functional',
                                 'sca_roi_correlation_stack',
                                 'sca_roi_stack_smooth',
                                 'sca_roi_stack_to_standard',
                                 'sca_roi_stack_to_standard_smooth',
                                 'sca_tempreg_maps_stack',
                                 'sca_tempreg_maps_stack_smooth',
                                 'sca_tempreg_maps_zstat_stack',
                                 'sca_tempreg_maps_zstat_stack_smooth',
                                 'seg_mixeltype',
                                 'seg_partial_volume_files',
                                 'seg_partial_volume_map']

            for key in sorted(rp.keys()):

                if key in debugging_outputs:
                    continue

                ds = pe.Node(nio.DataSink(), name='sinker_%d' % sink_idx)
                # Write QC outputs to log directory
                if 'qc' in key.lower():
                    ds.inputs.base_directory = c.logDirectory
                else:
                    ds.inputs.base_directory = c.outputDirectory
                ds.inputs.creds_path = creds_path
                ds.inputs.encrypt_bucket_keys = encrypt_data
                ds.inputs.container = os.path.join(
                    'pipeline_%s' % pipeline_id, subject_id)
                ds.inputs.regexp_substitutions = [(r"/_sca_roi(.)*[/]", '/'),
                                                  (
                                                  r"/_smooth_centrality_(\d)+[/]",
                                                  '/'),
                                                  (r"/_z_score(\d)+[/]", "/"),
                                                  (
                                                  r"/_dr_tempreg_maps_zstat_files_smooth_(\d)+[/]",
                                                  "/"),
                                                  (
                                                  r"/_sca_tempreg_maps_zstat_files_smooth_(\d)+[/]",
                                                  "/"),
                                                  (r"/qc___", '/qc/')]
                node, out_file = rp[key]
                workflow.connect(node, out_file,
                                 ds, key)
                logger.info(
                    'node, out_file, key: %s, %s, %s' % (node, out_file, key))

                link_node = pe.Node(interface=util.Function(
                    input_names=['in_file', 'strategies',
                                 'subject_id', 'pipeline_id', 'helper',
                                 'create_sym_links'],
                    output_names=[],
                    function=process_outputs),
                                    name='process_outputs_%d' % sink_idx)

                link_node.inputs.strategies = strategies
                link_node.inputs.subject_id = subject_id
                link_node.inputs.pipeline_id = 'pipeline_%s' % (pipeline_id)
                link_node.inputs.helper = dict(strategy_tag_helper_symlinks)

                if 1 in c.runSymbolicLinks:
                    link_node.inputs.create_sym_links = True
                else:
                    link_node.inputs.create_sym_links = False

                workflow.connect(ds, 'out_file', link_node, 'in_file')

                sink_idx += 1
                logger.info('sink index: %s' % sink_idx)

            d_name = os.path.join(c.logDirectory, ds.inputs.container)
            if not os.path.exists(d_name):
                os.makedirs(d_name)

            try:
                G = nx.DiGraph()
                strat_name = strat.get_name()
                G.add_edges_from([(strat_name[s], strat_name[s + 1]) for s in
                                  range(len(strat_name) - 1)])
                dotfilename = os.path.join(d_name, 'strategy.dot')
                nx.write_dot(G, dotfilename)
                format_dot(dotfilename, 'png')
            except:
                logStandardWarning('Datasink',
                                   'Cannot Create the strategy and pipeline graph, dot or/and pygraphviz is not installed')
                pass

            logger.info('%s*' % d_name)
            num_strat += 1

            pipes.append(pipeline_id)

        # creates the HTML files used to represent the logging-based status
        create_log_template(pip_ids, wf_names, scan_ids, subject_id, log_dir)

        logger.info('\n\n' + ('Strategy forks: %s' % pipes) + '\n\n')

        pipeline_start_date = strftime("%Y-%m-%d")
        pipeline_start_datetime = strftime("%Y-%m-%d %H:%M:%S")
        pipeline_starttime_string = pipeline_start_datetime.replace(' ', '_')
        pipeline_starttime_string = pipeline_starttime_string.replace(':',
                                                                      '-')

        strat_no = 0

        subject_info['resource_pool'] = []

        for strat in strat_list:
            strat_label = 'strat_%d' % strat_no
            subject_info[strat_label] = strat.get_name()
            subject_info['resource_pool'].append(strat.get_resource_pool())
            strat_no += 1

        subject_info['status'] = 'Running'

        '''
        subject_info_pickle = open(os.getcwd() + '/subject_info.p', 'wb')

        pickle.dump(subject_info, subject_info_pickle)

        subject_info_pickle.close()
        '''

        # TODO:set memory and num_threads of critical nodes if running
        # MultiProcPlugin

        # Create callback logger
        import logging as cb_logging
        cb_log_filename = os.path.join(log_dir,
                                       'callback_%s.log' % sub_dict[
                                           'subject_id'])

        try:
            if not os.path.exists(os.path.dirname(cb_log_filename)):
                os.makedirs(os.path.dirname(cb_log_filename))

        except IOError:
            pass

        # Add handler to callback log file
        cb_logger = cb_logging.getLogger('callback')
        cb_logger.setLevel(cb_logging.DEBUG)
        handler = cb_logging.FileHandler(cb_log_filename)
        cb_logger.addHandler(handler)

        # Add status callback function that writes in callback log
        try:
            from nipype.pipeline.plugins.callback_log import log_nodes_cb
            plugin_args['status_callback'] = log_nodes_cb
        except ImportError as exc:
            import nipype
            err_msg = 'Version of nipype found in %s does not contain the ' \
                      'MultiProc plugin. Please check installation is the ' \
                      'most up-to-date or download and install the FCP-INDI ' \
                      'nipype repo at https:/github.com/fcp-indi/nipype.\n' \
                      'Error: %s' % (os.path.dirname(nipype.__file__), exc)
            logger.error(err_msg)
            # raise Exception(err_msg)

        # Actually run the pipeline now, for the current subject
        workflow.run(plugin=plugin, plugin_args=plugin_args)

        # Dump subject info pickle file to subject log dir
        subject_info['status'] = 'Completed'
        subject_info_pickle = open(
            os.path.join(log_dir, 'subject_info_%s.p' % subject_id), 'wb')
        pickle.dump(subject_info, subject_info_pickle)
        subject_info_pickle.close()

        '''
        # Actually run the pipeline now
        try:

            workflow.run(plugin='MultiProc', plugin_args={'n_procs': c.numCoresPerSubject})

        except:

            crashString = "\n\n" + "ERROR: CPAC run stopped prematurely with an error - see above.\n" + ("pipeline configuration- %s \n" % c.pipelineName) + \
            ("subject workflow- %s \n\n" % wfname) + ("Elapsed run time before crash (minutes): %s \n\n" % ((time.time() - pipeline_start_time)/60)) + \
            ("Timing information saved in %s/cpac_timing_%s_%s.txt \n" % (c.outputDirectory, c.pipelineName, pipeline_starttime_string)) + \
            ("System time of start:      %s \n" % pipeline_start_datetime) + ("System time of crash: %s" % strftime("%Y-%m-%d %H:%M:%S")) + "\n\n"

            logger.info(crashString)

            print >>timing, "ERROR: CPAC run stopped prematurely with an error."
            print >>timing, "Pipeline configuration: %s" % c.pipelineName
            print >>timing, "Subject workflow: %s" % wfname
            print >>timing, "\n" + "Elapsed run time before crash (minutes): ", ((time.time() - pipeline_start_time)/60)
            print >>timing, "System time of crash: ", strftime("%Y-%m-%d %H:%M:%S")
            print >>timing, "\n\n"

            timing.close()

            raise Exception
        '''

        '''
        try:

            workflow.run(plugin='MultiProc', plugin_args={'n_procs': c.numCoresPerSubject})

        except Exception as e:

            print "Error: CPAC Pipeline has failed."
            print ""
            print e
            print type(e)
            ###raise Exception
        '''

        # subject_dir = os.path.join(c.outputDirectory, 'pipeline_' + pipeline_id, subject_id)
        # create_output_mean_csv(subject_dir)

        for count, scanID in enumerate(pip_ids):
            for scan in scan_ids:
                create_log_node(None, None, count, scan).run()

        # If QC is enabled
        # TODO - QA pages: re-introduce
        '''
        if 1 in c.generateQualityControlImages:
            # For each pipeline ID, generate the QC pages
            for pip_id in pip_ids:
                # Define pipeline-level logging for QC
                pipeline_out_base = os.path.join(c.logDirectory, 'pipeline_%s' % pip_id)
                qc_output_folder = os.path.join(pipeline_out_base, subject_id, 'qc_files_here')
                # Generate the QC pages
                generateQCPages(qc_output_folder, qc_montage_id_a,
                                qc_montage_id_s, qc_plot_id, qc_hist_id)
                # Automatically generate QC index page
                create_all_qc.run(pipeline_out_base)
        '''

        # pipeline timing code starts here

        # have this check in case the user runs cpac_runner from terminal and
        # the timing parameter list is not supplied as usual by the GUI
        if pipeline_timing_info != None:

            # pipeline_timing_info list:
            #  [0] - unique pipeline ID
            #  [1] - pipeline start time stamp (first click of 'run' from GUI)
            #  [2] - number of subjects in subject list
            unique_pipeline_id = pipeline_timing_info[0]
            pipeline_start_stamp = pipeline_timing_info[1]
            num_subjects = pipeline_timing_info[2]

            # elapsed time data list:
            #  [0] - elapsed time in minutes
            elapsed_time_data = []

            elapsed_time_data.append(
                int(((time.time() - pipeline_start_time) / 60)))

            # elapsedTimeBin list:
            #  [0] - cumulative elapsed time (minutes) across all subjects
            #  [1] - number of times the elapsed time has been appended
            #        (effectively a measure of how many subjects have run)

            # needs to happen:
            # write more doc for all this
            # warning in .csv that some runs may be partial
            # code to delete .tmp file

            timing_temp_file_path = os.path.join(c.logDirectory,
                                                 '%s_pipeline_timing.tmp' % unique_pipeline_id)

            if not os.path.isfile(timing_temp_file_path):
                elapsedTimeBin = []
                elapsedTimeBin.append(0)
                elapsedTimeBin.append(0)

                with open(timing_temp_file_path, 'wb') as handle:
                    pickle.dump(elapsedTimeBin, handle)

            with open(timing_temp_file_path, 'rb') as handle:
                elapsedTimeBin = pickle.loads(handle.read())

            elapsedTimeBin[0] = elapsedTimeBin[0] + elapsed_time_data[0]
            elapsedTimeBin[1] = elapsedTimeBin[1] + 1

            with open(timing_temp_file_path, 'wb') as handle:
                pickle.dump(elapsedTimeBin, handle)

            # this happens once the last subject has finished running!
            if elapsedTimeBin[1] == num_subjects:

                pipelineTimeDict = {}
                pipelineTimeDict['Pipeline'] = c.pipelineName
                pipelineTimeDict[
                    'Cores_Per_Subject'] = c.maxCoresPerParticipant
                pipelineTimeDict[
                    'Simultaneous_Subjects'] = c.numParticipantsAtOnce
                pipelineTimeDict['Number_of_Subjects'] = num_subjects
                pipelineTimeDict['Start_Time'] = pipeline_start_stamp
                pipelineTimeDict['End_Time'] = strftime("%Y-%m-%d_%H:%M:%S")
                pipelineTimeDict['Elapsed_Time_(minutes)'] = elapsedTimeBin[0]
                pipelineTimeDict['Status'] = 'Complete'

                gpaTimeFields = ['Pipeline', 'Cores_Per_Subject',
                                 'Simultaneous_Subjects',
                                 'Number_of_Subjects', 'Start_Time',
                                 'End_Time', 'Elapsed_Time_(minutes)',
                                 'Status']
                timeHeader = dict((n, n) for n in gpaTimeFields)

                timeCSV = open(os.path.join(c.logDirectory,
                                            'cpac_individual_timing_%s.csv' % c.pipelineName),
                               'a')
                readTimeCSV = open(os.path.join(c.logDirectory,
                                                'cpac_individual_timing_%s.csv' % c.pipelineName),
                                   'rb')
                timeWriter = csv.DictWriter(timeCSV, fieldnames=gpaTimeFields)
                timeReader = csv.DictReader(readTimeCSV)

                headerExists = False
                for line in timeReader:
                    if 'Start_Time' in line:
                        headerExists = True

                if headerExists == False:
                    timeWriter.writerow(timeHeader)

                timeWriter.writerow(pipelineTimeDict)
                timeCSV.close()
                readTimeCSV.close()

                # remove the temp timing file now that it is no longer needed
                os.remove(timing_temp_file_path)

        # Upload logs to s3 if s3_str in output directory
        if c.outputDirectory.lower().startswith(s3_str):
            try:
                # Store logs in s3 output director/logs/...
                s3_log_dir = c.outputDirectory + '/logs/' + \
                             os.path.basename(log_dir)
                bucket_name = c.outputDirectory.split('/')[2]
                bucket = fetch_creds.return_bucket(creds_path, bucket_name)
                # Collect local log files
                local_log_files = []
                for root, dirs, files in os.walk(log_dir):
                    local_log_files.extend([os.path.join(root, fil) \
                                            for fil in files])
                    # Form destination keys
                s3_log_files = [loc.replace(log_dir, s3_log_dir) \
                                for loc in local_log_files]
                # Upload logs
                aws_utils.s3_upload(bucket, (local_log_files, s3_log_files),
                                    encrypt=encrypt_data)
                # Delete local log files
                for log_f in local_log_files:
                    os.remove(log_f)
            except Exception as exc:
                err_msg = 'Unable to upload CPAC log files in: %s.\nError: %s' \
                          % (log_dir, exc)
                logger.error(err_msg)

        # Remove working directory when done
        sub_w_path = os.path.join(c.workingDirectory, wfname)
        if c.removeWorkingDir:
            try:
                if os.path.exists(sub_w_path):
                    import shutil
                    logger.info("removing dir -> %s" % sub_w_path)
                    shutil.rmtree(sub_w_path)
            except:
                logStandardWarning('Datasink', (
                'Couldn\'t remove subjects %s working directory' % wfname))
                pass

        endString = (
                    "End of subject workflow %s \n\n" % wfname) + "CPAC run complete:\n" + (
                    "pipeline configuration- %s \n" % c.pipelineName) + \
                    ("subject workflow- %s \n\n" % wfname) + (
                    "Elapsed run time (minutes): %s \n\n" % (
                    (time.time() - pipeline_start_time) / 60)) + \
                    (
                    "Timing information saved in %s/cpac_individual_timing_%s.csv \n" % (
                    c.logDirectory, c.pipelineName)) + \
                    (
                    "System time of start:      %s \n" % pipeline_start_datetime) + (
                    "System time of completion: %s" % strftime(
                        "%Y-%m-%d %H:%M:%S"))

        logger.info(endString)

    return workflow


# Run the prep_workflow function with specific arguments
def run(config, subject_list_file, indx, strategies, p_name=None, \
        plugin=None, plugin_args=None):
    '''
    Function to build and execute the complete workflow

    Parameters
    ----------
    config: string
        filepath to a C-PAC config file
    subject_list_file : string
        filepath to a C-PAC subject list file
    indx : integer
        index of the subject in the subject list to run
    strategies : string
        filepath to a C-PAC strategies file
    maskSpecificationFile : string
        filepath to the mask-specification file
    roiSpecificationFile : string
        filepath to the roi-specification file
    templateSpecificationFile : string
        filepath to the template-specification file
    p_name : string (optional)
        name of the pipeline configuration
    plugin : string (optional)
        name of the plugin  used to schedule nodes
    plugin_args : dict (optional)
        arguments of plugin
    '''

    # Import packages
    import commands
    commands.getoutput('source ~/.bashrc')
    import yaml

    # Import configuration file
    c = Configuration(yaml.load(open(os.path.realpath(config), 'r')))

    # Try and load in the subject list
    try:
        sublist = yaml.load(open(os.path.realpath(subject_list_file), 'r'))
    except:
        raise Exception(
            "Subject list is not in proper YAML format. Please check your file")

    # Grab the subject of interest
    sub_dict = sublist[int(indx) - 1]
    sub_id = sub_dict['subject_id']

    try:
        # Build and run the pipeline
        prep_workflow(sub_dict, c, pickle.load(open(strategies, 'r')), 1,
                      p_name, plugin=plugin, plugin_args=plugin_args)
    except Exception as e:
        print 'Could not complete cpac run for subject: %s!' % sub_id
        print 'Error: %s' % e<|MERGE_RESOLUTION|>--- conflicted
+++ resolved
@@ -1309,13 +1309,9 @@
         workflow_bit_id['epi_distcorr'] = workflow_counter
        
         for strat in strat_list:
-<<<<<<< HEAD
+
             epi_distcorr = create_EPI_DistCorr(wf_name='epi_distcorr_%d' % (num_strat))
 
-            epi_distcorr.inputs.input_dwellT.dwellT = c.fmap_distcorr_dwell_time
-            epi_distcorr.inputs.input_delTE.delTE = c.fmap_distcorr_deltaTE
-            #epi_distcorr.inputs.input_asymR.asymR = c.fmap_distcorr_asymmetric_ratio
-=======
             epi_distcorr.get_node('skullstrip_method').iterables = ('skullstrip_method',c.skullstrip_method_EPI_DistCorr)
             epi_distcorr.inputs_bet_frac.bet_frac = c.bet_frac_EPI_DistCorr
             epi_distcorr.inputs_delTE.delTE = c.deltaTE_EPI_DistCorr
@@ -1328,9 +1324,6 @@
             epi_distcorr.get_node('dwellT').iterables = ('dwellT',
                                                    c.DwellTime_EPI_DistCorr)
             epi_distcorr.get_node('dwell_asym_ratio').iterables = ('dwell_asym_ratio',c.dwell_asym_ratio_EPI_DistCorr)
->>>>>>> ba82c6a1
-
-            epi_distcorr = create_EPI_DistCorr(wf_name='epi_distcorr_%d' % (num_strat))
 
             try:
                 # functional timeseries into field map dist corr
