--- conflicted
+++ resolved
@@ -1786,15 +1786,10 @@
                     strat.append_name(aroma_preproc.name)
 
                 elif 'ANTS' in c.regOption and \
-<<<<<<< HEAD
-                    'anat_symmetric_mni_fnirt_register' not in nodes and \
-                        'anat_mni_fnirt_register' not in nodes:
-=======
                     'anat_symmetric_mni_flirt_register' not in nodes and \
                     'anat_symmetric_mni_fnirt_register' not in nodes and \
                     'anat_mni_flirt_register' not in nodes and \
                     'anat_mni_fnirt_register' not in nodes:
->>>>>>> 9d949ff2
 
                     # we don't have the FNIRT warp file, so we need to calculate
                     # ICA-AROMA de-noising in template space
@@ -1877,71 +1872,10 @@
                 if 0 in c.runNuisance:
                     new_strat_list.append(strat.fork())
 
-<<<<<<< HEAD
                 nodes = strat.get_nodes_names()
 
                 has_segmentation = 'seg_preproc' in nodes
                 nuisance_wf_name = 'nuisance_{0}_{1}'
-=======
-                    if 'anat_mni_fnirt_register' in nodes or 'anat_mni_flirt_register' in nodes:
-                        nuisance = create_nuisance(False,
-                                                '{0}_{1}'.format(subwf_name,
-                                                                    num_strat))
-                    else:
-                        nuisance = create_nuisance(True,
-                                                '{0}_{1}'.format(subwf_name,
-                                                                    num_strat))
-
-                    nuisance.get_node('residuals').iterables = ([
-                        ('selector', c.Regressors),
-                        ('compcor_ncomponents', c.nComponents)
-                    ])
-
-                    workflow.connect(c.lateral_ventricles_mask, 'local_path',
-                                    nuisance, 'inputspec.lat_ventricles_mask')
-
-                    node, out_file = strat.get_leaf_properties()
-                    workflow.connect(node, out_file,
-                                    nuisance, 'inputspec.subject')
-
-                    node, out_file = strat['anatomical_gm_mask']
-                    workflow.connect(node, out_file,
-                                    nuisance, 'inputspec.gm_mask')
-
-                    node, out_file = strat['anatomical_wm_mask']
-                    workflow.connect(node, out_file,
-                                    nuisance, 'inputspec.wm_mask')
-
-                    node, out_file = strat['anatomical_csf_mask']
-                    workflow.connect(node, out_file,
-                                    nuisance, 'inputspec.csf_mask')
-
-                    node, out_file = strat['movement_parameters']
-                    workflow.connect(node, out_file,
-                                    nuisance, 'inputspec.motion_components')
-
-                    if "De-Spiking" in c.runMotionSpike:
-                        node, out_file = strat['despiking_frames_excluded']
-                        workflow.connect(node, out_file,
-                                        nuisance, 'inputspec.frames_ex')
-                    else:
-                        nuisance.inputs.inputspec.frames_ex = None
-
-                    node, out_file = strat['functional_to_anat_linear_xfm']
-                    workflow.connect(node, out_file,
-                                    nuisance,
-                                    'inputspec.func_to_anat_linear_xfm')
-
-                    if 'anat_mni_fnirt_register' in nodes or 'anat_mni_flirt_register' in nodes:
-                        node, out_file = strat['mni_to_anatomical_linear_xfm']
-                        workflow.connect(node, out_file,
-                                        nuisance,
-                                        'inputspec.mni_to_anat_linear_xfm')
-                    else:
-                        # pass the ants_affine_xfm to the input for the
-                        # INVERSE transform, but ants_affine_xfm gets inverted
-                        # within the workflow
->>>>>>> 9d949ff2
 
                 for regressors_selector in c.Regressors:
 
@@ -1967,9 +1901,11 @@
 
                     sanitized_name = re.sub(r'[^\w]+', '_', str(regressors_selector))
 
+                    use_ants = 'anat_mni_fnirt_register' in nodes or 'anat_mni_flirt_register' in nodes
+
                     nuisance_regression_workflow = create_nuisance_workflow(
                         regressors_selector,
-                        use_ants=not'anat_mni_fnirt_register' in nodes,
+                        use_ants=use_ants,
                         name=nuisance_wf_name.format(sanitized_name, num_strat)
                     )
 
@@ -2039,25 +1975,18 @@
                         'inputspec.dvars_file_path'
                     )
 
-<<<<<<< HEAD
                     node, out_file = new_strat['functional_brain_mask']
                     workflow.connect(
                         node, out_file,
                         nuisance_regression_workflow,
                         'inputspec.functional_brain_mask_file_path'
                     )
-=======
-                    use_ants = 'anat_mni_fnirt_register' in nodes or 'anat_mni_flirt_register' in nodes
-                    nuisance = create_nuisance(use_ants=use_ants,
-                                            name='nuisance_no_despiking_%d' % num_strat)
->>>>>>> 9d949ff2
 
                     nuisance_regression_workflow.get_node('inputspec').iterables = ([
                         ('selector', [regressors_selector]),
                     ])
 
-<<<<<<< HEAD
-                    if 'anat_mni_fnirt_register' in nodes:
+                    if 'anat_mni_fnirt_register' in nodes or 'anat_mni_flirt_register' in nodes:
 
                         node, out_file = new_strat['mni_to_anatomical_linear_xfm']
                         workflow.connect(
@@ -2065,47 +1994,6 @@
                             nuisance_regression_workflow,
                             'inputspec.mni_to_anat_linear_xfm_file_path'
                         )
-=======
-                    workflow.connect(c.lateral_ventricles_mask, 'local_path',
-                                    nuisance, 'inputspec.lat_ventricles_mask')
-
-                    # enforcing no de-spiking here!
-                    # TODO: when condensing these sub-wf builders, pass
-                    # TODO: something so that the check in the nuisance strat
-                    # TODO: above can be modified for this version down here
-                    nuisance.inputs.inputspec.frames_ex = None
-
-                    node, out_file = strat.get_leaf_properties()
-                    workflow.connect(node, out_file,
-                                    nuisance, 'inputspec.subject')
-
-                    node, out_file = strat['anatomical_gm_mask']
-                    workflow.connect(node, out_file,
-                                    nuisance, 'inputspec.gm_mask')
-
-                    node, out_file = strat['anatomical_wm_mask']
-                    workflow.connect(node, out_file,
-                                    nuisance, 'inputspec.wm_mask')
-
-                    node, out_file = strat['anatomical_csf_mask']
-                    workflow.connect(node, out_file,
-                                    nuisance, 'inputspec.csf_mask')
-
-                    node, out_file = strat['movement_parameters']
-                    workflow.connect(node, out_file,
-                                    nuisance, 'inputspec.motion_components')
-
-                    node, out_file = strat['functional_to_anat_linear_xfm']
-                    workflow.connect(node, out_file,
-                                    nuisance,
-                                    'inputspec.func_to_anat_linear_xfm')
-
-                    if 'anat_mni_fnirt_register' in nodes or 'anat_mni_flirt_register' in nodes:
-                        node, out_file = strat['mni_to_anatomical_linear_xfm']
-                        workflow.connect(node, out_file,
-                                        nuisance,
-                                        'inputspec.mni_to_anat_linear_xfm')
->>>>>>> 9d949ff2
                     else:
                         # pass the ants_affine_xfm to the input for the
                         # INVERSE transform, but ants_affine_xfm gets inverted
@@ -3547,9 +3435,6 @@
 
                 rp = strat.get_resource_pool()
 
-<<<<<<< HEAD
-            output_sink_nodes = []
-=======
             if c.write_debugging_outputs:
                 import pickle
                 workdir = os.path.join(c.workingDirectory, workflow_name)
@@ -3557,8 +3442,7 @@
                 with open(rp_pkl, 'wt') as f:
                     pickle.dump(rp, f)
 
-            for key in sorted(rp.keys()):
->>>>>>> 9d949ff2
+            output_sink_nodes = []
 
             for resource_i, resource in enumerate(sorted(rp.keys())):
 
@@ -3603,7 +3487,6 @@
                     ds.inputs.creds_path = creds_path
                     ds.inputs.encrypt_bucket_keys = encrypt_data
                     ds.inputs.parameterization = True
-<<<<<<< HEAD
                     ds.inputs.regexp_substitutions = [
                         (r'_rename_(.)*/', ''),
                         (r'_scan_', 'scan-'),
@@ -3615,7 +3498,7 @@
                         (r'res-.+\/', ''),
                         (r'_mask_.+\/', '_'),
                         (r'mask_sub-', 'sub-'),
-                        (r'/_compcor_ncomponents_', '_nuis-'),
+                        (r'/_selector_', '_nuis-'),
                         (r'_selector_pc', ''),
                         (r'.linear', ''),
                         (r'.wm', ''),
@@ -3627,31 +3510,6 @@
                         (r'.csf', ''),
                         (r'(\.\.)', '')
                     ]
-=======
-                    ds.inputs.regexp_substitutions = [('_rename_(.)*/', ''),
-                                                        ('_scan_', 'scan-'),
-                                                        ('/_mask_', '/roi-'),
-                                                        ('file_s3(.)*/', ''),
-                                                        ('ndmg_atlases', ''),
-                                                        ('func_atlases', ''),
-                                                        ('label', ''),
-                                                        ('res-.+\/', ''),
-                                                        ('_mask_', 'roi-'),
-                                                        ('mask_sub-', 'sub-'),
-                                                        ('/_compcor_ncomponents_', '_nuis-'),
-                                                        ('_selector_pc', ''),
-                                                        ('.linear', ''),
-                                                        ('.wm', ''),
-                                                        ('.global', ''),
-                                                        ('.motion', ''),
-                                                        ('.quadratic', ''),
-                                                        ('.gm', ''),
-                                                        ('.compcor', ''),
-                                                        ('.csf', ''),
-                                                        ('/_bandpass_freqs_', ''),
-                                                        ('_sub-', '/sub-'),
-                                                        ('(\.\.)', '')]
->>>>>>> 9d949ff2
 
                     container = 'pipeline_{0}'.format(pipeline_id)
 
