import nipype.pipeline.engine as pe
import nipype.interfaces.utility as util
import nipype.interfaces.io as nio

import re
import os
import sys
import glob

from CPAC.utils.datasource import create_grp_analysis_dataflow
from CPAC.utils import Configuration
from CPAC.utils.utils import prepare_gp_links
from CPAC.group_analysis import create_group_analysis



def prep_group_analysis_workflow(c, resource, subject_infos):
    
    #
    # this function runs once per output file during group analysis
    #

    # p_id = a list of pipeline IDs, i.e. the name of the output folder for
    #        the strat
    
    # s_ids = a list of all the subject IDs

    # scan_ids = a list of scan IDs

    # s_paths = a list of all of the filepaths of this particular output
    #           file that prep_group_analysis_workflow is being called for

    p_id, s_ids, scan_ids, s_paths = (list(tup) for tup in zip(*subject_infos))

<<<<<<< HEAD
    # set this to False for now
=======
>>>>>>> 88c978ec
    fTest = False

    def get_phenotypic_file(phenotypic_file, m_dict, m_list, mod_path, sub_id):
        
        import csv
        reader = csv.reader(open(phenotypic_file, 'rU'))
        columns = {}
        order = {}
        count = 0
        headers = reader.next()
                
        for h in headers:
            columns[h] =[]
            order[h] = count
            count+=1
            
        for r in reader:
            for h, v in zip(headers, r):
                if v:
                    columns[h].append(str(v))

        if m_dict:
            for measure in m_list:

                print '\n\nMeasure: ', measure, '\n\n'

                if measure in headers:
                    #check if 'MeanFD  is present'
                    if len(columns[measure]) < 1:

                        print '\n\ncolumns[sub_id]: ', columns[sub_id], '\n\n'

                        for sub in columns[sub_id]:

                            if m_dict.get(sub):
                                if m_dict.get(sub).get(measure):
                                    columns[measure].append(m_dict[sub][measure])
                                else:
                                    raise Exception("Couldn't find %s value for subject %s"%(measure,sub))
                            else:
                                raise Exception("Couldn't find subject %s in the parameter file"%sub)


        print '\n\ncolumns[measure]: ', columns, '\n\n'
        
        b = zip(*([k] + columns[k] for k in sorted(columns, key=order.get)))
        
        
        try:
            os.makedirs(mod_path)
        except:
            print "%s already exists"%(mod_path)
            
        new_phenotypic_file = os.path.join(mod_path, os.path.basename(phenotypic_file))
                
        a = csv.writer(open(new_phenotypic_file, 'w'))
        
        for col in b:
            a.writerow(list(col))
          
        return new_phenotypic_file

    # END get_phenotypic_file function



    threshold_val = None
    measure_dict = None
    measure_list = ['MeanFD', 'MeanFD_Jenkinson', 'MeanDVARS']
    model_sub_list = []
    

    if 1 in c.runScrubbing:

        #get scrubbing threshold
    
        if re.search('(?<=/_threshold_)\d+.\d+',s_paths[0]):

            threshold_val = re.search('(?<=/_threshold_)\d+.\d+',s_paths[0]).group(0)

        elif len(c.scrubbingThreshold) == 1:

            threshold_val = c.scrubbingThreshold[0]

        else:
            print "Found Multiple threshold value "


        print "scrubbing threshold_val -->", threshold_val

    else:

        print "No scrubbing enabled."

        if len(c.scrubbingThreshold) == 1:
            threshold_val = c.scrubbingThreshold[0]




    import yaml    

    for config in c.modelConfigs:

        print c.modelConfigs
        print config
        
        try:
            conf = Configuration(yaml.load(open(os.path.realpath(config), 'r')))
        except:
            raise Exception("Error in reading %s configuration file" % config)

        
        group_sublist = open(conf.subject_list, 'r')

        sublist_items = group_sublist.readlines()

        subject_list = [line.rstrip('\n') for line in sublist_items \
                              if not (line == '\n') and not line.startswith('#')]

        # list of subject paths which DO exist
        exist_paths = []




        ''' begin iteration through group subject list for processing '''

        for sub in subject_list:

            # let's check to make sure the subject list is formatted for
            # repeated measures properly if repeated measures is enabled and
            # vice versa
            if (c.repeatedMeasures == True) and (',' not in sub):
                print '\n\n'
                print '[!] CPAC says: The group analysis subject list is ' \
                        'not inthe appropriate format for repeated ' \
                        'measures.\n'
                print 'Please use the appropriate format as described in ' \
                        'the CPAC User Guide or turn off Repeated Measures ' \
                        'in the CPAC pipeline configuration editor, found ' \
                        'in the \'Group Analysis Settings\' tab of the ' \
                        'pipeline configuration editor.\n'
                print 'NOTE: CPAC generates a properly-formatted group ' \
                        'analysis subject list meant for running repeated ' \
                        'measures when you create your original subject ' \
                        'list. Look for \'subject_list_group_analysis_' \
                        'repeated_measures.txt\' in the directory where ' \
                        'you created your subject list.\n\n'
                raise Exception

            elif (c.repeatedMeasures == False) and (',' in sub):
                print '\n\n'
                print '[!] CPAC says: It looks like your group analysis ' \
                        'subject list is formatted for running repeated ' \
                        'measures, but \'Run Repeated Measures\' is not ' \
                        'enabled in the pipeline configuration, found in ' \
                        'the \'Group Analysis Settings\' tab of the ' \
                        'pipeline configuration editor.\n'
                print 'Double-check your pipeline configuration?\n\n'
                raise Exception



            ''' process subject ids for repeated measures, if it is on '''
            # if repeated measures is being run and the subject list
            # is a list of subject IDs and scan IDs concatenated
            if (c.repeatedMeasures == True):

                # sub.count(',') equals 1 when there is either multiple scans
                # or multiple sessions but not both, for repeated measures

                # sub.count(',') equals 2 when there are multiple sessions
                # AND scans, for repeated measures

                if sub.count(',') == 1:
                    sub_id = sub.split(',',1)[0]
                    other_id = sub.split(',',1)[1]

                elif sub.count(',') == 2:
                    sub_id = sub.split(',',2)[0]
                    scan_id = sub.split(',',2)[1]
                    session_id = sub.split(',',2)[2]



            ''' drop subjects from the group subject list '''
            # check the path files in path_files_here folder in the subject's
            # output folder - and drop any subjects from the group analysis
            # subject list which do not exist in the paths to the output files

            for path in s_paths:

                if (c.repeatedMeasures == True):

                    if sub.count(',') == 1:
                        if (sub_id in path) and (other_id in path):
                            exist_paths.append(sub)

                    elif sub.count(',') == 2:
                        if (sub_id in path) and (scan_id in path) and \
                                (session_id in path):
                            exist_paths.append(sub)

                else:

                    if sub in path:
                        exist_paths.append(sub)
 




        # check to see if any derivatives of subjects are missing
        if len(list(set(subject_list) - set(exist_paths))) >0:
            print "List of outputs missing for subjects:"
            print list(set(subject_list) - set(exist_paths))
            print "..for derivatives:"
            print resource
            print "..at paths:"
            print os.path.dirname(s_paths[0]).replace(s_ids[0], '*')

        

        # create the path string for the group analysis output
        out_dir = os.path.dirname(s_paths[0]).split(p_id[0] + '/')
        out_dir = os.path.join(conf.output_dir, out_dir[1])
        out_dir = out_dir.replace(s_ids[0], 'group_analysis_results_%s/_grp_model_%s'%(p_id[0],conf.model_name))

        mod_path = os.path.join(out_dir, 'model_files')


        if not os.path.isdir(mod_path):
            os.makedirs(mod_path)

        


        ''' write the new subject list '''
        new_sub_file = os.path.join(mod_path, os.path.basename(conf.subject_list))

        try:

            f = open(new_sub_file, 'w')
         
            for sub in exist_paths:
                print >>f, sub
        
            f.close()

        except:

            print "Error: Could not open subject list file: ", new_sub_file
            raise Exception


        conf.update('subject_list',new_sub_file)

        sub_id = conf.subject_id_label
        


        if measure_dict != None:
            conf.update('pheno_file',get_phenotypic_file(conf.pheno_file, measure_dict, measure_list, mod_path, sub_id))
        
        print 'conf updated pheno: ', conf.pheno_file, '\n\n'

            
        print "Model config dictionary ->"
        print conf.__dict__



        # Run 'create_fsl_model' script to extract phenotypic data from
        # the phenotypic file for each of the subjects in the subject list



        ''' get the motion statistics parameter file, if present '''
        # get the parameter file so it can be passed to create_fsl_model.py
        # so MeanFD or other measures can be included in the design matrix
        parameter_file = os.path.join(c.outputDirectory, p_id[0], '%s_threshold_%s_all_params.csv'%(scan_ids[0].strip('_'),threshold_val))

        if 1 in c.runGenerateMotionStatistics:

            if not os.path.exists(parameter_file):
                print '\n\n[!] CPAC says: Could not open the parameter file. ' \
                      'If Generate Motion Statistics is enabled, this can ' \
                      'usually be found in the output directory of your ' \
                      'individual-level analysis runs.\n'
                print 'Path not found: ', parameter_file, '\n\n'
                raise Exception

        elif (1 not in c.runGenerateMotionStatistics) and (os.path.exists(parameter_file)):

            if not os.path.exists(parameter_file):
                print '\n\n[!] CPAC says: Could not open the parameter file. ' \
                      'If Generate Motion Statistics is enabled, this can ' \
                      'usually be found in the output directory of your ' \
                      'individual-level analysis runs.\n'
                print 'Path not found: ', parameter_file, '\n\n'
                raise Exception

        else:

            def no_measures_error(measure):
                print '\n\n[!] CPAC says: The measure %s was included in ' \
                      'your group analysis design matrix formula, but ' \
                      'Generate Motion Statistics was not run during ' \
                      'individual-level analysis.\n' % measure
                print 'Please run Generate Motion Statistics if you wish ' \
                      'to include this measure in your model.\n'
                print 'If you HAVE completed a run with this option ' \
                      'enabled, then you are seeing this error because ' \
                      'the motion parameter file normally created by this ' \
                      'option is missing.\n\n'
                raise Exception

            for measure in measure_list:
                if (measure in conf.design_formula):
                    no_measures_error(measure)

            parameter_file = None



        ''' run create_fsl_model.py to generate the group analysis models '''
        # path to the pipeline folder to be passed to create_fsl_model.py
        # so that certain files like output_means.csv can be accessed
        pipeline_path = os.path.join(c.outputDirectory, p_id[0])

        # the current output that cpac_group_analysis_pipeline.py and
        # create_fsl_model.py is currently being run for
        current_output = s_paths[0].replace(pipeline_path, '').split('/')[2]


        try:

            from CPAC.utils import create_fsl_model
<<<<<<< HEAD
            create_fsl_model.run(conf, fTest, parameter_file, pipeline_path, current_output, True)
=======
            create_fsl_model.run(conf, False, parameter_file, pipeline_path, current_output, True)
>>>>>>> 88c978ec

            #print >>diag, "> Runs create_fsl_model."
            #print >>diag, ""

        except Exception, e:

            print "FSL Group Analysis model not successfully created - error in create_fsl_model script"
            #print "Error ->", e
            raise


            
        model_sub_list.append((conf.output_dir, conf.subject_list))


    
    if len(model_sub_list) == 0:
        raise Exception("no model found")





    ''' start group analysis '''

    print '\n\nPreparing the group analysis workflow..\n\n'

    for model_sub in model_sub_list:

        #print >>diag, "Current model_sub: ", model_sub
        #print >>diag, ""
        
        model, subject_list = model_sub
   

        if not os.path.exists(model):
            raise Exception("path to model %s doesn't exist"%model)
        
        if not os.path.exists(subject_list):
            raise Exception("path to input subject list %s is invalid" % subject_list)
        
        #if c.mixedScanAnalysis == True:
        #    wf = pe.Workflow(name = 'group_analysis/%s/grp_model_%s'%(resource, os.path.basename(model)))
        #else:
        
        
        # s_paths is a list of paths to each subject's derivative (of the current
        # derivative gpa is being run on) - s_paths_dirList is a list of each directory
        # in this path separated into list elements
        s_paths_dirList = s_paths[0].split('/')
        
        currentDerivativeFile = s_paths_dirList[-1]
        
        currentDerivative = currentDerivativeFile.split('.')[0]
        
        currentDerivative = currentDerivative.replace('#', '_')
        
        
        strgy_path = os.path.dirname(s_paths[0]).split(scan_ids[0])[1]

        for ch in ['.']:
            if ch in strgy_path:
                strgy_path = strgy_path.replace(ch, '_')
                
        # create nipype-workflow-name-friendly strgy_path
        # (remove special characters)
        strgy_path_name = strgy_path.replace('/', '__')
        
        

        wf = pe.Workflow(name = currentDerivative) 

        workDir = c.workingDirectory + '/group_analysis__%s__grp_model_%s__%s' % (resource, conf.model_name, scan_ids[0])
        workDir = workDir + '/' + strgy_path_name

        wf.base_dir = workDir
        wf.config['execution'] = {'hash_method': 'timestamp', 'crashdump_dir': os.path.abspath(c.crashLogDirectory)}
        log_dir = os.path.join(conf.output_dir, 'logs', 'group_analysis', resource, 'model_%s' % (conf.model_name))
        

        if not os.path.exists(log_dir):
            os.makedirs(log_dir)
        else:
            print "log_dir already exist"
        



        # enable logging
    
        from nipype import config
        from nipype import logging
        
        config.update_config({'logging': {'log_directory': log_dir,
                              'log_to_file': True}})
        
        # Temporarily disable until solved
        #logging.update_logging(config)

        iflogger = logging.getLogger('interface')




        ''' create the list of paths to all output files to go to model '''
        # create the 'ordered_paths' list, which is a list of all of the
        # output paths of the output files being included in the current
        # group-level analysis model
        #     'ordered_paths' is later connected to the 'zmap_files' input
        #     of the group analysis workflow - the files listed in this list
        #     are merged into the merged 4D file that goes into group analysis
      
        group_sublist = open(subject_list, 'r')
        sublist_items = group_sublist.readlines()

        input_subject_list = [line.rstrip('\n') for line in sublist_items \
                              if not (line == '\n') and not line.startswith('#')]

        ordered_paths = []
        pathcount = 0
        subcount = 0
        for sub in input_subject_list:

            subcount += 1

            if (c.repeatedMeasures == True):

                # sub.count(',') equals 1 when there is either multiple scans
                # or multiple sessions but not both, for repeated measures

                # sub.count(',') equals 2 when there are multiple sessions
                # AND scans, for repeated measures

                if sub.count(',') == 1:
                    sub_id = sub.split(',',1)[0]
                    other_id = sub.split(',',1)[1]

                elif sub.count(',') == 2:
                    sub_id = sub.split(',',2)[0]
                    scan_id = sub.split(',',2)[1]
                    session_id = sub.split(',',2)[2]


            for path in s_paths:

                if (c.repeatedMeasures == True):

                    # if repeated measures is enabled, make sure all of the
                    # relevant indicators are in the path before adding it
                    # to 'ordered_paths', i.e. the session and/or scan IDs

                    if sub.count(',') == 1:
                        if (sub_id in path) and (other_id in path):
                            pathcount += 1
                            ordered_paths.append(path)

                    elif sub.count(',') == 2:
                        if (sub_id in path) and (scan_id in path) and \
                                (session_id in path):
                            pathcount += 1
                            ordered_paths.append(path)

                else:
                    if sub in path:
                        pathcount += 1
                        ordered_paths.append(path)




        print 'S_paths length: ', len(s_paths)

        print "Ordered paths length (number of subjects): ", len(ordered_paths)
      
        print "input_subject_list -> %s" % input_subject_list

        print "strgy_path: ", strgy_path


        if len(ordered_paths) == 0:
            print '\n\n\n[!] CPAC says: None of the subjects listed in the ' \
                  'group analysis subject list were found to have outputs ' \
                  'produced by individual-level analysis.\n\nEnsure that ' \
                  'the subjects listed in your group analysis subject list ' \
                  'are the same as the ones included in the individual-' \
                  'level analysis you are running group-level analysis for.' \
                  '\n\n\n'
            raise Exception



        # gp_flow
        # Extracts the model files (.con, .grp, .mat, .fts) from the model
        # directory and sends them to the create_group_analysis workflow gpa_wf

        gp_flow = create_grp_analysis_dataflow("gp_dataflow_%s" % currentDerivative)
        gp_flow.inputs.inputspec.grp_model = model
        gp_flow.inputs.inputspec.fTest = fTest
  


        # gpa_wf
        # Creates the actual group analysis workflow

        gpa_wf = create_group_analysis(fTest, "gp_analysis_%s" % currentDerivative)

        gpa_wf.inputs.inputspec.zmap_files = ordered_paths
        gpa_wf.inputs.inputspec.z_threshold = c.zThreshold
        gpa_wf.inputs.inputspec.p_threshold = c.pThreshold
        gpa_wf.inputs.inputspec.parameters = (c.FSLDIR, 'MNI152')
    
        print "group model: ", model
        print "f test: ", fTest
        print "z threshold: ", c.zThreshold
        print "p threshold: ", c.pThreshold
        print "parameters: ", (c.FSLDIR, 'MNI152')

    
        wf.connect(gp_flow, 'outputspec.mat',
                   gpa_wf, 'inputspec.mat_file')
        wf.connect(gp_flow, 'outputspec.con',
                   gpa_wf, 'inputspec.con_file')
        wf.connect(gp_flow, 'outputspec.grp',
                    gpa_wf, 'inputspec.grp_file')

            
        if fTest:
            wf.connect(gp_flow, 'outputspec.fts',
                       gpa_wf, 'inputspec.fts_file')
        


        # ds
        # Creates the datasink node for group analysis
        
        ds = pe.Node(nio.DataSink(), name='gpa_sink')
     
        if 'sca_roi' in resource:
            out_dir = os.path.join(out_dir, \
              re.search('ROI_number_(\d)+',os.path.splitext(os.path.splitext(os.path.basename(s_paths[0]))[0])[0]).group(0))
            
        if 'centrality' in resource:
            names = ['degree_centrality_binarize', 'degree_centrality_weighted', \
                     'eigenvector_centrality_binarize', 'eigenvector_centrality_weighted', \
                     'lfcd_binarize', 'lfcd_weighted']
            for name in names:
                if name in os.path.basename(s_paths[0]):
                    out_dir = os.path.join(out_dir, name)
                    break

        if 'tempreg_maps_z_files' in resource:
            out_dir = os.path.join(out_dir, \
                re.search('\w*[#]*\d+', os.path.splitext(os.path.splitext(os.path.basename(s_paths[0]))[0])[0]).group(0))
        
#         if c.mixedScanAnalysis == True:
#             out_dir = re.sub(r'(\w)*scan_(\w)*(\d)*(\w)*[/]', '', out_dir)
              
        ds.inputs.base_directory = out_dir
        ds.inputs.container = ''
        
        ds.inputs.regexp_substitutions = [(r'(?<=rendered)(.)*[/]','/'),
                                          (r'(?<=model_files)(.)*[/]','/'),
                                          (r'(?<=merged)(.)*[/]','/'),
                                          (r'(?<=stats/clusterMap)(.)*[/]','/'),
                                          (r'(?<=stats/unthreshold)(.)*[/]','/'),
                                          (r'(?<=stats/threshold)(.)*[/]','/'),
                                          (r'_cluster(.)*[/]',''),
                                          (r'_slicer(.)*[/]',''),
                                          (r'_overlay(.)*[/]','')]
    
        '''
        if 1 in c.runSymbolicLinks:
    
    
            link_node = pe.MapNode(interface=util.Function(
                                input_names=['in_file',
                                            'resource'],
                                    output_names=[],
                                    function=prepare_gp_links),
                                    name='link_gp_', iterfield=['in_file'])
            link_node.inputs.resource = resource
            wf.connect(ds, 'out_file', link_node, 'in_file')
        '''
    


        ########datasink connections#########
        if fTest:
            wf.connect(gp_flow, 'outputspec.fts',
                       ds, 'model_files.@0') 
        
        wf.connect(gp_flow, 'outputspec.mat',
                   ds, 'model_files.@1' )
        wf.connect(gp_flow, 'outputspec.con',
                   ds, 'model_files.@2')
        wf.connect(gp_flow, 'outputspec.grp',
                   ds, 'model_files.@3')
        wf.connect(gpa_wf, 'outputspec.merged',
                   ds, 'merged')
        wf.connect(gpa_wf, 'outputspec.zstats',
                   ds, 'stats.unthreshold')
        wf.connect(gpa_wf, 'outputspec.zfstats',
                   ds,'stats.unthreshold.@01')
        wf.connect(gpa_wf, 'outputspec.fstats',
                   ds,'stats.unthreshold.@02')
        wf.connect(gpa_wf, 'outputspec.cluster_threshold_zf',
                   ds, 'stats.threshold')
        wf.connect(gpa_wf, 'outputspec.cluster_index_zf',
                   ds,'stats.clusterMap')
        wf.connect(gpa_wf, 'outputspec.cluster_localmax_txt_zf',
                   ds, 'stats.clusterMap.@01')
        wf.connect(gpa_wf, 'outputspec.overlay_threshold_zf',
                   ds, 'rendered')
        wf.connect(gpa_wf, 'outputspec.rendered_image_zf',
                   ds, 'rendered.@01')
        wf.connect(gpa_wf, 'outputspec.cluster_threshold',
                   ds,  'stats.threshold.@01')
        wf.connect(gpa_wf, 'outputspec.cluster_index',
                   ds, 'stats.clusterMap.@02')
        wf.connect(gpa_wf, 'outputspec.cluster_localmax_txt',
                   ds, 'stats.clusterMap.@03')
        wf.connect(gpa_wf, 'outputspec.overlay_threshold',
                   ds, 'rendered.@02')
        wf.connect(gpa_wf, 'outputspec.rendered_image',
                   ds, 'rendered.@03')
        
        ######################################

        # Run the actual group analysis workflow
        wf.run()

        '''
        except:

            print "Error: Group analysis workflow run command did not complete successfully."
            print "subcount: ", subcount
            print "pathcount: ", pathcount
            print "sublist: ", sublist_items
            print "input subject list: "
            print "conf: ", conf.subjectListFile
            
            raise Exception
        '''
    
        print "**Workflow finished for model %s and resource %s"%(os.path.basename(model), resource)
        
    #diag.close()



def run(config, subject_infos, resource):
    import re
    import commands
    commands.getoutput('source ~/.bashrc')
    import os
    import sys
    import pickle
    import yaml
    
    c = Configuration(yaml.load(open(os.path.realpath(config), 'r')))
    
    prep_group_analysis_workflow(c, pickle.load(open(resource, 'r') ), pickle.load(open(subject_infos, 'r')))


<|MERGE_RESOLUTION|>--- conflicted
+++ resolved
@@ -32,10 +32,6 @@
 
     p_id, s_ids, scan_ids, s_paths = (list(tup) for tup in zip(*subject_infos))
 
-<<<<<<< HEAD
-    # set this to False for now
-=======
->>>>>>> 88c978ec
     fTest = False
 
     def get_phenotypic_file(phenotypic_file, m_dict, m_list, mod_path, sub_id):
@@ -375,11 +371,7 @@
         try:
 
             from CPAC.utils import create_fsl_model
-<<<<<<< HEAD
-            create_fsl_model.run(conf, fTest, parameter_file, pipeline_path, current_output, True)
-=======
             create_fsl_model.run(conf, False, parameter_file, pipeline_path, current_output, True)
->>>>>>> 88c978ec
 
             #print >>diag, "> Runs create_fsl_model."
             #print >>diag, ""
