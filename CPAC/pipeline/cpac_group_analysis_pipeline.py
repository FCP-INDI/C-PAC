--- conflicted
+++ resolved
@@ -32,10 +32,8 @@
 
     p_id, s_ids, scan_ids, s_paths = (list(tup) for tup in zip(*subject_infos))
 
-<<<<<<< HEAD
-=======
+
     # set this to False for now
->>>>>>> e0f49664
     fTest = False
 
     def get_phenotypic_file(phenotypic_file, m_dict, m_list, mod_path, sub_id):
@@ -375,11 +373,8 @@
         try:
 
             from CPAC.utils import create_fsl_model
-<<<<<<< HEAD
-            create_fsl_model.run(conf, False, parameter_file, pipeline_path, current_output, True)
-=======
+
             create_fsl_model.run(conf, fTest, parameter_file, pipeline_path, current_output, True)
->>>>>>> e0f49664
 
             #print >>diag, "> Runs create_fsl_model."
             #print >>diag, ""
