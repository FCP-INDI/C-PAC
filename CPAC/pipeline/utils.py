# Copyright (C) 2021-2024  C-PAC Developers

# This file is part of C-PAC.

# C-PAC is free software: you can redistribute it and/or modify it under
# the terms of the GNU Lesser General Public License as published by the
# Free Software Foundation, either version 3 of the License, or (at your
# option) any later version.

# C-PAC is distributed in the hope that it will be useful, but WITHOUT
# ANY WARRANTY; without even the implied warranty of MERCHANTABILITY or
# FITNESS FOR A PARTICULAR PURPOSE. See the GNU Lesser General Public
# License for more details.

# You should have received a copy of the GNU Lesser General Public
# License along with C-PAC. If not, see <https://www.gnu.org/licenses/>.
"""C-PAC pipeline engine utilities"""
from typing import Union
from itertools import chain
<<<<<<< HEAD
from nipype import logging
=======

from nipype import logging

>>>>>>> cc0ff4d5
from CPAC.func_preproc.func_motion import motion_estimate_filter
from CPAC.utils.bids_utils import insert_entity

IFLOGGER = logging.getLogger("nipype.interface")
MOVEMENT_FILTER_KEYS = motion_estimate_filter.outputs
import nibabel as nib
import os
import subprocess

IFLOGGER = logging.getLogger('nipype.interface')


def find_pixdim4(file_path):
    """Find the pixdim4 value of a NIfTI file.
    Parameters
    ----------
    file_path : str
        Path to the NIfTI file.
    Returns
    -------
    float
        The pixdim4 value of the NIfTI file.
    Raises
    ------
    FileNotFoundError
        If the file does not exist.
    nibabel.filebasedimages.ImageFileError
        If there is an error loading the NIfTI file.
    IndexError
        If pixdim4 is not found in the header.
    """
    if not os.path.isfile(file_path):
        error_message = f"File not found: {file_path}"
        raise FileNotFoundError(file_path)

    try:
        nii = nib.load(file_path)
        header = nii.header
        pixdim = header.get_zooms()
        return pixdim[3]
    except nib.filebasedimages.ImageFileError as e:
        error_message = f"Error loading the NIfTI file: {e}"
        raise nib.filebasedimages.ImageFileError(error_message)
    except IndexError as e:
        error_message = f"pixdim4 not found in the header: {e}"
        raise IndexError(error_message)


def update_pixdim4(file_path, new_pixdim4):
    """Update the pixdim4 value of a NIfTI file using 3drefit.

    Parameters
    ----------
    file_path : str
        Path to the NIfTI file.
    new_pixdim4 : float
        New pixdim4 value to update the NIfTI file with.
    Raises
    ------
    FileNotFoundError
        If the file does not exist.
    subprocess.CalledProcessError
        If there is an error running the subprocess.
    Notes
    -----
    The pixdim4 value is the Repetition Time (TR) of the NIfTI file.
    """
    if not os.path.isfile(file_path):
        error_message = f"File not found: {file_path}"
        raise FileNotFoundError(error_message)

    # Print the current pixdim4 value for verification
    IFLOGGER.info(f"Updating {file_path} with new pixdim[4] value: {new_pixdim4}")

    # Construct the command to update the pixdim4 value using 3drefit
    command = ["3drefit", "-TR", str(new_pixdim4), file_path]

    try:
        subprocess.run(command, check=True)
        IFLOGGER.info(f"Successfully updated TR to {new_pixdim4} seconds.")
    except subprocess.CalledProcessError as e:
        error_message = f"Error occurred while updating the file: {e}"
        raise subprocess.CalledProcessError(error_message)


def validate_outputs(input_bold, RawSource_bold):
    """Match pixdim4/TR of the input_bold with RawSource_bold.
    Parameters
    ----------
    input_bold : str
        Path to the input BOLD file.
    RawSource_bold : str
        Path to the RawSource BOLD file.

    Returns
    -------
    output_bold : str
        Path to the output BOLD file.

    Raises
    ------
    Exception
        If there is an error in finding or updating pixdim4.
    """
    output_bold = input_bold
    try:
        output_pixdim4 = find_pixdim4(output_bold)
        source_pixdim4 = find_pixdim4(RawSource_bold)

        if output_pixdim4 != source_pixdim4:
            IFLOGGER.info(
                "TR mismatch detected between output_bold and RawSource_bold."
            )
            IFLOGGER.info(f"output_bold TR: {output_pixdim4} seconds")
            IFLOGGER.info(f"RawSource_bold TR: {source_pixdim4} seconds")
            IFLOGGER.info(
                "Attempting to update the TR of output_bold to match RawSource_bold."
            )
            update_pixdim4(output_bold, source_pixdim4)
        else:
            IFLOGGER.debug("TR match detected between output_bold and RawSource_bold.")
            IFLOGGER.debug(f"output_bold TR: {output_pixdim4} seconds")
            IFLOGGER.debug(f"RawSource_bold TR: {source_pixdim4} seconds")
        return output_bold
    except Exception as e:
        error_message = f"Error in validating outputs: {e}"
        IFLOGGER.error(error_message)
        return output_bold


def name_fork(resource_idx, cfg, json_info, out_dct):
    """Create and insert entities for forkpoints

    Parameters
    ----------
    resource_idx : str

    cfg : CPAC.utils.configuration.Configuration

    json_info : dict

    out_dct : dict

    Returns
    -------
    resource_idx : str

    out_dct : dict
    """
    if cfg.switch_is_on(['functional_preproc',
                         'motion_estimates_and_correction',
                         'motion_estimate_filter', 'run']):
        filt_value = None
        _motion_variant = {
            _key: json_info['CpacVariant'][_key]
            for _key in MOVEMENT_FILTER_KEYS
            if _key in json_info.get('CpacVariant', {})}
        if 'unfiltered-' in resource_idx:
            resource_idx = resource_idx.replace('unfiltered-', '')
            filt_value = 'none'
        else:
            try:
                filt_value = [
                    json_info['CpacVariant'][_k][0].replace(
                        'motion_estimate_filter_', ''
                    ) for _k, _v in _motion_variant.items()
                    if _v][0]
            except (IndexError, KeyError):
                filt_value = 'none'
        resource_idx, out_dct = _update_resource_idx(resource_idx, out_dct,
                                                     'filt', filt_value)
    if cfg.switch_is_on(['nuisance_corrections',
                         '2-nuisance_regression', 'run']):
        variants = [variant.split('_')[-1] for variant in
                    chain.from_iterable(json_info.get('CpacVariant', {}).values()) if
                    variant.startswith('nuisance_regressors_generation')]
        if cfg.switch_is_off(['nuisance_corrections', '2-nuisance_regression',
                              'run']):
            variants.append('Off')
        reg_value = variants[0] if variants else None
        resource_idx, out_dct = _update_resource_idx(resource_idx, out_dct,
                                                     'reg', reg_value)
    return resource_idx, out_dct


def present_outputs(outputs: dict, keys: list) -> dict:
    """
    Given an outputs dictionary and a list of output keys, returns
    the subset of ``outputs`` that includes all keys in ``keys`` that are
    present. I.e., :py:func:`~CPAC.func_preproc.func_motion.motion_correct_connections`
    will have different items in its ``outputs`` dictionary at different
    times depending on the ``motion_correction`` configuration;
    :py:func:`~CPAC.func_preproc.func_motion.func_motion_estimates` can
    then wrap that ``outputs`` in this function and provide a list of
    keys of the desired outputs to include, if they are present in the
    provided ``outputs`` dictionary, eliminating the need for multiple
    NodeBlocks that differ only by configuration options and relevant
    output keys.

    Parameters
    ----------
    outputs : dict

    keys : list of str

    Returns
    -------
    dict
        outputs filtered down to keys

    Examples
    --------
    >>> present_outputs({'a': 1, 'b': 2, 'c': 3}, ['b'])
    {'b': 2}
    >>> present_outputs({'a': 1, 'b': 2, 'c': 3}, ['d'])
    {}
    >>> present_outputs({'a': 1, 'b': 2, 'c': 3}, ['a', 'c'])
    {'a': 1, 'c': 3}
    """  # pylint: disable=line-too-long
    return {key: outputs[key] for key in keys if key in outputs}


def source_set(sources: Union[str, list, set]) -> set:
    """Given a CpacProvenance, return a set of {resource}:{source} strings

    Parameters
    ----------
    sources: str, list, or set

    Returns
    -------
    set

    Examples
    --------
    >>> source_set([[[['bold:func_ingress',
    ...       'desc-preproc_bold:func_reorient',
    ...       'desc-preproc_bold:func_truncate'],
    ...      ['TR:func_metadata_ingress'],
    ...      ['tpattern:func_metadata_ingress'],
    ...      'desc-preproc_bold:func_slice_time'],
    ...     [['bold:func_ingress',
    ...       'desc-preproc_bold:func_reorient',
    ...       'desc-preproc_bold:func_truncate'],
    ...      ['bold:func_ingress', 'desc-reorient_bold:func_reorient'],
    ...      'motion-basefile:get_motion_ref_fmriprep_reference'],
    ...     'desc-preproc_bold:motion_correction_only_mcflirt'],
    ...         [[['bold:func_ingress',
    ...           'desc-preproc_bold:func_reorient',
    ...           'desc-preproc_bold:func_truncate'],
    ...      ['bold:func_ingress', 'desc-reorient_bold:func_reorient'],
    ...      'motion-basefile:get_motion_ref_fmriprep_reference'],
    ...     [[['bold:func_ingress',
    ...        'desc-preproc_bold:func_reorient',
    ...        'desc-preproc_bold:func_truncate'],
    ...       ['TR:func_metadata_ingress'],
    ...       ['tpattern:func_metadata_ingress'],
    ...       'desc-preproc_bold:func_slice_time'],
    ...      [['bold:func_ingress',
    ...        'desc-preproc_bold:func_reorient',
    ...        'desc-preproc_bold:func_truncate'],
    ...       ['bold:func_ingress', 'desc-reorient_bold:func_reorient'],
    ...       'motion-basefile:get_motion_ref_fmriprep_reference'],
    ...      'desc-preproc_bold:motion_correction_only_mcflirt'],
    ...     ['FSL-AFNI-bold-ref:template_resample'],
    ...     ['FSL-AFNI-brain-mask:template_resample'],
    ...     ['FSL-AFNI-brain-probseg:template_resample'],
    ...     'space-bold_desc-brain_mask:bold_mask_fsl_afni'],
    ...     'desc-preproc_bold:bold_masking']) == set({
    ...     'FSL-AFNI-bold-ref:template_resample',
    ...     'FSL-AFNI-brain-mask:template_resample',
    ...     'FSL-AFNI-brain-probseg:template_resample',
    ...     'TR:func_metadata_ingress',
    ...     'bold:func_ingress',
    ...     'desc-preproc_bold:bold_masking',
    ...     'desc-preproc_bold:func_reorient',
    ...     'desc-preproc_bold:func_slice_time',
    ...     'desc-preproc_bold:func_truncate',
    ...     'desc-preproc_bold:motion_correction_only_mcflirt',
    ...     'desc-reorient_bold:func_reorient',
    ...     'motion-basefile:get_motion_ref_fmriprep_reference',
    ...     'space-bold_desc-brain_mask:bold_mask_fsl_afni',
    ...     'tpattern:func_metadata_ingress'})
    True
    """
    _set = set()
    if isinstance(sources, str):
        _set.add(sources)
    if isinstance(sources, (set, list)):
        for item in sources:
            _set.update(source_set(item))
    return _set


def _update_resource_idx(resource_idx, out_dct, key, value):
    """
    Given a resource_idx and an out_dct, insert fork-based keys as
    appropriate

    Parameters
    ----------
    resource_idx : str

    out_dct : dict

    key : str

    value : str

    Returns
    -------
    resource_idx : str

    out_dct : dict
    """
    if value is not None:
        resource_idx = insert_entity(resource_idx, key, value)
        out_dct['filename'] = insert_entity(out_dct['filename'], key,
                                            value)
    return resource_idx, out_dct<|MERGE_RESOLUTION|>--- conflicted
+++ resolved
@@ -17,17 +17,12 @@
 """C-PAC pipeline engine utilities"""
 from typing import Union
 from itertools import chain
-<<<<<<< HEAD
+
 from nipype import logging
-=======
-
-from nipype import logging
-
->>>>>>> cc0ff4d5
+
 from CPAC.func_preproc.func_motion import motion_estimate_filter
 from CPAC.utils.bids_utils import insert_entity
 
-IFLOGGER = logging.getLogger("nipype.interface")
 MOVEMENT_FILTER_KEYS = motion_estimate_filter.outputs
 import nibabel as nib
 import os
