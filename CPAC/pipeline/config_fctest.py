import os
import commands

"""

Welcome to the C-PAC configuation file.



Each setting is explained by comments immediately above it. Capitalized words (eg. THIS, ALL) indicate parts

of a setting string which should be replaced with user specific settings.



Possible setting options will be given (in parentheses).





1. Processing Settings



    a) runOnGrid : Run on local machine (False), or on compute cluster/grid (True)



    b) qsubArgs : For use only when runOnGrid = True



       -q QUEUE.q : Set the queue of nodes to use on the cluster/grid

				    The default setting is to use all nodes (-q all.q)

				    

				    If you do not know what value to enter, ask the system administrator for your cluster.

    

       -pe A-B : Specify the range of slots to use on each node. 

       			 A is the lower bound, B is the upper bound. A and B should both be numbers.

       				  

       			 This setting is optional, and should be added to the end of the qsubArgs string.

       			 For example, qsubArgs = -q all.q -pe 1-4 

       				

    c) numSubjectsAtOnce : Set how many subjects to run at once. This number will depend on computing resources.



    d) numCoresPerSubject : For use only when runOnGrid = False

			       			

			       			If your local machine has more than one processor, the number of cores to use per subject.

"""



runOnGrid = False

qsubArgs = '-q all.q'

numSubjectsAtOnce = 1

numCoresPerSubject = 8


"""

2. Directory Setup



	NOTE: C-PAC currently requires that you create all directories manually before running.



	a) workingDirectory : Specify where C-PAC should store temporary and intermediate files.

						  Temporary cache files and intermediate data will both be put in this directory.

						  We recommended you delete this directory once C-PAC is finished running.



	b) crashLogDirectory : Specify where C-PAC should write crash logs if an error occurs.



						   NOTE: Due to a bug, C-PAC currently writes crash files to the parent folder of config.py.

	

	c) sinkDirectory : Specify where C-PAC should put processed data.

    d) dataPath : Specify where all the data is present for each site

"""



<<<<<<< HEAD
workingDirectory = '/home/bcheung/p_integration_test'

crashLogDirectory = '/home/bcheung/p_integration_test'
=======
workingDirectory = '/Users/ranjeet.khanuja/Desktop/pipeline_output'

crashLogDirectory = '/Users/ranjeet.khanuja/Desktop/pipeline_output'
>>>>>>> 90a767ff

sinkDirectory = '/home/bcheung/p_integration_test'

dataPath = '/home/bcheung/p_integration_test'



"""

	d) Subject Directory Settings

		

		1) subjectDirectory : Specify the directory containing subject data sub-directories.

    	2) subjectList : This setting is optional. If no subject list is set, all subjects will be run.

						 

						 Set the full path to a .txt file containing a list of subjects to be processed.

						 This file should contain one subject identifier on each line.

						 Each subject identifier should reflect a folder in the subjectDirectory.



						 

						 If you are not using a subject list, set subjectList = None





		3) exclusionSubjectList : Similar to subjectList, but defines which subjects to exclude.

								  This file should be formatted in the same way as the subject list.

								  C-PAC will run all subjects not listed in this file.

								  This setting is useful if there are subjects with known bad data.



								  This setting is also optional.

								  If you are not using an exclude list, set exclusionSubjectList = None



								  If you have also specified a subject list, any subjects identified

								  in the exclusion list will not be run.



"""



## subjectDirectory = '/home2/data/Incoming/fcon_test/
## subjectList = None   
## the above two is not usable now...
exclusionSubjectList = None



"""

	e) Set Anatomical File Names and Locations



		1) anatTemplate : Tell C-PAC about your directory structure.

						  

						  In order to correctly process all your data, C-PAC needs to understand how

						  you have organized your files. This is done by defining a file template.



						  Using wildcards (%s) define the folder structure containing anatomical files.

						  Replace the subject folder name and file name with wildcards.



						  For example, if the path to the anatomical scan for subject 001 was:



						  /data/study_1/001/T1/session_1/brain.nii.gz



						  My template would be:



						  %s/T1/session_1/%s.nii.gz



						  Specify only the path within subjectDirectory.



						  C-PAC will automatically insert the subject identifier (parent folder name) in place of

						  the first wildcard, and insert the file name in place of the second wildcard.



		2) anatTemplateList : Leave the first value as 'subject'.

							  

							  Set the second value to the filename of your anatomical scans.

							  In the scenario described above, we would enter 'brain' as the second value.



"""



## DEPRECIATED anatTemplate = '*/%s/*/%s/%s.nii.gz'

## DEPRECIATED anatTemplateList = ['subject', 'scan', 'mprage']



"""

	    anatLogFile: In case of multiple anatomical scans per subject.

					 Specify the name of the log file which indicates which single anatomical scan to process.



	    			anatLogFilePath: Specify the location of the log file relative to the subject directory location.

					The pipeline substitutes 1st %s with the subject number/name and the 2nd %s is the name of the log file. 

					The User needs to specify only the structure as per his analysis. 





	    Ex: /sam/wave1/sub8000/

                        anat_1/mprage.nii.gz

                        anat_2/mprage.nii.gz

                        logs/log.txt

	    anatLogFile = 'log.txt'

	    anatLogFilePath = '%s/*/%s'

    

"""



anatLogFile = 'log.txt' #Don't need this, for IPN use only. -Yang

anatLogFilePath = '%s/*/*/%s'



"""

		Functional File Name and Location within Subject Directory

		Note: functionalFileName substituted into functionalDirectorySetup template

"""



#funcTemplate = '%s/%s/%s.nii.gz'

#funcTemplateList = ['subject', 'session', 'rest']

#funcSessionFile = '/home/ssikka/nki_nyu_pipeline/sessions.txt

# DEPRECIATED funcTemplate = '*/%s/*/%s/%s.nii.gz'

# DEPRECIATED funcTemplateList = ['subject','scan','rest']


"""

3. Pre-Processing Setup 



	a) FSLDIR : Set the directory where you have installed FSL



    b) priorDirectory : Set the directory where tissue priors are located

"""


#FSLDIR = '/usr/local/cmi/fsl/4.1' # for gelert

FSLDIR = commands.getoutput('echo $FSLDIR')

priorDirectory = '/home2/data/Projects/C-PAC/tissuepriors'



"""

	c) Optional Header and Timeseries Overrides



		1) startIdx : Starting time point (defaults to 0).



		2) stopIdx : Stopping time point (defaults to header specification)



		3) TR : Time of repetition (defaults to header specifications)



		

		NOTE: Set these values = None if you are not using overrides.

"""



startIdx = 5

<<<<<<< HEAD
stopIdx = 100
=======
stopIdx = 120
>>>>>>> 90a767ff

TR = None



"""

4. Image Pre-Processing Settings

	

	NOTE: Users can specify multiple parameters for each setting by including them in an array (eg. [1, 2, 3]).

		  Setting multiple parameters will cause C-PAC to follow divergent analysis pipelines after that step.



		  For example, setting whiteMatterThreshold = [0,4] will result in two sets of processed data, one processed

		  with a white matter threshold of 0, and another with a threshold of 4.



	a) standardResolution : Enter the standard voxel size (in mm) for your images in standard space.



	b) MNI : Define your standard space. Options are MNI152 and MNI305



	c) fwhm : Specifies the width (in mm) for a low-pass 3D Gaussian filter.

			  To skip filtering, set this value to 0



			  NOTE: Recommended values are 1.5 or 2x voxel size.

			  		For example, if you are using 3x3x3mm voxels, set fwhm = [6]

"""
###Options are [1], [0], [1, 0]

runAnatomicalDataGathering = [1]
runAnatomicalPreprocessing = [1]
runRegistrationPreprocessing = [1]
runSegmentationPreprocessing = [1]


runFunctionalDataGathering = [1]
runFunctionalPreprocessing = [1]
runAnatomicalToFunctionalRegistration = [1]



runNuisance = [1]

standardResolution = '2mm'
MNI = 'MNI152'

fwhm = [4]

prior_path = os.path.join(priorDirectory, standardResolution)
PRIOR_CSF = os.path.join(prior_path, 'avg152T1_csf_bin.nii.gz')
PRIOR_GRAY = os.path.join(prior_path, 'avg152T1_gray_bin.nii.gz')
PRIOR_WHITE = os.path.join(prior_path, 'avg152T1_white_bin.nii.gz')
standardResolutionBrain = os.path.join(FSLDIR,
            'data/standard/MNI152_T1_%s_brain.nii.gz' % (standardResolution))
standard = os.path.join(FSLDIR,
            'data/standard/MNI152_T1_%s.nii.gz' % (standardResolution))
standardBrainMaskDiluted = os.path.join(FSLDIR,
            'data/standard/MNI152_T1_%s_brain_mask_dil.nii.gz' % (standardResolution))
configFile = os.path.join(FSLDIR,
            'etc/flirtsch/T1_2_MNI152_%s.cnf' % (standardResolution))
brainSymmetric = os.path.join(FSLDIR,
            'data/standard/MNI152_T1_2mm_brain_symmetric.nii.gz')
symmStandard = os.path.join(FSLDIR,
            'data/standard/MNI152_T1_2mm_symmetric.nii.gz')
twommBrainMaskDiluted = os.path.join(FSLDIR,
            'data/standard/MNI152_T1_2mm_brain_mask_symmetric_dil.nii.gz')
configFileTwomm = os.path.join(FSLDIR,
            'etc/flirtsch/T1_2_MNI152_2mm.cnf')
identityMatrix = os.path.join(FSLDIR,
            'etc/flirtsch/ident.mat')


"""

	Set thresholds for use during tissue segmentation.



	C-PAC uses FSL for automatic tissue segmentation based on probabilistic atlases. As such, values entered here 

	correspond to probability thresholds for a given tissue type. For example, setting a value of .8 will result in 

	areas with a 80 percent probability of being a particular tissue type to be selected

"""

cerebralSpinalFluidThreshold = [0.4]

whiteMatterThreshold = [0.66]

grayMatterThreshold = [0.2]



"""

	Set whether to remove volumes with excessive movement ("Scrubbing" as described by Power et al. 2012)

"""

scrubData = [False]

scrubbingThreshold = [0.2]



"""

	d) Nuisance Signal Correction



		1) Corrections : Select which nuisance signals you would like to remove. 



				0 - Global mean signal regression

				1 - Compcor: A component based noise correction method (CompCor) for BOLD and perfusion based fMRI.

							 Extracts the principal components found in white matter and cerebral spinal fluid

						     Algorithm based on Behzadi et al. 2007 (NeuroImage)

				2 - White Matter

				3 - CSF regression (CSF)

				4 - GRAY Matter

				5 - First principal component

				6 - Linear trend

				7 - Motion Regression



				Using arrays, you can combine multiple techniques.

				For example, a setting of [2,3,4] would remove signal from white matter, gray matter, and CSF.

				Nested arrays allow for multiple pipelines. Example: [[1,2,3],[4,5,6]]



		2) nComponents : For use only when Compcor is selected

						 

						 Specify the number of components to regress (usually 5 or 6).



"""



Corrections = [{'compcor' : True,
                'wm' : True,
                'csf' : True,
                'gm' : True,
                'global' : True,
                'pc1' : True,
                'motion' : True,
                'linear' : True,
                'quadratic' : True}]

nComponents = [5]



"""

    e) Median Angle Correction



		targetAngleDeg : If you would like to run median angle correction, enter the target angle in degrees.



						 If you do not wish to run this analysis, leave the array empty,[]



        Algorithm based on: H. He and T. T. Liu, A geometric view of global signal confounds in resting-state

        										 functional MRI, NeuroImage, Sep. 2011.

"""



targetAngleDeg = [90]



"""

	f) Temporal Filtering



		nuisanceBandpass : Select whether to apply temporal filters to your data. Options are True and False.



		nuisanceBandpassFreq : For use only when nuisanceBandpass = True



							   Specify which type of filtering to use, and at what frequencies.



							   These values are entered as a pair within parentheses.



							   The first value indicates the lower frequency bound, the second the higher bound.



							   To run a high-pass filter, set the first value to NONE.



							   To run a low-pass filter, set the second value to NONE.



							   You can specify multiple filtering options by nesting sets within the array.

							   Example: [(1,2),(2,3),(NONE,4)]



"""

nuisanceBandpass = True

nuisanceBandpassFreq =[(0.01, 0.1)]

"""





5. Analysis Setup



	a) derivatives : Select which analyses to run. Enter a value of True or False in the array position corresponding

					 to the analyses you wish to run (True to run, False to skip).

					



					 f/ALFF: (Fractional) Amplitude of Low Frequency Fluctuations. Runs both ALFF and fALFF.

			 

					 SCA: Seed-based Correlation Analysis, Biswal et al., (1995). doi:10.1002/mrm.1910340409



					 VMHC: Voxel-matched Homotopic Connectivity, Zuo, et al., (2010). doi:10.1523/JNEUROSCI.2612-10.2010

									   

					 ReHo : Regional homogeneity, Zang 2004 NeuroImage.

					 

					 tsE: Time Series Extraction



					 VerticesE: Vertices Time Series Extraction 



					 GA: FSL Group Analysis http://www.fmrib.ox.ac.uk/fsl/feat5/detail.html#higher

"""



#derivatives = [f/ALFF, SCA, VMHC, ReHo, tsE, VerticesE, GA] 

derivatives = [True, False, False, False, False, False, False]



"""

	b) ALFF/fALFF Options



    	For use only when f/ALFF = True



    	You must specify values for both filters.



    	1) highPassFreqALFF : Set frequency (in Hz) cutoff for the high-pass filter

		

		2) lowPassFreqALFF : Set frequency (in Hz) cutoff for the low-pass filter





    	NOTE: Regardless of user settings, data run through this analysis will never receive scrubbing.

"""



highPassFreqALFF = [0.01]

lowPassFreqALFF = [0.1]



"""

	c) Seed-Based Correlation Analysis Options



    	For use only when SCA = True



    	1) seedFile : Specify the full path to the file containing a list of seed regions.

    				  Each line of this file should contain the full path to one seed.

"""



seedFile = '/home2/data/Projects/NEO2012/settings/seeds_list.txt' # yang

correlationSpace = 'mni' # what are other options?



"""

	d) Timeseries Extraction Options
	   For use only when tsE = True
	   1) unitTSOutputs : Specify output types for Unit Time Series data.
						  If you do not wish to run this analysis, enter False for both values.
	   2) unitDefinitionsDirectory : Specify the directory containing unit definitions.

		

									 NOTE: Definitions directory should contain one subdirectory for 

									 each set of units to be generated.



									 (e.g., Harvard-Oxford Atlas, AAL, Craddock, Dosenbach-160);



	   3) voxelTSOutputs : Specify output types for Voxel Time Series data.



						   If you do not wish to run this analysis, enter False for both values.



	   4) voxelMasksDirectory : Specify the directory containing mask definitions.



								NOTE: Definitions directory should contain one subdirectory for each

								mask or mask set to be used during voxel selection.



								This analysis will output one file per mask.

"""



# Output type: .csv, numPy

unitTSOutputs = [True, True]

unitDefinitionsDirectory = '/home2/data/Projects/NEO2012/mask_for_unitTS_extraction'

# Output type: .csv, numPy

voxelTSOutputs = [False, False]

voxelMasksDirectory = '/home2/data/Projects/NEO2012/mask_for_TS_extraction'



"""

    e) Vertices Time Series Extraction Options



	   For use only when VerticesE = True



	   1) verticesTSOutputs : Specify output types for Vertex Time Series data.



						   	  If you do not wish to run this analysis, enter False for both values.



	   2) runSurfaceRegistration : Registers vertex activation data to a surface model built by FreeSurfer.



	   3) reconSubjectsDirectory :

"""

# Output type: .csv, numPy

verticesTSOutputs = [False, False]

runSurfaceRegistraion = False

reconSubjectsDirectory = '/home/data/Projects/NEO2012/FS_outputs'





"""

	e) FSL Group Analysis

		

		NOTE: Separate group analysis is conducted for each derivative.



			- Separate group analysis conducted for each derivative

			- Not applicable to time series extraction derivatives *HUH?*



		1) derivativeList : Speicify one or more derivative outputs (e.g. SCA, VMHC, ReHo) on which

						    to run group analysis.



						    By default, some derivatives generated during the C-PAC run will automatically be included.



		2) modelsDirectory : Specify a model list file that contains one or more models to be executed for each 

							 derivative.

"""

derivativeList = ['ALFF_Z_FWHM_2standard', 'fALFF_Z_FWHM_2standard', 'sca_Z_FWHM']

modelsDirectory = '/home/data/Projects/abidehbm/group_models/'



"""

     	Templates for Group Analysis

     	

     	Design Files - These should be generated by the FSL Model Generation Utility

     	.con -> list of contrasts requested.

     	.fts -> list of F-tests requested.

     	.mat -> the actual values in the design matrix



     	model_name in the *TemplateList files will be fetched from the modelsDirectory specified above.

"""

matTemplateList = ['model_name']

conTemplateList = ['model_name']

ftsTemplateList = ['model_name']

grpTemplateList = ['model_name']



mat = '/Users/ranjeet.khanuja/Desktop/data2/models/%s.mat'

con = '/Users/ranjeet.khanuja/Desktop/data2/models/%s.con'

fts = '/Users/ranjeet.khanuja/Desktop/data2/models/%s.fts'

grp = '/Users/ranjeet.khanuja/Desktop/data2/models/%s.grp'



"""

    	Derivative Template

    	

    	The first argument is label which is actually the strategy name. The pipeline

    	automatically creates the lable-linkage file in the sym_links folder.

    	The second argument is derivative name. This will be fetched from 

    	the derivative list defined above

"""



dervTemplate = sinkDirectory+ '/sym_links/%s/%s/*/%s.nii.gz'

labelFile = sinkDirectory + '/sym_links/label_linkage.txt'

subList = '/home/data/Projects/abidehbm/settings/subject_list_group_analysis.txt'



dervTemplateList = ['label', 'derivative']



"""

	Statistical Options

"""

zThreshold = 2.3

pThreshold = 0.05

fTest = True
<|MERGE_RESOLUTION|>--- conflicted
+++ resolved
@@ -109,16 +109,9 @@
 """
 
 
-
-<<<<<<< HEAD
 workingDirectory = '/home/bcheung/p_integration_test'
 
 crashLogDirectory = '/home/bcheung/p_integration_test'
-=======
-workingDirectory = '/Users/ranjeet.khanuja/Desktop/pipeline_output'
-
-crashLogDirectory = '/Users/ranjeet.khanuja/Desktop/pipeline_output'
->>>>>>> 90a767ff
 
 sinkDirectory = '/home/bcheung/p_integration_test'
 
@@ -368,12 +361,8 @@
 
 
 startIdx = 5
-
-<<<<<<< HEAD
-stopIdx = 100
-=======
 stopIdx = 120
->>>>>>> 90a767ff
+
 
 TR = None
 
@@ -423,16 +412,16 @@
 runRegistrationPreprocessing = [1]
 runSegmentationPreprocessing = [1]
 
-
 runFunctionalDataGathering = [1]
 runFunctionalPreprocessing = [1]
 runAnatomicalToFunctionalRegistration = [1]
 
-
-
 runNuisance = [1]
-
-standardResolution = '2mm'
+runMedianAngleCorrection = [1]
+runFrequencyFiltering = [1]
+
+
+standardResolution = '3mm'
 MNI = 'MNI152'
 
 fwhm = [4]
