--- conflicted
+++ resolved
@@ -14,11 +14,8 @@
 
 # You should have received a copy of the GNU Lesser General Public
 # License along with C-PAC. If not, see <https://www.gnu.org/licenses/>.
-<<<<<<< HEAD
-'''Validation schema for C-PAC pipeline configurations'''
-=======
+
 """Validation schema for C-PAC pipeline configurations"""
->>>>>>> 4040ebd3
 # pylint: disable=too-many-lines
 import re
 from itertools import chain, permutations
