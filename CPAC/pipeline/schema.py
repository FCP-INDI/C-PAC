--- conflicted
+++ resolved
@@ -26,11 +26,7 @@
                        Match, Maybe, Optional, Range, Required, Schema
 from CPAC import docs_prefix
 from CPAC.utils.datatypes import ListFromItem
-<<<<<<< HEAD
-from CPAC.utils.utils import delete_nested_value, lookup_nested_value, \
-                             set_nested_value, YAML_BOOLS
-=======
->>>>>>> 356dc30c
+from CPAC.utils.utils import YAML_BOOLS
 
 # 1 or more digits, optional decimal, 'e', optional '-', 1 or more digits
 scientific_notation_str_regex = r'^([0-9]+(\.[0-9]*)*(e)-{0,1}[0-9]+)*$'
@@ -889,9 +885,9 @@
         Optional('roi_paths_fully_specified'): bool1_1,
         'tse_roi_paths': Optional(
             Maybe({
-                str: In({', '.join([
-                    option for option in options
-                ]) for options in list(chain.from_iterable([list(
+                str: In({', '.join(
+                    list(options)
+                ) for options in list(chain.from_iterable([list(
                     permutations(valid_options['timeseries']['roi_paths'],
                                  number_of)
                 ) for number_of in range(1, 6)]))}),
@@ -910,9 +906,9 @@
         Optional('roi_paths_fully_specified'): bool1_1,
         'sca_roi_paths': Optional(
             Maybe({
-                str: In({', '.join([
-                    option for option in options
-                ]) for options in list(chain.from_iterable([list(
+                str: In({', '.join(list(
+                    options
+                )) for options in list(chain.from_iterable([list(
                     permutations(valid_options['sca']['roi_paths'], number_of)
                 ) for number_of in range(1, 4)]))})
             }),
