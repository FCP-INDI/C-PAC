--- conflicted
+++ resolved
@@ -852,12 +852,8 @@
         },
     },
     'amplitude_low_frequency_fluctuation': {
-<<<<<<< HEAD
         'run': bool1_1,
-=======
-        'run': bool,
         'target_space': [In(valid_options['target_space'])],
->>>>>>> 776e7e60
         'highpass_cutoff': [float],
         'lowpass_cutoff': [float],
     },
@@ -873,23 +869,19 @@
         },
     },
     'regional_homogeneity': {
-<<<<<<< HEAD
         'run': bool1_1,
-=======
-        'run': bool,
         'target_space': [In(valid_options['target_space'])],
->>>>>>> 776e7e60
         'cluster_size': In({7, 19, 27}),
     },
     'post_processing': {
         'spatial_smoothing': {
-            'run': bool,
+            'run': bool1_1,
             'output': [In({'smoothed', 'nonsmoothed'})],
             'smoothing_method': [In({'FSL', 'AFNI'})],
             'fwhm': [int]
         },
         'z-scoring': {
-            'run': bool,
+            'run': bool1_1,
             'output': [In({'z-scored', 'raw'})],
         },
     },
