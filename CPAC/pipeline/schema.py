--- conflicted
+++ resolved
@@ -19,16 +19,9 @@
 # pylint: disable=too-many-lines
 from itertools import chain, permutations
 import numpy as np
-<<<<<<< HEAD
-from voluptuous import All, ALLOW_EXTRA, Any, Coerce, ExactSequence, \
-                       ExclusiveInvalid, In, Length, Lower, Match, Maybe, \
-                       Optional, Range, Required, Schema
-=======
-from voluptuous import All, Capitalize, ALLOW_EXTRA, Any, In, Length, Match, Optional, \
-                       Range, Required, Schema
-from voluptuous.validators import ExactSequence, Maybe
-
->>>>>>> 9616606b
+from voluptuous import All, ALLOW_EXTRA, Any, Capitalize, Coerce, \
+                       ExactSequence, ExclusiveInvalid, In, Length, Lower, \
+                       Match, Maybe, Optional, Range, Required, Schema
 from CPAC import docs_prefix
 from CPAC.utils.datatypes import ListFromItem
 from CPAC.utils.utils import delete_nested_value, lookup_nested_value, \
