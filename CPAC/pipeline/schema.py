--- conflicted
+++ resolved
@@ -1,8 +1,15 @@
 from itertools import chain, permutations
 from voluptuous import Schema, Required, All, Any, Length, Range, Match, In, \
                        ALLOW_EXTRA
-<<<<<<< HEAD
+from voluptuous.validators import Maybe
 
+centrality_options = {
+    'method_options': ['degree_centrality', 'eigenvector_centrality',
+                       'local_functional_connectivity_density'],
+    'threshold_options': ['Significance threshold', 'Sparsity threshold',
+                          'Correlation threshold'],
+    'weight_options': ['Binarized', 'Weighted']
+}
 mutex = {  # mutually exclusive booleans
     'FSL-BET': {
         # exactly zero or one of each of the following can be True for FSL-BET
@@ -22,18 +29,6 @@
     }
 }
 
-=======
-from voluptuous.validators import Maybe
-
-centrality_options = {
-    'method_options': ['degree_centrality', 'eigenvector_centrality',
-                       'local_functional_connectivity_density'],
-    'threshold_options': ['Significance threshold', 'Sparsity threshold',
-                          'Correlation threshold'],
-    'weight_options': ['Binarized', 'Weighted']
-}
->>>>>>> 168aed39
-
 schema = Schema({
     Required('pipeline_setup'): {
         Required('pipeline_name'): All(str, Length(min=1)),
@@ -47,15 +42,12 @@
         Required('output_directory'): {
             Required('path'): str,
         },
-<<<<<<< HEAD
-=======
         Required('system_config'): {
             'maximum_memory_per_participant': Any(float, int),
             'max_cores_per_participant': int,
             'num_ants_threads': int,
             'num_participants_at_once': int
         },
->>>>>>> 168aed39
     },
     # 
     # 'FSLDIR': str,
@@ -108,33 +100,10 @@
     # 'skullstrip_max_inter_iter': int,
     # 'skullstrip_fac': int,
     # 'skullstrip_blur_fwhm': int,
-<<<<<<< HEAD
-=======
-    # 'bet_frac': float,
-    # 'bet_mask_boolean': bool,  # check/normalize
-    # 'bet_mesh_boolean': bool,  # check/normalize
-    # 'bet_outline': bool,  # check/normalize
-    # 'bet_padding': bool,  # check/normalize
-    # 'bet_radius': int,
-    # 'bet_reduce_bias': bool,  # check/normalize
-    # 'bet_remove_eyes': bool,  # check/normalize
-    # 'bet_robust': bool,  # check/normalize
-    # 'bet_skull': bool,  # check/normalize
-    # 'bet_surfaces': bool,  # check/normalize
-    # 'bet_threshold': bool,  # check/normalize
-    # 'bet_vertical_gradient': float,
->>>>>>> 168aed39
     Required('anatomical_preproc'): {
         Required('registration_workflow'): {
             Required('registration'): {
                 Required('using'): [In({'ANTS', 'FSL'})],
-<<<<<<< HEAD
-                'ANTs': {'use_lesion_mask': bool},
-            }
-        },
-        Required('segmentation_workflow'): {
-            '1-segmentation': {
-=======
                 'ANTs': {
                     'EPI_registration': Any(
                         None, 'None', dict, [dict]
@@ -157,7 +126,6 @@
                 'ANTs_Prior_Based': {
                     Required('run'): [bool],
                 },
->>>>>>> 168aed39
                 'Template_Based': {
                     'template_for_segmentation': [
                         In({'EPI Template', 'T1 Template'})
@@ -208,7 +176,6 @@
             }
         }
     },
-<<<<<<< HEAD
     Required('functional_preproc'): {
         Required('run'): bool,
         Required('distortion_correction'): {
@@ -248,7 +215,16 @@
             },
         },          
     # 'runEPI_DistCorr': [bool], # check/normalize
-=======
+    # 'fmap_distcorr_deltaTE': float, # check if it needs to be a list
+    # 'fmap_distcorr_dwell_time': float, # check if it needs to be a list
+    # 'fmap_distcorr_dwell_asym_ratio': float, # check if it needs to be a list
+    # 'fmap_distcorr_pedir': In(["x", "y", "z", "-x", "-y", "-z"]),
+      # Set the fraction value for the skull-stripping of the magnitude file. Depending on the data, a tighter extraction may be necessary in order to prevent noisy voxels from interfering with preparing the field map.
+      # The default value is 0.5.
+
+      # Set the threshold value for the skull-stripping of the magnitude file. Depending on the data, a tighter extraction may be necessary in order to prevent noisy voxels from interfering with preparing the field map.
+      # The default value is 0.6.
+    },
     # 
     # 'fnirtConfig': str,
     # 'ref_mask': str,
@@ -262,58 +238,6 @@
     # 'slice_timing_pattern': Any(str, int), # check for nifti header option
     # 'startIdx': All(int, Range(min=0)),
     # 'stopIdx': Any(None, All(int, Range(min=1))),
-    # 
-    # 'runEPI_DistCorr': [bool], # check/normalize
-    # 'fmap_distcorr_skullstrip': [In(['BET', 'AFNI'])],
-    # 'fmap_distcorr_frac': float, # check if it needs to be a list
-    # 'fmap_distcorr_threshold': float,
->>>>>>> 168aed39
-    # 'fmap_distcorr_deltaTE': float, # check if it needs to be a list
-    # 'fmap_distcorr_dwell_time': float, # check if it needs to be a list
-    # 'fmap_distcorr_dwell_asym_ratio': float, # check if it needs to be a list
-    # 'fmap_distcorr_pedir': In(["x", "y", "z", "-x", "-y", "-z"]),
-<<<<<<< HEAD
-      # Set the fraction value for the skull-stripping of the magnitude file. Depending on the data, a tighter extraction may be necessary in order to prevent noisy voxels from interfering with preparing the field map.
-      # The default value is 0.5.
-
-      # Set the threshold value for the skull-stripping of the magnitude file. Depending on the data, a tighter extraction may be necessary in order to prevent noisy voxels from interfering with preparing the field map.
-      # The default value is 0.6.
-    },
-    # 
-    # 'fnirtConfig': str,
-    # 'ref_mask': str,
-    # 'regWithSkull': [bool], # check/normalize
-    # 
-    # 'runSegmentationPreprocessing': [bool], # check/normalize
-    # 'priors_path': str,
-    # 
-    # 'slice_timing_correction': [bool], # check/normalize
-    # 'TR': Any(None, float),
-    # 'slice_timing_pattern': Any(str, int), # check for nifti header option
-    # 'startIdx': All(int, Range(min=0)),
-    # 'stopIdx': Any(None, All(int, Range(min=1))),
-    # 
-    # 'runRegisterFuncToAnat': [bool], # check/normalize
-    # 'runBBReg': [bool], # check/normalize
-    # 'boundaryBasedRegistrationSchedule': str,
-    # 
-    # 'func_reg_input': In(['Mean Functional', 'Selected Functional Volume']),
-    # 'func_reg_input_volume': All(int, Range(min=0)),
-    # 'functionalMasking': [In(['3dAutoMask', 'BET'])],
-    # 
-    # 'runRegisterFuncToMNI': [bool], # check/normalize
-    # 'resolution_for_func_preproc': All(str, Match(r'^[0-9]+mm$')),
-    Required('functional_registration'): {
-        Required('2-func_registration_to_template'): {
-            Required('target_template'): {
-                Required('using'): [In({'T1_template', 'EPI_template'})]
-            },
-            'output_resolution': {
-                'func_derivative_outputs': All(str, Match(r'^[0-9]+mm$')),
-            }
-        }
-    },
-=======
     # 
     # 'runBBReg': [bool], # check/normalize
     # 'boundaryBasedRegistrationSchedule': str,
@@ -346,7 +270,6 @@
             }
         }
     },
->>>>>>> 168aed39
     # 'template_brain_only_for_func': str,
     # 'template_skull_for_func': str,
     # 'identityMatrix': str,
@@ -402,11 +325,7 @@
     },
     Required('regional_homogeneity'): {
         Required('run'): bool,
-<<<<<<< HEAD
-        'clusterSize': Any([7, 19, 27]),
-=======
         'clusterSize': In({7, 19, 27}),
->>>>>>> 168aed39
     },
     # 
     # 'nComponents': int, # check if list
@@ -447,33 +366,6 @@
     # }),
     # 'mrsNorm': bool,
     # 
-<<<<<<< HEAD
-    # 'runNetworkCentrality': bool,
-    # 'templateSpecificationFile': str,
-    # 'degWeightOptions': {
-    #     'binarized': bool,
-    #     'weighted': bool,
-    # },
-    # 'degCorrelationThresholdOption': Any(In(["significance", "sparsity", "correlation"])),
-    # 'degCorrelationThreshold': float,
-    # 
-    # 'eigWeightOptions': {
-    #     'binarized': bool,
-    #     'weighted': bool,
-    # },
-    # 'eigCorrelationThresholdOption': Any(In(["significance", "sparsity", "correlation"])),
-    # 'eigCorrelationThreshold': float,
-    # 
-    # 'lfcdWeightOptions': {
-    #     'binarized': bool,
-    #     'weighted': bool,
-    # },
-    # 'lfcdCorrelationThresholdOption': Any(In(["significance", "sparsity", "correlation"])),
-    # 'lfcdCorrelationThreshold': float,
-    # 
-    # 'memoryAllocatedForDegreeCentrality': float,
-=======
->>>>>>> 168aed39
     # 
     # 'run_smoothing': [bool], # check/normalize
     # 'fwhm': float,
@@ -518,8 +410,6 @@
     # 'isc_voxelwise': bool,
     # 'isc_roiwise': bool,
     # 'isc_permutations': int,
-<<<<<<< HEAD
-=======
     Required('network_centrality'): {
         Required('run'): [bool],
         'memory_allocation': Any(float, int),
@@ -552,7 +442,6 @@
             'correlation_threshold': Range(min=-1, max=1)
         },
     },
->>>>>>> 168aed39
     Required('PyPEER'): {
         Required('run'): [bool],
     },
