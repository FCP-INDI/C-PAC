from itertools import chain, permutations
from voluptuous import All, ALLOW_EXTRA, Any, In, Length, Match, Optional, \
                       Range, Required, Schema
from voluptuous.validators import ExactSequence, Maybe
from CPAC import __version__

# 1 or more digits, optional decimal, 'e', optional '-', 1 or more digits
scientific_notation_str_regex = r'^([0-9]+(\.[0-9]*)*(e)-{0,1}[0-9]+)*$'

# (1 or more digits, optional decimal, 0 or more lowercase characters (units))
# ('x',
#  1 or more digits, optional decimal, 0 or more lowercase characters (units)
# ) 0 or more times
resolution_regex = r'^[0-9]+(\.[0-9]*){0,1}[a-z]*' \
                   r'(x[0-9]+(\.[0-9]*){0,1}[a-z]*)*$'

Number = Any(float, int, All(str, Match(scientific_notation_str_regex)))
forkable = Any(bool, [bool])
valid_options = {
    'acpc': {
        'target': ['brain', 'whole-head']
    },
    'brain_extraction': {
        'using': ['3dSkullStrip', 'BET', 'UNet', 'niworkflows-ants',
                  'FreeSurfer-BET-Tight', 'FreeSurfer-BET-Loose', 
                  'FreeSurfer-ABCD']
    },
    'centrality': {
       'method_options': ['degree_centrality', 'eigenvector_centrality',
                          'local_functional_connectivity_density'],
       'threshold_options': ['Significance threshold', 'Sparsity threshold',
                             'Correlation threshold'],
       'weight_options': ['Binarized', 'Weighted']
    },
    'sca': {
        'roi_paths': {'Avg', 'DualReg', 'MultReg'},
    },
    'segmentation': {
        'using': ['FSL-FAST', 'ANTs_Prior_Based', 'Template_Based'],
        'template': ['EPI_Template', 'T1_Template'],
    },
    'timeseries': {
        'roi_paths': {'Avg', 'Voxel', 'SpatialReg', 'PearsonCorr',
                      'PartialCorr'},
    },
    'Regressors': {
        'CompCor': {
            'degree': int,
            'erode_mask_mm': bool,
            'summary': {
                'method': str,
                'components': int,
                'filter': str,
            },
            'threshold': str,
            'tissues': [str],
            'extraction_resolution': int
        },
        'segmentation': {
            'erode_mask': bool,
            'extraction_resolution': Any(
                int, float, All(str, Match(resolution_regex))
            ),
            'include_delayed': bool,
            'include_delayed_squared': bool,
            'include_squared': bool,
            'summary': Any(
                str, {'components': int, 'method': str}
            ),
        },
    }
}
mutex = {  # mutually exclusive booleans
    'FSL-BET': {
        # exactly zero or one of each of the following can be True for FSL-BET
        'mutex': ['reduce_bias', 'robust', 'padding', 'remove_eyes',
                  'surfaces'],
        # the remaining keys: validators for FSL-BET
        'rem': {
            'frac': float,
            'mesh_boolean': bool,
            'outline': bool,
            'radius': int,
            'skull': bool,
            'threshold': bool,
            'vertical_gradient': Range(min=-1, max=1, min_included=False,
                                       max_included=False),
        }
    }
}
ANTs_parameter_transforms = {
    'gradientStep': Number,
    'metric': {
        'type': str,
        'metricWeight': int,
        'numberOfBins': int,
        'samplingStrategy': str,
        'samplingPercentage': Number,
        'radius': Number,
    },
    'convergence': {
        'iteration': All(str, Match(resolution_regex)),
        'convergenceThreshold': Number,
        'convergenceWindowSize': int,
    },
    'smoothing-sigmas': All(str, Match(resolution_regex)),
    'shrink-factors': All(str, Match(resolution_regex)),
    'use-histogram-matching': bool,
    'updateFieldVarianceInVoxelSpace': Number,
    'totalFieldVarianceInVoxelSpace': Number,
    'winsorize-image-intensities': {
        'lowerQuantile': float,
        'upperQuantile': float,
    },
}
ANTs_parameters = [Any(
    {
        'collapse-output-transforms': int
    }, {
        'dimensionality': int
    }, {
        'initial-moving-transform': {
            'initializationFeature': int,
        },
    }, {
        'transforms': [Any({
            'Rigid': ANTs_parameter_transforms,
        }, {
            'Affine': ANTs_parameter_transforms,
        }, {
            'SyN': ANTs_parameter_transforms,
        })],
    }, {
        'verbose': Any(bool, In({0, 1})),
    }, {
        'float': Any(bool, In({0, 1})),
    }, {
        'masks': {
            'fixed_image_mask': bool,
            'moving_image_mask': bool,
        },
    }, dict  # TODO: specify other valid ANTs parameters
)]
_url_version = 'nightly' if __version__.endswith(
    '-dev') else f'v{__version__.lstrip("v")}'


def permutation_message(key, options):
    '''Function to give a clean, human-readable error message for keys that accept permutation values

    Parameters
    ----------
    key: str

    options: list or set

    Returns
    -------
    msg: str'''  # noqa E501
    return f'''

\'{key}\' takes a dictionary with paths to region-of-interest (ROI)
 NIFTI files (.nii or .nii.gz) as keys and a comma separated string
 of analyses to run. For example, if you wish to run Avg and
 MultReg, you would enter:

    '/path/to/ROI.nii.gz': Avg, MultReg

Available analyses for \'{key}\' are {options}

'''


schema = Schema({
    'FROM': Maybe(str),
    'pipeline_setup': {
        'pipeline_name': All(str, Length(min=1)),
        'output_directory': {
            'path': str,
            'source_outputs_dir': Maybe(str),
            'pull_source_once': bool,
            'write_func_outputs': bool,
            'write_debugging_outputs': bool,
            'output_tree': str,
            'generate_quality_control_images': bool,
        },
        'working_directory': {
            'path': str,
            'remove_working_dir': bool,
        },
        'log_directory': {
            'run_logging': bool,
            'path': str,
        },
        'crash_log_directory': {
            'path': Maybe(str),
        },
        'system_config': {
            'FSLDIR': Maybe(str),
            'on_grid': {
                'run': bool,
                'resource_manager': Maybe(str),
                'SGE': {
                    'parallel_environment': Maybe(str),
                    'queue': Maybe(str),
                },
            },
            'maximum_memory_per_participant': Number,
            'max_cores_per_participant': int,
            'num_ants_threads': int,
            'num_OMP_threads': int,
            'num_participants_at_once': int
        },
        'Amazon-AWS': {
            'aws_output_bucket_credentials': Maybe(str),
            's3_encryption': bool,
        },
        'Debugging': {
            'verbose': bool
        },
    },
    'anatomical_preproc': {
        'run': bool,
        'run_t2': bool,
        'non_local_means_filtering': {
            'run': forkable,
            'noise_model': Maybe(str),
        },
        'n4_bias_field_correction': {
            'run': forkable,
            'shrink_factor': int,
        },
        't1t2_bias_field_correction': Required(
            # require 'T1w_brain_ACPC_template' if 'acpc_target' is 'brain'
            Any({
                'run': False,
                'BiasFieldSmoothingSigma': Maybe(int),
            }, {
                'run': True,
                'BiasFieldSmoothingSigma': Maybe(int),
            },),
        ),
        'acpc_alignment': Required(
            # require 'T1w_brain_ACPC_template' and 'T2w_brain_ACPC_template' if 'acpc_target' is 'brain'
            Any({
                'run': False,
                'run_before_preproc': Maybe(bool),
                'brain_size': Maybe(int),
                'FOV_crop': Maybe(In({'robustfov', 'flirt'})),
                'acpc_target': Maybe(In(valid_options['acpc']['target'])),
                'T1w_ACPC_template': Maybe(str),
                'T1w_brain_ACPC_template': Maybe(str),
                'T2w_ACPC_template': Maybe(str),
                'T2w_brain_ACPC_template': Maybe(str),
            }, {
                'run': True,
                'run_before_preproc': bool,
                'brain_size': int,
                'FOV_crop': In({'robustfov', 'flirt'}),
                'acpc_target': valid_options['acpc']['target'][1],
                'T1w_ACPC_template': str,
                'T1w_brain_ACPC_template': Maybe(str),
                'T2w_ACPC_template': Maybe(str),
                'T2w_brain_ACPC_template': Maybe(str),
            }, {
                'run': True,
                'run_before_preproc': bool,
                'brain_size': int,
                'FOV_crop': In({'robustfov', 'flirt'}),
                'acpc_target': valid_options['acpc']['target'][0],
                'T1w_ACPC_template': str,
                'T1w_brain_ACPC_template': str,
                'T2w_ACPC_template': Maybe(str),
                'T2w_brain_ACPC_template': Maybe(str),
            },),
            msg='\'brain\' requires \'T1w_brain_ACPC_template\' and \'T2w_brain_ACPC_template\' to '
                'be populated if \'run\' is not set to Off',
        ),
        'brain_extraction': {
            'run': bool,
            'using': [In(valid_options['brain_extraction']['using'])],
            'AFNI-3dSkullStrip': {
                'mask_vol': bool,
                'shrink_factor': Number,
                'var_shrink_fac': bool,
                'shrink_factor_bot_lim': Number,
                'avoid_vent': bool,
                'n_iterations': int,
                'pushout': bool,
                'touchup': bool,
                'fill_hole': int,
                'NN_smooth': int,
                'smooth_final': int,
                'avoid_eyes': bool,
                'use_edge': bool,
                'exp_frac': Number,
                'push_to_edge': bool,
                'use_skull': bool,
                'perc_int': Number,
                'max_inter_iter': int,
                'fac': Number,
                'blur_fwhm': Number,
                'monkey': bool,
            },
            'FSL-FNIRT': {
                'interpolation': In({
                    'trilinear', 'sinc', 'spline'
                }),
            },
            'FSL-BET': {
                'frac': Number,
                'mask_boolean': bool,
                'mesh_boolean': bool,
                'outline': bool,
                'padding': bool,
                'radius': int,
                'reduce_bias': bool,
                'remove_eyes': bool,
                'robust': bool,
                'skull': bool,
                'surfaces': bool,
                'threshold': bool,
                'vertical_gradient': Range(min=-1, max=1)
            },
            'UNet': {
                'unet_model': str,
            },
            'niworkflows-ants': {
                'template_path': str,
                'mask_path': str,
                'regmask_path': str,
            },
            'FreeSurfer-BET': {
                'T1w_brain_template_mask_ccs': str
            },
        },
    },
    'segmentation': {
        'run': bool,
        'tissue_segmentation': {
            'using': [In(
                {'FSL-FAST', 'FreeSurfer', 'ANTs_Prior_Based',
                 'Template_Based'}
            )],
            'FSL-FAST': {
                'thresholding': {
                    'use': In({'Auto', 'Custom'}),
                    'Custom': {
                        'CSF_threshold_value': float,
                        'WM_threshold_value': float,
                        'GM_threshold_value': float,
                    },
                },
                'use_priors': {
                    'run': bool,
                    'priors_path': str,
                    'WM_path': str,
                    'GM_path': str,
                    'CSF_path': str
                },
            },
            'FreeSurfer': {
                'erode': int,
                'CSF_label': [int],
                'GM_label': [int],
                'WM_label': [int],                
            },
            'ANTs_Prior_Based': {
                'run': forkable,
                'template_brain_list': [str],
                'template_segmentation_list': [str],
                'CSF_label': [int],
                'GM_label': [int],
                'WM_label': [int],
            },
            'Template_Based': {
                'run': forkable,
                'template_for_segmentation': [In(
                    valid_options['segmentation']['template']
                )],
                'WHITE': str,
                'GRAY': str,
                'CSF': str,
            },
        },
    },
    'registration_workflows': {
        'anatomical_registration': {
            'run': bool,
            'resolution_for_anat': All(str, Match(resolution_regex)),
            'T1w_brain_template': str,
            'T1w_template': str,
            'T1w_brain_template_mask': Maybe(str),
            'reg_with_skull': bool,
            'registration': {
                'using': [In({'ANTS', 'FSL', 'FSL-linear'})],
                'ANTs': {
                    'use_lesion_mask': bool,
                    'T1_registration': Maybe(ANTs_parameters),
                    'interpolation': In({
                        'Linear', 'BSpline', 'LanczosWindowedSinc'
                    }),
                },
                'FSL-FNIRT': {
                    'fnirt_config': Maybe(str),
<<<<<<< HEAD
=======
                    'ref_resolution': All(str, Match(resolution_regex)),
                    'ref_mask': Maybe(str),
                    'FNIRT_T1w_brain_template': Maybe(str),
                    'FNIRT_T1w_template': Maybe(str),
>>>>>>> 7c7637c5
                    'interpolation': In({
                        'trilinear', 'sinc', 'spline'
                    }),
                    'identity_matrix': str,
                    'ref_mask': Maybe(str),
                    'ref_mask_res-2': str,
                    'T1w_template_res-2': str
                },
            },
            'apply_transform': {
                'using': In({'default', 'ANTS', 'FSL'}),
            },
        },
        'functional_registration': {
            'coregistration': {
                'run': bool,
                'reference': In({'brain', 'restore-brain'}),
                'interpolation': In({'trilinear', 'sinc', 'spline'}),
                'using': str,
                'input': str,
                'interpolation': str,
                'cost': str,
                'dof': int,
                'arguments': Maybe(str),
                'func_input_prep': {
                    'reg_with_skull': bool,
                    'input': [In({
                        'Mean_Functional', 'Selected_Functional_Volume'
                    })],
                    'Mean Functional': {
                        'n4_correct_func': bool
                    },
                    'Selected Functional Volume': {
                        'func_reg_input_volume': int
                    },
                },
                'boundary_based_registration': {
                    'run': forkable,
                    'bbr_schedule': str,
                    'reference': In({'whole-head', 'brain'})
                },
            },
            'EPI_registration': {
                'run': bool,
                'using': [In({'ANTS', 'FSL', 'FSL-linear'})],
                'EPI_template': str,
                'EPI_template_mask': Maybe(str),
                'ANTs': {
                    'parameters': Maybe(ANTs_parameters),
                    'interpolation': In({
                        'Linear', 'BSpline', 'LanczosWindowedSinc'
                    }),
                },
                'FSL-FNIRT': {
                    'fnirt_config': Maybe(str),
                    'interpolation': In({'trilinear', 'sinc', 'spline'}),
                    'identity_matrix': str,
                },
            },
            'func_registration_to_template': {
                'run': bool,
                'run_EPI': bool,
                'output_resolution': {
                    'func_preproc_outputs': All(
                        str, Match(resolution_regex)),
                    'func_derivative_outputs': All(
                        str, Match(resolution_regex)
                    ),
                },
                'target_template': {
                    'using': [In({'T1_template', 'EPI_template', 'DCAN_NHP'})],
                    'T1_template': {
                        'T1w_brain_template_funcreg': str,
                        'T1w_template_funcreg': Maybe(str),
                        'T1w_brain_template_mask_funcreg': Maybe(str),
                        'T1w_template_for_resample': Maybe(str),
                    },
                    'EPI_template': {
                        'EPI_template_funcreg': str,
                        'EPI_template_mask_funcreg': Maybe(str),
                        'EPI_template_for_resample': Maybe(str)
                    },
                },
                'ANTs_pipelines': {
                    'interpolation': In({
                        'Linear', 'BSpline', 'LanczosWindowedSinc'})
                },
                'FNIRT_pipelines': {
                    'interpolation': In({'trilinear', 'sinc', 'spline'}),
                    'identity_matrix': str,
                },
                'apply_transform': {
                    'using': In({'default', 'abcd', 'single_step_resampling'}),
                },
            },
        },
    },
    'surface_analysis': {
        'run_freesurfer': bool,
        'reconall_args': Maybe(str),
    },
    'longitudinal_template_generation': {
        'run': bool,
        'average_method': In({'median', 'mean', 'std'}),
        'dof': In({12, 9, 7, 6}),
        'interp': In({'trilinear', 'nearestneighbour', 'sinc', 'spline'}),
        'cost': In({
            'corratio', 'mutualinfo', 'normmi', 'normcorr', 'leastsq',
            'labeldiff', 'bbr'}),
        'thread_pool': int,
        'convergence_threshold': Number,
    },
    'functional_preproc': {
        'run': bool,
        'truncation': {
            'start_tr': int,
            'stop_tr': Maybe(Any(int, 'End'))
        },
        'scaling': {
            'run': bool,
            'scaling_factor': Number
        },
        'despiking': {
            'run': forkable
        },
        'slice_timing_correction': {
            'run': forkable,
            'tpattern': Maybe(str),
            'tzero': Maybe(int),
        },
        'motion_estimates_and_correction': {
            'motion_estimates': {
                'calculate_motion_first': bool,
                'calculate_motion_after': bool,
            },
            'motion_correction': {
                'using': [In({'3dvolreg', 'mcflirt'})],
                'AFNI-3dvolreg': {
                    'functional_volreg_twopass': bool,
                },
                'motion_correction_reference': [In({
                    'mean', 'median', 'selected_volume'})],
                'motion_correction_reference_volume': int,
            },
            'motion_estimate_filter': Required(
                Any({  # no motion estimate filter
                    'run': Maybe(Any(
                        ExactSequence([False]), ExactSequence([]), False)),
                    'filter_type': Maybe(In({'notch', 'lowpass'})),
                    'filter_order': Maybe(int),
                    'breathing_rate_min': Maybe(Number),
                    'breathing_rate_max': Maybe(Number),
                    'center_frequency': Maybe(Number),
                    'filter_bandwidth': Maybe(Number),
                    'lowpass_cutoff': Maybe(Number),
                }, {  # notch filter with breathing_rate_* set
                    Required('run'): forkable,
                    Required('filter_type'): 'notch',
                    Required('filter_order'): int,
                    Required('breathing_rate_min'): Number,
                    'breathing_rate_max': Number,
                    'center_frequency': Maybe(Number),
                    'filter_bandwidth': Maybe(Number),
                    'lowpass_cutoff': Maybe(Number),
                }, {  # notch filter with manual parameters set
                    Required('run'): forkable,
                    Required('filter_type'): 'notch',
                    Required('filter_order'): int,
                    'breathing_rate_min': None,
                    'breathing_rate_max': None,
                    Required('center_frequency'): Number,
                    Required('filter_bandwidth'): Number,
                    'lowpass_cutoff': Maybe(Number),
                }, {  # lowpass filter with breathing_rate_min
                    Required('run'): forkable,
                    Required('filter_type'): 'lowpass',
                    Required('filter_order'): int,
                    Required('breathing_rate_min'): Number,
                    'breathing_rate_max': Maybe(Number),
                    'center_frequency': Maybe(Number),
                    'filter_bandwidth': Maybe(Number),
                    'lowpass_cutoff': Maybe(Number),
                }, {  # lowpass filter with lowpass_cutoff
                    Required('run'): forkable,
                    Required('filter_type'): 'lowpass',
                    Required('filter_order'): int,
                    Required('breathing_rate_min', default=None): None,
                    'breathing_rate_max': Maybe(Number),
                    'center_frequency': Maybe(Number),
                    'filter_bandwidth': Maybe(Number),
                    Required('lowpass_cutoff'): Number,
                },),
                msg='`motion_estimate_filter` configuration is invalid. See '
                    f'https://fcp-indi.github.io/docs/{_url_version}/user/'
                    'func#motion_estimate_filter_valid_options for details.\n',
            ),
        },
        'distortion_correction': {
            'run': forkable,
            'using': [In(['PhaseDiff', 'Blip'])],
            'PhaseDiff': {
                'fmap_skullstrip_option': In(['BET', 'AFNI']),
                'fmap_skullstrip_BET_frac': float,
                'fmap_skullstrip_AFNI_threshold': float,
            },
        },
        'func_masking': {
            'using': [In(
                ['AFNI', 'FSL', 'FSL_AFNI', 'Anatomical_Refined',
                 'Anatomical_Based', 'Anatomical_Resampled', 'CCS_Anatomical_Refined']
            )],
            # handle validating mutually-exclusive booleans for FSL-BET
            # functional_mean_boolean must be True if one of the mutually-
            # exclusive options are
            # see mutex definition for more definition
            'FSL-BET': Any(*(
                # exactly one mutually exclusive option on
                [{k: d[k] for d in r for k in d} for r in [[
                    {
                        **mutex['FSL-BET']['rem'],
                        'functional_mean_boolean': True,
                        k1: True,
                        k2: False
                    } for k2 in mutex['FSL-BET']['mutex'] if k2 != k1
                ] for k1 in mutex['FSL-BET']['mutex']]] +
                # no mutually-exclusive options on
                [{
                    **mutex['FSL-BET']['rem'],
                    'functional_mean_boolean': bool,
                    **{k: False for k in mutex['FSL-BET']['mutex']}
                }])
            ),
            'Anatomical_Refined': {
                'anatomical_mask_dilation': bool,
            },
            'apply_func_mask_in_native_space': bool,
        },
        'generate_func_mean': {
            'run': bool,
        },
        'normalize_func': {
            'run': bool,
        },
    },
    'nuisance_corrections': {
        '1-ICA-AROMA': {
            'run': forkable,
            'denoising_type': In({'aggr', 'nonaggr'}),
        },
        '2-nuisance_regression': {
            'run': forkable,
            'create_regressors': bool,
            'Regressors': Maybe([Schema({
                'Name': Required(str),
                'Censor': {
                    'method': str,
                    'thresholds': [{
                        'type': str,
                        'value': float,
                    }],
                    'number_of_previous_trs_to_censor': Maybe(int),
                    'number_of_subsequent_trs_to_censor': Maybe(int),
                },
                'Motion': {
                    'include_delayed': bool,
                    'include_squared': bool,
                    'include_delayed_squared': bool
                },
                'aCompCor': valid_options['Regressors']['CompCor'],
                'tCompCor': valid_options['Regressors']['CompCor'],
                'CerebrospinalFluid': valid_options[
                    'Regressors'
                ]['segmentation'],
                'WhiteMatter': valid_options[
                    'Regressors'
                ]['segmentation'],
                'GreyMatter': valid_options[
                    'Regressors'
                ]['segmentation'],
                'GlobalSignal': {'summary': str},
                'PolyOrt': {'degree': int},
                'Bandpass': {
                    'bottom_frequency': float,
                    'top_frequency': float,
                    'method': str,
                }  # how to check if [0] is > than [1]?
            }, extra=ALLOW_EXTRA)]),
            'lateral_ventricles_mask': Maybe(str),
            'bandpass_filtering_order': Maybe(
                In({'After', 'Before'})),
            'regressor_masks': {
                'erode_anatomical_brain_mask': {
                    'run': bool,
                    'brain_mask_erosion_prop': Number,
                    'brain_mask_erosion_mm': Number,
                    'brain_erosion_mm': Number
                },
                'erode_csf': {
                    'run': bool,
                    'csf_erosion_prop': Number,
                    'csf_mask_erosion_mm': Number,
                    'csf_erosion_mm': Number,
                },
                'erode_wm': {
                    'run': bool,
                    'wm_erosion_prop': Number,
                    'wm_mask_erosion_mm': Number,
                    'wm_erosion_mm': Number,
                },
                'erode_gm': {
                    'run': bool,
                    'gm_erosion_prop': Number,
                    'gm_mask_erosion_mm': Number,
                    'gm_erosion_mm': Number,
                }
            },
        },
    },
    'amplitude_low_frequency_fluctuation': {
        'run': bool,
        'highpass_cutoff': [float],
        'lowpass_cutoff': [float],
    },
    'voxel_mirrored_homotopic_connectivity': {
        'run': bool,
        'symmetric_registration': {
            'T1w_brain_template_symmetric': str,
            'T1w_brain_template_symmetric_for_resample': str,
            'T1w_template_symmetric': str,
            'T1w_template_symmetric_for_resample': str,
            'dilated_symmetric_brain_mask': str,
            'dilated_symmetric_brain_mask_for_resample': str,
        },
    },
    'regional_homogeneity': {
        'run': bool,
        'cluster_size': In({7, 19, 27}),
    },
    'post_processing': {
        'spatial_smoothing': {
            'output': [In({'smoothed', 'nonsmoothed'})],
            'smoothing_method': [In({'FSL', 'AFNI'})],
            'fwhm': [int]
        },
        'z-scoring': {
            'output': [In({'z-scored', 'raw'})],
        },
    },
    'timeseries_extraction': {
        'run': bool,
        'tse_roi_paths': Optional(
            Maybe({
                str: In({', '.join([
                    option for option in options
                ]) for options in list(chain.from_iterable([list(
                    permutations(valid_options['timeseries']['roi_paths'],
                                 number_of)
                ) for number_of in range(1, 6)]))}),
            }),
            msg=permutation_message(
                'tse_roi_paths', valid_options['timeseries']['roi_paths'])
        ),
        'realignment': In({'ROI_to_func', 'func_to_ROI'}),
    },

    'seed_based_correlation_analysis': {
        'run': bool,
        'sca_roi_paths': Optional(
            Maybe({
                str: In({', '.join([
                    option for option in options
                ]) for options in list(chain.from_iterable([list(
                    permutations(valid_options['sca']['roi_paths'], number_of)
                ) for number_of in range(1, 4)]))})
            }),
            msg=permutation_message(
                'sca_roi_paths', valid_options['sca']['roi_paths'])
        ),
        'norm_timeseries_for_DR': bool,
    },
    'network_centrality': {
        'run': bool,
        'memory_allocation': Number,
        'template_specification_file': str,
        'degree_centrality': {
            'weight_options': [In(
                valid_options['centrality']['weight_options']
            )],
            'correlation_threshold_option': In(
                valid_options['centrality']['threshold_options']),
            'correlation_threshold': Range(min=-1, max=1)
        },
        'eigenvector_centrality': {
            'weight_options': [In(
                valid_options['centrality']['weight_options']
            )],
            'correlation_threshold_option': In(
                valid_options['centrality']['threshold_options']
            ),
            'correlation_threshold': Range(min=-1, max=1)
        },
        'local_functional_connectivity_density': {
            'weight_options': [In(
                valid_options['centrality']['weight_options']
            )],
            'correlation_threshold_option': In([
                o for o in valid_options['centrality']['threshold_options'] if
                o != 'Sparsity threshold'
            ]),
            'correlation_threshold': Range(min=-1, max=1)
        },
    },
    'PyPEER': {
        'run': bool,
        'eye_scan_names': [str],
        'data_scan_names': [str],
        'eye_mask_path': str,
        'stimulus_path': Maybe(str),
        'minimal_nuisance_correction': {
            'peer_gsr': bool,
            'peer_scrub': bool,
            'scrub_thresh': float,
        },
    },
})<|MERGE_RESOLUTION|>--- conflicted
+++ resolved
@@ -403,13 +403,10 @@
                 },
                 'FSL-FNIRT': {
                     'fnirt_config': Maybe(str),
-<<<<<<< HEAD
-=======
                     'ref_resolution': All(str, Match(resolution_regex)),
                     'ref_mask': Maybe(str),
                     'FNIRT_T1w_brain_template': Maybe(str),
                     'FNIRT_T1w_template': Maybe(str),
->>>>>>> 7c7637c5
                     'interpolation': In({
                         'trilinear', 'sinc', 'spline'
                     }),
