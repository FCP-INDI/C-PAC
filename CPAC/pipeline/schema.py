--- conflicted
+++ resolved
@@ -368,13 +368,8 @@
             },),
         ),
         'acpc_alignment': Required(
-<<<<<<< HEAD
             # require 'T1w_brain_ACPC_template' and
             # 'T2w_brain_ACPC_template' if 'acpc_target' is 'brain'
-=======
-            # require 'T1w_brain_ACPC_template' and 'T2w_brain_ACPC_template'
-            # if 'acpc_target' is 'brain'
->>>>>>> a1eac862
             Any({
                 'run': False,
                 'run_before_preproc': Maybe(bool),
