from itertools import chain, permutations
from voluptuous import Schema, Required, All, Any, Length, Range, Match, In, \
                       ALLOW_EXTRA
from voluptuous.validators import Maybe

valid_options = {
    'centrality': {
       'method_options': ['degree_centrality', 'eigenvector_centrality',
                          'local_functional_connectivity_density'],
       'threshold_options': ['Significance threshold', 'Sparsity threshold',
                             'Correlation threshold'],
       'weight_options': ['Binarized', 'Weighted']
    },
    'segmentation': {
        'using': ['FSL-FAST', 'ANTs_Prior_Based', 'Template_Based'],
        'template': ['EPI Template', 'T1 Template']
    }
}

schema = Schema({
    'pipeline_setup': {
        Required('pipeline_name'): All(str, Length(min=1)),
        Required('output_directory'): {
            Required('path'): str,
            'write_func_outputs': bool,
            'write_debugging_outputs': bool,
            'output_tree': str,
            'generate_quality_control_images': bool,
        },
        Required('working_directory'): {
            Required('path'): str,
            'remove_working_dir': bool,
        },
        Required('log_directory'): {
            'run_logging': bool,
            Required('path'): str,
        },
        Required('crash_log_directory'): {
            Required('path'): str,
        },
        Required('system_config'): {
            'on_grid':{
                Required('run'): bool,
                'resource_manager': Any(None, str),
                'SGE': {
                    'parallel_environment': Any(None, str),
                    'queue': Any(None, str),
                },
            },
            'maximum_memory_per_participant': Any(float, int),
            'max_cores_per_participant': int,
            'num_ants_threads': int,
            'num_participants_at_once': int
        },
        'Amazon-AWS':{
            'aws_output_bucket_credentials': Any(None, str),
            's3_encryption': bool,
        },
        'pipeline_IMPORT': Any(None, str),
    },
<<<<<<< HEAD
    'FSLDIR': Any(None, str),

    'anatomical_preproc': {
        Required('run'): bool,
        Required('non_local_means_filtering'): bool,
        Required('n4_bias_field_correction'): bool,
        Required('acpc_alignment'): {
            'run': bool,
            'brain_size': int,
            'template_skull': str,
            'template_brain': Any(None, str),
        },
        Required('brain_extraction'):{
            'already_skullstripped': bool,
            'extraction': {
                Required('using'): [In({'3dSkullStrip', 'BET', 'UNet', 'niworkflows-ants'})],
                'AFNI-3dSkullStrip': {
                    'mask_vol': bool,
                    'shrink_factor': Any(float, int),
                    'var_shrink_fac': bool,
                    'shrink_factor_bot_lim':Any(float, int),
                    'avoid_vent': bool,
                    'n_iterations': int,
                    'pushout': bool,
                    'touchup': bool,
                    'fill_hole': int,
                    'NN_smooth': int,
                    'smooth_final': int,
                    'avoid_eyes': bool,
                    'use_edge': bool,
                    'exp_frac': Any(float, int),
                    'push_to_edge': bool,
                    'use_skull': bool,
                    'perc_int': Any(float, int),
                    'max_inter_iter': int,
                    'fac': Any(float, int),
                    'blur_fwhm': Any(float, int),
                    'monkey': bool,
=======
    #
    # 'FSLDIR': str,
    # 'runOnGrid': bool,
    # 'resourceManager': str,
    # 'parallelEnvironment': str,
    # 'queue': str,
    #
    # 'awsOutputBucketCredentials': str,
    # 's3Encryption': bool,  # check/normalize
    #
    # 'maximumMemoryPerParticipant': float,
    # 'maxCoresPerParticipant': All(int, Range(min=1)),
    # 'numParticipantsAtOnce': All(int, Range(min=1)),
    # 'num_ants_threads': All(int, Range(min=1)),
    #
    # 'write_func_outputs': bool,
    # 'write_debugging_outputs': bool,  # check/normalize
    # 'generateQualityControlImages': bool, # check/normalize
    # 'removeWorkingDir': bool,
    # 'run_logging': bool,
    # 'reGenerateOutputs': bool, # check/normalize
    # 'runSymbolicLinks': bool, # check/normalize
    #
    # 'resolution_for_anat': All(str, Match(r'^[0-9]+mm$')),
    # 'template_brain_only_for_anat': str,
    # 'template_skull_for_anat': str,
    # 'template_symmetric_brain_only': str,
    # 'template_symmetric_skull': str,
    # 'dilated_symmetric_brain_mask': str,
    #
    # 'already_skullstripped': bool,
    # 'skullstrip_option': In(['AFNI', 'BET']),
    # 'skullstrip_shrink_factor': float,
    # 'skullstrip_var_shrink_fac': bool,
    # 'skullstrip_shrink_factor_bot_lim':float,
    # 'skullstrip_avoid_vent': bool,
    # 'skullstrip_n_iterations': int,
    # 'skullstrip_pushout': bool,
    # 'skullstrip_touchup': bool,
    # 'skullstrip_fill_hole': int,
    # 'skullstrip_NN_smooth': int,
    # 'skullstrip_smooth_final': int,
    # 'skullstrip_avoid_eyes': bool,
    # 'skullstrip_use_edge': bool,
    # 'skullstrip_exp_frac': float,
    # 'skullstrip_push_to_edge': bool,  # check/normalize
    # 'skullstrip_use_skull': bool,  # check/normalize
    # 'skullstrip_perc_int': int,
    # 'skullstrip_max_inter_iter': int,
    # 'skullstrip_fac': int,
    # 'skullstrip_blur_fwhm': int,
    # 'bet_frac': float,
    # 'bet_mask_boolean': bool,  # check/normalize
    # 'bet_mesh_boolean': bool,  # check/normalize
    # 'bet_outline': bool,  # check/normalize
    # 'bet_padding': bool,  # check/normalize
    # 'bet_radius': int,
    # 'bet_reduce_bias': bool,  # check/normalize
    # 'bet_remove_eyes': bool,  # check/normalize
    # 'bet_robust': bool,  # check/normalize
    # 'bet_skull': bool,  # check/normalize
    # 'bet_surfaces': bool,  # check/normalize
    # 'bet_threshold': bool,  # check/normalize
    # 'bet_vertical_gradient': float,
    Required('anatomical_preproc'): {
        Required('registration_workflow'): {
            Required('registration'): {
                Required('using'): [In({'ANTS', 'FSL'})],
                'ANTs': {
                    'EPI_registration': Any(
                        None, 'None', dict, [dict]
                    ),
                    'interpolation': In({
                        'Linear', 'BSpline', 'LanczosWindowedSinc'
                    }),
                    'use_lesion_mask': bool
>>>>>>> 777c371d
                },
                'FSL-BET': {
                    'frac': Any(float, int),
                    'mask_boolean': bool,
                    'mesh_boolean': bool,
                    'outline': bool,
                    'padding': bool,
                    'radius': int,
                    'reduce_bias': bool,
                    'remove_eyes': bool,
                    'robust': bool,
                    'skull': bool,
                    'surfaces': bool,
                    'threshold': bool,
                    'vertical_gradient': Range(min=-1, max=1)
                },
                'UNet': {
                    'unet_model': str,
                },
                'niworkflows-ants': {
                    'template_path': str,
                    'mask_path': str,
                    'regmask_path': str,
                },
            },
        },
        Required('segmentation_workflow'): {
<<<<<<< HEAD
            'run': bool,
            '1-segmentation': {
                'using': [In({'FSL-FAST', 'ANTs_Prior_Based', 'Template_Based'})],
                'ANTs_Prior_Based': {
                    Required('run'): [bool],
                    'template_brain_list': list,
                    'template_segmentation_list': list,
                    'CSF_label': int,
                    'left_GM_label': int,
                    'right_GM_label': int,
                    'left_WM_label': int,
                    'right_WM_label': int,
=======
            Required('run'): [bool],
            '1-segmentation': {
                'using': [
                    In({'FSL-FAST', 'ANTs_Prior_Based', 'Template_Based'})
                ],
                'ANTs_Prior_Based': {
                    Required('run'): [bool],
                    Required('template_brain_list'): [str],
                    Required('template_segmentation_list'): [str],
                    Required('CSF_label'): int,
                    Required('left_GM_label'): int,
                    Required('right_GM_label'): int,
                    Required('left_WM_label'): int,
                    Required('right_WM_label'): int,
>>>>>>> 777c371d
                },
                'Template_Based': {
                    Required('run'): [bool],
                    'template_for_segmentation': [
                        In(valid_options['segmentation']['template'])
                    ],
                    'WHITE': str,
                    'GRAY': str,
                    'CSF': str,
                },
            },
            '2-use_priors': {
                'run': bool,
                'priors_path': str,
                'WM_path': str,
                'GM_path': str,
                'CSF_path': str
            },
            '3-custom_thresholding': {
                'run': bool,
                'CSF_threshold_value': float,
                'WM_threshold_value': float,
                'GM_threshold_value': float
            },
            Required('4-erosion'): {
                Required('erode_anatomical_brain_mask'): {
                    Required('run'): bool,
                    'brain_mask_erosion_prop': Any(float, int),
                    'brain_mask_erosion_mm': Any(float, int),
                    'brain_erosion_mm': Any(float, int)
                },
                'erode_csf': {
                    'run': bool,
                    'csf_erosion_prop': Any(float, int),
                    'csf_mask_erosion_mm': Any(float, int),
                    'csf_erosion_mm': Any(float, int),
                },
                'erode_wm': {
                    'run': bool,
                    'wm_erosion_prop': Any(float, int),
                    'wm_mask_erosion_mm': Any(float, int),
                    'wm_erosion_mm': Any(float, int),
                },
                'erode_gm': {
                    'run': bool,
                    'gm_erosion_prop': Any(float, int),
                    'gm_mask_erosion_mm': Any(float, int),
                    'gm_erosion_mm': Any(float, int),
                }
            }
        },
        Required('registration_workflow'): {
            Required('resolution_for_anat'): All(str, Match(r'^[0-9]+mm$')),
            'template_brain_only_for_anat': str,
            'template_skull_for_anat': str,
            'reg_with_skull': bool,
            Required('registration'): {
                Required('using'): [In({'ANTS', 'FSL'})],
                'ANTs': {
                    'use_lesion_mask': bool,
                    'T1_registration': Any(
                        None, 'None', dict, [dict]
                    ),
                    'EPI_registration': Any(
                        None, 'None', dict, [dict]
                    ),
                    'interpolation': In({
                        'Linear', 'BSpline', 'LanczosWindowedSinc'
                    }),
                },
                'FSL-FNIRT': {
                    'fsl_linear_reg_only': list,
                    'fnirt_config': str,
                    'ref_mask': str,
                    'interpolation': In({
                        'trilinear', 'sinc', 'spline'
                    }),
                },
            },
        },
    },
<<<<<<< HEAD
    
    'functional_registration': {
=======
    #
    # 'fnirtConfig': str,
    # 'ref_mask': str,
    # 'regWithSkull': [bool], # check/normalize
    #
    # 'slice_timing_correction': [bool], # check/normalize
    # 'TR': Any(None, float),
    # 'slice_timing_pattern': Any(str, int), # check for nifti header option
    # 'startIdx': All(int, Range(min=0)),
    # 'stopIdx': Any(None, All(int, Range(min=1))),
    #
    # 'runEPI_DistCorr': [bool], # check/normalize
    # 'fmap_distcorr_skullstrip': [In(['BET', 'AFNI'])],
    # 'fmap_distcorr_frac': float, # check if it needs to be a list
    # 'fmap_distcorr_threshold': float,
    # 'fmap_distcorr_deltaTE': float, # check if it needs to be a list
    # 'fmap_distcorr_dwell_time': float, # check if it needs to be a list
    # 'fmap_distcorr_dwell_asym_ratio': float, # check if it needs to be a list
    # 'fmap_distcorr_pedir': In(["x", "y", "z", "-x", "-y", "-z"]),
    #
    # 'runBBReg': [bool], # check/normalize
    # 'boundaryBasedRegistrationSchedule': str,
    #
    # 'func_reg_input': In(['Mean Functional', 'Selected Functional Volume']),
    # 'func_reg_input_volume': All(int, Range(min=0)),
    # 'functionalMasking': [In(['3dAutoMask', 'BET'])],
    #
    # 'runRegisterFuncToMNI': [bool], # check/normalize
    # 'resolution_for_func_preproc': All(str, Match(r'^[0-9]+mm$')),
    Required('functional_registration'): {
>>>>>>> 777c371d
        Required('1-coregistration'): {
            Required('run'): [bool],
            'func_input_prep': {
                Required('input'): [In({
                    'Mean Functional', 'Selected Functional Volume'
                })],
                'Mean Functional': {
                    'n4_correct_func': bool
                },
                'Selected Functional Volume': {
                    'func_reg_input_volume': int
                },
            },
            'boundary_based_registration': {
                Required('run'): [bool],
                'bbr_schedule': str
            }
        },
        Required('2-func_registration_to_template'): {
            Required('run'): bool,
            Required('output_resolution'):{
                'func_preproc_outputs': All(str, Match(r'^[0-9]+mm$')),
                'func_derivative_outputs': All(str, Match(r'^[0-9]+mm$')),
                'template_for_resample': str,
            },
            Required('target_template'): {
                Required('using'): [In({'T1_template', 'EPI_template'})],
                'T1_template': {
                    'template_brain': str,
                    'template_skull': str,
                },
                'EPI_template': {
                    'template_epi': str, 
                },
            },
            Required('ANTs_pipelines'): {
                'interpolation': In({'Linear', 'BSpline', 'LanczosWindowedSinc'})
            },
            Required('FNIRT_pipelines'): {
                'interpolation': In({'trilinear', 'sinc', 'spline'}),
                'identity_matrix': str
            },
        },
    },

    'nuisance_corrections': {
        Required('1-ICA-AROMA'): {
            Required('run'): [bool],
            'denoising_type': In({'aggr', 'nonaggr'}),
        },
        Required('2-nuisance_regression'): {
            Required('run'): [bool],
            'Regressors': [{
                'Motion': {
                    'include_delayed': bool,
                    'include_squared': bool,
                    'include_delayed_squared': bool
                },
                'aCompCor': {
                    'summary': {
                        'method': str,
                        'components': int
                    },
                    'tissues': [str],
                    'extraction_resolution': int
                },
                'CerebrospinalFluid': {
                    'summary': str,
                    'extraction_resolution': int,
                    'erode_mask': bool
                },
                'GlobalSignal': {'summary': str},
                'PolyOrt': {'degree': int},
                'Bandpass': {
                    'bottom_frequency': float,
                    'top_frequency': float
                }  # how to check if [0] is > than [1]?
            }],
            'lateral_ventricles_mask': str,
            Required('bandpass_filtering_order'): In({'After', 'Before'})
        },
    },
    'amplitude_low_frequency_fluctuation': {
        Required('run'): bool,
        'highpass_cutoff': [float],
        'lowpass_cutoff': [float],
    },

    'voxel_mirrored_homotopic_connectivity': {
        Required('run'): bool,
    },

    'regional_homogeneity': {
        'run': bool,
        'cluster_size': In({7, 19, 27}),
    },
<<<<<<< HEAD

=======
    #
    # 'nComponents': int, # check if list
    # 'runFristonModel': [bool], # check/normalize
    # 'runMotionSpike': [Any(None, In(['despiking', 'scrubbing']))], # check/normalize, check None
    #
    # 'fdCalc': In(['power', 'jenkinson']), # check if it needs to be a list
    # 'spikeThreshold': float, # check if it needs to be a list
    # 'numRemovePrecedingFrames': int,
    # 'numRemoveSubsequentFrames': int,
>>>>>>> 777c371d
    'timeseries_extraction': {
        Required('run'): bool,
        Required('tse_roi_paths'): Any(None, {
            str: In({', '.join([
                option for option in options
            ]) for options in list(chain.from_iterable([list(
                permutations({'Avg', 'Voxel', 'SpatialReg', 'PearsonCorr',
                              'PartialCorr'}, number_of)
            ) for number_of in range(1, 6)]))}),
        }),
        'realignment': In({'ROI_to_func', 'func_to_ROI'}),
        'roi_tse_outputs': Any(None, [In({None, 'csv', 'numpy'})]),
    },

    'seed_based_correlation_analysis': {
        Required('run'): bool,
        'sca_roi_paths': Any(None, {
            str: In({', '.join([
                option for option in options
            ]) for options in list(chain.from_iterable([list(
                permutations({'Avg', 'DualReg', 'MultReg'}, number_of)
            ) for number_of in range(1, 4)]))})
        }),
        'norm_timeseries_for_DR': bool,
    },
<<<<<<< HEAD

    'network_centrality': {
=======
    # 'sca_roi_paths': Any(None, {
    #     str: [In(['average', 'dual_regression', 'multiple_regression'])],
    #     # normalize before running thrugh schema
    # }),
    # 'mrsNorm': bool,
    #
    #
    # 'run_smoothing': [bool], # check/normalize
    # 'fwhm': float,
    # 'smoothing_order': In(['after', 'before']),
    #
    # 'runZScoring': [bool], # check/normalize
    #
    # 'run_fsl_feat': bool, # check/normalize
    # 'numGPAModelsAtOnce': int,
    # 'modelConfigs': [str],
    #
    # 'run_basc': bool,
    # 'basc_resolution': All(str, Match(r'^[0-9]+mm$')),
    # 'basc_proc': int,
    # 'basc_memory': float,
    # 'basc_roi_mask_file': str,
    # 'basc_cross_cluster_mask_file': str,
    # 'basc_similarity_metric_list': [In(['correlation', 'euclidean', 'cityblock', 'cosine'])],
    # 'basc_timeseries_bootstrap_list': int,
    # 'basc_dataset_bootstrap_list': int,
    # 'basc_n_clusters_list': int,
    # 'basc_affinity_thresh': float,
    # 'basc_output_sizes': int,
    # 'basc_cross_cluster': bool,
    # 'basc_blocklength_list': int,
    # 'basc_group_dim_reduce': bool,
    # 'basc_inclusion': str,
    # 'basc_pipeline': str,
    # 'basc_scan_inclusion': str,
    #
    # 'runMDMR': bool,
    # 'mdmr_inclusion': str,
    # 'mdmr_roi_file': str,
    # 'mdmr_regressor_file': str,
    # 'mdmr_regressor_participant_column': str,
    # 'mdmr_regressor_columns': str,
    # 'mdmr_permutations': int,
    # 'mdmr_parallel_nodes': int,
    #
    # 'runISC': bool,
    # 'runISFC': bool,
    # 'isc_voxelwise': bool,
    # 'isc_roiwise': bool,
    # 'isc_permutations': int,
    Required('network_centrality'): {
>>>>>>> 777c371d
        Required('run'): [bool],
        'memory_allocation': Any(float, int),
        'template_specification_file': str,
        'degree_centrality': {
            'weight_options': [Maybe(In(
                valid_options['centrality']['weight_options']
            ))],
            'correlation_threshold_option': In(
                valid_options['centrality']['threshold_options']),
            'correlation_threshold': Range(min=-1, max=1)
        },
        'eigenvector_centrality': {
            'weight_options': [Maybe(In(
                valid_options['centrality']['weight_options']
            ))],
            'correlation_threshold_option': In(
                valid_options['centrality']['threshold_options']
            ),
            'correlation_threshold': Range(min=-1, max=1)
        },
        'local_functional_connectivity_density': {
            'weight_options': [Maybe(In(
                valid_options['centrality']['weight_options']
            ))],
            'correlation_threshold_option': In([
                o for o in valid_options['centrality']['threshold_options'] if
                o != 'Sparsity threshold'
            ]),
            'correlation_threshold': Range(min=-1, max=1)
        },
    },
    'PyPEER': {
        Required('run'): [bool],
    },
}, extra=ALLOW_EXTRA)<|MERGE_RESOLUTION|>--- conflicted
+++ resolved
@@ -18,86 +18,25 @@
 }
 
 schema = Schema({
-    'pipeline_setup': {
+    Required('pipeline_setup'): {
         Required('pipeline_name'): All(str, Length(min=1)),
+        Required('working_directory'): {
+            Required('path'): str,
+        },
+        # Required('crash_log_directory'): str,
+        Required('log_directory'): {
+            Required('path'): str,
+        },
         Required('output_directory'): {
             Required('path'): str,
-            'write_func_outputs': bool,
-            'write_debugging_outputs': bool,
-            'output_tree': str,
-            'generate_quality_control_images': bool,
-        },
-        Required('working_directory'): {
-            Required('path'): str,
-            'remove_working_dir': bool,
-        },
-        Required('log_directory'): {
-            'run_logging': bool,
-            Required('path'): str,
-        },
-        Required('crash_log_directory'): {
-            Required('path'): str,
         },
         Required('system_config'): {
-            'on_grid':{
-                Required('run'): bool,
-                'resource_manager': Any(None, str),
-                'SGE': {
-                    'parallel_environment': Any(None, str),
-                    'queue': Any(None, str),
-                },
-            },
             'maximum_memory_per_participant': Any(float, int),
             'max_cores_per_participant': int,
             'num_ants_threads': int,
             'num_participants_at_once': int
         },
-        'Amazon-AWS':{
-            'aws_output_bucket_credentials': Any(None, str),
-            's3_encryption': bool,
-        },
-        'pipeline_IMPORT': Any(None, str),
-    },
-<<<<<<< HEAD
-    'FSLDIR': Any(None, str),
-
-    'anatomical_preproc': {
-        Required('run'): bool,
-        Required('non_local_means_filtering'): bool,
-        Required('n4_bias_field_correction'): bool,
-        Required('acpc_alignment'): {
-            'run': bool,
-            'brain_size': int,
-            'template_skull': str,
-            'template_brain': Any(None, str),
-        },
-        Required('brain_extraction'):{
-            'already_skullstripped': bool,
-            'extraction': {
-                Required('using'): [In({'3dSkullStrip', 'BET', 'UNet', 'niworkflows-ants'})],
-                'AFNI-3dSkullStrip': {
-                    'mask_vol': bool,
-                    'shrink_factor': Any(float, int),
-                    'var_shrink_fac': bool,
-                    'shrink_factor_bot_lim':Any(float, int),
-                    'avoid_vent': bool,
-                    'n_iterations': int,
-                    'pushout': bool,
-                    'touchup': bool,
-                    'fill_hole': int,
-                    'NN_smooth': int,
-                    'smooth_final': int,
-                    'avoid_eyes': bool,
-                    'use_edge': bool,
-                    'exp_frac': Any(float, int),
-                    'push_to_edge': bool,
-                    'use_skull': bool,
-                    'perc_int': Any(float, int),
-                    'max_inter_iter': int,
-                    'fac': Any(float, int),
-                    'blur_fwhm': Any(float, int),
-                    'monkey': bool,
-=======
+    },
     #
     # 'FSLDIR': str,
     # 'runOnGrid': bool,
@@ -174,48 +113,16 @@
                         'Linear', 'BSpline', 'LanczosWindowedSinc'
                     }),
                     'use_lesion_mask': bool
->>>>>>> 777c371d
-                },
-                'FSL-BET': {
-                    'frac': Any(float, int),
-                    'mask_boolean': bool,
-                    'mesh_boolean': bool,
-                    'outline': bool,
-                    'padding': bool,
-                    'radius': int,
-                    'reduce_bias': bool,
-                    'remove_eyes': bool,
-                    'robust': bool,
-                    'skull': bool,
-                    'surfaces': bool,
-                    'threshold': bool,
-                    'vertical_gradient': Range(min=-1, max=1)
-                },
-                'UNet': {
-                    'unet_model': str,
-                },
-                'niworkflows-ants': {
-                    'template_path': str,
-                    'mask_path': str,
-                    'regmask_path': str,
-                },
-            },
+                },
+                'FSL-FNIRT': {
+                    'interpolation': In({
+                        'trilinear', 'sinc', 'spline'
+                    }),
+                },
+            },
+            'reg_with_skull': bool,
         },
         Required('segmentation_workflow'): {
-<<<<<<< HEAD
-            'run': bool,
-            '1-segmentation': {
-                'using': [In({'FSL-FAST', 'ANTs_Prior_Based', 'Template_Based'})],
-                'ANTs_Prior_Based': {
-                    Required('run'): [bool],
-                    'template_brain_list': list,
-                    'template_segmentation_list': list,
-                    'CSF_label': int,
-                    'left_GM_label': int,
-                    'right_GM_label': int,
-                    'left_WM_label': int,
-                    'right_WM_label': int,
-=======
             Required('run'): [bool],
             '1-segmentation': {
                 'using': [
@@ -230,7 +137,6 @@
                     Required('right_GM_label'): int,
                     Required('left_WM_label'): int,
                     Required('right_WM_label'): int,
->>>>>>> 777c371d
                 },
                 'Template_Based': {
                     Required('run'): [bool],
@@ -281,41 +187,8 @@
                     'gm_erosion_mm': Any(float, int),
                 }
             }
-        },
-        Required('registration_workflow'): {
-            Required('resolution_for_anat'): All(str, Match(r'^[0-9]+mm$')),
-            'template_brain_only_for_anat': str,
-            'template_skull_for_anat': str,
-            'reg_with_skull': bool,
-            Required('registration'): {
-                Required('using'): [In({'ANTS', 'FSL'})],
-                'ANTs': {
-                    'use_lesion_mask': bool,
-                    'T1_registration': Any(
-                        None, 'None', dict, [dict]
-                    ),
-                    'EPI_registration': Any(
-                        None, 'None', dict, [dict]
-                    ),
-                    'interpolation': In({
-                        'Linear', 'BSpline', 'LanczosWindowedSinc'
-                    }),
-                },
-                'FSL-FNIRT': {
-                    'fsl_linear_reg_only': list,
-                    'fnirt_config': str,
-                    'ref_mask': str,
-                    'interpolation': In({
-                        'trilinear', 'sinc', 'spline'
-                    }),
-                },
-            },
-        },
-    },
-<<<<<<< HEAD
-    
-    'functional_registration': {
-=======
+        }
+    },
     #
     # 'fnirtConfig': str,
     # 'ref_mask': str,
@@ -346,19 +219,12 @@
     # 'runRegisterFuncToMNI': [bool], # check/normalize
     # 'resolution_for_func_preproc': All(str, Match(r'^[0-9]+mm$')),
     Required('functional_registration'): {
->>>>>>> 777c371d
         Required('1-coregistration'): {
             Required('run'): [bool],
             'func_input_prep': {
                 Required('input'): [In({
                     'Mean Functional', 'Selected Functional Volume'
-                })],
-                'Mean Functional': {
-                    'n4_correct_func': bool
-                },
-                'Selected Functional Volume': {
-                    'func_reg_input_volume': int
-                },
+                })]
             },
             'boundary_based_registration': {
                 Required('run'): [bool],
@@ -366,33 +232,19 @@
             }
         },
         Required('2-func_registration_to_template'): {
-            Required('run'): bool,
-            Required('output_resolution'):{
-                'func_preproc_outputs': All(str, Match(r'^[0-9]+mm$')),
+            Required('target_template'): {
+                Required('using'): [In({'T1_template', 'EPI_template'})]
+            },
+            'output_resolution': {
                 'func_derivative_outputs': All(str, Match(r'^[0-9]+mm$')),
-                'template_for_resample': str,
-            },
-            Required('target_template'): {
-                Required('using'): [In({'T1_template', 'EPI_template'})],
-                'T1_template': {
-                    'template_brain': str,
-                    'template_skull': str,
-                },
-                'EPI_template': {
-                    'template_epi': str, 
-                },
-            },
-            Required('ANTs_pipelines'): {
-                'interpolation': In({'Linear', 'BSpline', 'LanczosWindowedSinc'})
-            },
-            Required('FNIRT_pipelines'): {
-                'interpolation': In({'trilinear', 'sinc', 'spline'}),
-                'identity_matrix': str
-            },
-        },
-    },
-
-    'nuisance_corrections': {
+            }
+        }
+    },
+    # 'template_brain_only_for_func': str,
+    # 'template_skull_for_func': str,
+    # 'identityMatrix': str,
+    # 'configFileTwomm': str,
+    Required('nuisance_corrections'): {
         Required('1-ICA-AROMA'): {
             Required('run'): [bool],
             'denoising_type': In({'aggr', 'nonaggr'}),
@@ -429,23 +281,18 @@
             Required('bandpass_filtering_order'): In({'After', 'Before'})
         },
     },
-    'amplitude_low_frequency_fluctuation': {
+    Required('amplitude_low_frequency_fluctuation'): {
         Required('run'): bool,
         'highpass_cutoff': [float],
         'lowpass_cutoff': [float],
     },
-
-    'voxel_mirrored_homotopic_connectivity': {
+    Required('voxel_mirrored_homotopic_connectivity'): {
         Required('run'): bool,
     },
-
-    'regional_homogeneity': {
-        'run': bool,
-        'cluster_size': In({7, 19, 27}),
-    },
-<<<<<<< HEAD
-
-=======
+    Required('regional_homogeneity'): {
+        Required('run'): bool,
+        'clusterSize': In({7, 19, 27}),
+    },
     #
     # 'nComponents': int, # check if list
     # 'runFristonModel': [bool], # check/normalize
@@ -455,7 +302,6 @@
     # 'spikeThreshold': float, # check if it needs to be a list
     # 'numRemovePrecedingFrames': int,
     # 'numRemoveSubsequentFrames': int,
->>>>>>> 777c371d
     'timeseries_extraction': {
         Required('run'): bool,
         Required('tse_roi_paths'): Any(None, {
@@ -470,7 +316,7 @@
         'roi_tse_outputs': Any(None, [In({None, 'csv', 'numpy'})]),
     },
 
-    'seed_based_correlation_analysis': {
+    Required('seed_based_correlation_analysis'): {
         Required('run'): bool,
         'sca_roi_paths': Any(None, {
             str: In({', '.join([
@@ -479,12 +325,7 @@
                 permutations({'Avg', 'DualReg', 'MultReg'}, number_of)
             ) for number_of in range(1, 4)]))})
         }),
-        'norm_timeseries_for_DR': bool,
-    },
-<<<<<<< HEAD
-
-    'network_centrality': {
-=======
+    },
     # 'sca_roi_paths': Any(None, {
     #     str: [In(['average', 'dual_regression', 'multiple_regression'])],
     #     # normalize before running thrugh schema
@@ -536,7 +377,6 @@
     # 'isc_roiwise': bool,
     # 'isc_permutations': int,
     Required('network_centrality'): {
->>>>>>> 777c371d
         Required('run'): [bool],
         'memory_allocation': Any(float, int),
         'template_specification_file': str,
@@ -568,7 +408,7 @@
             'correlation_threshold': Range(min=-1, max=1)
         },
     },
-    'PyPEER': {
+    Required('PyPEER'): {
         Required('run'): [bool],
     },
 }, extra=ALLOW_EXTRA)