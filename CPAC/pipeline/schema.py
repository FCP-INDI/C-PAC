from itertools import chain, permutations
from voluptuous import All, ALLOW_EXTRA, Any, In, Length, Match, Optional, \
                       Range, Required, Schema
from voluptuous.validators import Maybe

# 1 or more digits, optional decimal, 'e', optional '-', 1 or more digits
scientific_notation_str_regex = r'^([0-9]+(\.[0-9]*)*(e)-{0,1}[0-9]+)*$'

# (1 or more digits, optional decimal, 0 or more lowercase characters (units))
# ('x',
#  1 or more digits, optional decimal, 0 or more lowercase characters (units)
# ) 0 or more times
resolution_regex = r'^[0-9]+(\.[0-9]*){0,1}[a-z]*' \
                   r'(x[0-9]+(\.[0-9]*){0,1}[a-z]*)*$'

Number = Any(float, int, All(str, Match(scientific_notation_str_regex)))
forkable = Any(bool, [bool])
valid_options = {
    'acpc': {
        'target': ['brain', 'whole-head']
    },
    'boundary_based_registration': {
        'using': ['FSL', 'FreeSurfer']
    },
    'brain_extraction': {
        'using': ['3dSkullStrip', 'BET', 'UNet', 'niworkflows-ants',
                  'FreeSurfer-ABCD']
    },
    'centrality': {
       'method_options': ['degree_centrality', 'eigenvector_centrality',
                          'local_functional_connectivity_density'],
       'threshold_options': ['Significance threshold', 'Sparsity threshold',
                             'Correlation threshold'],
       'weight_options': ['Binarized', 'Weighted']
    },
    'sca': {
        'roi_paths': {'Avg', 'DualReg', 'MultReg'},
    },
    'segmentation': {
        'using': ['FSL-FAST', 'ANTs_Prior_Based', 'Template_Based'],
        'template': ['EPI_Template', 'T1_Template'],
    },
    'timeseries': {
        'roi_paths': {'Avg', 'Voxel', 'SpatialReg', 'PearsonCorr',
                      'PartialCorr'},
    },
    'Regressors': {
        'CompCor': {
            'degree': int,
            'erode_mask_mm': bool,
            'summary': {
                'method': str,
                'components': int,
                'filter': str,
            },
            'threshold': str,
            'tissues': [str],
            'extraction_resolution': int
        },
        'segmentation': {
            'erode_mask': bool,
            'extraction_resolution': Any(
                int, float, All(str, Match(resolution_regex))
            ),
            'include_delayed': bool,
            'include_delayed_squared': bool,
            'include_squared': bool,
            'summary': Any(
                str, {'components': int, 'method': str}
            ),
        },
    }
}
mutex = {  # mutually exclusive booleans
    'FSL-BET': {
        # exactly zero or one of each of the following can be True for FSL-BET
        'mutex': ['reduce_bias', 'robust', 'padding', 'remove_eyes',
                  'surfaces'],
        # the remaining keys: validators for FSL-BET
        'rem': {
            'frac': float,
            'mesh_boolean': bool,
            'outline': bool,
            'radius': int,
            'skull': bool,
            'threshold': bool,
            'vertical_gradient': Range(min=-1, max=1, min_included=False,
                                       max_included=False),
        }
    }
}
ANTs_parameter_transforms = {
    'gradientStep': Number,
    'metric': {
        'type': str,
        'metricWeight': int,
        'numberOfBins': int,
        'samplingStrategy': str,
        'samplingPercentage': Number,
        'radius': Number,
    },
    'convergence': {
        'iteration': All(str, Match(resolution_regex)),
        'convergenceThreshold': Number,
        'convergenceWindowSize': int,
    },
    'smoothing-sigmas': All(str, Match(resolution_regex)),
    'shrink-factors': All(str, Match(resolution_regex)),
    'use-histogram-matching': bool,
    'updateFieldVarianceInVoxelSpace': Number,
    'totalFieldVarianceInVoxelSpace': Number,
    'winsorize-image-intensities': {
        'lowerQuantile': float,
        'upperQuantile': float,
    },
}
ANTs_parameters = [Any(
    {
        'collapse-output-transforms': int
    }, {
        'dimensionality': int
    }, {
        'initial-moving-transform': {
            'initializationFeature': int,
        },
    }, {
        'transforms': [Any({
            'Rigid': ANTs_parameter_transforms,
        }, {
            'Affine': ANTs_parameter_transforms,
        }, {
            'SyN': ANTs_parameter_transforms,
        })],
    }, {
        'verbose': Any(bool, In({0, 1})),
    }, {
        'float': Any(bool, In({0, 1})),
    }, {
        'masks': {
            'fixed_image_mask': bool,
            'moving_image_mask': bool,
        },
    }, dict  # TODO: specify other valid ANTs parameters
)]


def permutation_message(key, options):
    '''Function to give a clean, human-readable error message for keys that accept permutation values

    Parameters
    ----------
    key: str

    options: list or set

    Returns
    -------
    msg: str'''  # noqa E501
    return f'''

\'{key}\' takes a dictionary with paths to region-of-interest (ROI)
 NIFTI files (.nii or .nii.gz) as keys and a comma separated string
 of analyses to run. For example, if you wish to run Avg and
 MultReg, you would enter:

    '/path/to/ROI.nii.gz': Avg, MultReg

Available analyses for \'{key}\' are {options}

'''


schema = Schema({
    'FROM': Maybe(str),
    'pipeline_setup': {
        'pipeline_name': All(str, Length(min=1)),
        'output_directory': {
            'path': str,
            'source_outputs_dir': Maybe(str),
            'pull_source_once': bool,
            'write_func_outputs': bool,
            'write_debugging_outputs': bool,
            'output_tree': str,
            'generate_quality_control_images': bool,
        },
        'working_directory': {
            'path': str,
            'remove_working_dir': bool,
        },
        'log_directory': {
            'run_logging': bool,
            'path': str,
        },
        'crash_log_directory': {
            'path': Maybe(str),
        },
        'system_config': {
            'FSLDIR': Maybe(str),
            'on_grid': {
                'run': bool,
                'resource_manager': Maybe(str),
                'SGE': {
                    'parallel_environment': Maybe(str),
                    'queue': Maybe(str),
                },
            },
            'maximum_memory_per_participant': Number,
            'max_cores_per_participant': int,
            'num_ants_threads': int,
            'num_OMP_threads': int,
            'num_participants_at_once': int
        },
        'Amazon-AWS': {
            'aws_output_bucket_credentials': Maybe(str),
            's3_encryption': bool,
        },
        'Debugging': {
            'verbose': bool
        },
    },
    'anatomical_preproc': {
        'run': bool,
        'non_local_means_filtering': forkable,
        'n4_bias_field_correction': forkable,
        'acpc_alignment': Required(
            # require 'T1w_brain_ACPC_template' if 'acpc_target' is 'brain'
            Any({
                'run': False,
                'run_before_preproc': Maybe(bool),
                'brain_size': Maybe(int),
                'acpc_target': Maybe(In(valid_options['acpc']['target'])),
                'T1w_ACPC_template': Maybe(str),
                'T1w_brain_ACPC_template': Maybe(str),
            }, {
                'run': True,
                'run_before_preproc': bool,
                'brain_size': int,
                'acpc_target': valid_options['acpc']['target'][1],
                'T1w_ACPC_template': str,
                'T1w_brain_ACPC_template': Maybe(str),
            }, {
                'run': True,
                'run_before_preproc': bool,
                'brain_size': int,
                'acpc_target': valid_options['acpc']['target'][0],
                'T1w_ACPC_template': str,
                'T1w_brain_ACPC_template': str,
            },),
            msg='\'brain\' requires \'T1w_brain_ACPC_template\' to '
                'be populated if \'run\' is not set to Off',
        ),
        'brain_extraction': {
            'using': [In(valid_options['brain_extraction']['using'])],
            'AFNI-3dSkullStrip': {
                'mask_vol': bool,
                'shrink_factor': Number,
                'var_shrink_fac': bool,
                'shrink_factor_bot_lim': Number,
                'avoid_vent': bool,
                'n_iterations': int,
                'pushout': bool,
                'touchup': bool,
                'fill_hole': int,
                'NN_smooth': int,
                'smooth_final': int,
                'avoid_eyes': bool,
                'use_edge': bool,
                'exp_frac': Number,
                'push_to_edge': bool,
                'use_skull': bool,
                'perc_int': Number,
                'max_inter_iter': int,
                'fac': Number,
                'blur_fwhm': Number,
                'monkey': bool,
            },
            'FSL-FNIRT': {
                'interpolation': In({
                    'trilinear', 'sinc', 'spline'
                }),
            },
            'FSL-BET': {
                'frac': Number,
                'mask_boolean': bool,
                'mesh_boolean': bool,
                'outline': bool,
                'padding': bool,
                'radius': int,
                'reduce_bias': bool,
                'remove_eyes': bool,
                'robust': bool,
                'skull': bool,
                'surfaces': bool,
                'threshold': bool,
                'vertical_gradient': Range(min=-1, max=1)
            },
            'UNet': {
                'unet_model': str,
            },
            'niworkflows-ants': {
                'template_path': str,
                'mask_path': str,
                'regmask_path': str,
            },
        },
    },
    'segmentation': {
        'run': bool,
        'tissue_segmentation': {
            'using': [In(
                {'FSL-FAST', 'FreeSurfer', 'ANTs_Prior_Based',
                 'Template_Based'}
            )],
            'FSL-FAST': {
                'thresholding': {
                    'use': In({'Auto', 'Custom'}),
                    'Custom': {
                        'CSF_threshold_value': float,
                        'WM_threshold_value': float,
                        'GM_threshold_value': float,
                    },
                },
                'use_priors': {
                    'run': bool,
                    'priors_path': str,
                    'WM_path': str,
                    'GM_path': str,
                    'CSF_path': str
                },
            },
            'Freesurfer': Maybe(dict),
            'ANTs_Prior_Based': {
                'run': forkable,
                'template_brain_list': [str],
                'template_segmentation_list': [str],
                'CSF_label': int,
                'left_GM_label': int,
                'right_GM_label': int,
                'left_WM_label': int,
                'right_WM_label': int,
            },
            'Template_Based': {
                'run': forkable,
                'template_for_segmentation': [In(
                    valid_options['segmentation']['template']
                )],
                'WHITE': str,
                'GRAY': str,
                'CSF': str,
            },
        },
    },
    'registration_workflows': {
        'anatomical_registration': {
            'run': bool,
            'resolution_for_anat': All(str, Match(resolution_regex)),
            'T1w_brain_template': str,
            'T1w_template': str,
            'T1w_brain_template_mask': str,
            'reg_with_skull': bool,
            'registration': {
                'using': [In({'ANTS', 'FSL', 'FSL-linear'})],
                'ANTs': {
                    'use_lesion_mask': bool,
                    'T1_registration': Maybe(ANTs_parameters),
                    'interpolation': In({
                        'Linear', 'BSpline', 'LanczosWindowedSinc'
                    }),
                },
                'FSL-FNIRT': {
                    'fnirt_config': Maybe(str),
                    'ref_mask': str,
                    'interpolation': In({
                        'trilinear', 'sinc', 'spline'
                    }),
                    'identity_matrix': str,
                },
            },
        },
        'functional_registration': {
            'coregistration': {
                'run': bool,
                'func_input_prep': {
                    'input': [In({
                        'Mean_Functional', 'Selected_Functional_Volume'
                    })],
                    'Mean Functional': {
                        'n4_correct_func': bool
                    },
                    'Selected Functional Volume': {
                        'func_reg_input_volume': int
                    },
                },
                'boundary_based_registration': {
                    'using': Maybe(In(
                        valid_options['boundary_based_registration']['using']
                    )),
                    'run': forkable,
                    'bbr_schedule': str
                },
            },
            'EPI_registration': {
                'run': bool,
                'using': [In({'ANTS', 'FSL', 'FSL-linear'})],
                'EPI_template': str,
                'EPI_template_mask': Maybe(str),
                'ANTs': {
                    'parameters': Maybe(ANTs_parameters),
                    'interpolation': In({
                        'Linear', 'BSpline', 'LanczosWindowedSinc'
                    }),
                },
                'FSL-FNIRT': {
                    'fnirt_config': Maybe(str),
                    'interpolation': In({'trilinear', 'sinc', 'spline'}),
                    'identity_matrix': str,
                },
            },
            'func_registration_to_template': {
                'run': bool,
                'output_resolution': {
                    'func_preproc_outputs': All(
                        str, Match(resolution_regex)),
                    'func_derivative_outputs': All(
                        str, Match(resolution_regex)
                    ),
                },
                'target_template': {
                    'using': [In({'T1_template', 'EPI_template'})],
                    'T1_template': {
                        'T1w_brain_template_funcreg': str,
                        'T1w_template_funcreg': Maybe(str),
                        'T1w_brain_template_mask_funcreg': Maybe(str),
                        'T1w_template_for_resample': Maybe(str),
                    },
                    'EPI_template': {
                        'EPI_template_funcreg': str,
                        'EPI_template_mask_funcreg': Maybe(str),
                        'EPI_template_for_resample': Maybe(str)
                    },
                },
                'ANTs_pipelines': {
                    'interpolation': In({
                        'Linear', 'BSpline', 'LanczosWindowedSinc'})
                },
                'FNIRT_pipelines': {
                    'interpolation': In({'trilinear', 'sinc', 'spline'}),
                    'identity_matrix': str,
                },
            },
        },
    },
    'surface_analysis': {
        'run_freesurfer': bool,
    },
    'longitudinal_template_generation': {
        'run': bool,
        'average_method': In({'median', 'mean', 'std'}),
        'dof': In({12, 9, 7, 6}),
        'interp': In({'trilinear', 'nearestneighbour', 'sinc', 'spline'}),
        'cost': In({
            'corratio', 'mutualinfo', 'normmi', 'normcorr', 'leastsq',
            'labeldiff', 'bbr'}),
        'thread_pool': int,
        'convergence_threshold': Number,
    },
    'functional_preproc': {
        'run': bool,
        'truncation': {
            'start_tr': int,
            'stop_tr': Maybe(Any(int, 'End'))
        },
        'scaling': {
            'run': bool,
            'scaling_factor': Number
        },
        'despiking': {
            'run': forkable
        },
        'slice_timing_correction': {
            'run': forkable
        },
        'motion_estimates_and_correction': {
            'calculate_motion_first': bool,
            'motion_correction': {
                'using': [In({'3dvolreg', 'mcflirt'})],
                'AFNI-3dvolreg': {
                    'functional_volreg_twopass': bool,
                },
                'motion_correction_reference': [In({
                    'mean', 'median', 'selected volume'})],
                'motion_correction_reference_volume': int,
            },
            'motion_estimate_filter': Required(
                Any({  # no motion estimate filter
                    'run': Maybe(Any([False], False)),
                    'filter_type': Maybe(In({'notch', 'lowpass'})),
                    'filter_order': Maybe(int),
                    'breathing_rate_min': Maybe(Number),
                    'breathing_rate_max': Maybe(Number),
                    'center_frequency': Maybe(Number),
                    'filter_bandwidth': Maybe(Number),
                    'lowpass_cutoff': Maybe(Number),
                }, {  # notch filter with breathing_rate_* set
                    'run': forkable,
                    'filter_type': 'notch',
                    'filter_order': int,
                    'breathing_rate_min': Number,
                    'breathing_rate_max': Number,
                    'center_frequency': Maybe(Number),
                    'filter_bandwidth': Maybe(Number),
                    'lowpass_cutoff': Maybe(Number),
                }, {  # notch filter with manual parameters set
                    'run': forkable,
                    'filter_type': 'notch',
                    'filter_order': int,
                    'breathing_rate_min': None,
                    'breathing_rate_max': None,
                    'center_frequency': Number,
                    'filter_bandwidth': Number,
                    'lowpass_cutoff': Maybe(Number),
                }, {  # lowpass filter with breathing_rate_min
                    'run': forkable,
                    'filter_type': 'lowpass',
                    'filter_order': int,
                    'breathing_rate_min': Number,
                    'breathing_rate_max': Maybe(Number),
                    'center_frequency': Maybe(Number),
                    'filter_bandwidth': Maybe(Number),
                    'lowpass_cutoff': Maybe(Number),
                }, {  # lowpass filter with lowpass_cutoff
                    'run': forkable,
                    'filter_type': 'lowpass',
                    'filter_order': int,
                    'breathing_rate_min': None,
                    'breathing_rate_max': Maybe(Number),
                    'center_frequency': Maybe(Number),
                    'filter_bandwidth': Maybe(Number),
                    'lowpass_cutoff': Number,
                },),
                msg='motion_estimate_filter configuration is invalid.'
            ),
        },
        'distortion_correction': {
            'run': forkable,
            'using': [In(['PhaseDiff', 'Blip'])],
            'PhaseDiff': {
                'fmap_skullstrip_option': In(['BET', 'AFNI']),
                'fmap_skullstrip_BET_frac': float,
                'fmap_skullstrip_AFNI_threshold': float,
            },
        },
        'func_masking': {
            'using': [In(
                ['AFNI', 'FSL', 'FSL_AFNI', 'Anatomical_Refined',
                 'Anatomical_Based']
            )],
            # handle validating mutually-exclusive booleans for FSL-BET
            # functional_mean_boolean must be True if one of the mutually-
            # exclusive options are
            # see mutex definition for more definition
            'FSL-BET': Any(*(
                # exactly one mutually exclusive option on
                [{k: d[k] for d in r for k in d} for r in [[
                    {
                        **mutex['FSL-BET']['rem'],
                        'functional_mean_boolean': True,
                        k1: True,
                        k2: False
                    } for k2 in mutex['FSL-BET']['mutex'] if k2 != k1
                ] for k1 in mutex['FSL-BET']['mutex']]] +
                # no mutually-exclusive options on
                [{
                    **mutex['FSL-BET']['rem'],
                    'functional_mean_boolean': bool,
                    **{k: False for k in mutex['FSL-BET']['mutex']}
                }])
            ),
            'Anatomical_Refined': {
                'anatomical_mask_dilation': bool,
            },
        },
    },
    'nuisance_corrections': {
        '1-ICA-AROMA': {
            'run': forkable,
            'denoising_type': In({'aggr', 'nonaggr'}),
        },
        '2-nuisance_regression': {
            'run': forkable,
            'Regressors': Maybe([Schema({
                'Name': Required(str),
                'Censor': {
                    'method': str,
                    'thresholds': [{
                        'type': str,
                        'value': float,
                    }],
                    'number_of_previous_trs_to_censor': Maybe(int),
                    'number_of_subsequent_trs_to_censor': Maybe(int),
                },
                'Motion': {
                    'include_delayed': bool,
                    'include_squared': bool,
                    'include_delayed_squared': bool
                },
                'aCompCor': valid_options['Regressors']['CompCor'],
                'tCompCor': valid_options['Regressors']['CompCor'],
                'CerebrospinalFluid': valid_options[
                    'Regressors'
                ]['segmentation'],
                'WhiteMatter': valid_options[
                    'Regressors'
                ]['segmentation'],
                'GreyMatter': valid_options[
                    'Regressors'
                ]['segmentation'],
                'GlobalSignal': {'summary': str},
                'PolyOrt': {'degree': int},
                'Bandpass': {
                    'bottom_frequency': float,
                    'top_frequency': float,
                    'method': str,
                }  # how to check if [0] is > than [1]?
            }, extra=ALLOW_EXTRA)]),
            'lateral_ventricles_mask': Maybe(str),
            'bandpass_filtering_order': Maybe(
                In({'After', 'Before'})),
            'regressor_masks': {
                'erode_anatomical_brain_mask': {
                    'run': bool,
                    'brain_mask_erosion_prop': Number,
                    'brain_mask_erosion_mm': Number,
                    'brain_erosion_mm': Number
                },
                'erode_csf': {
                    'run': bool,
                    'csf_erosion_prop': Number,
                    'csf_mask_erosion_mm': Number,
                    'csf_erosion_mm': Number,
                },
                'erode_wm': {
                    'run': bool,
                    'wm_erosion_prop': Number,
                    'wm_mask_erosion_mm': Number,
                    'wm_erosion_mm': Number,
                },
                'erode_gm': {
                    'run': bool,
                    'gm_erosion_prop': Number,
                    'gm_mask_erosion_mm': Number,
                    'gm_erosion_mm': Number,
                }
            },
        },
    },
    'amplitude_low_frequency_fluctuation': {
        'run': bool,
        'highpass_cutoff': [float],
        'lowpass_cutoff': [float],
    },
    'voxel_mirrored_homotopic_connectivity': {
        'run': bool,
        'symmetric_registration': {
            'T1w_brain_template_symmetric': str,
            'T1w_brain_template_symmetric_for_resample': str,
            'T1w_template_symmetric': str,
            'T1w_template_symmetric_for_resample': str,
            'dilated_symmetric_brain_mask': str,
            'dilated_symmetric_brain_mask_for_resample': str,
        },
    },
    'regional_homogeneity': {
        'run': bool,
        'cluster_size': In({7, 19, 27}),
    },
    'post_processing': {
        'spatial_smoothing': {
            'output': [In({'smoothed', 'nonsmoothed'})],
            'smoothing_method': [In({'FSL', 'AFNI'})],
            'fwhm': [int]
        },
        'z-scoring': {
            'output': [In({'z-scored', 'raw'})],
        },
    },
    'timeseries_extraction': {
<<<<<<< HEAD
        'run': bool,
        'tse_roi_paths': Maybe({
            str: In({', '.join([
                option for option in options
            ]) for options in list(chain.from_iterable([list(
                permutations({'Avg', 'Voxel', 'SpatialReg', 'PearsonCorr',
                              'PartialCorr'}, number_of)
            ) for number_of in range(1, 6)]))}),
        }),
=======
        'run': forkable,
        'tse_roi_paths': Optional(
            Maybe({
                str: In({', '.join([
                    option for option in options
                ]) for options in list(chain.from_iterable([list(
                    permutations(valid_options['timeseries']['roi_paths'],
                                 number_of)
                ) for number_of in range(1, 6)]))}),
            }),
            msg=permutation_message(
                'tse_roi_paths', valid_options['timeseries']['roi_paths'])
        ),
>>>>>>> 2dba64cd
        'realignment': In({'ROI_to_func', 'func_to_ROI'}),
    },

    'seed_based_correlation_analysis': {
<<<<<<< HEAD
        'run': bool,
        'sca_roi_paths': Maybe({
            str: In({', '.join([
                option for option in options
            ]) for options in list(chain.from_iterable([list(
                permutations({'Avg', 'DualReg', 'MultReg'}, number_of)
            ) for number_of in range(1, 4)]))})
        }),
=======
        'run': forkable,
        'sca_roi_paths': Optional(
            Maybe({
                str: In({', '.join([
                    option for option in options
                ]) for options in list(chain.from_iterable([list(
                    permutations(valid_options['sca']['roi_paths'], number_of)
                ) for number_of in range(1, 4)]))})
            }),
            msg=permutation_message(
                'sca_roi_paths', valid_options['sca']['roi_paths'])
        ),
>>>>>>> 2dba64cd
        'norm_timeseries_for_DR': bool,
    },
    'network_centrality': {
        'run': bool,
        'memory_allocation': Number,
        'template_specification_file': str,
        'degree_centrality': {
            'weight_options': [In(
                valid_options['centrality']['weight_options']
            )],
            'correlation_threshold_option': In(
                valid_options['centrality']['threshold_options']),
            'correlation_threshold': Range(min=-1, max=1)
        },
        'eigenvector_centrality': {
            'weight_options': [In(
                valid_options['centrality']['weight_options']
            )],
            'correlation_threshold_option': In(
                valid_options['centrality']['threshold_options']
            ),
            'correlation_threshold': Range(min=-1, max=1)
        },
        'local_functional_connectivity_density': {
            'weight_options': [In(
                valid_options['centrality']['weight_options']
            )],
            'correlation_threshold_option': In([
                o for o in valid_options['centrality']['threshold_options'] if
                o != 'Sparsity threshold'
            ]),
            'correlation_threshold': Range(min=-1, max=1)
        },
    },
    'PyPEER': {
        'run': bool,
        'eye_scan_names': [str],
        'data_scan_names': [str],
        'eye_mask_path': str,
        'stimulus_path': Maybe(str),
        'minimal_nuisance_correction': {
            'peer_gsr': bool,
            'peer_scrub': bool,
            'scrub_thresh': float,
        },
    },
})<|MERGE_RESOLUTION|>--- conflicted
+++ resolved
@@ -685,18 +685,7 @@
         },
     },
     'timeseries_extraction': {
-<<<<<<< HEAD
-        'run': bool,
-        'tse_roi_paths': Maybe({
-            str: In({', '.join([
-                option for option in options
-            ]) for options in list(chain.from_iterable([list(
-                permutations({'Avg', 'Voxel', 'SpatialReg', 'PearsonCorr',
-                              'PartialCorr'}, number_of)
-            ) for number_of in range(1, 6)]))}),
-        }),
-=======
-        'run': forkable,
+        'run': bool,
         'tse_roi_paths': Optional(
             Maybe({
                 str: In({', '.join([
@@ -709,22 +698,11 @@
             msg=permutation_message(
                 'tse_roi_paths', valid_options['timeseries']['roi_paths'])
         ),
->>>>>>> 2dba64cd
         'realignment': In({'ROI_to_func', 'func_to_ROI'}),
     },
 
     'seed_based_correlation_analysis': {
-<<<<<<< HEAD
-        'run': bool,
-        'sca_roi_paths': Maybe({
-            str: In({', '.join([
-                option for option in options
-            ]) for options in list(chain.from_iterable([list(
-                permutations({'Avg', 'DualReg', 'MultReg'}, number_of)
-            ) for number_of in range(1, 4)]))})
-        }),
-=======
-        'run': forkable,
+        'run': bool,
         'sca_roi_paths': Optional(
             Maybe({
                 str: In({', '.join([
@@ -736,7 +714,6 @@
             msg=permutation_message(
                 'sca_roi_paths', valid_options['sca']['roi_paths'])
         ),
->>>>>>> 2dba64cd
         'norm_timeseries_for_DR': bool,
     },
     'network_centrality': {
