--- conflicted
+++ resolved
@@ -36,24 +36,16 @@
 resolution_regex = r'^(x*[0-9](\.[0-9]+)*mm)*$'
 
 schema = Schema({
-<<<<<<< HEAD
     'FROM': Maybe(str),
     'pipeline_setup': {
         'pipeline_name': All(str, Length(min=1)),
         'output_directory': {
             'path': str,
-=======
-    'pipeline_setup': {
-        Required('pipeline_name'): All(str, Length(min=1)),
-        Required('output_directory'): {
-            Required('path'): str,
->>>>>>> 04054e7c
             'write_func_outputs': bool,
             'write_debugging_outputs': bool,
             'output_tree': str,
             'generate_quality_control_images': bool,
         },
-<<<<<<< HEAD
         'working_directory': {
             'path': str,
             'remove_working_dir': bool,
@@ -72,26 +64,6 @@
                 'SGE': {
                     'parallel_environment': Maybe(str),
                     'queue': Maybe(str),
-=======
-        Required('working_directory'): {
-            Required('path'): str,
-            'remove_working_dir': bool,
-        },
-        Required('log_directory'): {
-            'run_logging': bool,
-            Required('path'): str,
-        },
-        Required('crash_log_directory'): {
-            Required('path'): str,
-        },
-        Required('system_config'): {
-            'on_grid':{
-                Required('run'): bool,
-                'resource_manager': Any(None, str),
-                'SGE': {
-                    'parallel_environment': Any(None, str),
-                    'queue': Any(None, str),
->>>>>>> 04054e7c
                 },
             },
             'maximum_memory_per_participant': Any(float, int),
@@ -99,7 +71,6 @@
             'num_ants_threads': int,
             'num_participants_at_once': int
         },
-<<<<<<< HEAD
         'Amazon-AWS': {
             'aws_output_bucket_credentials': Maybe(str),
             's3_encryption': bool,
@@ -123,51 +94,11 @@
                     '3dSkullStrip', 'BET', 'UNet', 'niworkflows-ants',
                     'FreeSurfer-ABCD'
                 })],
-=======
-        'Amazon-AWS':{
-            'aws_output_bucket_credentials': Any(None, str),
-            's3_encryption': bool,
-        },
-        'pipeline_IMPORT': Any(None, str),
-    },
-    Required('anatomical_preproc'): {
-        Required('registration_workflow'): {
-            Required('registration'): {
-                Required('using'): [In({'ANTS', 'FSL'})],
-                'ANTs': {
-                    'EPI_registration': Any(
-                        None, 'None', dict, [dict]
-                    ),
-                    'interpolation': In({
-                        'Linear', 'BSpline', 'LanczosWindowedSinc'
-                    }),
-                    'use_lesion_mask': bool
-    'FSLDIR': Any(None, str),
-
-    'anatomical_preproc': {
-        Required('run'): bool,
-        Required('non_local_means_filtering'): bool,
-        Required('n4_bias_field_correction'): bool,
-        Required('acpc_alignment'): {
-            'run': bool,
-            'brain_size': int,
-            'template_skull': str,
-            'template_brain': Any(None, str),
-        },
-        Required('brain_extraction'):{
-            'already_skullstripped': bool,
-            'extraction': {
-                Required('using'): [In({'3dSkullStrip', 'BET', 'UNet', 'niworkflows-ants'})],
->>>>>>> 04054e7c
                 'AFNI-3dSkullStrip': {
                     'mask_vol': bool,
                     'shrink_factor': Any(float, int),
                     'var_shrink_fac': bool,
-<<<<<<< HEAD
                     'shrink_factor_bot_lim': Any(float, int),
-=======
-                    'shrink_factor_bot_lim':Any(float, int),
->>>>>>> 04054e7c
                     'avoid_vent': bool,
                     'n_iterations': int,
                     'pushout': bool,
@@ -186,6 +117,11 @@
                     'blur_fwhm': Any(float, int),
                     'monkey': bool,
                 },
+                'FSL-FNIRT': {
+                    'interpolation': In({
+                        'trilinear', 'sinc', 'spline'
+                    }),
+                },
                 'FSL-BET': {
                     'frac': Any(float, int),
                     'mask_boolean': bool,
@@ -209,32 +145,9 @@
                     'mask_path': str,
                     'regmask_path': str,
                 },
-                'FSL-BET': {
-                    'frac': Any(float, int),
-                    'mask_boolean': bool,
-                    'mesh_boolean': bool,
-                    'outline': bool,
-                    'padding': bool,
-                    'radius': int,
-                    'reduce_bias': bool,
-                    'remove_eyes': bool,
-                    'robust': bool,
-                    'skull': bool,
-                    'surfaces': bool,
-                    'threshold': bool,
-                    'vertical_gradient': Range(min=-1, max=1)
-                },
-                'UNet': {
-                    'unet_model': str,
-                },
-                'niworkflows-ants': {
-                    'template_path': str,
-                    'mask_path': str,
-                    'regmask_path': str,
-                },
-            },
-        },
-<<<<<<< HEAD
+            },
+            'reg_with_skull': bool,
+        },
         'segmentation_workflow': {
             'run': [bool],
             '1-segmentation': {
@@ -245,16 +158,6 @@
                     'run': Maybe([bool]),
                     'template_brain_list': [str],
                     'template_segmentation_list': [str],
-=======
-        Required('segmentation_workflow'): {
-            'run': bool,
-            '1-segmentation': {
-                'using': [In({'FSL-FAST', 'ANTs_Prior_Based', 'Template_Based'})],
-                'ANTs_Prior_Based': {
-                    Required('run'): [bool],
-                    'template_brain_list': list,
-                    'template_segmentation_list': list,
->>>>>>> 04054e7c
                     'CSF_label': int,
                     'left_GM_label': int,
                     'right_GM_label': int,
@@ -262,16 +165,9 @@
                     'right_WM_label': int,
                 },
                 'Template_Based': {
-<<<<<<< HEAD
                     'run': [bool],
                     'template_for_segmentation': [In(
                         valid_options['segmentation']['template'])],
-=======
-                    Required('run'): [bool],
-                    'template_for_segmentation': [
-                        In(valid_options['segmentation']['template'])
-                    ],
->>>>>>> 04054e7c
                     'WHITE': str,
                     'GRAY': str,
                     'CSF': str,
@@ -431,51 +327,11 @@
             'Anatomical_Refined': {
                 'anatomical_mask_dilation': bool,
             },
-<<<<<<< HEAD
         },
     },
     'functional_registration': {
         '1-coregistration': {
             'run': [bool],
-=======
-        },          
-    },
-    Required('functional_registration'): {
-        },
-        Required('registration_workflow'): {
-            Required('resolution_for_anat'): All(str, Match(r'^[0-9]+mm$')),
-            'template_brain_only_for_anat': str,
-            'template_skull_for_anat': str,
-            'reg_with_skull': bool,
-            Required('registration'): {
-                Required('using'): [In({'ANTS', 'FSL'})],
-                'ANTs': {
-                    'use_lesion_mask': bool,
-                    'T1_registration': Any(
-                        None, 'None', dict, [dict]
-                    ),
-                    'EPI_registration': Any(
-                        None, 'None', dict, [dict]
-                    ),
-                    'interpolation': In({
-                        'Linear', 'BSpline', 'LanczosWindowedSinc'
-                    }),
-                },
-                'FSL-FNIRT': {
-                    'fsl_linear_reg_only': list,
-                    'fnirt_config': str,
-                    'ref_mask': str,
-                    'interpolation': In({
-                        'trilinear', 'sinc', 'spline'
-                    }),
-                },
-            },
-        },
-    },   
-    'functional_registration': {
-        Required('1-coregistration'): {
-            Required('run'): [bool],
->>>>>>> 04054e7c
             'func_input_prep': {
                 'input': [In({
                     'Mean Functional', 'Selected Functional Volume'
@@ -492,7 +348,6 @@
                 'bbr_schedule': str
             }
         },
-<<<<<<< HEAD
         '2-func_registration_to_template': {
             'run': bool,
             'output_resolution': {
@@ -502,23 +357,11 @@
             },
             'target_template': {
                 'using': [In({'T1_template', 'EPI_template'})],
-=======
-        Required('2-func_registration_to_template'): {
-            Required('run'): bool,
-            Required('output_resolution'):{
-                'func_preproc_outputs': All(str, Match(r'^[0-9]+mm$')),
-                'func_derivative_outputs': All(str, Match(r'^[0-9]+mm$')),
-                'template_for_resample': str,
-            },
-            Required('target_template'): {
-                Required('using'): [In({'T1_template', 'EPI_template'})],
->>>>>>> 04054e7c
                 'T1_template': {
                     'template_brain': str,
                     'template_skull': str,
                 },
                 'EPI_template': {
-<<<<<<< HEAD
                     'template_epi': str,
                 },
             },
@@ -529,29 +372,12 @@
             'FNIRT_pipelines': {
                 'interpolation': In({'trilinear', 'sinc', 'spline'}),
                 'identity_matrix': str
-            }
+            },
         },
     },
     'nuisance_corrections': {
         '1-ICA-AROMA': {
             'run': [bool],
-=======
-                    'template_epi': str, 
-                },
-            },
-            Required('ANTs_pipelines'): {
-                'interpolation': In({'Linear', 'BSpline', 'LanczosWindowedSinc'})
-            },
-            Required('FNIRT_pipelines'): {
-                'interpolation': In({'trilinear', 'sinc', 'spline'}),
-                'identity_matrix': str
-            },
-        },
-    },
-    'nuisance_corrections': {
-        Required('1-ICA-AROMA'): {
-            Required('run'): [bool],
->>>>>>> 04054e7c
             'denoising_type': In({'aggr', 'nonaggr'}),
         },
         '2-nuisance_regression': {
@@ -622,16 +448,11 @@
         },
     },
     'amplitude_low_frequency_fluctuation': {
-<<<<<<< HEAD
-        'run': bool,
-=======
-        Required('run'): bool,
->>>>>>> 04054e7c
+        'run': bool,
         'highpass_cutoff': [float],
         'lowpass_cutoff': [float],
     },
     'voxel_mirrored_homotopic_connectivity': {
-<<<<<<< HEAD
         'run': bool,
         'symmetric_registration': {
             'template_symmetric_brain_only': str,
@@ -659,14 +480,6 @@
         'z-scoring': {
             'run': Any(bool, [bool]),
         },
-=======
-        Required('run'): bool,
-    },
-
-    'regional_homogeneity': {
-        'run': bool,
-        'cluster_size': In({7, 19, 27}),
->>>>>>> 04054e7c
     },
     'timeseries_extraction': {
         'run': bool,
@@ -683,13 +496,8 @@
     },
 
     'seed_based_correlation_analysis': {
-<<<<<<< HEAD
         'run': bool,
         'sca_roi_paths': Maybe({
-=======
-        Required('run'): bool,
-        'sca_roi_paths': Any(None, {
->>>>>>> 04054e7c
             str: In({', '.join([
                 option for option in options
             ]) for options in list(chain.from_iterable([list(
@@ -699,7 +507,6 @@
         'norm_timeseries_for_DR': bool,
     },
     'network_centrality': {
-<<<<<<< HEAD
         'run': [bool],
         'memory_allocation': Any(float, int),
         'template_specification_file': str,
@@ -707,44 +514,23 @@
             'weight_options': [In(
                 valid_options['centrality']['weight_options']
             )],
-=======
-        Required('run'): [bool],
-        'memory_allocation': Any(float, int),
-        'template_specification_file': str,
-        'degree_centrality': {
-            'weight_options': [Maybe(In(
-                valid_options['centrality']['weight_options']
-            ))],
->>>>>>> 04054e7c
             'correlation_threshold_option': In(
                 valid_options['centrality']['threshold_options']),
             'correlation_threshold': Range(min=-1, max=1)
         },
         'eigenvector_centrality': {
-<<<<<<< HEAD
             'weight_options': [In(
                 valid_options['centrality']['weight_options']
             )],
-=======
-            'weight_options': [Maybe(In(
-                valid_options['centrality']['weight_options']
-            ))],
->>>>>>> 04054e7c
             'correlation_threshold_option': In(
                 valid_options['centrality']['threshold_options']
             ),
             'correlation_threshold': Range(min=-1, max=1)
         },
         'local_functional_connectivity_density': {
-<<<<<<< HEAD
             'weight_options': [In(
                 valid_options['centrality']['weight_options']
             )],
-=======
-            'weight_options': [Maybe(In(
-                valid_options['centrality']['weight_options']
-            ))],
->>>>>>> 04054e7c
             'correlation_threshold_option': In([
                 o for o in valid_options['centrality']['threshold_options'] if
                 o != 'Sparsity threshold'
@@ -753,7 +539,6 @@
         },
     },
     'PyPEER': {
-<<<<<<< HEAD
         'run': [bool],
         'eye_scan_names': [str],
         'data_scan_names': [str],
@@ -764,8 +549,5 @@
             'peer_scrub': bool,
             'scrub_thresh': float,
         },
-=======
-        Required('run'): [bool],
->>>>>>> 04054e7c
     },
 })