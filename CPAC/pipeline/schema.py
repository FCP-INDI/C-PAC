# Copyright (C) 2022-2024  C-PAC Developers

# This file is part of C-PAC.

# C-PAC is free software: you can redistribute it and/or modify it under
# the terms of the GNU Lesser General Public License as published by the
# Free Software Foundation, either version 3 of the License, or (at your
# option) any later version.

# C-PAC is distributed in the hope that it will be useful, but WITHOUT
# ANY WARRANTY; without even the implied warranty of MERCHANTABILITY or
# FITNESS FOR A PARTICULAR PURPOSE. See the GNU Lesser General Public
# License for more details.

# You should have received a copy of the GNU Lesser General Public
# License along with C-PAC. If not, see <https://www.gnu.org/licenses/>.

"""Validation schema for C-PAC pipeline configurations"""
# pylint: disable=too-many-lines
import re
from itertools import chain, permutations
import numpy as np
from pathvalidate import sanitize_filename
from voluptuous import All, ALLOW_EXTRA, Any, BooleanInvalid, Capitalize, \
                       Coerce, CoerceInvalid, ExclusiveInvalid, In, Length, \
                       LengthInvalid, Lower, Match, Maybe, MultipleInvalid, \
                       Optional, Range, Required, Schema, Title
from CPAC.utils.datatypes import ItemFromList, ListFromItem
from CPAC.utils.docs import DOCS_URL_PREFIX
from CPAC.utils.utils import YAML_BOOLS

# 1 or more digits, optional decimal, 'e', optional '-', 1 or more digits
SCIENTIFIC_NOTATION_STR_REGEX = r'^([0-9]+(\.[0-9]*)*(e)-{0,1}[0-9]+)*$'

# (1 or more digits, optional decimal, 0 or more lowercase characters (units))
# ('x',
#  1 or more digits, optional decimal, 0 or more lowercase characters (units)
# ) 0 or more times
RESOLUTION_REGEX = r'^[0-9]+(\.[0-9]*){0,1}[a-z]*' \
                   r'(x[0-9]+(\.[0-9]*){0,1}[a-z]*)*$'

Number = Any(float, int, All(str, Match(SCIENTIFIC_NOTATION_STR_REGEX)))


def str_to_bool1_1(x):  # pylint: disable=invalid-name
    '''Convert strings to Booleans for YAML1.1 syntax

    Ref https://yaml.org/type/bool.html

    Parameters
    ----------
    x : any

    Returns
    -------
    bool
    '''
    if isinstance(x, str):
        try:
            x = float(x)
            if x == 0:
                return False
        except ValueError:
            pass
        x = (True if str(x).lower() in YAML_BOOLS[True] else
             False if str(x).lower() in YAML_BOOLS[False] else x)
    if not isinstance(x, (bool, int)):
        raise BooleanInvalid('Type boolean value was expected, type '
                             f'{getattr(type(x), "__name__", str(type(x)))} '
                             f'value\n\n{x}\n\nwas provided')
    return bool(x)


bool1_1 = All(str_to_bool1_1, bool)
forkable = All(Coerce(ListFromItem), [bool1_1], Length(max=2))
valid_options = {
    'acpc': {
        'target': ['brain', 'whole-head']
    },
    'brain_extraction': {
        'using': ['3dSkullStrip', 'BET', 'UNet', 'niworkflows-ants',
                  'FreeSurfer-BET-Tight', 'FreeSurfer-BET-Loose',
                  'FreeSurfer-ABCD', 'FreeSurfer-Brainmask']
    },
    'centrality': {
       'method_options': ['degree_centrality', 'eigenvector_centrality',
                          'local_functional_connectivity_density'],
       'threshold_options': ['Significance threshold', 'Sparsity threshold',
                             'Correlation threshold'],
       'weight_options': ['Binarized', 'Weighted']
    },
    'motion_correction': ['3dvolreg', 'mcflirt'],
    'sca': {
        'roi_paths': ['Avg', 'DualReg', 'MultReg'],
    },
    'segmentation': {
        'using': ['FSL-FAST', 'ANTs_Prior_Based', 'Template_Based'],
        'template': ['EPI_Template', 'T1_Template'],
    },
    'timeseries': {
        'roi_paths': ['Avg', 'Voxel', 'SpatialReg'],
    },
    'connectivity_matrix': {
        'using': ['AFNI', 'Nilearn', 'ndmg'],
        'measure': ['Pearson', 'Partial', 'Spearman', 'MGC',
                    # 'TangentEmbed'  # "Skip tangent embedding for now"
        ],
    },
    'Regressors': {
        'CompCor': {
            'degree': int,
            'erode_mask_mm': bool1_1,
            'summary': {
                'method': str,
                'components': int,
                'filter': str,
            },
            'threshold': str,
            'tissues': [str],
            'extraction_resolution': int
        },
        'segmentation': {
            'erode_mask': bool1_1,
            'extraction_resolution': Any(
                int, float, 'Functional', All(str, Match(RESOLUTION_REGEX))
            ),
            'include_delayed': bool1_1,
            'include_delayed_squared': bool1_1,
            'include_squared': bool1_1,
            'summary': Any(
                str, {'components': int, 'method': str}
            ),
        },
    },
    'target_space': ['Native', 'Template']
}
valid_options['space'] = list({option.lower() for option in
                               valid_options['target_space']})
mutex = {  # mutually exclusive booleans
    'FSL-BET': {
        # exactly zero or one of each of the following can be True for FSL-BET
        'mutex': ['reduce_bias', 'robust', 'padding', 'remove_eyes',
                  'surfaces'],
        # the remaining keys: validators for FSL-BET
        'rem': {
            'frac': float,
            'mesh_boolean': bool1_1,
            'outline': bool1_1,
            'radius': int,
            'skull': bool1_1,
            'threshold': bool1_1,
            'vertical_gradient': Range(min=-1, max=1, min_included=False,
                                       max_included=False),
            'functional_mean_thr': {
                'run': bool1_1,
                'threshold_value': Maybe(int),
            },
            'functional_mean_bias_correction': bool1_1,
        }
    }
}
ANTs_parameter_transforms = {
    'gradientStep': Number,
    'metric': {
        'type': str,
        'metricWeight': int,
        'numberOfBins': int,
        'samplingStrategy': str,
        'samplingPercentage': Number,
        'radius': Number,
    },
    'convergence': {
        'iteration': All(str, Match(RESOLUTION_REGEX)),
        'convergenceThreshold': Number,
        'convergenceWindowSize': int,
    },
    'smoothing-sigmas': All(str, Match(RESOLUTION_REGEX)),
    'shrink-factors': All(str, Match(RESOLUTION_REGEX)),
    'use-histogram-matching': bool1_1,
    'updateFieldVarianceInVoxelSpace': Number,
    'totalFieldVarianceInVoxelSpace': Number,
    'winsorize-image-intensities': {
        'lowerQuantile': float,
        'upperQuantile': float,
    },
}
ANTs_parameters = [Any(
    {
        'collapse-output-transforms': int
    }, {
        'dimensionality': int
    }, {
        'initial-moving-transform': {
            'initializationFeature': int,
        },
    }, {
        'transforms': [Any({
            'Rigid': ANTs_parameter_transforms,
        }, {
            'Affine': ANTs_parameter_transforms,
        }, {
            'SyN': ANTs_parameter_transforms,
        })],
    }, {
        'verbose': Any(Coerce(int), In({0, 1})),
    }, {
        'float': Any(Coerce(int), In({0, 1})),
    }, {
        'masks': {
            'fixed_image_mask': bool1_1,
            'moving_image_mask': bool1_1,
        },
    }, dict  # TODO: specify other valid ANTs parameters
)]
motion_estimate_filter = Any({  # notch filter with breathing_rate_* set
        Required('filter_type'): 'notch',
        Required('filter_order'): int,
        Required('breathing_rate_min'): Number,
        'breathing_rate_max': Number,
        'center_frequency': Maybe(Number),
        'filter_bandwidth': Maybe(Number),
        'lowpass_cutoff': Maybe(Number),
        'Name': Maybe(str)
    }, {  # notch filter with manual parameters set
        Required('filter_type'): 'notch',
        Required('filter_order'): int,
        'breathing_rate_min': None,
        'breathing_rate_max': None,
        Required('center_frequency'): Number,
        Required('filter_bandwidth'): Number,
        'lowpass_cutoff': Maybe(Number),
        'Name': Maybe(str)
    }, {  # lowpass filter with breathing_rate_min
        Required('filter_type'): 'lowpass',
        Required('filter_order'): int,
        Required('breathing_rate_min'): Number,
        'breathing_rate_max': Maybe(Number),
        'center_frequency': Maybe(Number),
        'filter_bandwidth': Maybe(Number),
        'lowpass_cutoff': Maybe(Number),
        'Name': Maybe(str)
    }, {  # lowpass filter with lowpass_cutoff
        Required('filter_type'): 'lowpass',
        Required('filter_order'): int,
        Required('breathing_rate_min', default=None): None,
        'breathing_rate_max': Maybe(Number),
        'center_frequency': Maybe(Number),
        'filter_bandwidth': Maybe(Number),
        Required('lowpass_cutoff'): Number,
        'Name': Maybe(str)},
    msg='`motion_estimate_filter` configuration is invalid.\nSee '
        f'{DOCS_URL_PREFIX}/user/'
        'func#motion-estimate-filter-valid-options for details.\n')
target_space = All(Coerce(ListFromItem),
                   [All(Title, In(valid_options['target_space']))])


def name_motion_filter(mfilter, mfilters=None):
    '''Given a motion filter, create a short string for the filename

    Parameters
    ----------
    mfilter : dict

    mfliters : list or None

    Returns
    -------
    str

    Examples
    --------
    >>> name_motion_filter({'filter_type': 'notch', 'filter_order': 2,
    ...     'center_frequency': 0.31, 'filter_bandwidth': 0.12})
    'notch2fc0p31bw0p12'
    >>> name_motion_filter({'filter_type': 'notch', 'filter_order': 4,
    ...     'breathing_rate_min': 0.19, 'breathing_rate_max': 0.43})
    'notch4fl0p19fu0p43'
    >>> name_motion_filter({'filter_type': 'lowpass', 'filter_order': 4,
    ...     'lowpass_cutoff': .0032})
    'lowpass4fc0p0032'
    >>> name_motion_filter({'filter_type': 'lowpass', 'filter_order': 2,
    ...     'breathing_rate_min': 0.19})
    'lowpass2fl0p19'
    >>> name_motion_filter({'filter_type': 'lowpass', 'filter_order': 2,
    ...     'breathing_rate_min': 0.19}, [{'Name': 'lowpass2fl0p19'}])
    'lowpass2fl0p19dup1'
    >>> name_motion_filter({'filter_type': 'lowpass', 'filter_order': 2,
    ...     'breathing_rate_min': 0.19}, [{'Name': 'lowpass2fl0p19'},
    ...     {'Name': 'lowpass2fl0p19dup1'}])
    'lowpass2fl0p19dup2'
    '''
    if mfilters is None:
        mfilters = []
    if 'Name' in mfilter:
        name = mfilter['Name']
    else:
        if mfilter['filter_type'] == 'notch':
            if mfilter.get('breathing_rate_min'):
                range_str = (f'fl{mfilter["breathing_rate_min"]}'
                             f'fu{mfilter["breathing_rate_max"]}')
            else:
                range_str = (f'fc{mfilter["center_frequency"]}'
                             f'bw{mfilter["filter_bandwidth"]}')
        else:
            if mfilter.get('breathing_rate_min'):
                range_str = f'fl{mfilter["breathing_rate_min"]}'
            else:
                range_str = f'fc{mfilter["lowpass_cutoff"]}'
        range_str = range_str.replace('.', 'p')
        name = f'{mfilter["filter_type"]}{mfilter["filter_order"]}{range_str}'
    dupes = 'Name' not in mfilter and len([_ for _ in (_.get('Name', '') for
                                           _ in mfilters) if
                                           _.startswith(name)])
    if dupes:
        dup = re.search('(?=[A-Za-z0-9]*)(dup[0-9]*)', name)
        if dup:  # Don't chain 'dup' suffixes
            name = name.replace(dup.group(), f'dup{dupes}')
        else:
            name = f'{name}dup{dupes}'
    return name


def permutation_message(key, options):
    '''Function to give a clean, human-readable error message for keys
    that accept permutation values

    Parameters
    ----------
    key: str

    options: list or set

    Returns
    -------
    msg: str'''  # noqa: E501
    return f'''

\'{key}\' takes a dictionary with paths to region-of-interest (ROI)
 NIFTI files (.nii or .nii.gz) as keys and a comma separated string
 of analyses to run. For example, if you wish to run Avg and
 MultReg, you would enter:

    '/path/to/ROI.nii.gz': Avg, MultReg

Available analyses for \'{key}\' are {options}

'''


def sanitize(filename):
    '''Sanitize a filename and replace whitespaces with underscores'''
    return re.sub(r'\s+', '_', sanitize_filename(filename))


latest_schema = Schema({
    'FROM': Maybe(str),
    'pipeline_setup': {
        'pipeline_name': All(str, Length(min=1), sanitize),
        'output_directory': {
            'path': str,
            'source_outputs_dir': Maybe(str),
            'pull_source_once': bool1_1,
            'write_func_outputs': bool1_1,
            'write_debugging_outputs': bool1_1,
            'output_tree': str,
            'quality_control': {
                'generate_quality_control_images': bool1_1,
                'generate_xcpqc_files': bool1_1,
            },
            'user_defined': Maybe(str),
        },
        'working_directory': {
            'path': str,
            'remove_working_dir': bool1_1,
        },
        'log_directory': {
            'run_logging': bool1_1,
            'path': str,
            'graphviz': {
                'entire_workflow': {
                    'generate': bool,
                    'graph2use': Maybe(All(Coerce(ListFromItem),
                                           [All(Lower,
                                            In(('orig', 'hierarchical', 'flat',
                                                'exec', 'colored')))])),
                    'format': Maybe(All(Coerce(ListFromItem),
                                        [All(Lower, In(('png', 'svg')))])),
                    'simple_form': Maybe(bool)}},
        },
        'crash_log_directory': {
            'path': Maybe(str),
        },
        'system_config': {
            'fail_fast': bool1_1,
            'FSLDIR': Maybe(str),
            'on_grid': {
                'run': bool1_1,
                'resource_manager': Maybe(str),
                'SGE': {
                    'parallel_environment': Maybe(str),
                    'queue': Maybe(str),
                },
            },
            'maximum_memory_per_participant': Number,
            'raise_insufficient': bool1_1,
            'max_cores_per_participant': int,
            'num_ants_threads': int,
            'num_OMP_threads': int,
            'num_participants_at_once': int,
            'random_seed': Maybe(Any(
                'random',
                All(int, Range(min=1, max=np.iinfo(np.int32).max)))),
            'observed_usage': {
                'callback_log': Maybe(str),
                'buffer': Number,
            },
        },
        'Amazon-AWS': {
            'aws_output_bucket_credentials': Maybe(str),
            's3_encryption': bool1_1,
        },
        'Debugging': {
            'verbose': bool1_1,
        },
        'outdir_ingress': {
            'run': bool1_1,
            'Template': Maybe(str),
        },
    },
    'anatomical_preproc': {
        'run': bool1_1,
        'run_t2': bool1_1,
        'non_local_means_filtering': {
            'run': forkable,
            'noise_model': Maybe(str),
        },
        'n4_bias_field_correction': {
            'run': forkable,
            'shrink_factor': int,
        },
        't1t2_bias_field_correction': Required(
            # require 'T1w_brain_ACPC_template' if 'acpc_target' is 'brain'
            Any({
                'run': False,
                'BiasFieldSmoothingSigma': Maybe(int),
            }, {
                'run': True,
                'BiasFieldSmoothingSigma': Maybe(int),
            },),
        ),

        'acpc_alignment': Required(
            # require 'T1w_brain_ACPC_template' and
            # 'T2w_brain_ACPC_template' if 'acpc_target' is 'brain'
            Any({
                'run': False,
                'run_before_preproc': Maybe(bool1_1),
                'brain_size': Maybe(int),
                'FOV_crop': Maybe(In({'robustfov', 'flirt'})),
                'acpc_target': Maybe(In(valid_options['acpc']['target'])),
                'align_brain_mask': Maybe(bool1_1),
                'T1w_ACPC_template': Maybe(str),
                'T1w_brain_ACPC_template': Maybe(str),
                'T2w_ACPC_template': Maybe(str),
                'T2w_brain_ACPC_template': Maybe(str),
            }, {
                'run': True,
                'run_before_preproc': bool1_1,
                'brain_size': int,
                'FOV_crop': In({'robustfov', 'flirt'}),
                'acpc_target': valid_options['acpc']['target'][1],
                'align_brain_mask': Maybe(bool1_1),
                'T1w_ACPC_template': str,
                'T1w_brain_ACPC_template': Maybe(str),
                'T2w_ACPC_template': Maybe(str),
                'T2w_brain_ACPC_template': Maybe(str),
            }, {
                'run': True,
                'run_before_preproc': bool1_1,
                'brain_size': int,
                'FOV_crop': In({'robustfov', 'flirt'}),
                'acpc_target': valid_options['acpc']['target'][0],
                'align_brain_mask': Maybe(bool1_1),
                'T1w_ACPC_template': str,
                'T1w_brain_ACPC_template': str,
                'T2w_ACPC_template': Maybe(str),
                'T2w_brain_ACPC_template': Maybe(str),
            },),
            msg='\'brain\' requires \'T1w_brain_ACPC_template\' and '
                '\'T2w_brain_ACPC_template\' to '
                'be populated if \'run\' is not set to Off',
        ),
        'brain_extraction': {
            'run': bool1_1,
            'using': [In(valid_options['brain_extraction']['using'])],
            'AFNI-3dSkullStrip': {
                'mask_vol': bool1_1,
                'shrink_factor': Number,
                'var_shrink_fac': bool1_1,
                'shrink_factor_bot_lim': Number,
                'avoid_vent': bool1_1,
                'n_iterations': int,
                'pushout': bool1_1,
                'touchup': bool1_1,
                'fill_hole': int,
                'NN_smooth': int,
                'smooth_final': int,
                'avoid_eyes': bool1_1,
                'use_edge': bool1_1,
                'exp_frac': Number,
                'push_to_edge': bool1_1,
                'use_skull': bool1_1,
                'perc_int': Number,
                'max_inter_iter': int,
                'fac': Number,
                'blur_fwhm': Number,
                'monkey': bool1_1,
            },
            'FSL-FNIRT': {
                'interpolation': In({
                    'trilinear', 'sinc', 'spline'
                }),
            },
            'FSL-BET': {
                'frac': Number,
<<<<<<< HEAD
                'Robustfov': bool1_1,
                'mask_boolean': bool1_1,
=======
>>>>>>> 555db772
                'mesh_boolean': bool1_1,
                'outline': bool1_1,
                'padding': bool1_1,
                'radius': int,
                'reduce_bias': bool1_1,
                'remove_eyes': bool1_1,
                'robust': bool1_1,
                'skull': bool1_1,
                'surfaces': bool1_1,
                'threshold': bool1_1,
                'vertical_gradient': Range(min=-1, max=1)
            },
            'UNet': {
                'unet_model': Maybe(str),
            },
            'niworkflows-ants': {
                'template_path': Maybe(str),
                'mask_path': Maybe(str),
                'regmask_path': Maybe(str),
            },
            'FreeSurfer-BET': {
                'T1w_brain_template_mask_ccs': Maybe(str)
            },
        },
    },
    'segmentation': {
        'run': bool1_1,
        'tissue_segmentation': {
            'using': [In(
                {'FSL-FAST', 'FreeSurfer', 'ANTs_Prior_Based',
                 'Template_Based'}
            )],
            'FSL-FAST': {
                'thresholding': {
                    'use': In({'Auto', 'Custom'}),
                    'Custom': {
                        'CSF_threshold_value': float,
                        'WM_threshold_value': float,
                        'GM_threshold_value': float,
                    },
                },
                'use_priors': {
                    'run': bool1_1,
                    'priors_path': Maybe(str),
                    'WM_path': Maybe(str),
                    'GM_path': Maybe(str),
                    'CSF_path': Maybe(str)
                },
            },
            'FreeSurfer': {
                'erode': Maybe(int),
                'CSF_label': Maybe([int]),
                'GM_label': Maybe([int]),
                'WM_label': Maybe([int]),
            },
            'ANTs_Prior_Based': {
                'run': forkable,
                'template_brain_list': Maybe(Any([str], [])),
                'template_segmentation_list': Maybe(Any([str], [])),
                'CSF_label': [int],
                'GM_label': [int],
                'WM_label': [int],
            },
            'Template_Based': {
                'run': forkable,
                'template_for_segmentation': [In(
                    valid_options['segmentation']['template']
                )],
                'WHITE': Maybe(str),
                'GRAY': Maybe(str),
                'CSF': Maybe(str),
            },
        },
    },
    'registration_workflows': {
        'anatomical_registration': {
            'run': bool1_1,
            'resolution_for_anat': All(str, Match(RESOLUTION_REGEX)),
            'T1w_brain_template': Maybe(str),
            'T1w_template': Maybe(str),
            'T1w_brain_template_mask': Maybe(str),
            'reg_with_skull': bool1_1,
            'registration': {
                'using': [In({'ANTS', 'FSL', 'FSL-linear'})],
                'ANTs': {
                    'use_lesion_mask': bool1_1,
                    'T1_registration': Maybe(ANTs_parameters),
                    'interpolation': In({
                        'Linear', 'BSpline', 'LanczosWindowedSinc'
                    }),
                },
                'FSL-FNIRT': {
                    'fnirt_config': Maybe(str),
                    'ref_resolution': All(str, Match(RESOLUTION_REGEX)),
                    'FNIRT_T1w_brain_template': Maybe(str),
                    'FNIRT_T1w_template': Maybe(str),
                    'interpolation': In({
                        'trilinear', 'sinc', 'spline'
                    }),
                    'identity_matrix': Maybe(str),
                    'ref_mask': Maybe(str),
                    'ref_mask_res-2': Maybe(str),
                    'T1w_template_res-2': Maybe(str),
                },
            },
            'overwrite_transform': {
                'run': bool1_1,
                'using': In({'FSL'}),
            },
        },
        'functional_registration': {
            'coregistration': {
                'run': bool1_1,
                'reference': In({'brain', 'restore-brain'}),
                'interpolation': In({'trilinear', 'sinc', 'spline'}),
                'using': str,
                'input': str,
                'cost': str,
                'dof': int,
                'arguments': Maybe(str),
                'func_input_prep': {
                    'reg_with_skull': bool1_1,
                    'input': [In({
                        'Mean_Functional', 'Selected_Functional_Volume',
                        'fmriprep_reference'
                    })],
                    'Mean Functional': {
                        'n4_correct_func': bool1_1
                    },
                    'Selected Functional Volume': {
                        'func_reg_input_volume': int
                    },
                },
                'boundary_based_registration': {
                    'run': forkable,
                    'bbr_schedule': str,
                    'bbr_wm_map': In({'probability_map', 'partial_volume_map'}),
                    'bbr_wm_mask_args': str,
                    'reference': In({'whole-head', 'brain'})
                },
            },
            'EPI_registration': {
                'run': bool1_1,
                'using': [In({'ANTS', 'FSL', 'FSL-linear'})],
                'EPI_template': Maybe(str),
                'EPI_template_mask': Maybe(str),
                'ANTs': {
                    'parameters': Maybe(ANTs_parameters),
                    'interpolation': In({
                        'Linear', 'BSpline', 'LanczosWindowedSinc'
                    }),
                },
                'FSL-FNIRT': {
                    'fnirt_config': Maybe(str),
                    'interpolation': In({'trilinear', 'sinc', 'spline'}),
                    'identity_matrix': Maybe(str),
                },
            },
            'func_registration_to_template': {
                'run': bool1_1,
                'run_EPI': bool1_1,
                'output_resolution': {
                    'func_preproc_outputs': All(
                        str, Match(RESOLUTION_REGEX)),
                    'func_derivative_outputs': All(
                        str, Match(RESOLUTION_REGEX)
                    ),
                },
                'target_template': {
                    'using': [In({'T1_template', 'EPI_template'})],
                    'T1_template': {
                        'T1w_brain_template_funcreg': Maybe(str),
                        'T1w_template_funcreg': Maybe(str),
                        'T1w_brain_template_mask_funcreg': Maybe(str),
                        'T1w_template_for_resample': Maybe(str),
                    },
                    'EPI_template': {
                        'EPI_template_funcreg': Maybe(str),
                        'EPI_template_mask_funcreg': Maybe(str),
                        'EPI_template_for_resample': Maybe(str)
                    },
                },
                'ANTs_pipelines': {
                    'interpolation': In({
                        'Linear', 'BSpline', 'LanczosWindowedSinc'})
                },
                'FNIRT_pipelines': {
                    'interpolation': In({'trilinear', 'sinc', 'spline'}),
                    'identity_matrix': Maybe(str),
                },
                'apply_transform': {
                    'using': In({'default', 'abcd', 'dcan_nhp',
                                 'single_step_resampling_from_stc'}),
                },
            },
        },
    },
    'surface_analysis': {
        'abcd_prefreesurfer_prep':{
            'run': bool1_1,
        },
        'freesurfer': {
            'run_reconall': bool1_1,
            'reconall_args': Maybe(str),
            # 'generate_masks': bool1_1,
            'ingress_reconall': bool1_1,
        },
        'post_freesurfer': {
            'run': bool1_1,
            'surf_atlas_dir': Maybe(str),
            'gray_ordinates_dir': Maybe(str),
            'gray_ordinates_res': Maybe(int),
            'high_res_mesh': Maybe(int),
            'low_res_mesh': Maybe(int),
            'subcortical_gray_labels': Maybe(str),
            'freesurfer_labels': Maybe(str),
            'fmri_res': Maybe(int),
            'smooth_fwhm': Maybe(int),
        },
    },
    'longitudinal_template_generation': {
        'run': bool1_1,
        'average_method': In({'median', 'mean', 'std'}),
        'dof': In({12, 9, 7, 6}),
        'interp': In({'trilinear', 'nearestneighbour', 'sinc', 'spline'}),
        'cost': In({
            'corratio', 'mutualinfo', 'normmi', 'normcorr', 'leastsq',
            'labeldiff', 'bbr'}),
        'thread_pool': int,
        'convergence_threshold': Number,
    },
    'functional_preproc': {
        'run': bool1_1,
        'truncation': {
            'start_tr': int,
            'stop_tr': Maybe(Any(int, All(Capitalize, 'End')))
        },
        'update_header': {
            'run': bool1_1,
        },
        'scaling': {
            'run': bool1_1,
            'scaling_factor': Number
        },
        'despiking': {
            'run': forkable,
            'space': In({'native', 'template'})
        },
        'slice_timing_correction': {
            'run': forkable,
            'tpattern': Maybe(str),
            'tzero': Maybe(int),
        },
        'motion_estimates_and_correction': {
            'run': bool1_1,
            'motion_estimates': {
                'calculate_motion_first': bool1_1,
                'calculate_motion_after': bool1_1,
            },
            'motion_correction': {
                'using': Optional(All(Coerce(ListFromItem),
                                      Length(min=0, max=1,
                    msg='Forking is currently broken for this option. '
                        'Please use separate configs if you want to '
                        'use each of 3dvolreg and mcflirt. Follow '
                        'https://github.com/FCP-INDI/C-PAC/issues/1935 '
                        'to see when this issue is resolved.'),
                             [In(valid_options['motion_correction'])])),
                'AFNI-3dvolreg': {
                    'functional_volreg_twopass': bool1_1,
                },
                'motion_correction_reference': [In({
                    'mean', 'median', 'selected_volume',
                    'fmriprep_reference'})],
                'motion_correction_reference_volume': int,
            },
            'motion_estimate_filter': Required(
                Any({'run': forkable,
                     'filters': [motion_estimate_filter]},
                    {'run': All(forkable, [In([False], [])]),
                     'filters': Maybe(list)})
            ),
        },
        'distortion_correction': {
            'run': forkable,
            'using': [In(['PhaseDiff', 'Blip', 'Blip-FSL-TOPUP'])],
            'PhaseDiff': {
                'fmap_skullstrip_option': In(['BET', 'AFNI']),
                'fmap_skullstrip_BET_frac': float,
                'fmap_skullstrip_AFNI_threshold': float,
            },
            'Blip-FSL-TOPUP': {
                'warpres': int,
                'subsamp': int,
                'fwhm': int,
                'miter': int,
                'lambda': int,
                'ssqlambda': int,
                'regmod': In({'bending_energy', 'membrane_energy'}),
                'estmov': int,
                'minmet': int,
                'splineorder': int,
                'numprec': str,
                'interp': In({'spline', 'linear'}),
                'scale': int,
                'regrid': int                
            }
        },
        'func_masking': {
            'run': bool1_1,
            'using': [In(
                ['AFNI', 'FSL', 'FSL_AFNI', 'Anatomical_Refined',
                 'Anatomical_Based', 'Anatomical_Resampled',
                 'CCS_Anatomical_Refined']
            )],
            # handle validating mutually-exclusive booleans for FSL-BET
            # functional_mean_boolean must be True if one of the mutually-
            # exclusive options are
            # see mutex definition for more definition
            'FSL-BET': Maybe(Any(*(
                # exactly one mutually exclusive option on
                [{k: d[k] for d in r for k in d} for r in [[
                    {
                        **mutex['FSL-BET']['rem'],
                        'functional_mean_boolean': True,
                        k1: True,
                        k2: False
                    } for k2 in mutex['FSL-BET']['mutex'] if k2 != k1
                ] for k1 in mutex['FSL-BET']['mutex']]] +
                # no mutually-exclusive options on
                [{
                    **mutex['FSL-BET']['rem'],
                    'functional_mean_boolean': bool1_1,
                    **{k: False for k in mutex['FSL-BET']['mutex']}
                }]))
            ),
            'FSL_AFNI': {
                'bold_ref': Maybe(str),
                'brain_mask': Maybe(str),
                'brain_probseg': Maybe(str),
            },
            'Anatomical_Refined': {
                'anatomical_mask_dilation': Maybe(bool1_1),
            },
            'apply_func_mask_in_native_space': bool1_1,
        },
        'generate_func_mean': {
            'run': bool1_1,
        },
        'normalize_func': {
            'run': bool1_1,
        },
        'coreg_prep': {
            'run': bool1_1,
        },
    },
    'nuisance_corrections': {
        '1-ICA-AROMA': {
            'run': forkable,
            'denoising_type': In({'aggr', 'nonaggr'}),
        },
        '2-nuisance_regression': {
            'run': forkable,
            'space': All(Coerce(ItemFromList),
                         Lower, In({'native', 'template'})),
            'create_regressors': bool1_1,
            'ingress_regressors': {
                'run': bool1_1,
                'Regressors': {
                    'Name': Maybe(str),
                    'Columns': [str]},
            },
            'Regressors': Maybe([Schema({
                'Name': Required(str),
                'Censor': {
                    'method': str,
                    'thresholds': [{
                        'type': str,
                        'value': float,
                    }],
                    'number_of_previous_trs_to_censor': Maybe(int),
                    'number_of_subsequent_trs_to_censor': Maybe(int),
                },
                'Motion': {
                    'include_delayed': bool1_1,
                    'include_squared': bool1_1,
                    'include_delayed_squared': bool1_1
                },
                'aCompCor': valid_options['Regressors']['CompCor'],
                'tCompCor': valid_options['Regressors']['CompCor'],
                'CerebrospinalFluid': valid_options[
                    'Regressors'
                ]['segmentation'],
                'WhiteMatter': valid_options[
                    'Regressors'
                ]['segmentation'],
                'GreyMatter': valid_options[
                    'Regressors'
                ]['segmentation'],
                'GlobalSignal': {'summary': str},
                'PolyOrt': {'degree': int},
                'Bandpass': {
                    'bottom_frequency': float,
                    'top_frequency': float,
                    'method': str,
                }  # how to check if [0] is > than [1]?
            }, extra=ALLOW_EXTRA)]),
            'lateral_ventricles_mask': Maybe(str),
            'bandpass_filtering_order': Maybe(
                In({'After', 'Before'})),
            'regressor_masks': {
                'erode_anatomical_brain_mask': {
                    'run': bool1_1,
                    'brain_mask_erosion_prop': Maybe(Number),
                    'brain_mask_erosion_mm': Maybe(Number),
                    'brain_erosion_mm': Maybe(Number)
                },
                'erode_csf': {
                    'run': bool1_1,
                    'csf_erosion_prop': Maybe(Number),
                    'csf_mask_erosion_mm': Maybe(Number),
                    'csf_erosion_mm': Maybe(Number),
                },
                'erode_wm': {
                    'run': bool1_1,
                    'wm_erosion_prop': Maybe(Number),
                    'wm_mask_erosion_mm': Maybe(Number),
                    'wm_erosion_mm': Maybe(Number),
                },
                'erode_gm': {
                    'run': bool1_1,
                    'gm_erosion_prop': Maybe(Number),
                    'gm_mask_erosion_mm': Maybe(Number),
                    'gm_erosion_mm': Maybe(Number),
                }
            },
        },
    },
    'amplitude_low_frequency_fluctuation': {
        'run': bool1_1,
        'target_space': target_space,
        'highpass_cutoff': [float],
        'lowpass_cutoff': [float],
    },
    'voxel_mirrored_homotopic_connectivity': {
        'run': bool1_1,
        'symmetric_registration': {
            'T1w_brain_template_symmetric': Maybe(str),
            'T1w_brain_template_symmetric_funcreg': Maybe(str),
            'T1w_brain_template_symmetric_for_resample': Maybe(str),
            'T1w_template_symmetric': Maybe(str),
            'T1w_template_symmetric_funcreg': Maybe(str),
            'T1w_template_symmetric_for_resample': Maybe(str),
            'dilated_symmetric_brain_mask': Maybe(str),
            'dilated_symmetric_brain_mask_for_resample': Maybe(str),
        },
    },
    'regional_homogeneity': {
        'run': bool1_1,
        'target_space': target_space,
        'cluster_size': In({7, 19, 27}),
    },
    'post_processing': {
        'spatial_smoothing': {
            'run': bool1_1,
            'output': [In({'smoothed', 'nonsmoothed'})],
            'smoothing_method': [In({'FSL', 'AFNI'})],
            'fwhm': [int]
        },
        'z-scoring': {
            'run': bool1_1,
            'output': [In({'z-scored', 'raw'})],
        },
    },
    'timeseries_extraction': {
        'run': bool1_1,
        Optional('roi_paths_fully_specified'): bool1_1,
        'tse_roi_paths': Optional(
            Maybe({
                str: In({', '.join(
                    list(options)
                ) for options in list(chain.from_iterable([list(
                    permutations(valid_options['timeseries']['roi_paths'],
                                 number_of)
                ) for number_of in range(1, 6)]))}),
            }),
            msg=permutation_message(
                'tse_roi_paths', valid_options['timeseries']['roi_paths'])
        ),
        'realignment': In({'ROI_to_func', 'func_to_ROI'}),
        'connectivity_matrix': {
            option: Maybe([In(valid_options['connectivity_matrix'][option])])
            for option in ['using', 'measure']
        },
    },
    'seed_based_correlation_analysis': {
        'run': bool1_1,
        Optional('roi_paths_fully_specified'): bool1_1,
        'sca_roi_paths': Optional(
            Maybe({
                str: In({', '.join(list(
                    options
                )) for options in list(chain.from_iterable([list(
                    permutations(valid_options['sca']['roi_paths'], number_of)
                ) for number_of in range(1, 4)]))})
            }),
            msg=permutation_message(
                'sca_roi_paths', valid_options['sca']['roi_paths'])
        ),
        'norm_timeseries_for_DR': bool1_1,
    },
    'network_centrality': {
        'run': bool1_1,
        'memory_allocation': Number,
        'template_specification_file': Maybe(str),
        'degree_centrality': {
            'weight_options': [In(
                valid_options['centrality']['weight_options']
            )],
            'correlation_threshold_option': In(
                valid_options['centrality']['threshold_options']),
            'correlation_threshold': Range(min=-1, max=1)
        },
        'eigenvector_centrality': {
            'weight_options': [In(
                valid_options['centrality']['weight_options']
            )],
            'correlation_threshold_option': In(
                valid_options['centrality']['threshold_options']
            ),
            'correlation_threshold': Range(min=-1, max=1)
        },
        'local_functional_connectivity_density': {
            'weight_options': [In(
                valid_options['centrality']['weight_options']
            )],
            'correlation_threshold_option': In([
                o for o in valid_options['centrality']['threshold_options'] if
                o != 'Sparsity threshold'
            ]),
            'correlation_threshold': Range(min=-1, max=1)
        },
    },
    'PyPEER': {
        'run': bool1_1,
        'eye_scan_names': Maybe(Any([str], [])),
        'data_scan_names': Maybe(Any([str], [])),
        'eye_mask_path': Maybe(str),
        'stimulus_path': Maybe(str),
        'minimal_nuisance_correction': {
            'peer_gsr': bool1_1,
            'peer_scrub': bool1_1,
            'scrub_thresh': float,
        },
    },
})


def schema(config_dict):
    '''Validate a pipeline configuration against the latest validation schema
    by first applying backwards-compatibility patches, then applying
    Voluptuous validation, then handling complex configuration interaction
    checks before returning validated config_dict.

    Parameters
    ----------
    config_dict : dict

    Returns
    -------
    dict
    '''
    from CPAC.utils.utils import _changes_1_8_0_to_1_8_1
    try:
        partially_validated = latest_schema(
            _changes_1_8_0_to_1_8_1(config_dict))
    except MultipleInvalid as multiple_invalid:
        if (multiple_invalid.path == ['nuisance_corrections',
                                      '2-nuisance_regression', 'space'] and
                isinstance(multiple_invalid.errors[0], CoerceInvalid)):
            raise CoerceInvalid(
                'Nusiance regression space is not forkable. Please choose '
                f'only one of {valid_options["space"]}',
                path=multiple_invalid.path) from multiple_invalid
        raise multiple_invalid
    try:
        if (partially_validated['registration_workflows'][
            'functional_registration'
        ]['func_registration_to_template']['apply_transform'][
            'using'
        ] == 'single_step_resampling_from_stc'):
            or_else = ('or choose a different option for '
                       '``registration_workflows: functional_registration: '
                       'func_registration_to_template: apply_transform: '
                       'using``')
            if True in partially_validated['nuisance_corrections'][
                '2-nuisance_regression']['run'] and partially_validated[
                'nuisance_corrections'
            ]['2-nuisance_regression']['space'] != 'template':
                raise ExclusiveInvalid(
                    '``single_step_resampling_from_stc`` requires '
                    'template-space nuisance regression. Either set '
                    '``nuisance_corrections: 2-nuisance_regression: space`` '
                    f'to ``template`` {or_else}')
            if any(registration != 'ANTS' for registration in
                   partially_validated['registration_workflows'][
                       'anatomical_registration']['registration']['using']):
                raise ExclusiveInvalid(
                    '``single_step_resampling_from_stc`` requires '
                    'ANTS registration. Either set '
                    '``registration_workflows: anatomical_registration: '
                    f'registration: using`` to ``ANTS`` {or_else}')
    except KeyError:
        pass
    try:
        motion_filters = partially_validated['functional_preproc'][
            'motion_estimates_and_correction']['motion_estimate_filter']
        if True in motion_filters['run']:
            for motion_filter in motion_filters['filters']:
                motion_filter['Name'] = name_motion_filter(
                    motion_filter, motion_filters['filters'])
        else:
            motion_filters['filters'] = []
    except KeyError:
        pass
    try:
        # 'motion_correction.using' is only optional if 'run' is Off
        mec = partially_validated['functional_preproc'][
            'motion_estimates_and_correction']
        if mec['run']:
            try:
                # max should be len(valid_options['motion_correction'])
                # once #1935 is resolved
                Length(min=1, max=1)(mec['motion_correction']['using'])
            except LengthInvalid:
                mec_path = ['functional_preproc',
                            'motion_estimates_and_correction']
                raise LengthInvalid(  # pylint: disable=raise-missing-from
                    f'If data[{"][".join(map(repr, mec_path))}][\'run\'] is '
                    # length must be between 1 and
                    # len(valid_options['motion_correction']) once #1935 is
                    # resolved
                    'True, length of list must be exactly 1',
                    path=[*mec_path, 'motion_correction', 'using'])
    except KeyError:
        pass
    try:
        # Check for mutually exclusive options
        if (partially_validated['nuisance_corrections'][
            '2-nuisance_regression']['ingress_regressors']['run'] and
            partially_validated['nuisance_corrections'][
                '2-nuisance_regression']['create_regressors']):
            raise ExclusiveInvalid(
                "[!] Ingress_regressors and create_regressors can't both run! "
                " Try turning one option off.\n ")
    except KeyError:
        pass
    try:
        if 'unet' in [using.lower() for using in
                      partially_validated['anatomical_preproc'][
                          'brain_extraction']['using']]:
            try:
                from importlib import import_module
                import_module('CPAC.unet')
            except (ImportError, ModuleNotFoundError, OSError) as error:
                import site
                raise OSError(
                    'U-Net brain extraction requires torch to be installed, '
                    'but the installation path in this container is '
                    'read-only. Please bind a local writable path to '
                    f'"{site.USER_BASE}" in the container to use U-Net.'
                ) from error
    except KeyError:
        pass
    return partially_validated


schema.schema = latest_schema.schema<|MERGE_RESOLUTION|>--- conflicted
+++ resolved
@@ -524,11 +524,6 @@
             },
             'FSL-BET': {
                 'frac': Number,
-<<<<<<< HEAD
-                'Robustfov': bool1_1,
-                'mask_boolean': bool1_1,
-=======
->>>>>>> 555db772
                 'mesh_boolean': bool1_1,
                 'outline': bool1_1,
                 'padding': bool1_1,
