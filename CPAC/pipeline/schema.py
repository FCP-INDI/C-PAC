--- conflicted
+++ resolved
@@ -101,13 +101,8 @@
         'roi_paths': ['Avg', 'Voxel', 'SpatialReg'],
     },
     'connectivity_matrix': {
-<<<<<<< HEAD
-        'using': {'AFNI', 'Nilearn', 'ndmg','Surface'},
-        'measure': {'Pearson', 'Partial', 'Spearman', 'MGC'
-=======
         'using': ['AFNI', 'Nilearn', 'ndmg'],
         'measure': ['Pearson', 'Partial', 'Spearman', 'MGC',
->>>>>>> 72120f4c
                     # 'TangentEmbed'  # "Skip tangent embedding for now"
         ],
     },
