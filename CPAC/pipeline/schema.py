'''Validation schema for C-PAC pipeline configurations

Copyright (C) 2022  C-PAC Developers

This file is part of C-PAC.

C-PAC is free software: you can redistribute it and/or modify it under
the terms of the GNU Lesser General Public License as published by the
Free Software Foundation, either version 3 of the License, or (at your
option) any later version.

C-PAC is distributed in the hope that it will be useful, but WITHOUT
ANY WARRANTY; without even the implied warranty of MERCHANTABILITY or
FITNESS FOR A PARTICULAR PURPOSE. See the GNU Lesser General Public
License for more details.

You should have received a copy of the GNU Lesser General Public
License along with C-PAC. If not, see <https://www.gnu.org/licenses/>.'''
# pylint: disable=too-many-lines
import re
from itertools import chain, permutations
import numpy as np
<<<<<<< HEAD
from pathvalidate import sanitize_filename
from voluptuous import All, ALLOW_EXTRA, Any, Capitalize, In, Length, Match, \
                       Optional, Range, Required, Schema
from voluptuous.validators import ExactSequence, Maybe

=======
from voluptuous import All, ALLOW_EXTRA, Any, Capitalize, Coerce, \
                       ExactSequence, ExclusiveInvalid, In, Length, Lower, \
                       Match, Maybe, Optional, Range, Required, Schema
>>>>>>> 1e24c690
from CPAC import docs_prefix
from CPAC.utils.datatypes import ListFromItem
from CPAC.utils.utils import delete_nested_value, lookup_nested_value, \
                             set_nested_value

# 1 or more digits, optional decimal, 'e', optional '-', 1 or more digits
scientific_notation_str_regex = r'^([0-9]+(\.[0-9]*)*(e)-{0,1}[0-9]+)*$'

# (1 or more digits, optional decimal, 0 or more lowercase characters (units))
# ('x',
#  1 or more digits, optional decimal, 0 or more lowercase characters (units)
# ) 0 or more times
resolution_regex = r'^[0-9]+(\.[0-9]*){0,1}[a-z]*' \
                   r'(x[0-9]+(\.[0-9]*){0,1}[a-z]*)*$'

Number = Any(float, int, All(str, Match(scientific_notation_str_regex)))
forkable = All(Coerce(ListFromItem), [bool], Length(max=2))
valid_options = {
    'acpc': {
        'target': ['brain', 'whole-head']
    },
    'brain_extraction': {
        'using': ['3dSkullStrip', 'BET', 'UNet', 'niworkflows-ants',
                  'FreeSurfer-BET-Tight', 'FreeSurfer-BET-Loose',
                  'FreeSurfer-ABCD']
    },
    'centrality': {
       'method_options': ['degree_centrality', 'eigenvector_centrality',
                          'local_functional_connectivity_density'],
       'threshold_options': ['Significance threshold', 'Sparsity threshold',
                             'Correlation threshold'],
       'weight_options': ['Binarized', 'Weighted']
    },
    'sca': {
        'roi_paths': {'Avg', 'DualReg', 'MultReg'},
    },
    'segmentation': {
        'using': ['FSL-FAST', 'ANTs_Prior_Based', 'Template_Based'],
        'template': ['EPI_Template', 'T1_Template'],
    },
    'timeseries': {
        'roi_paths': {'Avg', 'Voxel', 'SpatialReg'},
    },
    'connectivity_matrix': {
        'using': {'AFNI', 'Nilearn', 'ndmg'},
        'measure': {'Pearson', 'Partial', 'Spearman', 'MGC',
                    # 'TangentEmbed'  # "Skip tangent embedding for now"
                    },
    },
    'Regressors': {
        'CompCor': {
            'degree': int,
            'erode_mask_mm': bool,
            'summary': {
                'method': str,
                'components': int,
                'filter': str,
            },
            'threshold': str,
            'tissues': [str],
            'extraction_resolution': int
        },
        'segmentation': {
            'erode_mask': bool,
            'extraction_resolution': Any(
                int, float, 'Functional', All(str, Match(resolution_regex))
            ),
            'include_delayed': bool,
            'include_delayed_squared': bool,
            'include_squared': bool,
            'summary': Any(
                str, {'components': int, 'method': str}
            ),
        },
    }
}
mutex = {  # mutually exclusive booleans
    'FSL-BET': {
        # exactly zero or one of each of the following can be True for FSL-BET
        'mutex': ['reduce_bias', 'robust', 'padding', 'remove_eyes',
                  'surfaces'],
        # the remaining keys: validators for FSL-BET
        'rem': {
            'frac': float,
            'mesh_boolean': bool,
            'outline': bool,
            'radius': int,
            'skull': bool,
            'threshold': bool,
            'vertical_gradient': Range(min=-1, max=1, min_included=False,
                                       max_included=False),
            'functional_mean_thr': {
                'run': bool,
                'threshold_value': Maybe(int),
            },
            'functional_mean_bias_correction': bool,
        }
    }
}
ANTs_parameter_transforms = {
    'gradientStep': Number,
    'metric': {
        'type': str,
        'metricWeight': int,
        'numberOfBins': int,
        'samplingStrategy': str,
        'samplingPercentage': Number,
        'radius': Number,
    },
    'convergence': {
        'iteration': All(str, Match(resolution_regex)),
        'convergenceThreshold': Number,
        'convergenceWindowSize': int,
    },
    'smoothing-sigmas': All(str, Match(resolution_regex)),
    'shrink-factors': All(str, Match(resolution_regex)),
    'use-histogram-matching': bool,
    'updateFieldVarianceInVoxelSpace': Number,
    'totalFieldVarianceInVoxelSpace': Number,
    'winsorize-image-intensities': {
        'lowerQuantile': float,
        'upperQuantile': float,
    },
}
ANTs_parameters = [Any(
    {
        'collapse-output-transforms': int
    }, {
        'dimensionality': int
    }, {
        'initial-moving-transform': {
            'initializationFeature': int,
        },
    }, {
        'transforms': [Any({
            'Rigid': ANTs_parameter_transforms,
        }, {
            'Affine': ANTs_parameter_transforms,
        }, {
            'SyN': ANTs_parameter_transforms,
        })],
    }, {
        'verbose': Any(bool, In({0, 1})),
    }, {
        'float': Any(bool, In({0, 1})),
    }, {
        'masks': {
            'fixed_image_mask': bool,
            'moving_image_mask': bool,
        },
    }, dict  # TODO: specify other valid ANTs parameters
)]


def permutation_message(key, options):
    '''Function to give a clean, human-readable error message for keys that accept permutation values

    Parameters
    ----------
    key: str

    options: list or set

    Returns
    -------
    msg: str'''  # noqa: E501
    return f'''

\'{key}\' takes a dictionary with paths to region-of-interest (ROI)
 NIFTI files (.nii or .nii.gz) as keys and a comma separated string
 of analyses to run. For example, if you wish to run Avg and
 MultReg, you would enter:

    '/path/to/ROI.nii.gz': Avg, MultReg

Available analyses for \'{key}\' are {options}

'''


def _combine_labels(config_dict, list_to_combine, new_key):
    '''
    Helper function to combine formerly separate keys into a
    combined key.

    Parameters
    ----------
    config_dict: dict

    key_sequence: iterable of lists or tuples

    new_key: list or tuple

    Returns
    -------
    updated_config_dict: dict
    '''
    new_value = []
    any_old_values = False
    for _to_combine in list_to_combine:
        try:
            old_value = lookup_nested_value(config_dict, _to_combine)
        except KeyError:
            old_value = None
        if old_value is not None:
            any_old_values = True
            if isinstance(old_value, (list, set, tuple)):
                for value in old_value:
                    new_value.append(value)
            else:
                new_value.append(old_value)
            config_dict = delete_nested_value(config_dict, _to_combine)
    if any_old_values:
        return set_nested_value(config_dict, new_key, new_value)
    return config_dict


def _now_runswitch(config_dict, key_sequence):
    '''
    Helper function to convert a formerly forkable value to a
    runswitch.

    Parameters
    ----------
    config_dict: dict

    key_sequence: list or tuple

    Returns
    -------
    updated_config_dict: dict
    '''
    try:
        old_forkable = lookup_nested_value(config_dict, key_sequence)
    except KeyError:
        return config_dict
    if isinstance(old_forkable, bool) or isinstance(old_forkable, list):
        return set_nested_value(
            config_dict, key_sequence, {'run': old_forkable})
    return config_dict


def _changes_1_8_0_to_1_8_1(config_dict):
    '''
    Examples
    --------
    Starting with 1.8.0
    >>> zero = {'anatomical_preproc': {
    ...     'non_local_means_filtering': True,
    ...     'n4_bias_field_correction': True
    ... }, 'functional_preproc': {
    ...     'motion_estimates_and_correction': {
    ...         'calculate_motion_first': False
    ...     }
    ... }, 'segmentation': {
    ...     'tissue_segmentation': {
    ...         'ANTs_Prior_Based': {
    ...             'CSF_label': 0,
    ...             'left_GM_label': 1,
    ...             'right_GM_label': 2,
    ...             'left_WM_label': 3,
    ...             'right_WM_label': 4}}}}
    >>> updated_apb = _changes_1_8_0_to_1_8_1(zero)[
    ...     'segmentation']['tissue_segmentation']['ANTs_Prior_Based']
    >>> updated_apb['CSF_label']
    [0]
    >>> updated_apb['GM_label']
    [1, 2]
    >>> updated_apb['WM_label']
    [3, 4]

    Starting with 1.8.1
    >>> one = {'anatomical_preproc': {
    ...     'non_local_means_filtering': True,
    ...     'n4_bias_field_correction': True
    ... }, 'functional_preproc': {
    ...     'motion_estimates_and_correction': {
    ...         'calculate_motion_first': False
    ...     }
    ... }, 'segmentation': {
    ...     'tissue_segmentation': {
    ...         'ANTs_Prior_Based': {
    ...             'CSF_label': [0],
    ...             'GM_label': [1, 2],
    ...             'WM_label': [3, 4]}}}}
    >>> updated_apb = _changes_1_8_0_to_1_8_1(one)[
    ...     'segmentation']['tissue_segmentation']['ANTs_Prior_Based']
    >>> updated_apb['CSF_label']
    [0]
    >>> updated_apb['GM_label']
    [1, 2]
    >>> updated_apb['WM_label']
    [3, 4]
    '''
    for key_sequence in {
        ('anatomical_preproc', 'non_local_means_filtering'),
        ('anatomical_preproc', 'n4_bias_field_correction')
    }:
        config_dict = _now_runswitch(config_dict, key_sequence)
    for combiners in {
        ((
            ('segmentation', 'tissue_segmentation', 'ANTs_Prior_Based',
             'CSF_label'),
        ), ('segmentation', 'tissue_segmentation', 'ANTs_Prior_Based',
            'CSF_label')),
        ((
            ('segmentation', 'tissue_segmentation', 'ANTs_Prior_Based',
             'left_GM_label'),
            ('segmentation', 'tissue_segmentation', 'ANTs_Prior_Based',
             'right_GM_label')
        ), ('segmentation', 'tissue_segmentation', 'ANTs_Prior_Based',
            'GM_label')),
        ((
            ('segmentation', 'tissue_segmentation', 'ANTs_Prior_Based',
             'left_WM_label'),
            ('segmentation', 'tissue_segmentation', 'ANTs_Prior_Based',
             'right_WM_label')
        ), ('segmentation', 'tissue_segmentation', 'ANTs_Prior_Based',
            'WM_label'))
    }:
        config_dict = _combine_labels(config_dict, *combiners)
    try:
        calculate_motion_first = lookup_nested_value(
            config_dict,
            ['functional_preproc', 'motion_estimates_and_correction',
                'calculate_motion_first']
        )
    except KeyError:
        calculate_motion_first = None
    if calculate_motion_first is not None:
        del config_dict['functional_preproc'][
            'motion_estimates_and_correction']['calculate_motion_first']
        config_dict = set_nested_value(config_dict, [
            'functional_preproc', 'motion_estimates_and_correction',
            'motion_estimates', 'calculate_motion_first'
        ], calculate_motion_first)

    return config_dict


def sanitize(filename):
    '''Sanitize a filename and replace whitespaces with underscores'''
    return re.sub(r'\s+', '_', sanitize_filename(filename))


latest_schema = Schema({
    'FROM': Maybe(str),
    'pipeline_setup': {
        'pipeline_name': All(str, Length(min=1), sanitize),
        'output_directory': {
            'path': str,
            'source_outputs_dir': Maybe(str),
            'pull_source_once': bool,
            'write_func_outputs': bool,
            'write_debugging_outputs': bool,
            'output_tree': str,
            'quality_control': {
                'generate_quality_control_images': bool,
                'generate_xcpqc_files': bool,
            },
        },
        'working_directory': {
            'path': str,
            'remove_working_dir': bool,
        },
        'log_directory': {
            'run_logging': bool,
            'path': str,
        },
        'crash_log_directory': {
            'path': Maybe(str),
        },
        'system_config': {
            'FSLDIR': Maybe(str),
            'on_grid': {
                'run': bool,
                'resource_manager': Maybe(str),
                'SGE': {
                    'parallel_environment': Maybe(str),
                    'queue': Maybe(str),
                },
            },
            'maximum_memory_per_participant': Number,
            'raise_insufficient': bool,
            'max_cores_per_participant': int,
            'num_ants_threads': int,
            'num_OMP_threads': int,
            'num_participants_at_once': int,
            'random_seed': Maybe(Any(
                'random',
                All(int, Range(min=1, max=np.iinfo(np.int32).max)))),
            'observed_usage': {
                'callback_log': Maybe(str),
                'buffer': Number,
            },
        },
        'Amazon-AWS': {
            'aws_output_bucket_credentials': Maybe(str),
            's3_encryption': bool,
        },
        'Debugging': {
            'verbose': bool,
        },
    },
    'anatomical_preproc': {
        'run': bool,
        'run_t2': bool,
        'non_local_means_filtering': {
            'run': forkable,
            'noise_model': Maybe(str),
        },
        'n4_bias_field_correction': {
            'run': forkable,
            'shrink_factor': int,
        },
        't1t2_bias_field_correction': Required(
            # require 'T1w_brain_ACPC_template' if 'acpc_target' is 'brain'
            Any({
                'run': False,
                'BiasFieldSmoothingSigma': Maybe(int),
            }, {
                'run': True,
                'BiasFieldSmoothingSigma': Maybe(int),
            },),
        ),
        'acpc_alignment': Required(
            # require 'T1w_brain_ACPC_template' and
            # 'T2w_brain_ACPC_template' if 'acpc_target' is 'brain'
            Any({
                'run': False,
                'run_before_preproc': Maybe(bool),
                'brain_size': Maybe(int),
                'FOV_crop': Maybe(In({'robustfov', 'flirt'})),
                'acpc_target': Maybe(In(valid_options['acpc']['target'])),
                'align_brain_mask': Maybe(bool),
                'T1w_ACPC_template': Maybe(str),
                'T1w_brain_ACPC_template': Maybe(str),
                'T2w_ACPC_template': Maybe(str),
                'T2w_brain_ACPC_template': Maybe(str),
            }, {
                'run': True,
                'run_before_preproc': bool,
                'brain_size': int,
                'FOV_crop': In({'robustfov', 'flirt'}),
                'acpc_target': valid_options['acpc']['target'][1],
                'align_brain_mask': Maybe(bool),
                'T1w_ACPC_template': str,
                'T1w_brain_ACPC_template': Maybe(str),
                'T2w_ACPC_template': Maybe(str),
                'T2w_brain_ACPC_template': Maybe(str),
            }, {
                'run': True,
                'run_before_preproc': bool,
                'brain_size': int,
                'FOV_crop': In({'robustfov', 'flirt'}),
                'acpc_target': valid_options['acpc']['target'][0],
                'align_brain_mask': Maybe(bool),
                'T1w_ACPC_template': str,
                'T1w_brain_ACPC_template': str,
                'T2w_ACPC_template': Maybe(str),
                'T2w_brain_ACPC_template': Maybe(str),
            },),
            msg='\'brain\' requires \'T1w_brain_ACPC_template\' and '
                '\'T2w_brain_ACPC_template\' to '
                'be populated if \'run\' is not set to Off',
        ),
        'brain_extraction': {
            'run': bool,
            'using': [In(valid_options['brain_extraction']['using'])],
            'AFNI-3dSkullStrip': {
                'mask_vol': bool,
                'shrink_factor': Number,
                'var_shrink_fac': bool,
                'shrink_factor_bot_lim': Number,
                'avoid_vent': bool,
                'n_iterations': int,
                'pushout': bool,
                'touchup': bool,
                'fill_hole': int,
                'NN_smooth': int,
                'smooth_final': int,
                'avoid_eyes': bool,
                'use_edge': bool,
                'exp_frac': Number,
                'push_to_edge': bool,
                'use_skull': bool,
                'perc_int': Number,
                'max_inter_iter': int,
                'fac': Number,
                'blur_fwhm': Number,
                'monkey': bool,
            },
            'FSL-FNIRT': {
                'interpolation': In({
                    'trilinear', 'sinc', 'spline'
                }),
            },
            'FSL-BET': {
                'frac': Number,
                'mask_boolean': bool,
                'mesh_boolean': bool,
                'outline': bool,
                'padding': bool,
                'radius': int,
                'reduce_bias': bool,
                'remove_eyes': bool,
                'robust': bool,
                'skull': bool,
                'surfaces': bool,
                'threshold': bool,
                'vertical_gradient': Range(min=-1, max=1)
            },
            'UNet': {
                'unet_model': Maybe(str),
            },
            'niworkflows-ants': {
                'template_path': Maybe(str),
                'mask_path': Maybe(str),
                'regmask_path': Maybe(str),
            },
            'FreeSurfer-BET': {
                'T1w_brain_template_mask_ccs': Maybe(str)
            },
        },
    },
    'segmentation': {
        'run': bool,
        'tissue_segmentation': {
            'using': [In(
                {'FSL-FAST', 'FreeSurfer', 'ANTs_Prior_Based',
                 'Template_Based'}
            )],
            'FSL-FAST': {
                'thresholding': {
                    'use': In({'Auto', 'Custom'}),
                    'Custom': {
                        'CSF_threshold_value': float,
                        'WM_threshold_value': float,
                        'GM_threshold_value': float,
                    },
                },
                'use_priors': {
                    'run': bool,
                    'priors_path': Maybe(str),
                    'WM_path': Maybe(str),
                    'GM_path': Maybe(str),
                    'CSF_path': Maybe(str)
                },
            },
            'FreeSurfer': {
                'erode': Maybe(int),
                'CSF_label': Maybe([int]),
                'GM_label': Maybe([int]),
                'WM_label': Maybe([int]),
            },
            'ANTs_Prior_Based': {
                'run': forkable,
                'template_brain_list': Maybe(Any([str], [])),
                'template_segmentation_list': Maybe(Any([str], [])),
                'CSF_label': [int],
                'GM_label': [int],
                'WM_label': [int],
            },
            'Template_Based': {
                'run': forkable,
                'template_for_segmentation': [In(
                    valid_options['segmentation']['template']
                )],
                'WHITE': Maybe(str),
                'GRAY': Maybe(str),
                'CSF': Maybe(str),
            },
        },
    },
    'registration_workflows': {
        'anatomical_registration': {
            'run': bool,
            'resolution_for_anat': All(str, Match(resolution_regex)),
            'T1w_brain_template': Maybe(str),
            'T1w_template': Maybe(str),
            'T1w_brain_template_mask': Maybe(str),
            'reg_with_skull': bool,
            'registration': {
                'using': [In({'ANTS', 'FSL', 'FSL-linear'})],
                'ANTs': {
                    'use_lesion_mask': bool,
                    'T1_registration': Maybe(ANTs_parameters),
                    'interpolation': In({
                        'Linear', 'BSpline', 'LanczosWindowedSinc'
                    }),
                },
                'FSL-FNIRT': {
                    'fnirt_config': Maybe(str),
                    'ref_resolution': All(str, Match(resolution_regex)),
                    'FNIRT_T1w_brain_template': Maybe(str),
                    'FNIRT_T1w_template': Maybe(str),
                    'interpolation': In({
                        'trilinear', 'sinc', 'spline'
                    }),
                    'identity_matrix': Maybe(str),
                    'ref_mask': Maybe(str),
                    'ref_mask_res-2': Maybe(str),
                    'T1w_template_res-2': Maybe(str),
                },
            },
            'overwrite_transform': {
                'run': bool,
                'using': In({'FSL'}),
            },
        },
        'functional_registration': {
            'coregistration': {
                'run': bool,
                'reference': In({'brain', 'restore-brain'}),
                'interpolation': In({'trilinear', 'sinc', 'spline'}),
                'using': str,
                'input': str,
                'interpolation': str,
                'cost': str,
                'dof': int,
                'arguments': Maybe(str),
                'func_input_prep': {
                    'reg_with_skull': bool,
                    'input': [In({
                        'Mean_Functional', 'Selected_Functional_Volume',
                        'fmriprep_reference'
                    })],
                    'Mean Functional': {
                        'n4_correct_func': bool
                    },
                    'Selected Functional Volume': {
                        'func_reg_input_volume': int
                    },
                },
                'boundary_based_registration': {
                    'run': forkable,
                    'bbr_schedule': str,
                    'bbr_wm_map': In({'probability_map', 'partial_volume_map'}),
                    'bbr_wm_mask_args': str,
                    'reference': In({'whole-head', 'brain'})
                },
            },
            'EPI_registration': {
                'run': bool,
                'using': [In({'ANTS', 'FSL', 'FSL-linear'})],
                'EPI_template': Maybe(str),
                'EPI_template_mask': Maybe(str),
                'ANTs': {
                    'parameters': Maybe(ANTs_parameters),
                    'interpolation': In({
                        'Linear', 'BSpline', 'LanczosWindowedSinc'
                    }),
                },
                'FSL-FNIRT': {
                    'fnirt_config': Maybe(str),
                    'interpolation': In({'trilinear', 'sinc', 'spline'}),
                    'identity_matrix': Maybe(str),
                },
            },
            'func_registration_to_template': {
                'run': bool,
                'run_EPI': bool,
                'output_resolution': {
                    'func_preproc_outputs': All(
                        str, Match(resolution_regex)),
                    'func_derivative_outputs': All(
                        str, Match(resolution_regex)
                    ),
                },
                'target_template': {
                    'using': [In({'T1_template', 'EPI_template'})],
                    'T1_template': {
                        'T1w_brain_template_funcreg': Maybe(str),
                        'T1w_template_funcreg': Maybe(str),
                        'T1w_brain_template_mask_funcreg': Maybe(str),
                        'T1w_template_for_resample': Maybe(str),
                    },
                    'EPI_template': {
                        'EPI_template_funcreg': Maybe(str),
                        'EPI_template_mask_funcreg': Maybe(str),
                        'EPI_template_for_resample': Maybe(str)
                    },
                },
                'ANTs_pipelines': {
                    'interpolation': In({
                        'Linear', 'BSpline', 'LanczosWindowedSinc'})
                },
                'FNIRT_pipelines': {
                    'interpolation': In({'trilinear', 'sinc', 'spline'}),
                    'identity_matrix': Maybe(str),
                },
                'apply_transform': {
                    'using': In({'default', 'abcd', 'dcan_nhp',
                                 'single_step_resampling_from_stc'}),
                },
            },
        },
    },
    'surface_analysis': {
        'freesurfer': {
            'run': bool,
            'reconall_args': Maybe(str),
            'freesurfer_dir': Maybe(str)
        },
        'post_freesurfer': {
            'run': bool,
            'surf_atlas_dir': Maybe(str),
            'gray_ordinates_dir': Maybe(str),
            'gray_ordinates_res': Maybe(int),
            'high_res_mesh': Maybe(int),
            'low_res_mesh': Maybe(int),
            'subcortical_gray_labels': Maybe(str),
            'freesurfer_labels': Maybe(str),
            'fmri_res': Maybe(int),
            'smooth_fwhm': Maybe(int),
        },
    },
    'longitudinal_template_generation': {
        'run': bool,
        'average_method': In({'median', 'mean', 'std'}),
        'dof': In({12, 9, 7, 6}),
        'interp': In({'trilinear', 'nearestneighbour', 'sinc', 'spline'}),
        'cost': In({
            'corratio', 'mutualinfo', 'normmi', 'normcorr', 'leastsq',
            'labeldiff', 'bbr'}),
        'thread_pool': int,
        'convergence_threshold': Number,
    },
    'functional_preproc': {
        'run': bool,
        'truncation': {
            'start_tr': int,
            'stop_tr': Maybe(Any(int, All(Capitalize, 'End')))
        },
        'scaling': {
            'run': bool,
            'scaling_factor': Number
        },
        'despiking': {
            'run': forkable
        },
        'slice_timing_correction': {
            'run': forkable,
            'tpattern': Maybe(str),
            'tzero': Maybe(int),
        },
        'motion_estimates_and_correction': {
            'run': bool,
            'motion_estimates': {
                'calculate_motion_first': bool,
                'calculate_motion_after': bool,
            },
            'motion_correction': {
                'using': [In({'3dvolreg', 'mcflirt'})],
                'AFNI-3dvolreg': {
                    'functional_volreg_twopass': bool,
                },
                'motion_correction_reference': [In({
                    'mean', 'median', 'selected_volume', 'fmriprep_reference'})],
                'motion_correction_reference_volume': int,
            },
            'motion_estimate_filter': Required(
                Any({  # no motion estimate filter
                    'run': Maybe(Any(
                        ExactSequence([False]), ExactSequence([]), False)),
                    'filter_type': Maybe(In({'notch', 'lowpass'})),
                    'filter_order': Maybe(int),
                    'breathing_rate_min': Maybe(Number),
                    'breathing_rate_max': Maybe(Number),
                    'center_frequency': Maybe(Number),
                    'filter_bandwidth': Maybe(Number),
                    'lowpass_cutoff': Maybe(Number),
                }, {  # notch filter with breathing_rate_* set
                    Required('run'): forkable,
                    Required('filter_type'): 'notch',
                    Required('filter_order'): int,
                    Required('breathing_rate_min'): Number,
                    'breathing_rate_max': Number,
                    'center_frequency': Maybe(Number),
                    'filter_bandwidth': Maybe(Number),
                    'lowpass_cutoff': Maybe(Number),
                }, {  # notch filter with manual parameters set
                    Required('run'): forkable,
                    Required('filter_type'): 'notch',
                    Required('filter_order'): int,
                    'breathing_rate_min': None,
                    'breathing_rate_max': None,
                    Required('center_frequency'): Number,
                    Required('filter_bandwidth'): Number,
                    'lowpass_cutoff': Maybe(Number),
                }, {  # lowpass filter with breathing_rate_min
                    Required('run'): forkable,
                    Required('filter_type'): 'lowpass',
                    Required('filter_order'): int,
                    Required('breathing_rate_min'): Number,
                    'breathing_rate_max': Maybe(Number),
                    'center_frequency': Maybe(Number),
                    'filter_bandwidth': Maybe(Number),
                    'lowpass_cutoff': Maybe(Number),
                }, {  # lowpass filter with lowpass_cutoff
                    Required('run'): forkable,
                    Required('filter_type'): 'lowpass',
                    Required('filter_order'): int,
                    Required('breathing_rate_min', default=None): None,
                    'breathing_rate_max': Maybe(Number),
                    'center_frequency': Maybe(Number),
                    'filter_bandwidth': Maybe(Number),
                    Required('lowpass_cutoff'): Number,
                },),
                msg='`motion_estimate_filter` configuration is invalid. See '
                    f'{docs_prefix}/user/'
                    'func#motion_estimate_filter_valid_options for details.\n',
            ),
        },
        'distortion_correction': {
            'run': forkable,
            'using': [In(['PhaseDiff', 'Blip', 'Blip-FSL-TOPUP'])],
            'PhaseDiff': {
                'fmap_skullstrip_option': In(['BET', 'AFNI']),
                'fmap_skullstrip_BET_frac': float,
                'fmap_skullstrip_AFNI_threshold': float,
            },
            'Blip-FSL-TOPUP': {
                'warpres': int,
                'subsamp': int,
                'fwhm': int,
                'miter': int,
                'lambda': int,
                'ssqlambda': int,
                'regmod': In({'bending_energy', 'membrane_energy'}),
                'estmov': int,
                'minmet': int,
                'splineorder': int,
                'numprec': str,
                'interp': In({'spline', 'linear'}),
                'scale': int,
                'regrid': int                
            }
        },
        'func_masking': {
            'using': [In(
                ['AFNI', 'FSL', 'FSL_AFNI', 'Anatomical_Refined',
                 'Anatomical_Based', 'Anatomical_Resampled',
                 'CCS_Anatomical_Refined']
            )],
            # handle validating mutually-exclusive booleans for FSL-BET
            # functional_mean_boolean must be True if one of the mutually-
            # exclusive options are
            # see mutex definition for more definition
            'FSL-BET': Maybe(Any(*(
                # exactly one mutually exclusive option on
                [{k: d[k] for d in r for k in d} for r in [[
                    {
                        **mutex['FSL-BET']['rem'],
                        'functional_mean_boolean': True,
                        k1: True,
                        k2: False
                    } for k2 in mutex['FSL-BET']['mutex'] if k2 != k1
                ] for k1 in mutex['FSL-BET']['mutex']]] +
                # no mutually-exclusive options on
                [{
                    **mutex['FSL-BET']['rem'],
                    'functional_mean_boolean': bool,
                    **{k: False for k in mutex['FSL-BET']['mutex']}
                }]))
            ),
            'FSL_AFNI': {
                'bold_ref': Maybe(str),
                'brain_mask': Maybe(str),
                'brain_probseg': Maybe(str),
            },
            'Anatomical_Refined': {
                'anatomical_mask_dilation': Maybe(bool),
            },
            'apply_func_mask_in_native_space': bool,
        },
        'generate_func_mean': {
            'run': bool,
        },
        'normalize_func': {
            'run': bool,
        },
    },
    'nuisance_corrections': {
        '1-ICA-AROMA': {
            'run': forkable,
            'denoising_type': In({'aggr', 'nonaggr'}),
        },
        '2-nuisance_regression': {
            'run': forkable,
            'space': All(Coerce(ListFromItem),
                         [All(Lower, In({'native', 'template'}))]),
            'create_regressors': bool,
            'Regressors': Maybe([Schema({
                'Name': Required(str),
                'Censor': {
                    'method': str,
                    'thresholds': [{
                        'type': str,
                        'value': float,
                    }],
                    'number_of_previous_trs_to_censor': Maybe(int),
                    'number_of_subsequent_trs_to_censor': Maybe(int),
                },
                'Motion': {
                    'include_delayed': bool,
                    'include_squared': bool,
                    'include_delayed_squared': bool
                },
                'aCompCor': valid_options['Regressors']['CompCor'],
                'tCompCor': valid_options['Regressors']['CompCor'],
                'CerebrospinalFluid': valid_options[
                    'Regressors'
                ]['segmentation'],
                'WhiteMatter': valid_options[
                    'Regressors'
                ]['segmentation'],
                'GreyMatter': valid_options[
                    'Regressors'
                ]['segmentation'],
                'GlobalSignal': {'summary': str},
                'PolyOrt': {'degree': int},
                'Bandpass': {
                    'bottom_frequency': float,
                    'top_frequency': float,
                    'method': str,
                }  # how to check if [0] is > than [1]?
            }, extra=ALLOW_EXTRA)]),
            'lateral_ventricles_mask': Maybe(str),
            'bandpass_filtering_order': Maybe(
                In({'After', 'Before'})),
            'regressor_masks': {
                'erode_anatomical_brain_mask': {
                    'run': bool,
                    'brain_mask_erosion_prop': Maybe(Number),
                    'brain_mask_erosion_mm': Maybe(Number),
                    'brain_erosion_mm': Maybe(Number)
                },
                'erode_csf': {
                    'run': bool,
                    'csf_erosion_prop': Maybe(Number),
                    'csf_mask_erosion_mm': Maybe(Number),
                    'csf_erosion_mm': Maybe(Number),
                },
                'erode_wm': {
                    'run': bool,
                    'wm_erosion_prop': Maybe(Number),
                    'wm_mask_erosion_mm': Maybe(Number),
                    'wm_erosion_mm': Maybe(Number),
                },
                'erode_gm': {
                    'run': bool,
                    'gm_erosion_prop': Maybe(Number),
                    'gm_mask_erosion_mm': Maybe(Number),
                    'gm_erosion_mm': Maybe(Number),
                }
            },
        },
    },
    'amplitude_low_frequency_fluctuation': {
        'run': bool,
        'highpass_cutoff': [float],
        'lowpass_cutoff': [float],
    },
    'voxel_mirrored_homotopic_connectivity': {
        'run': bool,
        'symmetric_registration': {
            'T1w_brain_template_symmetric': Maybe(str),
            'T1w_brain_template_symmetric_for_resample': Maybe(str),
            'T1w_template_symmetric': Maybe(str),
            'T1w_template_symmetric_for_resample': Maybe(str),
            'dilated_symmetric_brain_mask': Maybe(str),
            'dilated_symmetric_brain_mask_for_resample': Maybe(str),
        },
    },
    'regional_homogeneity': {
        'run': bool,
        'cluster_size': In({7, 19, 27}),
    },
    'post_processing': {
        'spatial_smoothing': {
            'output': [In({'smoothed', 'nonsmoothed'})],
            'smoothing_method': [In({'FSL', 'AFNI'})],
            'fwhm': [int]
        },
        'z-scoring': {
            'output': [In({'z-scored', 'raw'})],
        },
    },
    'timeseries_extraction': {
        'run': bool,
        Optional('roi_paths_fully_specified'): bool,
        'tse_roi_paths': Optional(
            Maybe({
                str: In({', '.join([
                    option for option in options
                ]) for options in list(chain.from_iterable([list(
                    permutations(valid_options['timeseries']['roi_paths'],
                                 number_of)
                ) for number_of in range(1, 6)]))}),
            }),
            msg=permutation_message(
                'tse_roi_paths', valid_options['timeseries']['roi_paths'])
        ),
        'realignment': In({'ROI_to_func', 'func_to_ROI'}),
        'connectivity_matrix': {
            option: Maybe([In(valid_options['connectivity_matrix'][option])])
            for option in ['using', 'measure']
        },
    },
    'seed_based_correlation_analysis': {
        'run': bool,
        Optional('roi_paths_fully_specified'): bool,
        'sca_roi_paths': Optional(
            Maybe({
                str: In({', '.join([
                    option for option in options
                ]) for options in list(chain.from_iterable([list(
                    permutations(valid_options['sca']['roi_paths'], number_of)
                ) for number_of in range(1, 4)]))})
            }),
            msg=permutation_message(
                'sca_roi_paths', valid_options['sca']['roi_paths'])
        ),
        'norm_timeseries_for_DR': bool,
    },
    'network_centrality': {
        'run': bool,
        'memory_allocation': Number,
        'template_specification_file': Maybe(str),
        'degree_centrality': {
            'weight_options': [In(
                valid_options['centrality']['weight_options']
            )],
            'correlation_threshold_option': In(
                valid_options['centrality']['threshold_options']),
            'correlation_threshold': Range(min=-1, max=1)
        },
        'eigenvector_centrality': {
            'weight_options': [In(
                valid_options['centrality']['weight_options']
            )],
            'correlation_threshold_option': In(
                valid_options['centrality']['threshold_options']
            ),
            'correlation_threshold': Range(min=-1, max=1)
        },
        'local_functional_connectivity_density': {
            'weight_options': [In(
                valid_options['centrality']['weight_options']
            )],
            'correlation_threshold_option': In([
                o for o in valid_options['centrality']['threshold_options'] if
                o != 'Sparsity threshold'
            ]),
            'correlation_threshold': Range(min=-1, max=1)
        },
    },
    'PyPEER': {
        'run': bool,
        'eye_scan_names': Maybe(Any([str], [])),
        'data_scan_names': Maybe(Any([str], [])),
        'eye_mask_path': Maybe(str),
        'stimulus_path': Maybe(str),
        'minimal_nuisance_correction': {
            'peer_gsr': bool,
            'peer_scrub': bool,
            'scrub_thresh': float,
        },
    },
})


def schema(config_dict):
    '''Validate a pipeline configuration against the latest validation schema
    by first applying backwards-compatibility patches, then applying
    Voluptuous validation, then handling complex configuration interaction
    checks before returning validated config_dict.

    Parameters
    ----------
    config_dict : dict

    Returns
    -------
    dict
    '''
    partially_validated = latest_schema(_changes_1_8_0_to_1_8_1(config_dict))
    try:
        if (partially_validated['registration_workflows'][
            'functional_registration'
        ]['func_registration_to_template']['apply_transform'][
            'using'
        ] == 'single_step_resampling_from_stc' and partially_validated[
            'nuisance_corrections'
        ]['2-nuisance_regression']['space'] != ['template']):
            raise ExclusiveInvalid(
                '``single_step_resampling_from_stc`` requires template-space '
                'nuisance regression. Either set ``nuisance_corrections: '
                '2-nuisance_regression: space`` to ``template`` or choose a '
                'different option for ``registration_workflows: '
                'functional_registration: func_registration_to_template: '
                'apply_transform: using``')
    except KeyError:
        pass
    return partially_validated


schema.schema = latest_schema.schema<|MERGE_RESOLUTION|>--- conflicted
+++ resolved
@@ -20,17 +20,10 @@
 import re
 from itertools import chain, permutations
 import numpy as np
-<<<<<<< HEAD
 from pathvalidate import sanitize_filename
-from voluptuous import All, ALLOW_EXTRA, Any, Capitalize, In, Length, Match, \
-                       Optional, Range, Required, Schema
-from voluptuous.validators import ExactSequence, Maybe
-
-=======
 from voluptuous import All, ALLOW_EXTRA, Any, Capitalize, Coerce, \
                        ExactSequence, ExclusiveInvalid, In, Length, Lower, \
                        Match, Maybe, Optional, Range, Required, Schema
->>>>>>> 1e24c690
 from CPAC import docs_prefix
 from CPAC.utils.datatypes import ListFromItem
 from CPAC.utils.utils import delete_nested_value, lookup_nested_value, \
