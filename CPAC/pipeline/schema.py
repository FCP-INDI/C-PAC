from itertools import chain, permutations
from voluptuous import Schema, Required, All, Any, Length, Range, Match, In, \
                       ALLOW_EXTRA


schema = Schema({
    Required('pipeline_setup'): {
        Required('pipeline_name'): All(str, Length(min=1)),
        Required('working_directory'): {
            Required('path'): str,
        },
        # Required('crash_log_directory'): str,
        Required('log_directory'): {
            Required('path'): str,
        },
        Required('output_directory'): {
            Required('path'): str,
        },
    },
    # 
    # 'FSLDIR': str,
    # 'runOnGrid': bool,
    # 'resourceManager': str,
    # 'parallelEnvironment': str,
    # 'queue': str,
    # 
    # 'awsOutputBucketCredentials': str,
    # 's3Encryption': bool,  # check/normalize
    # 
    # 'maximumMemoryPerParticipant': float,
    # 'maxCoresPerParticipant': All(int, Range(min=1)),
    # 'numParticipantsAtOnce': All(int, Range(min=1)),
    # 'num_ants_threads': All(int, Range(min=1)),
    # 
    # 'write_func_outputs': bool,
    # 'write_debugging_outputs': bool,  # check/normalize
    # 'generateQualityControlImages': bool, # check/normalize
    # 'removeWorkingDir': bool,
    # 'run_logging': bool,
    # 'reGenerateOutputs': bool, # check/normalize
    # 'runSymbolicLinks': bool, # check/normalize
    # 
    # 'resolution_for_anat': All(str, Match(r'^[0-9]+mm$')),
    # 'template_brain_only_for_anat': str,
    # 'template_skull_for_anat': str,
    # 'template_symmetric_brain_only': str,
    # 'template_symmetric_skull': str,
    # 'dilated_symmetric_brain_mask': str,
    # 
    # 'already_skullstripped': bool,
    # 'skullstrip_option': In(['AFNI', 'BET']),
    # 'skullstrip_shrink_factor': float,
    # 'skullstrip_var_shrink_fac': bool,
    # 'skullstrip_shrink_factor_bot_lim':float,
    # 'skullstrip_avoid_vent': bool,
    # 'skullstrip_n_iterations': int,
    # 'skullstrip_pushout': bool,
    # 'skullstrip_touchup': bool,
    # 'skullstrip_fill_hole': int,
    # 'skullstrip_NN_smooth': int,
    # 'skullstrip_smooth_final': int,
    # 'skullstrip_avoid_eyes': bool,
    # 'skullstrip_use_edge': bool,
    # 'skullstrip_exp_frac': float,
    # 'skullstrip_push_to_edge': bool,  # check/normalize
    # 'skullstrip_use_skull': bool,  # check/normalize
    # 'skullstrip_perc_int': int,
    # 'skullstrip_max_inter_iter': int,
    # 'skullstrip_fac': int,
    # 'skullstrip_blur_fwhm': int,
    # 'bet_frac': float,
    # 'bet_mask_boolean': bool,  # check/normalize
    # 'bet_mesh_boolean': bool,  # check/normalize
    # 'bet_outline': bool,  # check/normalize
    # 'bet_padding': bool,  # check/normalize
    # 'bet_radius': int,
    # 'bet_reduce_bias': bool,  # check/normalize
    # 'bet_remove_eyes': bool,  # check/normalize
    # 'bet_robust': bool,  # check/normalize
    # 'bet_skull': bool,  # check/normalize
    # 'bet_surfaces': bool,  # check/normalize
    # 'bet_threshold': bool,  # check/normalize
    # 'bet_vertical_gradient': float,
    Required('anatomical_preproc'): {
        Required('registration_workflow'): {
            Required('registration'): {
                Required('using'): [In({'ANTS', 'FSL'})],
<<<<<<< HEAD
                'ANTs': {'use_lesion_mask': bool},
            }
        },
        Required('segmentation_workflow'): {
            '1-segmentation': {
=======
                'ANTs': {
                    'EPI_registration': Any(
                        None, 'None', dict, [dict]
                    ),
                    'interpolation': In({
                        'Linear', 'BSpline', 'LanczosWindowedSinc'
                    }),
                    'use_lesion_mask': bool
                },
                'FSL-FNIRT': {
                    'interpolation': In({
                        'trilinear', 'sinc', 'spline'
                    }),
                },
            },
            'reg_with_skull': bool,
        },
        Required('segmentation_workflow'): {
            '1-segmentation': {
                'ANTs_Prior_Based': {
                    Required('run'): [bool],
                },
>>>>>>> ec93e19c
                'Template_Based': {
                    'template_for_segmentation': [
                        In({'EPI Template', 'T1 Template'})
                    ],
                },
                'WHITE': str,
                'GRAY': str,
                'CSF': str,
            },
            '2-use_priors': {
                'run': bool,
                'priors_path': str,
                'WM_path': str,
                'GM_path': str,
                'CSF_path': str
            },
            '3-custom_thresholding': {
                'run': bool,
                'CSF_threshold_value': float,
                'WM_threshold_value': float,
                'GM_threshold_value': float
            },
            Required('4-erosion'): {
                Required('erode_anatomical_brain_mask'): {
                    Required('run'): bool,
                    'brain_mask_erosion_prop': Any(float, int),
                    'brain_mask_erosion_mm': Any(float, int),
                    'brain_erosion_mm': Any(float, int)
                },
                'erode_csf': {
                    'run': bool,
                    'csf_erosion_prop': Any(float, int),
                    'csf_mask_erosion_mm': Any(float, int),
                    'csf_erosion_mm': Any(float, int),
                },
                'erode_wm': {
                    'run': bool,
                    'wm_erosion_prop': Any(float, int),
                    'wm_mask_erosion_mm': Any(float, int),
                    'wm_erosion_mm': Any(float, int),
                },
                'erode_gm': {
                    'run': bool,
                    'gm_erosion_prop': Any(float, int),
                    'gm_mask_erosion_mm': Any(float, int),
                    'gm_erosion_mm': Any(float, int),
                }
            }
        }
    },
    # 
    # 'fnirtConfig': str,
    # 'ref_mask': str,
    # 'regWithSkull': [bool], # check/normalize
    # 
    # 'runSegmentationPreprocessing': [bool], # check/normalize
    # 'priors_path': str,
    # 
    # 'slice_timing_correction': [bool], # check/normalize
    # 'TR': Any(None, float),
    # 'slice_timing_pattern': Any(str, int), # check for nifti header option
    # 'startIdx': All(int, Range(min=0)),
    # 'stopIdx': Any(None, All(int, Range(min=1))),
    # 
    # 'runEPI_DistCorr': [bool], # check/normalize
    # 'fmap_distcorr_skullstrip': [In(['BET', 'AFNI'])],
    # 'fmap_distcorr_frac': float, # check if it needs to be a list
    # 'fmap_distcorr_threshold': float,
    # 'fmap_distcorr_deltaTE': float, # check if it needs to be a list
    # 'fmap_distcorr_dwell_time': float, # check if it needs to be a list
    # 'fmap_distcorr_dwell_asym_ratio': float, # check if it needs to be a list
    # 'fmap_distcorr_pedir': In(["x", "y", "z", "-x", "-y", "-z"]),
    # 
<<<<<<< HEAD
    # 'runRegisterFuncToAnat': [bool], # check/normalize
=======
>>>>>>> ec93e19c
    # 'runBBReg': [bool], # check/normalize
    # 'boundaryBasedRegistrationSchedule': str,
    # 
    # 'func_reg_input': In(['Mean Functional', 'Selected Functional Volume']),
    # 'func_reg_input_volume': All(int, Range(min=0)),
    # 'functionalMasking': [In(['3dAutoMask', 'BET'])],
    # 
    # 'runRegisterFuncToMNI': [bool], # check/normalize
    # 'resolution_for_func_preproc': All(str, Match(r'^[0-9]+mm$')),
    Required('functional_registration'): {
<<<<<<< HEAD
=======
        Required('1-coregistration'): {
            Required('run'): [bool],
            'func_input_prep': {
                Required('input'): [In({
                    'Mean Functional', 'Selected Functional Volume'
                })]
            },
            'boundary_based_registration': {
                Required('run'): [bool],
                'bbr_schedule': str
            }
        },
>>>>>>> ec93e19c
        Required('2-func_registration_to_template'): {
            Required('target_template'): {
                Required('using'): [In({'T1_template', 'EPI_template'})]
            },
            'output_resolution': {
                'func_derivative_outputs': All(str, Match(r'^[0-9]+mm$')),
            }
        }
    },
    # 'template_brain_only_for_func': str,
    # 'template_skull_for_func': str,
    # 'identityMatrix': str,
    # 'configFileTwomm': str,
    Required('nuisance_corrections'): {
        Required('1-ICA-AROMA'): {
            Required('run'): [bool],
            'denoising_type': In({'aggr', 'nonaggr'}),
        },
        Required('2-nuisance_regression'): {
            Required('run'): [bool],
            'Regressors': [{
                'Motion': {
                    'include_delayed': bool,
                    'include_squared': bool,
                    'include_delayed_squared': bool
                },
                'aCompCor': {
                    'summary': {
                        'method': str,
                        'components': int
                    },
                    'tissues': [str],
                    'extraction_resolution': int
                },
                'CerebrospinalFluid': {
                    'summary': str,
                    'extraction_resolution': int,
                    'erode_mask': bool
                },
                'GlobalSignal': {'summary': str},
                'PolyOrt': {'degree': int},
                'Bandpass': {
                    'bottom_frequency': float,
                    'top_frequency': float
                }  # how to check if [0] is > than [1]?
            }],
            'lateral_ventricles_mask': str,
            Required('bandpass_filtering_order'): In({'After', 'Before'})
        },
        '3-median-angle-correction': {
            Required('run'): [bool],
            Required('target_angle_deg'): Any(int, float),
        }
    },
    Required('amplitude_low_frequency_fluctuation'): {
        Required('run'): bool,
        'highpass_cutoff': [float],
        'lowpass_cutoff': [float],
    },
    Required('voxel_mirrored_homotopic_connectivity'): {
        Required('run'): bool,
    },
    Required('regional_homogeneity'): {
        Required('run'): bool,
<<<<<<< HEAD
        'clusterSize': Any([7, 19, 27]),
=======
        'clusterSize': In({7, 19, 27}),
>>>>>>> ec93e19c
    },
    # 
    # 'nComponents': int, # check if list
    # 'runFristonModel': [bool], # check/normalize
    # 'runMotionSpike': [Any(None, In(['despiking', 'scrubbing']))], # check/normalize, check None
    # 
    # 'fdCalc': In(['power', 'jenkinson']), # check if it needs to be a list
    # 'spikeThreshold': float, # check if it needs to be a list
    # 'numRemovePrecedingFrames': int,
    # 'numRemoveSubsequentFrames': int,
    'timeseries_extraction': {
        Required('run'): bool,
        Required('tse_roi_paths'): Any(None, {
            str: In({', '.join([
                option for option in options
            ]) for options in list(chain.from_iterable([list(
                permutations({'Avg', 'Voxel', 'SpatialReg', 'PearsonCorr',
                              'PartialCorr'}, number_of)
            ) for number_of in range(1, 6)]))}),
        }),
        'realignment': In({'ROI_to_func', 'func_to_ROI'}),
        'roi_tse_outputs': Any(None, [In({None, 'csv', 'numpy'})]),
    },

    Required('seed_based_correlation_analysis'): {
        Required('run'): bool,
        'sca_roi_paths': Any(None, {
            str: In({', '.join([
                option for option in options
            ]) for options in list(chain.from_iterable([list(
                permutations({'Avg', 'DualReg', 'MultReg'}, number_of)
            ) for number_of in range(1, 4)]))})
        }),
    },
    # 'sca_roi_paths': Any(None, {
    #     str: [In(['average', 'dual_regression', 'multiple_regression'])],
    #     # normalize before running thrugh schema
    # }),
    # 'mrsNorm': bool,
    # 
    # 'runNetworkCentrality': bool,
    # 'templateSpecificationFile': str,
    # 'degWeightOptions': {
    #     'binarized': bool,
    #     'weighted': bool,
    # },
    # 'degCorrelationThresholdOption': Any(In(["significance", "sparsity", "correlation"])),
    # 'degCorrelationThreshold': float,
    # 
    # 'eigWeightOptions': {
    #     'binarized': bool,
    #     'weighted': bool,
    # },
    # 'eigCorrelationThresholdOption': Any(In(["significance", "sparsity", "correlation"])),
    # 'eigCorrelationThreshold': float,
    # 
    # 'lfcdWeightOptions': {
    #     'binarized': bool,
    #     'weighted': bool,
    # },
    # 'lfcdCorrelationThresholdOption': Any(In(["significance", "sparsity", "correlation"])),
    # 'lfcdCorrelationThreshold': float,
    # 
    # 'memoryAllocatedForDegreeCentrality': float,
    # 
    # 'run_smoothing': [bool], # check/normalize
    # 'fwhm': float,
    # 'smoothing_order': In(['after', 'before']),
    # 
    # 'runZScoring': [bool], # check/normalize
    # 
    # 'run_fsl_feat': bool, # check/normalize
    # 'numGPAModelsAtOnce': int,
    # 'modelConfigs': [str],
    # 
    # 'run_basc': bool,
    # 'basc_resolution': All(str, Match(r'^[0-9]+mm$')),
    # 'basc_proc': int,
    # 'basc_memory': float,
    # 'basc_roi_mask_file': str,
    # 'basc_cross_cluster_mask_file': str,
    # 'basc_similarity_metric_list': [In(['correlation', 'euclidean', 'cityblock', 'cosine'])],
    # 'basc_timeseries_bootstrap_list': int,
    # 'basc_dataset_bootstrap_list': int,
    # 'basc_n_clusters_list': int,
    # 'basc_affinity_thresh': float,
    # 'basc_output_sizes': int,
    # 'basc_cross_cluster': bool,
    # 'basc_blocklength_list': int,
    # 'basc_group_dim_reduce': bool,
    # 'basc_inclusion': str,
    # 'basc_pipeline': str,
    # 'basc_scan_inclusion': str,
    # 
    # 'runMDMR': bool,
    # 'mdmr_inclusion': str,
    # 'mdmr_roi_file': str,
    # 'mdmr_regressor_file': str,
    # 'mdmr_regressor_participant_column': str,
    # 'mdmr_regressor_columns': str,
    # 'mdmr_permutations': int,
    # 'mdmr_parallel_nodes': int,
    # 
    # 'runISC': bool,
    # 'runISFC': bool,
    # 'isc_voxelwise': bool,
    # 'isc_roiwise': bool,
    # 'isc_permutations': int,
    Required('PyPEER'): {
        Required('run'): [bool],
    },
}, extra=ALLOW_EXTRA)<|MERGE_RESOLUTION|>--- conflicted
+++ resolved
@@ -85,13 +85,6 @@
         Required('registration_workflow'): {
             Required('registration'): {
                 Required('using'): [In({'ANTS', 'FSL'})],
-<<<<<<< HEAD
-                'ANTs': {'use_lesion_mask': bool},
-            }
-        },
-        Required('segmentation_workflow'): {
-            '1-segmentation': {
-=======
                 'ANTs': {
                     'EPI_registration': Any(
                         None, 'None', dict, [dict]
@@ -114,7 +107,6 @@
                 'ANTs_Prior_Based': {
                     Required('run'): [bool],
                 },
->>>>>>> ec93e19c
                 'Template_Based': {
                     'template_for_segmentation': [
                         In({'EPI Template', 'T1 Template'})
@@ -188,10 +180,6 @@
     # 'fmap_distcorr_dwell_asym_ratio': float, # check if it needs to be a list
     # 'fmap_distcorr_pedir': In(["x", "y", "z", "-x", "-y", "-z"]),
     # 
-<<<<<<< HEAD
-    # 'runRegisterFuncToAnat': [bool], # check/normalize
-=======
->>>>>>> ec93e19c
     # 'runBBReg': [bool], # check/normalize
     # 'boundaryBasedRegistrationSchedule': str,
     # 
@@ -202,8 +190,6 @@
     # 'runRegisterFuncToMNI': [bool], # check/normalize
     # 'resolution_for_func_preproc': All(str, Match(r'^[0-9]+mm$')),
     Required('functional_registration'): {
-<<<<<<< HEAD
-=======
         Required('1-coregistration'): {
             Required('run'): [bool],
             'func_input_prep': {
@@ -216,7 +202,6 @@
                 'bbr_schedule': str
             }
         },
->>>>>>> ec93e19c
         Required('2-func_registration_to_template'): {
             Required('target_template'): {
                 Required('using'): [In({'T1_template', 'EPI_template'})]
@@ -281,11 +266,7 @@
     },
     Required('regional_homogeneity'): {
         Required('run'): bool,
-<<<<<<< HEAD
-        'clusterSize': Any([7, 19, 27]),
-=======
         'clusterSize': In({7, 19, 27}),
->>>>>>> ec93e19c
     },
     # 
     # 'nComponents': int, # check if list
