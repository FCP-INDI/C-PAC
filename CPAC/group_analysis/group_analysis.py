--- conflicted
+++ resolved
@@ -1,9 +1,4 @@
-<<<<<<< HEAD
-import nipype.pipeline.engine as pe
-=======
-
 from CPAC.pipeline import nipype_pipeline_engine as pe
->>>>>>> 1d028315
 import nipype.interfaces.fsl as fsl
 import nipype.interfaces.utility as util
 from CPAC.easy_thresh import easy_thresh
