import nipype.interfaces.fsl as fsl
import nipype.pipeline.engine as pe
import nipype.interfaces.utility as util
import nipype.interfaces.ants as ants
import nipype.interfaces.c3 as c3
from CPAC.registration.utils import change_itk_transform_type, check_transforms, generate_inverse_transform_flags

from nipype.interfaces.afni import utils as afni_utils
from CPAC.func_preproc.utils import chunk_ts, split_ts_chunks
from CPAC.utils.interfaces.function import Function

# Todo: CC distcor is not implement for fsl apply xform func to mni, why ??


def fsl_apply_transform_func_to_mni(
        workflow,
        output_name, 
        func_key, 
        ref_key,
        num_strat, 
        strat, 
        interpolation_method, 
        distcor=False, 
        map_node=False,
        func_ts=False,
        num_cpus=1
    ):
    """
    Applies previously calculated FSL registration transforms to input
    images. This workflow employs the FSL applywarp tool:

    https://fsl.fmrib.ox.ac.uk/fslcourse/lectures/practicals/registration/index.html

    Parameters
    ----------
    workflow: Nipype workflow object
        the workflow containing the resources involved
    output_name: str
        what the name of the warped functional should be when written to the
        resource pool
    func_key: string
        resource pool key correspoding to the node containing the 3D or 4D
        functional file to be written into MNI space, use 'leaf' for a
        leaf node
    ref_key: string
        resource pool key correspoding to the file path to the template brain
        used for functional-to-template registration
    num_strat: int
        the number of strategy objects
    strat: C-PAC Strategy object
        a strategy with one or more resource pools
    interpolation_method: str
        which interpolation to use when applying the warps
    distcor: boolean
        indicates whether a distortion correction transformation should be
        added to the transforms, this of course requires that a distortion
        correction map exist in the resource pool
    map_node: boolean
        indicates whether a mapnode should be used, if TRUE func_key is
        expected to correspond to a list of resources that should each
        be written into standard space with the other parameters
    func_ts: boolean
        indicates whether the input image is a 4D time series
    num_cpus: int
        the number of CPUs dedicated to each participant workflow - this
        is used to determine how to parallelize the warp application step

    Returns
    -------
    workflow : nipype.pipeline.engine.Workflow

    """

    strat_nodes = strat.get_nodes_names()

    # if the input is a string, assume that it is resource pool key, 
    # if it is a tuple, assume that it is a node, outfile pair,
    # otherwise, something funky is going on
    if isinstance(func_key, str):
        if func_key == "leaf":
            func_node, func_file = strat.get_leaf_properties()
        else:
            func_node, func_file = strat[func_key]
    elif isinstance(func_key, tuple):
        func_node, func_file = func_key

    if isinstance(ref_key, str):
        ref_node, ref_out_file = strat[ref_key]
    elif isinstance(ref_key, tuple):
        ref_node, ref_out_file = ref_key

    if int(num_cpus) > 1 and func_ts:
        # parallelize time series warp application
        map_node = True

    if map_node == True:
        # func_mni_warp
        func_mni_warp = pe.MapNode(interface=fsl.ApplyWarp(),
                name='func_mni_fsl_warp_{0}_{1:d}'.format(output_name, num_strat),
                iterfield=['in_file'],
                mem_gb=1.5)
    else:
        # func_mni_warp
        func_mni_warp = pe.Node(interface=fsl.ApplyWarp(),
                name='func_mni_fsl_warp_{0}_{1:d}'.format(output_name, num_strat))

    func_mni_warp.inputs.interp = interpolation_method

    # parallelize the apply warp, if multiple CPUs, and it's a time series!
    if int(num_cpus) > 1 and func_ts:

        node_id = f'_{output_name}_{inverse_string}_{registration_template}_{num_strat}'

        chunk_imports = ['import nibabel as nb']
        chunk = pe.Node(Function(input_names=['func_file',
                                              'n_cpus'],
                                 output_names=['TR_ranges'],
                                 function=chunk_ts,
                                 imports=chunk_imports),
                        name=f'chunk_{node_id}')

        chunk.inputs.n_cpus = int(num_cpus)
        workflow.connect(func_node, func_file, chunk, 'func_file')

        split_imports = ['import os', 'import subprocess']
        split = pe.Node(Function(input_names=['func_file',
                                              'tr_ranges'],
                                 output_names=['split_funcs'],
                                 function=split_ts_chunks,
                                 imports=split_imports),
                        name=f'split_{node_id}')

        workflow.connect(func_node, func_file, split, 'func_file')
        workflow.connect(chunk, 'TR_ranges', split, 'tr_ranges')

        workflow.connect(split, 'split_funcs', func_mni_warp, 'in_file')

        func_concat = pe.Node(interface=afni_utils.TCat(),
                              name=f'func_concat{node_id}')
        func_concat.inputs.outputtype = 'NIFTI_GZ'

        workflow.connect(func_mni_warp, 'out_file',
                         func_concat, 'in_files')

        strat.update_resource_pool({
            output_name: (func_concat, 'out_file')
        })

    else:
        strat.update_resource_pool({output_name: (func_mni_warp, 'out_file')})

    workflow.connect(func_node, func_file,
                     func_mni_warp, 'in_file')

    workflow.connect(ref_node, ref_out_file,
                     func_mni_warp, 'ref_file')

    if 'anat_mni_fnirt_register' in strat_nodes:

        node, out_file = strat['functional_to_anat_linear_xfm']
        workflow.connect(node, out_file,
                         func_mni_warp, 'premat')

        node, out_file = strat['anatomical_to_mni_nonlinear_xfm']
        workflow.connect(node, out_file,
                         func_mni_warp, 'field_file')

    elif 'anat_mni_flirt_register' in strat_nodes:

        if 'functional_to_mni_linear_xfm' not in strat:

            combine_transforms = pe.Node(interface=fsl.ConvertXFM(),
                name='combine_fsl_xforms_{0}_{1:d}'.format(output_name,\
                        num_strat))

            combine_transforms.inputs.concat_xfm = True

            node, out_file = strat['anatomical_to_mni_linear_xfm']
            workflow.connect(node, out_file,
                             combine_transforms, 'in_file2')

            node, out_file = strat['functional_to_anat_linear_xfm']
            workflow.connect(node, out_file,
                             combine_transforms, 'in_file')

            strat.update_resource_pool({ 'functional_to_mni_linear_xfm':
                (combine_transforms, 'out_file')}) 
            strat.append_name(combine_transforms.name)

        combine_transforms, outfile = strat['functional_to_mni_linear_xfm']

        workflow.connect(combine_transforms, outfile,
                         func_mni_warp, 'premat')
        
    else:
        raise ValueError(
                'Could not find flirt or fnirt registration in nodes')
        
    strat.append_name(func_mni_warp.name)

    return workflow


def ants_apply_warps_func_mni(
        workflow,
        output_name,
        func_key,
        ref_key,
        num_strat,
        strat,
        interpolation_method='LanczosWindowedSinc',
        distcor=False,
        map_node=False,
        inverse=False,
        symmetry='asymmetric',
        input_image_type=0,
        num_ants_cores=1,
        registration_template='t1',
        func_type='non-ica-aroma',
        num_cpus=1
    ):

    """
    Applies previously calculated ANTS registration transforms to input
    images. This workflow employs the antsApplyTransforms tool:

    http://stnava.github.io/ANTs/

    Parameters
    ----------
    name : string, optional
        Name of the workflow.

    Returns
    -------
    apply_ants_warp_wf : nipype.pipeline.engine.Workflow

    Notes
    -----

    Workflow Inputs::

        workflow: Nipype workflow object
            the workflow containing the resources involved
        output_name: str
            what the name of the warped functional should be when written to the
            resource pool
        func_key: string
            resource pool key correspoding to the node containing the 3D or 4D
            functional file to be written into MNI space, use 'leaf' for a 
            leaf node
        ref_key: string
            resource pool key correspoding to the file path to the template brain
            used for functional-to-template registration
        num_strat: int
            the number of strategy objects
        strat: C-PAC Strategy object
            a strategy with one or more resource pools
        interpolation_method: str
            which interpolation to use when applying the warps, commonly used
            options are 'Linear', 'Bspline', 'LanczosWindowedSinc' (default) 
            for derivatives and image data 'NearestNeighbor' for masks
        distcor: boolean
            indicates whether a distortion correction transformation should be 
            added to the transforms, this of course requires that a distortion
            correction map exist in the resource pool
        map_node: boolean
            indicates whether a mapnode should be used, if TRUE func_key is 
            expected to correspond to a list of resources that should each 
            be written into standard space with the other parameters
        inverse: boolean
            writes the invrse of the transform, i.e. MNI->EPI instead of
            EPI->MNI
        input_image_type: int
            argument taken by the ANTs apply warp tool; in this case, should be
            0 for scalars (default) and 3 for 4D functional time-series
        num_ants_cores: int
            the number of CPU cores dedicated to ANTS anatomical-to-standard
            registration
        registration_template: str
            which template to use as a target for the apply warps ('t1' or 'epi'),
            should be the same as the target used in the warp calculation
            (registration)
        func_type: str
            'non-ica-aroma' or 'ica-aroma' - how to handle the functional time series
            based on the particular demands of ICA-AROMA processed time series
        num_cpus: int
            the number of CPUs dedicated to each participant workflow - this is
            used to determine how to parallelize the warp application step
            
    Workflow Outputs::
    
        outputspec.output_image : string (nifti file)
            Normalized output file

                 
    Workflow Graph:
    
    .. image::
        :width: 500
    
    Detailed Workflow Graph:
    
    .. image:: 
        :width: 500

    Apply the functional-to-structural and structural-to-template warps to
    the 4D functional time-series to warp it to template space.

    Parameters
    ----------
    """

    # if the input is a string, assume that it is resource pool key, 
    # if it is a tuple, assume that it is a node, outfile pair,
    # otherwise, something funky is going on
    if isinstance(func_key, str):
        if func_key == "leaf":
            input_node, input_out = strat.get_leaf_properties()
        else:
            input_node, input_out = strat[func_key]
    elif isinstance(func_key, tuple):
        input_node, input_out = func_key

    if isinstance(ref_key, str):
        ref_node, ref_out = strat[ref_key]
    elif isinstance(ref_key, tuple):
        ref_node, ref_out = func_key


    # when inverse is enabled, we want to update the name of various
    # nodes so that we know they were inverted
    inverse_string = ''
    if inverse is True:
        inverse_string = '_inverse'

    # make sure that resource pool has some required resources before proceeding
    if 'fsl_mat_as_itk' not in strat and registration_template == 't1':

        fsl_reg_2_itk = pe.Node(c3.C3dAffineTool(),
                name='fsl_reg_2_itk_{0}'.format(num_strat))
        fsl_reg_2_itk.inputs.itk_transform = True
        fsl_reg_2_itk.inputs.fsl2ras = True

        # convert the .mat from linear Func->Anat to
        # ANTS format
        node, out_file = strat['functional_to_anat_linear_xfm']
        workflow.connect(node, out_file, fsl_reg_2_itk, 'transform_file')

        node, out_file = strat['anatomical_brain']
        workflow.connect(node, out_file, fsl_reg_2_itk, 'reference_file')

        ref_node, ref_out = strat['mean_functional']
        workflow.connect(ref_node, ref_out, fsl_reg_2_itk, 'source_file')

        itk_imports = ['import os']
        change_transform = pe.Node(util.Function(
                input_names=['input_affine_file'],
                output_names=['updated_affine_file'],
                function=change_itk_transform_type,
                imports=itk_imports),
                name='change_transform_type_{0}'.format(num_strat))

        workflow.connect(fsl_reg_2_itk, 'itk_transform',
                change_transform, 'input_affine_file')

        strat.update_resource_pool({
            'fsl_mat_as_itk': (change_transform, 'updated_affine_file')
        })

        strat.append_name(fsl_reg_2_itk.name)

    # stack of transforms to be combined to acheive the desired transformation
    num_transforms = 5
    collect_transforms_key = \
            'collect_transforms{0}'.format(inverse_string)

    if distcor is True and func_type not in 'ica-aroma':
        num_transforms = 6
        collect_transforms_key = \
                'collect_transforms{0}{1}'.format('_distcor',
                        inverse_string)

    if collect_transforms_key not in strat:      
        if registration_template == 't1':
            # handle both symmetric and asymmetric transforms
            ants_transformation_dict =  {
                    'asymmetric': {
                        'anatomical_to_mni_nonlinear_xfm': 'anatomical_to_mni_nonlinear_xfm',
                        'mni_to_anatomical_nonlinear_xfm': 'mni_to_anatomical_nonlinear_xfm',
                        'ants_affine_xfm': 'ants_affine_xfm',
                        'ants_rigid_xfm': 'ants_rigid_xfm',
                        'ants_initial_xfm': 'ants_initial_xfm',
                        'blip_warp': 'blip_warp',
                        'blip_warp_inverse': 'blip_warp_inverse',
                        'fsl_mat_as_itk': 'fsl_mat_as_itk',
                        },
                    'symmetric': {
                        'anatomical_to_mni_nonlinear_xfm': 'anatomical_to_symmetric_mni_nonlinear_xfm',
                        'mni_to_anatomical_nonlinear_xfm':'symmetric_mni_to_anatomical_nonlinear_xfm',
                        'ants_affine_xfm': 'ants_symmetric_affine_xfm',
                        'ants_rigid_xfm': 'ants_symmetric_rigid_xfm',
                        'ants_initial_xfm': 'ants_symmetric_initial_xfm',
                        'blip_warp': 'blip_warp',
                        'blip_warp_inverse': 'blip_warp_inverse',
                        'fsl_mat_as_itk': 'fsl_mat_as_itk',
                        }
                    }

            # transforms to be concatenated, the first element of each tuple is
            # the resource pool key related to the resource that should be 
            # connected in, and the second element is the input to which it 
            # should be connected
            if inverse is True:
                if distcor is True and func_type not in 'ica-aroma':
                    # Field file from anatomical nonlinear registration
                    transforms_to_combine = [\
                            ('mni_to_anatomical_nonlinear_xfm', 'in6'),
                            ('ants_affine_xfm', 'in5'),
                            ('ants_rigid_xfm', 'in4'),
                            ('ants_initial_xfm', 'in3'),
                            ('fsl_mat_as_itk', 'in2'),
                            ('blip_warp_inverse', 'in1')]
                else:
                    transforms_to_combine = [\
                            ('mni_to_anatomical_nonlinear_xfm', 'in5'),
                            ('ants_affine_xfm', 'in4'),
                            ('ants_rigid_xfm', 'in3'),
                            ('ants_initial_xfm', 'in2'),
                            ('fsl_mat_as_itk', 'in1')]
            else:
                transforms_to_combine = [\
                        ('anatomical_to_mni_nonlinear_xfm', 'in1'),
                        ('ants_affine_xfm', 'in2'),
                        ('ants_rigid_xfm', 'in3'),
                        ('ants_initial_xfm', 'in4'),
                        ('fsl_mat_as_itk', 'in5')]

                if distcor is True and func_type not in 'ica-aroma':
                    transforms_to_combine.append(('blip_warp', 'in6'))

        if registration_template == 'epi':
            # handle both symmetric and asymmetric transforms
            ants_transformation_dict =  {
                    'asymmetric': {
                        'func_to_epi_nonlinear_xfm': 'func_to_epi_nonlinear_xfm',
                        'epi_to_func_nonlinear_xfm' : 'epi_to_func_nonlinear_xfm',
                        'func_to_epi_ants_affine_xfm': 'func_to_epi_ants_affine_xfm',
                        'func_to_epi_ants_rigid_xfm': 'func_to_epi_ants_rigid_xfm',
                        'func_to_epi_ants_initial_xfm': 'func_to_epi_ants_initial_xfm',
                        # 'blip_warp': 'blip_warp',
                        # 'blip_warp_inverse': 'blip_warp_inverse',
                        # 'fsl_mat_as_itk': 'fsl_mat_as_itk',
                        },
                    # 'symmetric': {
                        # 'func_to_epi_nonlinear_xfm': 'anatomical_to_mni_nonlinear_xfm',
                        # 'func_to_epi_ants_affine_xfm': 'func_to_epi_ants_affine_xfm',
                        # 'func_to_epi_ants_rigid_xfm': 'func_to_epi_ants_rigid_xfm',
                        # 'func_to_epi_ants_initial_xfm': 'ants_initial_xfm',
                        # 'blip_warp': 'blip_warp',
                        # 'blip_warp_inverse': 'blip_warp_inverse',
                        # 'fsl_mat_as_itk': 'fsl_mat_as_itk',
                        # }
                    }

            # transforms to be concatenated, the first element of each tuple is
            # the resource pool key related to the resource that should be 
            # connected in, and the second element is the input to which it 
            # should be connected
            if inverse is True:
                if distcor is True and func_type not in 'ica-aroma':
                    # Field file from anatomical nonlinear registration
                    transforms_to_combine = [\
                            ('epi_to_func_nonlinear_xfm', 'in5'),
                            ('func_to_epi_ants_affine_xfm', 'in4'),
                            ('func_to_epi_ants_rigid_xfm', 'in3'),
                            ('func_to_epi_ants_initial_xfm', 'in2'),
                            # ('fsl_mat_as_itk', 'in2'),
                            ('blip_warp_inverse', 'in1')]
                else:
                    transforms_to_combine = [\
                            ('epi_to_func_nonlinear_xfm', 'in5'),
                            ('func_to_epi_ants_affine_xfm', 'in4'),
                            ('func_to_epi_ants_rigid_xfm', 'in3'),
                            ('func_to_epi_ants_initial_xfm', 'in2')]
                            # ('fsl_mat_as_itk', 'in1')]
            else:
                transforms_to_combine = [\
                        ('func_to_epi_nonlinear_xfm', 'in1'),
                        ('func_to_epi_ants_affine_xfm', 'in2'),
                        ('func_to_epi_ants_rigid_xfm', 'in3'),
                        ('func_to_epi_ants_initial_xfm', 'in4')]
                        # ('fsl_mat_as_itk', 'in5')]

                if distcor is True and func_type not in 'ica-aroma':
                    transforms_to_combine.append(('blip_warp', 'in5'))

        # define the node
        collect_transforms = pe.Node(util.Merge(num_transforms),
                name='collect_transforms{0}_{1}_{2}'.format(inverse_string,
                                                            registration_template,
                                                            num_strat))

        # wire in the various tranformations
        for transform_key, input_port in transforms_to_combine:
             node, out_file = strat[ants_transformation_dict[symmetry][transform_key]]
             workflow.connect(node, out_file, collect_transforms, input_port)

        # check transform list (if missing any init/rig/affine) and exclude Nonetype
        check_transform = pe.Node(util.Function(input_names=['transform_list'], 
                                                output_names=['checked_transform_list', 'list_length'],
                                                function=check_transforms),
                                  name='check_transforms{0}_{1}_{2}'.format(inverse_string,
                                                                            registration_template,
                                                                            num_strat))
        
        workflow.connect(collect_transforms, 'out', check_transform, 'transform_list')

        # generate inverse transform flags, which depends on the number of transforms
        inverse_transform_flags = pe.Node(util.Function(input_names=['transform_list'], 
                                                        output_names=['inverse_transform_flags'],
                                                        function=generate_inverse_transform_flags), 
                                          name='inverse_transform_flags{0}_{1}_{2}'.format(inverse_string,
                                                                                           registration_template,
                                                                                           num_strat))

        workflow.connect(check_transform, 'checked_transform_list', inverse_transform_flags, 'transform_list')


        # set the output
        strat.update_resource_pool({
            collect_transforms_key: (check_transform, 'checked_transform_list')
        })

        strat.append_name(check_transform.name)
        strat.append_name(inverse_transform_flags.name)

    #### now we add in the apply ants warps node
    if int(num_cpus) > 1 and input_image_type == 3:
        # parallelize time series warp application
        map_node = True

    if map_node:
        apply_ants_warp = pe.MapNode(
                interface=ants.ApplyTransforms(),
                name='apply_ants_warp_{0}_mapnode_{1}_{2}_{3}'.format(output_name,
                    inverse_string, registration_template, num_strat),
                iterfield=['input_image'], mem_gb=1.5)
    else:
        apply_ants_warp = pe.Node(
                interface=ants.ApplyTransforms(),
                name='apply_ants_warp_{0}_{1}_{2}_{3}'.format(output_name,
                    inverse_string, registration_template, num_strat), mem_gb=1.5)

    apply_ants_warp.inputs.out_postfix = '_antswarp'
    apply_ants_warp.interface.num_threads = int(num_ants_cores)

    if inverse is True:
        workflow.connect(inverse_transform_flags, 'inverse_transform_flags', apply_ants_warp, 'invert_transform_flags')

    # input_image_type:
    # (0 or 1 or 2 or 3)
    # Option specifying the input image type of scalar
    # (default), vector, tensor, or time series.
    apply_ants_warp.inputs.input_image_type = input_image_type
    apply_ants_warp.inputs.dimension = 3
    apply_ants_warp.inputs.interpolation = interpolation_method

    node, out_file = strat[ref_key]
    workflow.connect(node, out_file,
                     apply_ants_warp, 'reference_image')

    collect_node, collect_out = strat[collect_transforms_key]
    workflow.connect(collect_node, collect_out,
                     apply_ants_warp, 'transforms')

    # parallelize the apply warp, if multiple CPUs, and it's a time series!
    if int(num_cpus) > 1 and input_image_type == 3:

        node_id = f'_{output_name}_{inverse_string}_{registration_template}_{num_strat}'

        chunk_imports = ['import nibabel as nb']
        chunk = pe.Node(Function(input_names=['func_file',
                                              'n_cpus'],
                                 output_names=['TR_ranges'],
                                 function=chunk_ts,
                                 imports=chunk_imports),
                        name=f'chunk_{node_id}')

        chunk.inputs.n_cpus = int(num_cpus)
        workflow.connect(input_node, input_out, chunk, 'func_file')

        split_imports = ['import os', 'import subprocess']
        split = pe.Node(Function(input_names=['func_file',
                                              'tr_ranges'],
                                 output_names=['split_funcs'],
                                 function=split_ts_chunks,
                                 imports=split_imports),
                        name=f'split_{node_id}')

        workflow.connect(input_node, input_out, split, 'func_file')
        workflow.connect(chunk, 'TR_ranges', split, 'tr_ranges')

        workflow.connect(split, 'split_funcs', apply_ants_warp, 'input_image')

        func_concat = pe.Node(interface=afni_utils.TCat(),
                              name=f'func_concat_{node_id}')
        func_concat.inputs.outputtype = 'NIFTI_GZ'

        workflow.connect(apply_ants_warp, 'output_image',
                         func_concat, 'in_files')

        strat.update_resource_pool({
            output_name: (func_concat, 'out_file')
        })

    else:
        workflow.connect(input_node, input_out,
                         apply_ants_warp, 'input_image')

        strat.update_resource_pool({
            output_name: (apply_ants_warp, 'output_image')
        })

    strat.append_name(apply_ants_warp.name)

    return workflow


def output_func_to_standard(workflow, func_key, ref_key, output_name,
        strat, num_strat, pipeline_config_obj, input_image_type='func_derivative',
        symmetry='asymmetric', inverse=False, registration_template='t1',
        func_type='non-ica-aroma'):

    image_types = ['func_derivative', 'func_derivative_multi',
                   'func_4d', 'func_mask']

    if input_image_type not in image_types:
        raise ValueError('Input image type {0} should be one of {1}'.format(\
                input_image_type, ', '.join(image_types)))

    nodes = strat.get_nodes_names()
    
    map_node = True if input_image_type == 'func_derivative_multi' else False

    distcor = True if 'epi_distcorr' in nodes or \
            'blip_correct' in nodes else False

    num_cpus = pipeline_config_obj.maxCoresPerParticipant

    if 'anat_mni_fnirt_register' in nodes or \
        'anat_mni_flirt_register' in nodes or \
        'func_to_epi_fsl' in nodes:

        if input_image_type == 'map' or 'mask' in input_image_type:
            interp = 'nn'
        else:
            interp = pipeline_config_obj.funcRegFSLinterpolation

        func_ts = True if input_image_type == 'func_4d' else False

        fsl_apply_transform_func_to_mni(workflow, output_name, func_key,
                ref_key, num_strat, strat, interp, distcor=distcor,
                map_node=map_node, func_ts=func_ts, num_cpus=num_cpus)

    elif 'ANTS' in pipeline_config_obj.regOption:

        if input_image_type == 'map' or 'mask' in input_image_type:
            interp = 'NearestNeighbor'
        else:
            interp = pipeline_config_obj.funcRegANTSinterpolation

        image_type = 3 if input_image_type == 'func_4d' else 0

        ants_apply_warps_func_mni(workflow, output_name, func_key, ref_key,
                num_strat, strat, interpolation_method=interp,
                distcor=distcor, map_node=map_node, inverse=inverse,
                symmetry=symmetry, input_image_type=image_type,
<<<<<<< HEAD
                num_ants_cores=pipeline_config_obj.num_ants_threads,
                registration_template=registration_template,
                func_type=func_type, num_cpus=num_cpus)
=======
                num_ants_cores=pipeline_config_obj.num_ants_threads, 
                registration_template=registration_template, 
                func_type=func_type)
>>>>>>> 238e3742

    else:
        raise ValueError('Cannot determine whether a ANTS or FSL registration' \
                'is desired, check your pipeline.')

    return workflow<|MERGE_RESOLUTION|>--- conflicted
+++ resolved
@@ -676,15 +676,9 @@
                 num_strat, strat, interpolation_method=interp,
                 distcor=distcor, map_node=map_node, inverse=inverse,
                 symmetry=symmetry, input_image_type=image_type,
-<<<<<<< HEAD
                 num_ants_cores=pipeline_config_obj.num_ants_threads,
                 registration_template=registration_template,
                 func_type=func_type, num_cpus=num_cpus)
-=======
-                num_ants_cores=pipeline_config_obj.num_ants_threads, 
-                registration_template=registration_template, 
-                func_type=func_type)
->>>>>>> 238e3742
 
     else:
         raise ValueError('Cannot determine whether a ANTS or FSL registration' \
