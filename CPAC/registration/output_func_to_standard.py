import nipype.interfaces.fsl as fsl
import nipype.pipeline.engine as pe
import nipype.interfaces.utility as util
import nipype.interfaces.ants as ants
import nipype.interfaces.c3 as c3
from CPAC.registration.utils import change_itk_transform_type, check_transforms, generate_inverse_transform_flags
# Todo: CC distcor is not implement for fsl apply xform func to mni, why ??
def fsl_apply_transform_func_to_mni(
        workflow,
        output_name, 
        func_key, 
        ref_key,
        num_strat, 
        strat, 
        interpolation_method, 
        distcor=False, 
        map_node=False
    ):

    strat_nodes = strat.get_nodes_names()

    # if the input is a string, assume that it is resource pool key, 
    # if it is a tuple, assume that it is a node, outfile pair,
    # otherwise, something funky is going on
    if isinstance(func_key, str):
        if func_key == "leaf":
            func_node, func_file = strat.get_leaf_properties()
        else:
            func_node, func_file = strat[func_key]
    elif isinstance(func_key, tuple):
        func_node, func_file = func_key

    if isinstance(ref_key, str):
        ref_node, ref_out_file = strat[ref_key]
    elif isinstance(ref_key, tuple):
        ref_node, ref_out_file = ref_key

    if map_node == True:
        # func_mni_warp
        func_mni_warp = pe.MapNode(interface=fsl.ApplyWarp(),
                name='func_mni_fsl_warp_{0}_{1:d}'.format(output_name, num_strat),
                iterfield=['in_file'],
                mem_gb=1.5)
    else:
        # func_mni_warp
        func_mni_warp = pe.Node(interface=fsl.ApplyWarp(),
                name='func_mni_fsl_warp_{0}_{1:d}'.format(output_name, num_strat))

        
    func_mni_warp.inputs.interp = interpolation_method

    workflow.connect(func_node, func_file,
                     func_mni_warp, 'in_file')

    workflow.connect(ref_node, ref_out_file,
                     func_mni_warp, 'ref_file')

    if 'anat_mni_fnirt_register' in strat_nodes:

        node, out_file = strat['functional_to_anat_linear_xfm']
        workflow.connect(node, out_file,
                         func_mni_warp, 'premat')

        node, out_file = strat['anatomical_to_mni_nonlinear_xfm']
        workflow.connect(node, out_file,
                         func_mni_warp, 'field_file')

    elif 'anat_mni_flirt_register' in strat_nodes:

        if 'functional_to_mni_linear_xfm' not in strat:

            combine_transforms = pe.Node(interface=fsl.ConvertXFM(),
                name='combine_fsl_xforms_{0}_{1:d}'.format(output_name,\
                        num_strat))

            combine_transforms.inputs.concat_xfm = True

            node, out_file = strat['anatomical_to_mni_linear_xfm']
            workflow.connect(node, out_file,
                             combine_transforms, 'in_file2')

            node, out_file = strat['functional_to_anat_linear_xfm']
            workflow.connect(node, out_file,
                             combine_transforms, 'in_file')

            strat.update_resource_pool({ 'functional_to_mni_linear_xfm':
                (combine_transforms, 'out_file')}) 
            strat.append_name(combine_transforms.name)

        combine_transforms, outfile = strat['functional_to_mni_linear_xfm']

        workflow.connect(combine_transforms, outfile,
                         func_mni_warp, 'premat')
        
    else:
        raise ValueError(
                'Could not find flirt or fnirt registration in nodes')
        
    strat.update_resource_pool({ output_name: (func_mni_warp, 'out_file')}) 
    strat.append_name(func_mni_warp.name)

    return workflow


def ants_apply_warps_func_mni(
        workflow,
        output_name,
        func_key,
        ref_key,
        num_strat,
        strat,
        interpolation_method='LanczosWindowedSinc',
        distcor=False,
        map_node=False,
        inverse=False,
        symmetry='asymmetric',
        input_image_type=0,
        num_ants_cores=1,
        registration_template='t1',
        func_type='non-ica-aroma'
    ):

    """
    Applies previously calculated ANTS registration transforms to input
    images. This workflow employs the antsApplyTransforms tool:

    http://stnava.github.io/ANTs/

    Parameters
    ----------
    name : string, optional
        Name of the workflow.

    Returns
    -------
    apply_ants_warp_wf : nipype.pipeline.engine.Workflow

    Notes
    -----

    Workflow Inputs::

        workflow: Nipype workflow object
            the workflow containing the resources involved
        output_name: str
            what the name of the warped functional should be when written to the
            resource pool
        func_key: string
            resource pool key correspoding to the node containing the 3D or 4D
            functional file to be written into MNI space, use 'leaf' for a 
            leaf node
        ref_key: string
            resource pool key correspoding to the file path to the template brain
            used for functional-to-template registration
        num_strat: int
            the number of strategy objects
        strat: C-PAC Strategy object
            a strategy with one or more resource pools
        interpolation_method: str
            which interpolation to use when applying the warps, commonly used
            options are 'Linear', 'Bspline', 'LanczosWindowedSinc' (default) 
            for derivatives and image data 'NearestNeighbor' for masks
        distcor: boolean
            indicates whether a distortion correction transformation should be 
            added to the transforms, this of course requires that a distortion
            correction map exist in the resource pool
        map_node: boolean
            indicates whether a mapnode should be used, if TRUE func_key is 
            expected to correspond to a list of resources that should each 
            be written into standard space with the other parameters
        inverse: boolean
            writes the invrse of the transform, i.e. MNI->EPI instead of
            EPI->MNI
        input_image_type: int
            argument taken by the ANTs apply warp tool; in this case, should be
            0 for scalars (default) and 3 for 4D functional time-series
        num_ants_cores: int
            the number of CPU cores dedicated to ANTS anatomical-to-standard
            registration
            
    Workflow Outputs::
    
        outputspec.output_image : string (nifti file)
            Normalized output file

                 
    Workflow Graph:
    
    .. image::
        :width: 500
    
    Detailed Workflow Graph:
    
    .. image:: 
        :width: 500

    Apply the functional-to-structural and structural-to-template warps to
    the 4D functional time-series to warp it to template space.

    Parameters
    ----------
    """

    # if the input is a string, assume that it is resource pool key, 
    # if it is a tuple, assume that it is a node, outfile pair,
    # otherwise, something funky is going on
    if isinstance(func_key, str):
        if func_key == "leaf":
            input_node, input_out = strat.get_leaf_properties()
        else:
            input_node, input_out = strat[func_key]
    elif isinstance(func_key, tuple):
        input_node, input_out = func_key

    if isinstance(ref_key, str):
        ref_node, ref_out = strat[ref_key]
    elif isinstance(ref_key, tuple):
        ref_node, ref_out = func_key


    # when inverse is enabled, we want to update the name of various
    # nodes so that we know they were inverted
    inverse_string = ''
    if inverse is True:
        inverse_string = '_inverse'

    # make sure that resource pool has some required resources before proceeding
    if 'fsl_mat_as_itk' not in strat:

        fsl_reg_2_itk = pe.Node(c3.C3dAffineTool(),
                name='fsl_reg_2_itk_{0}'.format(num_strat))
        fsl_reg_2_itk.inputs.itk_transform = True
        fsl_reg_2_itk.inputs.fsl2ras = True

        # convert the .mat from linear Func->Anat to
        # ANTS format
        node, out_file = strat['functional_to_anat_linear_xfm']
        workflow.connect(node, out_file, fsl_reg_2_itk, 'transform_file')

        node, out_file = strat['anatomical_brain']
        workflow.connect(node, out_file, fsl_reg_2_itk, 'reference_file')

        ref_node, ref_out = strat['mean_functional']
        workflow.connect(ref_node, ref_out, fsl_reg_2_itk, 'source_file')

        itk_imports = ['import os']
        change_transform = pe.Node(util.Function(
                input_names=['input_affine_file'],
                output_names=['updated_affine_file'],
                function=change_itk_transform_type,
                imports=itk_imports),
                name='change_transform_type_{0}'.format(num_strat))

        workflow.connect(fsl_reg_2_itk, 'itk_transform',
                change_transform, 'input_affine_file')

        strat.update_resource_pool({
            'fsl_mat_as_itk': (change_transform, 'updated_affine_file')
        })

        strat.append_name(fsl_reg_2_itk.name)

    # stack of transforms to be combined to acheive the desired transformation
    num_transforms = 5
    collect_transforms_key = \
            'collect_transforms{0}'.format(inverse_string)

    if distcor is True and func_type not in 'ica-aroma':
        num_transforms = 6
        collect_transforms_key = \
                'collect_transforms{0}{1}'.format('_distcor',
                        inverse_string)

    if collect_transforms_key not in strat:      
        if registration_template == 't1':
            # handle both symmetric and asymmetric transforms
            ants_transformation_dict =  {
                    'asymmetric': {
                        'anatomical_to_mni_nonlinear_xfm': 'anatomical_to_mni_nonlinear_xfm',
<<<<<<< HEAD
                        'mni_to_anatomical_nonlinear_xfm': 'mni_to_anatomical_nonlinear_xfm',
=======
                        'mni_to_anatomical_nonlinear_xfm' : 'mni_to_anatomical_nonlinear_xfm',
>>>>>>> d10e44ce
                        'ants_affine_xfm': 'ants_affine_xfm',
                        'ants_rigid_xfm': 'ants_rigid_xfm',
                        'ants_initial_xfm': 'ants_initial_xfm',
                        'blip_warp': 'blip_warp',
                        'blip_warp_inverse': 'blip_warp_inverse',
                        'fsl_mat_as_itk': 'fsl_mat_as_itk',
                        },
                    'symmetric': {
<<<<<<< HEAD
                        'anatomical_to_mni_nonlinear_xfm': 'ants_symm_warp_field',
                        'symmetric_mni_to_anatomical_nonlinear_xfm': 'symmetric_mni_to_anatomical_nonlinear_xfm',
                        'ants_affine_xfm': 'ants_symm_affine_xfm',
                        'ants_rigid_xfm': 'ants_symm_rigid_xfm',
                        'ants_initial_xfm': 'ants_symm_initial_xfm',
=======
                        'anatomical_to_mni_nonlinear_xfm': 'anatomical_to_symmetric_mni_nonlinear_xfm',
                        'mni_to_anatomical_nonlinear_xfm':'symmetric_mni_to_anatomical_nonlinear_xfm',
                        'ants_affine_xfm': 'ants_symmetric_affine_xfm',
                        'ants_rigid_xfm': 'ants_symmetric_rigid_xfm',
                        'ants_initial_xfm': 'ants_symmetric_initial_xfm',
>>>>>>> d10e44ce
                        'blip_warp': 'blip_warp',
                        'blip_warp_inverse': 'blip_warp_inverse',
                        'fsl_mat_as_itk': 'fsl_mat_as_itk',
                        }
                    }

            # transforms to be concatenated, the first element of each tuple is
            # the resource pool key related to the resource that should be 
            # connected in, and the second element is the input to which it 
            # should be connected
            if inverse is True:
                if distcor is True and func_type not in 'ica-aroma':
                    # Field file from anatomical nonlinear registration
                    transforms_to_combine = [\
                            ('mni_to_anatomical_nonlinear_xfm', 'in6'),
                            ('ants_affine_xfm', 'in5'),
                            ('ants_rigid_xfm', 'in4'),
                            ('ants_initial_xfm', 'in3'),
                            ('fsl_mat_as_itk', 'in2'),
                            ('blip_warp_inverse', 'in1')]
                else:
                    transforms_to_combine = [\
                            ('mni_to_anatomical_nonlinear_xfm', 'in5'),
                            ('ants_affine_xfm', 'in4'),
                            ('ants_rigid_xfm', 'in3'),
                            ('ants_initial_xfm', 'in2'),
                            ('fsl_mat_as_itk', 'in1')]
            else:
                transforms_to_combine = [\
                        ('anatomical_to_mni_nonlinear_xfm', 'in1'),
                        ('ants_affine_xfm', 'in2'),
                        ('ants_rigid_xfm', 'in3'),
                        ('ants_initial_xfm', 'in4'),
                        ('fsl_mat_as_itk', 'in5')]

                if distcor is True and func_type not in 'ica-aroma':
                    transforms_to_combine.append(('blip_warp', 'in6'))

        if registration_template == 'epi':
            # handle both symmetric and asymmetric transforms
            ants_transformation_dict =  {
                    'asymmetric': {
                        'func_to_epi_nonlinear_xfm': 'func_to_epi_nonlinear_xfm',
                        'epi_to_func_nonlinear_xfm' : 'epi_to_func_nonlinear_xfm',
                        'func_to_epi_ants_affine_xfm': 'func_to_epi_ants_affine_xfm',
                        'func_to_epi_ants_rigid_xfm': 'func_to_epi_ants_rigid_xfm',
                        'func_to_epi_ants_initial_xfm': 'func_to_epi_ants_initial_xfm',
                        # 'blip_warp': 'blip_warp',
                        # 'blip_warp_inverse': 'blip_warp_inverse',
                        # 'fsl_mat_as_itk': 'fsl_mat_as_itk',
                        },
                    # 'symmetric': {
                        # 'func_to_epi_nonlinear_xfm': 'anatomical_to_mni_nonlinear_xfm',
                        # 'func_to_epi_ants_affine_xfm': 'func_to_epi_ants_affine_xfm',
                        # 'func_to_epi_ants_rigid_xfm': 'func_to_epi_ants_rigid_xfm',
                        # 'func_to_epi_ants_initial_xfm': 'ants_initial_xfm',
                        # 'blip_warp': 'blip_warp',
                        # 'blip_warp_inverse': 'blip_warp_inverse',
                        # 'fsl_mat_as_itk': 'fsl_mat_as_itk',
                        # }
                    }

            # transforms to be concatenated, the first element of each tuple is
            # the resource pool key related to the resource that should be 
            # connected in, and the second element is the input to which it 
            # should be connected
            if inverse is True:
                if distcor is True and func_type not in 'ica-aroma':
                    # Field file from anatomical nonlinear registration
                    transforms_to_combine = [\
                            ('epi_to_func_nonlinear_xfm', 'i5'),
                            ('func_to_epi_ants_affine_xfm', 'in4'),
                            ('func_to_epi_ants_rigid_xfm', 'in3'),
                            ('func_to_epi_ants_initial_xfm', 'in2'),
                            # ('fsl_mat_as_itk', 'in2'),
                            ('blip_warp_inverse', 'in1')]
                else:
                    transforms_to_combine = [\
                            ('epi_to_func_nonlinear_xfm', 'in5'),
                            ('func_to_epi_ants_affine_xfm', 'in4'),
                            ('func_to_epi_ants_rigid_xfm', 'in3'),
                            ('func_to_epi_ants_initial_xfm', 'in2')]
                            # ('fsl_mat_as_itk', 'in1')]
            else:
                transforms_to_combine = [\
                        ('func_to_epi_nonlinear_xfm', 'in1'),
                        ('func_to_epi_ants_affine_xfm', 'in2'),
                        ('func_to_epi_ants_rigid_xfm', 'in3'),
                        ('func_to_epi_ants_initial_xfm', 'in4')]
                        # ('fsl_mat_as_itk', 'in5')]

                if distcor is True and func_type not in 'ica-aroma':
                    transforms_to_combine.append(('blip_warp', 'in5'))

        # define the node
        collect_transforms = pe.Node(util.Merge(num_transforms),
                name='collect_transforms{0}_{1}'.format(inverse_string, num_strat))

        # wire in the various tranformations
        for transform_key, input_port in transforms_to_combine:
             node, out_file = strat[ants_transformation_dict[symmetry][transform_key]]
             workflow.connect(node, out_file,
                 collect_transforms, input_port)

        # check transform list (if missing any init/rig/affine) and exclude Nonetype
        check_transform = pe.Node(util.Function(input_names=['transform_list'], 
                                                output_names=['checked_transform_list', 'list_length'],
                                                function=check_transforms), name='check_transforms{0}_{1}'.format(inverse_string, num_strat))
        
        workflow.connect(collect_transforms, 'out', check_transform, 'transform_list')

        # generate inverse transform flags, which depends on the number of transforms
        inverse_transform_flags = pe.Node(util.Function(input_names=['transform_list'], 
                                                        output_names=['inverse_transform_flags'],
                                                        function=generate_inverse_transform_flags), 
                                                        name='inverse_transform_flags{0}_{1}'.format(inverse_string, num_strat))

        workflow.connect(check_transform, 'checked_transform_list', inverse_transform_flags, 'transform_list')


        # set the output
        strat.update_resource_pool({
            collect_transforms_key: (check_transform, 'checked_transform_list')
        })

        strat.append_name(check_transform.name)
        strat.append_name(inverse_transform_flags.name)

    #### now we add in the apply ants warps node
    if map_node:
        apply_ants_warp = pe.MapNode(
                interface=ants.ApplyTransforms(),
                name='apply_ants_warp_{0}_mapnode{1}_{2}'.format(output_name,
                    inverse_string, num_strat),
                iterfield=['input_image'], mem_gb=1.5)
    else:
        apply_ants_warp = pe.Node(
                interface=ants.ApplyTransforms(),
                name='apply_ants_warp_{0}{1}_{2}'.format(output_name,
                    inverse_string, num_strat), mem_gb=1.5)

    apply_ants_warp.inputs.out_postfix = '_antswarp'
    apply_ants_warp.interface.num_threads = int(num_ants_cores)

    if inverse is True:
        workflow.connect(inverse_transform_flags, 'inverse_transform_flags', apply_ants_warp, 'invert_transform_flags')

    # input_image_type:
    # (0 or 1 or 2 or 3)
    # Option specifying the input image type of scalar
    # (default), vector, tensor, or time series.
    apply_ants_warp.inputs.input_image_type = input_image_type
    apply_ants_warp.inputs.dimension = 3
    apply_ants_warp.inputs.interpolation = interpolation_method

    node, out_file = strat[ref_key]
    workflow.connect(node, out_file,
            apply_ants_warp, 'reference_image')

    collect_node, collect_out = strat[collect_transforms_key]
    workflow.connect(collect_node, collect_out,
                     apply_ants_warp, 'transforms')

    workflow.connect(input_node, input_out,
                     apply_ants_warp, 'input_image')

    strat.update_resource_pool({
        output_name: (apply_ants_warp, 'output_image')
    })

    strat.append_name(apply_ants_warp.name)

    return workflow


def output_func_to_standard(workflow, func_key, ref_key, output_name,
        strat, num_strat, pipeline_config_obj, input_image_type='func_derivative',
        symmetry='asymmetric', inverse=False, registration_template='t1', func_type='non-ica-aroma'):

    image_types = ['func_derivative', 'func_derivative_multi',
            'func_4d', 'func_mask']

    if input_image_type not in image_types:
        raise ValueError('Input image type {0} should be one of {1}'.format(\
                input_image_type, ', '.join(image_types)))

    nodes = strat.get_nodes_names()
    
    map_node = True if input_image_type == 'func_derivative_multi' else False

    distcor = True if 'epi_distcorr' in nodes or \
            'blip_correct' in nodes else False

    if 'anat_mni_fnirt_register' in nodes or \
        'anat_mni_flirt_register' in nodes or \
        'func_to_epi_fsl' in nodes:

        if input_image_type == 'map' or 'mask' in input_image_type:
            interp = 'nn'
        else:
            interp = pipeline_config_obj.funcRegFSLinterpolation

        fsl_apply_transform_func_to_mni(workflow, output_name, func_key,
                ref_key, num_strat, strat, interp, distcor=distcor,
                map_node=map_node)

    elif 'ANTS' in pipeline_config_obj.regOption:

        if input_image_type == 'map' or 'mask' in input_image_type:
            interp = 'NearestNeighbor'
        else:
            interp = pipeline_config_obj.funcRegANTSinterpolation

        image_type = 3 if input_image_type == 'func_4d' else 0

        ants_apply_warps_func_mni(workflow, output_name, func_key, ref_key,
                num_strat, strat, interpolation_method=interp,
                distcor=distcor, map_node=map_node, inverse=inverse,
                symmetry=symmetry, input_image_type=image_type,
                num_ants_cores=pipeline_config_obj.num_ants_threads, registration_template=registration_template, func_type=func_type)

    else:
        raise ValueError('Cannot determine whether a ANTS or FSL registration' \
                'is desired, check your pipeline.')

    return workflow<|MERGE_RESOLUTION|>--- conflicted
+++ resolved
@@ -277,11 +277,7 @@
             ants_transformation_dict =  {
                     'asymmetric': {
                         'anatomical_to_mni_nonlinear_xfm': 'anatomical_to_mni_nonlinear_xfm',
-<<<<<<< HEAD
                         'mni_to_anatomical_nonlinear_xfm': 'mni_to_anatomical_nonlinear_xfm',
-=======
-                        'mni_to_anatomical_nonlinear_xfm' : 'mni_to_anatomical_nonlinear_xfm',
->>>>>>> d10e44ce
                         'ants_affine_xfm': 'ants_affine_xfm',
                         'ants_rigid_xfm': 'ants_rigid_xfm',
                         'ants_initial_xfm': 'ants_initial_xfm',
@@ -290,19 +286,11 @@
                         'fsl_mat_as_itk': 'fsl_mat_as_itk',
                         },
                     'symmetric': {
-<<<<<<< HEAD
-                        'anatomical_to_mni_nonlinear_xfm': 'ants_symm_warp_field',
-                        'symmetric_mni_to_anatomical_nonlinear_xfm': 'symmetric_mni_to_anatomical_nonlinear_xfm',
-                        'ants_affine_xfm': 'ants_symm_affine_xfm',
-                        'ants_rigid_xfm': 'ants_symm_rigid_xfm',
-                        'ants_initial_xfm': 'ants_symm_initial_xfm',
-=======
                         'anatomical_to_mni_nonlinear_xfm': 'anatomical_to_symmetric_mni_nonlinear_xfm',
                         'mni_to_anatomical_nonlinear_xfm':'symmetric_mni_to_anatomical_nonlinear_xfm',
                         'ants_affine_xfm': 'ants_symmetric_affine_xfm',
                         'ants_rigid_xfm': 'ants_symmetric_rigid_xfm',
                         'ants_initial_xfm': 'ants_symmetric_initial_xfm',
->>>>>>> d10e44ce
                         'blip_warp': 'blip_warp',
                         'blip_warp_inverse': 'blip_warp_inverse',
                         'fsl_mat_as_itk': 'fsl_mat_as_itk',
