import os
import nibabel as nb
import numpy as np
<<<<<<< HEAD
import nipype.pipeline.engine as pe
import pytest

=======
from CPAC.pipeline import nipype_pipeline_engine as pe
>>>>>>> 1d028315
from CPAC.registration import output_func_to_standard
from .mocks import configuration_strategy_mock
import nipype.interfaces.afni.utils as afni_utils
import nipype.interfaces.utility as util
import CPAC.utils.test_init as test_utils


@pytest.mark.skip(reason='needs refactoring')
def test_output_func_to_standard_ANTS():

    test_name = 'test_output_func_to_standard_ANTS'

    # get the config and strat for the mock
    c, strat = configuration_strategy_mock(method='ANTS')
    num_strat = 0

    # build the workflow
    workflow = pe.Workflow(name='test_output_func_to_standard_ANTS')
    workflow.base_dir = c.workingDirectory
    workflow.config['execution'] = {
        'hash_method': 'timestamp',
        'crashdump_dir': os.path.abspath(c.crashLogDirectory)
    }

    output_func_to_standard(workflow,
            'mean_functional',
            'template_brain_for_func_preproc',
            'mean_functional_to_standard',
            strat, num_strat, c, input_image_type='func_derivative')

    out1_name = os.path.join(c.workingDirectory, test_name, 
            'apply_ants_warp_mean_functional_to_standard_0',
            'sub-M10978008_ses-NFB3_task-test_bold_calc_tshift_resample_volreg_calc_tstat_antswarp.nii.gz')

    in_node, in_file = strat['mean_functional']
    output_func_to_standard(workflow,
            (in_node, in_file),
            'template_brain_for_func_preproc',
            'mean_functional_to_standard_node',
            strat, num_strat, c, input_image_type='func_derivative')

    out2_name = os.path.join(c.workingDirectory, test_name, 
            'apply_ants_warp_mean_functional_to_standard_node_0',
            'sub-M10978008_ses-NFB3_task-test_bold_calc_tshift_resample_volreg_calc_tstat_antswarp.nii.gz')

    workflow.run()

    assert(test_utils.pearson_correlation(out1_name, out2_name) > 0.99)


@pytest.mark.skip(reason='needs refactoring')
def test_output_func_to_standard_FSL_linear():

    test_name = 'test_output_func_to_standard_FSL_linear'

    # get the config and strat for the mock
    c, strat = configuration_strategy_mock(method='FSL')
    strat.append_name('anat_mni_flirt_register_0')
    num_strat = 0

    # build the workflow
    workflow = pe.Workflow(name='test_output_func_to_standard_FSL_linear')
    workflow.base_dir = c.workingDirectory
    workflow.config['execution'] = {
        'hash_method': 'timestamp',
        'crashdump_dir': os.path.abspath(c.crashLogDirectory)
    }

    output_func_to_standard(workflow,
            'mean_functional',
            'template_brain_for_func_preproc',
            'mean_functional_to_standard',
            strat, num_strat, c, input_image_type='func_derivative')

    out1_name = os.path.join(c.workingDirectory, test_name, 
            'func_mni_fsl_warp_mean_functional_to_standard_0',
            'sub-M10978008_ses-NFB3_task-test_bold_calc_tshift_resample_volreg_calc_tstat_warp.nii.gz')

    func_node, func_out = strat['mean_functional']
    output_func_to_standard(workflow,
            (func_node, func_out),
            'template_brain_for_func_preproc',
            'mean_functional_to_standard_node',
            strat, num_strat, c, input_image_type='func_derivative')

    out2_name = os.path.join(c.workingDirectory, test_name, 
            'func_mni_fsl_warp_mean_functional_to_standard_node_0',
            'sub-M10978008_ses-NFB3_task-test_bold_calc_tshift_resample_volreg_calc_tstat_warp.nii.gz')

    workflow.run()

    assert(test_utils.pearson_correlation(out1_name, out2_name) > 0.99)


@pytest.mark.skip(reason='needs refactoring')
def test_output_func_to_standard_FSL_nonlinear():

    test_name = 'test_output_func_to_standard_FSL_nonlinear'

    # get the config and strat for the mock
    c, strat = configuration_strategy_mock(method='FSL')
    strat.append_name('anat_mni_fnirt_register_0')
    num_strat = 0

    # build the workflow
    workflow = pe.Workflow(name='test_output_func_to_standard_FSL_nonlinear')
    workflow.base_dir = c.workingDirectory
    workflow.config['execution'] = {
        'hash_method': 'timestamp',
        'crashdump_dir': os.path.abspath(c.crashLogDirectory)
    }

    output_func_to_standard(workflow,
            'mean_functional',
            'template_brain_for_func_preproc',
            'mean_functional_to_standard',
            strat, num_strat, c, input_image_type='func_derivative')

    out1_name = os.path.join(c.workingDirectory, test_name, 
            'func_mni_fsl_warp_mean_functional_to_standard_0',
            'sub-M10978008_ses-NFB3_task-test_bold_calc_tshift_resample_volreg_calc_tstat_warp.nii.gz')

    node, out_file = strat['mean_functional']
    output_func_to_standard(workflow,
            (node, out_file),
            'template_brain_for_func_preproc',
            'mean_functional_to_standard_node',
            strat, num_strat, c, input_image_type='func_derivative')

    out2_name = os.path.join(c.workingDirectory, test_name, 
            'func_mni_fsl_warp_mean_functional_to_standard_node_0',
            'sub-M10978008_ses-NFB3_task-test_bold_calc_tshift_resample_volreg_calc_tstat_warp.nii.gz')

    workflow.run()

    assert(test_utils.pearson_correlation(out1_name, out2_name) > .99)<|MERGE_RESOLUTION|>--- conflicted
+++ resolved
@@ -1,13 +1,8 @@
 import os
 import nibabel as nb
 import numpy as np
-<<<<<<< HEAD
-import nipype.pipeline.engine as pe
 import pytest
 
-=======
-from CPAC.pipeline import nipype_pipeline_engine as pe
->>>>>>> 1d028315
 from CPAC.registration import output_func_to_standard
 from .mocks import configuration_strategy_mock
 import nipype.interfaces.afni.utils as afni_utils
