from CPAC.pipeline import nipype_pipeline_engine as pe
import nipype.interfaces.utility as util
import nipype.interfaces.fsl as fsl
import nipype.interfaces.ants as ants

from nipype.interfaces.afni import utils as afni_utils

import nipype.interfaces.c3 as c3


from CPAC.anat_preproc.lesion_preproc import create_lesion_preproc

from CPAC.func_preproc.utils import chunk_ts, split_ts_chunks

from CPAC.registration.utils import seperate_warps_list, \
                                    check_transforms, \
                                    generate_inverse_transform_flags, \
                                    single_ants_xfm_to_list, \
                                    interpolation_string, \
                                    change_itk_transform_type, \
                                    hardcoded_reg

from CPAC.utils.utils import check_prov_for_regtool


def apply_transform(wf_name, reg_tool, time_series=False, multi_input=False,
                    num_cpus=1, num_ants_cores=1):

    if not reg_tool:
        raise Exception("\n[!] Developer info: the 'reg_tool' parameter sent "
                        f"to the 'apply_transform' node for '{wf_name}' is "
                        f"empty.\n")

    wf = pe.Workflow(name=wf_name)

    inputNode = pe.Node(
        util.IdentityInterface(fields=['input_image',
                                       'reference',
                                       'transform',
                                       'interpolation']),
        name='inputspec')

    outputNode = pe.Node(
        util.IdentityInterface(fields=['output_image']),
        name='outputspec')

    if int(num_cpus) > 1 and time_series:
        # parallelize time series warp application
        # we need the node to be a MapNode to feed in the list of functional
        # time series chunks
        multi_input = True

    if reg_tool == 'ants':

        if multi_input:
            apply_warp = pe.MapNode(interface=ants.ApplyTransforms(),
                                    name=f'apply_warp_{wf_name}',
                                    iterfield=['input_image'])
        else:
            apply_warp = pe.Node(interface=ants.ApplyTransforms(),
                                 name=f'apply_warp_{wf_name}')

        apply_warp.inputs.dimension = 3
        apply_warp.interface.num_threads = int(num_ants_cores)

        if time_series:
            apply_warp.inputs.input_image_type = 3

        wf.connect(inputNode, 'reference', apply_warp, 'reference_image')

        interp_string = pe.Node(util.Function(input_names=['interpolation',
                                                           'reg_tool'],
                                              output_names=['interpolation'],
                                              function=interpolation_string),
                                name=f'interp_string')
        interp_string.inputs.reg_tool = reg_tool

        wf.connect(inputNode, 'interpolation', interp_string, 'interpolation')
        wf.connect(interp_string, 'interpolation',
                   apply_warp, 'interpolation')

        ants_xfm_list = \
            pe.Node(util.Function(input_names=['transform'],
                                  output_names=['transform_list'],
                                  function=single_ants_xfm_to_list),
                    name=f'single_ants_xfm_to_list')

        wf.connect(inputNode, 'transform', ants_xfm_list, 'transform')
        wf.connect(ants_xfm_list, 'transform_list', apply_warp, 'transforms')

        # parallelize the apply warp, if multiple CPUs, and it's a time
        # series!
        if int(num_cpus) > 1 and time_series:

            chunk_imports = ['import nibabel as nb']
            chunk = pe.Node(util.Function(input_names=['func_file',
                                                       'n_cpus'],
                                     output_names=['TR_ranges'],
                                     function=chunk_ts,
                                     imports=chunk_imports),
                            name=f'chunk_{wf_name}')

            chunk.inputs.n_cpus = int(num_cpus)
            wf.connect(inputNode, 'input_image', chunk, 'func_file')

            split_imports = ['import os', 'import subprocess']
            split = pe.Node(util.Function(input_names=['func_file',
                                                       'tr_ranges'],
                                     output_names=['split_funcs'],
                                     function=split_ts_chunks,
                                     imports=split_imports),
                            name=f'split_{wf_name}')

            wf.connect(inputNode, 'input_image', split, 'func_file')
            wf.connect(chunk, 'TR_ranges', split, 'tr_ranges')

            wf.connect(split, 'split_funcs', apply_warp, 'input_image')

            func_concat = pe.Node(interface=afni_utils.TCat(),
                                  name=f'func_concat_{wf_name}')
            func_concat.inputs.outputtype = 'NIFTI_GZ'

            wf.connect(apply_warp, 'output_image', func_concat, 'in_files')

            wf.connect(func_concat, 'out_file', outputNode, 'output_image')

        else:
            wf.connect(inputNode, 'input_image', apply_warp, 'input_image')
            wf.connect(apply_warp, 'output_image', outputNode, 'output_image')

    elif reg_tool == 'fsl':

        if multi_input:
            apply_warp = pe.MapNode(interface=fsl.ApplyWarp(),
                                    name=f'fsl_apply_warp',
                                    iterfield=['in_file'])
        else:
            apply_warp = pe.Node(interface=fsl.ApplyWarp(),
                                 name='fsl_apply_warp')

        interp_string = pe.Node(util.Function(input_names=['interpolation',
                                                           'reg_tool'],
                                              output_names=['interpolation'],
                                              function=interpolation_string),
                                name=f'interp_string')
        interp_string.inputs.reg_tool = reg_tool

        wf.connect(inputNode, 'interpolation', interp_string, 'interpolation')
        wf.connect(interp_string, 'interpolation', apply_warp, 'interp')

        # mni to t1
        wf.connect(inputNode, 'reference', apply_warp, 'ref_file')

        # NOTE: C-PAC now converts all FSL xfm's to .nii, so even if the
        #       inputNode 'transform' is a linear xfm, it's a .nii and must
        #       go in as a warpfield file
        wf.connect(inputNode, 'transform', apply_warp, 'field_file')

        # parallelize the apply warp, if multiple CPUs, and it's a time
        # series!
        if int(num_cpus) > 1 and time_series:

            chunk_imports = ['import nibabel as nb']
            chunk = pe.Node(util.Function(input_names=['func_file',
                                                       'n_cpus'],
                                     output_names=['TR_ranges'],
                                     function=chunk_ts,
                                     imports=chunk_imports),
                            name=f'chunk_{wf_name}')

            chunk.inputs.n_cpus = int(num_cpus)

            wf.connect(inputNode, 'input_image', chunk, 'func_file')

            split_imports = ['import os', 'import subprocess']
            split = pe.Node(util.Function(input_names=['func_file',
                                                       'tr_ranges'],
                                     output_names=['split_funcs'],
                                     function=split_ts_chunks,
                                     imports=split_imports),
                            name=f'split_{wf_name}')

            wf.connect(inputNode, 'input_image', split, 'func_file')
            wf.connect(chunk, 'TR_ranges', split, 'tr_ranges')

            wf.connect(split, 'split_funcs', apply_warp, 'in_file')

            func_concat = pe.Node(interface=afni_utils.TCat(),
                                  name=f'func_concat{wf_name}')
            func_concat.inputs.outputtype = 'NIFTI_GZ'

            wf.connect(apply_warp, 'out_file', func_concat, 'in_files')

            wf.connect(func_concat, 'out_file', outputNode, 'output_image')

        else:
            wf.connect(inputNode, 'input_image', apply_warp, 'in_file')
            wf.connect(apply_warp, 'out_file', outputNode, 'output_image')

    return wf


def transform_derivative(wf_name, label, reg_tool, num_cpus, num_ants_cores,
                         ants_interp=None, fsl_interp=None, opt=None):
    '''Transform output derivatives to template space.

    This function is designed for use with the NodeBlock connection engine.
    '''

    wf = pe.Workflow(name=wf_name)

    inputnode = pe.Node(util.IdentityInterface(fields=['in_file',
                                                       'reference',
                                                       'transform']),
                        name='inputspec')

    multi_input = False
    if 'statmap' in label:
        multi_input = True

    stack = False
    if 'correlations' in label:
        stack = True

    apply_xfm = apply_transform(f'warp_{label}_to_template', reg_tool,
                                time_series=stack,
                                multi_input=multi_input,
                                num_cpus=num_cpus,
                                num_ants_cores=num_ants_cores)

    if reg_tool == 'ants':
        apply_xfm.inputs.inputspec.interpolation = ants_interp
    elif reg_tool == 'fsl':
        apply_xfm.inputs.inputspec.interpolation = fsl_interp

    wf.connect(inputnode, 'in_file', apply_xfm, 'inputspec.input_image')
    wf.connect(inputnode, 'reference', apply_xfm, 'inputspec.reference')
    wf.connect(inputnode, 'transform', apply_xfm, 'inputspec.transform')

    outputnode = pe.Node(util.IdentityInterface(fields=['out_file']),
                         name='outputspec')

    wf.connect(apply_xfm, 'outputspec.output_image', outputnode, 'out_file')

    return wf


def create_fsl_flirt_linear_reg(name='fsl_flirt_linear_reg'):

    linear_register = pe.Workflow(name=name)

    inputspec = pe.Node(util.IdentityInterface(fields=['input_brain',
                                                       'reference_brain',
                                                       'interp',
                                                       'ref_mask']),
                        name='inputspec')

    outputspec = pe.Node(util.IdentityInterface(fields=['output_brain',
                                                        'linear_xfm',
                                                        'invlinear_xfm']),
                         name='outputspec')

    linear_reg = pe.Node(interface=fsl.FLIRT(), name='linear_reg_0')
    linear_reg.inputs.cost = 'corratio'

    inv_flirt_xfm = pe.Node(interface=fsl.utils.ConvertXFM(),
                            name='inv_linear_reg0_xfm')
    inv_flirt_xfm.inputs.invert_xfm = True

    linear_register.connect(inputspec, 'input_brain',
                            linear_reg, 'in_file')

    linear_register.connect(inputspec, 'reference_brain',
                            linear_reg, 'reference')

    linear_register.connect(inputspec, 'interp',
                            linear_reg, 'interp')

    linear_register.connect(linear_reg, 'out_file',
                            outputspec, 'output_brain')

    linear_register.connect(linear_reg, 'out_matrix_file',
                            inv_flirt_xfm, 'in_file')

    linear_register.connect(inv_flirt_xfm, 'out_file',
                            outputspec, 'invlinear_xfm')

    linear_register.connect(linear_reg, 'out_matrix_file',
                            outputspec, 'linear_xfm')

    return linear_register


def create_fsl_fnirt_nonlinear_reg(name='fsl_fnirt_nonlinear_reg'):
    """
    Performs non-linear registration of an input file to a reference file
    using FSL FNIRT.

    Parameters
    ----------
    name : string, optional
        Name of the workflow.

    Returns
    -------
    nonlinear_register : nipype.pipeline.engine.Workflow

    Notes
    -----

    Workflow Inputs::

        inputspec.input_skull : string (nifti file)
            File of input brain with skull
        inputspec.reference_skull : string (nifti file)
            Target brain with skull to normalize to
        inputspec.fnirt_config : string (fsl fnirt config file)
            Configuration file containing parameters that can be
            specified in fnirt
    Workflow Outputs::

        outputspec.output_brain : string (nifti file)
            Normalizion of input brain file
        outputspec.nonlinear_xfm : string
            Nonlinear field coefficients file of nonlinear transformation

    Registration Procedure:

    1. Perform a nonlinear registration on an input file to the
       reference file utilizing affine transformation from the previous
       step as a starting point.
    2. Invert the affine transformation to provide the user a
       transformation (affine only) from the space of the reference
       file to the input file.

    Workflow Graph:

    .. image:: ../images/nonlinear_register.dot.png
        :width: 500

    Detailed Workflow Graph:
    .. image:: ../images/nonlinear_register_detailed.dot.png
        :width: 500
    """

    nonlinear_register = pe.Workflow(name=name)

    inputspec = pe.Node(util.IdentityInterface(fields=['input_brain',
                                                       'input_skull',
                                                       'reference_brain',
                                                       'reference_skull',
                                                       'interp',
                                                       'ref_mask',
                                                       'linear_aff',
                                                       'fnirt_config']),
                        name='inputspec')

    outputspec = pe.Node(util.IdentityInterface(fields=['output_brain',
                                                        'nonlinear_xfm']),
                         name='outputspec')

    nonlinear_reg = pe.Node(interface=fsl.FNIRT(),
                            name='nonlinear_reg_1')

    nonlinear_reg.inputs.fieldcoeff_file = True
    nonlinear_reg.inputs.jacobian_file = True

    brain_warp = pe.Node(interface=fsl.ApplyWarp(),
                         name='brain_warp')

    nonlinear_register.connect(inputspec, 'input_skull',
                               nonlinear_reg, 'in_file')

    nonlinear_register.connect(inputspec, 'reference_skull',
                               nonlinear_reg, 'ref_file')

    nonlinear_register.connect(inputspec, 'interp',
                               brain_warp, 'interp')

    nonlinear_register.connect(inputspec, 'ref_mask',
                               nonlinear_reg, 'refmask_file')

    # FNIRT parameters are specified by FSL config file
    # ${FSLDIR}/etc/flirtsch/TI_2_MNI152_2mm.cnf (or user-specified)
    nonlinear_register.connect(inputspec, 'fnirt_config',
                               nonlinear_reg, 'config_file')

    nonlinear_register.connect(inputspec, 'linear_aff',
                               nonlinear_reg, 'affine_file')

    nonlinear_register.connect(nonlinear_reg, 'fieldcoeff_file',
                               outputspec, 'nonlinear_xfm')

    nonlinear_register.connect(inputspec, 'input_brain',
                               brain_warp, 'in_file')

    nonlinear_register.connect(nonlinear_reg, 'fieldcoeff_file',
                               brain_warp, 'field_file')

    nonlinear_register.connect(inputspec, 'reference_brain',
                               brain_warp, 'ref_file')

    nonlinear_register.connect(brain_warp, 'out_file',
                               outputspec, 'output_brain')

    return nonlinear_register


def create_register_func_to_anat(phase_diff_distcor=False,
                                 name='register_func_to_anat'):

    """
    Registers a functional scan in native space to anatomical space using a
    linear transform and does not include bbregister.

    Parameters
    ----------
    fieldmap_distortion : bool, optional
        If field map-based distortion correction is being run, FLIRT should
        take in the appropriate field map-related inputs.
    name : string, optional
        Name of the workflow.

    Returns
    -------
    create_register_func_to_anat : nipype.pipeline.engine.Workflow

    Notes
    -----

    Workflow Inputs::

        inputspec.func : string (nifti file)
            Input functional scan to be registered to anatomical space
        inputspec.anat : string (nifti file)
            Corresponding anatomical scan of subject
        inputspec.interp : string
            Type of interpolation to use
            ('trilinear' or 'nearestneighbour' or 'sinc')

    Workflow Outputs::

        outputspec.func_to_anat_linear_xfm_nobbreg : string (mat file)
            Affine transformation from functional to anatomical native space
        outputspec.anat_func_nobbreg : string (nifti file)
            Functional scan registered to anatomical space
    """
    register_func_to_anat = pe.Workflow(name=name)

    inputspec = pe.Node(util.IdentityInterface(fields=['func',
                                                       'anat',
                                                       'interp',
                                                       'fieldmap',
                                                       'fieldmapmask']),
                        name='inputspec')

    inputNode_echospacing = pe.Node(
        util.IdentityInterface(fields=['echospacing']),
        name='echospacing_input')

    inputNode_pedir = pe.Node(util.IdentityInterface(fields=['pedir']),
                              name='pedir_input')

    outputspec = pe.Node(util.IdentityInterface(
        fields=['func_to_anat_linear_xfm_nobbreg', 'anat_func_nobbreg']),
        name='outputspec')

    linear_reg = pe.Node(interface=fsl.FLIRT(),
                         name='linear_func_to_anat')
    linear_reg.inputs.cost = 'corratio'
    linear_reg.inputs.dof = 6

    # if fieldmap_distortion:

    def convert_pedir(pedir):
        # FSL Flirt requires pedir input encoded as an int
        conv_dct = {'x': 1, 'y': 2, 'z': 3, 'x-': -1, 'y-': -2, 'z-': -3,
                    'i': 1, 'j': 2, 'k': 3, 'i-': -1, 'j-': -2, 'k-': -3,
                    '-x': -1, '-i': -1, '-y': -2,
                    '-j': -2, '-z': -3, '-k': -3}
        if not isinstance(pedir, str):
            raise Exception("\n\nPhase-encoding direction must be a "
                            "string value.\n\nValue: {0}"
                            "\n\n".format(pedir))
        if pedir not in conv_dct.keys():
            raise Exception("\n\nInvalid phase-encoding direction "
                            "entered: {0}\n\n".format(pedir))
        return conv_dct[pedir]

    if phase_diff_distcor:
        register_func_to_anat.connect(
            inputNode_pedir, ('pedir', convert_pedir),
            linear_reg, 'pedir')
        register_func_to_anat.connect(inputspec, 'fieldmap',
                                      linear_reg, 'fieldmap')
        register_func_to_anat.connect(inputspec, 'fieldmapmask',
                                      linear_reg, 'fieldmapmask')
        register_func_to_anat.connect(inputNode_echospacing, 'echospacing',
                                      linear_reg, 'echospacing')

    register_func_to_anat.connect(inputspec, 'func', linear_reg, 'in_file')

    register_func_to_anat.connect(inputspec, 'anat', linear_reg, 'reference')

    register_func_to_anat.connect(inputspec, 'interp', linear_reg, 'interp')

    register_func_to_anat.connect(linear_reg, 'out_matrix_file',
                                  outputspec,
                                  'func_to_anat_linear_xfm_nobbreg')

    register_func_to_anat.connect(linear_reg, 'out_file',
                                  outputspec, 'anat_func_nobbreg')

    return register_func_to_anat


def create_bbregister_func_to_anat(phase_diff_distcor=False,
                                   name='bbregister_func_to_anat'):

    """
    Registers a functional scan in native space to structural.  This is
    meant to be used after create_nonlinear_register() has been run and
    relies on some of it's outputs.

    Parameters
    ----------
    fieldmap_distortion : bool, optional
        If field map-based distortion correction is being run, FLIRT should
        take in the appropriate field map-related inputs.
    name : string, optional
        Name of the workflow.

    Returns
    -------
    register_func_to_anat : nipype.pipeline.engine.Workflow

    Notes
    -----

    Workflow Inputs::

        inputspec.func : string (nifti file)
            Input functional scan to be registered to MNI space
        inputspec.anat_skull : string (nifti file)
            Corresponding full-head scan of subject
        inputspec.linear_reg_matrix : string (mat file)
            Affine matrix from linear functional to anatomical registration
        inputspec.anat_wm_segmentation : string (nifti file)
            White matter segmentation probability mask in anatomical space
        inputspec.bbr_schedule : string (.sch file)
            Boundary based registration schedule file for flirt command

    Workflow Outputs::

        outputspec.func_to_anat_linear_xfm : string (mat file)
            Affine transformation from functional to anatomical native space
        outputspec.anat_func : string (nifti file)
            Functional data in anatomical space
    """

    register_bbregister_func_to_anat = pe.Workflow(name=name)

    inputspec = pe.Node(util.IdentityInterface(fields=['func',
                                                       'anat_skull',
                                                       'linear_reg_matrix',
                                                       'anat_wm_segmentation',
                                                       'bbr_schedule',
                                                       'fieldmap',
                                                       'fieldmapmask']),
                        name='inputspec')

    inputNode_echospacing = pe.Node(
        util.IdentityInterface(fields=['echospacing']),
        name='echospacing_input')

    inputNode_pedir = pe.Node(util.IdentityInterface(fields=['pedir']),
                              name='pedir_input')

    outputspec = pe.Node(util.IdentityInterface(
        fields=['func_to_anat_linear_xfm', 'anat_func']), name='outputspec')

    wm_bb_mask = pe.Node(interface=fsl.ImageMaths(),
                         name='wm_bb_mask')
    wm_bb_mask.inputs.op_string = '-thr 0.5 -bin'

    register_bbregister_func_to_anat.connect(inputspec,
                                             'anat_wm_segmentation',
                                             wm_bb_mask, 'in_file')

    def bbreg_args(bbreg_target):
        return '-cost bbr -wmseg ' + bbreg_target

    bbreg_func_to_anat = pe.Node(interface=fsl.FLIRT(),
                                 name='bbreg_func_to_anat')
    bbreg_func_to_anat.inputs.dof = 6

    register_bbregister_func_to_anat.connect(
        inputspec, 'bbr_schedule',
        bbreg_func_to_anat, 'schedule')

    register_bbregister_func_to_anat.connect(
        wm_bb_mask, ('out_file', bbreg_args),
        bbreg_func_to_anat, 'args')

    register_bbregister_func_to_anat.connect(
        inputspec, 'func',
        bbreg_func_to_anat, 'in_file')

    register_bbregister_func_to_anat.connect(
        inputspec, 'anat_skull',
        bbreg_func_to_anat, 'reference')

    register_bbregister_func_to_anat.connect(
        inputspec, 'linear_reg_matrix',
        bbreg_func_to_anat, 'in_matrix_file')

    # if fieldmap_distortion:

    def convert_pedir(pedir):
        # FSL Flirt requires pedir input encoded as an int
        conv_dct = {'x': 1, 'y': 2, 'z': 3, 'x-': -1, 'y-': -2, 'z-': -3,
                    'i': 1, 'j': 2, 'k': 3, 'i-': -1, 'j-': -2, 'k-': -3,
                    '-x': -1, '-i': -1, '-y': -2,
                    '-j': -2, '-z': -3, '-k': -3}
        if not isinstance(pedir, str):
            raise Exception("\n\nPhase-encoding direction must be a "
                            "string value.\n\nValue: {0}"
                            "\n\n".format(pedir))
        if pedir not in conv_dct.keys():
            raise Exception("\n\nInvalid phase-encoding direction "
                            "entered: {0}\n\n".format(pedir))
        return conv_dct[pedir]

    if phase_diff_distcor:
        register_bbregister_func_to_anat.connect(
            inputNode_pedir, ('pedir', convert_pedir),
            bbreg_func_to_anat, 'pedir')
        register_bbregister_func_to_anat.connect(
            inputspec, 'fieldmap',
            bbreg_func_to_anat, 'fieldmap')
        register_bbregister_func_to_anat.connect(
            inputspec, 'fieldmapmask',
            bbreg_func_to_anat, 'fieldmapmask')
        register_bbregister_func_to_anat.connect(
            inputNode_echospacing, 'echospacing',
            bbreg_func_to_anat, 'echospacing')

    register_bbregister_func_to_anat.connect(
        bbreg_func_to_anat, 'out_matrix_file',
        outputspec, 'func_to_anat_linear_xfm')

    register_bbregister_func_to_anat.connect(
        bbreg_func_to_anat, 'out_file',
        outputspec, 'anat_func')

    return register_bbregister_func_to_anat


def create_wf_calculate_ants_warp(
    name='create_wf_calculate_ants_warp', num_threads=1, reg_ants_skull=1
):
    '''
    Calculates the nonlinear ANTS registration transform. This workflow
    employs the antsRegistration tool:

    http://stnava.github.io/ANTs/


    Parameters
    ----------
    name : string, optional
        Name of the workflow.

    Returns
    -------
    calc_ants_warp_wf : nipype.pipeline.engine.Workflow

    Notes
    -----

    Some of the inputs listed below are lists or lists of lists. This is
    because antsRegistration can perform multiple stages of calculations
    depending on how the user configures their registration.

    For example, if one wants to employ a different metric (with different
    parameters) at each stage, the lists would be configured like this:

    warp_wf.inputs.inputspec.transforms = ['Rigid','Affine','SyN']
    warp_wf.inputs.inputspec.transform_parameters = [[0.1],[0.1],[0.1,3,0]]

    ..where each element in the first list is a metric to be used at each
    stage, 'Rigid' being for stage 1, 'Affine' for stage 2, etc. The lists
    within the list for transform_parameters would then correspond to each
    stage's metric, with [0.1] applying to 'Rigid' and 'Affine' (stages 1 and
    2), and [0.1,3,0] applying to 'SyN' of stage 3.

    In some cases, when a parameter is not needed for a stage, 'None' must be
    entered in its place if there are other parameters for other stages.


    Workflow Inputs::

        inputspec.moving_brain : string (nifti file)
            File of brain to be normalized (registered)
        inputspec.reference_brain : string (nifti file)
            Target brain file to normalize to
        inputspec.dimension : integer
            Dimension of the image (default: 3)
        inputspec.use_histogram_matching : boolean
            Histogram match the images before registration
        inputspec.winsorize_lower_quantile : float
            Winsorize data based on quantiles (lower range)
        inputspec.winsorize_higher_quantile : float
            Winsorize data based on quantiles (higher range)
        inputspec.metric : list of strings
            Image metric(s) to be used at each stage
        inputspec.metric_weight : list of floats
            Modulate the per-stage weighting of the corresponding metric
        inputspec.radius_or_number_of_bins : list of integers
            Number of bins in each stage for the MI and Mattes metric, the
            radius for other metrics
        inputspec.sampling_strategy : list of strings
            Sampling strategy (or strategies) to use for the metrics
            {None, Regular, or Random}
        inputspec.sampling_percentage : list of floats
            Defines the sampling strategy
            {float value, or None}
        inputspec.number_of_iterations : list of lists of integers
            Determines the convergence
        inputspec.convergence_threshold : list of floats
            Threshold compared to the slope of the line fitted in convergence
        inputspec.convergence_window_size : list of integers
            Window size of convergence calculations
        inputspec.transforms : list of strings
            Selection of transform options. See antsRegistration documentation
            for a full list of options and their descriptions
        inputspec.transform_parameters : list of lists of floats
            Fine-tuning for the different transform options
        inputspec.shrink_factors : list of lists of integers
            Specify the shrink factor for the virtual domain (typically the
            fixed image) at each level
        inputspec.smoothing_sigmas : list of lists of floats
            Specify the sigma of gaussian smoothing at each level
        inputspec.fixed_image_mask: (an existing file name)
            Mask used to limit metric sampling region of the fixed imagein all
            stages
        inputspec.interp : string
            Type of interpolation to use
            ('Linear' or 'BSpline' or 'LanczosWindowedSinc')

    Workflow Outputs::

        outputspec.warp_field : string (nifti file)
            Output warp field of registration
        outputspec.inverse_warp_field : string (nifti file)
            Inverse of the warp field of the registration
        outputspec.ants_affine_xfm : string (.mat file)
            The affine matrix of the registration
        outputspec.ants_inverse_affine_xfm : string (.mat file)
            The affine matrix of the reverse registration
        outputspec.composite_transform : string (nifti file)
            The combined transform including the warp field and rigid & affine
            linear warps
        outputspec.normalized_output_brain : string (nifti file)
            Template-registered version of input brain

    Registration Procedure:

    1. Calculates a nonlinear anatomical-to-template registration.

    .. exec::
        from CPAC.registration import create_wf_calculate_ants_warp
        wf = create_wf_calculate_ants_warp()
        wf.write_graph(
            graph2use='orig',
            dotfilename='./images/generated/calculate_ants_warp.dot'
        )

    Workflow Graph:
    .. image::
        :width: 500

    Detailed Workflow Graph:

    .. image::
        :width: 500
    '''

    calc_ants_warp_wf = pe.Workflow(name=name)

    inputspec = pe.Node(util.IdentityInterface(
        fields=['moving_brain',
                'reference_brain',
                'moving_skull',
                'reference_skull',
                'reference_mask',
                'moving_mask',
                'fixed_image_mask',
                'ants_para',
                'interp']),
                name='inputspec')

    outputspec = pe.Node(util.IdentityInterface(
        fields=['ants_initial_xfm',
                'ants_rigid_xfm',
                'ants_affine_xfm',
                'warp_field',
                'inverse_warp_field',
                'composite_transform',
                'wait',
                'normalized_output_brain']), name='outputspec')

    # use ANTS to warp the masked anatomical image to a template image
    '''
    calculate_ants_warp = pe.Node(interface=ants.Registration(),
            name='calculate_ants_warp')

    calculate_ants_warp.inputs.output_warped_image = True
    calculate_ants_warp.inputs.initial_moving_transform_com = 0
    '''
    reg_imports = ['import os', 'import subprocess']
    calculate_ants_warp = \
        pe.Node(interface=util.Function(input_names=['moving_brain',
                                                     'reference_brain',
                                                     'moving_skull',
                                                     'reference_skull',
                                                     'reference_mask',
                                                     'moving_mask',
                                                     'ants_para',
                                                     'fixed_image_mask',
                                                     'interp'],
                                        output_names=['warp_list',
                                                      'warped_image'],
                                        function=hardcoded_reg,
                                        imports=reg_imports),
                name='calc_ants_warp', mem_gb=6.0)

    calculate_ants_warp.interface.num_threads = num_threads

    select_forward_initial = pe.Node(util.Function(
        input_names=['warp_list', 'selection'],
        output_names=['selected_warp'],
        function=seperate_warps_list), name='select_forward_initial')

    select_forward_initial.inputs.selection = "Initial"

    select_forward_rigid = pe.Node(util.Function(
        input_names=['warp_list', 'selection'],
        output_names=['selected_warp'],
        function=seperate_warps_list), name='select_forward_rigid')

    select_forward_rigid.inputs.selection = "Rigid"

    select_forward_affine = pe.Node(util.Function(
        input_names=['warp_list', 'selection'],
        output_names=['selected_warp'],
        function=seperate_warps_list), name='select_forward_affine')

    select_forward_affine.inputs.selection = "Affine"

    select_forward_warp = pe.Node(util.Function(
        input_names=['warp_list', 'selection'],
        output_names=['selected_warp'],
        function=seperate_warps_list), name='select_forward_warp')

    select_forward_warp.inputs.selection = "Warp"

    select_inverse_warp = pe.Node(util.Function(
        input_names=['warp_list', 'selection'],
        output_names=['selected_warp'],
        function=seperate_warps_list), name='select_inverse_warp')

    select_inverse_warp.inputs.selection = "Inverse"

    calc_ants_warp_wf.connect(
        inputspec, 'moving_brain',
        calculate_ants_warp, 'moving_brain')

    calc_ants_warp_wf.connect(
        inputspec, 'reference_brain',
        calculate_ants_warp, 'reference_brain')

    if reg_ants_skull == 1 and not reg_ants_skull == 0:
        calc_ants_warp_wf.connect(
            inputspec, 'moving_skull',
            calculate_ants_warp, 'moving_skull')

        calc_ants_warp_wf.connect(
            inputspec, 'reference_skull',
            calculate_ants_warp, 'reference_skull')

    else:
        calc_ants_warp_wf.connect(
            inputspec, 'moving_brain',
            calculate_ants_warp, 'moving_skull')

        calc_ants_warp_wf.connect(
            inputspec, 'reference_brain',
            calculate_ants_warp, 'reference_skull')

    calc_ants_warp_wf.connect(
        inputspec, 'fixed_image_mask',
        calculate_ants_warp, 'fixed_image_mask')

    calc_ants_warp_wf.connect(inputspec, 'reference_mask',
            calculate_ants_warp, 'reference_mask')

    calc_ants_warp_wf.connect(inputspec, 'moving_mask',
            calculate_ants_warp, 'moving_mask')

    calc_ants_warp_wf.connect(inputspec, 'ants_para',
            calculate_ants_warp, 'ants_para')

    calc_ants_warp_wf.connect(
        inputspec, 'interp',
        calculate_ants_warp, 'interp')

    # inter-workflow connections

    calc_ants_warp_wf.connect(
        calculate_ants_warp, 'warp_list',
        select_forward_initial, 'warp_list')

    calc_ants_warp_wf.connect(
        calculate_ants_warp, 'warp_list',
        select_forward_rigid, 'warp_list')

    calc_ants_warp_wf.connect(
        calculate_ants_warp, 'warp_list',
        select_forward_affine, 'warp_list')

    calc_ants_warp_wf.connect(
        calculate_ants_warp, 'warp_list',
        select_forward_warp, 'warp_list')

    calc_ants_warp_wf.connect(
        calculate_ants_warp, 'warp_list',
        select_inverse_warp, 'warp_list')

    # connections to outputspec

    calc_ants_warp_wf.connect(
        select_forward_initial, 'selected_warp',
        outputspec, 'ants_initial_xfm')

    calc_ants_warp_wf.connect(
        select_forward_rigid, 'selected_warp',
        outputspec, 'ants_rigid_xfm')

    calc_ants_warp_wf.connect(
        select_forward_affine, 'selected_warp',
        outputspec, 'ants_affine_xfm')

    calc_ants_warp_wf.connect(
        select_forward_warp, 'selected_warp',
        outputspec, 'warp_field')

    calc_ants_warp_wf.connect(
        select_inverse_warp, 'selected_warp',
        outputspec, 'inverse_warp_field')

    calc_ants_warp_wf.connect(
        calculate_ants_warp, 'warped_image',
        outputspec, 'normalized_output_brain')

    return calc_ants_warp_wf


def FSL_registration_connector(wf_name, cfg, orig="T1w", opt=None,
                               symmetric=False):

    wf = pe.Workflow(name=wf_name)

    inputNode = pe.Node(
        util.IdentityInterface(fields=['input_brain',
                                       'reference_brain',
                                       'input_head',
                                       'reference_head',
                                       'input_mask',
                                       'reference_mask',
                                       'transform',
                                       'interpolation',
                                       'fnirt_config']),
        name='inputspec')

    sym = ''
    symm = ''
    if symmetric:
        sym = 'sym'
        symm = '_symmetric'

    if opt == 'FSL' or opt == 'FSL-linear':

        flirt_reg_anat_mni = create_fsl_flirt_linear_reg(
            f'anat_mni_flirt_register{symm}'
        )

        # Input registration parameters
        wf.connect(inputNode, 'interpolation',
                   flirt_reg_anat_mni, 'inputspec.interp')

        wf.connect(inputNode, 'input_brain',
                   flirt_reg_anat_mni, 'inputspec.input_brain')

        wf.connect(inputNode, 'reference_brain', flirt_reg_anat_mni,
                   'inputspec.reference_brain')

        write_lin_composite_xfm = pe.Node(interface=fsl.ConvertWarp(),
                                          name=f'fsl_lin-warp_to_nii{symm}')

        wf.connect(inputNode, 'reference_brain',
                   write_lin_composite_xfm, 'reference')

        wf.connect(flirt_reg_anat_mni, 'outputspec.linear_xfm',
                   write_lin_composite_xfm, 'premat')

        write_invlin_composite_xfm = pe.Node(interface=fsl.ConvertWarp(),
                                             name=f'fsl_invlin-warp_to_'
                                                  f'nii{symm}')

        wf.connect(inputNode, 'reference_brain',
                   write_invlin_composite_xfm, 'reference')

        wf.connect(flirt_reg_anat_mni, 'outputspec.invlinear_xfm',
                   write_invlin_composite_xfm, 'premat')

        outputs = {
            f'space-{sym}template_desc-brain_{orig}': (
                flirt_reg_anat_mni, 'outputspec.output_brain'),
            f'from-{orig}_to-{sym}template_mode-image_desc-linear_xfm': (
                write_lin_composite_xfm, 'out_file'),
            f'from-{sym}template_to-{orig}_mode-image_desc-linear_xfm': (
                write_invlin_composite_xfm, 'out_file'),
            f'from-{orig}_to-{sym}template_mode-image_xfm': (
                write_lin_composite_xfm, 'out_file')
        }

    if opt == 'FSL':
        fnirt_reg_anat_mni = create_fsl_fnirt_nonlinear_reg(
            f'anat_mni_fnirt_register{symm}'
        )

        wf.connect(inputNode, 'input_brain',
                   fnirt_reg_anat_mni, 'inputspec.input_brain')

        wf.connect(inputNode, 'reference_brain',
                   fnirt_reg_anat_mni, 'inputspec.reference_brain')

        wf.connect(inputNode, 'input_head',
                   fnirt_reg_anat_mni, 'inputspec.input_skull')

        # NOTE: crossover from above opt block
        wf.connect(flirt_reg_anat_mni, 'outputspec.linear_xfm',
                   fnirt_reg_anat_mni, 'inputspec.linear_aff')

        wf.connect(inputNode, 'reference_head',
                   fnirt_reg_anat_mni, 'inputspec.reference_skull')

        wf.connect(inputNode, 'reference_mask',
                   fnirt_reg_anat_mni, 'inputspec.ref_mask')

        # assign the FSL FNIRT config file specified in pipeline config.yml
        wf.connect(inputNode, 'fnirt_config',
                   fnirt_reg_anat_mni, 'inputspec.fnirt_config')

        # NOTE: this is an UPDATE because of the opt block above
        added_outputs = {
            f'space-{sym}template_desc-brain_{orig}': (
                fnirt_reg_anat_mni, 'outputspec.output_brain'),
            f'from-{orig}_to-{sym}template_mode-image_xfm': (
                fnirt_reg_anat_mni, 'outputspec.nonlinear_xfm')
        }
        outputs.update(added_outputs)

    return (wf, outputs)


def ANTs_registration_connector(wf_name, cfg, params, orig='T1w',
                                symmetric=False):

    wf = pe.Workflow(name=wf_name)

    inputNode = pe.Node(
        util.IdentityInterface(fields=['input_brain',
                                       'reference_brain',
                                       'input_head',
                                       'reference_head',
                                       'input_mask',
                                       'reference_mask',
                                       'transform',
                                       'interpolation']),
        name='inputspec')

    sym = ''
    symm = ''
    if symmetric:
        sym = 'sym'
        symm = '_symmetric'

    if params is None:
        err_msg = '\n\n[!] C-PAC says: \nYou have selected ANTs as your ' \
                  'anatomical registration method.\n' \
                  'However, no ANTs parameters were specified.\n' \
                  'Please specify ANTs parameters properly and try again.'
        raise Exception(err_msg)

    ants_reg_anat_mni = \
        create_wf_calculate_ants_warp(
            f'anat_mni_ants_register{symm}',
            num_threads=cfg.pipeline_setup['system_config'][
                'num_ants_threads'],
            reg_ants_skull=cfg['registration_workflows'][
                'anatomical_registration']['reg_with_skull']
        )
    ants_reg_anat_mni.inputs.inputspec.ants_para = params

    wf.connect(inputNode, 'interpolation',
               ants_reg_anat_mni, 'inputspec.interp')

    # calculating the transform with the skullstripped is
    # reported to be better, but it requires very high
    # quality skullstripping. If skullstripping is imprecise
    # registration with skull is preferred

    wf.connect(inputNode, 'input_brain',
               ants_reg_anat_mni, 'inputspec.moving_brain')

    wf.connect(inputNode, 'reference_brain',
               ants_reg_anat_mni, 'inputspec.reference_brain')

    wf.connect(inputNode, 'input_head',
               ants_reg_anat_mni, 'inputspec.moving_skull')

    wf.connect(inputNode, 'reference_head',
               ants_reg_anat_mni, 'inputspec.reference_skull')

    wf.connect(inputNode, 'input_mask',
               ants_reg_anat_mni, 'inputspec.moving_mask')

    wf.connect(inputNode, 'reference_mask',
               ants_reg_anat_mni, 'inputspec.reference_mask')

    ants_reg_anat_mni.inputs.inputspec.fixed_image_mask = None

    if orig == 'T1w':
        if cfg.registration_workflows['anatomical_registration'][
            'registration']['ANTs']['use_lesion_mask']:
            # Create lesion preproc node to apply afni Refit and Resample
            lesion_preproc = create_lesion_preproc(
                wf_name=f'lesion_preproc{symm}'
            )
            wf.connect(inputNode, 'lesion_mask',
                       lesion_preproc, 'inputspec.lesion')
            wf.connect(lesion_preproc, 'outputspec.reorient',
                       ants_reg_anat_mni, 'inputspec.fixed_image_mask')

    # combine the linear xfm's into one - makes it easier downstream
    write_composite_linear_xfm = pe.Node(
        interface=ants.ApplyTransforms(),
        name=f'write_composite_linear{symm}_xfm',
        mem_gb=1.5)
    write_composite_linear_xfm.inputs.print_out_composite_warp_file = True
    write_composite_linear_xfm.inputs.output_image = \
        "from-T1w_to-template_mode-image_desc-linear_xfm.nii.gz"

    wf.connect(inputNode, 'input_brain',
               write_composite_linear_xfm, 'input_image')

    wf.connect(inputNode, 'reference_brain',
               write_composite_linear_xfm, 'reference_image')

    wf.connect(inputNode, 'interpolation',
               write_composite_linear_xfm, 'interpolation')

    write_composite_linear_xfm.inputs.input_image_type = 0
    write_composite_linear_xfm.inputs.dimension = 3

    collect_transforms = pe.Node(util.Merge(3),
                                 name=f'collect_transforms{symm}')

    wf.connect(ants_reg_anat_mni, 'outputspec.ants_affine_xfm',
               collect_transforms, 'in1')

    wf.connect(ants_reg_anat_mni, 'outputspec.ants_rigid_xfm',
               collect_transforms, 'in2')

    wf.connect(ants_reg_anat_mni, 'outputspec.ants_initial_xfm',
               collect_transforms, 'in3')

    # check transform list to exclude Nonetype (missing) init/rig/affine
    check_transform = pe.Node(
        util.Function(input_names=['transform_list'],
                      output_names=['checked_transform_list',
                                    'list_length'],
                      function=check_transforms),
        name=f'check_transforms')

    wf.connect(collect_transforms, 'out', check_transform, 'transform_list')

    wf.connect(check_transform, 'checked_transform_list',
               write_composite_linear_xfm, 'transforms')

    # combine the linear xfm's into one - makes it easier downstream
    write_composite_invlinear_xfm = pe.Node(
        interface=ants.ApplyTransforms(),
        name=f'write_composite_invlinear{symm}_xfm',
        mem_gb=1.5)
    write_composite_invlinear_xfm.inputs.print_out_composite_warp_file = True
    write_composite_invlinear_xfm.inputs.output_image = \
        "from-template_to-T1w_mode-image_desc-linear_xfm.nii.gz"

    wf.connect(inputNode, 'reference_brain',
               write_composite_invlinear_xfm, 'input_image')

    wf.connect(inputNode, 'input_brain',
               write_composite_invlinear_xfm, 'reference_image')

    wf.connect(inputNode, 'interpolation',
               write_composite_invlinear_xfm, 'interpolation')

    write_composite_invlinear_xfm.inputs.input_image_type = 0
    write_composite_invlinear_xfm.inputs.dimension = 3

    collect_inv_transforms = pe.Node(util.Merge(3),
                                     name='collect_inv_transforms'
                                          f'{symm}')

    wf.connect(ants_reg_anat_mni, 'outputspec.ants_initial_xfm',
               collect_inv_transforms, 'in1')

    wf.connect(ants_reg_anat_mni, 'outputspec.ants_rigid_xfm',
               collect_inv_transforms, 'in2')

    wf.connect(ants_reg_anat_mni, 'outputspec.ants_affine_xfm',
               collect_inv_transforms, 'in3')

    # check transform list to exclude Nonetype (missing) init/rig/affine
    check_invlinear_transform = pe.Node(
        util.Function(input_names=['transform_list'],
                      output_names=['checked_transform_list',
                                    'list_length'],
                      function=check_transforms),
        name=f'check_inv_transforms')

    wf.connect(collect_inv_transforms, 'out',
               check_invlinear_transform, 'transform_list')

    wf.connect(check_invlinear_transform, 'checked_transform_list',
               write_composite_invlinear_xfm, 'transforms')

    # generate inverse transform flags, which depends on the
    # number of transforms
    inverse_transform_flags = pe.Node(
        util.Function(input_names=['transform_list'],
                      output_names=['inverse_transform_flags'],
                      function=generate_inverse_transform_flags),
        name=f'inverse_transform_flags')

    wf.connect(check_invlinear_transform, 'checked_transform_list',
               inverse_transform_flags, 'transform_list')

    wf.connect(inverse_transform_flags, 'inverse_transform_flags',
               write_composite_invlinear_xfm, 'invert_transform_flags')

    # combine ALL xfm's into one - makes it easier downstream
    write_composite_xfm = pe.Node(
        interface=ants.ApplyTransforms(),
        name=f'write_composite_{symm}xfm',
        mem_gb=1.5)
    write_composite_xfm.inputs.print_out_composite_warp_file = True
    write_composite_xfm.inputs.output_image = \
        "from-T1w_to-template_mode-image_xfm.nii.gz"

    wf.connect(inputNode, 'input_brain', write_composite_xfm, 'input_image')

    wf.connect(inputNode, 'reference_brain',
               write_composite_xfm, 'reference_image')

    wf.connect(inputNode, 'interpolation',
               write_composite_xfm, 'interpolation')

    write_composite_xfm.inputs.input_image_type = 0
    write_composite_xfm.inputs.dimension = 3

    collect_all_transforms = pe.Node(util.Merge(4),
                                 name=f'collect_all_transforms'
                                      f'{symm}')

    wf.connect(ants_reg_anat_mni, 'outputspec.warp_field',
               collect_all_transforms, 'in1')

    wf.connect(ants_reg_anat_mni, 'outputspec.ants_affine_xfm',
               collect_all_transforms, 'in2')

    wf.connect(ants_reg_anat_mni, 'outputspec.ants_rigid_xfm',
               collect_all_transforms, 'in3')

    wf.connect(ants_reg_anat_mni, 'outputspec.ants_initial_xfm',
               collect_all_transforms, 'in4')

    # check transform list to exclude Nonetype (missing) init/rig/affine
    check_all_transform = pe.Node(
        util.Function(input_names=['transform_list'],
                      output_names=['checked_transform_list',
                                    'list_length'],
                      function=check_transforms),
        name=f'check_all_transforms')

    wf.connect(collect_all_transforms, 'out',
               check_all_transform, 'transform_list')

    wf.connect(check_all_transform, 'checked_transform_list',
               write_composite_xfm, 'transforms')

    # combine ALL xfm's into one - makes it easier downstream
    write_composite_inv_xfm = pe.Node(
        interface=ants.ApplyTransforms(),
        name=f'write_composite_inv_{symm}xfm',
        mem_gb=1.5)
    write_composite_inv_xfm.inputs.print_out_composite_warp_file = True
    write_composite_inv_xfm.inputs.output_image = \
        "from-template_to-T1w_mode-image_xfm.nii.gz"

    wf.connect(inputNode, 'reference_brain',
               write_composite_inv_xfm, 'input_image')

    wf.connect(inputNode, 'input_brain',
               write_composite_inv_xfm, 'reference_image')

    wf.connect(inputNode, 'interpolation',
               write_composite_inv_xfm, 'interpolation')

    write_composite_inv_xfm.inputs.input_image_type = 0
    write_composite_inv_xfm.inputs.dimension = 3

    collect_all_inv_transforms = pe.Node(util.Merge(4),
                                         name=f'collect_all_inv_transforms'
                                         f'{symm}')

    wf.connect(ants_reg_anat_mni, 'outputspec.ants_initial_xfm',
               collect_all_inv_transforms, 'in1')

    wf.connect(ants_reg_anat_mni, 'outputspec.ants_rigid_xfm',
               collect_all_inv_transforms, 'in2')

    wf.connect(ants_reg_anat_mni, 'outputspec.ants_affine_xfm',
               collect_all_inv_transforms, 'in3')

    wf.connect(ants_reg_anat_mni, 'outputspec.inverse_warp_field',
               collect_all_inv_transforms, 'in4')

    # check transform list to exclude Nonetype (missing) init/rig/affine
    check_all_inv_transform = pe.Node(
        util.Function(input_names=['transform_list'],
                      output_names=['checked_transform_list',
                                    'list_length'],
                      function=check_transforms),
        name=f'check_all_inv_transforms')

    wf.connect(collect_all_inv_transforms, 'out',
               check_all_inv_transform, 'transform_list')

    wf.connect(check_all_inv_transform, 'checked_transform_list',
               write_composite_inv_xfm, 'transforms')

    # generate inverse transform flags, which depends on the
    # number of transforms
    inverse_all_transform_flags = pe.Node(
        util.Function(input_names=['transform_list'],
                      output_names=['inverse_transform_flags'],
                      function=generate_inverse_transform_flags),
        name=f'inverse_all_transform_flags')

    wf.connect(check_all_inv_transform, 'checked_transform_list',
               inverse_all_transform_flags, 'transform_list')

    wf.connect(inverse_all_transform_flags, 'inverse_transform_flags',
               write_composite_inv_xfm, 'invert_transform_flags')

    outputs = {
        f'space-{sym}template_desc-brain_{orig}': (
            ants_reg_anat_mni, 'outputspec.normalized_output_brain'),
        f'from-{orig}_to-{sym}template_mode-image_xfm': (
            write_composite_xfm, 'output_image'),
        f'from-{sym}template_to-{orig}_mode-image_xfm': (
            write_composite_inv_xfm, 'output_image'),
        f'from-{orig}_to-{sym}template_mode-image_desc-linear_xfm': (
            write_composite_linear_xfm, 'output_image'),
        f'from-{sym}template_to-{orig}_mode-image_desc-linear_xfm': (
            write_composite_invlinear_xfm, 'output_image'),
        f'from-{orig}_to-{sym}template_mode-image_desc-nonlinear_xfm': (
            ants_reg_anat_mni, 'outputspec.warp_field'),
        f'from-{sym}template_to-{orig}_mode-image_desc-nonlinear_xfm': (
            ants_reg_anat_mni, 'outputspec.inverse_warp_field')
    }

    return (wf, outputs)


def bold_to_T1template_xfm_connector(wf_name, cfg, reg_tool, symmetric=False):

    wf = pe.Workflow(name=wf_name)

    inputNode = pe.Node(
        util.IdentityInterface(fields=['input_brain',
                                       'mean_bold',
                                       'coreg_xfm',
                                       'T1w_brain_template_funcreg',
                                       'T1w_to_template_xfm',
                                       'template_to_T1w_xfm']),
        name='inputspec')

    sym = ''
    if symmetric:
        sym = 'sym'

    if reg_tool == 'ants':
        fsl_reg_2_itk = pe.Node(c3.C3dAffineTool(), name='fsl_reg_2_itk')
        fsl_reg_2_itk.inputs.itk_transform = True
        fsl_reg_2_itk.inputs.fsl2ras = True

        # convert the .mat from linear Func->Anat to
        # ANTS format
        wf.connect(inputNode, 'coreg_xfm', fsl_reg_2_itk, 'transform_file')

        wf.connect(inputNode, 'input_brain', fsl_reg_2_itk, 'reference_file')

        wf.connect(inputNode, 'mean_bold', fsl_reg_2_itk, 'source_file')

        itk_imports = ['import os']
        change_transform = pe.Node(util.Function(
            input_names=['input_affine_file'],
            output_names=['updated_affine_file'],
            function=change_itk_transform_type,
            imports=itk_imports),
            name='change_transform_type')

        wf.connect(fsl_reg_2_itk, 'itk_transform',
                         change_transform, 'input_affine_file')

        # combine ALL xfm's into one - makes it easier downstream
        write_composite_xfm = pe.Node(
            interface=ants.ApplyTransforms(),
            name=f'write_composite_xfm',
            mem_gb=1.5)
        write_composite_xfm.inputs.print_out_composite_warp_file = True
        write_composite_xfm.inputs.output_image = \
            f"from-bold_to-{sym}template_mode-image_xfm.nii.gz"

        wf.connect(inputNode, 'mean_bold',
                   write_composite_xfm, 'input_image')

        wf.connect(inputNode, 'T1w_brain_template_funcreg',
                   write_composite_xfm, 'reference_image')

        write_composite_xfm.inputs.input_image_type = 0
        write_composite_xfm.inputs.dimension = 3
        write_composite_xfm.inputs.interpolation = \
            cfg.registration_workflows['anatomical_registration'][
                'registration']['ANTs']['interpolation']

        collect_all_transforms = pe.Node(util.Merge(2),
                                         name=f'collect_all_transforms')

        wf.connect(inputNode, 'T1w_to_template_xfm',
                   collect_all_transforms, 'in1')

        wf.connect(change_transform, 'updated_affine_file',
                   collect_all_transforms, 'in2')

        wf.connect(collect_all_transforms, 'out',
                   write_composite_xfm, 'transforms')

        write_composite_inv_xfm = pe.Node(
            interface=ants.ApplyTransforms(),
            name=f'write_composite_inv_xfm',
            mem_gb=1.5)
        write_composite_inv_xfm.inputs.print_out_composite_warp_file = True
        write_composite_inv_xfm.inputs.invert_transform_flags = [True, False]
        write_composite_inv_xfm.inputs.output_image = \
            f"from-{sym}template_to-bold_mode-image_xfm.nii.gz"

        wf.connect(inputNode, 'T1w_brain_template_funcreg',
                   write_composite_inv_xfm, 'input_image')

        wf.connect(inputNode, 'mean_bold',
                   write_composite_inv_xfm, 'reference_image')

        write_composite_inv_xfm.inputs.input_image_type = 0
        write_composite_inv_xfm.inputs.dimension = 3
        write_composite_inv_xfm.inputs.interpolation = \
            cfg.registration_workflows['anatomical_registration'][
                'registration']['ANTs']['interpolation']

        collect_inv_transforms = pe.Node(util.Merge(2),
                                         name='collect_inv_transforms')

        wf.connect(change_transform, 'updated_affine_file',
                   collect_inv_transforms, 'in1')

        wf.connect(inputNode, 'template_to_T1w_xfm',
                   collect_inv_transforms, 'in2')

        wf.connect(collect_inv_transforms, 'out',
                   write_composite_inv_xfm, 'transforms')

        outputs = {
            f'from-bold_to-{sym}template_mode-image_xfm':
                (write_composite_xfm, 'output_image'),
            f'from-{sym}template_to-bold_mode-image_xfm':
                (write_composite_inv_xfm, 'output_image')
        }

    elif reg_tool == 'fsl':

        write_composite_xfm = pe.Node(interface=fsl.ConvertWarp(),
                                      name='combine_fsl_warps')

        wf.connect(inputNode, 'T1w_brain_template_funcreg',
                   write_composite_xfm, 'reference')

        wf.connect(inputNode, 'coreg_xfm', write_composite_xfm, 'premat')

        wf.connect(inputNode, 'T1w_to_template_xfm',
                   write_composite_xfm, 'warp1')

        outputs = {
            f'from-bold_to-{sym}template_mode-image_xfm':
                (write_composite_xfm, 'out_file'),
        }

    return (wf, outputs)


def register_FSL_anat_to_template(wf, cfg, strat_pool, pipe_num, opt=None):
    '''
    {"name": "register_FSL_anat_to_template",
     "config": ["registration_workflows", "anatomical_registration"],
     "switch": ["run"],
     "option_key": ["registration", "using"],
     "option_val": ["FSL", "FSL-linear"],
     "inputs": [(["desc-preproc_T1w", "desc-reorient_T1w", "T1w",
                  "space-longitudinal_desc-reorient_T1w"],
                 ["desc-brain_T1w", "space-longitudinal_desc-brain_T1w"]),
                "T1w_template",
                "T1w_brain_template",
                "template_ref_mask"],
     "outputs": ["space-template_desc-brain_T1w",
                 "from-T1w_to-template_mode-image_desc-linear_xfm",
                 "from-template_to-T1w_mode-image_desc-linear_xfm",
                 "from-T1w_to-template_mode-image_xfm",
                 "from-longitudinal_to-template_mode-image_desc-linear_xfm",
                 "from-template_to-longitudinal_mode-image_desc-linear_xfm",
                 "from-longitudinal_to-template_mode-image_xfm"]}
    '''

    fsl, outputs = FSL_registration_connector('register_FSL_anat_to_'
                                              f'template_{pipe_num}', cfg,
                                              'T1w', opt)

    fsl.inputs.inputspec.interpolation = cfg.registration_workflows[
        'anatomical_registration']['registration']['FSL-FNIRT'][
        'interpolation']

    fsl.inputs.inputspec.fnirt_config = cfg.registration_workflows[
        'anatomical_registration']['registration']['FSL-FNIRT'][
        'fnirt_config']

    connect, brain = \
        strat_pool.get_data(['desc-brain_T1w',
                             'space-longitudinal_desc-brain_T1w'],
                            report_fetched=True)
    node, out = connect
    wf.connect(node, out, fsl, 'inputspec.input_brain')

    node, out = strat_pool.get_data('T1w_brain_template')
    wf.connect(node, out, fsl, 'inputspec.reference_brain')

    node, out = strat_pool.get_data(["desc-preproc_T1w",
                                     "desc-reorient_T1w", "T1w",
                                     "space-longitudinal_desc-reorient_T1w"])
    wf.connect(node, out, fsl, 'inputspec.input_head')

    node, out = strat_pool.get_data('T1w_template')
    wf.connect(node, out, fsl, 'inputspec.reference_head')

    node, out = strat_pool.get_data('template_ref_mask')
    wf.connect(node, out, fsl, 'inputspec.reference_mask')

    if 'space-longitudinal' in brain:
        for key in outputs.keys():
            if 'from-T1w' in key:
                new_key = key.replace('from-T1w', 'from-longitudinal')
                outputs[new_key] = outputs[key]
                del outputs[key]
            if 'to-T1w' in key:
                new_key = key.replace('to-T1w', 'to-longitudinal')
                outputs[new_key] = outputs[key]
                del outputs[key]

    return (wf, outputs)


def register_symmetric_FSL_anat_to_template(wf, cfg, strat_pool, pipe_num,
                                            opt=None):
    '''
    {"name": "register_symmetric_FSL_anat_to_template",
     "config": ["registration_workflows", "anatomical_registration"],
     "switch": ["run"],
     "option_key": ["registration", "using"],
     "option_val": ["FSL", "FSL-linear"],
     "inputs": [(["desc-preproc_T1w", "desc-reorient_T1w", "T1w",
                  "space-longitudinal_desc-reorient_T1w"],
                 ["desc-brain_T1w", "space-longitudinal_desc-brain_T1w"]),
                "T1w_template_symmetric",
                "T1w_brain_template_symmetric",
                "template_dilated_symmetric_brain_mask"],
     "outputs": ["space-symtemplate_desc-brain_T1w",
                 "from-T1w_to-symtemplate_mode-image_desc-linear_xfm",
                 "from-symtemplate_to-T1w_mode-image_desc-linear_xfm",
                 "from-T1w_to-symtemplate_mode-image_xfm",
                 "from-longitudinal_to-symtemplate_mode-image_desc-linear_xfm",
                 "from-symtemplate_to-longitudinal_mode-image_desc-linear_xfm",
                 "from-longitudinal_to-symtemplate_mode-image_xfm"]}
    '''

    fsl, outputs = FSL_registration_connector('register_FSL_anat_to_'
                                              f'template_symmetric_'
                                              f'{pipe_num}', cfg, 'T1w', opt,
                                              symmetric=True)

    fsl.inputs.inputspec.interpolation = cfg.registration_workflows[
        'anatomical_registration']['registration']['FSL-FNIRT'][
        'interpolation']

    fsl.inputs.inputspec.fnirt_config = cfg.registration_workflows[
        'anatomical_registration']['registration']['FSL-FNIRT'][
        'fnirt_config']

    connect, brain = \
        strat_pool.get_data(['desc-brain_T1w',
                             'space-longitudinal_desc-brain_T1w'],
                            report_fetched=True)
    node, out = connect
    wf.connect(node, out, fsl, 'inputspec.input_brain')

    node, out = strat_pool.get_data('T1w_brain_template_symmetric')
    wf.connect(node, out, fsl, 'inputspec.reference_brain')

    node, out = strat_pool.get_data(["desc-preproc_T1w",
                                     "desc-reorient_T1w", "T1w",
                                     "space-longitudinal_desc-reorient_T1w"])
    wf.connect(node, out, fsl, 'inputspec.input_head')

    node, out = strat_pool.get_data('T1w_template_symmetric')
    wf.connect(node, out, fsl, 'inputspec.reference_head')

    node, out = strat_pool.get_data('template_dilated_symmetric_brain_mask')
    wf.connect(node, out, fsl, 'inputspec.reference_mask')

    if 'space-longitudinal' in brain:
        for key in outputs.keys():
            if 'from-T1w' in key:
                new_key = key.replace('from-T1w', 'from-longitudinal')
                outputs[new_key] = outputs[key]
                del outputs[key]
            if 'to-T1w' in key:
                new_key = key.replace('to-T1w', 'to-longitudinal')
                outputs[new_key] = outputs[key]
                del outputs[key]

    return (wf, outputs)


def register_FSL_EPI_to_template(wf, cfg, strat_pool, pipe_num, opt=None):
    '''Directly register the mean functional to an EPI template. No T1w
    involved.

    Node Block:
    {"name": "register_FSL_EPI_to_template",
     "config": ["registration_workflows", "functional_registration",
                "EPI_registration"],
     "switch": ["run"],
     "option_key": "using",
     "option_val": ["FSL", "FSL-linear"],
     "inputs": [("bold_coreg_input",
                 "space-bold_desc-brain_mask"),
                "EPI_template",
                "EPI_template_mask"],
     "outputs": ["space-template_desc-brain_bold",
                 "from-bold_to-template_mode-image_desc-linear_xfm",
                 "from-template_to-bold_mode-image_desc-linear_xfm",
                 "from-bold_to-template_mode-image_xfm"]}
    '''

    fsl, outputs = FSL_registration_connector('register_FSL_EPI_to_'
                                              f'template_{pipe_idx}', cfg,
                                              opt, 'bold')

    fsl.inputs.inputspec.interpolation = cfg['registration_workflows'][
        'functional_registration']['EPI_registration']['FSL-FNIRT'][
        'interpolation']

    fsl.inputs.inputspec.fnirt_config = cfg['registration_workflows'][
        'functional_registration']['EPI_registration']['FSL-FNIRT'][
        'fnirt_config']

    node, out = strat_pool.get_data('bold_coreg_input')
    wf.connect(node, out, fsl, 'inputspec.input_brain')

    node, out = strat_pool.get_data('EPI_template')
    wf.connect(node, out, fsl, 'inputspec.reference_brain')

    node, out = strat_pool.get_data('bold_coreg_input')
    wf.connect(node, out, fsl, 'inputspec.input_head')

    node, out = strat_pool.get_data('EPI_template')
    wf.connect(node, out, fsl, 'inputspec.reference_head')

    node, out = strat_pool.get_data('EPI_template_mask')
    wf.connect(node, out, fsl, 'inputspec.reference_mask')

    return (wf, outputs)


def register_ANTs_anat_to_template(wf, cfg, strat_pool, pipe_num, opt=None):
    '''
    {"name": "register_ANTs_anat_to_template",
     "config": ["registration_workflows", "anatomical_registration"],
     "switch": ["run"],
     "option_key": ["registration", "using"],
     "option_val": "ANTS",
     "inputs": [(["desc-brain_T1w", "space-longitudinal_desc-brain_T1w"],
                 ["space-T1w_desc-brain_mask",
                  "space-longitudinal_desc-brain_mask"],
                 ["desc-preproc_T1w", "desc-reorient_T1w", "T1w",
                  "space-longitudinal_desc-reorient_T1w"]),
                "T1w_template",
                "T1w_brain_template",
                "T1w_brain_template_mask",
                "label-lesion_mask"],
     "outputs": ["space-template_desc-brain_T1w",
                 "from-T1w_to-template_mode-image_desc-linear_xfm",
                 "from-template_to-T1w_mode-image_desc-linear_xfm",
                 "from-T1w_to-template_mode-image_desc-nonlinear_xfm",
                 "from-template_to-T1w_mode-image_desc-nonlinear_xfm",
                 "from-T1w_to-template_mode-image_xfm",
                 "from-template_to-T1w_mode-image_xfm",
                 "from-longitudinal_to-template_mode-image_desc-linear_xfm",
                 "from-template_to-longitudinal_mode-image_desc-linear_xfm",
                 "from-longitudinal_to-template_mode-image_desc-nonlinear_xfm",
                 "from-template_to-longitudinal_mode-image_desc-nonlinear_xfm",
                 "from-longitudinal_to-template_mode-image_xfm",
                 "from-template_to-longitudinal_mode-image_xfm"]}
    '''

    params = cfg.registration_workflows['anatomical_registration'][
        'registration']['ANTs']['T1_registration']

    ants, outputs = ANTs_registration_connector('ANTS_T1_to_template_'
                                                f'{pipe_num}', cfg,
                                                params, 'T1w')

    ants.inputs.inputspec.interpolation = cfg.registration_workflows[
        'anatomical_registration']['registration']['ANTs']['interpolation']

    connect, brain = \
        strat_pool.get_data(['desc-brain_T1w',
                             'space-longitudinal_desc-brain_T1w'],
                            report_fetched=True)
    node, out = connect
    wf.connect(node, out, ants, 'inputspec.input_brain')

    node, out = strat_pool.get_data('T1w_brain_template')
    wf.connect(node, out, ants, 'inputspec.reference_brain')

    node, out = strat_pool.get_data(["desc-preproc_T1w",
                                     "desc-reorient_T1w", "T1w",
                                     "space-longitudinal_desc-reorient_T1w"])
    wf.connect(node, out, ants, 'inputspec.input_head')

    node, out = strat_pool.get_data(f'T1w_template')
    wf.connect(node, out, ants, 'inputspec.reference_head')

    node, out = strat_pool.get_data(["space-T1w_desc-brain_mask",
                                     "space-longitudinal_desc-brain_mask"])
    wf.connect(node, out, ants, 'inputspec.input_mask')

    node, out = strat_pool.get_data('T1w_brain_template_mask')
    wf.connect(node, out, ants, 'inputspec.reference_mask')

    if strat_pool.check_rpool('label-lesion_mask'):
        node, out = strat_pool.get_data('label-lesion_mask')
        wf.connect(node, out, ants, 'inputspec.lesion_mask')

    if 'space-longitudinal' in brain:
        for key in outputs.keys():
            if 'from-T1w' in key:
                new_key = key.replace('from-T1w', 'from-longitudinal')
                outputs[new_key] = outputs[key]
                del outputs[key]
            if 'to-T1w' in key:
                new_key = key.replace('to-T1w', 'to-longitudinal')
                outputs[new_key] = outputs[key]
                del outputs[key]

    return (wf, outputs)


def register_symmetric_ANTs_anat_to_template(wf, cfg, strat_pool, pipe_num,
                                             opt=None):
    '''
    {"name": "register_symmetric_ANTs_anat_to_template",
     "config": ["registration_workflows", "anatomical_registration"],
     "switch": ["run"],
     "option_key": ["registration", "using"],
     "option_val": "ANTS",
     "inputs": [(["desc-brain_T1w", "space-longitudinal_desc-brain_T1w"],
                 ["space-T1w_desc-brain_mask",
                  "space-longitudinal_desc-brain_mask"],
                 ["desc-preproc_T1w", "desc-reorient_T1w", "T1w",
                  "space-longitudinal_desc-reorient_T1w"]),
                "T1w_template_symmetric",
                "T1w_brain_template_symmetric",
                "dilated_symmetric_brain_mask",
                "label-lesion_mask"],
     "outputs": ["space-symtemplate_desc-brain_T1w",
                 "from-T1w_to-symtemplate_mode-image_desc-linear_xfm",
                 "from-symtemplate_to-T1w_mode-image_desc-linear_xfm",
                 "from-T1w_to-symtemplate_mode-image_desc-nonlinear_xfm",
                 "from-symtemplate_to-T1w_mode-image_desc-nonlinear_xfm",
                 "from-T1w_to-symtemplate_mode-image_xfm",
                 "from-symtemplate_to-T1w_mode-image_xfm",
                 "from-longitudinal_to-symtemplate_mode-image_desc-linear_xfm",
                 "from-symtemplate_to-longitudinal_mode-image_desc-linear_xfm",
                 "from-longitudinal_to-symtemplate_mode-image_desc-nonlinear_xfm",
                 "from-symtemplate_to-longitudinal_mode-image_desc-nonlinear_xfm",
                 "from-longitudinal_to-symtemplate_mode-image_xfm",
                 "from-symtemplate_to-longitudinal_mode-image_xfm"]}
    '''

    params = cfg.registration_workflows['anatomical_registration'][
        'registration']['ANTs']['T1_registration']

    ants, outputs = ANTs_registration_connector('ANTS_T1_to_template_'
                                                f'symmetric_{pipe_num}', cfg,
                                                params, 'T1w', True)

    ants.inputs.inputspec.interpolation = cfg.registration_workflows[
        'anatomical_registration']['registration']['ANTs']['interpolation']

    connect, brain = \
        strat_pool.get_data(['desc-brain_T1w',
                             'space-longitudinal_desc-brain_T1w'],
                            report_fetched=True)
    node, out = connect
    wf.connect(node, out, ants, 'inputspec.input_brain')

    node, out = strat_pool.get_data('T1w_brain_template_symmetric')
    wf.connect(node, out, ants, 'inputspec.reference_brain')

    node, out = strat_pool.get_data(["desc-preproc_T1w",
                                     "desc-reorient_T1w", "T1w",
                                     "space-longitudinal_desc-reorient_T1w"])
    wf.connect(node, out, ants, 'inputspec.input_head')

    node, out = strat_pool.get_data('T1w_template_symmetric')
    wf.connect(node, out, ants, 'inputspec.reference_head')

    node, out = strat_pool.get_data(["space-T1w_desc-brain_mask",
                                     "space-longitudinal_desc-brain_mask"])
    wf.connect(node, out, ants, 'inputspec.input_mask')

    node, out = strat_pool.get_data('dilated_symmetric_brain_mask')
    wf.connect(node, out, ants, 'inputspec.reference_mask')

    if strat_pool.check_rpool('label-lesion_mask'):
        node, out = strat_pool.get_data('label-lesion_mask')
        wf.connect(node, out, ants, 'inputspec.lesion_mask')

    if 'space-longitudinal' in brain:
        for key in outputs.keys():
            if 'from-T1w' in key:
                new_key = key.replace('from-T1w', 'from-longitudinal')
                outputs[new_key] = outputs[key]
                del outputs[key]
            if 'to-T1w' in key:
                new_key = key.replace('to-T1w', 'to-longitudinal')
                outputs[new_key] = outputs[key]
                del outputs[key]

    return (wf, outputs)


def register_ANTs_EPI_to_template(wf, cfg, strat_pool, pipe_num, opt=None):
    '''Directly register the mean functional to an EPI template. No T1w
    involved.

    Node Block:
    {"name": "register_ANTs_EPI_to_template",
     "config": ["registration_workflows", "functional_registration",
                "EPI_registration"],
     "switch": ["run"],
     "option_key": "using",
     "option_val": "ANTS",
     "inputs": [("bold_coreg_input",
                 "space-bold_desc-brain_mask"),
                "EPI_template",
                "EPI_template_mask"],
     "outputs": ["space-template_desc-brain_bold",
                 "from-bold_to-template_mode-image_desc-linear_xfm",
                 "from-template_to-bold_mode-image_desc-linear_xfm",
                 "from-bold_to-template_mode-image_desc-nonlinear_xfm",
                 "from-template_to-bold_mode-image_desc-nonlinear_xfm",
                 "from-bold_to-template_mode-image_xfm",
                 "from-template_to-bold_mode-image_xfm"]}
    '''

    params = cfg.registration_workflows['functional_registration'][
        'EPI_registration']['ANTs']['parameters']

    ants, outputs = ANTs_registration_connector('ANTS_T1_to_EPI_template'
                                                f'_{pipe_num}', cfg, params,
                                                'bold')

    ants.inputs.inputspec.interpolation = cfg.registration_workflows[
        'functional_registration']['EPI_registration']['ANTs'][
        'interpolation']

    node, out = strat_pool.get_data('bold_coreg_input')
    wf.connect(node, out, ants, 'inputspec.input_brain')

    node, out = strat_pool.get_data('EPI_template')
    wf.connect(node, out, ants, 'inputspec.reference_brain')

    node, out = strat_pool.get_data('bold_coreg_input')
    wf.connect(node, out, ants, 'inputspec.input_head')

    node, out = strat_pool.get_data('EPI_template')
    wf.connect(node, out, ants, 'inputspec.reference_head')

    node, out = strat_pool.get_data('space-bold_desc-brain_mask')
    wf.connect(node, out, ants, 'inputspec.input_mask')

    node, out = strat_pool.get_data('EPI_template_mask')
    wf.connect(node, out, ants, 'inputspec.reference_mask')

    return (wf, outputs)


def coregistration_prep_vol(wf, cfg, strat_pool, pipe_num, opt=None):
    '''
    {"name": "coregistration_prep_vol",
     "config": ["registration_workflows", "functional_registration",
                "coregistration", "func_input_prep"],
     "switch": "None",
     "option_key": "input",
     "option_val": "Selected_Functional_Volume",
     "inputs": ["desc-brain_bold"],
     "outputs": ["bold_coreg_input"]}
    '''

    get_func_volume = pe.Node(interface=afni.Calc(),
                              name=f'get_func_volume_{pipe_num}')

    get_func_volume.inputs.set(
        expr='a',
        single_idx=cfg.func_reg_input_volume,
        outputtype='NIFTI_GZ'
    )
    node, out = strat_pool.get_data("desc-brain_bold")
    wf.connect(node, out, get_func_volume, 'in_file_a')

    coreg_input = (get_func_volume, 'out_file')

    outputs = {
        'bold_coreg_input': coreg_input
    }

    return (wf, outputs)


def coregistration_prep_mean(wf, cfg, strat_pool, pipe_num, opt=None):
    '''
    {"name": "coregistration_prep_mean",
     "config": ["registration_workflows", "functional_registration",
                "coregistration", "func_input_prep"],
     "switch": "None",
     "option_key": "input",
     "option_val": "Mean_Functional",
     "inputs": ["desc-mean_bold"],
     "outputs": ["bold_coreg_input"]}
    '''

    coreg_input = strat_pool.get_data("desc-mean_bold")

    if cfg.registration_workflows['functional_registration'][
            'coregistration']['func_input_prep']['Mean Functional'][
            'n4_correct_func']:
        n4_correct_func = pe.Node(
            interface=
            ants.N4BiasFieldCorrection(dimension=3,
                                       copy_header=True,
                                       bspline_fitting_distance=200),
            shrink_factor=2,
            name=f'func_mean_n4_corrected_{pipe_num}')
        n4_correct_func.inputs.args = '-r True'

        node, out = coreg_input
        wf.connect(node, out, n4_correct_func, 'input_image')

        coreg_input = (n4_correct_func, 'output_image')

    outputs = {
        'bold_coreg_input': coreg_input
    }

    return (wf, outputs)


def coregistration(wf, cfg, strat_pool, pipe_num, opt=None):
    '''
    {"name": "coregistration",
     "config": ["registration_workflows", "functional_registration",
                "coregistration"],
     "switch": ["run"],
     "option_key": "None",
     "option_val": "None",
     "inputs": [("bold_coreg_input",
                 "space-bold_label-WM_mask"),
                ("desc-brain_T1w",
                 "T1w",
                 ["label-WM_probseg", "label-WM_mask"]),
                "diffphase_dwell",
                "diffphase_pedir",
                ("despiked_fieldmap",
                 "fieldmap_mask")],
     "outputs": ["space-T1w_desc-mean_bold",
                 "from-bold_to-T1w_mode-image_desc-linear_xfm"]}
    '''

    diff_complete = False
    if strat_pool.check_rpool("despiked_fieldmap") and \
            strat_pool.check_rpool("fieldmap_mask"):
        diff_complete = True

    # if field map-based distortion correction is on, but BBR is off,
    # send in the distortion correction files here
    func_to_anat = create_register_func_to_anat(diff_complete,
                                                f'func_to_anat_FLIRT_'
                                                f'{pipe_num}')
    func_to_anat.inputs.inputspec.interp = 'trilinear'

    node, out = strat_pool.get_data('bold_coreg_input')
    wf.connect(node, out, func_to_anat, 'inputspec.func')

    node, out = strat_pool.get_data('desc-brain_T1w')
    wf.connect(node, out, func_to_anat, 'inputspec.anat')

    if diff_complete:
        node, out = strat_pool.get_data('diffphase_dwell')
        wf.connect(node, out, func_to_anat, 'echospacing_input.echospacing')

        node, out = strat_pool.get_data('diffphase_pedir')
        wf.connect(node, out, func_to_anat, 'pedir_input.pedir')

        node, out = strat_pool.get_data("despiked_fieldmap")
        wf.connect(node, out, func_to_anat, 'inputspec.fieldmap')

        node, out = strat_pool.get_data("fieldmap_mask")
        wf.connect(node, out, func_to_anat, 'inputspec.fieldmapmask')

    outputs = {
        'space-T1w_desc-mean_bold':
            (func_to_anat, 'outputspec.anat_func_nobbreg'),
        'from-bold_to-T1w_mode-image_desc-linear_xfm':
            (func_to_anat, 'outputspec.func_to_anat_linear_xfm_nobbreg')
    }

    if cfg.registration_workflows['functional_registration'][
        'coregistration']["boundary_based_registration"]["run"]:

        func_to_anat_bbreg = create_bbregister_func_to_anat(diff_complete,
                                                            f'func_to_anat_'
                                                            f'bbreg_'
                                                            f'{pipe_num}')
        func_to_anat_bbreg.inputs.inputspec.bbr_schedule = \
            cfg.registration_workflows['functional_registration'][
                'coregistration']['boundary_based_registration'][
                'bbr_schedule']

        node, out = strat_pool.get_data('bold_coreg_input')
        wf.connect(node, out, func_to_anat_bbreg, 'inputspec.func')

        node, out = strat_pool.get_data('T1w')
        wf.connect(node, out, func_to_anat_bbreg, 'inputspec.anat_skull')

        wf.connect(func_to_anat, 'outputspec.func_to_anat_linear_xfm_nobbreg',
                   func_to_anat_bbreg, 'inputspec.linear_reg_matrix')

        if strat_pool.check_rpool('space-bold_label-WM_mask'):
            node, out = strat_pool.get_data(["space-bold_label-WM_mask"])
            wf.connect(node, out,
                       func_to_anat_bbreg, 'inputspec.anat_wm_segmentation')
        else: 
            node, out = strat_pool.get_data(["label-WM_probseg", "label-WM_mask"])
            wf.connect(node, out,
                       func_to_anat_bbreg, 'inputspec.anat_wm_segmentation')

        if diff_complete:
            node, out = strat_pool.get_data('diffphase_dwell')
            wf.connect(node, out,
                       func_to_anat_bbreg, 'echospacing_input.echospacing')

            node, out = strat_pool.get_data('diffphase_pedir')
            wf.connect(node, out, func_to_anat_bbreg, 'pedir_input.pedir')

            node, out = strat_pool.get_data("despiked_fieldmap")
            wf.connect(node, out, func_to_anat_bbreg, 'inputspec.fieldmap')

            node, out = strat_pool.get_data("fieldmap_mask")
            wf.connect(node, out,
                       func_to_anat_bbreg, 'inputspec.fieldmapmask')

        outputs = {
            'space-T1w_desc-mean_bold':
                (func_to_anat_bbreg, 'outputspec.anat_func'),
            'from-bold_to-T1w_mode-image_desc-linear_xfm':
                (func_to_anat_bbreg, 'outputspec.func_to_anat_linear_xfm')
        }

    return (wf, outputs)


<<<<<<< HEAD
=======
def bbr_coregistration(wf, cfg, strat_pool, pipe_num, opt=None):
    '''
    {"name": "bbr_coregistration",
     "config": ["registration_workflows", "functional_registration",
                "coregistration", "boundary_based_registration"],
     "switch": ["run"],
     "option_key": "None",
     "option_val": "None",
     "inputs": [("bold_coreg_input",
                 "from-bold_to-T1w_mode-image_desc-linear_xfm",
                 "space-bold_label-WM_mask"),
                ("T1w",
                 ["label-WM_probseg", "label-WM_mask"]),
                "diffphase_dwell",
                "diffphase_pedir",
                ("despiked_fieldmap",
                 "fieldmap_mask")],
     "outputs": ["space-T1w_desc-mean_bold",
                 "from-bold_to-T1w_mode-image_desc-linear_xfm"]}
    '''

    diff_complete = False
    if strat_pool.check_rpool("despiked_fieldmap") and \
            strat_pool.check_rpool("fieldmap_mask"):
        diff_complete = True

    func_to_anat_bbreg = create_bbregister_func_to_anat(diff_complete,
                                                        f'func_to_anat_'
                                                        f'bbreg_'
                                                        f'{pipe_num}')
    func_to_anat_bbreg.inputs.inputspec.bbr_schedule = \
        cfg.registration_workflows['functional_registration'][
            'coregistration']['boundary_based_registration']['bbr_schedule']

    node, out = strat_pool.get_data('bold_coreg_input')
    wf.connect(node, out, func_to_anat_bbreg, 'inputspec.func')

    node, out = strat_pool.get_data('T1w')
    wf.connect(node, out, func_to_anat_bbreg, 'inputspec.anat_skull')

    node, out = strat_pool.get_data(
        'from-bold_to-T1w_mode-image_desc-linear_xfm')
    wf.connect(node, out,
               func_to_anat_bbreg, 'inputspec.linear_reg_matrix')

    if strat_pool.check_rpool('space-bold_label-WM_mask'):
        node, out = strat_pool.get_data(["space-bold_label-WM_mask"])
        wf.connect(node, out,
                   func_to_anat_bbreg, 'inputspec.anat_wm_segmentation')
    else: 
        node, out = strat_pool.get_data(["label-WM_probseg", "label-WM_mask"])
        wf.connect(node, out,
                   func_to_anat_bbreg, 'inputspec.anat_wm_segmentation')

    if diff_complete:
        node, out = strat_pool.get_data('diffphase_dwell')
        wf.connect(node, out,
                   func_to_anat_bbreg, 'echospacing_input.echospacing')

        node, out = strat_pool.get_data('diffphase_pedir')
        wf.connect(node, out, func_to_anat_bbreg, 'pedir_input.pedir')

        node, out = strat_pool.get_data("despiked_fieldmap")
        wf.connect(node, out, func_to_anat_bbreg, 'inputspec.fieldmap')

        node, out = strat_pool.get_data("fieldmap_mask")
        wf.connect(node, out,
                   func_to_anat_bbreg, 'inputspec.fieldmapmask')

    outputs = {
        'space-T1w_desc-mean_bold':
            (func_to_anat_bbreg, 'outputspec.anat_func'),
        'from-bold_to-T1w_mode-image_desc-linear_xfm':
            (func_to_anat_bbreg, 'outputspec.func_to_anat_linear_xfm')
    }

    return (wf, outputs)


>>>>>>> 9efbbbf3
def create_func_to_T1template_xfm(wf, cfg, strat_pool, pipe_num, opt=None):
    '''Condense the BOLD-to-T1 coregistration transform and the T1-to-template
    transform into one transform matrix.

    Node Block:
    {"name": "create_func_to_T1template_xfm",
     "config": ["registration_workflows", "functional_registration",
                "func_registration_to_template"],
     "switch": ["run"],
     "option_key": ["target_template", "using"],
     "option_val": "T1_template",
     "inputs": [("desc-mean_bold",
                 "from-bold_to-T1w_mode-image_desc-linear_xfm"),
                ("from-T1w_to-template_mode-image_xfm",
                 "from-template_to-T1w_mode-image_xfm",
                 "desc-brain_T1w"),
                "T1w_brain_template_funcreg"],
     "outputs": ["from-bold_to-template_mode-image_xfm",
                 "from-template_to-bold_mode-image_xfm"]}
    '''

    xfm_prov = strat_pool.get_cpac_provenance(
        'from-T1w_to-template_mode-image_xfm')
    reg_tool = check_prov_for_regtool(xfm_prov)

    xfm, outputs = bold_to_T1template_xfm_connector('create_func_to_T1w'
                                                    f'template_xfm_{pipe_num}',
                                                    cfg, reg_tool,
                                                    symmetric=False)

    node, out = strat_pool.get_data(
        'from-bold_to-T1w_mode-image_desc-linear_xfm')
    wf.connect(node, out, xfm, 'inputspec.coreg_xfm')

    node, out = strat_pool.get_data('desc-brain_T1w')
    wf.connect(node, out, xfm, 'inputspec.input_brain')

    node, out = strat_pool.get_data('desc-mean_bold')
    wf.connect(node, out, xfm, 'inputspec.mean_bold')

    node, out = strat_pool.get_data('T1w_brain_template_funcreg')
    wf.connect(node, out, xfm, 'inputspec.T1w_brain_template_funcreg')

    node, out = strat_pool.get_data('from-T1w_to-template_mode-image_xfm')
    wf.connect(node, out, xfm, 'inputspec.T1w_to_template_xfm')

    # FNIRT pipelines don't have an inverse nonlinear warp, make optional
    if strat_pool.check_rpool('from-template_to-T1w_mode-image_xfm'):
        node, out = strat_pool.get_data('from-template_to-T1w_mode-image_xfm')
        wf.connect(node, out, xfm, 'inputspec.template_to_T1w_xfm')

    return (wf, outputs)


def create_func_to_T1template_symmetric_xfm(wf, cfg, strat_pool, pipe_num,
                                            opt=None):
    '''Condense the BOLD-to-T1 coregistration transform and the T1-to-
    symmetric-template transform into one transform matrix.

    Node Block:
    {"name": "create_func_to_T1template_symmetric_xfm",
     "config": ["registration_workflows", "functional_registration",
                "func_registration_to_template"],
     "switch": ["run"],
     "option_key": ["target_template", "using"],
     "option_val": "T1_template",
     "inputs": [("from-T1w_to-symtemplate_mode-image_xfm",
                 "from-symtemplate_to-T1w_mode-image_xfm",
                 "desc-brain_T1w"),
                ("from-bold_to-T1w_mode-image_desc-linear_xfm",
                 "desc-mean_bold"),
                "T1w_brain_template_symmetric_deriv"],
     "outputs": ["from-bold_to-symtemplate_mode-image_xfm",
                 "from-symtemplate_to-bold_mode-image_xfm"]}
    '''

    xfm_prov = strat_pool.get_cpac_provenance(
        'from-T1w_to-symtemplate_mode-image_xfm')
    reg_tool = check_prov_for_regtool(xfm_prov)

    xfm, outputs = bold_to_T1template_xfm_connector('create_func_to_T1wsymtem'
                                                    f'plate_xfm_{pipe_num}',
                                                    cfg, reg_tool,
                                                    symmetric=True)

    node, out = strat_pool.get_data(
        'from-bold_to-T1w_mode-image_desc-linear_xfm')
    wf.connect(node, out, xfm, 'inputspec.coreg_xfm')

    node, out = strat_pool.get_data('desc-brain_T1w')
    wf.connect(node, out, xfm, 'inputspec.input_brain')

    node, out = strat_pool.get_data('desc-mean_bold')
    wf.connect(node, out, xfm, 'inputspec.mean_bold')

    node, out = strat_pool.get_data('T1w_brain_template_symmetric_deriv')
    wf.connect(node, out, xfm, 'inputspec.T1w_brain_template_funcreg')

    node, out = strat_pool.get_data('from-T1w_to-symtemplate_mode-image_xfm')
    wf.connect(node, out, xfm, 'inputspec.T1w_to_template_xfm')

    # FNIRT pipelines don't have an inverse nonlinear warp, make optional
    if strat_pool.check_rpool('from-symtemplate_to-T1w_mode-image_xfm'):
        node, out = \
            strat_pool.get_data('from-symtemplate_to-T1w_mode-image_xfm')
        wf.connect(node, out, xfm, 'inputspec.template_to_T1w_xfm')

    return (wf, outputs)


def warp_timeseries_to_T1template(wf, cfg, strat_pool, pipe_num, opt=None):
    '''
    Node Block:
    {"name": "transform_timeseries_to_T1template",
     "config": ["registration_workflows", "functional_registration",
                "func_registration_to_template"],
     "switch": ["run"],
     "option_key": ["target_template", "using"],
     "option_val": "T1_template",
     "inputs": [(["desc-cleaned_bold", "desc-brain_bold",
                  "desc-preproc_bold", "bold"],
                 "from-bold_to-template_mode-image_xfm"),
                "T1w_brain_template_funcreg"],
     "outputs": ["space-template_desc-cleaned_bold",
                 "space-template_desc-brain_bold",
                 "space-template_desc-preproc_bold",
                 "space-template_bold"]}
    '''

    xfm_prov = strat_pool.get_cpac_provenance(
        'from-bold_to-template_mode-image_xfm')
    reg_tool = check_prov_for_regtool(xfm_prov)

    num_cpus = cfg.pipeline_setup['system_config'][
        'max_cores_per_participant']

    num_ants_cores = cfg.pipeline_setup['system_config']['num_ants_threads']

    apply_xfm = apply_transform(f'warp_ts_to_T1template_{pipe_num}', reg_tool,
                                time_series=True, num_cpus=num_cpus,
                                num_ants_cores=num_ants_cores)

    if reg_tool == 'ants':
        apply_xfm.inputs.inputspec.interpolation = cfg.registration_workflows[
            'functional_registration']['func_registration_to_template'][
            'ANTs_pipelines']['interpolation']
    elif reg_tool == 'fsl':
        apply_xfm.inputs.inputspec.interpolation = cfg.registration_workflows[
            'functional_registration']['func_registration_to_template'][
            'FNIRT_pipelines']['interpolation']

    connect, resource = strat_pool.get_data(["desc-cleaned_bold",
                                             "desc-brain_bold",
                                             "desc-preproc_bold",
                                             "bold"],
                                            report_fetched=True)

    node, out = connect
    wf.connect(node, out, apply_xfm, 'inputspec.input_image')

    node, out = strat_pool.get_data("T1w_brain_template_funcreg")
    wf.connect(node, out, apply_xfm, 'inputspec.reference')

    node, out = strat_pool.get_data("from-bold_to-template_mode-image_xfm")
    wf.connect(node, out, apply_xfm, 'inputspec.transform')

    outputs = {
        f'space-template_{resource}': (apply_xfm, 'outputspec.output_image')
    }

    return (wf, outputs)


def warp_bold_mean_to_T1template(wf, cfg, strat_pool, pipe_num, opt=None):
    '''
    Node Block:
    {"name": "transform_bold_mean_to_T1template",
     "config": ["registration_workflows", "functional_registration",
                "func_registration_to_template"],
     "switch": ["run"],
     "option_key": "None",
     "option_val": "None",
     "inputs": [("desc-mean_bold",
                 "from-bold_to-template_mode-image_xfm"),
                "T1w_brain_template_funcreg"],
     "outputs": ["space-template_desc-mean_bold"]}
    '''

    xfm_prov = strat_pool.get_cpac_provenance(
        'from-bold_to-template_mode-image_xfm')
    reg_tool = check_prov_for_regtool(xfm_prov)

    num_cpus = cfg.pipeline_setup['system_config'][
        'max_cores_per_participant']

    num_ants_cores = cfg.pipeline_setup['system_config']['num_ants_threads']

    apply_xfm = apply_transform(f'warp_bold_mask_to_T1template_{pipe_num}',
                                reg_tool, time_series=False,
                                num_cpus=num_cpus,
                                num_ants_cores=num_ants_cores)

    if reg_tool == 'ants':
        apply_xfm.inputs.inputspec.interpolation = cfg.registration_workflows[
            'functional_registration']['func_registration_to_template'][
            'ANTs_pipelines']['interpolation']
    elif reg_tool == 'fsl':
        apply_xfm.inputs.inputspec.interpolation = cfg.registration_workflows[
            'functional_registration']['func_registration_to_template'][
            'FNIRT_pipelines']['interpolation']

    node, out = strat_pool.get_data("desc-mean_bold")
    wf.connect(node, out, apply_xfm, 'inputspec.input_image')

    node, out = strat_pool.get_data("T1w_brain_template_funcreg")
    wf.connect(node, out, apply_xfm, 'inputspec.reference')

    node, out = strat_pool.get_data("from-bold_to-template_mode-image_xfm")
    wf.connect(node, out, apply_xfm, 'inputspec.transform')

    outputs = {
        'space-template_desc-mean_bold':
            (apply_xfm, 'outputspec.output_image')
    }

    return (wf, outputs)


def warp_bold_mask_to_T1template(wf, cfg, strat_pool, pipe_num, opt=None):
    '''
    Node Block:
    {"name": "transform_bold_mask_to_T1template",
     "config": ["registration_workflows", "functional_registration",
                "func_registration_to_template"],
     "switch": ["run"],
     "option_key": "None",
     "option_val": "None",
     "inputs": [("space-bold_desc-brain_mask",
                 "from-bold_to-template_mode-image_xfm"),
                "T1w_brain_template_funcreg"],
     "outputs": ["space-template_desc-bold_mask"]}
    '''

    xfm_prov = strat_pool.get_cpac_provenance(
        'from-bold_to-template_mode-image_xfm')
    reg_tool = check_prov_for_regtool(xfm_prov)

    num_cpus = cfg.pipeline_setup['system_config'][
        'max_cores_per_participant']

    num_ants_cores = cfg.pipeline_setup['system_config']['num_ants_threads']

    apply_xfm = apply_transform(f'warp_bold_mask_to_T1template_{pipe_num}',
                                reg_tool, time_series=False,
                                num_cpus=num_cpus,
                                num_ants_cores=num_ants_cores)

    apply_xfm.inputs.inputspec.interpolation = "NearestNeighbor"

    node, out = strat_pool.get_data("space-bold_desc-brain_mask")
    wf.connect(node, out, apply_xfm, 'inputspec.input_image')

    node, out = strat_pool.get_data("T1w_brain_template_funcreg")
    wf.connect(node, out, apply_xfm, 'inputspec.reference')

    node, out = strat_pool.get_data("from-bold_to-template_mode-image_xfm")
    wf.connect(node, out, apply_xfm, 'inputspec.transform')

    outputs = {
        'space-template_desc-bold_mask':
            (apply_xfm, 'outputspec.output_image')
    }

    return (wf, outputs)


def warp_deriv_mask_to_T1template(wf, cfg, strat_pool, pipe_num, opt=None):
    '''Transform the BOLD mask to template space and to the resolution set for
    the derivative outputs.

    Node Block:
    {"name": "transform_bold_mask_to_T1template",
     "config": ["registration_workflows", "functional_registration",
                "func_registration_to_template"],
     "switch": ["run"],
     "option_key": "None",
     "option_val": "None",
     "inputs": [("space-bold_desc-brain_mask",
                 "from-bold_to-template_mode-image_xfm"),
                "T1w_brain_template_deriv"],
     "outputs": ["space-template_res-derivative_desc-bold_mask"]}
    '''

    xfm_prov = strat_pool.get_cpac_provenance(
        'from-bold_to-template_mode-image_xfm')
    reg_tool = check_prov_for_regtool(xfm_prov)

    num_cpus = cfg.pipeline_setup['system_config'][
        'max_cores_per_participant']

    num_ants_cores = cfg.pipeline_setup['system_config']['num_ants_threads']

    apply_xfm = apply_transform(f'warp_deriv_mask_to_T1template_{pipe_num}',
                                reg_tool, time_series=False,
                                num_cpus=num_cpus,
                                num_ants_cores=num_ants_cores)

    apply_xfm.inputs.inputspec.interpolation = "NearestNeighbor"

    node, out = strat_pool.get_data("space-bold_desc-brain_mask")
    wf.connect(node, out, apply_xfm, 'inputspec.input_image')

    node, out = strat_pool.get_data("T1w_brain_template_deriv")
    wf.connect(node, out, apply_xfm, 'inputspec.reference')

    node, out = strat_pool.get_data("from-bold_to-template_mode-image_xfm")
    wf.connect(node, out, apply_xfm, 'inputspec.transform')

    outputs = {
        f'space-template_res-derivative_desc-bold_mask':
            (apply_xfm, 'outputspec.output_image')
    }

    return (wf, outputs)


def warp_timeseries_to_EPItemplate(wf, cfg, strat_pool, pipe_num, opt=None):
    '''
    Node Block:
    {"name": "transform_timeseries_to_EPItemplate",
     "config": ["registration_workflows", "functional_registration",
                "func_registration_to_template"],
     "switch": ["run"],
     "option_key": ["target_template", "using"],
     "option_val": "EPI_template",
     "inputs": [(["desc-cleaned_bold", "desc-brain_bold",
                  "desc-preproc_bold", "bold"],
                 "from-bold_to-template_mode-image_xfm"),
                "EPI_template"],
     "outputs": ["space-template_desc-cleaned_bold",
                 "space-template_desc-brain_bold",
                 "space-template_desc-preproc_bold",
                 "space-template_bold"]}
    '''

    xfm_prov = strat_pool.get_cpac_provenance(
        'from-bold_to-template_mode-image_xfm')
    reg_tool = check_prov_for_regtool(xfm_prov)

    num_cpus = cfg.pipeline_setup['system_config'][
        'max_cores_per_participant']

    num_ants_cores = cfg.pipeline_setup['system_config']['num_ants_threads']

    apply_xfm = apply_transform('warp_ts_to_EPItemplate', reg_tool,
                                time_series=True, num_cpus=num_cpus,
                                num_ants_cores=num_ants_cores)

    if reg_tool == 'ants':
        apply_xfm.inputs.inputspec.interpolation = cfg.registration_workflows[
            'functional_registration']['func_registration_to_template'][
            'ANTs_pipelines']['interpolation']
    elif reg_tool == 'fsl':
        apply_xfm.inputs.inputspec.interpolation = cfg.registration_workflows[
            'functional_registration']['func_registration_to_template'][
            'FNIRT_pipelines']['interpolation']

    connect, resource = strat_pool.get_data(["desc-cleaned_bold",
                                             "desc-brain_bold",
                                             "desc-preproc_bold",
                                             "bold"],
                                            report_fetched=True)
    node, out = connect
    wf.connect(node, out, apply_xfm, 'inputspec.input_image')

    node, out = strat_pool.get_data("EPI_template")
    wf.connect(node, out, apply_xfm, 'inputspec.reference')

    node, out = strat_pool.get_data("from-bold_to-template_mode-image_xfm")
    wf.connect(node, out, apply_xfm, 'inputspec.transform')

    outputs = {
        f'space-template_{resource}': (apply_xfm, 'outputspec.output_image')
    }

    return (wf, outputs)<|MERGE_RESOLUTION|>--- conflicted
+++ resolved
@@ -2132,88 +2132,6 @@
     return (wf, outputs)
 
 
-<<<<<<< HEAD
-=======
-def bbr_coregistration(wf, cfg, strat_pool, pipe_num, opt=None):
-    '''
-    {"name": "bbr_coregistration",
-     "config": ["registration_workflows", "functional_registration",
-                "coregistration", "boundary_based_registration"],
-     "switch": ["run"],
-     "option_key": "None",
-     "option_val": "None",
-     "inputs": [("bold_coreg_input",
-                 "from-bold_to-T1w_mode-image_desc-linear_xfm",
-                 "space-bold_label-WM_mask"),
-                ("T1w",
-                 ["label-WM_probseg", "label-WM_mask"]),
-                "diffphase_dwell",
-                "diffphase_pedir",
-                ("despiked_fieldmap",
-                 "fieldmap_mask")],
-     "outputs": ["space-T1w_desc-mean_bold",
-                 "from-bold_to-T1w_mode-image_desc-linear_xfm"]}
-    '''
-
-    diff_complete = False
-    if strat_pool.check_rpool("despiked_fieldmap") and \
-            strat_pool.check_rpool("fieldmap_mask"):
-        diff_complete = True
-
-    func_to_anat_bbreg = create_bbregister_func_to_anat(diff_complete,
-                                                        f'func_to_anat_'
-                                                        f'bbreg_'
-                                                        f'{pipe_num}')
-    func_to_anat_bbreg.inputs.inputspec.bbr_schedule = \
-        cfg.registration_workflows['functional_registration'][
-            'coregistration']['boundary_based_registration']['bbr_schedule']
-
-    node, out = strat_pool.get_data('bold_coreg_input')
-    wf.connect(node, out, func_to_anat_bbreg, 'inputspec.func')
-
-    node, out = strat_pool.get_data('T1w')
-    wf.connect(node, out, func_to_anat_bbreg, 'inputspec.anat_skull')
-
-    node, out = strat_pool.get_data(
-        'from-bold_to-T1w_mode-image_desc-linear_xfm')
-    wf.connect(node, out,
-               func_to_anat_bbreg, 'inputspec.linear_reg_matrix')
-
-    if strat_pool.check_rpool('space-bold_label-WM_mask'):
-        node, out = strat_pool.get_data(["space-bold_label-WM_mask"])
-        wf.connect(node, out,
-                   func_to_anat_bbreg, 'inputspec.anat_wm_segmentation')
-    else: 
-        node, out = strat_pool.get_data(["label-WM_probseg", "label-WM_mask"])
-        wf.connect(node, out,
-                   func_to_anat_bbreg, 'inputspec.anat_wm_segmentation')
-
-    if diff_complete:
-        node, out = strat_pool.get_data('diffphase_dwell')
-        wf.connect(node, out,
-                   func_to_anat_bbreg, 'echospacing_input.echospacing')
-
-        node, out = strat_pool.get_data('diffphase_pedir')
-        wf.connect(node, out, func_to_anat_bbreg, 'pedir_input.pedir')
-
-        node, out = strat_pool.get_data("despiked_fieldmap")
-        wf.connect(node, out, func_to_anat_bbreg, 'inputspec.fieldmap')
-
-        node, out = strat_pool.get_data("fieldmap_mask")
-        wf.connect(node, out,
-                   func_to_anat_bbreg, 'inputspec.fieldmapmask')
-
-    outputs = {
-        'space-T1w_desc-mean_bold':
-            (func_to_anat_bbreg, 'outputspec.anat_func'),
-        'from-bold_to-T1w_mode-image_desc-linear_xfm':
-            (func_to_anat_bbreg, 'outputspec.func_to_anat_linear_xfm')
-    }
-
-    return (wf, outputs)
-
-
->>>>>>> 9efbbbf3
 def create_func_to_T1template_xfm(wf, cfg, strat_pool, pipe_num, opt=None):
     '''Condense the BOLD-to-T1 coregistration transform and the T1-to-template
     transform into one transform matrix.
