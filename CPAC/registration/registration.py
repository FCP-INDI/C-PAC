from CPAC.pipeline import nipype_pipeline_engine as pe
import nipype.interfaces.utility as util
import nipype.interfaces.afni as afni
import nipype.interfaces.fsl as fsl
import nipype.interfaces.ants as ants
import nipype.interfaces.afni as afni

from nipype.interfaces.afni import utils as afni_utils

import nipype.interfaces.c3 as c3


from CPAC.anat_preproc.lesion_preproc import create_lesion_preproc

from CPAC.func_preproc.utils import chunk_ts, split_ts_chunks

from CPAC.registration.utils import seperate_warps_list, \
                                    check_transforms, \
                                    generate_inverse_transform_flags, \
                                    single_ants_xfm_to_list, \
                                    interpolation_string, \
                                    change_itk_transform_type, \
                                    hardcoded_reg, \
                                    run_ants_apply_warp, \
                                    run_c3d, \
                                    run_c4d

from CPAC.utils.interfaces.fsl import Merge as fslMerge
from CPAC.utils.utils import check_prov_for_regtool


def apply_transform(wf_name, reg_tool, time_series=False, multi_input=False,
                    num_cpus=1, num_ants_cores=1):

    if not reg_tool:
        raise Exception("\n[!] Developer info: the 'reg_tool' parameter sent "
                        f"to the 'apply_transform' node for '{wf_name}' is "
                        f"empty.\n")

    wf = pe.Workflow(name=wf_name)

    inputNode = pe.Node(
        util.IdentityInterface(fields=['input_image',
                                       'reference',
                                       'transform',
                                       'interpolation']),
        name='inputspec')

    outputNode = pe.Node(
        util.IdentityInterface(fields=['output_image']),
        name='outputspec')

    if int(num_cpus) > 1 and time_series:
        # parallelize time series warp application
        # we need the node to be a MapNode to feed in the list of functional
        # time series chunks
        multi_input = True

    if reg_tool == 'ants':

        if multi_input:
            apply_warp = pe.MapNode(interface=ants.ApplyTransforms(),
                                    name=f'apply_warp_{wf_name}',
                                    iterfield=['input_image'],
                                    mem_gb=0.7,
                                    mem_x=(1708448960473801 /
                                           151115727451828646838272,
                                           'input_image'))
        else:
            apply_warp = pe.Node(interface=ants.ApplyTransforms(),
                                 name=f'apply_warp_{wf_name}',
                                 mem_gb=0.7,
                                 mem_x=(1708448960473801 /
                                        151115727451828646838272,
                                        'input_image'))

        apply_warp.inputs.dimension = 3
        apply_warp.interface.num_threads = int(num_ants_cores)

        if time_series:
            apply_warp.inputs.input_image_type = 3

        wf.connect(inputNode, 'reference', apply_warp, 'reference_image')

        interp_string = pe.Node(util.Function(input_names=['interpolation',
                                                           'reg_tool'],
                                              output_names=['interpolation'],
                                              function=interpolation_string),
                                name=f'interp_string',
                                mem_gb=2.5)
        interp_string.inputs.reg_tool = reg_tool

        wf.connect(inputNode, 'interpolation', interp_string, 'interpolation')
        wf.connect(interp_string, 'interpolation',
                   apply_warp, 'interpolation')

        ants_xfm_list = \
            pe.Node(util.Function(input_names=['transform'],
                                  output_names=['transform_list'],
                                  function=single_ants_xfm_to_list),
                    name=f'single_ants_xfm_to_list',
                    mem_gb=2.5)

        wf.connect(inputNode, 'transform', ants_xfm_list, 'transform')
        wf.connect(ants_xfm_list, 'transform_list', apply_warp, 'transforms')

        # parallelize the apply warp, if multiple CPUs, and it's a time
        # series!
        if int(num_cpus) > 1 and time_series:

            chunk_imports = ['import nibabel as nb']
            chunk = pe.Node(util.Function(input_names=['func_file',
                                                       'n_chunks',
                                                       'chunk_size'],
                                     output_names=['TR_ranges'],
                                     function=chunk_ts,
                                     imports=chunk_imports),
                            name=f'chunk_{wf_name}',
                            mem_gb=2.5)

            #chunk.inputs.n_chunks = int(num_cpus)

            # 10-TR sized chunks
            chunk.inputs.chunk_size = 10

            wf.connect(inputNode, 'input_image', chunk, 'func_file')

            split_imports = ['import os', 'import subprocess']
            split = pe.Node(util.Function(input_names=['func_file',
                                                       'tr_ranges'],
                                     output_names=['split_funcs'],
                                     function=split_ts_chunks,
                                     imports=split_imports),
                            name=f'split_{wf_name}',
                            mem_gb=2.5)

            wf.connect(inputNode, 'input_image', split, 'func_file')
            wf.connect(chunk, 'TR_ranges', split, 'tr_ranges')

            wf.connect(split, 'split_funcs', apply_warp, 'input_image')

            func_concat = pe.Node(interface=afni_utils.TCat(),
                                  name=f'func_concat_{wf_name}',
                                  mem_gb=2.5)
            func_concat.inputs.outputtype = 'NIFTI_GZ'

            wf.connect(apply_warp, 'output_image', func_concat, 'in_files')

            wf.connect(func_concat, 'out_file', outputNode, 'output_image')

        else:
            wf.connect(inputNode, 'input_image', apply_warp, 'input_image')
            wf.connect(apply_warp, 'output_image', outputNode, 'output_image')

    elif reg_tool == 'fsl':

        if multi_input:
            apply_warp = pe.MapNode(interface=fsl.ApplyWarp(),
                                    name=f'fsl_apply_warp',
                                    iterfield=['in_file'],
                                    mem_gb=2.5)
        else:
            apply_warp = pe.Node(interface=fsl.ApplyWarp(),
                                 name='fsl_apply_warp',
                                 mem_gb=2.5)

        interp_string = pe.Node(util.Function(input_names=['interpolation',
                                                           'reg_tool'],
                                              output_names=['interpolation'],
                                              function=interpolation_string),
                                name=f'interp_string',
                                mem_gb=2.5)
        interp_string.inputs.reg_tool = reg_tool

        wf.connect(inputNode, 'interpolation', interp_string, 'interpolation')
        wf.connect(interp_string, 'interpolation', apply_warp, 'interp')

        # mni to t1
        wf.connect(inputNode, 'reference', apply_warp, 'ref_file')

        # NOTE: C-PAC now converts all FSL xfm's to .nii, so even if the
        #       inputNode 'transform' is a linear xfm, it's a .nii and must
        #       go in as a warpfield file
        wf.connect(inputNode, 'transform', apply_warp, 'field_file')

        # parallelize the apply warp, if multiple CPUs, and it's a time
        # series!
        if int(num_cpus) > 1 and time_series:

            chunk_imports = ['import nibabel as nb']
            chunk = pe.Node(util.Function(input_names=['func_file',
                                                       'n_chunks',
                                                       'chunk_size'],
                                     output_names=['TR_ranges'],
                                     function=chunk_ts,
                                     imports=chunk_imports),
                            name=f'chunk_{wf_name}',
                            mem_gb=2.5)

            #chunk.inputs.n_chunks = int(num_cpus)

            # 10-TR sized chunks
            chunk.inputs.chunk_size = 10

            wf.connect(inputNode, 'input_image', chunk, 'func_file')

            split_imports = ['import os', 'import subprocess']
            split = pe.Node(util.Function(input_names=['func_file',
                                                       'tr_ranges'],
                                     output_names=['split_funcs'],
                                     function=split_ts_chunks,
                                     imports=split_imports),
                            name=f'split_{wf_name}',
                            mem_gb=2.5)

            wf.connect(inputNode, 'input_image', split, 'func_file')
            wf.connect(chunk, 'TR_ranges', split, 'tr_ranges')

            wf.connect(split, 'split_funcs', apply_warp, 'in_file')

            func_concat = pe.Node(interface=afni_utils.TCat(),
                                  name=f'func_concat{wf_name}')
            func_concat.inputs.outputtype = 'NIFTI_GZ'

            wf.connect(apply_warp, 'out_file', func_concat, 'in_files')

            wf.connect(func_concat, 'out_file', outputNode, 'output_image')

        else:
            wf.connect(inputNode, 'input_image', apply_warp, 'in_file')
            wf.connect(apply_warp, 'out_file', outputNode, 'output_image')

    return wf


def transform_derivative(wf_name, label, reg_tool, num_cpus, num_ants_cores,
                         ants_interp=None, fsl_interp=None, opt=None):
    '''Transform output derivatives to template space.

    This function is designed for use with the NodeBlock connection engine.
    '''

    wf = pe.Workflow(name=wf_name)

    inputnode = pe.Node(util.IdentityInterface(fields=['in_file',
                                                       'reference',
                                                       'transform']),
                        name='inputspec')

    multi_input = False
    if 'statmap' in label:
        multi_input = True

    stack = False
    if 'correlations' in label:
        stack = True

    apply_xfm = apply_transform(f'warp_{label}_to_template', reg_tool,
                                time_series=stack,
                                multi_input=multi_input,
                                num_cpus=num_cpus,
                                num_ants_cores=num_ants_cores)

    if reg_tool == 'ants':
        apply_xfm.inputs.inputspec.interpolation = ants_interp
    elif reg_tool == 'fsl':
        apply_xfm.inputs.inputspec.interpolation = fsl_interp

    wf.connect(inputnode, 'in_file', apply_xfm, 'inputspec.input_image')
    wf.connect(inputnode, 'reference', apply_xfm, 'inputspec.reference')
    wf.connect(inputnode, 'transform', apply_xfm, 'inputspec.transform')

    outputnode = pe.Node(util.IdentityInterface(fields=['out_file']),
                         name='outputspec')

    wf.connect(apply_xfm, 'outputspec.output_image', outputnode, 'out_file')

    return wf


def convert_pedir(pedir):
    '''FSL Flirt requires pedir input encoded as an int'''
    conv_dct = {'x': 1, 'y': 2, 'z': 3, 'x-': -1, 'y-': -2, 'z-': -3,
                'i': 1, 'j': 2, 'k': 3, 'i-': -1, 'j-': -2, 'k-': -3,
                '-x': -1, '-i': -1, '-y': -2,
                '-j': -2, '-z': -3, '-k': -3}

    if isinstance(pedir, bytes):
        pedir = pedir.decode()
    if not isinstance(pedir, str):
        raise Exception("\n\nPhase-encoding direction must be a "
                        "string value.\n\nValue: {0}"
                        "\n\n".format(pedir))
    if pedir not in conv_dct.keys():
        raise Exception("\n\nInvalid phase-encoding direction "
                        "entered: {0}\n\n".format(pedir))
    return conv_dct[pedir]


def create_fsl_flirt_linear_reg(name='fsl_flirt_linear_reg'):

    linear_register = pe.Workflow(name=name)

    inputspec = pe.Node(util.IdentityInterface(fields=['input_brain',
                                                       'reference_brain',
                                                       'interp',
                                                       'ref_mask']),
                        name='inputspec')

    outputspec = pe.Node(util.IdentityInterface(fields=['output_brain',
                                                        'linear_xfm',
                                                        'invlinear_xfm']),
                         name='outputspec')

    linear_reg = pe.Node(interface=fsl.FLIRT(), name='linear_reg_0')
    linear_reg.inputs.cost = 'corratio'

    inv_flirt_xfm = pe.Node(interface=fsl.utils.ConvertXFM(),
                            name='inv_linear_reg0_xfm')
    inv_flirt_xfm.inputs.invert_xfm = True

    linear_register.connect(inputspec, 'input_brain',
                            linear_reg, 'in_file')

    linear_register.connect(inputspec, 'reference_brain',
                            linear_reg, 'reference')

    linear_register.connect(inputspec, 'interp',
                            linear_reg, 'interp')

    linear_register.connect(linear_reg, 'out_file',
                            outputspec, 'output_brain')

    linear_register.connect(linear_reg, 'out_matrix_file',
                            inv_flirt_xfm, 'in_file')

    linear_register.connect(inv_flirt_xfm, 'out_file',
                            outputspec, 'invlinear_xfm')

    linear_register.connect(linear_reg, 'out_matrix_file',
                            outputspec, 'linear_xfm')

    return linear_register


def create_fsl_fnirt_nonlinear_reg(name='fsl_fnirt_nonlinear_reg'):
    """
    Performs non-linear registration of an input file to a reference file
    using FSL FNIRT.

    Parameters
    ----------
    name : string, optional
        Name of the workflow.

    Returns
    -------
    nonlinear_register : nipype.pipeline.engine.Workflow

    Notes
    -----

    Workflow Inputs::

        inputspec.input_skull : string (nifti file)
            File of input brain with skull
        inputspec.reference_skull : string (nifti file)
            Target brain with skull to normalize to
        inputspec.fnirt_config : string (fsl fnirt config file)
            Configuration file containing parameters that can be
            specified in fnirt
    Workflow Outputs::

        outputspec.output_brain : string (nifti file)
            Normalizion of input brain file
        outputspec.nonlinear_xfm : string
            Nonlinear field coefficients file of nonlinear transformation

    Registration Procedure:

    1. Perform a nonlinear registration on an input file to the
       reference file utilizing affine transformation from the previous
       step as a starting point.
    2. Invert the affine transformation to provide the user a
       transformation (affine only) from the space of the reference
       file to the input file.

    Workflow Graph:

    .. image:: ../images/nonlinear_register.dot.png
        :width: 500

    Detailed Workflow Graph:
    .. image:: ../images/nonlinear_register_detailed.dot.png
        :width: 500
    """

    nonlinear_register = pe.Workflow(name=name)

    inputspec = pe.Node(util.IdentityInterface(fields=['input_brain',
                                                       'input_skull',
                                                       'reference_brain',
                                                       'reference_skull',
                                                       'interp',
                                                       'ref_mask',
                                                       'linear_aff',
                                                       'fnirt_config']),
                        name='inputspec')

    outputspec = pe.Node(util.IdentityInterface(fields=['output_brain',
                                                        'nonlinear_xfm']),
                         name='outputspec')

    nonlinear_reg = pe.Node(interface=fsl.FNIRT(),
                            name='nonlinear_reg_1')

    nonlinear_reg.inputs.fieldcoeff_file = True
    nonlinear_reg.inputs.jacobian_file = True

    brain_warp = pe.Node(interface=fsl.ApplyWarp(),
                         name='brain_warp')

    nonlinear_register.connect(inputspec, 'input_skull',
                               nonlinear_reg, 'in_file')

    nonlinear_register.connect(inputspec, 'reference_skull',
                               nonlinear_reg, 'ref_file')

    nonlinear_register.connect(inputspec, 'interp',
                               brain_warp, 'interp')

    nonlinear_register.connect(inputspec, 'ref_mask',
                               nonlinear_reg, 'refmask_file')

    # FNIRT parameters are specified by FSL config file
    # ${FSLDIR}/etc/flirtsch/TI_2_MNI152_2mm.cnf (or user-specified)
    nonlinear_register.connect(inputspec, 'fnirt_config',
                               nonlinear_reg, 'config_file')

    nonlinear_register.connect(inputspec, 'linear_aff',
                               nonlinear_reg, 'affine_file')

    nonlinear_register.connect(nonlinear_reg, 'fieldcoeff_file',
                               outputspec, 'nonlinear_xfm')

    nonlinear_register.connect(inputspec, 'input_brain',
                               brain_warp, 'in_file')

    nonlinear_register.connect(nonlinear_reg, 'fieldcoeff_file',
                               brain_warp, 'field_file')

    nonlinear_register.connect(inputspec, 'reference_brain',
                               brain_warp, 'ref_file')

    nonlinear_register.connect(brain_warp, 'out_file',
                               outputspec, 'output_brain')

    return nonlinear_register


def create_fsl_fnirt_nonlinear_reg_nhp(name='fsl_fnirt_nonlinear_reg_nhp'):
    """
    Performs non-linear registration of an input file to a reference file
    using FSL FNIRT.

    Parameters
    ----------
    name : string, optional
        Name of the workflow.

    Returns
    -------
    nonlinear_register : nipype.pipeline.engine.Workflow

    Notes
    -----

    Workflow Inputs::

        inputspec.input_skull : string (nifti file)
            File of input brain with skull
        inputspec.reference_skull : string (nifti file)
            Target brain with skull to normalize to
        inputspec.fnirt_config : string (fsl fnirt config file)
            Configuration file containing parameters that can be
            specified in fnirt
    Workflow Outputs::

        outputspec.output_brain : string (nifti file)
            Normalizion of input brain file
        outputspec.nonlinear_xfm : string
            Nonlinear field coefficients file of nonlinear transformation
        outputspec.nonlinear_warp : string
            Nonlinear output file with warp field

    Registration Procedure:

    1. Perform a nonlinear registration on an input file to the
       reference file utilizing affine transformation from the previous
       step as a starting point.
    2. Invert the affine transformation to provide the user a
       transformation (affine only) from the space of the reference
       file to the input file.

    Workflow Graph:

    .. image:: ../images/nonlinear_register.dot.png
        :width: 500

    Detailed Workflow Graph:
    .. image:: ../images/nonlinear_register_detailed.dot.png
        :width: 500
    """

    nonlinear_register = pe.Workflow(name=name)

    inputspec = pe.Node(util.IdentityInterface(fields=['input_brain',
                                                       'input_skull',
                                                       'reference_brain',
                                                       'reference_skull',
                                                       'interp',
                                                       'ref_mask',
                                                       'linear_aff',
                                                       'fnirt_config']),
                        name='inputspec')

    outputspec = pe.Node(util.IdentityInterface(fields=['output_brain',
                                                        'output_head',
                                                        'output_mask',
                                                        'output_biasfield',
                                                        'nonlinear_xfm',
                                                        'nonlinear_warp']),
                         name='outputspec')

    nonlinear_reg = pe.Node(interface=fsl.FNIRT(),
                            name='nonlinear_reg_1')

    nonlinear_reg.inputs.fieldcoeff_file = True
    nonlinear_reg.inputs.jacobian_file = True
    nonlinear_reg.inputs.field_file = True

    nonlinear_register.connect(inputspec, 'input_skull',
                               nonlinear_reg, 'in_file')

    nonlinear_register.connect(inputspec, 'reference_skull',
                               nonlinear_reg, 'ref_file')

    nonlinear_register.connect(inputspec, 'ref_mask',
                               nonlinear_reg, 'refmask_file')

    nonlinear_register.connect(inputspec, 'fnirt_config',
                               nonlinear_reg, 'config_file')

    nonlinear_register.connect(inputspec, 'linear_aff',
                               nonlinear_reg, 'affine_file')

    brain_warp = pe.Node(interface=fsl.ApplyWarp(),
                         name='brain_warp')
    brain_warp.inputs.interp = 'nn'
    brain_warp.inputs.relwarp = True

    nonlinear_register.connect(inputspec, 'input_brain',
                               brain_warp, 'in_file')

    nonlinear_register.connect(nonlinear_reg, 'field_file',
                               brain_warp, 'field_file')

    nonlinear_register.connect(inputspec, 'reference_skull',
                               brain_warp, 'ref_file')

    head_warp = pe.Node(interface=fsl.ApplyWarp(),
                         name='head_warp')
    head_warp.inputs.interp = 'spline'
    head_warp.inputs.relwarp = True

    nonlinear_register.connect(inputspec, 'input_brain',
                               head_warp, 'in_file')

    nonlinear_register.connect(nonlinear_reg, 'field_file',
                               head_warp, 'field_file')

    nonlinear_register.connect(inputspec, 'reference_skull',
                               head_warp, 'ref_file')

    mask_warp = pe.Node(interface=fsl.ApplyWarp(),
                         name='mask_warp')
    mask_warp.inputs.interp = 'nn'
    mask_warp.inputs.relwarp = True

    nonlinear_register.connect(inputspec, 'input_brain',
                               mask_warp, 'in_file')

    nonlinear_register.connect(nonlinear_reg, 'field_file',
                               mask_warp, 'field_file')

    nonlinear_register.connect(inputspec, 'reference_skull',
                               mask_warp, 'ref_file')

    biasfield_warp = pe.Node(interface=fsl.ApplyWarp(),
                         name='biasfield_warp')
    biasfield_warp.inputs.interp = 'spline'
    biasfield_warp.inputs.relwarp = True

    nonlinear_register.connect(inputspec, 'input_brain',
                               biasfield_warp, 'in_file')

    nonlinear_register.connect(nonlinear_reg, 'field_file',
                               biasfield_warp, 'field_file')

    nonlinear_register.connect(inputspec, 'reference_skull',
                               biasfield_warp, 'ref_file')

    nonlinear_register.connect(nonlinear_reg, 'fieldcoeff_file',
                               outputspec, 'nonlinear_xfm')

    nonlinear_register.connect(nonlinear_reg, 'field_file',
                               outputspec, 'nonlinear_warp')

    nonlinear_register.connect(brain_warp, 'out_file',
                               outputspec, 'output_brain')

    nonlinear_register.connect(head_warp, 'out_file',
                               outputspec, 'output_head')

    nonlinear_register.connect(mask_warp, 'out_file',
                               outputspec, 'output_mask')

    nonlinear_register.connect(biasfield_warp, 'out_file',
                               outputspec, 'output_biasfield')

    return nonlinear_register


def create_register_func_to_anat(config, phase_diff_distcor=False,
                                 name='register_func_to_anat'):

    """
    Registers a functional scan in native space to anatomical space using a
    linear transform and does not include bbregister.

    Parameters
    ----------
    config : configuration, mandatory
        Pipeline configuration.
    fieldmap_distortion : bool, optional
        If field map-based distortion correction is being run, FLIRT should
        take in the appropriate field map-related inputs.
    name : string, optional
        Name of the workflow.

    Returns
    -------
    create_register_func_to_anat : nipype.pipeline.engine.Workflow

    Notes
    -----

    Workflow Inputs::

        inputspec.func : string (nifti file)
            Input functional scan to be registered to anatomical space
        inputspec.anat : string (nifti file)
            Corresponding anatomical scan of subject
        inputspec.interp : string
            Type of interpolation to use
            ('trilinear' or 'nearestneighbour' or 'sinc')

    Workflow Outputs::

        outputspec.func_to_anat_linear_xfm_nobbreg : string (mat file)
            Affine transformation from functional to anatomical native space
        outputspec.anat_func_nobbreg : string (nifti file)
            Functional scan registered to anatomical space
    """
    register_func_to_anat = pe.Workflow(name=name)

    inputspec = pe.Node(util.IdentityInterface(fields=['func',
                                                       'anat',
                                                       'dof',
                                                       'interp',
                                                       'fieldmap',
                                                       'fieldmapmask']),
                        name='inputspec')

    inputNode_echospacing = pe.Node(
        util.IdentityInterface(fields=['echospacing']),
        name='echospacing_input')

    inputNode_pedir = pe.Node(util.IdentityInterface(fields=['pedir']),
                              name='pedir_input')

    outputspec = pe.Node(util.IdentityInterface(
        fields=['func_to_anat_linear_xfm_nobbreg', 'anat_func_nobbreg']),
        name='outputspec')

    linear_reg = pe.Node(interface=fsl.FLIRT(),
                         name='linear_func_to_anat')

    linear_reg.inputs.interp = config.registration_workflows['functional_registration']['coregistration']['interpolation']
    linear_reg.inputs.cost = config.registration_workflows['functional_registration']['coregistration']['cost']
    linear_reg.inputs.dof = config.registration_workflows['functional_registration']['coregistration']['dof']
    if config.registration_workflows['functional_registration']['coregistration']['arguments'] is not None:
        linear_reg.inputs.args = config.registration_workflows['functional_registration']['coregistration']['arguments']

    # if fieldmap_distortion:

<<<<<<< HEAD
=======
    def convert_pedir(pedir):
        # FSL Flirt requires pedir input encoded as an int
        conv_dct = {'x': 1, 'y': 2, 'z': 3, 'x-': -1, 'y-': -2, 'z-': -3,
                    'i': 1, 'j': 2, 'k': 3, 'i-': -1, 'j-': -2, 'k-': -3,
                    '-x': -1, '-i': -1, '-y': -2,
                    '-j': -2, '-z': -3, '-k': -3}

        if isinstance(pedir, bytes):
            pedir = pedir.decode()
        if not isinstance(pedir, str):
            raise Exception("\n\nPhase-encoding direction must be a "
                            "string value.\n\nValue: {0}"
                            "\n\n".format(pedir))
        if pedir not in conv_dct.keys():
            raise Exception("\n\nInvalid phase-encoding direction "
                            "entered: {0}\n\n".format(pedir))
        return conv_dct[pedir]

>>>>>>> 2ff531a2
    if phase_diff_distcor:
        register_func_to_anat.connect(
            inputNode_pedir, ('pedir', convert_pedir),
            linear_reg, 'pedir')
        register_func_to_anat.connect(inputspec, 'fieldmap',
                                      linear_reg, 'fieldmap')
        register_func_to_anat.connect(inputspec, 'fieldmapmask',
                                      linear_reg, 'fieldmapmask')
        register_func_to_anat.connect(inputNode_echospacing, 'echospacing',
                                      linear_reg, 'echospacing')

    register_func_to_anat.connect(inputspec, 'func', linear_reg, 'in_file')

    register_func_to_anat.connect(inputspec, 'anat', linear_reg, 'reference')

    register_func_to_anat.connect(inputspec, 'dof', linear_reg, 'dof')

    register_func_to_anat.connect(inputspec, 'interp', linear_reg, 'interp')

    register_func_to_anat.connect(linear_reg, 'out_matrix_file',
                                  outputspec,
                                  'func_to_anat_linear_xfm_nobbreg')

    register_func_to_anat.connect(linear_reg, 'out_file',
                                  outputspec, 'anat_func_nobbreg')

    return register_func_to_anat


def create_register_func_to_anat_use_T2(config, name='register_func_to_anat_use_T2'):
    # for monkey data
    # ref: https://github.com/DCAN-Labs/dcan-macaque-pipeline/blob/master/fMRIVolume/GenericfMRIVolumeProcessingPipeline.sh#L287-L295
    # https://github.com/HechengJin0/dcan-macaque-pipeline/blob/master/fMRIVolume/GenericfMRIVolumeProcessingPipeline.sh#L524-L535

    """
    Registers a functional scan in native space to anatomical space using a
    linear transform and does not include bbregister, use T1 and T2 image.

    Parameters
    ----------
    config : configuration, mandatory
        Pipeline configuration.
    name : string, optional
        Name of the workflow.

    Returns
    -------
    create_register_func_to_anat_use_T2 : nipype.pipeline.engine.Workflow

    Notes
    -----

    Workflow Inputs::

        inputspec.func : string (nifti file)
            Input functional scan to be registered to anatomical space
        inputspec.anat : string (nifti file)
            Corresponding anatomical scan of subject

    Workflow Outputs::

        outputspec.func_to_anat_linear_xfm_nobbreg : string (mat file)
            Affine transformation from functional to anatomical native space
        outputspec.anat_func_nobbreg : string (nifti file)
            Functional scan registered to anatomical space
    """


    register_func_to_anat_use_T2 = pe.Workflow(name=name)

    inputspec = pe.Node(util.IdentityInterface(fields=['func',
                                                       'T1_brain',
                                                       'T2_head',
                                                       'T2_brain']),
                        name='inputspec')

    outputspec = pe.Node(util.IdentityInterface(fields=['func_to_anat_linear_xfm_nobbreg',
                                                        'func_to_anat_linear_warp_nobbreg',
                                                        'anat_func_nobbreg']),
                                                        name='outputspec')

    # ${FSLDIR}/bin/flirt -interp spline -dof 6 -in ${fMRIFolder}/${ScoutName}_gdc -ref ${T1wFolder}/${T2wRestoreImage} -omat "$fMRIFolder"/Scout2T2w.mat -out ${fMRIFolder}/Scout2T2w.nii.gz -searchrx -30 30 -searchry -30 30 -searchrz -30 30 -cost mutualinfo
    linear_reg_func_to_t2 = pe.Node(interface=fsl.FLIRT(),
                         name='linear_reg_func_to_t2')
    linear_reg_func_to_t2.inputs.interp = 'spline'
    linear_reg_func_to_t2.inputs.cost = 'mutualinfo'
    linear_reg_func_to_t2.inputs.dof = 6
    linear_reg_func_to_t2.inputs.searchr_x = [30, 30]
    linear_reg_func_to_t2.inputs.searchr_y = [30, 30]
    linear_reg_func_to_t2.inputs.searchr_z = [30, 30]

    register_func_to_anat_use_T2.connect(inputspec, 'func', linear_reg_func_to_t2, 'in_file')

    register_func_to_anat_use_T2.connect(inputspec, 'T2_head', linear_reg_func_to_t2, 'reference')

    # ${FSLDIR}/bin/convert_xfm -omat "$fMRIFolder"/T2w2Scout.mat -inverse "$fMRIFolder"/Scout2T2w.mat
    invt = pe.Node(interface=fsl.ConvertXFM(), name='convert_xfm')
    invt.inputs.invert_xfm = True

    register_func_to_anat_use_T2.connect(linear_reg_func_to_t2, 'out_matrix_file', invt, 'in_file')

    # ${FSLDIR}/bin/applywarp --interp=nn -i ${T1wFolder}/${T2wRestoreImageBrain} -r ${fMRIFolder}/${ScoutName}_gdc --premat="$fMRIFolder"/T2w2Scout.mat -o ${fMRIFolder}/Scout_brain_mask.nii.gz
    anat_to_func = pe.Node(interface=fsl.ApplyWarp(),
                           name='anat_to_func')
    anat_to_func.inputs.interp = 'nn'

    register_func_to_anat_use_T2.connect(inputspec, 'T2_brain', anat_to_func, 'in_file')
    register_func_to_anat_use_T2.connect(inputspec, 'func', anat_to_func, 'ref_file')
    register_func_to_anat_use_T2.connect(invt, 'out_file', anat_to_func, 'premat')

    # ${FSLDIR}/bin/fslmaths ${fMRIFolder}/Scout_brain_mask.nii.gz -bin ${fMRIFolder}/Scout_brain_mask.nii.gz
    func_brain_mask = pe.Node(interface=fsl.maths.MathsCommand(),
                                  name=f'func_brain_mask')
    func_brain_mask.inputs.args = '-bin'

    register_func_to_anat_use_T2.connect(anat_to_func, 'out_file', func_brain_mask, 'in_file')

    # ${FSLDIR}/bin/fslmaths ${fMRIFolder}/${ScoutName}_gdc -mas ${fMRIFolder}/Scout_brain_mask.nii.gz ${fMRIFolder}/Scout_brain_dc.nii.gz
    func_brain = pe.Node(interface=fsl.MultiImageMaths(),
                                  name='func_brain')
    func_brain.inputs.op_string = "-mas %s "

    register_func_to_anat_use_T2.connect(inputspec, 'func', func_brain, 'in_file')
    register_func_to_anat_use_T2.connect(func_brain_mask, 'out_file', func_brain, 'operand_files')

    # ## re-registering the maked brain to the T1 brain:
    # ${FSLDIR}/bin/flirt -interp spline -dof 6 -in ${fMRIFolder}/Scout_brain_dc.nii.gz -ref ${T1wFolder}/${T1wRestoreImageBrain} -omat "$fMRIFolder"/${ScoutName}_gdc2T1w_init.mat -out ${fMRIFolder}/${ScoutName}_gdc2T1w_brain_init -searchrx -30 30 -searchry -30 30 -searchrz -30 30 -cost mutualinfo
    linear_reg_func_to_t1 = pe.Node(interface=fsl.FLIRT(),
                         name='linear_reg_func_to_t1')
    linear_reg_func_to_t1.inputs.interp = 'spline'
    linear_reg_func_to_t1.inputs.cost = 'mutualinfo'
    linear_reg_func_to_t1.inputs.dof = 6
    linear_reg_func_to_t1.inputs.searchr_x = [30, 30]
    linear_reg_func_to_t1.inputs.searchr_y = [30, 30]
    linear_reg_func_to_t1.inputs.searchr_z = [30, 30]

    register_func_to_anat_use_T2.connect(func_brain, 'out_file', linear_reg_func_to_t1, 'in_file')

    register_func_to_anat_use_T2.connect(inputspec, 'T1_brain', linear_reg_func_to_t1, 'reference')

    # #taking out warpfield as it is not being made without a fieldmap.
    # ${FSLDIR}/bin/convertwarp --relout --rel -r ${T1wFolder}/${T2wRestoreImage} --postmat=${fMRIFolder}/${ScoutName}_gdc2T1w_init.mat -o ${fMRIFolder}/${ScoutName}_gdc2T1w_init_warp
    convert_warp = pe.Node(interface=fsl.ConvertWarp(), name='convert_warp')

    convert_warp.inputs.out_relwarp = True
    convert_warp.inputs.relwarp = True

    register_func_to_anat_use_T2.connect(linear_reg_func_to_t1, 'out_matrix_file', convert_warp, 'postmat')

    register_func_to_anat_use_T2.connect(inputspec, 'T2_head', convert_warp, 'reference')


    register_func_to_anat_use_T2.connect(linear_reg_func_to_t1, 'out_matrix_file',
                                         outputspec,
                                         'func_to_anat_linear_xfm_nobbreg')

    register_func_to_anat_use_T2.connect(convert_warp, 'out_file',
                                         outputspec,
                                         'func_to_anat_linear_warp_nobbreg')

    register_func_to_anat_use_T2.connect(linear_reg_func_to_t1, 'out_file',
                                         outputspec, 'anat_func_nobbreg')

    return register_func_to_anat_use_T2


def create_bbregister_func_to_anat(phase_diff_distcor=False,
                                   name='bbregister_func_to_anat'):

    """
    Registers a functional scan in native space to structural.  This is
    meant to be used after create_nonlinear_register() has been run and
    relies on some of it's outputs.

    Parameters
    ----------
    fieldmap_distortion : bool, optional
        If field map-based distortion correction is being run, FLIRT should
        take in the appropriate field map-related inputs.
    name : string, optional
        Name of the workflow.

    Returns
    -------
    register_func_to_anat : nipype.pipeline.engine.Workflow

    Notes
    -----

    Workflow Inputs::

        inputspec.func : string (nifti file)
            Input functional scan to be registered to MNI space
        inputspec.anat : string (nifti file)
            Corresponding full-head or brain scan of subject
        inputspec.linear_reg_matrix : string (mat file)
            Affine matrix from linear functional to anatomical registration
        inputspec.anat_wm_segmentation : string (nifti file)
            White matter segmentation probability mask in anatomical space
        inputspec.bbr_schedule : string (.sch file)
            Boundary based registration schedule file for flirt command

    Workflow Outputs::

        outputspec.func_to_anat_linear_xfm : string (mat file)
            Affine transformation from functional to anatomical native space
        outputspec.anat_func : string (nifti file)
            Functional data in anatomical space
    """

    register_bbregister_func_to_anat = pe.Workflow(name=name)

    inputspec = pe.Node(util.IdentityInterface(fields=['func',
                                                       'anat',
                                                       'linear_reg_matrix',
                                                       'anat_wm_segmentation',
                                                       'bbr_schedule',
                                                       'bbr_wm_mask_args',
                                                       'fieldmap',
                                                       'fieldmapmask']),
                        name='inputspec')

    inputNode_echospacing = pe.Node(
        util.IdentityInterface(fields=['echospacing']),
        name='echospacing_input')

    inputNode_pedir = pe.Node(util.IdentityInterface(fields=['pedir']),
                              name='pedir_input')

    outputspec = pe.Node(util.IdentityInterface(
        fields=['func_to_anat_linear_xfm', 'anat_func']), name='outputspec')

    wm_bb_mask = pe.Node(interface=fsl.ImageMaths(),
                         name='wm_bb_mask')

    register_bbregister_func_to_anat.connect(
        inputspec, 'bbr_wm_mask_args',
        wm_bb_mask, 'op_string')

    register_bbregister_func_to_anat.connect(inputspec,
                                             'anat_wm_segmentation',
                                             wm_bb_mask, 'in_file')

    def bbreg_args(bbreg_target):
        return '-cost bbr -wmseg ' + bbreg_target

    bbreg_func_to_anat = pe.Node(interface=fsl.FLIRT(),
                                 name='bbreg_func_to_anat')
    bbreg_func_to_anat.inputs.dof = 6

    register_bbregister_func_to_anat.connect(
        inputspec, 'bbr_schedule',
        bbreg_func_to_anat, 'schedule')

    register_bbregister_func_to_anat.connect(
        wm_bb_mask, ('out_file', bbreg_args),
        bbreg_func_to_anat, 'args')

    register_bbregister_func_to_anat.connect(
        inputspec, 'func',
        bbreg_func_to_anat, 'in_file')

    register_bbregister_func_to_anat.connect(
        inputspec, 'anat',
        bbreg_func_to_anat, 'reference')

    register_bbregister_func_to_anat.connect(
        inputspec, 'linear_reg_matrix',
        bbreg_func_to_anat, 'in_matrix_file')

<<<<<<< HEAD
=======
    def convert_pedir(pedir):
        # FSL Flirt requires pedir input encoded as an int
        conv_dct = {'x': 1, 'y': 2, 'z': 3, 'x-': -1, 'y-': -2, 'z-': -3,
                    'i': 1, 'j': 2, 'k': 3, 'i-': -1, 'j-': -2, 'k-': -3,
                    '-x': -1, '-i': -1, '-y': -2,
                    '-j': -2, '-z': -3, '-k': -3}

        if isinstance(pedir, bytes):
            pedir = pedir.decode()
        if not isinstance(pedir, str):
            raise Exception("\n\nPhase-encoding direction must be a "
                            "string value.\n\nValue: {0}"
                            "\n\n".format(pedir))
        if pedir not in conv_dct.keys():
            raise Exception("\n\nInvalid phase-encoding direction "
                            "entered: {0}\n\n".format(pedir))
        return conv_dct[pedir]

>>>>>>> 2ff531a2
    if phase_diff_distcor:
        register_bbregister_func_to_anat.connect(
            inputNode_pedir, ('pedir', convert_pedir),
            bbreg_func_to_anat, 'pedir')
        register_bbregister_func_to_anat.connect(
            inputspec, 'fieldmap',
            bbreg_func_to_anat, 'fieldmap')
        register_bbregister_func_to_anat.connect(
            inputspec, 'fieldmapmask',
            bbreg_func_to_anat, 'fieldmapmask')
        register_bbregister_func_to_anat.connect(
            inputNode_echospacing, 'echospacing',
            bbreg_func_to_anat, 'echospacing')

    register_bbregister_func_to_anat.connect(
        bbreg_func_to_anat, 'out_matrix_file',
        outputspec, 'func_to_anat_linear_xfm')

    register_bbregister_func_to_anat.connect(
        bbreg_func_to_anat, 'out_file',
        outputspec, 'anat_func')

    return register_bbregister_func_to_anat


def create_wf_calculate_ants_warp(
    name='create_wf_calculate_ants_warp', num_threads=1, reg_ants_skull=1
):
    '''
    Calculates the nonlinear ANTS registration transform. This workflow
    employs the antsRegistration tool:

    http://stnava.github.io/ANTs/


    Parameters
    ----------
    name : string, optional
        Name of the workflow.

    Returns
    -------
    calc_ants_warp_wf : nipype.pipeline.engine.Workflow

    Notes
    -----

    Some of the inputs listed below are lists or lists of lists. This is
    because antsRegistration can perform multiple stages of calculations
    depending on how the user configures their registration.

    For example, if one wants to employ a different metric (with different
    parameters) at each stage, the lists would be configured like this:

    warp_wf.inputs.inputspec.transforms = ['Rigid','Affine','SyN']
    warp_wf.inputs.inputspec.transform_parameters = [[0.1],[0.1],[0.1,3,0]]

    ..where each element in the first list is a metric to be used at each
    stage, 'Rigid' being for stage 1, 'Affine' for stage 2, etc. The lists
    within the list for transform_parameters would then correspond to each
    stage's metric, with [0.1] applying to 'Rigid' and 'Affine' (stages 1 and
    2), and [0.1,3,0] applying to 'SyN' of stage 3.

    In some cases, when a parameter is not needed for a stage, 'None' must be
    entered in its place if there are other parameters for other stages.


    Workflow Inputs::

        inputspec.moving_brain : string (nifti file)
            File of brain to be normalized (registered)
        inputspec.reference_brain : string (nifti file)
            Target brain file to normalize to
        inputspec.dimension : integer
            Dimension of the image (default: 3)
        inputspec.use_histogram_matching : boolean
            Histogram match the images before registration
        inputspec.winsorize_lower_quantile : float
            Winsorize data based on quantiles (lower range)
        inputspec.winsorize_higher_quantile : float
            Winsorize data based on quantiles (higher range)
        inputspec.metric : list of strings
            Image metric(s) to be used at each stage
        inputspec.metric_weight : list of floats
            Modulate the per-stage weighting of the corresponding metric
        inputspec.radius_or_number_of_bins : list of integers
            Number of bins in each stage for the MI and Mattes metric, the
            radius for other metrics
        inputspec.sampling_strategy : list of strings
            Sampling strategy (or strategies) to use for the metrics
            {None, Regular, or Random}
        inputspec.sampling_percentage : list of floats
            Defines the sampling strategy
            {float value, or None}
        inputspec.number_of_iterations : list of lists of integers
            Determines the convergence
        inputspec.convergence_threshold : list of floats
            Threshold compared to the slope of the line fitted in convergence
        inputspec.convergence_window_size : list of integers
            Window size of convergence calculations
        inputspec.transforms : list of strings
            Selection of transform options. See antsRegistration documentation
            for a full list of options and their descriptions
        inputspec.transform_parameters : list of lists of floats
            Fine-tuning for the different transform options
        inputspec.shrink_factors : list of lists of integers
            Specify the shrink factor for the virtual domain (typically the
            fixed image) at each level
        inputspec.smoothing_sigmas : list of lists of floats
            Specify the sigma of gaussian smoothing at each level
        inputspec.fixed_image_mask: (an existing file name)
            Mask used to limit metric sampling region of the fixed imagein all
            stages
        inputspec.interp : string
            Type of interpolation to use
            ('Linear' or 'BSpline' or 'LanczosWindowedSinc')

    Workflow Outputs::

        outputspec.warp_field : string (nifti file)
            Output warp field of registration
        outputspec.inverse_warp_field : string (nifti file)
            Inverse of the warp field of the registration
        outputspec.ants_affine_xfm : string (.mat file)
            The affine matrix of the registration
        outputspec.ants_inverse_affine_xfm : string (.mat file)
            The affine matrix of the reverse registration
        outputspec.composite_transform : string (nifti file)
            The combined transform including the warp field and rigid & affine
            linear warps
        outputspec.normalized_output_brain : string (nifti file)
            Template-registered version of input brain

    Registration Procedure:

    1. Calculates a nonlinear anatomical-to-template registration.

    .. exec::
        from CPAC.registration import create_wf_calculate_ants_warp
        wf = create_wf_calculate_ants_warp()
        wf.write_graph(
            graph2use='orig',
            dotfilename='./images/generated/calculate_ants_warp.dot'
        )

    Workflow Graph:
    .. image::
        :width: 500

    Detailed Workflow Graph:

    .. image::
        :width: 500
    '''

    calc_ants_warp_wf = pe.Workflow(name=name)

    inputspec = pe.Node(util.IdentityInterface(
        fields=['moving_brain',
                'reference_brain',
                'moving_skull',
                'reference_skull',
                'reference_mask',
                'moving_mask',
                'fixed_image_mask',
                'ants_para',
                'interp']),
                name='inputspec')

    outputspec = pe.Node(util.IdentityInterface(
        fields=['ants_initial_xfm',
                'ants_rigid_xfm',
                'ants_affine_xfm',
                'warp_field',
                'inverse_warp_field',
                'composite_transform',
                'wait',
                'normalized_output_brain']), name='outputspec')

    # use ANTS to warp the masked anatomical image to a template image
    '''
    calculate_ants_warp = pe.Node(interface=ants.Registration(),
            name='calculate_ants_warp')

    calculate_ants_warp.inputs.output_warped_image = True
    calculate_ants_warp.inputs.initial_moving_transform_com = 0
    '''
    reg_imports = ['import os', 'import subprocess']
    calculate_ants_warp = \
        pe.Node(interface=util.Function(input_names=['moving_brain',
                                                     'reference_brain',
                                                     'moving_skull',
                                                     'reference_skull',
                                                     'ants_para',
                                                     'moving_mask',
                                                     'reference_mask',
                                                     'fixed_image_mask',
                                                     'interp',
                                                     'reg_with_skull'],
                                        output_names=['warp_list',
                                                      'warped_image'],
                                        function=hardcoded_reg,
                                        imports=reg_imports),
                name='calc_ants_warp',
                mem_gb=2.8,
                mem_x=(1708448960473801 / 604462909807314587353088,
                       'moving_brain'))

    calculate_ants_warp.interface.num_threads = num_threads

    select_forward_initial = pe.Node(util.Function(
        input_names=['warp_list', 'selection'],
        output_names=['selected_warp'],
        function=seperate_warps_list), name='select_forward_initial')

    select_forward_initial.inputs.selection = "Initial"

    select_forward_rigid = pe.Node(util.Function(
        input_names=['warp_list', 'selection'],
        output_names=['selected_warp'],
        function=seperate_warps_list), name='select_forward_rigid')

    select_forward_rigid.inputs.selection = "Rigid"

    select_forward_affine = pe.Node(util.Function(
        input_names=['warp_list', 'selection'],
        output_names=['selected_warp'],
        function=seperate_warps_list), name='select_forward_affine')

    select_forward_affine.inputs.selection = "Affine"

    select_forward_warp = pe.Node(util.Function(
        input_names=['warp_list', 'selection'],
        output_names=['selected_warp'],
        function=seperate_warps_list), name='select_forward_warp')

    select_forward_warp.inputs.selection = "Warp"

    select_inverse_warp = pe.Node(util.Function(
        input_names=['warp_list', 'selection'],
        output_names=['selected_warp'],
        function=seperate_warps_list), name='select_inverse_warp')

    select_inverse_warp.inputs.selection = "Inverse"

    calc_ants_warp_wf.connect(
        inputspec, 'moving_brain',
        calculate_ants_warp, 'moving_brain')

    calc_ants_warp_wf.connect(
        inputspec, 'reference_brain',
        calculate_ants_warp, 'reference_brain')

    if reg_ants_skull == 1:

        calculate_ants_warp.inputs.reg_with_skull = 1

        calc_ants_warp_wf.connect(
            inputspec, 'moving_skull',
            calculate_ants_warp, 'moving_skull')

        calc_ants_warp_wf.connect(
            inputspec, 'reference_skull',
            calculate_ants_warp, 'reference_skull')

    else:
        calc_ants_warp_wf.connect(
            inputspec, 'moving_brain',
            calculate_ants_warp, 'moving_skull')

        calc_ants_warp_wf.connect(
            inputspec, 'reference_brain',
            calculate_ants_warp, 'reference_skull')

    calc_ants_warp_wf.connect(
        inputspec, 'fixed_image_mask',
        calculate_ants_warp, 'fixed_image_mask')

    calc_ants_warp_wf.connect(inputspec, 'reference_mask',
            calculate_ants_warp, 'reference_mask')

    calc_ants_warp_wf.connect(inputspec, 'moving_mask',
            calculate_ants_warp, 'moving_mask')

    calc_ants_warp_wf.connect(inputspec, 'ants_para',
            calculate_ants_warp, 'ants_para')

    calc_ants_warp_wf.connect(
        inputspec, 'interp',
        calculate_ants_warp, 'interp')

    # inter-workflow connections

    calc_ants_warp_wf.connect(
        calculate_ants_warp, 'warp_list',
        select_forward_initial, 'warp_list')

    calc_ants_warp_wf.connect(
        calculate_ants_warp, 'warp_list',
        select_forward_rigid, 'warp_list')

    calc_ants_warp_wf.connect(
        calculate_ants_warp, 'warp_list',
        select_forward_affine, 'warp_list')

    calc_ants_warp_wf.connect(
        calculate_ants_warp, 'warp_list',
        select_forward_warp, 'warp_list')

    calc_ants_warp_wf.connect(
        calculate_ants_warp, 'warp_list',
        select_inverse_warp, 'warp_list')

    # connections to outputspec

    calc_ants_warp_wf.connect(
        select_forward_initial, 'selected_warp',
        outputspec, 'ants_initial_xfm')

    calc_ants_warp_wf.connect(
        select_forward_rigid, 'selected_warp',
        outputspec, 'ants_rigid_xfm')

    calc_ants_warp_wf.connect(
        select_forward_affine, 'selected_warp',
        outputspec, 'ants_affine_xfm')

    calc_ants_warp_wf.connect(
        select_forward_warp, 'selected_warp',
        outputspec, 'warp_field')

    calc_ants_warp_wf.connect(
        select_inverse_warp, 'selected_warp',
        outputspec, 'inverse_warp_field')

    calc_ants_warp_wf.connect(
        calculate_ants_warp, 'warped_image',
        outputspec, 'normalized_output_brain')

    return calc_ants_warp_wf


def FSL_registration_connector(wf_name, cfg, orig="T1w", opt=None,
                               symmetric=False, template="T1w"):

    wf = pe.Workflow(name=wf_name)

    inputNode = pe.Node(
        util.IdentityInterface(fields=['input_brain',
                                       'reference_brain',
                                       'input_head',
                                       'reference_head',
                                       'input_mask',
                                       'reference_mask',
                                       'transform',
                                       'interpolation',
                                       'fnirt_config']),
        name='inputspec')

    sym = ''
    symm = ''
    if symmetric:
        sym = 'sym'
        symm = '_symmetric'

    tmpl = ''
    if template == 'EPI':
        tmpl = 'EPI'

    if opt == 'FSL' or opt == 'FSL-linear':

        flirt_reg_anat_mni = create_fsl_flirt_linear_reg(
            f'anat_mni_flirt_register{symm}'
        )

        # Input registration parameters
        wf.connect(inputNode, 'interpolation',
                   flirt_reg_anat_mni, 'inputspec.interp')

        wf.connect(inputNode, 'input_brain',
                   flirt_reg_anat_mni, 'inputspec.input_brain')

        wf.connect(inputNode, 'reference_brain', flirt_reg_anat_mni,
                   'inputspec.reference_brain')

        write_lin_composite_xfm = pe.Node(interface=fsl.ConvertWarp(),
                                          name=f'fsl_lin-warp_to_nii{symm}')

        wf.connect(inputNode, 'reference_brain',
                   write_lin_composite_xfm, 'reference')

        wf.connect(flirt_reg_anat_mni, 'outputspec.linear_xfm',
                   write_lin_composite_xfm, 'premat')

        write_invlin_composite_xfm = pe.Node(interface=fsl.ConvertWarp(),
                                             name=f'fsl_invlin-warp_to_'
                                                  f'nii{symm}')

        wf.connect(inputNode, 'reference_brain',
                   write_invlin_composite_xfm, 'reference')

        wf.connect(flirt_reg_anat_mni, 'outputspec.invlinear_xfm',
                   write_invlin_composite_xfm, 'premat')

        outputs = {
            f'space-{sym}{tmpl}template_desc-brain_{orig}': (
                flirt_reg_anat_mni, 'outputspec.output_brain'),
            f'from-{orig}_to-{sym}{tmpl}template_mode-image_desc-linear_xfm': (
                write_lin_composite_xfm, 'out_file'),
            f'from-{sym}{tmpl}template_to-{orig}_mode-image_desc-linear_xfm': (
                write_invlin_composite_xfm, 'out_file'),
            f'from-{orig}_to-{sym}{tmpl}template_mode-image_xfm': (
                write_lin_composite_xfm, 'out_file')
        }


    if opt == 'FSL':
        if cfg.registration_workflows['anatomical_registration']['registration']['FSL-FNIRT']['ref_resolution'] ==  \
            cfg.registration_workflows['anatomical_registration']['resolution_for_anat']:
            fnirt_reg_anat_mni = create_fsl_fnirt_nonlinear_reg(
                f'anat_mni_fnirt_register{symm}'
            )
        else:
            fnirt_reg_anat_mni = create_fsl_fnirt_nonlinear_reg_nhp(
                f'anat_mni_fnirt_register{symm}'
            )

        wf.connect(inputNode, 'input_brain',
                   fnirt_reg_anat_mni, 'inputspec.input_brain')

        wf.connect(inputNode, 'reference_brain',
                   fnirt_reg_anat_mni, 'inputspec.reference_brain')

        wf.connect(inputNode, 'input_head',
                   fnirt_reg_anat_mni, 'inputspec.input_skull')

        # NOTE: crossover from above opt block
        wf.connect(flirt_reg_anat_mni, 'outputspec.linear_xfm',
                   fnirt_reg_anat_mni, 'inputspec.linear_aff')

        wf.connect(inputNode, 'reference_head',
                   fnirt_reg_anat_mni, 'inputspec.reference_skull')

        wf.connect(inputNode, 'reference_mask',
                   fnirt_reg_anat_mni, 'inputspec.ref_mask')

        # assign the FSL FNIRT config file specified in pipeline config.yml
        wf.connect(inputNode, 'fnirt_config',
                   fnirt_reg_anat_mni, 'inputspec.fnirt_config')

        if cfg.registration_workflows['anatomical_registration']['registration']['FSL-FNIRT']['ref_resolution'] ==  \
            cfg.registration_workflows['anatomical_registration']['resolution_for_anat']:
            # NOTE: this is an UPDATE because of the opt block above
            added_outputs = {
                f'space-{sym}{tmpl}template_desc-brain_{orig}': (
                    fnirt_reg_anat_mni, 'outputspec.output_brain'),
                f'from-{orig}_to-{sym}{tmpl}template_mode-image_xfm': (
                    fnirt_reg_anat_mni, 'outputspec.nonlinear_xfm')
            }
            outputs.update(added_outputs)
        else:
            # NOTE: this is an UPDATE because of the opt block above
            added_outputs = {
                f'space-{sym}{tmpl}template_desc-brain_{orig}': (
                    fnirt_reg_anat_mni, 'outputspec.output_brain'),
                f'space-{sym}{tmpl}template_desc-head_{orig}': (
                    fnirt_reg_anat_mni, 'outputspec.output_head'),
                f'space-{sym}{tmpl}template_desc-{orig}_mask': (
                    fnirt_reg_anat_mni, 'outputspec.output_mask'),
                f'space-{sym}{tmpl}template_desc-T1wT2w_biasfield': (
                    fnirt_reg_anat_mni, 'outputspec.output_biasfield'),
                f'from-{orig}_to-{sym}{tmpl}template_mode-image_xfm': (
                    fnirt_reg_anat_mni, 'outputspec.nonlinear_xfm'),
                f'from-{orig}_to-{sym}{tmpl}template_mode-image_warp': (
                    fnirt_reg_anat_mni, 'outputspec.nonlinear_warp')
            }
            outputs.update(added_outputs)

    return (wf, outputs)


def ANTs_registration_connector(wf_name, cfg, params, orig="T1w",
                                symmetric=False, template="T1w"):

    wf = pe.Workflow(name=wf_name)

    inputNode = pe.Node(
        util.IdentityInterface(fields=['input_brain',
                                       'reference_brain',
                                       'input_head',
                                       'reference_head',
                                       'input_mask',
                                       'reference_mask',
                                       'transform',
                                       'interpolation']),
        name='inputspec')

    sym = ''
    symm = ''
    if symmetric:
        sym = 'sym'
        symm = '_symmetric'

    tmpl = ''
    if template == 'EPI':
        tmpl = 'EPI'

    if params is None:
        err_msg = '\n\n[!] C-PAC says: \nYou have selected ANTs as your ' \
                  'anatomical registration method.\n' \
                  'However, no ANTs parameters were specified.\n' \
                  'Please specify ANTs parameters properly and try again.'
        raise Exception(err_msg)

    ants_reg_anat_mni = \
        create_wf_calculate_ants_warp(
            f'anat_mni_ants_register{symm}',
            num_threads=cfg.pipeline_setup['system_config'][
                'num_ants_threads'],
            reg_ants_skull=cfg['registration_workflows'][
                'anatomical_registration']['reg_with_skull']
        )
    ants_reg_anat_mni.inputs.inputspec.ants_para = params

    wf.connect(inputNode, 'interpolation',
               ants_reg_anat_mni, 'inputspec.interp')

    # calculating the transform with the skullstripped is
    # reported to be better, but it requires very high
    # quality skullstripping. If skullstripping is imprecise
    # registration with skull is preferred

    wf.connect(inputNode, 'input_brain',
               ants_reg_anat_mni, 'inputspec.moving_brain')

    wf.connect(inputNode, 'reference_brain',
               ants_reg_anat_mni, 'inputspec.reference_brain')

    wf.connect(inputNode, 'input_head',
               ants_reg_anat_mni, 'inputspec.moving_skull')

    wf.connect(inputNode, 'reference_head',
               ants_reg_anat_mni, 'inputspec.reference_skull')

    wf.connect(inputNode, 'input_mask',
               ants_reg_anat_mni, 'inputspec.moving_mask')

    wf.connect(inputNode, 'reference_mask',
               ants_reg_anat_mni, 'inputspec.reference_mask')

    ants_reg_anat_mni.inputs.inputspec.fixed_image_mask = None

    if orig == 'T1w':
        if cfg.registration_workflows['anatomical_registration'][
            'registration']['ANTs']['use_lesion_mask']:
            # Create lesion preproc node to apply afni Refit and Resample
            lesion_preproc = create_lesion_preproc(
                wf_name=f'lesion_preproc{symm}'
            )
            wf.connect(inputNode, 'lesion_mask',
                       lesion_preproc, 'inputspec.lesion')
            wf.connect(lesion_preproc, 'outputspec.reorient',
                       ants_reg_anat_mni, 'inputspec.fixed_image_mask')

    # combine the linear xfm's into one - makes it easier downstream
    write_composite_linear_xfm = pe.Node(
        interface=ants.ApplyTransforms(),
        name=f'write_composite_linear{symm}_xfm',
        mem_gb=1.155,
        mem_x=(1708448960473801 / 1208925819614629174706176, 'input_image'))
    write_composite_linear_xfm.inputs.print_out_composite_warp_file = True
    write_composite_linear_xfm.inputs.output_image = \
        f"from-{orig}_to-{sym}{tmpl}template_mode-image_desc-linear_xfm.nii.gz"

    wf.connect(inputNode, 'input_brain',
               write_composite_linear_xfm, 'input_image')

    wf.connect(inputNode, 'reference_brain',
               write_composite_linear_xfm, 'reference_image')

    wf.connect(inputNode, 'interpolation',
               write_composite_linear_xfm, 'interpolation')

    write_composite_linear_xfm.inputs.input_image_type = 0
    write_composite_linear_xfm.inputs.dimension = 3

    collect_transforms = pe.Node(util.Merge(3),
                                 name=f'collect_transforms{symm}',
                                 mem_gb=0.8,
                                 mem_x=(263474863123069 /
                                        37778931862957161709568,
                                        'in1'))

    wf.connect(ants_reg_anat_mni, 'outputspec.ants_affine_xfm',
               collect_transforms, 'in1')

    wf.connect(ants_reg_anat_mni, 'outputspec.ants_rigid_xfm',
               collect_transforms, 'in2')

    wf.connect(ants_reg_anat_mni, 'outputspec.ants_initial_xfm',
               collect_transforms, 'in3')

    # check transform list to exclude Nonetype (missing) init/rig/affine
    check_transform = pe.Node(
        util.Function(input_names=['transform_list'],
                      output_names=['checked_transform_list',
                                    'list_length'],
                      function=check_transforms),
        name=f'check_transforms',
        mem_gb=6)

    wf.connect(collect_transforms, 'out', check_transform, 'transform_list')

    wf.connect(check_transform, 'checked_transform_list',
               write_composite_linear_xfm, 'transforms')

    # combine the linear xfm's into one - makes it easier downstream
    write_composite_invlinear_xfm = pe.Node(
        interface=ants.ApplyTransforms(),
        name=f'write_composite_invlinear{symm}_xfm',
        mem_gb=1.05,
        mem_x=(1367826948979337 / 151115727451828646838272, 'input_image'))
    write_composite_invlinear_xfm.inputs.print_out_composite_warp_file = True
    write_composite_invlinear_xfm.inputs.output_image = \
        f"from-{sym}{tmpl}template_to-{orig}_mode-image_desc-linear_xfm.nii.gz"

    wf.connect(inputNode, 'reference_brain',
               write_composite_invlinear_xfm, 'input_image')

    wf.connect(inputNode, 'input_brain',
               write_composite_invlinear_xfm, 'reference_image')

    wf.connect(inputNode, 'interpolation',
               write_composite_invlinear_xfm, 'interpolation')

    write_composite_invlinear_xfm.inputs.input_image_type = 0
    write_composite_invlinear_xfm.inputs.dimension = 3

    collect_inv_transforms = pe.Node(util.Merge(3),
                                     name='collect_inv_transforms'
                                          f'{symm}')

    wf.connect(ants_reg_anat_mni, 'outputspec.ants_initial_xfm',
               collect_inv_transforms, 'in1')

    wf.connect(ants_reg_anat_mni, 'outputspec.ants_rigid_xfm',
               collect_inv_transforms, 'in2')

    wf.connect(ants_reg_anat_mni, 'outputspec.ants_affine_xfm',
               collect_inv_transforms, 'in3')

    # check transform list to exclude Nonetype (missing) init/rig/affine
    check_invlinear_transform = pe.Node(
        util.Function(input_names=['transform_list'],
                      output_names=['checked_transform_list',
                                    'list_length'],
                      function=check_transforms),
        name=f'check_inv_transforms')

    wf.connect(collect_inv_transforms, 'out',
               check_invlinear_transform, 'transform_list')

    wf.connect(check_invlinear_transform, 'checked_transform_list',
               write_composite_invlinear_xfm, 'transforms')

    # generate inverse transform flags, which depends on the
    # number of transforms
    inverse_transform_flags = pe.Node(
        util.Function(input_names=['transform_list'],
                      output_names=['inverse_transform_flags'],
                      function=generate_inverse_transform_flags),
        name=f'inverse_transform_flags')

    wf.connect(check_invlinear_transform, 'checked_transform_list',
               inverse_transform_flags, 'transform_list')

    wf.connect(inverse_transform_flags, 'inverse_transform_flags',
               write_composite_invlinear_xfm, 'invert_transform_flags')

    # combine ALL xfm's into one - makes it easier downstream
    write_composite_xfm = pe.Node(
        interface=ants.ApplyTransforms(),
        name=f'write_composite_{symm}xfm',
        mem_gb=1.5)
    write_composite_xfm.inputs.print_out_composite_warp_file = True
    write_composite_xfm.inputs.output_image = \
        f"from-{orig}_to-{sym}{tmpl}template_mode-image_xfm.nii.gz"

    wf.connect(inputNode, 'input_brain', write_composite_xfm, 'input_image')

    wf.connect(inputNode, 'reference_brain',
               write_composite_xfm, 'reference_image')

    wf.connect(inputNode, 'interpolation',
               write_composite_xfm, 'interpolation')

    write_composite_xfm.inputs.input_image_type = 0
    write_composite_xfm.inputs.dimension = 3

    collect_all_transforms = pe.Node(util.Merge(4),
                                 name=f'collect_all_transforms'
                                      f'{symm}')

    wf.connect(ants_reg_anat_mni, 'outputspec.warp_field',
               collect_all_transforms, 'in1')

    wf.connect(ants_reg_anat_mni, 'outputspec.ants_affine_xfm',
               collect_all_transforms, 'in2')

    wf.connect(ants_reg_anat_mni, 'outputspec.ants_rigid_xfm',
               collect_all_transforms, 'in3')

    wf.connect(ants_reg_anat_mni, 'outputspec.ants_initial_xfm',
               collect_all_transforms, 'in4')

    # check transform list to exclude Nonetype (missing) init/rig/affine
    check_all_transform = pe.Node(
        util.Function(input_names=['transform_list'],
                      output_names=['checked_transform_list',
                                    'list_length'],
                      function=check_transforms),
        name=f'check_all_transforms')

    wf.connect(collect_all_transforms, 'out',
               check_all_transform, 'transform_list')

    wf.connect(check_all_transform, 'checked_transform_list',
               write_composite_xfm, 'transforms')

    # combine ALL xfm's into one - makes it easier downstream
    write_composite_inv_xfm = pe.Node(
        interface=ants.ApplyTransforms(),
        name=f'write_composite_inv_{symm}xfm',
        mem_gb=0.3,
        mem_x=(6278549929741219 / 604462909807314587353088, 'input_image'))
    write_composite_inv_xfm.inputs.print_out_composite_warp_file = True
    write_composite_inv_xfm.inputs.output_image = \
        f"from-{sym}{tmpl}template_to-{orig}_mode-image_xfm.nii.gz"

    wf.connect(inputNode, 'reference_brain',
               write_composite_inv_xfm, 'input_image')

    wf.connect(inputNode, 'input_brain',
               write_composite_inv_xfm, 'reference_image')

    wf.connect(inputNode, 'interpolation',
               write_composite_inv_xfm, 'interpolation')

    write_composite_inv_xfm.inputs.input_image_type = 0
    write_composite_inv_xfm.inputs.dimension = 3

    collect_all_inv_transforms = pe.Node(util.Merge(4),
                                         name=f'collect_all_inv_transforms'
                                         f'{symm}')

    wf.connect(ants_reg_anat_mni, 'outputspec.ants_initial_xfm',
               collect_all_inv_transforms, 'in1')

    wf.connect(ants_reg_anat_mni, 'outputspec.ants_rigid_xfm',
               collect_all_inv_transforms, 'in2')

    wf.connect(ants_reg_anat_mni, 'outputspec.ants_affine_xfm',
               collect_all_inv_transforms, 'in3')

    wf.connect(ants_reg_anat_mni, 'outputspec.inverse_warp_field',
               collect_all_inv_transforms, 'in4')

    # check transform list to exclude Nonetype (missing) init/rig/affine
    check_all_inv_transform = pe.Node(
        util.Function(input_names=['transform_list'],
                      output_names=['checked_transform_list',
                                    'list_length'],
                      function=check_transforms),
        name=f'check_all_inv_transforms')

    wf.connect(collect_all_inv_transforms, 'out',
               check_all_inv_transform, 'transform_list')

    wf.connect(check_all_inv_transform, 'checked_transform_list',
               write_composite_inv_xfm, 'transforms')

    # generate inverse transform flags, which depends on the
    # number of transforms
    inverse_all_transform_flags = pe.Node(
        util.Function(input_names=['transform_list'],
                      output_names=['inverse_transform_flags'],
                      function=generate_inverse_transform_flags),
        name=f'inverse_all_transform_flags')

    wf.connect(check_all_inv_transform, 'checked_transform_list',
               inverse_all_transform_flags, 'transform_list')

    wf.connect(inverse_all_transform_flags, 'inverse_transform_flags',
               write_composite_inv_xfm, 'invert_transform_flags')

    outputs = {
        f'space-{sym}{tmpl}template_desc-brain_{orig}': (
            ants_reg_anat_mni, 'outputspec.normalized_output_brain'),
        f'from-{orig}_to-{sym}{tmpl}template_mode-image_xfm': (
            write_composite_xfm, 'output_image'),
        f'from-{sym}{tmpl}template_to-{orig}_mode-image_xfm': (
            write_composite_inv_xfm, 'output_image'),
        f'from-{orig}_to-{sym}{tmpl}template_mode-image_desc-linear_xfm': (
            write_composite_linear_xfm, 'output_image'),
        f'from-{sym}{tmpl}template_to-{orig}_mode-image_desc-linear_xfm': (
            write_composite_invlinear_xfm, 'output_image'),
        f'from-{orig}_to-{sym}{tmpl}template_mode-image_desc-nonlinear_xfm': (
            ants_reg_anat_mni, 'outputspec.warp_field'),
        f'from-{sym}{tmpl}template_to-{orig}_mode-image_desc-nonlinear_xfm': (
            ants_reg_anat_mni, 'outputspec.inverse_warp_field')
    }

    return (wf, outputs)


def bold_to_T1template_xfm_connector(wf_name, cfg, reg_tool, symmetric=False):

    wf = pe.Workflow(name=wf_name)

    inputNode = pe.Node(
        util.IdentityInterface(fields=['input_brain',
                                       'mean_bold',
                                       'coreg_xfm',
                                       'T1w-brain-template_funcreg',
                                       'T1w_to_template_xfm',
                                       'template_to_T1w_xfm']),
        name='inputspec')

    sym = ''
    if symmetric:
        sym = 'sym'

    if reg_tool == 'ants':
        fsl_reg_2_itk = pe.Node(c3.C3dAffineTool(), name='fsl_reg_2_itk')
        fsl_reg_2_itk.inputs.itk_transform = True
        fsl_reg_2_itk.inputs.fsl2ras = True

        # convert the .mat from linear Func->Anat to
        # ANTS format
        wf.connect(inputNode, 'coreg_xfm', fsl_reg_2_itk, 'transform_file')

        wf.connect(inputNode, 'input_brain', fsl_reg_2_itk, 'reference_file')

        wf.connect(inputNode, 'mean_bold', fsl_reg_2_itk, 'source_file')

        itk_imports = ['import os']
        change_transform = pe.Node(util.Function(
            input_names=['input_affine_file'],
            output_names=['updated_affine_file'],
            function=change_itk_transform_type,
            imports=itk_imports),
            name='change_transform_type')

        wf.connect(fsl_reg_2_itk, 'itk_transform',
                         change_transform, 'input_affine_file')

        # combine ALL xfm's into one - makes it easier downstream
        write_composite_xfm = pe.Node(
            interface=ants.ApplyTransforms(),
            name=f'write_composite_xfm',
            mem_gb=1.5)
        write_composite_xfm.inputs.print_out_composite_warp_file = True
        write_composite_xfm.inputs.output_image = \
            f"from-bold_to-{sym}template_mode-image_xfm.nii.gz"

        wf.connect(inputNode, 'mean_bold',
                   write_composite_xfm, 'input_image')

        wf.connect(inputNode, 'T1w-brain-template_funcreg',
                   write_composite_xfm, 'reference_image')

        write_composite_xfm.inputs.input_image_type = 0
        write_composite_xfm.inputs.dimension = 3
        write_composite_xfm.inputs.interpolation = \
            cfg.registration_workflows['anatomical_registration'][
                'registration']['ANTs']['interpolation']

        collect_all_transforms = pe.Node(util.Merge(2),
                                         name=f'collect_all_transforms')

        wf.connect(inputNode, 'T1w_to_template_xfm',
                   collect_all_transforms, 'in1')

        wf.connect(change_transform, 'updated_affine_file',
                   collect_all_transforms, 'in2')

        wf.connect(collect_all_transforms, 'out',
                   write_composite_xfm, 'transforms')

        write_composite_inv_xfm = pe.Node(
            interface=ants.ApplyTransforms(),
            name=f'write_composite_inv_xfm',
            mem_gb=1.5)
        write_composite_inv_xfm.inputs.print_out_composite_warp_file = True
        write_composite_inv_xfm.inputs.invert_transform_flags = [True, False]
        write_composite_inv_xfm.inputs.output_image = \
            f"from-{sym}template_to-bold_mode-image_xfm.nii.gz"

        wf.connect(inputNode, 'T1w-brain-template_funcreg',
                   write_composite_inv_xfm, 'input_image')

        wf.connect(inputNode, 'mean_bold',
                   write_composite_inv_xfm, 'reference_image')

        write_composite_inv_xfm.inputs.input_image_type = 0
        write_composite_inv_xfm.inputs.dimension = 3
        write_composite_inv_xfm.inputs.interpolation = \
            cfg.registration_workflows['anatomical_registration'][
                'registration']['ANTs']['interpolation']

        collect_inv_transforms = pe.Node(util.Merge(2),
                                         name='collect_inv_transforms')

        wf.connect(change_transform, 'updated_affine_file',
                   collect_inv_transforms, 'in1')

        wf.connect(inputNode, 'template_to_T1w_xfm',
                   collect_inv_transforms, 'in2')

        wf.connect(collect_inv_transforms, 'out',
                   write_composite_inv_xfm, 'transforms')

        outputs = {
            f'from-bold_to-{sym}template_mode-image_xfm':
                (write_composite_xfm, 'output_image'),
            f'from-{sym}template_to-bold_mode-image_xfm':
                (write_composite_inv_xfm, 'output_image')
        }

    elif reg_tool == 'fsl':

        write_composite_xfm = pe.Node(interface=fsl.ConvertWarp(),
                                      name='combine_fsl_warps')

        wf.connect(inputNode, 'T1w-brain-template_funcreg',
                   write_composite_xfm, 'reference')

        wf.connect(inputNode, 'coreg_xfm', write_composite_xfm, 'premat')

        wf.connect(inputNode, 'T1w_to_template_xfm',
                   write_composite_xfm, 'warp1')

        outputs = {
            f'from-bold_to-{sym}template_mode-image_xfm':
                (write_composite_xfm, 'out_file'),
        }

    return (wf, outputs)


def register_FSL_anat_to_template(wf, cfg, strat_pool, pipe_num, opt=None):
    '''
    {"name": "register_FSL_anat_to_template",
     "config": ["registration_workflows", "anatomical_registration"],
     "switch": ["run"],
     "option_key": ["registration", "using"],
     "option_val": ["FSL", "FSL-linear"],
     "inputs": [(["desc-preproc_T1w", "desc-reorient_T1w", "T1w",
                  "space-longitudinal_desc-reorient_T1w"],
                 ["desc-brain_T1w", "space-longitudinal_desc-brain_T1w"]),
                "T1w-template",
                "T1w-brain-template",
                "FNIRT-T1w-template",
                "FNIRT-T1w-brain-template",
                "template-ref-mask"],
     "outputs": ["space-template_desc-brain_T1w",
                 "space-template_desc-head_T1w",
                 "space-template_desc-T1w_mask",
                 "space-template_desc-T1wT2w_biasfield",
                 "from-T1w_to-template_mode-image_desc-linear_xfm",
                 "from-template_to-T1w_mode-image_desc-linear_xfm",
                 "from-T1w_to-template_mode-image_xfm",
                 "from-T1w_to-template_mode-image_warp",
                 "from-longitudinal_to-template_mode-image_desc-linear_xfm",
                 "from-template_to-longitudinal_mode-image_desc-linear_xfm",
                 "from-longitudinal_to-template_mode-image_xfm"]}
    '''

    fsl, outputs = FSL_registration_connector(f'register_{opt}_anat_to_'
                                              f'template_{pipe_num}', cfg,
                                              orig='T1w', opt=opt)

    fsl.inputs.inputspec.interpolation = cfg.registration_workflows[
        'anatomical_registration']['registration']['FSL-FNIRT'][
        'interpolation']

    fsl.inputs.inputspec.fnirt_config = cfg.registration_workflows[
        'anatomical_registration']['registration']['FSL-FNIRT'][
        'fnirt_config']

    connect, brain = \
        strat_pool.get_data(['desc-brain_T1w',
                             'space-longitudinal_desc-brain_T1w'],
                            report_fetched=True)
    node, out = connect
    wf.connect(node, out, fsl, 'inputspec.input_brain')

    if cfg.registration_workflows['anatomical_registration']['registration']['FSL-FNIRT']['ref_resolution'] ==  \
        cfg.registration_workflows['anatomical_registration']['resolution_for_anat']:

        node, out = strat_pool.get_data('T1w-brain-template')
        wf.connect(node, out, fsl, 'inputspec.reference_brain')

        node, out = strat_pool.get_data('T1w-template')
        wf.connect(node, out, fsl, 'inputspec.reference_head')
    else:
        node, out = strat_pool.get_data('FNIRT-T1w-brain-template')
        wf.connect(node, out, fsl, 'inputspec.reference_brain')

        node, out = strat_pool.get_data('FNIRT-T1w-template')
        wf.connect(node, out, fsl, 'inputspec.reference_head')

    node, out = strat_pool.get_data(["desc-preproc_T1w",
                                     "desc-reorient_T1w", "T1w",
                                     "space-longitudinal_desc-reorient_T1w"])
    wf.connect(node, out, fsl, 'inputspec.input_head')

    node, out = strat_pool.get_data('template-ref-mask')
    wf.connect(node, out, fsl, 'inputspec.reference_mask')

    if 'space-longitudinal' in brain:
        for key in outputs.keys():
            if 'from-T1w' in key:
                new_key = key.replace('from-T1w', 'from-longitudinal')
                outputs[new_key] = outputs[key]
                del outputs[key]
            if 'to-T1w' in key:
                new_key = key.replace('to-T1w', 'to-longitudinal')
                outputs[new_key] = outputs[key]
                del outputs[key]

    return (wf, outputs)


def register_symmetric_FSL_anat_to_template(wf, cfg, strat_pool, pipe_num,
                                            opt=None):
    '''
    {"name": "register_symmetric_FSL_anat_to_template",
     "config": ["registration_workflows", "anatomical_registration"],
     "switch": ["run"],
     "option_key": ["registration", "using"],
     "option_val": ["FSL", "FSL-linear"],
     "inputs": [(["desc-preproc_T1w", "desc-reorient_T1w", "T1w",
                  "space-longitudinal_desc-reorient_T1w"],
                 ["desc-brain_T1w", "space-longitudinal_desc-brain_T1w"]),
                "T1w-template-symmetric",
                "T1w-brain-template-symmetric",
                "dilated-symmetric-brain-mask"],
     "outputs": ["space-symtemplate_desc-brain_T1w",
                 "from-T1w_to-symtemplate_mode-image_desc-linear_xfm",
                 "from-symtemplate_to-T1w_mode-image_desc-linear_xfm",
                 "from-T1w_to-symtemplate_mode-image_xfm",
                 "from-longitudinal_to-symtemplate_mode-image_desc-linear_xfm",
                 "from-symtemplate_to-longitudinal_mode-image_desc-linear_xfm",
                 "from-longitudinal_to-symtemplate_mode-image_xfm"]}
    '''

    fsl, outputs = FSL_registration_connector(f'register_{opt}_anat_to_'
                                              f'template_symmetric_'
                                              f'{pipe_num}', cfg, orig='T1w',
                                              opt=opt, symmetric=True)

    fsl.inputs.inputspec.interpolation = cfg.registration_workflows[
        'anatomical_registration']['registration']['FSL-FNIRT'][
        'interpolation']

    fsl.inputs.inputspec.fnirt_config = cfg.registration_workflows[
        'anatomical_registration']['registration']['FSL-FNIRT'][
        'fnirt_config']

    connect, brain = \
        strat_pool.get_data(['desc-brain_T1w',
                             'space-longitudinal_desc-brain_T1w'],
                            report_fetched=True)
    node, out = connect
    wf.connect(node, out, fsl, 'inputspec.input_brain')

    node, out = strat_pool.get_data('T1w-brain-template-symmetric')
    wf.connect(node, out, fsl, 'inputspec.reference_brain')

    node, out = strat_pool.get_data(["desc-preproc_T1w",
                                     "desc-reorient_T1w", "T1w",
                                     "space-longitudinal_desc-reorient_T1w"])
    wf.connect(node, out, fsl, 'inputspec.input_head')

    node, out = strat_pool.get_data('T1w-template-symmetric')
    wf.connect(node, out, fsl, 'inputspec.reference_head')

    node, out = strat_pool.get_data('dilated-symmetric-brain-mask')
    wf.connect(node, out, fsl, 'inputspec.reference_mask')

    if 'space-longitudinal' in brain:
        for key in outputs.keys():
            if 'from-T1w' in key:
                new_key = key.replace('from-T1w', 'from-longitudinal')
                outputs[new_key] = outputs[key]
                del outputs[key]
            if 'to-T1w' in key:
                new_key = key.replace('to-T1w', 'to-longitudinal')
                outputs[new_key] = outputs[key]
                del outputs[key]

    return (wf, outputs)


def register_FSL_EPI_to_template(wf, cfg, strat_pool, pipe_num, opt=None):
    '''Directly register the mean functional to an EPI template. No T1w
    involved.

    Node Block:
    {"name": "register_FSL_EPI_to_template",
     "config": ["registration_workflows", "functional_registration",
                "EPI_registration"],
     "switch": ["run"],
     "option_key": "using",
     "option_val": ["FSL", "FSL-linear"],
     "inputs": [(["desc-reginput_bold", "desc-mean_bold"],
                 "space-bold_desc-brain_mask"),
                "EPI-template",
                "EPI-template-mask"],
     "outputs": ["space-EPItemplate_desc-brain_bold",
                 "from-bold_to-EPItemplate_mode-image_desc-linear_xfm",
                 "from-EPItemplate_to-bold_mode-image_desc-linear_xfm",
                 "from-bold_to-EPItemplate_mode-image_xfm"]}
    '''

    fsl, outputs = FSL_registration_connector(f'register_{opt}_EPI_to_'
                                              f'template_{pipe_num}', cfg,
                                              orig='bold', opt=opt,
                                              template='EPI')

    fsl.inputs.inputspec.interpolation = cfg['registration_workflows'][
        'functional_registration']['EPI_registration']['FSL-FNIRT'][
        'interpolation']

    fsl.inputs.inputspec.fnirt_config = cfg['registration_workflows'][
        'functional_registration']['EPI_registration']['FSL-FNIRT'][
        'fnirt_config']

    node, out = strat_pool.get_data(["desc-reginput_bold", "desc-mean_bold"])
    wf.connect(node, out, fsl, 'inputspec.input_brain')

    node, out = strat_pool.get_data('EPI-template')
    wf.connect(node, out, fsl, 'inputspec.reference_brain')

    node, out = strat_pool.get_data(["desc-reginput_bold", "desc-mean_bold"])
    wf.connect(node, out, fsl, 'inputspec.input_head')

    node, out = strat_pool.get_data('EPI-template')
    wf.connect(node, out, fsl, 'inputspec.reference_head')

    node, out = strat_pool.get_data('EPI-template-mask')
    wf.connect(node, out, fsl, 'inputspec.reference_mask')

    return (wf, outputs)


def register_ANTs_anat_to_template(wf, cfg, strat_pool, pipe_num, opt=None):
    '''
    Node Block:
    {"name": "register_ANTs_anat_to_template",
     "config": ["registration_workflows", "anatomical_registration"],
     "switch": ["run"],
     "option_key": ["registration", "using"],
     "option_val": "ANTS",
     "inputs": [(["desc-brain_T1w", "space-longitudinal_desc-brain_T1w"],
                 ["space-T1w_desc-brain_mask",
                  "space-longitudinal_desc-brain_mask",
                  "space-T1w_desc-acpcbrain_mask"],
                 ["desc-restore_T1w", "desc-preproc_T1w", "desc-reorient_T1w", "T1w",
                  "space-longitudinal_desc-reorient_T1w"]),
                "T1w-template",
                "T1w-brain-template",
                "T1w-brain-template-mask",
                "label-lesion_mask"],
     "outputs": {"space-template_desc-brain_T1w": {
                     "Description": "The preprocessed T1w brain transformed "
                                    "to template space.",
                     "Template": "T1w-template"},
                 "from-T1w_to-template_mode-image_desc-linear_xfm": {
                     "Description": "Linear (affine) transform from T1w native"
                                    " space to T1w-template space."},
                 "from-template_to-T1w_mode-image_desc-linear_xfm": {
                     "Description": "Linear (affine) transform from T1w-"
                                    "template space to T1w native space."},
                 "from-T1w_to-template_mode-image_desc-nonlinear_xfm": {
                     "Description": "Nonlinear (warp field) transform from "
                                    "T1w native space to T1w-template space."},
                 "from-template_to-T1w_mode-image_desc-nonlinear_xfm": {
                     "Description": "Nonlinear (warp field) transform from "
                                    "T1w-template space to T1w native space."},
                 "from-T1w_to-template_mode-image_xfm": {
                     "Description": "Composite (affine + warp field) "
                                    "transform from T1w native space to T1w-"
                                    "template space."},
                 "from-template_to-T1w_mode-image_xfm": {
                     "Description": "Composite (affine + warp field) "
                                    "transform from T1w-template space to T1w "
                                    "native space."},
                 "from-longitudinal_to-template_mode-image_desc-linear_xfm": {
                     "Description": "Linear (affine) transform from "
                                    "longitudinal-template space to T1w-"
                                    "template space."},
                 "from-template_to-longitudinal_mode-image_desc-linear_xfm": {
                     "Description": "Linear (affine) transform from T1w-"
                                    "template space to longitudinal-template "
                                    "space."},
                 "from-longitudinal_to-template_mode-image_desc-nonlinear_xfm": {
                     "Description": "Nonlinear (warp field) transform from "
                                    "longitudinal-template space to T1w-"
                                    "template space."},
                 "from-template_to-longitudinal_mode-image_desc-nonlinear_xfm": {
                     "Description": "Nonlinear (warp field) transform from "
                                    "T1w-template space to longitudinal-"
                                    "template space."},
                 "from-longitudinal_to-template_mode-image_xfm": {
                     "Description": "Composite (affine + warp field) "
                                    "transform from longitudinal-template "
                                    "space to T1w-template space."},
                 "from-template_to-longitudinal_mode-image_xfm": {
                     "Description": "Composite (affine + warp field) "
                                    "transform from T1w-template space to "
                                    "longitudinal-template space."}}}
    '''

    params = cfg.registration_workflows['anatomical_registration'][
        'registration']['ANTs']['T1_registration']

    ants, outputs = ANTs_registration_connector('ANTS_T1_to_template_'
                                                f'{pipe_num}', cfg,
                                                params, orig='T1w')

    ants.inputs.inputspec.interpolation = cfg.registration_workflows[
        'anatomical_registration']['registration']['ANTs']['interpolation']

    connect, brain = \
        strat_pool.get_data(['desc-brain_T1w',
                             'space-longitudinal_desc-brain_T1w'],
                            report_fetched=True)
    node, out = connect
    wf.connect(node, out, ants, 'inputspec.input_brain')

    node, out = strat_pool.get_data('T1w-brain-template')
    wf.connect(node, out, ants, 'inputspec.reference_brain')

    # TODO check the order of T1w
    node, out = strat_pool.get_data(["desc-restore_T1w", "desc-preproc_T1w",
                                     "desc-reorient_T1w", "T1w",
                                     "space-longitudinal_desc-reorient_T1w"])
    wf.connect(node, out, ants, 'inputspec.input_head')


    node, out = strat_pool.get_data(f'T1w-template')
    wf.connect(node, out, ants, 'inputspec.reference_head')

    node, out = strat_pool.get_data(["space-T1w_desc-brain_mask",
                                     "space-longitudinal_desc-brain_mask",
                                     "space-T1w_desc-acpcbrain_mask"])
    wf.connect(node, out, ants, 'inputspec.input_mask')

    if strat_pool.check_rpool('T1w-brain-template-mask'):
        node, out = strat_pool.get_data('T1w-brain-template-mask')
        wf.connect(node, out, ants, 'inputspec.reference_mask')

    if strat_pool.check_rpool('label-lesion_mask'):
        node, out = strat_pool.get_data('label-lesion_mask')
        wf.connect(node, out, ants, 'inputspec.lesion_mask')

    if 'space-longitudinal' in brain:
        for key in outputs.keys():
            if 'from-T1w' in key:
                new_key = key.replace('from-T1w', 'from-longitudinal')
                outputs[new_key] = outputs[key]
                del outputs[key]
            if 'to-T1w' in key:
                new_key = key.replace('to-T1w', 'to-longitudinal')
                outputs[new_key] = outputs[key]
                del outputs[key]

    return (wf, outputs)


def register_symmetric_ANTs_anat_to_template(wf, cfg, strat_pool, pipe_num,
                                             opt=None):
    '''
    {"name": "register_symmetric_ANTs_anat_to_template",
     "config": ["registration_workflows", "anatomical_registration"],
     "switch": ["run"],
     "option_key": ["registration", "using"],
     "option_val": "ANTS",
     "inputs": [(["desc-brain_T1w", "space-longitudinal_desc-brain_T1w"],
                 ["space-T1w_desc-brain_mask",
                  "space-longitudinal_desc-brain_mask"],
                 ["desc-preproc_T1w", "desc-reorient_T1w", "T1w",
                  "space-longitudinal_desc-reorient_T1w"]),
                "T1w-template-symmetric",
                "T1w-brain-template-symmetric",
                "dilated-symmetric-brain-mask",
                "label-lesion_mask"],
     "outputs": ["space-symtemplate_desc-brain_T1w",
                 "from-T1w_to-symtemplate_mode-image_desc-linear_xfm",
                 "from-symtemplate_to-T1w_mode-image_desc-linear_xfm",
                 "from-T1w_to-symtemplate_mode-image_desc-nonlinear_xfm",
                 "from-symtemplate_to-T1w_mode-image_desc-nonlinear_xfm",
                 "from-T1w_to-symtemplate_mode-image_xfm",
                 "from-symtemplate_to-T1w_mode-image_xfm",
                 "from-longitudinal_to-symtemplate_mode-image_desc-linear_xfm",
                 "from-symtemplate_to-longitudinal_mode-image_desc-linear_xfm",
                 "from-longitudinal_to-symtemplate_mode-image_desc-nonlinear_xfm",
                 "from-symtemplate_to-longitudinal_mode-image_desc-nonlinear_xfm",
                 "from-longitudinal_to-symtemplate_mode-image_xfm",
                 "from-symtemplate_to-longitudinal_mode-image_xfm"]}
    '''

    params = cfg.registration_workflows['anatomical_registration'][
        'registration']['ANTs']['T1_registration']

    ants, outputs = ANTs_registration_connector('ANTS_T1_to_template_'
                                                f'symmetric_{pipe_num}', cfg,
                                                params, orig='T1w',
                                                symmetric=True)

    ants.inputs.inputspec.interpolation = cfg.registration_workflows[
        'anatomical_registration']['registration']['ANTs']['interpolation']

    connect, brain = \
        strat_pool.get_data(['desc-brain_T1w',
                             'space-longitudinal_desc-brain_T1w'],
                            report_fetched=True)
    node, out = connect
    wf.connect(node, out, ants, 'inputspec.input_brain')

    node, out = strat_pool.get_data('T1w-brain-template-symmetric')
    wf.connect(node, out, ants, 'inputspec.reference_brain')

    node, out = strat_pool.get_data(["desc-preproc_T1w",
                                     "desc-reorient_T1w", "T1w",
                                     "space-longitudinal_desc-reorient_T1w"])
    wf.connect(node, out, ants, 'inputspec.input_head')

    node, out = strat_pool.get_data('T1w-template-symmetric')
    wf.connect(node, out, ants, 'inputspec.reference_head')

    node, out = strat_pool.get_data(["space-T1w_desc-brain_mask",
                                     "space-longitudinal_desc-brain_mask"])
    wf.connect(node, out, ants, 'inputspec.input_mask')

    node, out = strat_pool.get_data('dilated-symmetric-brain-mask')
    wf.connect(node, out, ants, 'inputspec.reference_mask')

    if strat_pool.check_rpool('label-lesion_mask'):
        node, out = strat_pool.get_data('label-lesion_mask')
        wf.connect(node, out, ants, 'inputspec.lesion_mask')

    if 'space-longitudinal' in brain:
        for key in outputs.keys():
            if 'from-T1w' in key:
                new_key = key.replace('from-T1w', 'from-longitudinal')
                outputs[new_key] = outputs[key]
                del outputs[key]
            if 'to-T1w' in key:
                new_key = key.replace('to-T1w', 'to-longitudinal')
                outputs[new_key] = outputs[key]
                del outputs[key]

    return (wf, outputs)


def register_ANTs_EPI_to_template(wf, cfg, strat_pool, pipe_num, opt=None):
    '''Directly register the mean functional to an EPI template. No T1w
    involved.

    Node Block:
    {"name": "register_ANTs_EPI_to_template",
     "config": ["registration_workflows", "functional_registration",
                "EPI_registration"],
     "switch": ["run"],
     "option_key": "using",
     "option_val": "ANTS",
     "inputs": [(["desc-reginput_bold", "desc-mean_bold"],
                 "space-bold_desc-brain_mask"),
                "EPI-template",
                "EPI-template-mask"],
     "outputs": ["space-EPItemplate_desc-brain_bold",
                 "from-bold_to-EPItemplate_mode-image_desc-linear_xfm",
                 "from-EPItemplate_to-bold_mode-image_desc-linear_xfm",
                 "from-bold_to-EPItemplate_mode-image_desc-nonlinear_xfm",
                 "from-EPItemplate_to-bold_mode-image_desc-nonlinear_xfm",
                 "from-bold_to-EPItemplate_mode-image_xfm",
                 "from-EPItemplate_to-bold_mode-image_xfm"]}
    '''
    params = cfg.registration_workflows['functional_registration'][
        'EPI_registration']['ANTs']['parameters']

    ants, outputs = ANTs_registration_connector('ANTS_bold_to_EPI-template'
                                                f'_{pipe_num}', cfg, params,
                                                orig='bold', template='EPI')

    ants.inputs.inputspec.interpolation = cfg.registration_workflows[
        'functional_registration']['EPI_registration']['ANTs'][
        'interpolation']

    node, out = strat_pool.get_data(['desc-reginput_bold', 'desc-mean_bold'])
    wf.connect(node, out, ants, 'inputspec.input_brain')

    node, out = strat_pool.get_data('EPI-template')
    wf.connect(node, out, ants, 'inputspec.reference_brain')

    node, out = strat_pool.get_data(['desc-reginput_bold', 'desc-mean_bold'])
    wf.connect(node, out, ants, 'inputspec.input_head')

    node, out = strat_pool.get_data('EPI-template')
    wf.connect(node, out, ants, 'inputspec.reference_head')

    node, out = strat_pool.get_data('space-bold_desc-brain_mask')
    wf.connect(node, out, ants, 'inputspec.input_mask')

    if strat_pool.check_rpool('EPI-template-mask'):
        node, out = strat_pool.get_data('EPI-template-mask')
        wf.connect(node, out, ants, 'inputspec.reference_mask')

    return (wf, outputs)


def overwrite_transform_anat_to_template(wf, cfg, strat_pool, pipe_num, opt=None):
    '''
    {"name": "overwrite_transform_anat_to_template",
     "config": "None",
     "switch": [["registration_workflows", "anatomical_registration", "run"],
                ["registration_workflows", "anatomical_registration", "overwrite_transform", "run"]],
     "option_key": ["registration_workflows", "anatomical_registration",
                    "overwrite_transform", "using"],
     "option_val": "FSL",
     "inputs": [("desc-restore-brain_T1w",
                 ["desc-brain_T1w", "space-longitudinal_desc-brain_T1w"],
                 ["desc-restore_T1w", "desc-preproc_T1w", "desc-reorient_T1w", "T1w"],
                 ["desc-preproc_T1w", "desc-reorient_T1w", "T1w"],
                 "space-T1w_desc-brain_mask",
                 "T1w-template",
                 "from-T1w_to-template_mode-image_xfm",
                 "from-template_to-T1w_mode-image_xfm",
                 "space-template_desc-brain_T1w")],
     "outputs": ["space-template_desc-brain_T1w",
                 "space-template_desc-head_T1w",
                 "space-template_desc-T1w_mask",
                 "from-T1w_to-template_mode-image_xfm",
                 "from-template_to-T1w_mode-image_xfm"]}
    '''

    xfm_prov = strat_pool.get_cpac_provenance(
        'from-T1w_to-template_mode-image_xfm')

    reg_tool = check_prov_for_regtool(xfm_prov)

    if opt.lower() == 'fsl' and reg_tool.lower() == 'ants':

        # Apply head-to-head transforms on brain using ABCD-style registration
        # Convert ANTs warps to FSL warps to be consistent with the functional registration
        # Ref: https://github.com/DCAN-Labs/DCAN-HCP/blob/master/PostFreeSurfer/scripts/AtlasRegistrationToMNI152_ANTsbased.sh#L134-L172

        # antsApplyTransforms -d 3 -i ${T1wRestore}.nii.gz -r ${Reference} \
        # -t ${WD}/xfms/T1w_to_MNI_3Warp.nii.gz \
        # -t ${WD}/xfms/T1w_to_MNI_2Affine.mat \
        # -t ${WD}/xfms/T1w_to_MNI_1Rigid.mat \
        # -t ${WD}/xfms/T1w_to_MNI_0DerivedInitialMovingTranslation.mat \
        # -o [${WD}/xfms/ANTs_CombinedWarp.nii.gz,1]
        ants_apply_warp_t1_to_template = pe.Node(interface=ants.ApplyTransforms(),
                                                name=f'ANTS-ABCD_T1_to_template_{pipe_num}')
        ants_apply_warp_t1_to_template.inputs.dimension = 3
        ants_apply_warp_t1_to_template.inputs.print_out_composite_warp_file = True
        ants_apply_warp_t1_to_template.inputs.output_image = 'ANTs_CombinedWarp.nii.gz'

        node, out = strat_pool.get_data(['desc-restore_T1w', 'desc-preproc_T1w', 'desc-reorient_T1w', 'T1w'])
        wf.connect(node, out, ants_apply_warp_t1_to_template, 'input_image')

        node, out = strat_pool.get_data('T1w-template')
        wf.connect(node, out, ants_apply_warp_t1_to_template, 'reference_image')

        node, out = strat_pool.get_data('from-T1w_to-template_mode-image_xfm')
        wf.connect(node, out, ants_apply_warp_t1_to_template, 'transforms')

        # antsApplyTransforms -d 3 -i ${T1wImage}.nii.gz -r ${Reference} \
        # -t [${WD}/xfms/T1w_to_MNI_0DerivedInitialMovingTranslation.mat,1] \
        # -t [${WD}/xfms/T1w_to_MNI_1Rigid.mat,1] \
        # -t [${WD}/xfms/T1w_to_MNI_2Affine.mat,1] \
        # -t ${WD}/xfms/T1w_to_MNI_3InverseWarp.nii.gz \
        # -o [${WD}/xfms/ANTs_CombinedInvWarp.nii.gz,1]

        # T1wImage is ACPC aligned head
        ants_apply_warp_template_to_t1 = pe.Node(interface=ants.ApplyTransforms(),
                                                name=f'ANTS-ABCD_template_to_T1_{pipe_num}')
        ants_apply_warp_template_to_t1.inputs.dimension = 3
        ants_apply_warp_template_to_t1.inputs.print_out_composite_warp_file = True
        ants_apply_warp_template_to_t1.inputs.output_image = 'ANTs_CombinedInvWarp.nii.gz'

        node, out = strat_pool.get_data(['desc-preproc_T1w', 'desc-reorient_T1w', 'T1w'])
        wf.connect(node, out, ants_apply_warp_template_to_t1, 'input_image')

        node, out = strat_pool.get_data('T1w-template')
        wf.connect(node, out, ants_apply_warp_template_to_t1, 'reference_image')

        node, out = strat_pool.get_data('from-template_to-T1w_mode-image_xfm')
        wf.connect(node, out, ants_apply_warp_template_to_t1, 'transforms')

        # c4d -mcs ${WD}/xfms/ANTs_CombinedWarp.nii.gz -oo ${WD}/xfms/e1.nii.gz ${WD}/xfms/e2.nii.gz ${WD}/xfms/e3.nii.gz
        # -mcs: -multicomponent-split, -oo: -output-multiple
        split_combined_warp = pe.Node(util.Function(input_names=['input',
                                                                'output_name'],
                                                    output_names=['output1',
                                                                'output2',
                                                                'output3'],
                                                    function=run_c4d),
                                    name=f'split_combined_warp_{pipe_num}')
        split_combined_warp.inputs.output_name = 'e'

        wf.connect(ants_apply_warp_t1_to_template, 'output_image',
            split_combined_warp, 'input')

        # c4d -mcs ${WD}/xfms/ANTs_CombinedInvWarp.nii.gz -oo ${WD}/xfms/e1inv.nii.gz ${WD}/xfms/e2inv.nii.gz ${WD}/xfms/e3inv.nii.gz
        split_combined_inv_warp = pe.Node(util.Function(input_names=['input',
                                                                    'output_name'],
                                                        output_names=['output1',
                                                                    'output2',
                                                                    'output3'],
                                                        function=run_c4d),
                                    name=f'split_combined_inv_warp_{pipe_num}')
        split_combined_inv_warp.inputs.output_name = 'einv'

        wf.connect(ants_apply_warp_template_to_t1, 'output_image',
            split_combined_inv_warp, 'input')

        # fslmaths ${WD}/xfms/e2.nii.gz -mul -1 ${WD}/xfms/e-2.nii.gz
        change_e2_sign = pe.Node(interface=fsl.maths.MathsCommand(),
                            name=f'change_e2_sign_{pipe_num}')
        change_e2_sign.inputs.args = '-mul -1'

        wf.connect(split_combined_warp, 'output2',
            change_e2_sign, 'in_file')

        # fslmaths ${WD}/xfms/e2inv.nii.gz -mul -1 ${WD}/xfms/e-2inv.nii.gz
        change_e2inv_sign = pe.Node(interface=fsl.maths.MathsCommand(),
                                name=f'change_e2inv_sign_{pipe_num}')
        change_e2inv_sign.inputs.args = '-mul -1'

        wf.connect(split_combined_inv_warp, 'output2',
            change_e2inv_sign, 'in_file')

        # fslmerge -t ${OutputTransform} ${WD}/xfms/e1.nii.gz ${WD}/xfms/e-2.nii.gz ${WD}/xfms/e3.nii.gz
        merge_xfms_to_list = pe.Node(util.Merge(3),
                                     name=f'merge_t1_to_template_xfms_to_list_{pipe_num}')

        wf.connect(split_combined_warp, 'output1',
            merge_xfms_to_list, 'in1')
        wf.connect(change_e2_sign, 'out_file',
            merge_xfms_to_list, 'in2')
        wf.connect(split_combined_warp, 'output3',
            merge_xfms_to_list, 'in3')

        merge_xfms = pe.Node(interface=fslMerge(),
                             name=f'merge_t1_to_template_xfms_{pipe_num}')
        merge_xfms.inputs.dimension = 't'

        wf.connect(merge_xfms_to_list, 'out',
            merge_xfms, 'in_files')

        # fslmerge -t ${OutputInvTransform} ${WD}/xfms/e1inv.nii.gz ${WD}/xfms/e-2inv.nii.gz ${WD}/xfms/e3inv.nii.gz
        merge_inv_xfms_to_list = pe.Node(util.Merge(3),
                                         name=f'merge_template_to_t1_xfms_to_list_{pipe_num}')

        wf.connect(split_combined_inv_warp, 'output1',
            merge_inv_xfms_to_list, 'in1')
        wf.connect(change_e2inv_sign, 'out_file',
            merge_inv_xfms_to_list, 'in2')
        wf.connect(split_combined_inv_warp, 'output3',
            merge_inv_xfms_to_list, 'in3')

        merge_inv_xfms = pe.Node(interface=fslMerge(),
                                 name=f'merge_template_to_t1_xfms_{pipe_num}')
        merge_inv_xfms.inputs.dimension = 't'

        wf.connect(merge_inv_xfms_to_list, 'out',
            merge_inv_xfms, 'in_files')

        # applywarp --rel --interp=spline -i ${T1wRestore} -r ${Reference} -w ${OutputTransform} -o ${OutputT1wImageRestore}
        fsl_apply_warp_t1_to_template = pe.Node(interface=fsl.ApplyWarp(),
                                                name=f'FSL-ABCD_T1_to_template_{pipe_num}')
        fsl_apply_warp_t1_to_template.inputs.relwarp = True
        fsl_apply_warp_t1_to_template.inputs.interp = 'spline'

        node, out = strat_pool.get_data(['desc-restore_T1w', 'desc-preproc_T1w', 'desc-reorient_T1w', 'T1w'])
        wf.connect(node, out, fsl_apply_warp_t1_to_template, 'in_file')

        node, out = strat_pool.get_data('T1w-template')
        wf.connect(node, out, fsl_apply_warp_t1_to_template, 'ref_file')

        wf.connect(merge_xfms, 'merged_file',
            fsl_apply_warp_t1_to_template, 'field_file')

        # applywarp --rel --interp=nn -i ${T1wRestoreBrain} -r ${Reference} -w ${OutputTransform} -o ${OutputT1wImageRestoreBrain}
        fsl_apply_warp_t1_brain_to_template = pe.Node(interface=fsl.ApplyWarp(),
                                                      name=f'FSL-ABCD_T1_brain_to_template_{pipe_num}')
        fsl_apply_warp_t1_brain_to_template.inputs.relwarp = True
        fsl_apply_warp_t1_brain_to_template.inputs.interp = 'nn'

        # TODO connect T1wRestoreBrain, check T1wRestoreBrain quality
        node, out = strat_pool.get_data('desc-brain_T1w')
        wf.connect(node, out, fsl_apply_warp_t1_brain_to_template, 'in_file')

        node, out = strat_pool.get_data('T1w-template')
        wf.connect(node, out, fsl_apply_warp_t1_brain_to_template, 'ref_file')

        wf.connect(merge_xfms, 'merged_file',
            fsl_apply_warp_t1_brain_to_template, 'field_file')

        fsl_apply_warp_t1_brain_mask_to_template = pe.Node(interface=fsl.ApplyWarp(),
                                                        name=f'FSL-ABCD_T1_brain_mask_to_template_{pipe_num}')
        fsl_apply_warp_t1_brain_mask_to_template.inputs.relwarp = True
        fsl_apply_warp_t1_brain_mask_to_template.inputs.interp = 'nn'

        node, out = strat_pool.get_data('space-T1w_desc-brain_mask')
        wf.connect(node, out, fsl_apply_warp_t1_brain_mask_to_template, 'in_file')

        node, out = strat_pool.get_data('T1w-template')
        wf.connect(node, out, fsl_apply_warp_t1_brain_mask_to_template, 'ref_file')

        wf.connect(merge_xfms, 'merged_file',
            fsl_apply_warp_t1_brain_mask_to_template, 'field_file')

        # fslmaths ${OutputT1wImageRestore} -mas ${OutputT1wImageRestoreBrain} ${OutputT1wImageRestoreBrain}
        apply_mask = pe.Node(interface=fsl.maths.ApplyMask(),
                            name=f'get_t1_brain_{pipe_num}')

        wf.connect(fsl_apply_warp_t1_to_template, 'out_file',
            apply_mask, 'in_file')

        wf.connect(fsl_apply_warp_t1_brain_to_template, 'out_file',
            apply_mask, 'mask_file')

        outputs = {
            'space-template_desc-brain_T1w': (apply_mask, 'out_file'),
            'space-template_desc-head_T1w': (fsl_apply_warp_t1_to_template, 'out_file'),
            'space-template_desc-T1w_mask': (fsl_apply_warp_t1_brain_mask_to_template, 'out_file'),
            'from-T1w_to-template_mode-image_xfm': (merge_xfms, 'merged_file'),
            'from-template_to-T1w_mode-image_xfm': (merge_inv_xfms, 'merged_file')
        }

    return (wf, outputs)


def coregistration_prep_vol(wf, cfg, strat_pool, pipe_num, opt=None):
    '''
    {"name": "coregistration_prep_vol",
     "config": ["registration_workflows", "functional_registration",
                "coregistration"],
     "switch": ["run"],
     "option_key": ["func_input_prep", "input"],
     "option_val": "Selected_Functional_Volume",
     "inputs": [("desc-brain_bold",
                 ["desc-motion_bold", "bold"],
                 "desc-reginput_bold")],
     "outputs": ["desc-reginput_bold"]}
    '''

    get_func_volume = pe.Node(interface=afni.Calc(),
                              name=f'get_func_volume_{pipe_num}')

    get_func_volume.inputs.set(
        expr='a',
        single_idx=cfg.registration_workflows['functional_registration']['coregistration'][
            'func_input_prep']['Selected Functional Volume']['func_reg_input_volume'],
        outputtype='NIFTI_GZ'
    )

    if not cfg.registration_workflows['functional_registration'][
        'coregistration']['func_input_prep']['reg_with_skull']:
        node, out = strat_pool.get_data("desc-brain_bold")
    else:
        # TODO check which file is functional_skull_leaf
        # TODO add a function to choose brain or skull?
        node, out = strat_pool.get_data(["desc-motion_bold", "bold"])

    wf.connect(node, out, get_func_volume, 'in_file_a')

    coreg_input = (get_func_volume, 'out_file')

    outputs = {
        'desc-reginput_bold': coreg_input
    }

    return (wf, outputs)


def coregistration_prep_mean(wf, cfg, strat_pool, pipe_num, opt=None):
    '''
    {"name": "coregistration_prep_mean",
     "config": ["registration_workflows", "functional_registration",
                "coregistration"],
     "switch": ["run"],
     "option_key": ["func_input_prep", "input"],
     "option_val": "Mean_Functional",
     "inputs": ["desc-mean_bold"],
     "outputs": ["desc-reginput_bold"]}
    '''

    coreg_input = strat_pool.get_data("desc-mean_bold")

    # TODO add mean skull
    if cfg.registration_workflows['functional_registration'][
            'coregistration']['func_input_prep']['Mean Functional'][
            'n4_correct_func']:
        n4_correct_func = pe.Node(
            interface=
            ants.N4BiasFieldCorrection(dimension=3,
                                       copy_header=True,
                                       bspline_fitting_distance=200),
            shrink_factor=2,
            name=f'func_mean_n4_corrected_{pipe_num}')
        n4_correct_func.inputs.args = '-r True'

        node, out = coreg_input
        wf.connect(node, out, n4_correct_func, 'input_image')

        coreg_input = (n4_correct_func, 'output_image')

    outputs = {
        'desc-reginput_bold': coreg_input
    }

    return (wf, outputs)


def coregistration_prep_fmriprep(wf, cfg, strat_pool, pipe_num, opt=None):
    '''
    {"name": "coregistration_prep_fmriprep",
     "config": ["registration_workflows", "functional_registration",
                "coregistration"],
     "switch": ["run"],
     "option_key": ["func_input_prep", "input"],
     "option_val": "fmriprep_reference",
     "inputs": ["desc-ref_bold"],
     "outputs": ["desc-reginput_bold"]}
    '''

    coreg_input = strat_pool.get_data("desc-ref_bold")

    outputs = {
        'desc-reginput_bold': coreg_input
    }

    return (wf, outputs)


def coregistration(wf, cfg, strat_pool, pipe_num, opt=None):
    '''
    {"name": "coregistration",
     "config": ["registration_workflows", "functional_registration",
                "coregistration"],
     "switch": ["run"],
     "option_key": "None",
     "option_val": "None",
     "inputs": [("desc-reginput_bold",
                 "desc-motion_bold",
                 "space-bold_label-WM_mask",
                 "despiked_fieldmap",
                 "fieldmap_mask"),
                ("desc-brain_T1w",
                 "desc-restore-brain_T1w",
                 "desc-preproc_T2w",
                 "desc-brain_T2w",
                 "T2w",
                 ["label-WM_probseg", "label-WM_mask"],
                 ["label-WM_pveseg", "label-WM_mask"],
                 "T1w"),
                "diffphase_dwell",
                "diffphase_pedir"],
     "outputs": ["space-T1w_desc-mean_bold",
                 "from-bold_to-T1w_mode-image_desc-linear_xfm",
                 "from-bold_to-T1w_mode-image_desc-linear_warp"]}
    '''

    diff_complete = False
    if strat_pool.check_rpool("despiked_fieldmap") and \
            strat_pool.check_rpool("fieldmap_mask"):
        diff_complete = True

    if strat_pool.check_rpool('T2w') and cfg.anatomical_preproc['run_t2']:
        # monkey data
        func_to_anat = create_register_func_to_anat_use_T2(cfg,
                                                    f'func_to_anat_FLIRT_'
                                                    f'{pipe_num}')

        # https://github.com/DCAN-Labs/dcan-macaque-pipeline/blob/master/fMRIVolume/GenericfMRIVolumeProcessingPipeline.sh#L177
        # fslmaths "$fMRIFolder"/"$NameOffMRI"_mc -Tmean "$fMRIFolder"/"$ScoutName"_gdc
        func_mc_mean = pe.Node(interface=afni_utils.TStat(),
                            name=f'func_motion_corrected_mean_{pipe_num}')

        func_mc_mean.inputs.options = '-mean'
        func_mc_mean.inputs.outputtype = 'NIFTI_GZ'

        node, out = strat_pool.get_data("desc-motion_bold")
        wf.connect(node, out, func_mc_mean, 'in_file')

        wf.connect(func_mc_mean, 'out_file', func_to_anat, 'inputspec.func')

        node, out = strat_pool.get_data('desc-brain_T1w')
        wf.connect(node, out, func_to_anat, 'inputspec.T1_brain')

        node, out = strat_pool.get_data('desc-preproc_T2w')
        wf.connect(node, out, func_to_anat, 'inputspec.T2_head')

        node, out = strat_pool.get_data('desc-brain_T2w')
        wf.connect(node, out, func_to_anat, 'inputspec.T2_brain')

    else:
        # if field map-based distortion correction is on, but BBR is off,
        # send in the distortion correction files here
        func_to_anat = create_register_func_to_anat(cfg, diff_complete,
                                                    f'func_to_anat_FLIRT_'
                                                    f'{pipe_num}')

        func_to_anat.inputs.inputspec.dof = cfg.registration_workflows[
        'functional_registration']['coregistration']['dof']

        func_to_anat.inputs.inputspec.interp = cfg.registration_workflows[
        'functional_registration']['coregistration']['interpolation']

        node, out = strat_pool.get_data('desc-reginput_bold')
        wf.connect(node, out, func_to_anat, 'inputspec.func')

        if cfg.registration_workflows['functional_registration'][
            'coregistration']['reference'] == 'brain':
            node, out = strat_pool.get_data('desc-brain_T1w')
        elif cfg.registration_workflows['functional_registration'][
            'coregistration']['reference'] == 'restore-brain':
            node, out = strat_pool.get_data('desc-restore-brain_T1w')
        wf.connect(node, out, func_to_anat, 'inputspec.anat')


    if diff_complete:
        node, out = strat_pool.get_data('diffphase_dwell')
        wf.connect(node, out, func_to_anat, 'echospacing_input.echospacing')

        node, out = strat_pool.get_data('diffphase_pedir')
        wf.connect(node, out, func_to_anat, 'pedir_input.pedir')

        node, out = strat_pool.get_data("despiked_fieldmap")
        wf.connect(node, out, func_to_anat, 'inputspec.fieldmap')

        node, out = strat_pool.get_data("fieldmap_mask")
        wf.connect(node, out, func_to_anat, 'inputspec.fieldmapmask')

    if strat_pool.check_rpool('T2w') and cfg.anatomical_preproc['run_t2']:
        outputs = {
            'space-T1w_desc-mean_bold':
                (func_to_anat, 'outputspec.anat_func_nobbreg'),
            'from-bold_to-T1w_mode-image_desc-linear_xfm':
                (func_to_anat, 'outputspec.func_to_anat_linear_xfm_nobbreg'),
            'from-bold_to-T1w_mode-image_desc-linear_warp':
                (func_to_anat, 'outputspec.func_to_anat_linear_warp_nobbreg')
        }
    else:
        outputs = {
            'space-T1w_desc-mean_bold':
                (func_to_anat, 'outputspec.anat_func_nobbreg'),
            'from-bold_to-T1w_mode-image_desc-linear_xfm':
                (func_to_anat, 'outputspec.func_to_anat_linear_xfm_nobbreg')
        }

    if True in cfg.registration_workflows['functional_registration'][
        'coregistration']["boundary_based_registration"]["run"]:

        func_to_anat_bbreg = create_bbregister_func_to_anat(diff_complete,
                                                            f'func_to_anat_'
                                                            f'bbreg_'
                                                            f'{pipe_num}')
        func_to_anat_bbreg.inputs.inputspec.bbr_schedule = \
            cfg.registration_workflows['functional_registration'][
                'coregistration']['boundary_based_registration'][
                'bbr_schedule']

        func_to_anat_bbreg.inputs.inputspec.bbr_wm_mask_args = \
            cfg.registration_workflows['functional_registration'][
                'coregistration']['boundary_based_registration'][
                'bbr_wm_mask_args']

        node, out = strat_pool.get_data('desc-reginput_bold')
        wf.connect(node, out, func_to_anat_bbreg, 'inputspec.func')

        if cfg.registration_workflows['functional_registration'][
                'coregistration']['boundary_based_registration'][
                'reference'] == 'whole-head':
            node, out = strat_pool.get_data('T1w')
            wf.connect(node, out, func_to_anat_bbreg, 'inputspec.anat')

        elif cfg.registration_workflows['functional_registration'][
                'coregistration']['boundary_based_registration'][
                'reference'] == 'brain':
            node, out = strat_pool.get_data('desc-brain_T1w')
            wf.connect(node, out, func_to_anat_bbreg, 'inputspec.anat')

        wf.connect(func_to_anat, 'outputspec.func_to_anat_linear_xfm_nobbreg',
                   func_to_anat_bbreg, 'inputspec.linear_reg_matrix')

        if strat_pool.check_rpool('space-bold_label-WM_mask'):
            node, out = strat_pool.get_data(["space-bold_label-WM_mask"])
            wf.connect(node, out,
                       func_to_anat_bbreg, 'inputspec.anat_wm_segmentation')
        else:
            if cfg.registration_workflows['functional_registration'][
                'coregistration']['boundary_based_registration']['bbr_wm_map'] == 'probability_map':
                node, out = strat_pool.get_data(["label-WM_probseg",
                                                 "label-WM_mask"])
            elif cfg.registration_workflows['functional_registration'][
                'coregistration']['boundary_based_registration']['bbr_wm_map'] == 'partial_volume_map':
                node, out = strat_pool.get_data(["label-WM_pveseg",
                                                 "label-WM_mask"])
            wf.connect(node, out,
                       func_to_anat_bbreg, 'inputspec.anat_wm_segmentation')

        if diff_complete:
            node, out = strat_pool.get_data('diffphase_dwell')
            wf.connect(node, out,
                       func_to_anat_bbreg, 'echospacing_input.echospacing')

            node, out = strat_pool.get_data('diffphase_pedir')
            wf.connect(node, out, func_to_anat_bbreg, 'pedir_input.pedir')

            node, out = strat_pool.get_data("despiked_fieldmap")
            wf.connect(node, out, func_to_anat_bbreg, 'inputspec.fieldmap')

            node, out = strat_pool.get_data("fieldmap_mask")
            wf.connect(node, out,
                       func_to_anat_bbreg, 'inputspec.fieldmapmask')

        outputs = {
            'space-T1w_desc-mean_bold':
                (func_to_anat_bbreg, 'outputspec.anat_func'),
            'from-bold_to-T1w_mode-image_desc-linear_xfm':
                (func_to_anat_bbreg, 'outputspec.func_to_anat_linear_xfm')
        }

    return (wf, outputs)


def create_func_to_T1template_xfm(wf, cfg, strat_pool, pipe_num, opt=None):
    '''Condense the BOLD-to-T1 coregistration transform and the T1-to-template
    transform into one transform matrix.

    Node Block:
    {"name": "create_func_to_T1template_xfm",
     "config": ["registration_workflows", "functional_registration",
                "func_registration_to_template"],
     "switch": ["run"],
     "option_key": ["target_template", "using"],
     "option_val": "T1_template",
     "inputs": [("desc-reginput_bold",
                 "from-bold_to-T1w_mode-image_desc-linear_xfm"),
                ("from-T1w_to-template_mode-image_xfm",
                 "from-template_to-T1w_mode-image_xfm",
                 "desc-brain_T1w"),
                "T1w-brain-template-funcreg"],
     "outputs": ["from-bold_to-template_mode-image_xfm",
                 "from-template_to-bold_mode-image_xfm"]}
    '''

    xfm_prov = strat_pool.get_cpac_provenance(
        'from-T1w_to-template_mode-image_xfm')
    reg_tool = check_prov_for_regtool(xfm_prov)

    xfm, outputs = bold_to_T1template_xfm_connector('create_func_to_T1w'
                                                    f'template_xfm_{pipe_num}',
                                                    cfg, reg_tool,
                                                    symmetric=False)

    node, out = strat_pool.get_data(
        'from-bold_to-T1w_mode-image_desc-linear_xfm')
    wf.connect(node, out, xfm, 'inputspec.coreg_xfm')

    node, out = strat_pool.get_data('desc-brain_T1w')
    wf.connect(node, out, xfm, 'inputspec.input_brain')

    node, out = strat_pool.get_data('desc-reginput_bold')
    wf.connect(node, out, xfm, 'inputspec.mean_bold')

    node, out = strat_pool.get_data('T1w-brain-template-funcreg')
    wf.connect(node, out, xfm, 'inputspec.T1w-brain-template_funcreg')

    node, out = strat_pool.get_data('from-T1w_to-template_mode-image_xfm')
    wf.connect(node, out, xfm, 'inputspec.T1w_to_template_xfm')

    # FNIRT pipelines don't have an inverse nonlinear warp, make optional
    if strat_pool.check_rpool('from-template_to-T1w_mode-image_xfm'):
        node, out = strat_pool.get_data('from-template_to-T1w_mode-image_xfm')
        wf.connect(node, out, xfm, 'inputspec.template_to_T1w_xfm')

    return (wf, outputs)


def create_func_to_T1template_symmetric_xfm(wf, cfg, strat_pool, pipe_num,
                                            opt=None):
    '''Condense the BOLD-to-T1 coregistration transform and the T1-to-
    symmetric-template transform into one transform matrix.

    Node Block:
    {"name": "create_func_to_T1template_symmetric_xfm",
     "config": ["registration_workflows", "functional_registration",
                "func_registration_to_template"],
     "switch": ["run"],
     "option_key": ["target_template", "using"],
     "option_val": "T1_template",
     "inputs": [("from-T1w_to-symtemplate_mode-image_xfm",
                 "from-symtemplate_to-T1w_mode-image_xfm",
                 "desc-brain_T1w"),
                ("from-bold_to-T1w_mode-image_desc-linear_xfm",
                 "desc-mean_bold"),
                "T1w-brain-template-symmetric-deriv"],
     "outputs": ["from-bold_to-symtemplate_mode-image_xfm",
                 "from-symtemplate_to-bold_mode-image_xfm"]}
    '''

    xfm_prov = strat_pool.get_cpac_provenance(
        'from-T1w_to-symtemplate_mode-image_xfm')
    reg_tool = check_prov_for_regtool(xfm_prov)

    xfm, outputs = bold_to_T1template_xfm_connector('create_func_to_T1wsymtem'
                                                    f'plate_xfm_{pipe_num}',
                                                    cfg, reg_tool,
                                                    symmetric=True)

    node, out = strat_pool.get_data(
        'from-bold_to-T1w_mode-image_desc-linear_xfm')
    wf.connect(node, out, xfm, 'inputspec.coreg_xfm')

    node, out = strat_pool.get_data('desc-brain_T1w')
    wf.connect(node, out, xfm, 'inputspec.input_brain')

    node, out = strat_pool.get_data('desc-mean_bold')
    wf.connect(node, out, xfm, 'inputspec.mean_bold')

    node, out = strat_pool.get_data('T1w-brain-template-symmetric-deriv')
    wf.connect(node, out, xfm, 'inputspec.T1w-brain-template_funcreg')

    node, out = strat_pool.get_data('from-T1w_to-symtemplate_mode-image_xfm')
    wf.connect(node, out, xfm, 'inputspec.T1w_to_template_xfm')

    # FNIRT pipelines don't have an inverse nonlinear warp, make optional
    if strat_pool.check_rpool('from-symtemplate_to-T1w_mode-image_xfm'):
        node, out = \
            strat_pool.get_data('from-symtemplate_to-T1w_mode-image_xfm')
        wf.connect(node, out, xfm, 'inputspec.template_to_T1w_xfm')

    return (wf, outputs)


def warp_timeseries_to_T1template(wf, cfg, strat_pool, pipe_num, opt=None):
    '''
    Node Block:
    {"name": "transform_timeseries_to_T1template",
     "config": ["registration_workflows", "functional_registration",
                "func_registration_to_template"],
     "switch": ["run"],
     "option_key": ["apply_transform", "using"],
     "option_val": "default",
     "inputs": [(["desc-preproc_bold", "desc-cleaned_bold",
                  "desc-brain_bold", "desc-motion_bold", "bold"],
                 "from-bold_to-template_mode-image_xfm"),
                "T1w-brain-template-funcreg"],
     "outputs": ["space-template_desc-cleaned_bold",
                 "space-template_desc-brain_bold",
                 "space-template_desc-preproc_bold",
                 "space-template_desc-motion_bold",
                 "space-template_bold"]}
    '''

    xfm_prov = strat_pool.get_cpac_provenance(
        'from-bold_to-template_mode-image_xfm')
    reg_tool = check_prov_for_regtool(xfm_prov)

    num_cpus = cfg.pipeline_setup['system_config'][
        'max_cores_per_participant']

    num_ants_cores = cfg.pipeline_setup['system_config']['num_ants_threads']

    apply_xfm = apply_transform(f'warp_ts_to_T1template_{pipe_num}', reg_tool,
                                time_series=True, num_cpus=num_cpus,
                                num_ants_cores=num_ants_cores)

    if reg_tool == 'ants':
        apply_xfm.inputs.inputspec.interpolation = cfg.registration_workflows[
            'functional_registration']['func_registration_to_template'][
            'ANTs_pipelines']['interpolation']
    elif reg_tool == 'fsl':
        apply_xfm.inputs.inputspec.interpolation = cfg.registration_workflows[
            'functional_registration']['func_registration_to_template'][
            'FNIRT_pipelines']['interpolation']

    connect, resource = strat_pool.get_data(["desc-preproc_bold",
                                             "desc-cleaned_bold",
                                             "desc-brain_bold",
                                             "desc-motion_bold",
                                             "bold"],
                                            report_fetched=True)
    node, out = connect
    wf.connect(node, out, apply_xfm, 'inputspec.input_image')

    node, out = strat_pool.get_data("T1w-brain-template-funcreg")
    wf.connect(node, out, apply_xfm, 'inputspec.reference')

    node, out = strat_pool.get_data("from-bold_to-template_mode-image_xfm")
    wf.connect(node, out, apply_xfm, 'inputspec.transform')

    outputs = {
        f'space-template_{resource}': (apply_xfm, 'outputspec.output_image')
    }

    return (wf, outputs)


def warp_timeseries_to_T1template_abcd(wf, cfg, strat_pool, pipe_num, opt=None):
    """
    {"name": "transform_timeseries_to_T1template_abcd",
     "config": ["registration_workflows", "functional_registration",
                "func_registration_to_template"],
     "switch": ["run"],
     "option_key": ["apply_transform", "using"],
     "option_val": "abcd",
     "inputs": [["desc-cleaned_bold", "desc-brain_bold",
                  "desc-motion_bold", "desc-preproc_bold", "bold"],
                 "bold",
                 "motion-basefile",
                 "coordinate-transformation",
                 "from-T1w_to-template_mode-image_xfm",
                 "from-bold_to-T1w_mode-image_desc-linear_xfm",
                 "from-bold_to-template_mode-image_xfm",
                 "blip-warp",
                 "desc-preproc_T1w",
                 "space-template_res-bold_desc-brain_T1w",
                 "space-template_desc-bold_mask",
                 "T1w-brain-template-funcreg"],
     "outputs": ["space-template_desc-brain_bold",
                 "space-template_desc-scout_bold",
                 "space-template_desc-head_bold"]}
    """

    # Apply motion correction, coreg, anat-to-template transforms on raw functional timeseries using ABCD-style registration
    # Ref: https://github.com/DCAN-Labs/DCAN-HCP/blob/master/fMRIVolume/scripts/OneStepResampling.sh#L168-L197

    # https://github.com/DCAN-Labs/DCAN-HCP/blob/master/fMRIVolume/scripts/DistortionCorrectionAndEPIToT1wReg_FLIRTBBRAndFreeSurferBBRbased.sh#L548
    # convertwarp --relout --rel -m ${WD}/fMRI2str.mat --ref=${T1wImage} --out=${WD}/fMRI2str.nii.gz
    convert_func_to_anat_linear_warp = pe.Node(interface=fsl.ConvertWarp(),
        name=f'convert_func_to_anat_linear_warp_{pipe_num}')

    convert_func_to_anat_linear_warp.inputs.out_relwarp = True
    convert_func_to_anat_linear_warp.inputs.relwarp = True

    if strat_pool.check_rpool('blip-warp'):
        node, out = strat_pool.get_data('from-bold_to-T1w_mode-image_desc-linear_xfm')
        wf.connect(node, out, convert_func_to_anat_linear_warp, 'postmat')

        node, out = strat_pool.get_data('blip-warp')
        wf.connect(node, out, convert_func_to_anat_linear_warp, 'warp1')
    else:
        node, out = strat_pool.get_data('from-bold_to-T1w_mode-image_desc-linear_xfm')
        wf.connect(node, out, convert_func_to_anat_linear_warp, 'premat')

        node, out = strat_pool.get_data('desc-preproc_T1w')
        wf.connect(node, out, convert_func_to_anat_linear_warp, 'reference')

    # https://github.com/DCAN-Labs/DCAN-HCP/blob/master/fMRIVolume/scripts/OneStepResampling.sh#L140
    # convertwarp --relout --rel --warp1=${fMRIToStructuralInput} --warp2=${StructuralToStandard} --ref=${WD}/${T1wImageFile}.${FinalfMRIResolution} --out=${OutputTransform}
    convert_func_to_standard_warp = pe.Node(interface=fsl.ConvertWarp(),
        name=f'convert_func_to_standard_warp_{pipe_num}')

    convert_func_to_standard_warp.inputs.out_relwarp = True
    convert_func_to_standard_warp.inputs.relwarp = True

    wf.connect(convert_func_to_anat_linear_warp, 'out_file',
        convert_func_to_standard_warp, 'warp1')

    node, out = strat_pool.get_data('from-T1w_to-template_mode-image_xfm')
    wf.connect(node, out, convert_func_to_standard_warp, 'warp2')

    node, out = strat_pool.get_data('space-template_res-bold_desc-brain_T1w')
    wf.connect(node, out, convert_func_to_standard_warp, 'reference')

    # TODO add condition: if no gradient distortion
    # https://github.com/DCAN-Labs/DCAN-HCP/blob/master/fMRIVolume/GenericfMRIVolumeProcessingPipeline.sh#L283-L284
    # fslroi "$fMRIFolder"/"$NameOffMRI"_gdc "$fMRIFolder"/"$NameOffMRI"_gdc_warp 0 3
    extract_func_roi = pe.Node(interface=fsl.ExtractROI(),
        name=f'extract_func_roi_{pipe_num}')

    extract_func_roi.inputs.t_min = 0
    extract_func_roi.inputs.t_size = 3

    node, out = strat_pool.get_data('bold')
    wf.connect(node, out, extract_func_roi, 'in_file')

    # fslmaths "$fMRIFolder"/"$NameOffMRI"_gdc_warp -mul 0 "$fMRIFolder"/"$NameOffMRI"_gdc_warp
    multiply_func_roi_by_zero = pe.Node(interface=fsl.maths.MathsCommand(),
                                        name=f'multiply_func_roi_by_zero_{pipe_num}')

    multiply_func_roi_by_zero.inputs.args = '-mul 0'

    wf.connect(extract_func_roi, 'roi_file',
        multiply_func_roi_by_zero, 'in_file')

    # https://github.com/DCAN-Labs/DCAN-HCP/blob/master/fMRIVolume/scripts/OneStepResampling.sh#L168-L193
    # fslsplit ${InputfMRI} ${WD}/prevols/vol -t
    split_func = pe.Node(interface=fsl.Split(),
        name=f'split_func_{pipe_num}')

    split_func.inputs.dimension = 't'

    node, out = strat_pool.get_data('bold')
    wf.connect(node, out, split_func, 'in_file')

    ### Loop starts! ###
    # convertwarp --relout --rel --ref=${WD}/prevols/vol${vnum}.nii.gz --warp1=${GradientDistortionField} --postmat=${MotionMatrixFolder}/${MotionMatrixPrefix}${vnum} --out=${MotionMatrixFolder}/${MotionMatrixPrefix}${vnum}_gdc_warp.nii.gz
    convert_motion_distortion_warp = pe.MapNode(interface=fsl.ConvertWarp(),
        name=f'convert_motion_distortion_warp_{pipe_num}',
        iterfield=['reference', 'postmat'])

    convert_motion_distortion_warp.inputs.out_relwarp = True
    convert_motion_distortion_warp.inputs.relwarp = True

    wf.connect(multiply_func_roi_by_zero, 'out_file',
        convert_motion_distortion_warp, 'warp1')

    wf.connect(split_func, 'out_files',
        convert_motion_distortion_warp, 'reference')

    node, out = strat_pool.get_data('coordinate-transformation')
    wf.connect(node, out, convert_motion_distortion_warp, 'postmat')

    # convertwarp --relout --rel --ref=${WD}/${T1wImageFile}.${FinalfMRIResolution} --warp1=${MotionMatrixFolder}/${MotionMatrixPrefix}${vnum}_gdc_warp.nii.gz --warp2=${OutputTransform} --out=${MotionMatrixFolder}/${MotionMatrixPrefix}${vnum}_all_warp.nii.gz
    convert_registration_warp = pe.MapNode(interface=fsl.ConvertWarp(),
        name=f'convert_registration_warp_{pipe_num}',
        iterfield=['warp1'])

    convert_registration_warp.inputs.out_relwarp = True
    convert_registration_warp.inputs.relwarp = True

    node, out = strat_pool.get_data('space-template_res-bold_desc-brain_T1w')
    wf.connect(node, out, convert_registration_warp, 'reference')

    wf.connect(convert_motion_distortion_warp, 'out_file',
        convert_registration_warp, 'warp1')

    wf.connect(convert_func_to_standard_warp, 'out_file',
        convert_registration_warp, 'warp2')

    # fslmaths ${WD}/prevols/vol${vnum}.nii.gz -mul 0 -add 1 ${WD}/prevols/vol${vnum}_mask.nii.gz
    generate_vol_mask = pe.MapNode(interface=fsl.maths.MathsCommand(),
                        name=f'generate_mask_{pipe_num}',
                        iterfield=['in_file'])

    generate_vol_mask.inputs.args = '-mul 0 -add 1'

    wf.connect(split_func, 'out_files',
        generate_vol_mask, 'in_file')

    # applywarp --rel --interp=spline --in=${WD}/prevols/vol${vnum}.nii.gz --warp=${MotionMatrixFolder}/${MotionMatrixPrefix}${vnum}_all_warp.nii.gz --ref=${WD}/${T1wImageFile}.${FinalfMRIResolution} --out=${WD}/postvols/vol${vnum}.nii.gz
    applywarp_func_to_standard = pe.MapNode(interface=fsl.ApplyWarp(),
                                    name=f'applywarp_func_to_standard_{pipe_num}',
                                    iterfield=['in_file', 'field_file'])

    applywarp_func_to_standard.inputs.relwarp = True
    applywarp_func_to_standard.inputs.interp = 'spline'

    wf.connect(split_func, 'out_files',
        applywarp_func_to_standard, 'in_file')

    wf.connect(convert_registration_warp, 'out_file',
        applywarp_func_to_standard, 'field_file')

    node, out = strat_pool.get_data('space-template_res-bold_desc-brain_T1w')
    wf.connect(node, out,
        applywarp_func_to_standard, 'ref_file')

    # applywarp --rel --interp=nn --in=${WD}/prevols/vol${vnum}_mask.nii.gz --warp=${MotionMatrixFolder}/${MotionMatrixPrefix}${vnum}_all_warp.nii.gz --ref=${WD}/${T1wImageFile}.${FinalfMRIResolution} --out=${WD}/postvols/vol${vnum}_mask.nii.gz
    applywarp_func_mask_to_standard = pe.MapNode(interface=fsl.ApplyWarp(),
                                    name=f'applywarp_func_mask_to_standard_{pipe_num}',
                                    iterfield=['in_file', 'field_file'])

    applywarp_func_mask_to_standard.inputs.relwarp = True
    applywarp_func_mask_to_standard.inputs.interp = 'nn'

    wf.connect(generate_vol_mask, 'out_file',
        applywarp_func_mask_to_standard, 'in_file')

    wf.connect(convert_registration_warp, 'out_file',
        applywarp_func_mask_to_standard, 'field_file')

    node, out = strat_pool.get_data('space-template_res-bold_desc-brain_T1w')
    wf.connect(node, out,
        applywarp_func_mask_to_standard, 'ref_file')

    ### Loop ends! ###

    # fslmerge -tr ${OutputfMRI} $FrameMergeSTRING $TR_vol
    merge_func_to_standard = pe.Node(interface=fslMerge(),
                                     name=f'merge_func_to_standard_{pipe_num}')

    merge_func_to_standard.inputs.dimension = 't'

    wf.connect(applywarp_func_to_standard, 'out_file',
        merge_func_to_standard, 'in_files')

    # fslmerge -tr ${OutputfMRI}_mask $FrameMergeSTRINGII $TR_vol
    merge_func_mask_to_standard = pe.Node(interface=fslMerge(),
                                          name='merge_func_mask_to_'
                                               f'standard_{pipe_num}')

    merge_func_mask_to_standard.inputs.dimension = 't'

    wf.connect(applywarp_func_mask_to_standard, 'out_file',
        merge_func_mask_to_standard, 'in_files')

    # fslmaths ${OutputfMRI}_mask -Tmin ${OutputfMRI}_mask
    find_min_mask = pe.Node(interface=fsl.maths.MathsCommand(),
                        name=f'find_min_mask_{pipe_num}')

    find_min_mask.inputs.args = '-Tmin'

    wf.connect(merge_func_mask_to_standard, 'merged_file',
        find_min_mask, 'in_file')

    # Combine transformations: gradient non-linearity distortion + fMRI_dc to standard
    # convertwarp --relout --rel --ref=${WD}/${T1wImageFile}.${FinalfMRIResolution} --warp1=${GradientDistortionField} --warp2=${OutputTransform} --out=${WD}/Scout_gdc_MNI_warp.nii.gz
    convert_dc_warp = pe.Node(interface=fsl.ConvertWarp(),
        name=f'convert_dc_warp_{pipe_num}')

    convert_dc_warp.inputs.out_relwarp = True
    convert_dc_warp.inputs.relwarp = True

    node, out = strat_pool.get_data('space-template_res-bold_desc-brain_T1w')
    wf.connect(node, out, convert_dc_warp, 'reference')

    wf.connect(multiply_func_roi_by_zero, 'out_file',
        convert_dc_warp, 'warp1')

    wf.connect(convert_func_to_standard_warp, 'out_file',
        convert_dc_warp, 'warp2')

    # applywarp --rel --interp=spline --in=${ScoutInput} -w ${WD}/Scout_gdc_MNI_warp.nii.gz -r ${WD}/${T1wImageFile}.${FinalfMRIResolution} -o ${ScoutOutput}
    applywarp_scout = pe.Node(interface=fsl.ApplyWarp(),
        name=f'applywarp_scout_input_{pipe_num}')

    applywarp_scout.inputs.relwarp = True
    applywarp_scout.inputs.interp = 'spline'

    node, out = strat_pool.get_data('motion-basefile')
    wf.connect(node, out, applywarp_scout, 'in_file')

    node, out = strat_pool.get_data('space-template_res-bold_desc-brain_T1w')
    wf.connect(node, out, applywarp_scout, 'ref_file')

    wf.connect(convert_dc_warp, 'out_file', applywarp_scout, 'field_file')

    # https://github.com/DCAN-Labs/DCAN-HCP/blob/master/fMRIVolume/scripts/IntensityNormalization.sh#L124-L127
    # fslmaths ${InputfMRI} -mas ${BrainMask} -mas ${InputfMRI}_mask -thr 0 -ing 10000 ${OutputfMRI} -odt float
    merge_func_mask = pe.Node(util.Merge(2),
        name=f'merge_func_mask_{pipe_num}')

    node, out = strat_pool.get_data('space-template_desc-bold_mask')
    wf.connect(node, out, merge_func_mask, 'in1')

    wf.connect(find_min_mask, 'out_file', merge_func_mask, 'in2')

    extract_func_brain = pe.Node(interface=fsl.MultiImageMaths(),
                        name=f'extract_func_brain_{pipe_num}')

    extract_func_brain.inputs.op_string = '-mas %s -mas %s -thr 0 -ing 10000'
    extract_func_brain.inputs.output_datatype = 'float'

    wf.connect(merge_func_to_standard, 'merged_file',
        extract_func_brain, 'in_file')

    wf.connect(merge_func_mask, 'out',
        extract_func_brain, 'operand_files')

    # fslmaths ${ScoutInput} -mas ${BrainMask} -mas ${InputfMRI}_mask -thr 0 -ing 10000 ${ScoutOutput} -odt float
    extract_scout_brain = pe.Node(interface=fsl.MultiImageMaths(),
        name=f'extract_scout_brain_{pipe_num}')

    extract_scout_brain.inputs.op_string = '-mas %s -mas %s -thr 0 -ing 10000'
    extract_scout_brain.inputs.output_datatype = 'float'

    wf.connect(applywarp_scout, 'out_file',
        extract_scout_brain, 'in_file')

    wf.connect(merge_func_mask, 'out',
        extract_scout_brain, 'operand_files')

    outputs = {
        'space-template_desc-brain_bold': (extract_func_brain, 'out_file'),
        'space-template_desc-scout_bold': (extract_scout_brain, 'out_file'),
        'space-template_desc-head_bold': (merge_func_to_standard, 'merged_file')
    }

    return (wf, outputs)


def warp_timeseries_to_T1template_dcan_nhp(wf, cfg, strat_pool, pipe_num, opt=None):
    """
    {"name": "transform_timeseries_to_T1template_dcan_nhp",
     "config": ["registration_workflows", "functional_registration",
                "func_registration_to_template"],
     "switch": ["run"],
     "option_key": ["apply_transform", "using"],
     "option_val": "dcan_nhp",
     "inputs": [(["desc-reorient_bold", "bold"],
                 "coordinate-transformation",
                 "from-T1w_to-template_mode-image_warp",
                 "from-bold_to-T1w_mode-image_desc-linear_warp",
                 "space-template_desc-head_T1w",
                 "space-template_desc-T1w_mask",
                 "space-template_desc-T1wT2w_biasfield")],
     "outputs": ["space-template_desc-brain_bold",
                 "space-template_desc-bold_mask"]}
    """

    # Apply motion correction, coreg, anat-to-template transforms on raw functional timeseries
    # Ref: https://github.com/DCAN-Labs/dcan-macaque-pipeline/blob/master/fMRIVolume/scripts/OneStepResampling.sh

    # https://github.com/DCAN-Labs/dcan-macaque-pipeline/blob/master/fMRIVolume/scripts/OneStepResampling.sh#L131
    # ${FSLDIR}/bin/flirt -interp spline -in ${T1wImage} -ref ${T1wImage} -applyisoxfm $FinalfMRIResolution -out ${WD}/${T1wImageFile}.${FinalfMRIResolution}
    anat_resample = pe.Node(interface=fsl.FLIRT(),
                            name=f'anat_resample_func_res_{pipe_num}'
                            )
    anat_resample.inputs.apply_isoxfm = float(cfg.registration_workflows['functional_registration']['func_registration_to_template']['output_resolution']['func_preproc_outputs'].replace("mm", ""))
    anat_resample.inputs.interp = 'spline'

    node, out = strat_pool.get_data('space-template_desc-head_T1w')
    wf.connect(node, out, anat_resample, 'in_file')
    wf.connect(node, out, anat_resample, 'reference')

    # ${FSLDIR}/bin/applywarp --rel --interp=spline -i ${T1wImage} -r ${ResampRefIm} --premat=$FSLDIR/etc/flirtsch/ident.mat -o ${WD}/${T1wImageFile}.${FinalfMRIResolution}
    applywarp_anat_res = pe.Node(interface=fsl.ApplyWarp(),
                                name=f'anat_func_res_{pipe_num}')

    applywarp_anat_res.inputs.relwarp = True
    applywarp_anat_res.inputs.interp = 'spline'
    applywarp_anat_res.inputs.premat = cfg.registration_workflows['anatomical_registration']['registration']['FSL-FNIRT']['identity_matrix']

    node, out = strat_pool.get_data('space-template_desc-head_T1w')
    wf.connect(node, out, applywarp_anat_res, 'in_file')
    wf.connect(anat_resample, 'out_file', applywarp_anat_res, 'ref_file')

    # https://github.com/DCAN-Labs/dcan-macaque-pipeline/blob/master/fMRIVolume/scripts/OneStepResampling.sh#L136-L138
    # Create brain masks in this space (changing resolution)
    # ${FSLDIR}/bin/applywarp --rel --interp=nn -i ${FreeSurferBrainMask}.nii.gz -r ${WD}/${T1wImageFile}.${FinalfMRIResolution} --premat=$FSLDIR/etc/flirtsch/ident.mat -o ${WD}/${FreeSurferBrainMaskFile}.${FinalfMRIResolution}.nii.gz
    applywarp_anat_mask_res = pe.Node(interface=fsl.ApplyWarp(),
                                name=f'anat_mask_func_res_{pipe_num}')
    applywarp_anat_mask_res.inputs.relwarp = True
    applywarp_anat_mask_res.inputs.interp = 'nn'
    applywarp_anat_mask_res.inputs.premat = cfg.registration_workflows['anatomical_registration']['registration']['FSL-FNIRT']['identity_matrix']

    node, out = strat_pool.get_data('space-template_desc-T1w_mask')
    wf.connect(node, out, applywarp_anat_mask_res, 'in_file')
    wf.connect(applywarp_anat_res, 'out_file', applywarp_anat_mask_res, 'ref_file')

    # ${FSLDIR}/bin/fslmaths ${WD}/${T1wImageFile}.${FinalfMRIResolution} -mas ${WD}/${FreeSurferBrainMaskFile}.${FinalfMRIResolution}.nii.gz ${WD}/${FreeSurferBrainMaskFile}.${FinalfMRIResolution}.nii.gz
    T1_brain_res = pe.Node(interface=fsl.MultiImageMaths(),
                                  name=f't1_brain_func_res_{pipe_num}')
    T1_brain_res.inputs.op_string = "-mas %s "

    wf.connect(applywarp_anat_res, 'out_file', T1_brain_res, 'in_file')
    wf.connect(applywarp_anat_mask_res, 'out_file', T1_brain_res, 'operand_files')

    # Create versions of the biasfield (changing resolution)
    # ${FSLDIR}/bin/applywarp --rel --interp=spline -i ${BiasField} -r ${WD}/${FreeSurferBrainMaskFile}.${FinalfMRIResolution}.nii.gz --premat=$FSLDIR/etc/flirtsch/ident.mat -o ${WD}/${BiasFieldFile}.${FinalfMRIResolution}
    applywarp_bias_field_res = pe.Node(interface=fsl.ApplyWarp(),
                                name=f'biasfiled_func_res_{pipe_num}')
    applywarp_bias_field_res.inputs.relwarp = True
    applywarp_bias_field_res.inputs.interp = 'spline'
    applywarp_bias_field_res.inputs.premat = cfg.registration_workflows['anatomical_registration']['registration']['FSL-FNIRT']['identity_matrix']

    node, out = strat_pool.get_data('space-template_desc-T1wT2w_biasfield')
    wf.connect(node, out, applywarp_bias_field_res, 'in_file')
    wf.connect(T1_brain_res, 'out_file', applywarp_bias_field_res, 'ref_file')

    # ${FSLDIR}/bin/fslmaths ${WD}/${BiasFieldFile}.${FinalfMRIResolution} -thr 0.1 ${WD}/${BiasFieldFile}.${FinalfMRIResolution}
    biasfield_thr = pe.Node(interface=fsl.MultiImageMaths(),
                                  name=f'biasfiedl_thr_{pipe_num}')
    biasfield_thr.inputs.op_string = "-thr 0.1"

    wf.connect(applywarp_bias_field_res, 'out_file', biasfield_thr, 'in_file')

    # https://github.com/DCAN-Labs/dcan-macaque-pipeline/blob/master/fMRIVolume/scripts/OneStepResampling.sh#L144-L146
    # convertwarp --relout --rel --warp1=${fMRIToStructuralInput} --warp2=${StructuralToStandard} --ref=${WD}/${T1wImageFile}.${FinalfMRIResolution} --out=${OutputTransform}
    convert_func_to_standard_warp = pe.Node(interface=fsl.ConvertWarp(),
        name=f'convert_func_to_standard_warp_{pipe_num}')

    convert_func_to_standard_warp.inputs.out_relwarp = True
    convert_func_to_standard_warp.inputs.relwarp = True

    node, out = strat_pool.get_data('from-bold_to-T1w_mode-image_desc-linear_warp')
    wf.connect(node, out, convert_func_to_standard_warp, 'warp1')

    node, out = strat_pool.get_data('from-T1w_to-template_mode-image_warp')
    wf.connect(node, out, convert_func_to_standard_warp, 'warp2')

    wf.connect(applywarp_anat_res, 'out_file', convert_func_to_standard_warp, 'reference')

    # https://github.com/DCAN-Labs/dcan-macaque-pipeline/blob/master/fMRIVolume/GenericfMRIVolumeProcessingPipeline.sh#L157-L158
    # fslroi "$fMRIFolder"/"$NameOffMRI"_gdc "$fMRIFolder"/"$NameOffMRI"_gdc_warp 0 3
    extract_func_roi = pe.Node(interface=fsl.ExtractROI(),
        name=f'extract_func_roi_{pipe_num}')

    extract_func_roi.inputs.t_min = 0
    extract_func_roi.inputs.t_size = 3

    node, out = strat_pool.get_data(['desc-reorient_bold', 'bold'])
    wf.connect(node, out, extract_func_roi, 'in_file')

    # fslmaths "$fMRIFolder"/"$NameOffMRI"_gdc_warp -mul 0 "$fMRIFolder"/"$NameOffMRI"_gdc_warp
    multiply_func_roi_by_zero = pe.Node(interface=fsl.maths.MathsCommand(),
                                        name=f'multiply_func_roi_by_zero_{pipe_num}')

    multiply_func_roi_by_zero.inputs.args = '-mul 0'

    wf.connect(extract_func_roi, 'roi_file',
        multiply_func_roi_by_zero, 'in_file')

    # https://github.com/DCAN-Labs/dcan-macaque-pipeline/blob/master/fMRIVolume/scripts/OneStepResampling.sh#L173
    # fslsplit ${InputfMRI} ${WD}/prevols/vol -t
    split_func = pe.Node(interface=fsl.Split(),
        name=f'split_func_{pipe_num}')

    split_func.inputs.dimension = 't'

    node, out = strat_pool.get_data(['desc-reorient_bold', 'bold'])
    wf.connect(node, out, split_func, 'in_file')

    ### Loop starts! ###
    # convertwarp --relout --rel --ref=${WD}/prevols/vol${vnum}.nii.gz --warp1=${GradientDistortionField} --postmat=${MotionMatrixFolder}/${MotionMatrixPrefix}${vnum} --out=${MotionMatrixFolder}/${MotionMatrixPrefix}${vnum}_gdc_warp.nii.gz
    convert_motion_distortion_warp = pe.MapNode(interface=fsl.ConvertWarp(),
        name=f'convert_motion_distortion_warp_{pipe_num}',
        iterfield=['reference', 'postmat'])

    convert_motion_distortion_warp.inputs.out_relwarp = True
    convert_motion_distortion_warp.inputs.relwarp = True

    wf.connect(multiply_func_roi_by_zero, 'out_file',
        convert_motion_distortion_warp, 'warp1')

    wf.connect(split_func, 'out_files',
        convert_motion_distortion_warp, 'reference')

    node, out = strat_pool.get_data('coordinate-transformation')
    wf.connect(node, out, convert_motion_distortion_warp, 'postmat')

    # convertwarp --relout --rel --ref=${WD}/${T1wImageFile}.${FinalfMRIResolution} --warp1=${MotionMatrixFolder}/${MotionMatrixPrefix}${vnum}_gdc_warp.nii.gz --warp2=${OutputTransform} --out=${MotionMatrixFolder}/${MotionMatrixPrefix}${vnum}_all_warp.nii.gz
    convert_registration_warp = pe.MapNode(interface=fsl.ConvertWarp(),
        name=f'convert_registration_warp_{pipe_num}',
        iterfield=['warp1'])

    convert_registration_warp.inputs.out_relwarp = True
    convert_registration_warp.inputs.relwarp = True

    wf.connect(applywarp_anat_res, 'out_file', convert_registration_warp, 'reference')

    wf.connect(convert_motion_distortion_warp, 'out_file',
        convert_registration_warp, 'warp1')

    wf.connect(convert_func_to_standard_warp, 'out_file',
        convert_registration_warp, 'warp2')

    # fslmaths ${WD}/prevols/vol${vnum}.nii.gz -mul 0 -add 1 ${WD}/prevols/vol${vnum}_mask.nii.gz
    generate_vol_mask = pe.MapNode(interface=fsl.maths.MathsCommand(),
                        name=f'generate_mask_{pipe_num}',
                        iterfield=['in_file'])

    generate_vol_mask.inputs.args = '-mul 0 -add 1'

    wf.connect(split_func, 'out_files',
        generate_vol_mask, 'in_file')

    # applywarp --rel --interp=spline --in=${WD}/prevols/vol${vnum}.nii.gz --warp=${MotionMatrixFolder}/${MotionMatrixPrefix}${vnum}_all_warp.nii.gz --ref=${WD}/${T1wImageFile}.${FinalfMRIResolution} --out=${WD}/postvols/vol${vnum}.nii.gz
    applywarp_func_to_standard = pe.MapNode(interface=fsl.ApplyWarp(),
                                    name=f'applywarp_func_to_standard_{pipe_num}',
                                    iterfield=['in_file', 'field_file'])

    applywarp_func_to_standard.inputs.relwarp = True
    applywarp_func_to_standard.inputs.interp = 'spline'

    wf.connect(split_func, 'out_files',
        applywarp_func_to_standard, 'in_file')

    wf.connect(convert_registration_warp, 'out_file',
        applywarp_func_to_standard, 'field_file')

    wf.connect(applywarp_anat_res, 'out_file',
        applywarp_func_to_standard, 'ref_file')

    # applywarp --rel --interp=nn --in=${WD}/prevols/vol${vnum}_mask.nii.gz --warp=${MotionMatrixFolder}/${MotionMatrixPrefix}${vnum}_all_warp.nii.gz --ref=${WD}/${T1wImageFile}.${FinalfMRIResolution} --out=${WD}/postvols/vol${vnum}_mask.nii.gz
    applywarp_func_mask_to_standard = pe.MapNode(interface=fsl.ApplyWarp(),
                                    name=f'applywarp_func_mask_to_standard_{pipe_num}',
                                    iterfield=['in_file', 'field_file'])

    applywarp_func_mask_to_standard.inputs.relwarp = True
    applywarp_func_mask_to_standard.inputs.interp = 'nn'

    wf.connect(generate_vol_mask, 'out_file',
        applywarp_func_mask_to_standard, 'in_file')

    wf.connect(convert_registration_warp, 'out_file',
        applywarp_func_mask_to_standard, 'field_file')

    wf.connect(applywarp_anat_res, 'out_file',
        applywarp_func_mask_to_standard, 'ref_file')

    ### Loop ends! ###

    # fslmerge -tr ${OutputfMRI} $FrameMergeSTRING $TR_vol
    merge_func_to_standard = pe.Node(interface=fslMerge(),
                                     name=f'merge_func_to_standard_{pipe_num}')

    merge_func_to_standard.inputs.dimension = 't'

    wf.connect(applywarp_func_to_standard, 'out_file',
        merge_func_to_standard, 'in_files')

    # fslmerge -tr ${OutputfMRI}_mask $FrameMergeSTRINGII $TR_vol
    merge_func_mask_to_standard = pe.Node(interface=fslMerge(),
                                          name='merge_func_mask_to_'
                                               f'standard_{pipe_num}')

    merge_func_mask_to_standard.inputs.dimension = 't'

    wf.connect(applywarp_func_mask_to_standard, 'out_file',
        merge_func_mask_to_standard, 'in_files')

    # fslmaths ${OutputfMRI}_mask -Tmin ${OutputfMRI}_mask
    find_min_mask = pe.Node(interface=fsl.maths.MathsCommand(),
        name=f'find_min_mask_{pipe_num}')

    find_min_mask.inputs.args = '-Tmin'

    wf.connect(merge_func_mask_to_standard, 'merged_file',
        find_min_mask, 'in_file')

    # https://github.com/DCAN-Labs/dcan-macaque-pipeline/blob/master/fMRIVolume/scripts/IntensityNormalization.sh#L113-L119
    # fslmaths ${InputfMRI} -div ${BiasField} $jacobiancom -mas ${BrainMask} -mas ${InputfMRI}_mask -ing 10000 ${OutputfMRI} -odt float

    merge_func_mask = pe.Node(util.Merge(3),
                                name=f'merge_operand_files_{pipe_num}')

    wf.connect(biasfield_thr, 'out_file', merge_func_mask, 'in1')

    wf.connect(applywarp_anat_mask_res, 'out_file', merge_func_mask, 'in2')

    wf.connect(find_min_mask, 'out_file', merge_func_mask, 'in3')


    extract_func_brain = pe.Node(interface=fsl.MultiImageMaths(),
                        name=f'extract_func_brain_{pipe_num}')

    extract_func_brain.inputs.op_string = '-div %s -mas %s -mas %s -ing 10000'
    extract_func_brain.inputs.output_datatype = 'float'

    wf.connect(merge_func_to_standard, 'merged_file',
        extract_func_brain, 'in_file')

    wf.connect(merge_func_mask, 'out',
        extract_func_brain, 'operand_files')

    func_mask_final = pe.Node(interface=fsl.MultiImageMaths(),
                                name=f'func_mask_final_{pipe_num}')
    func_mask_final.inputs.op_string = "-mas %s "

    wf.connect(applywarp_anat_mask_res, 'out_file', func_mask_final, 'in_file')

    wf.connect(find_min_mask, 'out_file', func_mask_final, 'operand_files')

    outputs = {
        'space-template_desc-brain_bold': (extract_func_brain, 'out_file'),
        'space-template_desc-bold_mask': (func_mask_final, 'out_file')
    }

    return (wf, outputs)


def single_step_resample_timeseries_to_T1template(wf, cfg, strat_pool, pipe_num, opt=None):
    """
    {"name": "single_step_resample_timeseries_to_T1template",
     "config": ["registration_workflows", "functional_registration",
                "func_registration_to_template"],
     "switch": ["run"],
     "option_key": ["apply_transform", "using"],
     "option_val": "single_step_resampling",
     "inputs": [(["desc-reginput_bold", "desc-mean_bold"],
                 "desc-stc_bold",
                 "motion-basefile",
                 "space-bold_desc-brain_mask",
                 "coordinate-transformation",
                 "from-T1w_to-template_mode-image_xfm",
                 "from-bold_to-T1w_mode-image_desc-linear_xfm",
                 "from-bold_to-template_mode-image_xfm",
                 "T1w",
                 "desc-brain_T1w",
                 "T1w-brain-template-funcreg")],
     "outputs": ["space-template_desc-preproc_bold",
                 "space-template_desc-brain_bold"]}
    """

    # Apply motion correction, coreg, anat-to-template transforms on raw functional timeseries based on fMRIPrep pipeline
    # Ref: https://github.com/nipreps/fmriprep/blob/master/fmriprep/workflows/bold/resampling.py#L159-L419

    bbr2itk = pe.Node(util.Function(input_names=['reference_file',
                                                 'source_file',
                                                 'transform_file'],
                                    output_names=['itk_transform'],
                                    function=run_c3d),
                      name=f'convert_bbr2itk_{pipe_num}')

    if cfg.registration_workflows['functional_registration'][
            'coregistration']['boundary_based_registration'][
            'reference'] == 'whole-head':
        node, out = strat_pool.get_data('T1w')
        wf.connect(node, out, bbr2itk, 'reference_file')

    elif cfg.registration_workflows['functional_registration'][
            'coregistration']['boundary_based_registration'][
            'reference'] == 'brain':
        node, out = strat_pool.get_data('desc-brain_T1w')
        wf.connect(node, out, bbr2itk, 'reference_file')

    node, out = strat_pool.get_data(['desc-reginput_bold', 'desc-mean_bold'])
    wf.connect(node, out, bbr2itk, 'source_file')

    node, out = strat_pool.get_data('from-bold_to-T1w_mode-image_desc-linear_xfm')
    wf.connect(node, out, bbr2itk, 'transform_file')

    split_func = pe.Node(interface=fsl.Split(),
        name=f'split_func_{pipe_num}')

    split_func.inputs.dimension = 't'

    node, out = strat_pool.get_data('desc-stc_bold')
    wf.connect(node, out, split_func, 'in_file')

    ### Loop starts! ###
    motionxfm2itk = pe.MapNode(util.Function(
        input_names=['reference_file',
                     'source_file',
                     'transform_file'],
        output_names=['itk_transform'],
        function=run_c3d),
        name=f'convert_motionxfm2itk_{pipe_num}',
        iterfield=['transform_file'])

    node, out = strat_pool.get_data('motion-basefile')
    wf.connect(node, out, motionxfm2itk, 'reference_file')
    wf.connect(node, out, motionxfm2itk, 'source_file')

    node, out = strat_pool.get_data('coordinate-transformation')
    wf.connect(node, out, motionxfm2itk, 'transform_file')

    collectxfm = pe.MapNode(util.Merge(4),
                            name=f'collectxfm_func_to_standard_{pipe_num}',
                            iterfield=['in4'])

    node, out = strat_pool.get_data('from-T1w_to-template_mode-image_xfm')
    wf.connect(node, out, collectxfm, 'in1')

    wf.connect(bbr2itk, 'itk_transform',
               collectxfm, 'in2')

    collectxfm.inputs.in3 = 'identity'

    wf.connect(motionxfm2itk, 'itk_transform',
               collectxfm, 'in4')

    applyxfm_func_to_standard = pe.MapNode(interface=ants.ApplyTransforms(),
                                           name=f'applyxfm_func_to_standard_{pipe_num}',
                                           iterfield=['input_image', 'transforms'])

    applyxfm_func_to_standard.inputs.float = True
    applyxfm_func_to_standard.inputs.interpolation = 'LanczosWindowedSinc'

    wf.connect(split_func, 'out_files',
               applyxfm_func_to_standard, 'input_image')

    node, out = strat_pool.get_data('T1w-brain-template-funcreg')
    wf.connect(node, out, applyxfm_func_to_standard, 'reference_image')

    wf.connect(collectxfm, 'out',
               applyxfm_func_to_standard, 'transforms')

    ### Loop ends! ###

    merge_func_to_standard = pe.Node(interface=fslMerge(),
                                     name=f'merge_func_to_standard_{pipe_num}')

    merge_func_to_standard.inputs.dimension = 't'

    wf.connect(applyxfm_func_to_standard, 'output_image',
        merge_func_to_standard, 'in_files')

    applyxfm_func_mask_to_standard = pe.Node(interface=ants.ApplyTransforms(),
                                             name=f'applyxfm_func_mask_to_standard_{pipe_num}')

    applyxfm_func_mask_to_standard.inputs.interpolation = 'MultiLabel'

    node, out = strat_pool.get_data('space-bold_desc-brain_mask')
    wf.connect(node, out, applyxfm_func_mask_to_standard, 'input_image')

    node, out = strat_pool.get_data('T1w-brain-template-funcreg')
    wf.connect(node, out, applyxfm_func_mask_to_standard, 'reference_image')

    collectxfm_mask = pe.Node(util.Merge(2),
                              name=f'collectxfm_func_mask_to_standard_{pipe_num}')

    node, out = strat_pool.get_data('from-T1w_to-template_mode-image_xfm')
    wf.connect(node, out, collectxfm_mask, 'in1')

    wf.connect(bbr2itk, 'itk_transform',
        collectxfm_mask, 'in2')

    wf.connect(collectxfm_mask, 'out',
        applyxfm_func_mask_to_standard, 'transforms')

    apply_mask = pe.Node(interface=fsl.maths.ApplyMask(),
                         name=f'get_func_brain_to_standard_{pipe_num}')

    wf.connect(merge_func_to_standard, 'merged_file',
        apply_mask, 'in_file')

    wf.connect(applyxfm_func_mask_to_standard, 'output_image',
        apply_mask, 'mask_file')

    outputs = {
        'space-template_desc-preproc_bold': (merge_func_to_standard, 'merged_file'),
        'space-template_desc-brain_bold': (apply_mask, 'out_file')
    }

    return (wf, outputs)


def warp_bold_mean_to_T1template(wf, cfg, strat_pool, pipe_num, opt=None):
    '''
    Node Block:
    {"name": "transform_bold_mean_to_T1template",
     "config": "None",
     "switch": [["registration_workflows", "functional_registration",
                "func_registration_to_template", "run"],
                ["functional_preproc", "generate_func_mean", "run"]],
     "option_key": "None",
     "option_val": "None",
     "inputs": [("desc-mean_bold",
                 "from-bold_to-template_mode-image_xfm"),
                "T1w-brain-template-funcreg"],
     "outputs": {
         "space-template_desc-mean_bold": {
             "Description": "Single-volume mean of the BOLD time-series "
                            "transformed to template space.",
             "Template": "T1w-brain-template-funcreg"}}
    }
    '''

    xfm_prov = strat_pool.get_cpac_provenance(
        'from-bold_to-template_mode-image_xfm')
    reg_tool = check_prov_for_regtool(xfm_prov)

    num_cpus = cfg.pipeline_setup['system_config'][
        'max_cores_per_participant']

    num_ants_cores = cfg.pipeline_setup['system_config']['num_ants_threads']

    apply_xfm = apply_transform(f'warp_bold_mask_to_T1template_{pipe_num}',
                                reg_tool, time_series=False,
                                num_cpus=num_cpus,
                                num_ants_cores=num_ants_cores)

    if reg_tool == 'ants':
        apply_xfm.inputs.inputspec.interpolation = cfg.registration_workflows[
            'functional_registration']['func_registration_to_template'][
            'ANTs_pipelines']['interpolation']
    elif reg_tool == 'fsl':
        apply_xfm.inputs.inputspec.interpolation = cfg.registration_workflows[
            'functional_registration']['func_registration_to_template'][
            'FNIRT_pipelines']['interpolation']

    node, out = strat_pool.get_data("desc-mean_bold")
    wf.connect(node, out, apply_xfm, 'inputspec.input_image')

    node, out = strat_pool.get_data("T1w-brain-template-funcreg")
    wf.connect(node, out, apply_xfm, 'inputspec.reference')

    node, out = strat_pool.get_data("from-bold_to-template_mode-image_xfm")
    wf.connect(node, out, apply_xfm, 'inputspec.transform')

    outputs = {
        'space-template_desc-mean_bold':
            (apply_xfm, 'outputspec.output_image')
    }

    return (wf, outputs)


def warp_bold_mask_to_T1template(wf, cfg, strat_pool, pipe_num, opt=None):
    '''
    Node Block:
    {"name": "transform_bold_mask_to_T1template",
     "config": "None",
     "switch": [["registration_workflows", "functional_registration",
                 "func_registration_to_template", "run"],
                ["registration_workflows", "anatomical_registration", "run"]],
     "option_key": ["registration_workflows", "functional_registration",
                    "func_registration_to_template", "apply_transform",
                    "using"],
     "option_val": "default",
     "inputs": [("space-bold_desc-brain_mask",
                 "from-bold_to-template_mode-image_xfm"),
                "T1w-brain-template-funcreg"],
     "outputs": ["space-template_desc-bold_mask"]}
    '''

    xfm_prov = strat_pool.get_cpac_provenance(
        'from-bold_to-template_mode-image_xfm')
    reg_tool = check_prov_for_regtool(xfm_prov)

    num_cpus = cfg.pipeline_setup['system_config'][
        'max_cores_per_participant']

    num_ants_cores = cfg.pipeline_setup['system_config']['num_ants_threads']

    apply_xfm = apply_transform(f'warp_bold_mask_to_T1template_{pipe_num}',
                                reg_tool, time_series=False,
                                num_cpus=num_cpus,
                                num_ants_cores=num_ants_cores)

    apply_xfm.inputs.inputspec.interpolation = "NearestNeighbor"

    node, out = strat_pool.get_data("space-bold_desc-brain_mask")
    wf.connect(node, out, apply_xfm, 'inputspec.input_image')

    node, out = strat_pool.get_data("T1w-brain-template-funcreg")
    wf.connect(node, out, apply_xfm, 'inputspec.reference')

    node, out = strat_pool.get_data("from-bold_to-template_mode-image_xfm")
    wf.connect(node, out, apply_xfm, 'inputspec.transform')

    outputs = {
        'space-template_desc-bold_mask':
            (apply_xfm, 'outputspec.output_image')
    }

    return (wf, outputs)


def warp_deriv_mask_to_T1template(wf, cfg, strat_pool, pipe_num, opt=None):
    '''Transform the BOLD mask to template space and to the resolution set for
    the derivative outputs.

    Node Block:
    {"name": "transform_deriv_mask_to_T1template",
     "config": "None",
     "switch": [["registration_workflows", "functional_registration",
                "func_registration_to_template", "run"],
                ["registration_workflows", "anatomical_registration", "run"]],
     "option_key": ["registration_workflows", "functional_registration",
                    "func_registration_to_template", "apply_transform",
                    "using"],
     "option_val": "default",
     "inputs": [("space-bold_desc-brain_mask",
                 "from-bold_to-template_mode-image_xfm"),
                "T1w-brain-template-deriv"],
     "outputs": ["space-template_res-derivative_desc-bold_mask"]}
    '''

    xfm_prov = strat_pool.get_cpac_provenance(
        'from-bold_to-template_mode-image_xfm')
    reg_tool = check_prov_for_regtool(xfm_prov)

    num_cpus = cfg.pipeline_setup['system_config'][
        'max_cores_per_participant']

    num_ants_cores = cfg.pipeline_setup['system_config']['num_ants_threads']

    apply_xfm = apply_transform(f'warp_deriv_mask_to_T1template_{pipe_num}',
                                reg_tool, time_series=False,
                                num_cpus=num_cpus,
                                num_ants_cores=num_ants_cores)

    apply_xfm.inputs.inputspec.interpolation = "NearestNeighbor"

    node, out = strat_pool.get_data("space-bold_desc-brain_mask")
    wf.connect(node, out, apply_xfm, 'inputspec.input_image')

    node, out = strat_pool.get_data("T1w-brain-template-deriv")
    wf.connect(node, out, apply_xfm, 'inputspec.reference')

    node, out = strat_pool.get_data("from-bold_to-template_mode-image_xfm")
    wf.connect(node, out, apply_xfm, 'inputspec.transform')

    outputs = {
        f'space-template_res-derivative_desc-bold_mask':
            (apply_xfm, 'outputspec.output_image')
    }

    return (wf, outputs)


def warp_timeseries_to_EPItemplate(wf, cfg, strat_pool, pipe_num, opt=None):
    '''
    Node Block:
    {"name": "transform_timeseries_to_EPItemplate",
     "config": ["registration_workflows", "functional_registration",
                "func_registration_to_template"],
     "switch": ["run_EPI"],
     "option_key": "None",
     "option_val": "None",
     "inputs": [(["desc-preproc_bold", "bold"],
                 "from-bold_to-EPItemplate_mode-image_xfm"),
                "EPI-template"],
     "outputs": ["space-EPItemplate_desc-cleaned_bold",
                 "space-EPItemplate_desc-brain_bold",
                 "space-EPItemplate_desc-preproc_bold",
                 "space-EPItemplate_bold"]}
    '''

    xfm_prov = strat_pool.get_cpac_provenance(
        'from-bold_to-EPItemplate_mode-image_xfm')
    reg_tool = check_prov_for_regtool(xfm_prov)

    num_cpus = cfg.pipeline_setup['system_config'][
        'max_cores_per_participant']

    num_ants_cores = cfg.pipeline_setup['system_config']['num_ants_threads']

    apply_xfm = apply_transform(f'warp_ts_to_EPItemplate_{pipe_num}', reg_tool,
                                time_series=True, num_cpus=num_cpus,
                                num_ants_cores=num_ants_cores)

    if reg_tool == 'ants':
        apply_xfm.inputs.inputspec.interpolation = cfg.registration_workflows[
            'functional_registration']['func_registration_to_template'][
            'ANTs_pipelines']['interpolation']
    elif reg_tool == 'fsl':
        apply_xfm.inputs.inputspec.interpolation = cfg.registration_workflows[
            'functional_registration']['func_registration_to_template'][
            'FNIRT_pipelines']['interpolation']

    connect, resource = strat_pool.get_data(["desc-preproc_bold",
                                             "bold"],
                                            report_fetched=True)
    node, out = connect
    wf.connect(node, out, apply_xfm, 'inputspec.input_image')

    node, out = strat_pool.get_data("EPI-template")
    wf.connect(node, out, apply_xfm, 'inputspec.reference')

    node, out = strat_pool.get_data("from-bold_to-EPItemplate_mode-image_xfm")
    wf.connect(node, out, apply_xfm, 'inputspec.transform')

    outputs = {
        f'space-EPItemplate_{resource}': (apply_xfm, 'outputspec.output_image')
    }

    return (wf, outputs)


def warp_bold_mean_to_EPItemplate(wf, cfg, strat_pool, pipe_num, opt=None):
    '''
    Node Block:
    {"name": "transform_bold_mean_to_EPItemplate",
     "config": ["registration_workflows", "functional_registration",
                "func_registration_to_template"],
     "switch": ["run_EPI"],
     "option_key": "None",
     "option_val": "None",
     "inputs": [("desc-mean_bold",
                 "from-bold_to-EPItemplate_mode-image_xfm"),
                "EPI-template"],
     "outputs": ["space-EPItemplate_desc-mean_bold"]}
    '''

    xfm_prov = strat_pool.get_cpac_provenance(
        'from-bold_to-EPItemplate_mode-image_xfm')
    reg_tool = check_prov_for_regtool(xfm_prov)

    num_cpus = cfg.pipeline_setup['system_config'][
        'max_cores_per_participant']

    num_ants_cores = cfg.pipeline_setup['system_config']['num_ants_threads']

    apply_xfm = apply_transform(f'warp_bold_mask_to_EPItemplate_{pipe_num}',
                                reg_tool, time_series=False,
                                num_cpus=num_cpus,
                                num_ants_cores=num_ants_cores)

    if reg_tool == 'ants':
        apply_xfm.inputs.inputspec.interpolation = cfg.registration_workflows[
            'functional_registration']['func_registration_to_template'][
            'ANTs_pipelines']['interpolation']
    elif reg_tool == 'fsl':
        apply_xfm.inputs.inputspec.interpolation = cfg.registration_workflows[
            'functional_registration']['func_registration_to_template'][
            'FNIRT_pipelines']['interpolation']

    node, out = strat_pool.get_data("desc-mean_bold")
    wf.connect(node, out, apply_xfm, 'inputspec.input_image')

    node, out = strat_pool.get_data("EPI-template")
    wf.connect(node, out, apply_xfm, 'inputspec.reference')

    node, out = strat_pool.get_data("from-bold_to-EPItemplate_mode-image_xfm")
    wf.connect(node, out, apply_xfm, 'inputspec.transform')

    outputs = {
        'space-EPItemplate_desc-mean_bold':
            (apply_xfm, 'outputspec.output_image')
    }

    return (wf, outputs)


def warp_bold_mask_to_EPItemplate(wf, cfg, strat_pool, pipe_num, opt=None):
    '''
    Node Block:
    {"name": "transform_bold_mask_to_EPItemplate",
     "config": ["registration_workflows", "functional_registration",
                "func_registration_to_template"],
     "switch": ["run_EPI"],
     "option_key": "None",
     "option_val": "None",
     "inputs": [("space-bold_desc-brain_mask",
                 "from-bold_to-EPItemplate_mode-image_xfm"),
                "EPI-template"],
     "outputs": ["space-EPItemplate_desc-bold_mask"]}
    '''

    xfm_prov = strat_pool.get_cpac_provenance(
        'from-bold_to-EPItemplate_mode-image_xfm')
    reg_tool = check_prov_for_regtool(xfm_prov)

    num_cpus = cfg.pipeline_setup['system_config'][
        'max_cores_per_participant']

    num_ants_cores = cfg.pipeline_setup['system_config']['num_ants_threads']

    apply_xfm = apply_transform(f'warp_bold_mask_to_EPItemplate_{pipe_num}',
                                reg_tool, time_series=False,
                                num_cpus=num_cpus,
                                num_ants_cores=num_ants_cores)

    apply_xfm.inputs.inputspec.interpolation = "NearestNeighbor"

    node, out = strat_pool.get_data("space-bold_desc-brain_mask")
    wf.connect(node, out, apply_xfm, 'inputspec.input_image')

    node, out = strat_pool.get_data("EPI-template")
    wf.connect(node, out, apply_xfm, 'inputspec.reference')

    node, out = strat_pool.get_data("from-bold_to-EPItemplate_mode-image_xfm")
    wf.connect(node, out, apply_xfm, 'inputspec.transform')

    outputs = {
        'space-EPItemplate_desc-bold_mask':
            (apply_xfm, 'outputspec.output_image')
    }

    return (wf, outputs)


def warp_deriv_mask_to_EPItemplate(wf, cfg, strat_pool, pipe_num, opt=None):
    '''Transform the BOLD mask to template space and to the resolution set for
    the derivative outputs.

    Node Block:
    {"name": "transform_deriv_mask_to_EPItemplate",
     "config": ["registration_workflows", "functional_registration",
                "func_registration_to_template"],
     "switch": ["run_EPI"],
     "option_key": "None",
     "option_val": "None",
     "inputs": [("space-bold_desc-brain_mask",
                 "from-bold_to-EPItemplate_mode-image_xfm"),
                "EPI-template"],
     "outputs": ["space-EPItemplate_res-derivative_desc-bold_mask"]}
    '''
    xfm_prov = strat_pool.get_cpac_provenance(
        'from-bold_to-EPItemplate_mode-image_xfm')
    reg_tool = check_prov_for_regtool(xfm_prov)

    num_cpus = cfg.pipeline_setup['system_config'][
        'max_cores_per_participant']

    num_ants_cores = cfg.pipeline_setup['system_config']['num_ants_threads']

    apply_xfm = apply_transform(f'warp_deriv_mask_to_EPItemplate_{pipe_num}',
                                reg_tool, time_series=False,
                                num_cpus=num_cpus,
                                num_ants_cores=num_ants_cores)

    apply_xfm.inputs.inputspec.interpolation = "NearestNeighbor"

    node, out = strat_pool.get_data("space-bold_desc-brain_mask")
    wf.connect(node, out, apply_xfm, 'inputspec.input_image')

    node, out = strat_pool.get_data("EPI-template")
    wf.connect(node, out, apply_xfm, 'inputspec.reference')

    node, out = strat_pool.get_data("from-bold_to-EPItemplate_mode-image_xfm")
    wf.connect(node, out, apply_xfm, 'inputspec.transform')

    outputs = {
        f'space-EPItemplate_res-derivative_desc-bold_mask':
            (apply_xfm, 'outputspec.output_image')
    }

    return (wf, outputs)




def warp_Tissuemask_to_T1template(wf, cfg, strat_pool, pipe_num, opt=None):
    '''
    Node Block:
    {"name": "warp_Tissuemask_to_T1template",
     "config": "None",
     "switch": ["registration_workflows", "anatomical_registration", "run"],
     "option_key": "None",
     "option_val": "None",
     "inputs": [("label-CSF_mask",
                 "label-WM_mask",
                 "label-GM_mask",
                 "from-T1w_to-template_mode-image_xfm"),
                "T1w-template"],
     "outputs": ["space-template_label-CSF_mask",
                 "space-template_label-WM_mask",
                 "space-template_label-GM_mask"]}
    '''

    xfm_prov = strat_pool.get_cpac_provenance(
        'from-T1w_to-template_mode-image_xfm')
    reg_tool = check_prov_for_regtool(xfm_prov)

    num_cpus = cfg.pipeline_setup['system_config'][
        'max_cores_per_participant']

    num_ants_cores = cfg.pipeline_setup['system_config']['num_ants_threads']

    apply_xfm_CSF = apply_transform(f'warp_Tissuemask_to_T1template_CSF{pipe_num}',
                                reg_tool, time_series=False,
                                num_cpus=num_cpus,
                                num_ants_cores=num_ants_cores)

    apply_xfm_WM = apply_transform(f'warp_Tissuemask_to_T1template_WM{pipe_num}',
                                reg_tool, time_series=False,
                                num_cpus=num_cpus,
                                num_ants_cores=num_ants_cores)

    apply_xfm_GM = apply_transform(f'warp_Tissuemask_to_T1template_GM{pipe_num}',
                                reg_tool, time_series=False,
                                num_cpus=num_cpus,
                                num_ants_cores=num_ants_cores)

    if reg_tool == 'ants':
        apply_xfm_CSF.inputs.inputspec.interpolation = 'NearestNeighbor'
        apply_xfm_WM.inputs.inputspec.interpolation = 'NearestNeighbor'
        apply_xfm_GM.inputs.inputspec.interpolation = 'NearestNeighbor'
    elif reg_tool == 'fsl':
        apply_xfm_CSF.inputs.inputspec.interpolation = 'nn'
        apply_xfm_WM.inputs.inputspec.interpolation = 'nn'
        apply_xfm_GM.inputs.inputspec.interpolation = 'nn'

    outputs = {}
    if strat_pool.check_rpool('label-CSF_mask'):
        node, out = strat_pool.get_data("label-CSF_mask")
        wf.connect(node, out, apply_xfm_CSF, 'inputspec.input_image')
        node, out = strat_pool.get_data("T1w-template")
        wf.connect(node, out, apply_xfm_CSF, 'inputspec.reference')
        node, out = strat_pool.get_data("from-T1w_to-template_mode-image_xfm")
        wf.connect(node, out, apply_xfm_CSF, 'inputspec.transform')
        outputs.update({
         f'space-template_label-CSF_mask':

            (apply_xfm_CSF, 'outputspec.output_image')})



    if strat_pool.check_rpool('label-WM_mask'):
        node, out = strat_pool.get_data("label-WM_mask")
        wf.connect(node, out, apply_xfm_WM, 'inputspec.input_image')
        node, out = strat_pool.get_data("T1w-template")
        wf.connect(node, out, apply_xfm_WM, 'inputspec.reference')
        node, out = strat_pool.get_data("from-T1w_to-template_mode-image_xfm")
        wf.connect(node, out, apply_xfm_WM, 'inputspec.transform')

        outputs.update({
         f'space-template_label-WM_mask':
            (apply_xfm_WM, 'outputspec.output_image')})


    if strat_pool.check_rpool('label-GM_mask'):
        node, out = strat_pool.get_data("label-GM_mask")
        wf.connect(node, out, apply_xfm_GM, 'inputspec.input_image')
        node, out = strat_pool.get_data("T1w-template")
        wf.connect(node, out, apply_xfm_GM, 'inputspec.reference')
        node, out = strat_pool.get_data("from-T1w_to-template_mode-image_xfm")
        wf.connect(node, out, apply_xfm_GM, 'inputspec.transform')

        outputs.update({
         f'space-template_label-GM_mask':
            (apply_xfm_GM, 'outputspec.output_image')})


    return (wf, outputs)


def warp_Tissuemask_to_EPItemplate(wf, cfg, strat_pool, pipe_num, opt=None):
    '''
    Node Block:
    {"name": "warp_Tissuemask_to_EPItemplate",
     "config": "None",
     "switch": ["registration_workflows", "functional_registration", "EPI_registration", "run"],
     "option_key": "None",
     "option_val": "None",
     "inputs": [("label-CSF_mask",
                 "label-WM_mask",
                 "label-GM_mask",
                 "from-bold_to-EPItemplate_mode-image_xfm"),
                "EPI-template"],
     "outputs": ["space-EPItemplate_label-CSF_mask",
                 "space-EPItemplate_label-WM_mask",
                 "space-EPItemplate_label-GM_mask"]}
    '''

    xfm_prov = strat_pool.get_cpac_provenance(
        'from-bold_to-EPItemplate_mode-image_xfm')
    reg_tool = check_prov_for_regtool(xfm_prov)

    num_cpus = cfg.pipeline_setup['system_config'][
        'max_cores_per_participant']

    num_ants_cores = cfg.pipeline_setup['system_config']['num_ants_threads']

    apply_xfm_CSF = apply_transform(f'warp_Tissuemask_to_EPItemplate_CSF{pipe_num}',
                                reg_tool, time_series=False,
                                num_cpus=num_cpus,
                                num_ants_cores=num_ants_cores)

    apply_xfm_WM = apply_transform(f'warp_Tissuemask_to_EPItemplate_WM{pipe_num}',
                                reg_tool, time_series=False,
                                num_cpus=num_cpus,
                                num_ants_cores=num_ants_cores)

    apply_xfm_GM = apply_transform(f'warp_Tissuemask_to_EPItemplate_GM{pipe_num}',
                                reg_tool, time_series=False,
                                num_cpus=num_cpus,
                                num_ants_cores=num_ants_cores)

    if reg_tool == 'ants':
        apply_xfm_CSF.inputs.inputspec.interpolation = 'NearestNeighbor'
        apply_xfm_WM.inputs.inputspec.interpolation = 'NearestNeighbor'
        apply_xfm_GM.inputs.inputspec.interpolation = 'NearestNeighbor'
    elif reg_tool == 'fsl':
        apply_xfm_CSF.inputs.inputspec.interpolation = 'nn'
        apply_xfm_WM.inputs.inputspec.interpolation = 'nn'
        apply_xfm_GM.inputs.inputspec.interpolation = 'nn'

    outputs = {}
    if strat_pool.check_rpool('label-CSF_mask'):
        node, out = strat_pool.get_data("label-CSF_mask")
        wf.connect(node, out, apply_xfm_CSF, 'inputspec.input_image')
        node, out = strat_pool.get_data("EPI-template")
        wf.connect(node, out, apply_xfm_CSF, 'inputspec.reference')
        node, out = strat_pool.get_data("from-bold_to-EPItemplate_mode-image_xfm")
        wf.connect(node, out, apply_xfm_CSF, 'inputspec.transform')
        outputs.update({
         f'space-EPItemplate_label-CSF_mask':

            (apply_xfm_CSF, 'outputspec.output_image')})



    if strat_pool.check_rpool('label-WM_mask'):
        node, out = strat_pool.get_data("label-WM_mask")
        wf.connect(node, out, apply_xfm_WM, 'inputspec.input_image')
        node, out = strat_pool.get_data("EPI-template")
        wf.connect(node, out, apply_xfm_WM, 'inputspec.reference')
        node, out = strat_pool.get_data("from-bold_to-EPItemplate_mode-image_xfm")
        wf.connect(node, out, apply_xfm_WM, 'inputspec.transform')

        outputs.update({
         f'space-EPItemplate_label-WM_mask':
            (apply_xfm_WM, 'outputspec.output_image')})


    if strat_pool.check_rpool('label-GM_mask'):
        node, out = strat_pool.get_data("label-GM_mask")
        wf.connect(node, out, apply_xfm_GM, 'inputspec.input_image')
        node, out = strat_pool.get_data("EPI-template")
        wf.connect(node, out, apply_xfm_GM, 'inputspec.reference')
        node, out = strat_pool.get_data("from-bold_to-EPItemplate_mode-image_xfm")
        wf.connect(node, out, apply_xfm_GM, 'inputspec.transform')

        outputs.update({
         f'space-EPItemplate_label-GM_mask':
            (apply_xfm_GM, 'outputspec.output_image')})


    return (wf, outputs)

<|MERGE_RESOLUTION|>--- conflicted
+++ resolved
@@ -702,29 +702,6 @@
     if config.registration_workflows['functional_registration']['coregistration']['arguments'] is not None:
         linear_reg.inputs.args = config.registration_workflows['functional_registration']['coregistration']['arguments']
 
-    # if fieldmap_distortion:
-
-<<<<<<< HEAD
-=======
-    def convert_pedir(pedir):
-        # FSL Flirt requires pedir input encoded as an int
-        conv_dct = {'x': 1, 'y': 2, 'z': 3, 'x-': -1, 'y-': -2, 'z-': -3,
-                    'i': 1, 'j': 2, 'k': 3, 'i-': -1, 'j-': -2, 'k-': -3,
-                    '-x': -1, '-i': -1, '-y': -2,
-                    '-j': -2, '-z': -3, '-k': -3}
-
-        if isinstance(pedir, bytes):
-            pedir = pedir.decode()
-        if not isinstance(pedir, str):
-            raise Exception("\n\nPhase-encoding direction must be a "
-                            "string value.\n\nValue: {0}"
-                            "\n\n".format(pedir))
-        if pedir not in conv_dct.keys():
-            raise Exception("\n\nInvalid phase-encoding direction "
-                            "entered: {0}\n\n".format(pedir))
-        return conv_dct[pedir]
-
->>>>>>> 2ff531a2
     if phase_diff_distcor:
         register_func_to_anat.connect(
             inputNode_pedir, ('pedir', convert_pedir),
@@ -995,27 +972,6 @@
         inputspec, 'linear_reg_matrix',
         bbreg_func_to_anat, 'in_matrix_file')
 
-<<<<<<< HEAD
-=======
-    def convert_pedir(pedir):
-        # FSL Flirt requires pedir input encoded as an int
-        conv_dct = {'x': 1, 'y': 2, 'z': 3, 'x-': -1, 'y-': -2, 'z-': -3,
-                    'i': 1, 'j': 2, 'k': 3, 'i-': -1, 'j-': -2, 'k-': -3,
-                    '-x': -1, '-i': -1, '-y': -2,
-                    '-j': -2, '-z': -3, '-k': -3}
-
-        if isinstance(pedir, bytes):
-            pedir = pedir.decode()
-        if not isinstance(pedir, str):
-            raise Exception("\n\nPhase-encoding direction must be a "
-                            "string value.\n\nValue: {0}"
-                            "\n\n".format(pedir))
-        if pedir not in conv_dct.keys():
-            raise Exception("\n\nInvalid phase-encoding direction "
-                            "entered: {0}\n\n".format(pedir))
-        return conv_dct[pedir]
-
->>>>>>> 2ff531a2
     if phase_diff_distcor:
         register_bbregister_func_to_anat.connect(
             inputNode_pedir, ('pedir', convert_pedir),
