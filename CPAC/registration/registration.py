from CPAC.pipeline import nipype_pipeline_engine as pe
import nipype.interfaces.utility as util
import nipype.interfaces.fsl as fsl
import nipype.interfaces.ants as ants
<<<<<<< HEAD
import nipype.interfaces.afni as afni
=======
from nipype.interfaces import afni
>>>>>>> 9f72b54d
from nipype.interfaces.afni import utils as afni_utils

import nipype.interfaces.c3 as c3


from CPAC.anat_preproc.lesion_preproc import create_lesion_preproc

from CPAC.func_preproc.utils import chunk_ts, split_ts_chunks

from CPAC.registration.utils import seperate_warps_list, \
                                    check_transforms, \
                                    generate_inverse_transform_flags, \
                                    single_ants_xfm_to_list, \
                                    interpolation_string, \
                                    change_itk_transform_type, \
                                    hardcoded_reg

from CPAC.utils.utils import check_prov_for_regtool


def apply_transform(wf_name, reg_tool, time_series=False, multi_input=False,
                    num_cpus=1, num_ants_cores=1, mem_gb=2.5):

    if not reg_tool:
        raise Exception("\n[!] Developer info: the 'reg_tool' parameter sent "
                        f"to the 'apply_transform' node for '{wf_name}' is "
                        f"empty.\n")

    wf = pe.Workflow(name=wf_name)

    inputNode = pe.Node(
        util.IdentityInterface(fields=['input_image',
                                       'reference',
                                       'transform',
                                       'interpolation']),
        name='inputspec')

    outputNode = pe.Node(
        util.IdentityInterface(fields=['output_image']),
        name='outputspec')

    if int(num_cpus) > 1 and time_series:
        # parallelize time series warp application
        # we need the node to be a MapNode to feed in the list of functional
        # time series chunks
        multi_input = True

    if reg_tool == 'ants':

        if multi_input:
            apply_warp = pe.MapNode(interface=ants.ApplyTransforms(),
                                    name=f'apply_warp_{wf_name}',
                                    iterfield=['input_image'],
                                    mem_gb=mem_gb)
        else:
            apply_warp = pe.Node(interface=ants.ApplyTransforms(),
                                 name=f'apply_warp_{wf_name}',
                                 mem_gb=mem_gb)

        apply_warp.inputs.dimension = 3
        apply_warp.interface.num_threads = int(num_ants_cores)

        if time_series:
            apply_warp.inputs.input_image_type = 3

        wf.connect(inputNode, 'reference', apply_warp, 'reference_image')

        interp_string = pe.Node(util.Function(input_names=['interpolation',
                                                           'reg_tool'],
                                              output_names=['interpolation'],
                                              function=interpolation_string),
                                name=f'interp_string',
                                mem_gb=mem_gb)
        interp_string.inputs.reg_tool = reg_tool

        wf.connect(inputNode, 'interpolation', interp_string, 'interpolation')
        wf.connect(interp_string, 'interpolation',
                   apply_warp, 'interpolation')

        ants_xfm_list = \
            pe.Node(util.Function(input_names=['transform'],
                                  output_names=['transform_list'],
                                  function=single_ants_xfm_to_list),
                    name=f'single_ants_xfm_to_list',
                    mem_gb=mem_gb)

        wf.connect(inputNode, 'transform', ants_xfm_list, 'transform')
        wf.connect(ants_xfm_list, 'transform_list', apply_warp, 'transforms')

        # parallelize the apply warp, if multiple CPUs, and it's a time
        # series!
        if int(num_cpus) > 1 and time_series:

            chunk_imports = ['import nibabel as nb']
            chunk = pe.Node(util.Function(input_names=['func_file',
                                                       'n_cpus'],
                                     output_names=['TR_ranges'],
                                     function=chunk_ts,
                                     imports=chunk_imports),
                            name=f'chunk_{wf_name}',
                            mem_gb=mem_gb)

            chunk.inputs.n_cpus = int(num_cpus)
            wf.connect(inputNode, 'input_image', chunk, 'func_file')

            split_imports = ['import os', 'import subprocess']
            split = pe.Node(util.Function(input_names=['func_file',
                                                       'tr_ranges'],
                                     output_names=['split_funcs'],
                                     function=split_ts_chunks,
                                     imports=split_imports),
                            name=f'split_{wf_name}',
                            mem_gb=mem_gb)

            wf.connect(inputNode, 'input_image', split, 'func_file')
            wf.connect(chunk, 'TR_ranges', split, 'tr_ranges')

            wf.connect(split, 'split_funcs', apply_warp, 'input_image')

            func_concat = pe.Node(interface=afni_utils.TCat(),
                                  name=f'func_concat_{wf_name}',
                                  mem_gb=mem_gb)
            func_concat.inputs.outputtype = 'NIFTI_GZ'

            wf.connect(apply_warp, 'output_image', func_concat, 'in_files')

            wf.connect(func_concat, 'out_file', outputNode, 'output_image')

        else:
            wf.connect(inputNode, 'input_image', apply_warp, 'input_image')
            wf.connect(apply_warp, 'output_image', outputNode, 'output_image')

    elif reg_tool == 'fsl':

        if multi_input:
            apply_warp = pe.MapNode(interface=fsl.ApplyWarp(),
                                    name=f'fsl_apply_warp',
                                    iterfield=['in_file'],
                                    mem_gb=mem_gb)
        else:
            apply_warp = pe.Node(interface=fsl.ApplyWarp(),
                                 name='fsl_apply_warp',
                                 mem_gb=mem_gb)

        interp_string = pe.Node(util.Function(input_names=['interpolation',
                                                           'reg_tool'],
                                              output_names=['interpolation'],
                                              function=interpolation_string),
                                name=f'interp_string',
                                mem_gb=mem_gb)
        interp_string.inputs.reg_tool = reg_tool

        wf.connect(inputNode, 'interpolation', interp_string, 'interpolation')
        wf.connect(interp_string, 'interpolation', apply_warp, 'interp')

        # mni to t1
        wf.connect(inputNode, 'reference', apply_warp, 'ref_file')

        # NOTE: C-PAC now converts all FSL xfm's to .nii, so even if the
        #       inputNode 'transform' is a linear xfm, it's a .nii and must
        #       go in as a warpfield file
        wf.connect(inputNode, 'transform', apply_warp, 'field_file')

        # parallelize the apply warp, if multiple CPUs, and it's a time
        # series!
        if int(num_cpus) > 1 and time_series:

            chunk_imports = ['import nibabel as nb']
            chunk = pe.Node(util.Function(input_names=['func_file',
                                                       'n_cpus'],
                                     output_names=['TR_ranges'],
                                     function=chunk_ts,
                                     imports=chunk_imports),
                            name=f'chunk_{wf_name}',
                            mem_gb=mem_gb)

            chunk.inputs.n_cpus = int(num_cpus)

            wf.connect(inputNode, 'input_image', chunk, 'func_file')

            split_imports = ['import os', 'import subprocess']
            split = pe.Node(util.Function(input_names=['func_file',
                                                       'tr_ranges'],
                                     output_names=['split_funcs'],
                                     function=split_ts_chunks,
                                     imports=split_imports),
                            name=f'split_{wf_name}',
                            mem_gb=mem_gb)

            wf.connect(inputNode, 'input_image', split, 'func_file')
            wf.connect(chunk, 'TR_ranges', split, 'tr_ranges')

            wf.connect(split, 'split_funcs', apply_warp, 'in_file')

            func_concat = pe.Node(interface=afni_utils.TCat(),
                                  name=f'func_concat{wf_name}')
            func_concat.inputs.outputtype = 'NIFTI_GZ'

            wf.connect(apply_warp, 'out_file', func_concat, 'in_files')

            wf.connect(func_concat, 'out_file', outputNode, 'output_image')

        else:
            wf.connect(inputNode, 'input_image', apply_warp, 'in_file')
            wf.connect(apply_warp, 'out_file', outputNode, 'output_image')

    return wf


def transform_derivative(wf_name, label, reg_tool, num_cpus, num_ants_cores,
                         ants_interp=None, fsl_interp=None, opt=None):
    '''Transform output derivatives to template space.

    This function is designed for use with the NodeBlock connection engine.
    '''

    wf = pe.Workflow(name=wf_name)

    inputnode = pe.Node(util.IdentityInterface(fields=['in_file',
                                                       'reference',
                                                       'transform']),
                        name='inputspec')

    multi_input = False
    if 'statmap' in label:
        multi_input = True

    stack = False
    if 'correlations' in label:
        stack = True

    apply_xfm = apply_transform(f'warp_{label}_to_template', reg_tool,
                                time_series=stack,
                                multi_input=multi_input,
                                num_cpus=num_cpus,
                                num_ants_cores=num_ants_cores)

    if reg_tool == 'ants':
        apply_xfm.inputs.inputspec.interpolation = ants_interp
    elif reg_tool == 'fsl':
        apply_xfm.inputs.inputspec.interpolation = fsl_interp

    wf.connect(inputnode, 'in_file', apply_xfm, 'inputspec.input_image')
    wf.connect(inputnode, 'reference', apply_xfm, 'inputspec.reference')
    wf.connect(inputnode, 'transform', apply_xfm, 'inputspec.transform')

    outputnode = pe.Node(util.IdentityInterface(fields=['out_file']),
                         name='outputspec')

    wf.connect(apply_xfm, 'outputspec.output_image', outputnode, 'out_file')

    return wf


def create_fsl_flirt_linear_reg(name='fsl_flirt_linear_reg'):

    linear_register = pe.Workflow(name=name)

    inputspec = pe.Node(util.IdentityInterface(fields=['input_brain',
                                                       'reference_brain',
                                                       'interp',
                                                       'ref_mask']),
                        name='inputspec')

    outputspec = pe.Node(util.IdentityInterface(fields=['output_brain',
                                                        'linear_xfm',
                                                        'invlinear_xfm']),
                         name='outputspec')

    linear_reg = pe.Node(interface=fsl.FLIRT(), name='linear_reg_0')
    linear_reg.inputs.cost = 'corratio'

    inv_flirt_xfm = pe.Node(interface=fsl.utils.ConvertXFM(),
                            name='inv_linear_reg0_xfm')
    inv_flirt_xfm.inputs.invert_xfm = True

    linear_register.connect(inputspec, 'input_brain',
                            linear_reg, 'in_file')

    linear_register.connect(inputspec, 'reference_brain',
                            linear_reg, 'reference')

    linear_register.connect(inputspec, 'interp',
                            linear_reg, 'interp')

    linear_register.connect(linear_reg, 'out_file',
                            outputspec, 'output_brain')

    linear_register.connect(linear_reg, 'out_matrix_file',
                            inv_flirt_xfm, 'in_file')

    linear_register.connect(inv_flirt_xfm, 'out_file',
                            outputspec, 'invlinear_xfm')

    linear_register.connect(linear_reg, 'out_matrix_file',
                            outputspec, 'linear_xfm')

    return linear_register


def create_fsl_fnirt_nonlinear_reg(name='fsl_fnirt_nonlinear_reg'):
    """
    Performs non-linear registration of an input file to a reference file
    using FSL FNIRT.

    Parameters
    ----------
    name : string, optional
        Name of the workflow.

    Returns
    -------
    nonlinear_register : nipype.pipeline.engine.Workflow

    Notes
    -----

    Workflow Inputs::

        inputspec.input_skull : string (nifti file)
            File of input brain with skull
        inputspec.reference_skull : string (nifti file)
            Target brain with skull to normalize to
        inputspec.fnirt_config : string (fsl fnirt config file)
            Configuration file containing parameters that can be
            specified in fnirt
    Workflow Outputs::

        outputspec.output_brain : string (nifti file)
            Normalizion of input brain file
        outputspec.nonlinear_xfm : string
            Nonlinear field coefficients file of nonlinear transformation

    Registration Procedure:

    1. Perform a nonlinear registration on an input file to the
       reference file utilizing affine transformation from the previous
       step as a starting point.
    2. Invert the affine transformation to provide the user a
       transformation (affine only) from the space of the reference
       file to the input file.

    Workflow Graph:

    .. image:: ../images/nonlinear_register.dot.png
        :width: 500

    Detailed Workflow Graph:
    .. image:: ../images/nonlinear_register_detailed.dot.png
        :width: 500
    """

    nonlinear_register = pe.Workflow(name=name)

    inputspec = pe.Node(util.IdentityInterface(fields=['input_brain',
                                                       'input_skull',
                                                       'reference_brain',
                                                       'reference_skull',
                                                       'interp',
                                                       'ref_mask',
                                                       'linear_aff',
                                                       'fnirt_config']),
                        name='inputspec')

    outputspec = pe.Node(util.IdentityInterface(fields=['output_brain',
                                                        'nonlinear_xfm']),
                         name='outputspec')

    nonlinear_reg = pe.Node(interface=fsl.FNIRT(),
                            name='nonlinear_reg_1')

    nonlinear_reg.inputs.fieldcoeff_file = True
    nonlinear_reg.inputs.jacobian_file = True

    brain_warp = pe.Node(interface=fsl.ApplyWarp(),
                         name='brain_warp')

    nonlinear_register.connect(inputspec, 'input_skull',
                               nonlinear_reg, 'in_file')

    nonlinear_register.connect(inputspec, 'reference_skull',
                               nonlinear_reg, 'ref_file')

    nonlinear_register.connect(inputspec, 'interp',
                               brain_warp, 'interp')

    nonlinear_register.connect(inputspec, 'ref_mask',
                               nonlinear_reg, 'refmask_file')

    # FNIRT parameters are specified by FSL config file
    # ${FSLDIR}/etc/flirtsch/TI_2_MNI152_2mm.cnf (or user-specified)
    nonlinear_register.connect(inputspec, 'fnirt_config',
                               nonlinear_reg, 'config_file')

    nonlinear_register.connect(inputspec, 'linear_aff',
                               nonlinear_reg, 'affine_file')

    nonlinear_register.connect(nonlinear_reg, 'fieldcoeff_file',
                               outputspec, 'nonlinear_xfm')

    nonlinear_register.connect(inputspec, 'input_brain',
                               brain_warp, 'in_file')

    nonlinear_register.connect(nonlinear_reg, 'fieldcoeff_file',
                               brain_warp, 'field_file')

    nonlinear_register.connect(inputspec, 'reference_brain',
                               brain_warp, 'ref_file')

    nonlinear_register.connect(brain_warp, 'out_file',
                               outputspec, 'output_brain')

    return nonlinear_register


def create_register_func_to_anat(phase_diff_distcor=False,
                                 name='register_func_to_anat'):

    """
    Registers a functional scan in native space to anatomical space using a
    linear transform and does not include bbregister.

    Parameters
    ----------
    fieldmap_distortion : bool, optional
        If field map-based distortion correction is being run, FLIRT should
        take in the appropriate field map-related inputs.
    name : string, optional
        Name of the workflow.

    Returns
    -------
    create_register_func_to_anat : nipype.pipeline.engine.Workflow

    Notes
    -----

    Workflow Inputs::

        inputspec.func : string (nifti file)
            Input functional scan to be registered to anatomical space
        inputspec.anat : string (nifti file)
            Corresponding anatomical scan of subject
        inputspec.interp : string
            Type of interpolation to use
            ('trilinear' or 'nearestneighbour' or 'sinc')

    Workflow Outputs::

        outputspec.func_to_anat_linear_xfm_nobbreg : string (mat file)
            Affine transformation from functional to anatomical native space
        outputspec.anat_func_nobbreg : string (nifti file)
            Functional scan registered to anatomical space
    """
    register_func_to_anat = pe.Workflow(name=name)

    inputspec = pe.Node(util.IdentityInterface(fields=['func',
                                                       'anat',
                                                       'interp',
                                                       'fieldmap',
                                                       'fieldmapmask']),
                        name='inputspec')

    inputNode_echospacing = pe.Node(
        util.IdentityInterface(fields=['echospacing']),
        name='echospacing_input')

    inputNode_pedir = pe.Node(util.IdentityInterface(fields=['pedir']),
                              name='pedir_input')

    outputspec = pe.Node(util.IdentityInterface(
        fields=['func_to_anat_linear_xfm_nobbreg', 'anat_func_nobbreg']),
        name='outputspec')

    linear_reg = pe.Node(interface=fsl.FLIRT(),
                         name='linear_func_to_anat')
    linear_reg.inputs.cost = 'corratio'
    linear_reg.inputs.dof = 6

    # if fieldmap_distortion:

    def convert_pedir(pedir):
        # FSL Flirt requires pedir input encoded as an int
        conv_dct = {'x': 1, 'y': 2, 'z': 3, 'x-': -1, 'y-': -2, 'z-': -3,
                    'i': 1, 'j': 2, 'k': 3, 'i-': -1, 'j-': -2, 'k-': -3,
                    '-x': -1, '-i': -1, '-y': -2,
                    '-j': -2, '-z': -3, '-k': -3}
        if not isinstance(pedir, str):
            raise Exception("\n\nPhase-encoding direction must be a "
                            "string value.\n\nValue: {0}"
                            "\n\n".format(pedir))
        if pedir not in conv_dct.keys():
            raise Exception("\n\nInvalid phase-encoding direction "
                            "entered: {0}\n\n".format(pedir))
        return conv_dct[pedir]

    if phase_diff_distcor:
        register_func_to_anat.connect(
            inputNode_pedir, ('pedir', convert_pedir),
            linear_reg, 'pedir')
        register_func_to_anat.connect(inputspec, 'fieldmap',
                                      linear_reg, 'fieldmap')
        register_func_to_anat.connect(inputspec, 'fieldmapmask',
                                      linear_reg, 'fieldmapmask')
        register_func_to_anat.connect(inputNode_echospacing, 'echospacing',
                                      linear_reg, 'echospacing')

    register_func_to_anat.connect(inputspec, 'func', linear_reg, 'in_file')

    register_func_to_anat.connect(inputspec, 'anat', linear_reg, 'reference')

    register_func_to_anat.connect(inputspec, 'interp', linear_reg, 'interp')

    register_func_to_anat.connect(linear_reg, 'out_matrix_file',
                                  outputspec,
                                  'func_to_anat_linear_xfm_nobbreg')

    register_func_to_anat.connect(linear_reg, 'out_file',
                                  outputspec, 'anat_func_nobbreg')

    return register_func_to_anat


def create_bbregister_func_to_anat(phase_diff_distcor=False,
                                   name='bbregister_func_to_anat'):

    """
    Registers a functional scan in native space to structural.  This is
    meant to be used after create_nonlinear_register() has been run and
    relies on some of it's outputs.

    Parameters
    ----------
    fieldmap_distortion : bool, optional
        If field map-based distortion correction is being run, FLIRT should
        take in the appropriate field map-related inputs.
    name : string, optional
        Name of the workflow.

    Returns
    -------
    register_func_to_anat : nipype.pipeline.engine.Workflow

    Notes
    -----

    Workflow Inputs::

        inputspec.func : string (nifti file)
            Input functional scan to be registered to MNI space
        inputspec.anat_skull : string (nifti file)
            Corresponding full-head scan of subject
        inputspec.linear_reg_matrix : string (mat file)
            Affine matrix from linear functional to anatomical registration
        inputspec.anat_wm_segmentation : string (nifti file)
            White matter segmentation probability mask in anatomical space
        inputspec.bbr_schedule : string (.sch file)
            Boundary based registration schedule file for flirt command

    Workflow Outputs::

        outputspec.func_to_anat_linear_xfm : string (mat file)
            Affine transformation from functional to anatomical native space
        outputspec.anat_func : string (nifti file)
            Functional data in anatomical space
    """

    register_bbregister_func_to_anat = pe.Workflow(name=name)

    inputspec = pe.Node(util.IdentityInterface(fields=['func',
                                                       'anat_skull',
                                                       'linear_reg_matrix',
                                                       'anat_wm_segmentation',
                                                       'bbr_schedule',
                                                       'fieldmap',
                                                       'fieldmapmask']),
                        name='inputspec')

    inputNode_echospacing = pe.Node(
        util.IdentityInterface(fields=['echospacing']),
        name='echospacing_input')

    inputNode_pedir = pe.Node(util.IdentityInterface(fields=['pedir']),
                              name='pedir_input')

    outputspec = pe.Node(util.IdentityInterface(
        fields=['func_to_anat_linear_xfm', 'anat_func']), name='outputspec')

    wm_bb_mask = pe.Node(interface=fsl.ImageMaths(),
                         name='wm_bb_mask')
    wm_bb_mask.inputs.op_string = '-thr 0.5 -bin'

    register_bbregister_func_to_anat.connect(inputspec,
                                             'anat_wm_segmentation',
                                             wm_bb_mask, 'in_file')

    def bbreg_args(bbreg_target):
        return '-cost bbr -wmseg ' + bbreg_target

    bbreg_func_to_anat = pe.Node(interface=fsl.FLIRT(),
                                 name='bbreg_func_to_anat')
    bbreg_func_to_anat.inputs.dof = 6

    register_bbregister_func_to_anat.connect(
        inputspec, 'bbr_schedule',
        bbreg_func_to_anat, 'schedule')

    register_bbregister_func_to_anat.connect(
        wm_bb_mask, ('out_file', bbreg_args),
        bbreg_func_to_anat, 'args')

    register_bbregister_func_to_anat.connect(
        inputspec, 'func',
        bbreg_func_to_anat, 'in_file')

    register_bbregister_func_to_anat.connect(
        inputspec, 'anat_skull',
        bbreg_func_to_anat, 'reference')

    register_bbregister_func_to_anat.connect(
        inputspec, 'linear_reg_matrix',
        bbreg_func_to_anat, 'in_matrix_file')

    # if fieldmap_distortion:

    def convert_pedir(pedir):
        # FSL Flirt requires pedir input encoded as an int
        conv_dct = {'x': 1, 'y': 2, 'z': 3, 'x-': -1, 'y-': -2, 'z-': -3,
                    'i': 1, 'j': 2, 'k': 3, 'i-': -1, 'j-': -2, 'k-': -3,
                    '-x': -1, '-i': -1, '-y': -2,
                    '-j': -2, '-z': -3, '-k': -3}
        if not isinstance(pedir, str):
            raise Exception("\n\nPhase-encoding direction must be a "
                            "string value.\n\nValue: {0}"
                            "\n\n".format(pedir))
        if pedir not in conv_dct.keys():
            raise Exception("\n\nInvalid phase-encoding direction "
                            "entered: {0}\n\n".format(pedir))
        return conv_dct[pedir]

    if phase_diff_distcor:
        register_bbregister_func_to_anat.connect(
            inputNode_pedir, ('pedir', convert_pedir),
            bbreg_func_to_anat, 'pedir')
        register_bbregister_func_to_anat.connect(
            inputspec, 'fieldmap',
            bbreg_func_to_anat, 'fieldmap')
        register_bbregister_func_to_anat.connect(
            inputspec, 'fieldmapmask',
            bbreg_func_to_anat, 'fieldmapmask')
        register_bbregister_func_to_anat.connect(
            inputNode_echospacing, 'echospacing',
            bbreg_func_to_anat, 'echospacing')

    register_bbregister_func_to_anat.connect(
        bbreg_func_to_anat, 'out_matrix_file',
        outputspec, 'func_to_anat_linear_xfm')

    register_bbregister_func_to_anat.connect(
        bbreg_func_to_anat, 'out_file',
        outputspec, 'anat_func')

    return register_bbregister_func_to_anat


def create_wf_calculate_ants_warp(
    name='create_wf_calculate_ants_warp', num_threads=1, reg_ants_skull=1
):
    '''
    Calculates the nonlinear ANTS registration transform. This workflow
    employs the antsRegistration tool:

    http://stnava.github.io/ANTs/


    Parameters
    ----------
    name : string, optional
        Name of the workflow.

    Returns
    -------
    calc_ants_warp_wf : nipype.pipeline.engine.Workflow

    Notes
    -----

    Some of the inputs listed below are lists or lists of lists. This is
    because antsRegistration can perform multiple stages of calculations
    depending on how the user configures their registration.

    For example, if one wants to employ a different metric (with different
    parameters) at each stage, the lists would be configured like this:

    warp_wf.inputs.inputspec.transforms = ['Rigid','Affine','SyN']
    warp_wf.inputs.inputspec.transform_parameters = [[0.1],[0.1],[0.1,3,0]]

    ..where each element in the first list is a metric to be used at each
    stage, 'Rigid' being for stage 1, 'Affine' for stage 2, etc. The lists
    within the list for transform_parameters would then correspond to each
    stage's metric, with [0.1] applying to 'Rigid' and 'Affine' (stages 1 and
    2), and [0.1,3,0] applying to 'SyN' of stage 3.

    In some cases, when a parameter is not needed for a stage, 'None' must be
    entered in its place if there are other parameters for other stages.


    Workflow Inputs::

        inputspec.moving_brain : string (nifti file)
            File of brain to be normalized (registered)
        inputspec.reference_brain : string (nifti file)
            Target brain file to normalize to
        inputspec.dimension : integer
            Dimension of the image (default: 3)
        inputspec.use_histogram_matching : boolean
            Histogram match the images before registration
        inputspec.winsorize_lower_quantile : float
            Winsorize data based on quantiles (lower range)
        inputspec.winsorize_higher_quantile : float
            Winsorize data based on quantiles (higher range)
        inputspec.metric : list of strings
            Image metric(s) to be used at each stage
        inputspec.metric_weight : list of floats
            Modulate the per-stage weighting of the corresponding metric
        inputspec.radius_or_number_of_bins : list of integers
            Number of bins in each stage for the MI and Mattes metric, the
            radius for other metrics
        inputspec.sampling_strategy : list of strings
            Sampling strategy (or strategies) to use for the metrics
            {None, Regular, or Random}
        inputspec.sampling_percentage : list of floats
            Defines the sampling strategy
            {float value, or None}
        inputspec.number_of_iterations : list of lists of integers
            Determines the convergence
        inputspec.convergence_threshold : list of floats
            Threshold compared to the slope of the line fitted in convergence
        inputspec.convergence_window_size : list of integers
            Window size of convergence calculations
        inputspec.transforms : list of strings
            Selection of transform options. See antsRegistration documentation
            for a full list of options and their descriptions
        inputspec.transform_parameters : list of lists of floats
            Fine-tuning for the different transform options
        inputspec.shrink_factors : list of lists of integers
            Specify the shrink factor for the virtual domain (typically the
            fixed image) at each level
        inputspec.smoothing_sigmas : list of lists of floats
            Specify the sigma of gaussian smoothing at each level
        inputspec.fixed_image_mask: (an existing file name)
            Mask used to limit metric sampling region of the fixed imagein all
            stages
        inputspec.interp : string
            Type of interpolation to use
            ('Linear' or 'BSpline' or 'LanczosWindowedSinc')

    Workflow Outputs::

        outputspec.warp_field : string (nifti file)
            Output warp field of registration
        outputspec.inverse_warp_field : string (nifti file)
            Inverse of the warp field of the registration
        outputspec.ants_affine_xfm : string (.mat file)
            The affine matrix of the registration
        outputspec.ants_inverse_affine_xfm : string (.mat file)
            The affine matrix of the reverse registration
        outputspec.composite_transform : string (nifti file)
            The combined transform including the warp field and rigid & affine
            linear warps
        outputspec.normalized_output_brain : string (nifti file)
            Template-registered version of input brain

    Registration Procedure:

    1. Calculates a nonlinear anatomical-to-template registration.

    .. exec::
        from CPAC.registration import create_wf_calculate_ants_warp
        wf = create_wf_calculate_ants_warp()
        wf.write_graph(
            graph2use='orig',
            dotfilename='./images/generated/calculate_ants_warp.dot'
        )

    Workflow Graph:
    .. image::
        :width: 500

    Detailed Workflow Graph:

    .. image::
        :width: 500
    '''

    calc_ants_warp_wf = pe.Workflow(name=name)

    inputspec = pe.Node(util.IdentityInterface(
        fields=['moving_brain',
                'reference_brain',
                'moving_skull',
                'reference_skull',
                'reference_mask',
                'moving_mask',
                'fixed_image_mask',
                'ants_para',
                'interp']),
                name='inputspec')

    outputspec = pe.Node(util.IdentityInterface(
        fields=['ants_initial_xfm',
                'ants_rigid_xfm',
                'ants_affine_xfm',
                'warp_field',
                'inverse_warp_field',
                'composite_transform',
                'wait',
                'normalized_output_brain']), name='outputspec')

    # use ANTS to warp the masked anatomical image to a template image
    '''
    calculate_ants_warp = pe.Node(interface=ants.Registration(),
            name='calculate_ants_warp')

    calculate_ants_warp.inputs.output_warped_image = True
    calculate_ants_warp.inputs.initial_moving_transform_com = 0
    '''
    reg_imports = ['import os', 'import subprocess']
    calculate_ants_warp = \
        pe.Node(interface=util.Function(input_names=['moving_brain',
                                                     'reference_brain',
                                                     'moving_skull',
                                                     'reference_skull',
                                                     'reference_mask',
                                                     'moving_mask',
                                                     'ants_para',
                                                     'fixed_image_mask',
                                                     'interp'],
                                        output_names=['warp_list',
                                                      'warped_image'],
                                        function=hardcoded_reg,
                                        imports=reg_imports),
                name='calc_ants_warp', mem_gb=6.0)

    calculate_ants_warp.interface.num_threads = num_threads

    select_forward_initial = pe.Node(util.Function(
        input_names=['warp_list', 'selection'],
        output_names=['selected_warp'],
        function=seperate_warps_list), name='select_forward_initial')

    select_forward_initial.inputs.selection = "Initial"

    select_forward_rigid = pe.Node(util.Function(
        input_names=['warp_list', 'selection'],
        output_names=['selected_warp'],
        function=seperate_warps_list), name='select_forward_rigid')

    select_forward_rigid.inputs.selection = "Rigid"

    select_forward_affine = pe.Node(util.Function(
        input_names=['warp_list', 'selection'],
        output_names=['selected_warp'],
        function=seperate_warps_list), name='select_forward_affine')

    select_forward_affine.inputs.selection = "Affine"

    select_forward_warp = pe.Node(util.Function(
        input_names=['warp_list', 'selection'],
        output_names=['selected_warp'],
        function=seperate_warps_list), name='select_forward_warp')

    select_forward_warp.inputs.selection = "Warp"

    select_inverse_warp = pe.Node(util.Function(
        input_names=['warp_list', 'selection'],
        output_names=['selected_warp'],
        function=seperate_warps_list), name='select_inverse_warp')

    select_inverse_warp.inputs.selection = "Inverse"

    calc_ants_warp_wf.connect(
        inputspec, 'moving_brain',
        calculate_ants_warp, 'moving_brain')

    calc_ants_warp_wf.connect(
        inputspec, 'reference_brain',
        calculate_ants_warp, 'reference_brain')

    if reg_ants_skull == 1 and not reg_ants_skull == 0:
        calc_ants_warp_wf.connect(
            inputspec, 'moving_skull',
            calculate_ants_warp, 'moving_skull')

        calc_ants_warp_wf.connect(
            inputspec, 'reference_skull',
            calculate_ants_warp, 'reference_skull')

    else:
        calc_ants_warp_wf.connect(
            inputspec, 'moving_brain',
            calculate_ants_warp, 'moving_skull')

        calc_ants_warp_wf.connect(
            inputspec, 'reference_brain',
            calculate_ants_warp, 'reference_skull')

    calc_ants_warp_wf.connect(
        inputspec, 'fixed_image_mask',
        calculate_ants_warp, 'fixed_image_mask')

    calc_ants_warp_wf.connect(inputspec, 'reference_mask',
            calculate_ants_warp, 'reference_mask')

    calc_ants_warp_wf.connect(inputspec, 'moving_mask',
            calculate_ants_warp, 'moving_mask')

    calc_ants_warp_wf.connect(inputspec, 'ants_para',
            calculate_ants_warp, 'ants_para')

    calc_ants_warp_wf.connect(
        inputspec, 'interp',
        calculate_ants_warp, 'interp')

    # inter-workflow connections

    calc_ants_warp_wf.connect(
        calculate_ants_warp, 'warp_list',
        select_forward_initial, 'warp_list')

    calc_ants_warp_wf.connect(
        calculate_ants_warp, 'warp_list',
        select_forward_rigid, 'warp_list')

    calc_ants_warp_wf.connect(
        calculate_ants_warp, 'warp_list',
        select_forward_affine, 'warp_list')

    calc_ants_warp_wf.connect(
        calculate_ants_warp, 'warp_list',
        select_forward_warp, 'warp_list')

    calc_ants_warp_wf.connect(
        calculate_ants_warp, 'warp_list',
        select_inverse_warp, 'warp_list')

    # connections to outputspec

    calc_ants_warp_wf.connect(
        select_forward_initial, 'selected_warp',
        outputspec, 'ants_initial_xfm')

    calc_ants_warp_wf.connect(
        select_forward_rigid, 'selected_warp',
        outputspec, 'ants_rigid_xfm')

    calc_ants_warp_wf.connect(
        select_forward_affine, 'selected_warp',
        outputspec, 'ants_affine_xfm')

    calc_ants_warp_wf.connect(
        select_forward_warp, 'selected_warp',
        outputspec, 'warp_field')

    calc_ants_warp_wf.connect(
        select_inverse_warp, 'selected_warp',
        outputspec, 'inverse_warp_field')

    calc_ants_warp_wf.connect(
        calculate_ants_warp, 'warped_image',
        outputspec, 'normalized_output_brain')

    return calc_ants_warp_wf


def FSL_registration_connector(wf_name, cfg, orig="T1w", opt=None,
                               symmetric=False):

    wf = pe.Workflow(name=wf_name)

    inputNode = pe.Node(
        util.IdentityInterface(fields=['input_brain',
                                       'reference_brain',
                                       'input_head',
                                       'reference_head',
                                       'input_mask',
                                       'reference_mask',
                                       'transform',
                                       'interpolation',
                                       'fnirt_config']),
        name='inputspec')

    sym = ''
    symm = ''
    if symmetric:
        sym = 'sym'
        symm = '_symmetric'

    if opt == 'FSL' or opt == 'FSL-linear':

        flirt_reg_anat_mni = create_fsl_flirt_linear_reg(
            f'anat_mni_flirt_register{symm}'
        )

        # Input registration parameters
        wf.connect(inputNode, 'interpolation',
                   flirt_reg_anat_mni, 'inputspec.interp')

        wf.connect(inputNode, 'input_brain',
                   flirt_reg_anat_mni, 'inputspec.input_brain')

        wf.connect(inputNode, 'reference_brain', flirt_reg_anat_mni,
                   'inputspec.reference_brain')

        write_lin_composite_xfm = pe.Node(interface=fsl.ConvertWarp(),
                                          name=f'fsl_lin-warp_to_nii{symm}')

        wf.connect(inputNode, 'reference_brain',
                   write_lin_composite_xfm, 'reference')

        wf.connect(flirt_reg_anat_mni, 'outputspec.linear_xfm',
                   write_lin_composite_xfm, 'premat')

        write_invlin_composite_xfm = pe.Node(interface=fsl.ConvertWarp(),
                                             name=f'fsl_invlin-warp_to_'
                                                  f'nii{symm}')

        wf.connect(inputNode, 'reference_brain',
                   write_invlin_composite_xfm, 'reference')

        wf.connect(flirt_reg_anat_mni, 'outputspec.invlinear_xfm',
                   write_invlin_composite_xfm, 'premat')

        outputs = {
            f'space-{sym}template_desc-brain_{orig}': (
                flirt_reg_anat_mni, 'outputspec.output_brain'),
            f'from-{orig}_to-{sym}template_mode-image_desc-linear_xfm': (
                write_lin_composite_xfm, 'out_file'),
            f'from-{sym}template_to-{orig}_mode-image_desc-linear_xfm': (
                write_invlin_composite_xfm, 'out_file'),
            f'from-{orig}_to-{sym}template_mode-image_xfm': (
                write_lin_composite_xfm, 'out_file')
        }

    if opt == 'FSL':
        fnirt_reg_anat_mni = create_fsl_fnirt_nonlinear_reg(
            f'anat_mni_fnirt_register{symm}'
        )

        wf.connect(inputNode, 'input_brain',
                   fnirt_reg_anat_mni, 'inputspec.input_brain')

        wf.connect(inputNode, 'reference_brain',
                   fnirt_reg_anat_mni, 'inputspec.reference_brain')

        wf.connect(inputNode, 'input_head',
                   fnirt_reg_anat_mni, 'inputspec.input_skull')

        # NOTE: crossover from above opt block
        wf.connect(flirt_reg_anat_mni, 'outputspec.linear_xfm',
                   fnirt_reg_anat_mni, 'inputspec.linear_aff')

        wf.connect(inputNode, 'reference_head',
                   fnirt_reg_anat_mni, 'inputspec.reference_skull')

        wf.connect(inputNode, 'reference_mask',
                   fnirt_reg_anat_mni, 'inputspec.ref_mask')

        # assign the FSL FNIRT config file specified in pipeline config.yml
        wf.connect(inputNode, 'fnirt_config',
                   fnirt_reg_anat_mni, 'inputspec.fnirt_config')

        # NOTE: this is an UPDATE because of the opt block above
        added_outputs = {
            f'space-{sym}template_desc-brain_{orig}': (
                fnirt_reg_anat_mni, 'outputspec.output_brain'),
            f'from-{orig}_to-{sym}template_mode-image_xfm': (
                fnirt_reg_anat_mni, 'outputspec.nonlinear_xfm')
        }
        outputs.update(added_outputs)

    return (wf, outputs)


def ANTs_registration_connector(wf_name, cfg, params, orig='T1w',
                                symmetric=False):

    wf = pe.Workflow(name=wf_name)

    inputNode = pe.Node(
        util.IdentityInterface(fields=['input_brain',
                                       'reference_brain',
                                       'input_head',
                                       'reference_head',
                                       'input_mask',
                                       'reference_mask',
                                       'transform',
                                       'interpolation']),
        name='inputspec')

    sym = ''
    symm = ''
    if symmetric:
        sym = 'sym'
        symm = '_symmetric'

    if params is None:
        err_msg = '\n\n[!] C-PAC says: \nYou have selected ANTs as your ' \
                  'anatomical registration method.\n' \
                  'However, no ANTs parameters were specified.\n' \
                  'Please specify ANTs parameters properly and try again.'
        raise Exception(err_msg)

    ants_reg_anat_mni = \
        create_wf_calculate_ants_warp(
            f'anat_mni_ants_register{symm}',
            num_threads=cfg.pipeline_setup['system_config'][
                'num_ants_threads'],
            reg_ants_skull=cfg['registration_workflows'][
                'anatomical_registration']['reg_with_skull']
        )
    ants_reg_anat_mni.inputs.inputspec.ants_para = params

    wf.connect(inputNode, 'interpolation',
               ants_reg_anat_mni, 'inputspec.interp')

    # calculating the transform with the skullstripped is
    # reported to be better, but it requires very high
    # quality skullstripping. If skullstripping is imprecise
    # registration with skull is preferred

    wf.connect(inputNode, 'input_brain',
               ants_reg_anat_mni, 'inputspec.moving_brain')

    wf.connect(inputNode, 'reference_brain',
               ants_reg_anat_mni, 'inputspec.reference_brain')

    wf.connect(inputNode, 'input_head',
               ants_reg_anat_mni, 'inputspec.moving_skull')

    wf.connect(inputNode, 'reference_head',
               ants_reg_anat_mni, 'inputspec.reference_skull')

    wf.connect(inputNode, 'input_mask',
               ants_reg_anat_mni, 'inputspec.moving_mask')

    wf.connect(inputNode, 'reference_mask',
               ants_reg_anat_mni, 'inputspec.reference_mask')

    ants_reg_anat_mni.inputs.inputspec.fixed_image_mask = None

    if orig == 'T1w':
        if cfg.registration_workflows['anatomical_registration'][
            'registration']['ANTs']['use_lesion_mask']:
            # Create lesion preproc node to apply afni Refit and Resample
            lesion_preproc = create_lesion_preproc(
                wf_name=f'lesion_preproc{symm}'
            )
            wf.connect(inputNode, 'lesion_mask',
                       lesion_preproc, 'inputspec.lesion')
            wf.connect(lesion_preproc, 'outputspec.reorient',
                       ants_reg_anat_mni, 'inputspec.fixed_image_mask')

    # combine the linear xfm's into one - makes it easier downstream
    write_composite_linear_xfm = pe.Node(
        interface=ants.ApplyTransforms(),
        name=f'write_composite_linear{symm}_xfm',
        mem_gb=1.5)
    write_composite_linear_xfm.inputs.print_out_composite_warp_file = True
    write_composite_linear_xfm.inputs.output_image = \
        "from-T1w_to-template_mode-image_desc-linear_xfm.nii.gz"

    wf.connect(inputNode, 'input_brain',
               write_composite_linear_xfm, 'input_image')

    wf.connect(inputNode, 'reference_brain',
               write_composite_linear_xfm, 'reference_image')

    wf.connect(inputNode, 'interpolation',
               write_composite_linear_xfm, 'interpolation')

    write_composite_linear_xfm.inputs.input_image_type = 0
    write_composite_linear_xfm.inputs.dimension = 3

    collect_transforms = pe.Node(util.Merge(3),
                                 name=f'collect_transforms{symm}')

    wf.connect(ants_reg_anat_mni, 'outputspec.ants_affine_xfm',
               collect_transforms, 'in1')

    wf.connect(ants_reg_anat_mni, 'outputspec.ants_rigid_xfm',
               collect_transforms, 'in2')

    wf.connect(ants_reg_anat_mni, 'outputspec.ants_initial_xfm',
               collect_transforms, 'in3')

    # check transform list to exclude Nonetype (missing) init/rig/affine
    check_transform = pe.Node(
        util.Function(input_names=['transform_list'],
                      output_names=['checked_transform_list',
                                    'list_length'],
                      function=check_transforms),
        name=f'check_transforms')

    wf.connect(collect_transforms, 'out', check_transform, 'transform_list')

    wf.connect(check_transform, 'checked_transform_list',
               write_composite_linear_xfm, 'transforms')

    # combine the linear xfm's into one - makes it easier downstream
    write_composite_invlinear_xfm = pe.Node(
        interface=ants.ApplyTransforms(),
        name=f'write_composite_invlinear{symm}_xfm',
        mem_gb=1.5)
    write_composite_invlinear_xfm.inputs.print_out_composite_warp_file = True
    write_composite_invlinear_xfm.inputs.output_image = \
        "from-template_to-T1w_mode-image_desc-linear_xfm.nii.gz"

    wf.connect(inputNode, 'reference_brain',
               write_composite_invlinear_xfm, 'input_image')

    wf.connect(inputNode, 'input_brain',
               write_composite_invlinear_xfm, 'reference_image')

    wf.connect(inputNode, 'interpolation',
               write_composite_invlinear_xfm, 'interpolation')

    write_composite_invlinear_xfm.inputs.input_image_type = 0
    write_composite_invlinear_xfm.inputs.dimension = 3

    collect_inv_transforms = pe.Node(util.Merge(3),
                                     name='collect_inv_transforms'
                                          f'{symm}')

    wf.connect(ants_reg_anat_mni, 'outputspec.ants_initial_xfm',
               collect_inv_transforms, 'in1')

    wf.connect(ants_reg_anat_mni, 'outputspec.ants_rigid_xfm',
               collect_inv_transforms, 'in2')

    wf.connect(ants_reg_anat_mni, 'outputspec.ants_affine_xfm',
               collect_inv_transforms, 'in3')

    # check transform list to exclude Nonetype (missing) init/rig/affine
    check_invlinear_transform = pe.Node(
        util.Function(input_names=['transform_list'],
                      output_names=['checked_transform_list',
                                    'list_length'],
                      function=check_transforms),
        name=f'check_inv_transforms')

    wf.connect(collect_inv_transforms, 'out',
               check_invlinear_transform, 'transform_list')

    wf.connect(check_invlinear_transform, 'checked_transform_list',
               write_composite_invlinear_xfm, 'transforms')

    # generate inverse transform flags, which depends on the
    # number of transforms
    inverse_transform_flags = pe.Node(
        util.Function(input_names=['transform_list'],
                      output_names=['inverse_transform_flags'],
                      function=generate_inverse_transform_flags),
        name=f'inverse_transform_flags')

    wf.connect(check_invlinear_transform, 'checked_transform_list',
               inverse_transform_flags, 'transform_list')

    wf.connect(inverse_transform_flags, 'inverse_transform_flags',
               write_composite_invlinear_xfm, 'invert_transform_flags')

    # combine ALL xfm's into one - makes it easier downstream
    write_composite_xfm = pe.Node(
        interface=ants.ApplyTransforms(),
        name=f'write_composite_{symm}xfm',
        mem_gb=1.5)
    write_composite_xfm.inputs.print_out_composite_warp_file = True
    write_composite_xfm.inputs.output_image = \
        "from-T1w_to-template_mode-image_xfm.nii.gz"

    wf.connect(inputNode, 'input_brain', write_composite_xfm, 'input_image')

    wf.connect(inputNode, 'reference_brain',
               write_composite_xfm, 'reference_image')

    wf.connect(inputNode, 'interpolation',
               write_composite_xfm, 'interpolation')

    write_composite_xfm.inputs.input_image_type = 0
    write_composite_xfm.inputs.dimension = 3

    collect_all_transforms = pe.Node(util.Merge(4),
                                 name=f'collect_all_transforms'
                                      f'{symm}')

    wf.connect(ants_reg_anat_mni, 'outputspec.warp_field',
               collect_all_transforms, 'in1')

    wf.connect(ants_reg_anat_mni, 'outputspec.ants_affine_xfm',
               collect_all_transforms, 'in2')

    wf.connect(ants_reg_anat_mni, 'outputspec.ants_rigid_xfm',
               collect_all_transforms, 'in3')

    wf.connect(ants_reg_anat_mni, 'outputspec.ants_initial_xfm',
               collect_all_transforms, 'in4')

    # check transform list to exclude Nonetype (missing) init/rig/affine
    check_all_transform = pe.Node(
        util.Function(input_names=['transform_list'],
                      output_names=['checked_transform_list',
                                    'list_length'],
                      function=check_transforms),
        name=f'check_all_transforms')

    wf.connect(collect_all_transforms, 'out',
               check_all_transform, 'transform_list')

    wf.connect(check_all_transform, 'checked_transform_list',
               write_composite_xfm, 'transforms')

    # combine ALL xfm's into one - makes it easier downstream
    write_composite_inv_xfm = pe.Node(
        interface=ants.ApplyTransforms(),
        name=f'write_composite_inv_{symm}xfm',
        mem_gb=1.5)
    write_composite_inv_xfm.inputs.print_out_composite_warp_file = True
    write_composite_inv_xfm.inputs.output_image = \
        "from-template_to-T1w_mode-image_xfm.nii.gz"

    wf.connect(inputNode, 'reference_brain',
               write_composite_inv_xfm, 'input_image')

    wf.connect(inputNode, 'input_brain',
               write_composite_inv_xfm, 'reference_image')

    wf.connect(inputNode, 'interpolation',
               write_composite_inv_xfm, 'interpolation')

    write_composite_inv_xfm.inputs.input_image_type = 0
    write_composite_inv_xfm.inputs.dimension = 3

    collect_all_inv_transforms = pe.Node(util.Merge(4),
                                         name=f'collect_all_inv_transforms'
                                         f'{symm}')

    wf.connect(ants_reg_anat_mni, 'outputspec.ants_initial_xfm',
               collect_all_inv_transforms, 'in1')

    wf.connect(ants_reg_anat_mni, 'outputspec.ants_rigid_xfm',
               collect_all_inv_transforms, 'in2')

    wf.connect(ants_reg_anat_mni, 'outputspec.ants_affine_xfm',
               collect_all_inv_transforms, 'in3')

    wf.connect(ants_reg_anat_mni, 'outputspec.inverse_warp_field',
               collect_all_inv_transforms, 'in4')

    # check transform list to exclude Nonetype (missing) init/rig/affine
    check_all_inv_transform = pe.Node(
        util.Function(input_names=['transform_list'],
                      output_names=['checked_transform_list',
                                    'list_length'],
                      function=check_transforms),
        name=f'check_all_inv_transforms')

    wf.connect(collect_all_inv_transforms, 'out',
               check_all_inv_transform, 'transform_list')

    wf.connect(check_all_inv_transform, 'checked_transform_list',
               write_composite_inv_xfm, 'transforms')

    # generate inverse transform flags, which depends on the
    # number of transforms
    inverse_all_transform_flags = pe.Node(
        util.Function(input_names=['transform_list'],
                      output_names=['inverse_transform_flags'],
                      function=generate_inverse_transform_flags),
        name=f'inverse_all_transform_flags')

    wf.connect(check_all_inv_transform, 'checked_transform_list',
               inverse_all_transform_flags, 'transform_list')

    wf.connect(inverse_all_transform_flags, 'inverse_transform_flags',
               write_composite_inv_xfm, 'invert_transform_flags')

    outputs = {
        f'space-{sym}template_desc-brain_{orig}': (
            ants_reg_anat_mni, 'outputspec.normalized_output_brain'),
        f'from-{orig}_to-{sym}template_mode-image_xfm': (
            write_composite_xfm, 'output_image'),
        f'from-{sym}template_to-{orig}_mode-image_xfm': (
            write_composite_inv_xfm, 'output_image'),
        f'from-{orig}_to-{sym}template_mode-image_desc-linear_xfm': (
            write_composite_linear_xfm, 'output_image'),
        f'from-{sym}template_to-{orig}_mode-image_desc-linear_xfm': (
            write_composite_invlinear_xfm, 'output_image'),
        f'from-{orig}_to-{sym}template_mode-image_desc-nonlinear_xfm': (
            ants_reg_anat_mni, 'outputspec.warp_field'),
        f'from-{sym}template_to-{orig}_mode-image_desc-nonlinear_xfm': (
            ants_reg_anat_mni, 'outputspec.inverse_warp_field')
    }

    return (wf, outputs)


def bold_to_T1template_xfm_connector(wf_name, cfg, reg_tool, symmetric=False):

    wf = pe.Workflow(name=wf_name)

    inputNode = pe.Node(
        util.IdentityInterface(fields=['input_brain',
                                       'mean_bold',
                                       'coreg_xfm',
                                       'T1w_brain_template_funcreg',
                                       'T1w_to_template_xfm',
                                       'template_to_T1w_xfm']),
        name='inputspec')

    sym = ''
    if symmetric:
        sym = 'sym'

    if reg_tool == 'ants':
        fsl_reg_2_itk = pe.Node(c3.C3dAffineTool(), name='fsl_reg_2_itk')
        fsl_reg_2_itk.inputs.itk_transform = True
        fsl_reg_2_itk.inputs.fsl2ras = True

        # convert the .mat from linear Func->Anat to
        # ANTS format
        wf.connect(inputNode, 'coreg_xfm', fsl_reg_2_itk, 'transform_file')

        wf.connect(inputNode, 'input_brain', fsl_reg_2_itk, 'reference_file')

        wf.connect(inputNode, 'mean_bold', fsl_reg_2_itk, 'source_file')

        itk_imports = ['import os']
        change_transform = pe.Node(util.Function(
            input_names=['input_affine_file'],
            output_names=['updated_affine_file'],
            function=change_itk_transform_type,
            imports=itk_imports),
            name='change_transform_type')

        wf.connect(fsl_reg_2_itk, 'itk_transform',
                         change_transform, 'input_affine_file')

        # combine ALL xfm's into one - makes it easier downstream
        write_composite_xfm = pe.Node(
            interface=ants.ApplyTransforms(),
            name=f'write_composite_xfm',
            mem_gb=1.5)
        write_composite_xfm.inputs.print_out_composite_warp_file = True
        write_composite_xfm.inputs.output_image = \
            f"from-bold_to-{sym}template_mode-image_xfm.nii.gz"

        wf.connect(inputNode, 'mean_bold',
                   write_composite_xfm, 'input_image')

        wf.connect(inputNode, 'T1w_brain_template_funcreg',
                   write_composite_xfm, 'reference_image')

        write_composite_xfm.inputs.input_image_type = 0
        write_composite_xfm.inputs.dimension = 3
        write_composite_xfm.inputs.interpolation = \
            cfg.registration_workflows['anatomical_registration'][
                'registration']['ANTs']['interpolation']

        collect_all_transforms = pe.Node(util.Merge(2),
                                         name=f'collect_all_transforms')

        wf.connect(inputNode, 'T1w_to_template_xfm',
                   collect_all_transforms, 'in1')

        wf.connect(change_transform, 'updated_affine_file',
                   collect_all_transforms, 'in2')

        wf.connect(collect_all_transforms, 'out',
                   write_composite_xfm, 'transforms')

        write_composite_inv_xfm = pe.Node(
            interface=ants.ApplyTransforms(),
            name=f'write_composite_inv_xfm',
            mem_gb=1.5)
        write_composite_inv_xfm.inputs.print_out_composite_warp_file = True
        write_composite_inv_xfm.inputs.invert_transform_flags = [True, False]
        write_composite_inv_xfm.inputs.output_image = \
            f"from-{sym}template_to-bold_mode-image_xfm.nii.gz"

        wf.connect(inputNode, 'T1w_brain_template_funcreg',
                   write_composite_inv_xfm, 'input_image')

        wf.connect(inputNode, 'mean_bold',
                   write_composite_inv_xfm, 'reference_image')

        write_composite_inv_xfm.inputs.input_image_type = 0
        write_composite_inv_xfm.inputs.dimension = 3
        write_composite_inv_xfm.inputs.interpolation = \
            cfg.registration_workflows['anatomical_registration'][
                'registration']['ANTs']['interpolation']

        collect_inv_transforms = pe.Node(util.Merge(2),
                                         name='collect_inv_transforms')

        wf.connect(change_transform, 'updated_affine_file',
                   collect_inv_transforms, 'in1')

        wf.connect(inputNode, 'template_to_T1w_xfm',
                   collect_inv_transforms, 'in2')

        wf.connect(collect_inv_transforms, 'out',
                   write_composite_inv_xfm, 'transforms')

        outputs = {
            f'from-bold_to-{sym}template_mode-image_xfm':
                (write_composite_xfm, 'output_image'),
            f'from-{sym}template_to-bold_mode-image_xfm':
                (write_composite_inv_xfm, 'output_image')
        }

    elif reg_tool == 'fsl':

        write_composite_xfm = pe.Node(interface=fsl.ConvertWarp(),
                                      name='combine_fsl_warps')

        wf.connect(inputNode, 'T1w_brain_template_funcreg',
                   write_composite_xfm, 'reference')

        wf.connect(inputNode, 'coreg_xfm', write_composite_xfm, 'premat')

        wf.connect(inputNode, 'T1w_to_template_xfm',
                   write_composite_xfm, 'warp1')

        outputs = {
            f'from-bold_to-{sym}template_mode-image_xfm':
                (write_composite_xfm, 'out_file'),
        }

    return (wf, outputs)


def register_FSL_anat_to_template(wf, cfg, strat_pool, pipe_num, opt=None):
    '''
    {"name": "register_FSL_anat_to_template",
     "config": ["registration_workflows", "anatomical_registration"],
     "switch": ["run"],
     "option_key": ["registration", "using"],
     "option_val": ["FSL", "FSL-linear"],
     "inputs": [(["desc-preproc_T1w", "desc-reorient_T1w", "T1w",
                  "space-longitudinal_desc-reorient_T1w"],
                 ["desc-brain_T1w", "space-longitudinal_desc-brain_T1w"]),
                "T1w_template",
                "T1w_brain_template",
                "template_ref_mask"],
     "outputs": ["space-template_desc-brain_T1w",
                 "from-T1w_to-template_mode-image_desc-linear_xfm",
                 "from-template_to-T1w_mode-image_desc-linear_xfm",
                 "from-T1w_to-template_mode-image_xfm",
                 "from-longitudinal_to-template_mode-image_desc-linear_xfm",
                 "from-template_to-longitudinal_mode-image_desc-linear_xfm",
                 "from-longitudinal_to-template_mode-image_xfm"]}
    '''

    fsl, outputs = FSL_registration_connector('register_FSL_anat_to_'
                                              f'template_{pipe_num}', cfg,
                                              'T1w', opt)

    fsl.inputs.inputspec.interpolation = cfg.registration_workflows[
        'anatomical_registration']['registration']['FSL-FNIRT'][
        'interpolation']

    fsl.inputs.inputspec.fnirt_config = cfg.registration_workflows[
        'anatomical_registration']['registration']['FSL-FNIRT'][
        'fnirt_config']

    connect, brain = \
        strat_pool.get_data(['desc-brain_T1w',
                             'space-longitudinal_desc-brain_T1w'],
                            report_fetched=True)
    node, out = connect
    wf.connect(node, out, fsl, 'inputspec.input_brain')

    node, out = strat_pool.get_data('T1w_brain_template')
    wf.connect(node, out, fsl, 'inputspec.reference_brain')

    node, out = strat_pool.get_data(["desc-preproc_T1w",
                                     "desc-reorient_T1w", "T1w",
                                     "space-longitudinal_desc-reorient_T1w"])
    wf.connect(node, out, fsl, 'inputspec.input_head')

    node, out = strat_pool.get_data('T1w_template')
    wf.connect(node, out, fsl, 'inputspec.reference_head')

    node, out = strat_pool.get_data('template_ref_mask')
    wf.connect(node, out, fsl, 'inputspec.reference_mask')

    if 'space-longitudinal' in brain:
        for key in outputs.keys():
            if 'from-T1w' in key:
                new_key = key.replace('from-T1w', 'from-longitudinal')
                outputs[new_key] = outputs[key]
                del outputs[key]
            if 'to-T1w' in key:
                new_key = key.replace('to-T1w', 'to-longitudinal')
                outputs[new_key] = outputs[key]
                del outputs[key]

    return (wf, outputs)


def register_symmetric_FSL_anat_to_template(wf, cfg, strat_pool, pipe_num,
                                            opt=None):
    '''
    {"name": "register_symmetric_FSL_anat_to_template",
     "config": ["registration_workflows", "anatomical_registration"],
     "switch": ["run"],
     "option_key": ["registration", "using"],
     "option_val": ["FSL", "FSL-linear"],
     "inputs": [(["desc-preproc_T1w", "desc-reorient_T1w", "T1w",
                  "space-longitudinal_desc-reorient_T1w"],
                 ["desc-brain_T1w", "space-longitudinal_desc-brain_T1w"]),
                "T1w_template_symmetric",
                "T1w_brain_template_symmetric",
                "template_dilated_symmetric_brain_mask"],
     "outputs": ["space-symtemplate_desc-brain_T1w",
                 "from-T1w_to-symtemplate_mode-image_desc-linear_xfm",
                 "from-symtemplate_to-T1w_mode-image_desc-linear_xfm",
                 "from-T1w_to-symtemplate_mode-image_xfm",
                 "from-longitudinal_to-symtemplate_mode-image_desc-linear_xfm",
                 "from-symtemplate_to-longitudinal_mode-image_desc-linear_xfm",
                 "from-longitudinal_to-symtemplate_mode-image_xfm"]}
    '''

    fsl, outputs = FSL_registration_connector('register_FSL_anat_to_'
                                              f'template_symmetric_'
                                              f'{pipe_num}', cfg, 'T1w', opt,
                                              symmetric=True)

    fsl.inputs.inputspec.interpolation = cfg.registration_workflows[
        'anatomical_registration']['registration']['FSL-FNIRT'][
        'interpolation']

    fsl.inputs.inputspec.fnirt_config = cfg.registration_workflows[
        'anatomical_registration']['registration']['FSL-FNIRT'][
        'fnirt_config']

    connect, brain = \
        strat_pool.get_data(['desc-brain_T1w',
                             'space-longitudinal_desc-brain_T1w'],
                            report_fetched=True)
    node, out = connect
    wf.connect(node, out, fsl, 'inputspec.input_brain')

    node, out = strat_pool.get_data('T1w_brain_template_symmetric')
    wf.connect(node, out, fsl, 'inputspec.reference_brain')

    node, out = strat_pool.get_data(["desc-preproc_T1w",
                                     "desc-reorient_T1w", "T1w",
                                     "space-longitudinal_desc-reorient_T1w"])
    wf.connect(node, out, fsl, 'inputspec.input_head')

    node, out = strat_pool.get_data('T1w_template_symmetric')
    wf.connect(node, out, fsl, 'inputspec.reference_head')

    node, out = strat_pool.get_data('template_dilated_symmetric_brain_mask')
    wf.connect(node, out, fsl, 'inputspec.reference_mask')

    if 'space-longitudinal' in brain:
        for key in outputs.keys():
            if 'from-T1w' in key:
                new_key = key.replace('from-T1w', 'from-longitudinal')
                outputs[new_key] = outputs[key]
                del outputs[key]
            if 'to-T1w' in key:
                new_key = key.replace('to-T1w', 'to-longitudinal')
                outputs[new_key] = outputs[key]
                del outputs[key]

    return (wf, outputs)


def register_FSL_EPI_to_template(wf, cfg, strat_pool, pipe_num, opt=None):
    '''Directly register the mean functional to an EPI template. No T1w
    involved.

    Node Block:
    {"name": "register_FSL_EPI_to_template",
     "config": ["registration_workflows", "functional_registration",
                "EPI_registration"],
     "switch": ["run"],
     "option_key": "using",
     "option_val": ["FSL", "FSL-linear"],
     "inputs": [(["desc-reginput_bold', 'desc-mean_bold"],
                 "space-bold_desc-brain_mask"),
                "EPI_template",
                "EPI_template_mask"],
     "outputs": ["space-template_desc-brain_bold",
                 "from-bold_to-template_mode-image_desc-linear_xfm",
                 "from-template_to-bold_mode-image_desc-linear_xfm",
                 "from-bold_to-template_mode-image_xfm"]}
    '''

    fsl, outputs = FSL_registration_connector('register_FSL_EPI_to_'
                                              f'template_{pipe_idx}', cfg,
                                              opt, 'bold')

    fsl.inputs.inputspec.interpolation = cfg['registration_workflows'][
        'functional_registration']['EPI_registration']['FSL-FNIRT'][
        'interpolation']

    fsl.inputs.inputspec.fnirt_config = cfg['registration_workflows'][
        'functional_registration']['EPI_registration']['FSL-FNIRT'][
        'fnirt_config']

    node, out = strat_pool.get_data(["desc-reginput_bold', 'desc-mean_bold"])
    wf.connect(node, out, fsl, 'inputspec.input_brain')

    node, out = strat_pool.get_data('EPI_template')
    wf.connect(node, out, fsl, 'inputspec.reference_brain')

    node, out = strat_pool.get_data(["desc-reginput_bold', 'desc-mean_bold"])
    wf.connect(node, out, fsl, 'inputspec.input_head')

    node, out = strat_pool.get_data('EPI_template')
    wf.connect(node, out, fsl, 'inputspec.reference_head')

    node, out = strat_pool.get_data('EPI_template_mask')
    wf.connect(node, out, fsl, 'inputspec.reference_mask')

    return (wf, outputs)


def register_ANTs_anat_to_template(wf, cfg, strat_pool, pipe_num, opt=None):
    '''
    {"name": "register_ANTs_anat_to_template",
     "config": ["registration_workflows", "anatomical_registration"],
     "switch": ["run"],
     "option_key": ["registration", "using"],
     "option_val": "ANTS",
     "inputs": [(["desc-brain_T1w", "space-longitudinal_desc-brain_T1w"],
                 ["space-T1w_desc-brain_mask",
                  "space-longitudinal_desc-brain_mask"],
                 ["desc-preproc_T1w", "desc-reorient_T1w", "T1w",
                  "space-longitudinal_desc-reorient_T1w"]),
                "T1w_template",
                "T1w_brain_template",
                "T1w_brain_template_mask",
                "label-lesion_mask"],
     "outputs": ["space-template_desc-brain_T1w",
                 "from-T1w_to-template_mode-image_desc-linear_xfm",
                 "from-template_to-T1w_mode-image_desc-linear_xfm",
                 "from-T1w_to-template_mode-image_desc-nonlinear_xfm",
                 "from-template_to-T1w_mode-image_desc-nonlinear_xfm",
                 "from-T1w_to-template_mode-image_xfm",
                 "from-template_to-T1w_mode-image_xfm",
                 "from-longitudinal_to-template_mode-image_desc-linear_xfm",
                 "from-template_to-longitudinal_mode-image_desc-linear_xfm",
                 "from-longitudinal_to-template_mode-image_desc-nonlinear_xfm",
                 "from-template_to-longitudinal_mode-image_desc-nonlinear_xfm",
                 "from-longitudinal_to-template_mode-image_xfm",
                 "from-template_to-longitudinal_mode-image_xfm"]}
    '''

    params = cfg.registration_workflows['anatomical_registration'][
        'registration']['ANTs']['T1_registration']

    ants, outputs = ANTs_registration_connector('ANTS_T1_to_template_'
                                                f'{pipe_num}', cfg,
                                                params, 'T1w')

    ants.inputs.inputspec.interpolation = cfg.registration_workflows[
        'anatomical_registration']['registration']['ANTs']['interpolation']

    connect, brain = \
        strat_pool.get_data(['desc-brain_T1w',
                             'space-longitudinal_desc-brain_T1w'],
                            report_fetched=True)
    node, out = connect
    wf.connect(node, out, ants, 'inputspec.input_brain')

    node, out = strat_pool.get_data('T1w_brain_template')
    wf.connect(node, out, ants, 'inputspec.reference_brain')

    node, out = strat_pool.get_data(["desc-preproc_T1w",
                                     "desc-reorient_T1w", "T1w",
                                     "space-longitudinal_desc-reorient_T1w"])
    wf.connect(node, out, ants, 'inputspec.input_head')

    node, out = strat_pool.get_data(f'T1w_template')
    wf.connect(node, out, ants, 'inputspec.reference_head')

    node, out = strat_pool.get_data(["space-T1w_desc-brain_mask",
                                     "space-longitudinal_desc-brain_mask"])
    wf.connect(node, out, ants, 'inputspec.input_mask')

    if strat_pool.check_rpool('T1w_brain_template_mask'):
        node, out = strat_pool.get_data('T1w_brain_template_mask')
        wf.connect(node, out, ants, 'inputspec.reference_mask')

    if strat_pool.check_rpool('label-lesion_mask'):
        node, out = strat_pool.get_data('label-lesion_mask')
        wf.connect(node, out, ants, 'inputspec.lesion_mask')

    if 'space-longitudinal' in brain:
        for key in outputs.keys():
            if 'from-T1w' in key:
                new_key = key.replace('from-T1w', 'from-longitudinal')
                outputs[new_key] = outputs[key]
                del outputs[key]
            if 'to-T1w' in key:
                new_key = key.replace('to-T1w', 'to-longitudinal')
                outputs[new_key] = outputs[key]
                del outputs[key]

    return (wf, outputs)


def register_symmetric_ANTs_anat_to_template(wf, cfg, strat_pool, pipe_num,
                                             opt=None):
    '''
    {"name": "register_symmetric_ANTs_anat_to_template",
     "config": ["registration_workflows", "anatomical_registration"],
     "switch": ["run"],
     "option_key": ["registration", "using"],
     "option_val": "ANTS",
     "inputs": [(["desc-brain_T1w", "space-longitudinal_desc-brain_T1w"],
                 ["space-T1w_desc-brain_mask",
                  "space-longitudinal_desc-brain_mask"],
                 ["desc-preproc_T1w", "desc-reorient_T1w", "T1w",
                  "space-longitudinal_desc-reorient_T1w"]),
                "T1w_template_symmetric",
                "T1w_brain_template_symmetric",
                "dilated_symmetric_brain_mask",
                "label-lesion_mask"],
     "outputs": ["space-symtemplate_desc-brain_T1w",
                 "from-T1w_to-symtemplate_mode-image_desc-linear_xfm",
                 "from-symtemplate_to-T1w_mode-image_desc-linear_xfm",
                 "from-T1w_to-symtemplate_mode-image_desc-nonlinear_xfm",
                 "from-symtemplate_to-T1w_mode-image_desc-nonlinear_xfm",
                 "from-T1w_to-symtemplate_mode-image_xfm",
                 "from-symtemplate_to-T1w_mode-image_xfm",
                 "from-longitudinal_to-symtemplate_mode-image_desc-linear_xfm",
                 "from-symtemplate_to-longitudinal_mode-image_desc-linear_xfm",
                 "from-longitudinal_to-symtemplate_mode-image_desc-nonlinear_xfm",
                 "from-symtemplate_to-longitudinal_mode-image_desc-nonlinear_xfm",
                 "from-longitudinal_to-symtemplate_mode-image_xfm",
                 "from-symtemplate_to-longitudinal_mode-image_xfm"]}
    '''

    params = cfg.registration_workflows['anatomical_registration'][
        'registration']['ANTs']['T1_registration']

    ants, outputs = ANTs_registration_connector('ANTS_T1_to_template_'
                                                f'symmetric_{pipe_num}', cfg,
                                                params, 'T1w', True)

    ants.inputs.inputspec.interpolation = cfg.registration_workflows[
        'anatomical_registration']['registration']['ANTs']['interpolation']

    connect, brain = \
        strat_pool.get_data(['desc-brain_T1w',
                             'space-longitudinal_desc-brain_T1w'],
                            report_fetched=True)
    node, out = connect
    wf.connect(node, out, ants, 'inputspec.input_brain')

    node, out = strat_pool.get_data('T1w_brain_template_symmetric')
    wf.connect(node, out, ants, 'inputspec.reference_brain')

    node, out = strat_pool.get_data(["desc-preproc_T1w",
                                     "desc-reorient_T1w", "T1w",
                                     "space-longitudinal_desc-reorient_T1w"])
    wf.connect(node, out, ants, 'inputspec.input_head')

    node, out = strat_pool.get_data('T1w_template_symmetric')
    wf.connect(node, out, ants, 'inputspec.reference_head')

    node, out = strat_pool.get_data(["space-T1w_desc-brain_mask",
                                     "space-longitudinal_desc-brain_mask"])
    wf.connect(node, out, ants, 'inputspec.input_mask')

    node, out = strat_pool.get_data('dilated_symmetric_brain_mask')
    wf.connect(node, out, ants, 'inputspec.reference_mask')

    if strat_pool.check_rpool('label-lesion_mask'):
        node, out = strat_pool.get_data('label-lesion_mask')
        wf.connect(node, out, ants, 'inputspec.lesion_mask')

    if 'space-longitudinal' in brain:
        for key in outputs.keys():
            if 'from-T1w' in key:
                new_key = key.replace('from-T1w', 'from-longitudinal')
                outputs[new_key] = outputs[key]
                del outputs[key]
            if 'to-T1w' in key:
                new_key = key.replace('to-T1w', 'to-longitudinal')
                outputs[new_key] = outputs[key]
                del outputs[key]

    return (wf, outputs)


def register_ANTs_EPI_to_template(wf, cfg, strat_pool, pipe_num, opt=None):
    '''Directly register the mean functional to an EPI template. No T1w
    involved.

    Node Block:
    {"name": "register_ANTs_EPI_to_template",
     "config": ["registration_workflows", "functional_registration",
                "EPI_registration"],
     "switch": ["run"],
     "option_key": "using",
     "option_val": "ANTS",
     "inputs": [(["desc-reginput_bold", "desc-mean_bold"],
                 "space-bold_desc-brain_mask"),
                "EPI_template",
                "EPI_template_mask"],
     "outputs": ["space-template_desc-brain_bold",
                 "from-bold_to-template_mode-image_desc-linear_xfm",
                 "from-template_to-bold_mode-image_desc-linear_xfm",
                 "from-bold_to-template_mode-image_desc-nonlinear_xfm",
                 "from-template_to-bold_mode-image_desc-nonlinear_xfm",
                 "from-bold_to-template_mode-image_xfm",
                 "from-template_to-bold_mode-image_xfm"]}
    '''

    params = cfg.registration_workflows['functional_registration'][
        'EPI_registration']['ANTs']['parameters']

    ants, outputs = ANTs_registration_connector('ANTS_T1_to_EPI_template'
                                                f'_{pipe_num}', cfg, params,
                                                'bold')

    ants.inputs.inputspec.interpolation = cfg.registration_workflows[
        'functional_registration']['EPI_registration']['ANTs'][
        'interpolation']

    node, out = strat_pool.get_data(['desc-reginput_bold', 'desc-mean_bold'])
    wf.connect(node, out, ants, 'inputspec.input_brain')

    node, out = strat_pool.get_data('EPI_template')
    wf.connect(node, out, ants, 'inputspec.reference_brain')

    node, out = strat_pool.get_data(['desc-reginput_bold', 'desc-mean_bold'])
    wf.connect(node, out, ants, 'inputspec.input_head')

    node, out = strat_pool.get_data('EPI_template')
    wf.connect(node, out, ants, 'inputspec.reference_head')

    node, out = strat_pool.get_data('space-bold_desc-brain_mask')
    wf.connect(node, out, ants, 'inputspec.input_mask')

    if strat_pool.check_rpool('EPI_template_mask'):
        node, out = strat_pool.get_data('EPI_template_mask')
        wf.connect(node, out, ants, 'inputspec.reference_mask')

    return (wf, outputs)


def coregistration_prep_vol(wf, cfg, strat_pool, pipe_num, opt=None):
    '''
    {"name": "coregistration_prep_vol",
     "config": ["registration_workflows", "functional_registration",
                "coregistration"],
     "switch": ["run"],
     "option_key": ["func_input_prep", "input"],
     "option_val": "Selected_Functional_Volume",
     "inputs": ["desc-brain_bold"],
     "outputs": ["desc-reginput_bold"]}
    '''

    get_func_volume = pe.Node(interface=afni.Calc(),
                              name=f'get_func_volume_{pipe_num}')

    get_func_volume.inputs.set(
        expr='a',
        single_idx=cfg.registration_workflows['functional_registration']['coregistration'][
            'func_input_prep']['Selected Functional Volume']['func_reg_input_volume'],
        outputtype='NIFTI_GZ'
    )
    node, out = strat_pool.get_data("desc-brain_bold")
    wf.connect(node, out, get_func_volume, 'in_file_a')

    coreg_input = (get_func_volume, 'out_file')

    outputs = {
        'desc-reginput_bold': coreg_input
    }

    return (wf, outputs)


def coregistration_prep_mean(wf, cfg, strat_pool, pipe_num, opt=None):
    '''
    {"name": "coregistration_prep_mean",
     "config": ["registration_workflows", "functional_registration",
                "coregistration"],
     "switch": ["run"],
     "option_key": ["func_input_prep", "input"],
     "option_val": "Mean_Functional",
     "inputs": ["desc-mean_bold"],
     "outputs": ["desc-reginput_bold"]}
    '''

    coreg_input = strat_pool.get_data("desc-mean_bold")

    if cfg.registration_workflows['functional_registration'][
            'coregistration']['func_input_prep']['Mean Functional'][
            'n4_correct_func']:
        n4_correct_func = pe.Node(
            interface=
            ants.N4BiasFieldCorrection(dimension=3,
                                       copy_header=True,
                                       bspline_fitting_distance=200),
            shrink_factor=2,
            name=f'func_mean_n4_corrected_{pipe_num}')
        n4_correct_func.inputs.args = '-r True'

        node, out = coreg_input
        wf.connect(node, out, n4_correct_func, 'input_image')

        coreg_input = (n4_correct_func, 'output_image')

    outputs = {
        'desc-reginput_bold': coreg_input
    }

    return (wf, outputs)


def coregistration(wf, cfg, strat_pool, pipe_num, opt=None):
    '''
    {"name": "coregistration",
     "config": ["registration_workflows", "functional_registration",
                "coregistration"],
     "switch": ["run"],
     "option_key": "None",
     "option_val": "None",
     "inputs": [(["desc-reginput_bold", "desc-mean_bold"],
                 "space-bold_label-WM_mask"),
                ("desc-brain_T1w",
                 ["label-WM_probseg", "label-WM_mask"],
                 "T1w"),
                "diffphase_dwell",
                "diffphase_pedir",
                ("despiked_fieldmap",
                 "fieldmap_mask")],
     "outputs": ["space-T1w_desc-mean_bold",
                 "from-bold_to-T1w_mode-image_desc-linear_xfm"]}
    '''

    diff_complete = False
    if strat_pool.check_rpool("despiked_fieldmap") and \
            strat_pool.check_rpool("fieldmap_mask"):
        diff_complete = True

    # if field map-based distortion correction is on, but BBR is off,
    # send in the distortion correction files here
    func_to_anat = create_register_func_to_anat(diff_complete,
                                                f'func_to_anat_FLIRT_'
                                                f'{pipe_num}')
    func_to_anat.inputs.inputspec.interp = 'trilinear'

    node, out = strat_pool.get_data(['desc-reginput_bold', 'desc-mean_bold'])
    wf.connect(node, out, func_to_anat, 'inputspec.func')

    node, out = strat_pool.get_data('desc-brain_T1w')
    wf.connect(node, out, func_to_anat, 'inputspec.anat')

    if diff_complete:
        node, out = strat_pool.get_data('diffphase_dwell')
        wf.connect(node, out, func_to_anat, 'echospacing_input.echospacing')

        node, out = strat_pool.get_data('diffphase_pedir')
        wf.connect(node, out, func_to_anat, 'pedir_input.pedir')

        node, out = strat_pool.get_data("despiked_fieldmap")
        wf.connect(node, out, func_to_anat, 'inputspec.fieldmap')

        node, out = strat_pool.get_data("fieldmap_mask")
        wf.connect(node, out, func_to_anat, 'inputspec.fieldmapmask')

    outputs = {
        'space-T1w_desc-mean_bold':
            (func_to_anat, 'outputspec.anat_func_nobbreg'),
        'from-bold_to-T1w_mode-image_desc-linear_xfm':
            (func_to_anat, 'outputspec.func_to_anat_linear_xfm_nobbreg')
    }

    if True in cfg.registration_workflows['functional_registration'][
        'coregistration']["boundary_based_registration"]["run"]:

        func_to_anat_bbreg = create_bbregister_func_to_anat(diff_complete,
                                                            f'func_to_anat_'
                                                            f'bbreg_'
                                                            f'{pipe_num}')
        func_to_anat_bbreg.inputs.inputspec.bbr_schedule = \
            cfg.registration_workflows['functional_registration'][
                'coregistration']['boundary_based_registration'][
                'bbr_schedule']

        node, out = strat_pool.get_data(['desc-reginput_bold', 'desc-mean_bold'])
        wf.connect(node, out, func_to_anat_bbreg, 'inputspec.func')

        node, out = strat_pool.get_data('T1w')
        wf.connect(node, out, func_to_anat_bbreg, 'inputspec.anat_skull')

        wf.connect(func_to_anat, 'outputspec.func_to_anat_linear_xfm_nobbreg',
                   func_to_anat_bbreg, 'inputspec.linear_reg_matrix')

        if strat_pool.check_rpool('space-bold_label-WM_mask'):
            node, out = strat_pool.get_data(["space-bold_label-WM_mask"])
            wf.connect(node, out,
                       func_to_anat_bbreg, 'inputspec.anat_wm_segmentation')
        else: 
            node, out = strat_pool.get_data(["label-WM_probseg", "label-WM_mask"])
            wf.connect(node, out,
                       func_to_anat_bbreg, 'inputspec.anat_wm_segmentation')

        if diff_complete:
            node, out = strat_pool.get_data('diffphase_dwell')
            wf.connect(node, out,
                       func_to_anat_bbreg, 'echospacing_input.echospacing')

            node, out = strat_pool.get_data('diffphase_pedir')
            wf.connect(node, out, func_to_anat_bbreg, 'pedir_input.pedir')

            node, out = strat_pool.get_data("despiked_fieldmap")
            wf.connect(node, out, func_to_anat_bbreg, 'inputspec.fieldmap')

            node, out = strat_pool.get_data("fieldmap_mask")
            wf.connect(node, out,
                       func_to_anat_bbreg, 'inputspec.fieldmapmask')

        outputs = {
            'space-T1w_desc-mean_bold':
                (func_to_anat_bbreg, 'outputspec.anat_func'),
            'from-bold_to-T1w_mode-image_desc-linear_xfm':
                (func_to_anat_bbreg, 'outputspec.func_to_anat_linear_xfm')
        }

    return (wf, outputs)


def create_func_to_T1template_xfm(wf, cfg, strat_pool, pipe_num, opt=None):
    '''Condense the BOLD-to-T1 coregistration transform and the T1-to-template
    transform into one transform matrix.

    Node Block:
    {"name": "create_func_to_T1template_xfm",
     "config": ["registration_workflows", "functional_registration",
                "func_registration_to_template"],
     "switch": ["run"],
     "option_key": ["target_template", "using"],
     "option_val": "T1_template",
     "inputs": [("desc-mean_bold",
                 "from-bold_to-T1w_mode-image_desc-linear_xfm"),
                ("from-T1w_to-template_mode-image_xfm",
                 "from-template_to-T1w_mode-image_xfm",
                 "desc-brain_T1w"),
                "T1w_brain_template_funcreg"],
     "outputs": ["from-bold_to-template_mode-image_xfm",
                 "from-template_to-bold_mode-image_xfm"]}
    '''

    xfm_prov = strat_pool.get_cpac_provenance(
        'from-T1w_to-template_mode-image_xfm')
    reg_tool = check_prov_for_regtool(xfm_prov)

    xfm, outputs = bold_to_T1template_xfm_connector('create_func_to_T1w'
                                                    f'template_xfm_{pipe_num}',
                                                    cfg, reg_tool,
                                                    symmetric=False)

    node, out = strat_pool.get_data(
        'from-bold_to-T1w_mode-image_desc-linear_xfm')
    wf.connect(node, out, xfm, 'inputspec.coreg_xfm')

    node, out = strat_pool.get_data('desc-brain_T1w')
    wf.connect(node, out, xfm, 'inputspec.input_brain')

    node, out = strat_pool.get_data('desc-mean_bold')
    wf.connect(node, out, xfm, 'inputspec.mean_bold')

    node, out = strat_pool.get_data('T1w_brain_template_funcreg')
    wf.connect(node, out, xfm, 'inputspec.T1w_brain_template_funcreg')

    node, out = strat_pool.get_data('from-T1w_to-template_mode-image_xfm')
    wf.connect(node, out, xfm, 'inputspec.T1w_to_template_xfm')

    # FNIRT pipelines don't have an inverse nonlinear warp, make optional
    if strat_pool.check_rpool('from-template_to-T1w_mode-image_xfm'):
        node, out = strat_pool.get_data('from-template_to-T1w_mode-image_xfm')
        wf.connect(node, out, xfm, 'inputspec.template_to_T1w_xfm')

    return (wf, outputs)


def create_func_to_T1template_symmetric_xfm(wf, cfg, strat_pool, pipe_num,
                                            opt=None):
    '''Condense the BOLD-to-T1 coregistration transform and the T1-to-
    symmetric-template transform into one transform matrix.

    Node Block:
    {"name": "create_func_to_T1template_symmetric_xfm",
     "config": ["registration_workflows", "functional_registration",
                "func_registration_to_template"],
     "switch": ["run"],
     "option_key": ["target_template", "using"],
     "option_val": "T1_template",
     "inputs": [("from-T1w_to-symtemplate_mode-image_xfm",
                 "from-symtemplate_to-T1w_mode-image_xfm",
                 "desc-brain_T1w"),
                ("from-bold_to-T1w_mode-image_desc-linear_xfm",
                 "desc-mean_bold"),
                "T1w_brain_template_symmetric_deriv"],
     "outputs": ["from-bold_to-symtemplate_mode-image_xfm",
                 "from-symtemplate_to-bold_mode-image_xfm"]}
    '''

    xfm_prov = strat_pool.get_cpac_provenance(
        'from-T1w_to-symtemplate_mode-image_xfm')
    reg_tool = check_prov_for_regtool(xfm_prov)

    xfm, outputs = bold_to_T1template_xfm_connector('create_func_to_T1wsymtem'
                                                    f'plate_xfm_{pipe_num}',
                                                    cfg, reg_tool,
                                                    symmetric=True)

    node, out = strat_pool.get_data(
        'from-bold_to-T1w_mode-image_desc-linear_xfm')
    wf.connect(node, out, xfm, 'inputspec.coreg_xfm')

    node, out = strat_pool.get_data('desc-brain_T1w')
    wf.connect(node, out, xfm, 'inputspec.input_brain')

    node, out = strat_pool.get_data('desc-mean_bold')
    wf.connect(node, out, xfm, 'inputspec.mean_bold')

    node, out = strat_pool.get_data('T1w_brain_template_symmetric_deriv')
    wf.connect(node, out, xfm, 'inputspec.T1w_brain_template_funcreg')

    node, out = strat_pool.get_data('from-T1w_to-symtemplate_mode-image_xfm')
    wf.connect(node, out, xfm, 'inputspec.T1w_to_template_xfm')

    # FNIRT pipelines don't have an inverse nonlinear warp, make optional
    if strat_pool.check_rpool('from-symtemplate_to-T1w_mode-image_xfm'):
        node, out = \
            strat_pool.get_data('from-symtemplate_to-T1w_mode-image_xfm')
        wf.connect(node, out, xfm, 'inputspec.template_to_T1w_xfm')

    return (wf, outputs)


def warp_timeseries_to_T1template(wf, cfg, strat_pool, pipe_num, opt=None):
    '''
    Node Block:
    {"name": "transform_timeseries_to_T1template",
     "config": ["registration_workflows", "functional_registration",
                "func_registration_to_template"],
     "switch": ["run"],
     "option_key": ["target_template", "using"],
     "option_val": "T1_template",
     "inputs": [(["desc-cleaned_bold", "desc-brain_bold",
                  "desc-motion_bold", "desc-preproc_bold", "bold"],
                 "from-bold_to-template_mode-image_xfm"),
                "T1w_brain_template_funcreg"],
     "outputs": ["space-template_desc-cleaned_bold",
                 "space-template_desc-brain_bold",
                 "space-template_desc-preproc_bold",
                 "space-template_bold"]}
    '''

    xfm_prov = strat_pool.get_cpac_provenance(
        'from-bold_to-template_mode-image_xfm')
    reg_tool = check_prov_for_regtool(xfm_prov)

    num_cpus = cfg.pipeline_setup['system_config'][
        'max_cores_per_participant']

    num_ants_cores = cfg.pipeline_setup['system_config']['num_ants_threads']

    apply_xfm = apply_transform(f'warp_ts_to_T1template_{pipe_num}', reg_tool,
                                time_series=True, num_cpus=num_cpus,
                                num_ants_cores=num_ants_cores)

    if reg_tool == 'ants':
        apply_xfm.inputs.inputspec.interpolation = cfg.registration_workflows[
            'functional_registration']['func_registration_to_template'][
            'ANTs_pipelines']['interpolation']
    elif reg_tool == 'fsl':
        apply_xfm.inputs.inputspec.interpolation = cfg.registration_workflows[
            'functional_registration']['func_registration_to_template'][
            'FNIRT_pipelines']['interpolation']

    connect, resource = strat_pool.get_data(["desc-cleaned_bold",
                                             "desc-brain_bold",
                                             "desc-motion_bold",
                                             "desc-preproc_bold",
                                             "bold"],
                                            report_fetched=True)
    node, out = connect
    wf.connect(node, out, apply_xfm, 'inputspec.input_image')

    node, out = strat_pool.get_data("T1w_brain_template_funcreg")
    wf.connect(node, out, apply_xfm, 'inputspec.reference')

    node, out = strat_pool.get_data("from-bold_to-template_mode-image_xfm")
    wf.connect(node, out, apply_xfm, 'inputspec.transform')

    outputs = {
        f'space-template_{resource}': (apply_xfm, 'outputspec.output_image')
    }

    return (wf, outputs)


def warp_bold_mean_to_T1template(wf, cfg, strat_pool, pipe_num, opt=None):
    '''
    Node Block:
    {"name": "transform_bold_mean_to_T1template",
     "config": ["registration_workflows", "functional_registration",
                "func_registration_to_template"],
     "switch": ["run"],
     "option_key": ["target_template", "using"],
     "option_val": "T1_template",
     "inputs": [("desc-mean_bold",
                 "from-bold_to-template_mode-image_xfm"),
                "T1w_brain_template_funcreg"],
     "outputs": ["space-template_desc-mean_bold"]}
    '''

    xfm_prov = strat_pool.get_cpac_provenance(
        'from-bold_to-template_mode-image_xfm')
    reg_tool = check_prov_for_regtool(xfm_prov)

    num_cpus = cfg.pipeline_setup['system_config'][
        'max_cores_per_participant']

    num_ants_cores = cfg.pipeline_setup['system_config']['num_ants_threads']

    apply_xfm = apply_transform(f'warp_bold_mask_to_T1template_{pipe_num}',
                                reg_tool, time_series=False,
                                num_cpus=num_cpus,
                                num_ants_cores=num_ants_cores)

    if reg_tool == 'ants':
        apply_xfm.inputs.inputspec.interpolation = cfg.registration_workflows[
            'functional_registration']['func_registration_to_template'][
            'ANTs_pipelines']['interpolation']
    elif reg_tool == 'fsl':
        apply_xfm.inputs.inputspec.interpolation = cfg.registration_workflows[
            'functional_registration']['func_registration_to_template'][
            'FNIRT_pipelines']['interpolation']

    node, out = strat_pool.get_data("desc-mean_bold")
    wf.connect(node, out, apply_xfm, 'inputspec.input_image')

    node, out = strat_pool.get_data("T1w_brain_template_funcreg")
    wf.connect(node, out, apply_xfm, 'inputspec.reference')

    node, out = strat_pool.get_data("from-bold_to-template_mode-image_xfm")
    wf.connect(node, out, apply_xfm, 'inputspec.transform')

    outputs = {
        'space-template_desc-mean_bold':
            (apply_xfm, 'outputspec.output_image')
    }

    return (wf, outputs)


def warp_bold_mask_to_T1template(wf, cfg, strat_pool, pipe_num, opt=None):
    '''
    Node Block:
    {"name": "transform_bold_mask_to_T1template",
     "config": ["registration_workflows", "functional_registration",
                "func_registration_to_template"],
     "switch": ["run"],
     "option_key": ["target_template", "using"],
     "option_val": "T1_template",
     "inputs": [("space-bold_desc-brain_mask",
                 "from-bold_to-template_mode-image_xfm"),
                "T1w_brain_template_funcreg"],
     "outputs": ["space-template_desc-bold_mask"]}
    '''

    xfm_prov = strat_pool.get_cpac_provenance(
        'from-bold_to-template_mode-image_xfm')
    reg_tool = check_prov_for_regtool(xfm_prov)

    num_cpus = cfg.pipeline_setup['system_config'][
        'max_cores_per_participant']

    num_ants_cores = cfg.pipeline_setup['system_config']['num_ants_threads']

    apply_xfm = apply_transform(f'warp_bold_mask_to_T1template_{pipe_num}',
                                reg_tool, time_series=False,
                                num_cpus=num_cpus,
                                num_ants_cores=num_ants_cores)

    apply_xfm.inputs.inputspec.interpolation = "NearestNeighbor"

    node, out = strat_pool.get_data("space-bold_desc-brain_mask")
    wf.connect(node, out, apply_xfm, 'inputspec.input_image')

    node, out = strat_pool.get_data("T1w_brain_template_funcreg")
    wf.connect(node, out, apply_xfm, 'inputspec.reference')

    node, out = strat_pool.get_data("from-bold_to-template_mode-image_xfm")
    wf.connect(node, out, apply_xfm, 'inputspec.transform')

    outputs = {
        'space-template_desc-bold_mask':
            (apply_xfm, 'outputspec.output_image')
    }

    return (wf, outputs)


def warp_deriv_mask_to_T1template(wf, cfg, strat_pool, pipe_num, opt=None):
    '''Transform the BOLD mask to template space and to the resolution set for
    the derivative outputs.

    Node Block:
    {"name": "transform_bold_mask_to_T1template",
     "config": ["registration_workflows", "functional_registration",
                "func_registration_to_template"],
     "switch": ["run"],
     "option_key": ["target_template", "using"],
     "option_val": "T1_template",
     "inputs": [("space-bold_desc-brain_mask",
                 "from-bold_to-template_mode-image_xfm"),
                "T1w_brain_template_deriv"],
     "outputs": ["space-template_res-derivative_desc-bold_mask"]}
    '''

    xfm_prov = strat_pool.get_cpac_provenance(
        'from-bold_to-template_mode-image_xfm')
    reg_tool = check_prov_for_regtool(xfm_prov)

    num_cpus = cfg.pipeline_setup['system_config'][
        'max_cores_per_participant']

    num_ants_cores = cfg.pipeline_setup['system_config']['num_ants_threads']

    apply_xfm = apply_transform(f'warp_deriv_mask_to_T1template_{pipe_num}',
                                reg_tool, time_series=False,
                                num_cpus=num_cpus,
                                num_ants_cores=num_ants_cores)

    apply_xfm.inputs.inputspec.interpolation = "NearestNeighbor"

    node, out = strat_pool.get_data("space-bold_desc-brain_mask")
    wf.connect(node, out, apply_xfm, 'inputspec.input_image')

    node, out = strat_pool.get_data("T1w_brain_template_deriv")
    wf.connect(node, out, apply_xfm, 'inputspec.reference')

    node, out = strat_pool.get_data("from-bold_to-template_mode-image_xfm")
    wf.connect(node, out, apply_xfm, 'inputspec.transform')

    outputs = {
        f'space-template_res-derivative_desc-bold_mask':
            (apply_xfm, 'outputspec.output_image')
    }

    return (wf, outputs)


def warp_timeseries_to_EPItemplate(wf, cfg, strat_pool, pipe_num, opt=None):
    '''
    Node Block:
    {"name": "transform_timeseries_to_EPItemplate",
     "config": ["registration_workflows", "functional_registration",
                "func_registration_to_template"],
     "switch": ["run"],
     "option_key": ["target_template", "using"],
     "option_val": "EPI_template",
     "inputs": [(["desc-cleaned_bold", "desc-brain_bold",
                  "desc-preproc_bold", "bold"],
                 "from-bold_to-template_mode-image_xfm"),
                "EPI_template"],
     "outputs": ["space-template_desc-cleaned_bold",
                 "space-template_desc-brain_bold",
                 "space-template_desc-preproc_bold",
                 "space-template_bold"]}
    '''

    xfm_prov = strat_pool.get_cpac_provenance(
        'from-bold_to-template_mode-image_xfm')
    reg_tool = check_prov_for_regtool(xfm_prov)

    num_cpus = cfg.pipeline_setup['system_config'][
        'max_cores_per_participant']

    num_ants_cores = cfg.pipeline_setup['system_config']['num_ants_threads']

    apply_xfm = apply_transform(f'warp_ts_to_EPItemplate_{pipe_num}', reg_tool,
                                time_series=True, num_cpus=num_cpus,
                                num_ants_cores=num_ants_cores)

    if reg_tool == 'ants':
        apply_xfm.inputs.inputspec.interpolation = cfg.registration_workflows[
            'functional_registration']['func_registration_to_template'][
            'ANTs_pipelines']['interpolation']
    elif reg_tool == 'fsl':
        apply_xfm.inputs.inputspec.interpolation = cfg.registration_workflows[
            'functional_registration']['func_registration_to_template'][
            'FNIRT_pipelines']['interpolation']

    connect, resource = strat_pool.get_data(["desc-cleaned_bold",
                                             "desc-brain_bold",
                                             "desc-preproc_bold",
                                             "bold"],
                                            report_fetched=True)
    node, out = connect
    wf.connect(node, out, apply_xfm, 'inputspec.input_image')

    node, out = strat_pool.get_data("EPI_template")
    wf.connect(node, out, apply_xfm, 'inputspec.reference')

    node, out = strat_pool.get_data("from-bold_to-template_mode-image_xfm")
    wf.connect(node, out, apply_xfm, 'inputspec.transform')

    outputs = {
        f'space-template_{resource}': (apply_xfm, 'outputspec.output_image')
    }

    return (wf, outputs)
    
    
def warp_bold_mean_to_EPItemplate(wf, cfg, strat_pool, pipe_num, opt=None):
    '''
    Node Block:
    {"name": "transform_bold_mean_to_EPItemplate",
     "config": ["registration_workflows", "functional_registration",
                "func_registration_to_template"],
     "switch": ["run"],
     "option_key": ["target_template", "using"],
     "option_val": "EPI_template",
     "inputs": [("desc-mean_bold",
                 "from-bold_to-template_mode-image_xfm"),
                "EPI_template"],
     "outputs": ["space-template_desc-mean_bold"]}
    '''

    xfm_prov = strat_pool.get_cpac_provenance(
        'from-bold_to-template_mode-image_xfm')
    reg_tool = check_prov_for_regtool(xfm_prov)

    num_cpus = cfg.pipeline_setup['system_config'][
        'max_cores_per_participant']

    num_ants_cores = cfg.pipeline_setup['system_config']['num_ants_threads']

    apply_xfm = apply_transform(f'warp_bold_mask_to_EPItemplate_{pipe_num}',
                                reg_tool, time_series=False,
                                num_cpus=num_cpus,
                                num_ants_cores=num_ants_cores)

    if reg_tool == 'ants':
        apply_xfm.inputs.inputspec.interpolation = cfg.registration_workflows[
            'functional_registration']['func_registration_to_template'][
            'ANTs_pipelines']['interpolation']
    elif reg_tool == 'fsl':
        apply_xfm.inputs.inputspec.interpolation = cfg.registration_workflows[
            'functional_registration']['func_registration_to_template'][
            'FNIRT_pipelines']['interpolation']

    node, out = strat_pool.get_data("desc-mean_bold")
    wf.connect(node, out, apply_xfm, 'inputspec.input_image')

    node, out = strat_pool.get_data("EPI_template")
    wf.connect(node, out, apply_xfm, 'inputspec.reference')

    node, out = strat_pool.get_data("from-bold_to-template_mode-image_xfm")
    wf.connect(node, out, apply_xfm, 'inputspec.transform')

    outputs = {
        'space-template_desc-mean_bold':
            (apply_xfm, 'outputspec.output_image')
    }

    return (wf, outputs)


def warp_bold_mask_to_EPItemplate(wf, cfg, strat_pool, pipe_num, opt=None):
    '''
    Node Block:
    {"name": "transform_bold_mask_to_EPItemplate",
     "config": ["registration_workflows", "functional_registration",
                "func_registration_to_template"],
     "switch": ["run"],
     "option_key": ["target_template", "using"],
     "option_val": "EPI_template",
     "inputs": [("space-bold_desc-brain_mask",
                 "from-bold_to-template_mode-image_xfm"),
                "EPI_template"],
     "outputs": ["space-template_desc-bold_mask"]}
    '''

    xfm_prov = strat_pool.get_cpac_provenance(
        'from-bold_to-template_mode-image_xfm')
    reg_tool = check_prov_for_regtool(xfm_prov)

    num_cpus = cfg.pipeline_setup['system_config'][
        'max_cores_per_participant']

    num_ants_cores = cfg.pipeline_setup['system_config']['num_ants_threads']

    apply_xfm = apply_transform(f'warp_bold_mask_to_EPItemplate_{pipe_num}',
                                reg_tool, time_series=False,
                                num_cpus=num_cpus,
                                num_ants_cores=num_ants_cores)

    apply_xfm.inputs.inputspec.interpolation = "NearestNeighbor"

    node, out = strat_pool.get_data("space-bold_desc-brain_mask")
    wf.connect(node, out, apply_xfm, 'inputspec.input_image')

    node, out = strat_pool.get_data("EPI_template")
    wf.connect(node, out, apply_xfm, 'inputspec.reference')

    node, out = strat_pool.get_data("from-bold_to-template_mode-image_xfm")
    wf.connect(node, out, apply_xfm, 'inputspec.transform')

    outputs = {
        'space-template_desc-bold_mask':
            (apply_xfm, 'outputspec.output_image')
    }

    return (wf, outputs)


def warp_deriv_mask_to_EPItemplate(wf, cfg, strat_pool, pipe_num, opt=None):
    '''Transform the BOLD mask to template space and to the resolution set for
    the derivative outputs.

    Node Block:
    {"name": "transform_bold_mask_to_EPItemplate",
     "config": ["registration_workflows", "functional_registration",
                "func_registration_to_template"],
     "switch": ["run"],
     "option_key": ["target_template", "using"],
     "option_val": "EPI_template",
     "inputs": [("space-bold_desc-brain_mask",
                 "from-bold_to-template_mode-image_xfm"),
                "EPI_template"],
     "outputs": ["space-template_res-derivative_desc-bold_mask"]}
    '''

    xfm_prov = strat_pool.get_cpac_provenance(
        'from-bold_to-template_mode-image_xfm')
    reg_tool = check_prov_for_regtool(xfm_prov)

    num_cpus = cfg.pipeline_setup['system_config'][
        'max_cores_per_participant']

    num_ants_cores = cfg.pipeline_setup['system_config']['num_ants_threads']

    apply_xfm = apply_transform(f'warp_deriv_mask_to_EPItemplate_{pipe_num}',
                                reg_tool, time_series=False,
                                num_cpus=num_cpus,
                                num_ants_cores=num_ants_cores)

    apply_xfm.inputs.inputspec.interpolation = "NearestNeighbor"

    node, out = strat_pool.get_data("space-bold_desc-brain_mask")
    wf.connect(node, out, apply_xfm, 'inputspec.input_image')

    node, out = strat_pool.get_data("EPI_template")
    wf.connect(node, out, apply_xfm, 'inputspec.reference')

    node, out = strat_pool.get_data("from-bold_to-template_mode-image_xfm")
    wf.connect(node, out, apply_xfm, 'inputspec.transform')

    outputs = {
        f'space-template_res-derivative_desc-bold_mask':
            (apply_xfm, 'outputspec.output_image')
    }

    return (wf, outputs)<|MERGE_RESOLUTION|>--- conflicted
+++ resolved
@@ -2,11 +2,7 @@
 import nipype.interfaces.utility as util
 import nipype.interfaces.fsl as fsl
 import nipype.interfaces.ants as ants
-<<<<<<< HEAD
 import nipype.interfaces.afni as afni
-=======
-from nipype.interfaces import afni
->>>>>>> 9f72b54d
 from nipype.interfaces.afni import utils as afni_utils
 
 import nipype.interfaces.c3 as c3
