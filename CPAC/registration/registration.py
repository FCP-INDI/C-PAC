--- conflicted
+++ resolved
@@ -3125,11 +3125,7 @@
         "input",
     ],
     option_val="Selected_Functional_Volume",
-<<<<<<< HEAD
-    inputs=[("desc-brain_bold", ["desc-motion_bold", "desc-reorient_bold"], "sbref")],
-=======
     inputs=[("desc-preproc_bold", "sbref")],
->>>>>>> 6a7d31a5
     outputs=["sbref"],
 )
 def coregistration_prep_vol(wf, cfg, strat_pool, pipe_num, opt=None):
@@ -3144,19 +3140,7 @@
         outputtype="NIFTI_GZ",
     )
 
-<<<<<<< HEAD
-    if not cfg.registration_workflows["functional_registration"]["coregistration"][
-        "func_input_prep"
-    ]["reg_with_skull"]:
-        node, out = strat_pool.get_data("desc-brain_bold")
-    else:
-        # TODO check which file is functional_skull_leaf
-        # TODO add a function to choose brain or skull?
-        node, out = strat_pool.get_data(["desc-motion_bold", "desc-reorient_bold"])
-=======
     node, out = strat_pool.get_data("desc-preproc_bold")
->>>>>>> 6a7d31a5
-
     wf.connect(node, out, get_func_volume, "in_file_a")
 
     coreg_input = (get_func_volume, "out_file")
