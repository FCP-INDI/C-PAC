--- conflicted
+++ resolved
@@ -467,12 +467,8 @@
 
     inputspec = pe.Node(util.IdentityInterface(fields=['func',
                                                        'anat',
-<<<<<<< HEAD
                                                        'dof',
                                                        'interp',
-=======
-                                                    #    'interp',
->>>>>>> 4779292b
                                                        'fieldmap',
                                                        'fieldmapmask']),
                         name='inputspec')
@@ -490,15 +486,12 @@
 
     linear_reg = pe.Node(interface=fsl.FLIRT(),
                          name='linear_func_to_anat')
-<<<<<<< HEAD
-    linear_reg.inputs.cost = 'corratio'
-=======
+
     linear_reg.inputs.interp = config.registration_workflows['functional_registration']['coregistration']['interpolation']
     linear_reg.inputs.cost = config.registration_workflows['functional_registration']['coregistration']['cost']
     linear_reg.inputs.dof = config.registration_workflows['functional_registration']['coregistration']['dof']
     if config.registration_workflows['functional_registration']['coregistration']['arguments'] is not None:
         linear_reg.inputs.args = config.registration_workflows['functional_registration']['coregistration']['arguments']
->>>>>>> 4779292b
 
     # if fieldmap_distortion:
 
@@ -532,13 +525,9 @@
 
     register_func_to_anat.connect(inputspec, 'anat', linear_reg, 'reference')
 
-<<<<<<< HEAD
     register_func_to_anat.connect(inputspec, 'dof', linear_reg, 'dof')
 
     register_func_to_anat.connect(inputspec, 'interp', linear_reg, 'interp')
-=======
-    # register_func_to_anat.connect(inputspec, 'interp', linear_reg, 'interp')
->>>>>>> 4779292b
 
     register_func_to_anat.connect(linear_reg, 'out_matrix_file',
                                   outputspec,
@@ -2332,16 +2321,13 @@
     func_to_anat = create_register_func_to_anat(cfg, diff_complete,
                                                 f'func_to_anat_FLIRT_'
                                                 f'{pipe_num}')
-<<<<<<< HEAD
 
     func_to_anat.inputs.inputspec.dof = cfg.registration_workflows[
         'functional_registration']['coregistration']['dof']
 
     func_to_anat.inputs.inputspec.interp = cfg.registration_workflows[
         'functional_registration']['coregistration']['interpolation']
-=======
-    # func_to_anat.inputs.inputspec.interp = 'trilinear'
->>>>>>> 4779292b
+
 
     node, out = strat_pool.get_data(['desc-reginput_bold', 'desc-mean_bold'])
     wf.connect(node, out, func_to_anat, 'inputspec.func')
