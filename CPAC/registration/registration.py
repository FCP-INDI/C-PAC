from CPAC.pipeline import nipype_pipeline_engine as pe
import nipype.interfaces.utility as util
import nipype.interfaces.afni as afni
import nipype.interfaces.fsl as fsl
import nipype.interfaces.ants as ants
import nipype.interfaces.afni as afni

from nipype.interfaces.afni import utils as afni_utils

import nipype.interfaces.c3 as c3


from CPAC.anat_preproc.lesion_preproc import create_lesion_preproc

from CPAC.func_preproc.utils import chunk_ts, split_ts_chunks

from CPAC.registration.utils import seperate_warps_list, \
                                    check_transforms, \
                                    generate_inverse_transform_flags, \
                                    single_ants_xfm_to_list, \
                                    interpolation_string, \
                                    change_itk_transform_type, \
                                    hardcoded_reg, \
                                    run_ants_apply_warp, \
                                    run_c3d, \
                                    run_c4d

from CPAC.utils.interfaces.fsl import Merge as fslMerge
from CPAC.utils.utils import check_prov_for_regtool


def apply_transform(wf_name, reg_tool, time_series=False, multi_input=False,
                    num_cpus=1, num_ants_cores=1):

    if not reg_tool:
        raise Exception("\n[!] Developer info: the 'reg_tool' parameter sent "
                        f"to the 'apply_transform' node for '{wf_name}' is "
                        f"empty.\n")

    wf = pe.Workflow(name=wf_name)

    inputNode = pe.Node(
        util.IdentityInterface(fields=['input_image',
                                       'reference',
                                       'transform',
                                       'interpolation']),
        name='inputspec')

    outputNode = pe.Node(
        util.IdentityInterface(fields=['output_image']),
        name='outputspec')

    if int(num_cpus) > 1 and time_series:
        # parallelize time series warp application
        # we need the node to be a MapNode to feed in the list of functional
        # time series chunks
        multi_input = True

    if reg_tool == 'ants':

        if multi_input:
            apply_warp = pe.MapNode(interface=ants.ApplyTransforms(),
                                    name=f'apply_warp_{wf_name}',
                                    iterfield=['input_image'],
                                    mem_gb=0.7,
                                    mem_x=(1708448960473801 /
                                           151115727451828646838272,
                                           'input_image'))
        else:
            apply_warp = pe.Node(interface=ants.ApplyTransforms(),
                                 name=f'apply_warp_{wf_name}',
                                 mem_gb=0.7,
                                 mem_x=(1708448960473801 /
                                        151115727451828646838272,
                                        'input_image'))

        apply_warp.inputs.dimension = 3
        apply_warp.interface.num_threads = int(num_ants_cores)

        if time_series:
            apply_warp.inputs.input_image_type = 3

        wf.connect(inputNode, 'reference', apply_warp, 'reference_image')

        interp_string = pe.Node(util.Function(input_names=['interpolation',
                                                           'reg_tool'],
                                              output_names=['interpolation'],
                                              function=interpolation_string),
                                name=f'interp_string',
                                mem_gb=2.5)
        interp_string.inputs.reg_tool = reg_tool

        wf.connect(inputNode, 'interpolation', interp_string, 'interpolation')
        wf.connect(interp_string, 'interpolation',
                   apply_warp, 'interpolation')

        ants_xfm_list = \
            pe.Node(util.Function(input_names=['transform'],
                                  output_names=['transform_list'],
                                  function=single_ants_xfm_to_list),
                    name=f'single_ants_xfm_to_list',
                    mem_gb=2.5)

        wf.connect(inputNode, 'transform', ants_xfm_list, 'transform')
        wf.connect(ants_xfm_list, 'transform_list', apply_warp, 'transforms')

        # parallelize the apply warp, if multiple CPUs, and it's a time
        # series!
        if int(num_cpus) > 1 and time_series:

            chunk_imports = ['import nibabel as nb']
            chunk = pe.Node(util.Function(input_names=['func_file',
                                                       'n_chunks',
                                                       'chunk_size'],
                                     output_names=['TR_ranges'],
                                     function=chunk_ts,
                                     imports=chunk_imports),
                            name=f'chunk_{wf_name}',
                            mem_gb=2.5)

            #chunk.inputs.n_chunks = int(num_cpus)
            
            # 10-TR sized chunks
            chunk.inputs.chunk_size = 10
            
            wf.connect(inputNode, 'input_image', chunk, 'func_file')

            split_imports = ['import os', 'import subprocess']
            split = pe.Node(util.Function(input_names=['func_file',
                                                       'tr_ranges'],
                                     output_names=['split_funcs'],
                                     function=split_ts_chunks,
                                     imports=split_imports),
                            name=f'split_{wf_name}',
                            mem_gb=2.5)

            wf.connect(inputNode, 'input_image', split, 'func_file')
            wf.connect(chunk, 'TR_ranges', split, 'tr_ranges')

            wf.connect(split, 'split_funcs', apply_warp, 'input_image')

            func_concat = pe.Node(interface=afni_utils.TCat(),
                                  name=f'func_concat_{wf_name}',
                                  mem_gb=2.5)
            func_concat.inputs.outputtype = 'NIFTI_GZ'

            wf.connect(apply_warp, 'output_image', func_concat, 'in_files')

            wf.connect(func_concat, 'out_file', outputNode, 'output_image')

        else:
            wf.connect(inputNode, 'input_image', apply_warp, 'input_image')
            wf.connect(apply_warp, 'output_image', outputNode, 'output_image')

    elif reg_tool == 'fsl':

        if multi_input:
            apply_warp = pe.MapNode(interface=fsl.ApplyWarp(),
                                    name=f'fsl_apply_warp',
                                    iterfield=['in_file'],
                                    mem_gb=2.5)
        else:
            apply_warp = pe.Node(interface=fsl.ApplyWarp(),
                                 name='fsl_apply_warp',
                                 mem_gb=2.5)

        interp_string = pe.Node(util.Function(input_names=['interpolation',
                                                           'reg_tool'],
                                              output_names=['interpolation'],
                                              function=interpolation_string),
                                name=f'interp_string',
                                mem_gb=2.5)
        interp_string.inputs.reg_tool = reg_tool

        wf.connect(inputNode, 'interpolation', interp_string, 'interpolation')
        wf.connect(interp_string, 'interpolation', apply_warp, 'interp')

        # mni to t1
        wf.connect(inputNode, 'reference', apply_warp, 'ref_file')

        # NOTE: C-PAC now converts all FSL xfm's to .nii, so even if the
        #       inputNode 'transform' is a linear xfm, it's a .nii and must
        #       go in as a warpfield file
        wf.connect(inputNode, 'transform', apply_warp, 'field_file')

        # parallelize the apply warp, if multiple CPUs, and it's a time
        # series!
        if int(num_cpus) > 1 and time_series:

            chunk_imports = ['import nibabel as nb']
            chunk = pe.Node(util.Function(input_names=['func_file',
                                                       'n_chunks',
                                                       'chunk_size'],
                                     output_names=['TR_ranges'],
                                     function=chunk_ts,
                                     imports=chunk_imports),
                            name=f'chunk_{wf_name}',
                            mem_gb=2.5)

            #chunk.inputs.n_chunks = int(num_cpus)
            
            # 10-TR sized chunks
            chunk.inputs.chunk_size = 10

            wf.connect(inputNode, 'input_image', chunk, 'func_file')

            split_imports = ['import os', 'import subprocess']
            split = pe.Node(util.Function(input_names=['func_file',
                                                       'tr_ranges'],
                                     output_names=['split_funcs'],
                                     function=split_ts_chunks,
                                     imports=split_imports),
                            name=f'split_{wf_name}',
                            mem_gb=2.5)

            wf.connect(inputNode, 'input_image', split, 'func_file')
            wf.connect(chunk, 'TR_ranges', split, 'tr_ranges')

            wf.connect(split, 'split_funcs', apply_warp, 'in_file')

            func_concat = pe.Node(interface=afni_utils.TCat(),
                                  name=f'func_concat{wf_name}')
            func_concat.inputs.outputtype = 'NIFTI_GZ'

            wf.connect(apply_warp, 'out_file', func_concat, 'in_files')

            wf.connect(func_concat, 'out_file', outputNode, 'output_image')

        else:
            wf.connect(inputNode, 'input_image', apply_warp, 'in_file')
            wf.connect(apply_warp, 'out_file', outputNode, 'output_image')

    return wf


def transform_derivative(wf_name, label, reg_tool, num_cpus, num_ants_cores,
                         ants_interp=None, fsl_interp=None, opt=None):
    '''Transform output derivatives to template space.

    This function is designed for use with the NodeBlock connection engine.
    '''

    wf = pe.Workflow(name=wf_name)

    inputnode = pe.Node(util.IdentityInterface(fields=['in_file',
                                                       'reference',
                                                       'transform']),
                        name='inputspec')

    multi_input = False
    if 'statmap' in label:
        multi_input = True

    stack = False
    if 'correlations' in label:
        stack = True

    apply_xfm = apply_transform(f'warp_{label}_to_template', reg_tool,
                                time_series=stack,
                                multi_input=multi_input,
                                num_cpus=num_cpus,
                                num_ants_cores=num_ants_cores)

    if reg_tool == 'ants':
        apply_xfm.inputs.inputspec.interpolation = ants_interp
    elif reg_tool == 'fsl':
        apply_xfm.inputs.inputspec.interpolation = fsl_interp

    wf.connect(inputnode, 'in_file', apply_xfm, 'inputspec.input_image')
    wf.connect(inputnode, 'reference', apply_xfm, 'inputspec.reference')
    wf.connect(inputnode, 'transform', apply_xfm, 'inputspec.transform')

    outputnode = pe.Node(util.IdentityInterface(fields=['out_file']),
                         name='outputspec')

    wf.connect(apply_xfm, 'outputspec.output_image', outputnode, 'out_file')

    return wf


def create_fsl_flirt_linear_reg(name='fsl_flirt_linear_reg'):

    linear_register = pe.Workflow(name=name)

    inputspec = pe.Node(util.IdentityInterface(fields=['input_brain',
                                                       'reference_brain',
                                                       'interp',
                                                       'ref_mask']),
                        name='inputspec')

    outputspec = pe.Node(util.IdentityInterface(fields=['output_brain',
                                                        'linear_xfm',
                                                        'invlinear_xfm']),
                         name='outputspec')

    linear_reg = pe.Node(interface=fsl.FLIRT(), name='linear_reg_0')
    linear_reg.inputs.cost = 'corratio'

    inv_flirt_xfm = pe.Node(interface=fsl.utils.ConvertXFM(),
                            name='inv_linear_reg0_xfm')
    inv_flirt_xfm.inputs.invert_xfm = True

    linear_register.connect(inputspec, 'input_brain',
                            linear_reg, 'in_file')

    linear_register.connect(inputspec, 'reference_brain',
                            linear_reg, 'reference')

    linear_register.connect(inputspec, 'interp',
                            linear_reg, 'interp')

    linear_register.connect(linear_reg, 'out_file',
                            outputspec, 'output_brain')

    linear_register.connect(linear_reg, 'out_matrix_file',
                            inv_flirt_xfm, 'in_file')

    linear_register.connect(inv_flirt_xfm, 'out_file',
                            outputspec, 'invlinear_xfm')

    linear_register.connect(linear_reg, 'out_matrix_file',
                            outputspec, 'linear_xfm')

    return linear_register


def create_fsl_fnirt_nonlinear_reg(name='fsl_fnirt_nonlinear_reg'):
    """
    Performs non-linear registration of an input file to a reference file
    using FSL FNIRT.

    Parameters
    ----------
    name : string, optional
        Name of the workflow.

    Returns
    -------
    nonlinear_register : nipype.pipeline.engine.Workflow

    Notes
    -----

    Workflow Inputs::

        inputspec.input_skull : string (nifti file)
            File of input brain with skull
        inputspec.reference_skull : string (nifti file)
            Target brain with skull to normalize to
        inputspec.fnirt_config : string (fsl fnirt config file)
            Configuration file containing parameters that can be
            specified in fnirt
    Workflow Outputs::

        outputspec.output_brain : string (nifti file)
            Normalizion of input brain file
        outputspec.nonlinear_xfm : string
            Nonlinear field coefficients file of nonlinear transformation

    Registration Procedure:

    1. Perform a nonlinear registration on an input file to the
       reference file utilizing affine transformation from the previous
       step as a starting point.
    2. Invert the affine transformation to provide the user a
       transformation (affine only) from the space of the reference
       file to the input file.

    Workflow Graph:

    .. image:: ../images/nonlinear_register.dot.png
        :width: 500

    Detailed Workflow Graph:
    .. image:: ../images/nonlinear_register_detailed.dot.png
        :width: 500
    """

    nonlinear_register = pe.Workflow(name=name)

    inputspec = pe.Node(util.IdentityInterface(fields=['input_brain',
                                                       'input_skull',
                                                       'reference_brain',
                                                       'reference_skull',
                                                       'interp',
                                                       'ref_mask',
                                                       'linear_aff',
                                                       'fnirt_config']),
                        name='inputspec')

    outputspec = pe.Node(util.IdentityInterface(fields=['output_brain',
                                                        'nonlinear_xfm']),
                         name='outputspec')

    nonlinear_reg = pe.Node(interface=fsl.FNIRT(),
                            name='nonlinear_reg_1')

    nonlinear_reg.inputs.fieldcoeff_file = True
    nonlinear_reg.inputs.jacobian_file = True

    brain_warp = pe.Node(interface=fsl.ApplyWarp(),
                         name='brain_warp')

    nonlinear_register.connect(inputspec, 'input_skull',
                               nonlinear_reg, 'in_file')

    nonlinear_register.connect(inputspec, 'reference_skull',
                               nonlinear_reg, 'ref_file')

    nonlinear_register.connect(inputspec, 'interp',
                               brain_warp, 'interp')

    nonlinear_register.connect(inputspec, 'ref_mask',
                               nonlinear_reg, 'refmask_file')

    # FNIRT parameters are specified by FSL config file
    # ${FSLDIR}/etc/flirtsch/TI_2_MNI152_2mm.cnf (or user-specified)
    nonlinear_register.connect(inputspec, 'fnirt_config',
                               nonlinear_reg, 'config_file')

    nonlinear_register.connect(inputspec, 'linear_aff',
                               nonlinear_reg, 'affine_file')

    nonlinear_register.connect(nonlinear_reg, 'fieldcoeff_file',
                               outputspec, 'nonlinear_xfm')

    nonlinear_register.connect(inputspec, 'input_brain',
                               brain_warp, 'in_file')

    nonlinear_register.connect(nonlinear_reg, 'fieldcoeff_file',
                               brain_warp, 'field_file')

    nonlinear_register.connect(inputspec, 'reference_brain',
                               brain_warp, 'ref_file')

    nonlinear_register.connect(brain_warp, 'out_file',
                               outputspec, 'output_brain')

    return nonlinear_register


def create_fsl_fnirt_nonlinear_reg_nhp(name='fsl_fnirt_nonlinear_reg_nhp'):
    """
    Performs non-linear registration of an input file to a reference file
    using FSL FNIRT.

    Parameters
    ----------
    name : string, optional
        Name of the workflow.

    Returns
    -------
    nonlinear_register : nipype.pipeline.engine.Workflow

    Notes
    -----

    Workflow Inputs::

        inputspec.input_skull : string (nifti file)
            File of input brain with skull
        inputspec.reference_skull : string (nifti file)
            Target brain with skull to normalize to
        inputspec.fnirt_config : string (fsl fnirt config file)
            Configuration file containing parameters that can be
            specified in fnirt
    Workflow Outputs::

        outputspec.output_brain : string (nifti file)
            Normalizion of input brain file
        outputspec.nonlinear_xfm : string
            Nonlinear field coefficients file of nonlinear transformation
        outputspec.nonlinear_warp : string
            Nonlinear output file with warp field

    Registration Procedure:

    1. Perform a nonlinear registration on an input file to the
       reference file utilizing affine transformation from the previous
       step as a starting point.
    2. Invert the affine transformation to provide the user a
       transformation (affine only) from the space of the reference
       file to the input file.

    Workflow Graph:

    .. image:: ../images/nonlinear_register.dot.png
        :width: 500

    Detailed Workflow Graph:
    .. image:: ../images/nonlinear_register_detailed.dot.png
        :width: 500
    """

    nonlinear_register = pe.Workflow(name=name)

    inputspec = pe.Node(util.IdentityInterface(fields=['input_brain',
                                                       'input_skull',
                                                       'reference_brain',
                                                       'reference_skull',
                                                       'interp',
                                                       'ref_mask',
                                                       'linear_aff',
                                                       'fnirt_config']),
                        name='inputspec')

    outputspec = pe.Node(util.IdentityInterface(fields=['output_brain',
                                                        'output_head',
                                                        'output_mask',
                                                        'output_biasfield',
                                                        'nonlinear_xfm',
                                                        'nonlinear_warp']),
                         name='outputspec')

    nonlinear_reg = pe.Node(interface=fsl.FNIRT(),
                            name='nonlinear_reg_1')

    nonlinear_reg.inputs.fieldcoeff_file = True
    nonlinear_reg.inputs.jacobian_file = True
    nonlinear_reg.inputs.field_file = True

    nonlinear_register.connect(inputspec, 'input_skull',
                               nonlinear_reg, 'in_file')

    nonlinear_register.connect(inputspec, 'reference_skull',
                               nonlinear_reg, 'ref_file')

    nonlinear_register.connect(inputspec, 'ref_mask',
                               nonlinear_reg, 'refmask_file')

    nonlinear_register.connect(inputspec, 'fnirt_config',
                               nonlinear_reg, 'config_file')

    nonlinear_register.connect(inputspec, 'linear_aff',
                               nonlinear_reg, 'affine_file')

    brain_warp = pe.Node(interface=fsl.ApplyWarp(),
                         name='brain_warp')
    brain_warp.inputs.interp = 'nn'
    brain_warp.inputs.relwarp = True 

    nonlinear_register.connect(inputspec, 'input_brain',
                               brain_warp, 'in_file')

    nonlinear_register.connect(nonlinear_reg, 'field_file',
                               brain_warp, 'field_file')

    nonlinear_register.connect(inputspec, 'reference_skull',
                               brain_warp, 'ref_file')

    head_warp = pe.Node(interface=fsl.ApplyWarp(),
                         name='head_warp')
    head_warp.inputs.interp = 'spline'
    head_warp.inputs.relwarp = True 

    nonlinear_register.connect(inputspec, 'input_brain',
                               head_warp, 'in_file')

    nonlinear_register.connect(nonlinear_reg, 'field_file',
                               head_warp, 'field_file')

    nonlinear_register.connect(inputspec, 'reference_skull',
                               head_warp, 'ref_file')

    mask_warp = pe.Node(interface=fsl.ApplyWarp(),
                         name='mask_warp')
    mask_warp.inputs.interp = 'nn'
    mask_warp.inputs.relwarp = True 

    nonlinear_register.connect(inputspec, 'input_brain',
                               mask_warp, 'in_file')

    nonlinear_register.connect(nonlinear_reg, 'field_file',
                               mask_warp, 'field_file')

    nonlinear_register.connect(inputspec, 'reference_skull',
                               mask_warp, 'ref_file')

    biasfield_warp = pe.Node(interface=fsl.ApplyWarp(),
                         name='biasfield_warp')
    biasfield_warp.inputs.interp = 'spline'
    biasfield_warp.inputs.relwarp = True 

    nonlinear_register.connect(inputspec, 'input_brain',
                               biasfield_warp, 'in_file')

    nonlinear_register.connect(nonlinear_reg, 'field_file',
                               biasfield_warp, 'field_file')

    nonlinear_register.connect(inputspec, 'reference_skull',
                               biasfield_warp, 'ref_file')

    nonlinear_register.connect(nonlinear_reg, 'fieldcoeff_file',
                               outputspec, 'nonlinear_xfm')

    nonlinear_register.connect(nonlinear_reg, 'field_file',
                               outputspec, 'nonlinear_warp')

    nonlinear_register.connect(brain_warp, 'out_file',
                               outputspec, 'output_brain')

    nonlinear_register.connect(head_warp, 'out_file',
                               outputspec, 'output_head')

    nonlinear_register.connect(mask_warp, 'out_file',
                               outputspec, 'output_mask')

    nonlinear_register.connect(biasfield_warp, 'out_file',
                               outputspec, 'output_biasfield')

    return nonlinear_register


def create_register_func_to_anat(config, phase_diff_distcor=False,
                                 name='register_func_to_anat'):

    """
    Registers a functional scan in native space to anatomical space using a
    linear transform and does not include bbregister.

    Parameters
    ----------
    config : configuration, mandatory
        Pipeline configuration.
    fieldmap_distortion : bool, optional
        If field map-based distortion correction is being run, FLIRT should
        take in the appropriate field map-related inputs.
    name : string, optional
        Name of the workflow.

    Returns
    -------
    create_register_func_to_anat : nipype.pipeline.engine.Workflow

    Notes
    -----

    Workflow Inputs::

        inputspec.func : string (nifti file)
            Input functional scan to be registered to anatomical space
        inputspec.anat : string (nifti file)
            Corresponding anatomical scan of subject
        inputspec.interp : string
            Type of interpolation to use
            ('trilinear' or 'nearestneighbour' or 'sinc')

    Workflow Outputs::

        outputspec.func_to_anat_linear_xfm_nobbreg : string (mat file)
            Affine transformation from functional to anatomical native space
        outputspec.anat_func_nobbreg : string (nifti file)
            Functional scan registered to anatomical space
    """
    register_func_to_anat = pe.Workflow(name=name)

    inputspec = pe.Node(util.IdentityInterface(fields=['func',
                                                       'anat',
                                                       'dof',
                                                       'interp',
                                                       'fieldmap',
                                                       'fieldmapmask']),
                        name='inputspec')

    inputNode_echospacing = pe.Node(
        util.IdentityInterface(fields=['echospacing']),
        name='echospacing_input')

    inputNode_pedir = pe.Node(util.IdentityInterface(fields=['pedir']),
                              name='pedir_input')

    outputspec = pe.Node(util.IdentityInterface(
        fields=['func_to_anat_linear_xfm_nobbreg', 'anat_func_nobbreg']),
        name='outputspec')

    linear_reg = pe.Node(interface=fsl.FLIRT(),
                         name='linear_func_to_anat')

    linear_reg.inputs.interp = config.registration_workflows['functional_registration']['coregistration']['interpolation']
    linear_reg.inputs.cost = config.registration_workflows['functional_registration']['coregistration']['cost']
    linear_reg.inputs.dof = config.registration_workflows['functional_registration']['coregistration']['dof']
    if config.registration_workflows['functional_registration']['coregistration']['arguments'] is not None:
        linear_reg.inputs.args = config.registration_workflows['functional_registration']['coregistration']['arguments']

    # if fieldmap_distortion:

    def convert_pedir(pedir):
        # FSL Flirt requires pedir input encoded as an int
        conv_dct = {'x': 1, 'y': 2, 'z': 3, 'x-': -1, 'y-': -2, 'z-': -3,
                    'i': 1, 'j': 2, 'k': 3, 'i-': -1, 'j-': -2, 'k-': -3,
                    '-x': -1, '-i': -1, '-y': -2,
                    '-j': -2, '-z': -3, '-k': -3}
        
        if isinstance(pedir, bytes):
            pedir = pedir.decode()
        if not isinstance(pedir, str):
            raise Exception("\n\nPhase-encoding direction must be a "
                            "string value.\n\nValue: {0}"
                            "\n\n".format(pedir))
        if pedir not in conv_dct.keys():
            raise Exception("\n\nInvalid phase-encoding direction "
                            "entered: {0}\n\n".format(pedir))
        return conv_dct[pedir]

    if phase_diff_distcor:
        register_func_to_anat.connect(
            inputNode_pedir, ('pedir', convert_pedir),
            linear_reg, 'pedir')
        register_func_to_anat.connect(inputspec, 'fieldmap',
                                      linear_reg, 'fieldmap')
        register_func_to_anat.connect(inputspec, 'fieldmapmask',
                                      linear_reg, 'fieldmapmask')
        register_func_to_anat.connect(inputNode_echospacing, 'echospacing',
                                      linear_reg, 'echospacing')

    register_func_to_anat.connect(inputspec, 'func', linear_reg, 'in_file')

    register_func_to_anat.connect(inputspec, 'anat', linear_reg, 'reference')

    register_func_to_anat.connect(inputspec, 'dof', linear_reg, 'dof')

    register_func_to_anat.connect(inputspec, 'interp', linear_reg, 'interp')

    register_func_to_anat.connect(linear_reg, 'out_matrix_file',
                                  outputspec,
                                  'func_to_anat_linear_xfm_nobbreg')

    register_func_to_anat.connect(linear_reg, 'out_file',
                                  outputspec, 'anat_func_nobbreg')

    return register_func_to_anat


def create_register_func_to_anat_use_T2(config, name='register_func_to_anat_use_T2'):
    # for monkey data
    # ref: https://github.com/DCAN-Labs/dcan-macaque-pipeline/blob/master/fMRIVolume/GenericfMRIVolumeProcessingPipeline.sh#L287-L295
    # https://github.com/HechengJin0/dcan-macaque-pipeline/blob/master/fMRIVolume/GenericfMRIVolumeProcessingPipeline.sh#L524-L535

    """
    Registers a functional scan in native space to anatomical space using a
    linear transform and does not include bbregister, use T1 and T2 image.

    Parameters
    ----------
    config : configuration, mandatory
        Pipeline configuration.
    name : string, optional
        Name of the workflow.

    Returns
    -------
    create_register_func_to_anat_use_T2 : nipype.pipeline.engine.Workflow

    Notes
    -----

    Workflow Inputs::

        inputspec.func : string (nifti file)
            Input functional scan to be registered to anatomical space
        inputspec.anat : string (nifti file)
            Corresponding anatomical scan of subject

    Workflow Outputs::

        outputspec.func_to_anat_linear_xfm_nobbreg : string (mat file)
            Affine transformation from functional to anatomical native space
        outputspec.anat_func_nobbreg : string (nifti file)
            Functional scan registered to anatomical space
    """


    register_func_to_anat_use_T2 = pe.Workflow(name=name)

    inputspec = pe.Node(util.IdentityInterface(fields=['func',
                                                       'T1_brain',
                                                       'T2_head',
                                                       'T2_brain']),
                        name='inputspec')

    outputspec = pe.Node(util.IdentityInterface(fields=['func_to_anat_linear_xfm_nobbreg', 
                                                        'func_to_anat_linear_warp_nobbreg',
                                                        'anat_func_nobbreg']),
                                                        name='outputspec')

    # ${FSLDIR}/bin/flirt -interp spline -dof 6 -in ${fMRIFolder}/${ScoutName}_gdc -ref ${T1wFolder}/${T2wRestoreImage} -omat "$fMRIFolder"/Scout2T2w.mat -out ${fMRIFolder}/Scout2T2w.nii.gz -searchrx -30 30 -searchry -30 30 -searchrz -30 30 -cost mutualinfo
    linear_reg_func_to_t2 = pe.Node(interface=fsl.FLIRT(),
                         name='linear_reg_func_to_t2')
    linear_reg_func_to_t2.inputs.interp = 'spline'
    linear_reg_func_to_t2.inputs.cost = 'mutualinfo'
    linear_reg_func_to_t2.inputs.dof = 6
    linear_reg_func_to_t2.inputs.searchr_x = [30, 30]
    linear_reg_func_to_t2.inputs.searchr_y = [30, 30]
    linear_reg_func_to_t2.inputs.searchr_z = [30, 30]

    register_func_to_anat_use_T2.connect(inputspec, 'func', linear_reg_func_to_t2, 'in_file')

    register_func_to_anat_use_T2.connect(inputspec, 'T2_head', linear_reg_func_to_t2, 'reference')
    
    # ${FSLDIR}/bin/convert_xfm -omat "$fMRIFolder"/T2w2Scout.mat -inverse "$fMRIFolder"/Scout2T2w.mat
    invt = pe.Node(interface=fsl.ConvertXFM(), name='convert_xfm')
    invt.inputs.invert_xfm = True
    
    register_func_to_anat_use_T2.connect(linear_reg_func_to_t2, 'out_matrix_file', invt, 'in_file')

    # ${FSLDIR}/bin/applywarp --interp=nn -i ${T1wFolder}/${T2wRestoreImageBrain} -r ${fMRIFolder}/${ScoutName}_gdc --premat="$fMRIFolder"/T2w2Scout.mat -o ${fMRIFolder}/Scout_brain_mask.nii.gz
    anat_to_func = pe.Node(interface=fsl.ApplyWarp(),
                           name='anat_to_func')
    anat_to_func.inputs.interp = 'nn'

    register_func_to_anat_use_T2.connect(inputspec, 'T2_brain', anat_to_func, 'in_file')
    register_func_to_anat_use_T2.connect(inputspec, 'func', anat_to_func, 'ref_file')
    register_func_to_anat_use_T2.connect(invt, 'out_file', anat_to_func, 'premat')
    
    # ${FSLDIR}/bin/fslmaths ${fMRIFolder}/Scout_brain_mask.nii.gz -bin ${fMRIFolder}/Scout_brain_mask.nii.gz
    func_brain_mask = pe.Node(interface=fsl.maths.MathsCommand(),
                                  name=f'func_brain_mask')
    func_brain_mask.inputs.args = '-bin'

    register_func_to_anat_use_T2.connect(anat_to_func, 'out_file', func_brain_mask, 'in_file')
    
    # ${FSLDIR}/bin/fslmaths ${fMRIFolder}/${ScoutName}_gdc -mas ${fMRIFolder}/Scout_brain_mask.nii.gz ${fMRIFolder}/Scout_brain_dc.nii.gz
    func_brain = pe.Node(interface=fsl.MultiImageMaths(),
                                  name='func_brain')
    func_brain.inputs.op_string = "-mas %s "

    register_func_to_anat_use_T2.connect(inputspec, 'func', func_brain, 'in_file')
    register_func_to_anat_use_T2.connect(func_brain_mask, 'out_file', func_brain, 'operand_files')

    # ## re-registering the maked brain to the T1 brain:  
    # ${FSLDIR}/bin/flirt -interp spline -dof 6 -in ${fMRIFolder}/Scout_brain_dc.nii.gz -ref ${T1wFolder}/${T1wRestoreImageBrain} -omat "$fMRIFolder"/${ScoutName}_gdc2T1w_init.mat -out ${fMRIFolder}/${ScoutName}_gdc2T1w_brain_init -searchrx -30 30 -searchry -30 30 -searchrz -30 30 -cost mutualinfo
    linear_reg_func_to_t1 = pe.Node(interface=fsl.FLIRT(),
                         name='linear_reg_func_to_t1')
    linear_reg_func_to_t1.inputs.interp = 'spline'
    linear_reg_func_to_t1.inputs.cost = 'mutualinfo'
    linear_reg_func_to_t1.inputs.dof = 6
    linear_reg_func_to_t1.inputs.searchr_x = [30, 30]
    linear_reg_func_to_t1.inputs.searchr_y = [30, 30]
    linear_reg_func_to_t1.inputs.searchr_z = [30, 30]

    register_func_to_anat_use_T2.connect(func_brain, 'out_file', linear_reg_func_to_t1, 'in_file')

    register_func_to_anat_use_T2.connect(inputspec, 'T1_brain', linear_reg_func_to_t1, 'reference')
    
    # #taking out warpfield as it is not being made without a fieldmap. 
    # ${FSLDIR}/bin/convertwarp --relout --rel -r ${T1wFolder}/${T2wRestoreImage} --postmat=${fMRIFolder}/${ScoutName}_gdc2T1w_init.mat -o ${fMRIFolder}/${ScoutName}_gdc2T1w_init_warp
    convert_warp = pe.Node(interface=fsl.ConvertWarp(), name='convert_warp')
    
    convert_warp.inputs.out_relwarp = True
    convert_warp.inputs.relwarp = True

    register_func_to_anat_use_T2.connect(linear_reg_func_to_t1, 'out_matrix_file', convert_warp, 'postmat')
    
    register_func_to_anat_use_T2.connect(inputspec, 'T2_head', convert_warp, 'reference')


    register_func_to_anat_use_T2.connect(linear_reg_func_to_t1, 'out_matrix_file',
                                         outputspec,
                                         'func_to_anat_linear_xfm_nobbreg')

    register_func_to_anat_use_T2.connect(convert_warp, 'out_file',
                                         outputspec,
                                         'func_to_anat_linear_warp_nobbreg')

    register_func_to_anat_use_T2.connect(linear_reg_func_to_t1, 'out_file',
                                         outputspec, 'anat_func_nobbreg')

    return register_func_to_anat_use_T2


def create_bbregister_func_to_anat(phase_diff_distcor=False,
                                   name='bbregister_func_to_anat'):

    """
    Registers a functional scan in native space to structural.  This is
    meant to be used after create_nonlinear_register() has been run and
    relies on some of it's outputs.

    Parameters
    ----------
    fieldmap_distortion : bool, optional
        If field map-based distortion correction is being run, FLIRT should
        take in the appropriate field map-related inputs.
    name : string, optional
        Name of the workflow.

    Returns
    -------
    register_func_to_anat : nipype.pipeline.engine.Workflow

    Notes
    -----

    Workflow Inputs::

        inputspec.func : string (nifti file)
            Input functional scan to be registered to MNI space
        inputspec.anat : string (nifti file)
            Corresponding full-head or brain scan of subject
        inputspec.linear_reg_matrix : string (mat file)
            Affine matrix from linear functional to anatomical registration
        inputspec.anat_wm_segmentation : string (nifti file)
            White matter segmentation probability mask in anatomical space
        inputspec.bbr_schedule : string (.sch file)
            Boundary based registration schedule file for flirt command

    Workflow Outputs::

        outputspec.func_to_anat_linear_xfm : string (mat file)
            Affine transformation from functional to anatomical native space
        outputspec.anat_func : string (nifti file)
            Functional data in anatomical space
    """

    register_bbregister_func_to_anat = pe.Workflow(name=name)

    inputspec = pe.Node(util.IdentityInterface(fields=['func',
                                                       'anat',
                                                       'linear_reg_matrix',
                                                       'anat_wm_segmentation',
                                                       'bbr_schedule',
                                                       'bbr_wm_mask_args',
                                                       'fieldmap',
                                                       'fieldmapmask']),
                        name='inputspec')

    inputNode_echospacing = pe.Node(
        util.IdentityInterface(fields=['echospacing']),
        name='echospacing_input')

    inputNode_pedir = pe.Node(util.IdentityInterface(fields=['pedir']),
                              name='pedir_input')

    outputspec = pe.Node(util.IdentityInterface(
        fields=['func_to_anat_linear_xfm', 'anat_func']), name='outputspec')

    wm_bb_mask = pe.Node(interface=fsl.ImageMaths(),
                         name='wm_bb_mask')

    register_bbregister_func_to_anat.connect(
        inputspec, 'bbr_wm_mask_args',
        wm_bb_mask, 'op_string')

    register_bbregister_func_to_anat.connect(inputspec,
                                             'anat_wm_segmentation',
                                             wm_bb_mask, 'in_file')

    def bbreg_args(bbreg_target):
        return '-cost bbr -wmseg ' + bbreg_target

    bbreg_func_to_anat = pe.Node(interface=fsl.FLIRT(),
                                 name='bbreg_func_to_anat')
    bbreg_func_to_anat.inputs.dof = 6

    register_bbregister_func_to_anat.connect(
        inputspec, 'bbr_schedule',
        bbreg_func_to_anat, 'schedule')

    register_bbregister_func_to_anat.connect(
        wm_bb_mask, ('out_file', bbreg_args),
        bbreg_func_to_anat, 'args')

    register_bbregister_func_to_anat.connect(
        inputspec, 'func',
        bbreg_func_to_anat, 'in_file')

    register_bbregister_func_to_anat.connect(
        inputspec, 'anat',
        bbreg_func_to_anat, 'reference')

    register_bbregister_func_to_anat.connect(
        inputspec, 'linear_reg_matrix',
        bbreg_func_to_anat, 'in_matrix_file')

    def convert_pedir(pedir):
        # FSL Flirt requires pedir input encoded as an int
        conv_dct = {'x': 1, 'y': 2, 'z': 3, 'x-': -1, 'y-': -2, 'z-': -3,
                    'i': 1, 'j': 2, 'k': 3, 'i-': -1, 'j-': -2, 'k-': -3,
                    '-x': -1, '-i': -1, '-y': -2,
                    '-j': -2, '-z': -3, '-k': -3}
        
        if isinstance(pedir, bytes):
            pedir = pedir.decode()
        if not isinstance(pedir, str):
            raise Exception("\n\nPhase-encoding direction must be a "
                            "string value.\n\nValue: {0}"
                            "\n\n".format(pedir))
        if pedir not in conv_dct.keys():
            raise Exception("\n\nInvalid phase-encoding direction "
                            "entered: {0}\n\n".format(pedir))
        return conv_dct[pedir]

    if phase_diff_distcor:
        register_bbregister_func_to_anat.connect(
            inputNode_pedir, ('pedir', convert_pedir),
            bbreg_func_to_anat, 'pedir')
        register_bbregister_func_to_anat.connect(
            inputspec, 'fieldmap',
            bbreg_func_to_anat, 'fieldmap')
        register_bbregister_func_to_anat.connect(
            inputspec, 'fieldmapmask',
            bbreg_func_to_anat, 'fieldmapmask')
        register_bbregister_func_to_anat.connect(
            inputNode_echospacing, 'echospacing',
            bbreg_func_to_anat, 'echospacing')

    register_bbregister_func_to_anat.connect(
        bbreg_func_to_anat, 'out_matrix_file',
        outputspec, 'func_to_anat_linear_xfm')

    register_bbregister_func_to_anat.connect(
        bbreg_func_to_anat, 'out_file',
        outputspec, 'anat_func')

    return register_bbregister_func_to_anat


def create_wf_calculate_ants_warp(
    name='create_wf_calculate_ants_warp', num_threads=1, reg_ants_skull=1
):
    '''
    Calculates the nonlinear ANTS registration transform. This workflow
    employs the antsRegistration tool:

    http://stnava.github.io/ANTs/


    Parameters
    ----------
    name : string, optional
        Name of the workflow.

    Returns
    -------
    calc_ants_warp_wf : nipype.pipeline.engine.Workflow

    Notes
    -----

    Some of the inputs listed below are lists or lists of lists. This is
    because antsRegistration can perform multiple stages of calculations
    depending on how the user configures their registration.

    For example, if one wants to employ a different metric (with different
    parameters) at each stage, the lists would be configured like this:

    warp_wf.inputs.inputspec.transforms = ['Rigid','Affine','SyN']
    warp_wf.inputs.inputspec.transform_parameters = [[0.1],[0.1],[0.1,3,0]]

    ..where each element in the first list is a metric to be used at each
    stage, 'Rigid' being for stage 1, 'Affine' for stage 2, etc. The lists
    within the list for transform_parameters would then correspond to each
    stage's metric, with [0.1] applying to 'Rigid' and 'Affine' (stages 1 and
    2), and [0.1,3,0] applying to 'SyN' of stage 3.

    In some cases, when a parameter is not needed for a stage, 'None' must be
    entered in its place if there are other parameters for other stages.


    Workflow Inputs::

        inputspec.moving_brain : string (nifti file)
            File of brain to be normalized (registered)
        inputspec.reference_brain : string (nifti file)
            Target brain file to normalize to
        inputspec.dimension : integer
            Dimension of the image (default: 3)
        inputspec.use_histogram_matching : boolean
            Histogram match the images before registration
        inputspec.winsorize_lower_quantile : float
            Winsorize data based on quantiles (lower range)
        inputspec.winsorize_higher_quantile : float
            Winsorize data based on quantiles (higher range)
        inputspec.metric : list of strings
            Image metric(s) to be used at each stage
        inputspec.metric_weight : list of floats
            Modulate the per-stage weighting of the corresponding metric
        inputspec.radius_or_number_of_bins : list of integers
            Number of bins in each stage for the MI and Mattes metric, the
            radius for other metrics
        inputspec.sampling_strategy : list of strings
            Sampling strategy (or strategies) to use for the metrics
            {None, Regular, or Random}
        inputspec.sampling_percentage : list of floats
            Defines the sampling strategy
            {float value, or None}
        inputspec.number_of_iterations : list of lists of integers
            Determines the convergence
        inputspec.convergence_threshold : list of floats
            Threshold compared to the slope of the line fitted in convergence
        inputspec.convergence_window_size : list of integers
            Window size of convergence calculations
        inputspec.transforms : list of strings
            Selection of transform options. See antsRegistration documentation
            for a full list of options and their descriptions
        inputspec.transform_parameters : list of lists of floats
            Fine-tuning for the different transform options
        inputspec.shrink_factors : list of lists of integers
            Specify the shrink factor for the virtual domain (typically the
            fixed image) at each level
        inputspec.smoothing_sigmas : list of lists of floats
            Specify the sigma of gaussian smoothing at each level
        inputspec.fixed_image_mask: (an existing file name)
            Mask used to limit metric sampling region of the fixed imagein all
            stages
        inputspec.interp : string
            Type of interpolation to use
            ('Linear' or 'BSpline' or 'LanczosWindowedSinc')

    Workflow Outputs::

        outputspec.warp_field : string (nifti file)
            Output warp field of registration
        outputspec.inverse_warp_field : string (nifti file)
            Inverse of the warp field of the registration
        outputspec.ants_affine_xfm : string (.mat file)
            The affine matrix of the registration
        outputspec.ants_inverse_affine_xfm : string (.mat file)
            The affine matrix of the reverse registration
        outputspec.composite_transform : string (nifti file)
            The combined transform including the warp field and rigid & affine
            linear warps
        outputspec.normalized_output_brain : string (nifti file)
            Template-registered version of input brain

    Registration Procedure:

    1. Calculates a nonlinear anatomical-to-template registration.

    .. exec::
        from CPAC.registration import create_wf_calculate_ants_warp
        wf = create_wf_calculate_ants_warp()
        wf.write_graph(
            graph2use='orig',
            dotfilename='./images/generated/calculate_ants_warp.dot'
        )

    Workflow Graph:
    .. image::
        :width: 500

    Detailed Workflow Graph:

    .. image::
        :width: 500
    '''

    calc_ants_warp_wf = pe.Workflow(name=name)

    inputspec = pe.Node(util.IdentityInterface(
        fields=['moving_brain',
                'reference_brain',
                'moving_skull',
                'reference_skull',
                'reference_mask',
                'moving_mask',
                'fixed_image_mask',
                'ants_para',
                'interp']),
                name='inputspec')

    outputspec = pe.Node(util.IdentityInterface(
        fields=['ants_initial_xfm',
                'ants_rigid_xfm',
                'ants_affine_xfm',
                'warp_field',
                'inverse_warp_field',
                'composite_transform',
                'wait',
                'normalized_output_brain']), name='outputspec')

    # use ANTS to warp the masked anatomical image to a template image
    '''
    calculate_ants_warp = pe.Node(interface=ants.Registration(),
            name='calculate_ants_warp')

    calculate_ants_warp.inputs.output_warped_image = True
    calculate_ants_warp.inputs.initial_moving_transform_com = 0
    '''
    reg_imports = ['import os', 'import subprocess']
    calculate_ants_warp = \
        pe.Node(interface=util.Function(input_names=['moving_brain',
                                                     'reference_brain',
                                                     'moving_skull',
                                                     'reference_skull',
                                                     'ants_para',
                                                     'moving_mask',
                                                     'reference_mask',
                                                     'fixed_image_mask',
                                                     'interp',
                                                     'reg_with_skull'],
                                        output_names=['warp_list',
                                                      'warped_image'],
                                        function=hardcoded_reg,
                                        imports=reg_imports),
                name='calc_ants_warp',
                mem_gb=2.8,
                mem_x=(1708448960473801 / 604462909807314587353088,
                       'moving_brain'))

    calculate_ants_warp.interface.num_threads = num_threads

    select_forward_initial = pe.Node(util.Function(
        input_names=['warp_list', 'selection'],
        output_names=['selected_warp'],
        function=seperate_warps_list), name='select_forward_initial')

    select_forward_initial.inputs.selection = "Initial"

    select_forward_rigid = pe.Node(util.Function(
        input_names=['warp_list', 'selection'],
        output_names=['selected_warp'],
        function=seperate_warps_list), name='select_forward_rigid')

    select_forward_rigid.inputs.selection = "Rigid"

    select_forward_affine = pe.Node(util.Function(
        input_names=['warp_list', 'selection'],
        output_names=['selected_warp'],
        function=seperate_warps_list), name='select_forward_affine')

    select_forward_affine.inputs.selection = "Affine"

    select_forward_warp = pe.Node(util.Function(
        input_names=['warp_list', 'selection'],
        output_names=['selected_warp'],
        function=seperate_warps_list), name='select_forward_warp')

    select_forward_warp.inputs.selection = "Warp"

    select_inverse_warp = pe.Node(util.Function(
        input_names=['warp_list', 'selection'],
        output_names=['selected_warp'],
        function=seperate_warps_list), name='select_inverse_warp')

    select_inverse_warp.inputs.selection = "Inverse"

    calc_ants_warp_wf.connect(
        inputspec, 'moving_brain',
        calculate_ants_warp, 'moving_brain')

    calc_ants_warp_wf.connect(
        inputspec, 'reference_brain',
        calculate_ants_warp, 'reference_brain')

    if reg_ants_skull == 1:

        calculate_ants_warp.inputs.reg_with_skull = 1

        calc_ants_warp_wf.connect(
            inputspec, 'moving_skull',
            calculate_ants_warp, 'moving_skull')

        calc_ants_warp_wf.connect(
            inputspec, 'reference_skull',
            calculate_ants_warp, 'reference_skull')

    else:
        calc_ants_warp_wf.connect(
            inputspec, 'moving_brain',
            calculate_ants_warp, 'moving_skull')

        calc_ants_warp_wf.connect(
            inputspec, 'reference_brain',
            calculate_ants_warp, 'reference_skull')

    calc_ants_warp_wf.connect(
        inputspec, 'fixed_image_mask',
        calculate_ants_warp, 'fixed_image_mask')

    calc_ants_warp_wf.connect(inputspec, 'reference_mask',
            calculate_ants_warp, 'reference_mask')

    calc_ants_warp_wf.connect(inputspec, 'moving_mask',
            calculate_ants_warp, 'moving_mask')

    calc_ants_warp_wf.connect(inputspec, 'ants_para',
            calculate_ants_warp, 'ants_para')

    calc_ants_warp_wf.connect(
        inputspec, 'interp',
        calculate_ants_warp, 'interp')

    # inter-workflow connections

    calc_ants_warp_wf.connect(
        calculate_ants_warp, 'warp_list',
        select_forward_initial, 'warp_list')

    calc_ants_warp_wf.connect(
        calculate_ants_warp, 'warp_list',
        select_forward_rigid, 'warp_list')

    calc_ants_warp_wf.connect(
        calculate_ants_warp, 'warp_list',
        select_forward_affine, 'warp_list')

    calc_ants_warp_wf.connect(
        calculate_ants_warp, 'warp_list',
        select_forward_warp, 'warp_list')

    calc_ants_warp_wf.connect(
        calculate_ants_warp, 'warp_list',
        select_inverse_warp, 'warp_list')

    # connections to outputspec

    calc_ants_warp_wf.connect(
        select_forward_initial, 'selected_warp',
        outputspec, 'ants_initial_xfm')

    calc_ants_warp_wf.connect(
        select_forward_rigid, 'selected_warp',
        outputspec, 'ants_rigid_xfm')

    calc_ants_warp_wf.connect(
        select_forward_affine, 'selected_warp',
        outputspec, 'ants_affine_xfm')

    calc_ants_warp_wf.connect(
        select_forward_warp, 'selected_warp',
        outputspec, 'warp_field')

    calc_ants_warp_wf.connect(
        select_inverse_warp, 'selected_warp',
        outputspec, 'inverse_warp_field')

    calc_ants_warp_wf.connect(
        calculate_ants_warp, 'warped_image',
        outputspec, 'normalized_output_brain')

    return calc_ants_warp_wf


def FSL_registration_connector(wf_name, cfg, orig="T1w", opt=None,
                               symmetric=False, template="T1w"):

    wf = pe.Workflow(name=wf_name)

    inputNode = pe.Node(
        util.IdentityInterface(fields=['input_brain',
                                       'reference_brain',
                                       'input_head',
                                       'reference_head',
                                       'input_mask',
                                       'reference_mask',
                                       'transform',
                                       'interpolation',
                                       'fnirt_config']),
        name='inputspec')

    sym = ''
    symm = ''
    if symmetric:
        sym = 'sym'
        symm = '_symmetric'
        
    tmpl = ''
    if template == 'EPI':
        tmpl = 'EPI'

    if opt == 'FSL' or opt == 'FSL-linear':

        flirt_reg_anat_mni = create_fsl_flirt_linear_reg(
            f'anat_mni_flirt_register{symm}'
        )

        # Input registration parameters
        wf.connect(inputNode, 'interpolation',
                   flirt_reg_anat_mni, 'inputspec.interp')

        wf.connect(inputNode, 'input_brain',
                   flirt_reg_anat_mni, 'inputspec.input_brain')

        wf.connect(inputNode, 'reference_brain', flirt_reg_anat_mni,
                   'inputspec.reference_brain')

        write_lin_composite_xfm = pe.Node(interface=fsl.ConvertWarp(),
                                          name=f'fsl_lin-warp_to_nii{symm}')

        wf.connect(inputNode, 'reference_brain',
                   write_lin_composite_xfm, 'reference')

        wf.connect(flirt_reg_anat_mni, 'outputspec.linear_xfm',
                   write_lin_composite_xfm, 'premat')

        write_invlin_composite_xfm = pe.Node(interface=fsl.ConvertWarp(),
                                             name=f'fsl_invlin-warp_to_'
                                                  f'nii{symm}')

        wf.connect(inputNode, 'reference_brain',
                   write_invlin_composite_xfm, 'reference')

        wf.connect(flirt_reg_anat_mni, 'outputspec.invlinear_xfm',
                   write_invlin_composite_xfm, 'premat')

        outputs = {
            f'space-{sym}{tmpl}template_desc-brain_{orig}': (
                flirt_reg_anat_mni, 'outputspec.output_brain'),
            f'from-{orig}_to-{sym}{tmpl}template_mode-image_desc-linear_xfm': (
                write_lin_composite_xfm, 'out_file'),
            f'from-{sym}{tmpl}template_to-{orig}_mode-image_desc-linear_xfm': (
                write_invlin_composite_xfm, 'out_file'),
            f'from-{orig}_to-{sym}{tmpl}template_mode-image_xfm': (
                write_lin_composite_xfm, 'out_file')
        }


    if opt == 'FSL':
        if cfg.registration_workflows['anatomical_registration']['registration']['FSL-FNIRT']['ref_resolution'] ==  \
            cfg.registration_workflows['anatomical_registration']['resolution_for_anat']:
            fnirt_reg_anat_mni = create_fsl_fnirt_nonlinear_reg(
                f'anat_mni_fnirt_register{symm}'
            )
        else:
            fnirt_reg_anat_mni = create_fsl_fnirt_nonlinear_reg_nhp(
                f'anat_mni_fnirt_register{symm}'
            )

        wf.connect(inputNode, 'input_brain',
                   fnirt_reg_anat_mni, 'inputspec.input_brain')

        wf.connect(inputNode, 'reference_brain',
                   fnirt_reg_anat_mni, 'inputspec.reference_brain')

        wf.connect(inputNode, 'input_head',
                   fnirt_reg_anat_mni, 'inputspec.input_skull')

        # NOTE: crossover from above opt block
        wf.connect(flirt_reg_anat_mni, 'outputspec.linear_xfm',
                   fnirt_reg_anat_mni, 'inputspec.linear_aff')

        wf.connect(inputNode, 'reference_head',
                   fnirt_reg_anat_mni, 'inputspec.reference_skull')

        wf.connect(inputNode, 'reference_mask',
                   fnirt_reg_anat_mni, 'inputspec.ref_mask')

        # assign the FSL FNIRT config file specified in pipeline config.yml
        wf.connect(inputNode, 'fnirt_config',
                   fnirt_reg_anat_mni, 'inputspec.fnirt_config')

        if cfg.registration_workflows['anatomical_registration']['registration']['FSL-FNIRT']['ref_resolution'] ==  \
            cfg.registration_workflows['anatomical_registration']['resolution_for_anat']:
            # NOTE: this is an UPDATE because of the opt block above
            added_outputs = {
                f'space-{sym}{tmpl}template_desc-brain_{orig}': (
                    fnirt_reg_anat_mni, 'outputspec.output_brain'),
                f'from-{orig}_to-{sym}{tmpl}template_mode-image_xfm': (
                    fnirt_reg_anat_mni, 'outputspec.nonlinear_xfm')
            }
            outputs.update(added_outputs)
        else:
            # NOTE: this is an UPDATE because of the opt block above
            added_outputs = {
                f'space-{sym}{tmpl}template_desc-brain_{orig}': (
                    fnirt_reg_anat_mni, 'outputspec.output_brain'),
                f'space-{sym}{tmpl}template_desc-head_{orig}': (
                    fnirt_reg_anat_mni, 'outputspec.output_head'),
                f'space-{sym}{tmpl}template_desc-{orig}_mask': (
                    fnirt_reg_anat_mni, 'outputspec.output_mask'),
                f'space-{sym}{tmpl}template_desc-T1wT2w_biasfield': (
                    fnirt_reg_anat_mni, 'outputspec.output_biasfield'),
                f'from-{orig}_to-{sym}{tmpl}template_mode-image_xfm': (
                    fnirt_reg_anat_mni, 'outputspec.nonlinear_xfm'),
                f'from-{orig}_to-{sym}{tmpl}template_mode-image_warp': (
                    fnirt_reg_anat_mni, 'outputspec.nonlinear_warp')
            }
            outputs.update(added_outputs)

    return (wf, outputs)


def ANTs_registration_connector(wf_name, cfg, params, orig="T1w",
                                symmetric=False, template="T1w"):

    wf = pe.Workflow(name=wf_name)

    inputNode = pe.Node(
        util.IdentityInterface(fields=['input_brain',
                                       'reference_brain',
                                       'input_head',
                                       'reference_head',
                                       'input_mask',
                                       'reference_mask',
                                       'transform',
                                       'interpolation']),
        name='inputspec')

    sym = ''
    symm = ''
    if symmetric:
        sym = 'sym'
        symm = '_symmetric'
        
    tmpl = ''
    if template == 'EPI':
        tmpl = 'EPI'

    if params is None:
        err_msg = '\n\n[!] C-PAC says: \nYou have selected ANTs as your ' \
                  'anatomical registration method.\n' \
                  'However, no ANTs parameters were specified.\n' \
                  'Please specify ANTs parameters properly and try again.'
        raise Exception(err_msg)

    ants_reg_anat_mni = \
        create_wf_calculate_ants_warp(
            f'anat_mni_ants_register{symm}',
            num_threads=cfg.pipeline_setup['system_config'][
                'num_ants_threads'],
            reg_ants_skull=cfg['registration_workflows'][
                'anatomical_registration']['reg_with_skull']
        )
    ants_reg_anat_mni.inputs.inputspec.ants_para = params

    wf.connect(inputNode, 'interpolation',
               ants_reg_anat_mni, 'inputspec.interp')

    # calculating the transform with the skullstripped is
    # reported to be better, but it requires very high
    # quality skullstripping. If skullstripping is imprecise
    # registration with skull is preferred

    wf.connect(inputNode, 'input_brain',
               ants_reg_anat_mni, 'inputspec.moving_brain')

    wf.connect(inputNode, 'reference_brain',
               ants_reg_anat_mni, 'inputspec.reference_brain')

    wf.connect(inputNode, 'input_head',
               ants_reg_anat_mni, 'inputspec.moving_skull')

    wf.connect(inputNode, 'reference_head',
               ants_reg_anat_mni, 'inputspec.reference_skull')

    wf.connect(inputNode, 'input_mask',
               ants_reg_anat_mni, 'inputspec.moving_mask')

    wf.connect(inputNode, 'reference_mask',
               ants_reg_anat_mni, 'inputspec.reference_mask')

    ants_reg_anat_mni.inputs.inputspec.fixed_image_mask = None

    if orig == 'T1w':
        if cfg.registration_workflows['anatomical_registration'][
            'registration']['ANTs']['use_lesion_mask']:
            # Create lesion preproc node to apply afni Refit and Resample
            lesion_preproc = create_lesion_preproc(
                wf_name=f'lesion_preproc{symm}'
            )
            wf.connect(inputNode, 'lesion_mask',
                       lesion_preproc, 'inputspec.lesion')
            wf.connect(lesion_preproc, 'outputspec.reorient',
                       ants_reg_anat_mni, 'inputspec.fixed_image_mask')

    # combine the linear xfm's into one - makes it easier downstream
    write_composite_linear_xfm = pe.Node(
        interface=ants.ApplyTransforms(),
        name=f'write_composite_linear{symm}_xfm',
        mem_gb=1.155,
        mem_x=(1708448960473801 / 1208925819614629174706176, 'input_image'))
    write_composite_linear_xfm.inputs.print_out_composite_warp_file = True
    write_composite_linear_xfm.inputs.output_image = \
        f"from-{orig}_to-{sym}{tmpl}template_mode-image_desc-linear_xfm.nii.gz"

    wf.connect(inputNode, 'input_brain',
               write_composite_linear_xfm, 'input_image')

    wf.connect(inputNode, 'reference_brain',
               write_composite_linear_xfm, 'reference_image')

    wf.connect(inputNode, 'interpolation',
               write_composite_linear_xfm, 'interpolation')

    write_composite_linear_xfm.inputs.input_image_type = 0
    write_composite_linear_xfm.inputs.dimension = 3

    collect_transforms = pe.Node(util.Merge(3),
                                 name=f'collect_transforms{symm}',
                                 mem_gb=0.8,
                                 mem_x=(263474863123069 /
                                        37778931862957161709568,
                                        'in1'))

    wf.connect(ants_reg_anat_mni, 'outputspec.ants_affine_xfm',
               collect_transforms, 'in1')

    wf.connect(ants_reg_anat_mni, 'outputspec.ants_rigid_xfm',
               collect_transforms, 'in2')

    wf.connect(ants_reg_anat_mni, 'outputspec.ants_initial_xfm',
               collect_transforms, 'in3')

    # check transform list to exclude Nonetype (missing) init/rig/affine
    check_transform = pe.Node(
        util.Function(input_names=['transform_list'],
                      output_names=['checked_transform_list',
                                    'list_length'],
                      function=check_transforms),
        name=f'check_transforms',
        mem_gb=6)

    wf.connect(collect_transforms, 'out', check_transform, 'transform_list')

    wf.connect(check_transform, 'checked_transform_list',
               write_composite_linear_xfm, 'transforms')

    # combine the linear xfm's into one - makes it easier downstream
    write_composite_invlinear_xfm = pe.Node(
        interface=ants.ApplyTransforms(),
        name=f'write_composite_invlinear{symm}_xfm',
        mem_gb=1.05,
        mem_x=(1367826948979337 / 151115727451828646838272, 'input_image'))
    write_composite_invlinear_xfm.inputs.print_out_composite_warp_file = True
    write_composite_invlinear_xfm.inputs.output_image = \
        f"from-{sym}{tmpl}template_to-{orig}_mode-image_desc-linear_xfm.nii.gz"

    wf.connect(inputNode, 'reference_brain',
               write_composite_invlinear_xfm, 'input_image')

    wf.connect(inputNode, 'input_brain',
               write_composite_invlinear_xfm, 'reference_image')

    wf.connect(inputNode, 'interpolation',
               write_composite_invlinear_xfm, 'interpolation')

    write_composite_invlinear_xfm.inputs.input_image_type = 0
    write_composite_invlinear_xfm.inputs.dimension = 3

    collect_inv_transforms = pe.Node(util.Merge(3),
                                     name='collect_inv_transforms'
                                          f'{symm}')

    wf.connect(ants_reg_anat_mni, 'outputspec.ants_initial_xfm',
               collect_inv_transforms, 'in1')

    wf.connect(ants_reg_anat_mni, 'outputspec.ants_rigid_xfm',
               collect_inv_transforms, 'in2')

    wf.connect(ants_reg_anat_mni, 'outputspec.ants_affine_xfm',
               collect_inv_transforms, 'in3')

    # check transform list to exclude Nonetype (missing) init/rig/affine
    check_invlinear_transform = pe.Node(
        util.Function(input_names=['transform_list'],
                      output_names=['checked_transform_list',
                                    'list_length'],
                      function=check_transforms),
        name=f'check_inv_transforms')

    wf.connect(collect_inv_transforms, 'out',
               check_invlinear_transform, 'transform_list')

    wf.connect(check_invlinear_transform, 'checked_transform_list',
               write_composite_invlinear_xfm, 'transforms')

    # generate inverse transform flags, which depends on the
    # number of transforms
    inverse_transform_flags = pe.Node(
        util.Function(input_names=['transform_list'],
                      output_names=['inverse_transform_flags'],
                      function=generate_inverse_transform_flags),
        name=f'inverse_transform_flags')

    wf.connect(check_invlinear_transform, 'checked_transform_list',
               inverse_transform_flags, 'transform_list')

    wf.connect(inverse_transform_flags, 'inverse_transform_flags',
               write_composite_invlinear_xfm, 'invert_transform_flags')

    # combine ALL xfm's into one - makes it easier downstream
    write_composite_xfm = pe.Node(
        interface=ants.ApplyTransforms(),
        name=f'write_composite_{symm}xfm',
        mem_gb=1.5)
    write_composite_xfm.inputs.print_out_composite_warp_file = True
    write_composite_xfm.inputs.output_image = \
        f"from-{orig}_to-{sym}{tmpl}template_mode-image_xfm.nii.gz"

    wf.connect(inputNode, 'input_brain', write_composite_xfm, 'input_image')

    wf.connect(inputNode, 'reference_brain',
               write_composite_xfm, 'reference_image')

    wf.connect(inputNode, 'interpolation',
               write_composite_xfm, 'interpolation')

    write_composite_xfm.inputs.input_image_type = 0
    write_composite_xfm.inputs.dimension = 3

    collect_all_transforms = pe.Node(util.Merge(4),
                                 name=f'collect_all_transforms'
                                      f'{symm}')

    wf.connect(ants_reg_anat_mni, 'outputspec.warp_field',
               collect_all_transforms, 'in1')

    wf.connect(ants_reg_anat_mni, 'outputspec.ants_affine_xfm',
               collect_all_transforms, 'in2')

    wf.connect(ants_reg_anat_mni, 'outputspec.ants_rigid_xfm',
               collect_all_transforms, 'in3')

    wf.connect(ants_reg_anat_mni, 'outputspec.ants_initial_xfm',
               collect_all_transforms, 'in4')

    # check transform list to exclude Nonetype (missing) init/rig/affine
    check_all_transform = pe.Node(
        util.Function(input_names=['transform_list'],
                      output_names=['checked_transform_list',
                                    'list_length'],
                      function=check_transforms),
        name=f'check_all_transforms')

    wf.connect(collect_all_transforms, 'out',
               check_all_transform, 'transform_list')

    wf.connect(check_all_transform, 'checked_transform_list',
               write_composite_xfm, 'transforms')

    # combine ALL xfm's into one - makes it easier downstream
    write_composite_inv_xfm = pe.Node(
        interface=ants.ApplyTransforms(),
        name=f'write_composite_inv_{symm}xfm',
        mem_gb=0.3,
        mem_x=(6278549929741219 / 604462909807314587353088, 'input_image'))
    write_composite_inv_xfm.inputs.print_out_composite_warp_file = True
    write_composite_inv_xfm.inputs.output_image = \
        f"from-{sym}{tmpl}template_to-{orig}_mode-image_xfm.nii.gz"

    wf.connect(inputNode, 'reference_brain',
               write_composite_inv_xfm, 'input_image')

    wf.connect(inputNode, 'input_brain',
               write_composite_inv_xfm, 'reference_image')

    wf.connect(inputNode, 'interpolation',
               write_composite_inv_xfm, 'interpolation')

    write_composite_inv_xfm.inputs.input_image_type = 0
    write_composite_inv_xfm.inputs.dimension = 3

    collect_all_inv_transforms = pe.Node(util.Merge(4),
                                         name=f'collect_all_inv_transforms'
                                         f'{symm}')

    wf.connect(ants_reg_anat_mni, 'outputspec.ants_initial_xfm',
               collect_all_inv_transforms, 'in1')

    wf.connect(ants_reg_anat_mni, 'outputspec.ants_rigid_xfm',
               collect_all_inv_transforms, 'in2')

    wf.connect(ants_reg_anat_mni, 'outputspec.ants_affine_xfm',
               collect_all_inv_transforms, 'in3')

    wf.connect(ants_reg_anat_mni, 'outputspec.inverse_warp_field',
               collect_all_inv_transforms, 'in4')

    # check transform list to exclude Nonetype (missing) init/rig/affine
    check_all_inv_transform = pe.Node(
        util.Function(input_names=['transform_list'],
                      output_names=['checked_transform_list',
                                    'list_length'],
                      function=check_transforms),
        name=f'check_all_inv_transforms')

    wf.connect(collect_all_inv_transforms, 'out',
               check_all_inv_transform, 'transform_list')

    wf.connect(check_all_inv_transform, 'checked_transform_list',
               write_composite_inv_xfm, 'transforms')

    # generate inverse transform flags, which depends on the
    # number of transforms
    inverse_all_transform_flags = pe.Node(
        util.Function(input_names=['transform_list'],
                      output_names=['inverse_transform_flags'],
                      function=generate_inverse_transform_flags),
        name=f'inverse_all_transform_flags')

    wf.connect(check_all_inv_transform, 'checked_transform_list',
               inverse_all_transform_flags, 'transform_list')

    wf.connect(inverse_all_transform_flags, 'inverse_transform_flags',
               write_composite_inv_xfm, 'invert_transform_flags')

    outputs = {
        f'space-{sym}{tmpl}template_desc-brain_{orig}': (
            ants_reg_anat_mni, 'outputspec.normalized_output_brain'),
        f'from-{orig}_to-{sym}{tmpl}template_mode-image_xfm': (
            write_composite_xfm, 'output_image'),
        f'from-{sym}{tmpl}template_to-{orig}_mode-image_xfm': (
            write_composite_inv_xfm, 'output_image'),
        f'from-{orig}_to-{sym}{tmpl}template_mode-image_desc-linear_xfm': (
            write_composite_linear_xfm, 'output_image'),
        f'from-{sym}{tmpl}template_to-{orig}_mode-image_desc-linear_xfm': (
            write_composite_invlinear_xfm, 'output_image'),
        f'from-{orig}_to-{sym}{tmpl}template_mode-image_desc-nonlinear_xfm': (
            ants_reg_anat_mni, 'outputspec.warp_field'),
        f'from-{sym}{tmpl}template_to-{orig}_mode-image_desc-nonlinear_xfm': (
            ants_reg_anat_mni, 'outputspec.inverse_warp_field')
    }

    return (wf, outputs)


def bold_to_T1template_xfm_connector(wf_name, cfg, reg_tool, symmetric=False):

    wf = pe.Workflow(name=wf_name)

    inputNode = pe.Node(
        util.IdentityInterface(fields=['input_brain',
                                       'mean_bold',
                                       'coreg_xfm',
                                       'T1w-brain-template_funcreg',
                                       'T1w_to_template_xfm',
                                       'template_to_T1w_xfm']),
        name='inputspec')

    sym = ''
    if symmetric:
        sym = 'sym'

    if reg_tool == 'ants':
        fsl_reg_2_itk = pe.Node(c3.C3dAffineTool(), name='fsl_reg_2_itk')
        fsl_reg_2_itk.inputs.itk_transform = True
        fsl_reg_2_itk.inputs.fsl2ras = True

        # convert the .mat from linear Func->Anat to
        # ANTS format
        wf.connect(inputNode, 'coreg_xfm', fsl_reg_2_itk, 'transform_file')

        wf.connect(inputNode, 'input_brain', fsl_reg_2_itk, 'reference_file')

        wf.connect(inputNode, 'mean_bold', fsl_reg_2_itk, 'source_file')

        itk_imports = ['import os']
        change_transform = pe.Node(util.Function(
            input_names=['input_affine_file'],
            output_names=['updated_affine_file'],
            function=change_itk_transform_type,
            imports=itk_imports),
            name='change_transform_type')

        wf.connect(fsl_reg_2_itk, 'itk_transform',
                         change_transform, 'input_affine_file')

        # combine ALL xfm's into one - makes it easier downstream
        write_composite_xfm = pe.Node(
            interface=ants.ApplyTransforms(),
            name=f'write_composite_xfm',
            mem_gb=1.5)
        write_composite_xfm.inputs.print_out_composite_warp_file = True
        write_composite_xfm.inputs.output_image = \
            f"from-bold_to-{sym}template_mode-image_xfm.nii.gz"

        wf.connect(inputNode, 'mean_bold',
                   write_composite_xfm, 'input_image')

        wf.connect(inputNode, 'T1w-brain-template_funcreg',
                   write_composite_xfm, 'reference_image')

        write_composite_xfm.inputs.input_image_type = 0
        write_composite_xfm.inputs.dimension = 3
        write_composite_xfm.inputs.interpolation = \
            cfg.registration_workflows['anatomical_registration'][
                'registration']['ANTs']['interpolation']

        collect_all_transforms = pe.Node(util.Merge(2),
                                         name=f'collect_all_transforms')

        wf.connect(inputNode, 'T1w_to_template_xfm',
                   collect_all_transforms, 'in1')

        wf.connect(change_transform, 'updated_affine_file',
                   collect_all_transforms, 'in2')

        wf.connect(collect_all_transforms, 'out',
                   write_composite_xfm, 'transforms')

        write_composite_inv_xfm = pe.Node(
            interface=ants.ApplyTransforms(),
            name=f'write_composite_inv_xfm',
            mem_gb=1.5)
        write_composite_inv_xfm.inputs.print_out_composite_warp_file = True
        write_composite_inv_xfm.inputs.invert_transform_flags = [True, False]
        write_composite_inv_xfm.inputs.output_image = \
            f"from-{sym}template_to-bold_mode-image_xfm.nii.gz"

        wf.connect(inputNode, 'T1w-brain-template_funcreg',
                   write_composite_inv_xfm, 'input_image')

        wf.connect(inputNode, 'mean_bold',
                   write_composite_inv_xfm, 'reference_image')

        write_composite_inv_xfm.inputs.input_image_type = 0
        write_composite_inv_xfm.inputs.dimension = 3
        write_composite_inv_xfm.inputs.interpolation = \
            cfg.registration_workflows['anatomical_registration'][
                'registration']['ANTs']['interpolation']

        collect_inv_transforms = pe.Node(util.Merge(2),
                                         name='collect_inv_transforms')

        wf.connect(change_transform, 'updated_affine_file',
                   collect_inv_transforms, 'in1')

        wf.connect(inputNode, 'template_to_T1w_xfm',
                   collect_inv_transforms, 'in2')

        wf.connect(collect_inv_transforms, 'out',
                   write_composite_inv_xfm, 'transforms')

        outputs = {
            f'from-bold_to-{sym}template_mode-image_xfm':
                (write_composite_xfm, 'output_image'),
            f'from-{sym}template_to-bold_mode-image_xfm':
                (write_composite_inv_xfm, 'output_image')
        }

    elif reg_tool == 'fsl':

        write_composite_xfm = pe.Node(interface=fsl.ConvertWarp(),
                                      name='combine_fsl_warps')

        wf.connect(inputNode, 'T1w-brain-template_funcreg',
                   write_composite_xfm, 'reference')

        wf.connect(inputNode, 'coreg_xfm', write_composite_xfm, 'premat')

        wf.connect(inputNode, 'T1w_to_template_xfm',
                   write_composite_xfm, 'warp1')

        outputs = {
            f'from-bold_to-{sym}template_mode-image_xfm':
                (write_composite_xfm, 'out_file'),
        }

    return (wf, outputs)


def register_FSL_anat_to_template(wf, cfg, strat_pool, pipe_num, opt=None):
    '''
    {"name": "register_FSL_anat_to_template",
     "config": ["registration_workflows", "anatomical_registration"],
     "switch": ["run"],
     "option_key": ["registration", "using"],
     "option_val": ["FSL", "FSL-linear"],
     "inputs": [(["desc-preproc_T1w", "desc-reorient_T1w", "T1w",
                  "space-longitudinal_desc-reorient_T1w"],
                 ["desc-brain_T1w", "space-longitudinal_desc-brain_T1w"]),
                "T1w-template",
                "T1w-brain-template",
                "FNIRT-T1w-template",
                "FNIRT-T1w-brain-template",
                "template-ref-mask"],
     "outputs": ["space-template_desc-brain_T1w",
                 "space-template_desc-head_T1w",
                 "space-template_desc-T1w_mask",
                 "space-template_desc-T1wT2w_biasfield",      
                 "from-T1w_to-template_mode-image_desc-linear_xfm",
                 "from-template_to-T1w_mode-image_desc-linear_xfm",
                 "from-T1w_to-template_mode-image_xfm",
                 "from-T1w_to-template_mode-image_warp",
                 "from-longitudinal_to-template_mode-image_desc-linear_xfm",
                 "from-template_to-longitudinal_mode-image_desc-linear_xfm",
                 "from-longitudinal_to-template_mode-image_xfm"]}
    '''

    fsl, outputs = FSL_registration_connector(f'register_{opt}_anat_to_'
                                              f'template_{pipe_num}', cfg,
                                              orig='T1w', opt=opt)

    fsl.inputs.inputspec.interpolation = cfg.registration_workflows[
        'anatomical_registration']['registration']['FSL-FNIRT'][
        'interpolation']

    fsl.inputs.inputspec.fnirt_config = cfg.registration_workflows[
        'anatomical_registration']['registration']['FSL-FNIRT'][
        'fnirt_config']

    connect, brain = \
        strat_pool.get_data(['desc-brain_T1w',
                             'space-longitudinal_desc-brain_T1w'],
                            report_fetched=True)
    node, out = connect
    wf.connect(node, out, fsl, 'inputspec.input_brain')

    if cfg.registration_workflows['anatomical_registration']['registration']['FSL-FNIRT']['ref_resolution'] ==  \
        cfg.registration_workflows['anatomical_registration']['resolution_for_anat']:

        node, out = strat_pool.get_data('T1w-brain-template')
        wf.connect(node, out, fsl, 'inputspec.reference_brain')

        node, out = strat_pool.get_data('T1w-template')
        wf.connect(node, out, fsl, 'inputspec.reference_head')
    else:
        node, out = strat_pool.get_data('FNIRT-T1w-brain-template')
        wf.connect(node, out, fsl, 'inputspec.reference_brain')

        node, out = strat_pool.get_data('FNIRT-T1w-template')
        wf.connect(node, out, fsl, 'inputspec.reference_head')

    node, out = strat_pool.get_data(["desc-preproc_T1w",
                                     "desc-reorient_T1w", "T1w",
                                     "space-longitudinal_desc-reorient_T1w"])
    wf.connect(node, out, fsl, 'inputspec.input_head')

    node, out = strat_pool.get_data('template-ref-mask')
    wf.connect(node, out, fsl, 'inputspec.reference_mask')

    if 'space-longitudinal' in brain:
        for key in outputs.keys():
            if 'from-T1w' in key:
                new_key = key.replace('from-T1w', 'from-longitudinal')
                outputs[new_key] = outputs[key]
                del outputs[key]
            if 'to-T1w' in key:
                new_key = key.replace('to-T1w', 'to-longitudinal')
                outputs[new_key] = outputs[key]
                del outputs[key]

    return (wf, outputs)


def register_symmetric_FSL_anat_to_template(wf, cfg, strat_pool, pipe_num,
                                            opt=None):
    '''
    {"name": "register_symmetric_FSL_anat_to_template",
     "config": ["registration_workflows", "anatomical_registration"],
     "switch": ["run"],
     "option_key": ["registration", "using"],
     "option_val": ["FSL", "FSL-linear"],
     "inputs": [(["desc-preproc_T1w", "desc-reorient_T1w", "T1w",
                  "space-longitudinal_desc-reorient_T1w"],
                 ["desc-brain_T1w", "space-longitudinal_desc-brain_T1w"]),
                "T1w-template-symmetric",
                "T1w-brain-template-symmetric",
                "dilated-symmetric-brain-mask"],
     "outputs": ["space-symtemplate_desc-brain_T1w",
                 "from-T1w_to-symtemplate_mode-image_desc-linear_xfm",
                 "from-symtemplate_to-T1w_mode-image_desc-linear_xfm",
                 "from-T1w_to-symtemplate_mode-image_xfm",
                 "from-longitudinal_to-symtemplate_mode-image_desc-linear_xfm",
                 "from-symtemplate_to-longitudinal_mode-image_desc-linear_xfm",
                 "from-longitudinal_to-symtemplate_mode-image_xfm"]}
    '''

    fsl, outputs = FSL_registration_connector(f'register_{opt}_anat_to_'
                                              f'template_symmetric_'
                                              f'{pipe_num}', cfg, orig='T1w',
                                              opt=opt, symmetric=True)

    fsl.inputs.inputspec.interpolation = cfg.registration_workflows[
        'anatomical_registration']['registration']['FSL-FNIRT'][
        'interpolation']

    fsl.inputs.inputspec.fnirt_config = cfg.registration_workflows[
        'anatomical_registration']['registration']['FSL-FNIRT'][
        'fnirt_config']

    connect, brain = \
        strat_pool.get_data(['desc-brain_T1w',
                             'space-longitudinal_desc-brain_T1w'],
                            report_fetched=True)
    node, out = connect
    wf.connect(node, out, fsl, 'inputspec.input_brain')

    node, out = strat_pool.get_data('T1w-brain-template-symmetric')
    wf.connect(node, out, fsl, 'inputspec.reference_brain')

    node, out = strat_pool.get_data(["desc-preproc_T1w",
                                     "desc-reorient_T1w", "T1w",
                                     "space-longitudinal_desc-reorient_T1w"])
    wf.connect(node, out, fsl, 'inputspec.input_head')

    node, out = strat_pool.get_data('T1w-template-symmetric')
    wf.connect(node, out, fsl, 'inputspec.reference_head')

    node, out = strat_pool.get_data('dilated-symmetric-brain-mask')
    wf.connect(node, out, fsl, 'inputspec.reference_mask')

    if 'space-longitudinal' in brain:
        for key in outputs.keys():
            if 'from-T1w' in key:
                new_key = key.replace('from-T1w', 'from-longitudinal')
                outputs[new_key] = outputs[key]
                del outputs[key]
            if 'to-T1w' in key:
                new_key = key.replace('to-T1w', 'to-longitudinal')
                outputs[new_key] = outputs[key]
                del outputs[key]

    return (wf, outputs)


def register_FSL_EPI_to_template(wf, cfg, strat_pool, pipe_num, opt=None):
    '''Directly register the mean functional to an EPI template. No T1w
    involved.

    Node Block:
    {"name": "register_FSL_EPI_to_template",
     "config": ["registration_workflows", "functional_registration",
                "EPI_registration"],
     "switch": ["run"],
     "option_key": "using",
     "option_val": ["FSL", "FSL-linear"],
     "inputs": [(["desc-reginput_bold", "desc-mean_bold"],
                 "space-bold_desc-brain_mask"),
                "EPI-template",
                "EPI-template-mask"],
     "outputs": ["space-EPItemplate_desc-brain_bold",
                 "from-bold_to-EPItemplate_mode-image_desc-linear_xfm",
                 "from-EPItemplate_to-bold_mode-image_desc-linear_xfm",
                 "from-bold_to-EPItemplate_mode-image_xfm"]}
    '''

    fsl, outputs = FSL_registration_connector(f'register_{opt}_EPI_to_'
                                              f'template_{pipe_num}', cfg,
                                              orig='bold', opt=opt,
                                              template='EPI')

    fsl.inputs.inputspec.interpolation = cfg['registration_workflows'][
        'functional_registration']['EPI_registration']['FSL-FNIRT'][
        'interpolation']

    fsl.inputs.inputspec.fnirt_config = cfg['registration_workflows'][
        'functional_registration']['EPI_registration']['FSL-FNIRT'][
        'fnirt_config']

    node, out = strat_pool.get_data(["desc-reginput_bold", "desc-mean_bold"])
    wf.connect(node, out, fsl, 'inputspec.input_brain')

    node, out = strat_pool.get_data('EPI-template')
    wf.connect(node, out, fsl, 'inputspec.reference_brain')

    node, out = strat_pool.get_data(["desc-reginput_bold", "desc-mean_bold"])
    wf.connect(node, out, fsl, 'inputspec.input_head')

    node, out = strat_pool.get_data('EPI-template')
    wf.connect(node, out, fsl, 'inputspec.reference_head')

    node, out = strat_pool.get_data('EPI-template-mask')
    wf.connect(node, out, fsl, 'inputspec.reference_mask')

    return (wf, outputs)


def register_ANTs_anat_to_template(wf, cfg, strat_pool, pipe_num, opt=None):
    '''
    Node Block:
    {"name": "register_ANTs_anat_to_template",
     "config": ["registration_workflows", "anatomical_registration"],
     "switch": ["run"],
     "option_key": ["registration", "using"],
     "option_val": "ANTS",
     "inputs": [(["desc-brain_T1w", "space-longitudinal_desc-brain_T1w"],
                 ["space-T1w_desc-brain_mask",
                  "space-longitudinal_desc-brain_mask",
                  "space-T1w_desc-acpcbrain_mask"],
                 ["desc-restore_T1w", "desc-preproc_T1w", "desc-reorient_T1w", "T1w",
                  "space-longitudinal_desc-reorient_T1w"]),
                "T1w-template",
                "T1w-brain-template",
                "T1w-brain-template-mask",
                "label-lesion_mask"],
     "outputs": {"space-template_desc-brain_T1w": {
                     "Description": "The preprocessed T1w brain transformed "
                                    "to template space.",
                     "Template": "T1w-template"},
                 "from-T1w_to-template_mode-image_desc-linear_xfm": {
                     "Description": "Linear (affine) transform from T1w native"
                                    " space to T1w-template space."},
                 "from-template_to-T1w_mode-image_desc-linear_xfm": {
                     "Description": "Linear (affine) transform from T1w-"
                                    "template space to T1w native space."},
                 "from-T1w_to-template_mode-image_desc-nonlinear_xfm": {
                     "Description": "Nonlinear (warp field) transform from "
                                    "T1w native space to T1w-template space."},
                 "from-template_to-T1w_mode-image_desc-nonlinear_xfm": {
                     "Description": "Nonlinear (warp field) transform from "
                                    "T1w-template space to T1w native space."},
                 "from-T1w_to-template_mode-image_xfm": {
                     "Description": "Composite (affine + warp field) "
                                    "transform from T1w native space to T1w-"
                                    "template space."},
                 "from-template_to-T1w_mode-image_xfm": {
                     "Description": "Composite (affine + warp field) "
                                    "transform from T1w-template space to T1w "
                                    "native space."},
                 "from-longitudinal_to-template_mode-image_desc-linear_xfm": {
                     "Description": "Linear (affine) transform from "
                                    "longitudinal-template space to T1w-"
                                    "template space."},
                 "from-template_to-longitudinal_mode-image_desc-linear_xfm": {
                     "Description": "Linear (affine) transform from T1w-"
                                    "template space to longitudinal-template "
                                    "space."},
                 "from-longitudinal_to-template_mode-image_desc-nonlinear_xfm": {
                     "Description": "Nonlinear (warp field) transform from "
                                    "longitudinal-template space to T1w-"
                                    "template space."},
                 "from-template_to-longitudinal_mode-image_desc-nonlinear_xfm": {
                     "Description": "Nonlinear (warp field) transform from "
                                    "T1w-template space to longitudinal-"
                                    "template space."},
                 "from-longitudinal_to-template_mode-image_xfm": {
                     "Description": "Composite (affine + warp field) "
                                    "transform from longitudinal-template "
                                    "space to T1w-template space."},
                 "from-template_to-longitudinal_mode-image_xfm": {
                     "Description": "Composite (affine + warp field) "
                                    "transform from T1w-template space to "
                                    "longitudinal-template space."}}}
    '''

    params = cfg.registration_workflows['anatomical_registration'][
        'registration']['ANTs']['T1_registration']

    ants, outputs = ANTs_registration_connector('ANTS_T1_to_template_'
                                                f'{pipe_num}', cfg,
                                                params, orig='T1w')

    ants.inputs.inputspec.interpolation = cfg.registration_workflows[
        'anatomical_registration']['registration']['ANTs']['interpolation']

    connect, brain = \
        strat_pool.get_data(['desc-brain_T1w',
                             'space-longitudinal_desc-brain_T1w'],
                            report_fetched=True)
    node, out = connect
    wf.connect(node, out, ants, 'inputspec.input_brain')

    node, out = strat_pool.get_data('T1w-brain-template')
    wf.connect(node, out, ants, 'inputspec.reference_brain')

    # TODO check the order of T1w
    node, out = strat_pool.get_data(["desc-restore_T1w", "desc-preproc_T1w",
                                     "desc-reorient_T1w", "T1w",
                                     "space-longitudinal_desc-reorient_T1w"])
    wf.connect(node, out, ants, 'inputspec.input_head')


    node, out = strat_pool.get_data(f'T1w-template')
    wf.connect(node, out, ants, 'inputspec.reference_head')

    node, out = strat_pool.get_data(["space-T1w_desc-brain_mask",
                                     "space-longitudinal_desc-brain_mask",
                                     "space-T1w_desc-acpcbrain_mask"])
    wf.connect(node, out, ants, 'inputspec.input_mask')

    if strat_pool.check_rpool('T1w-brain-template-mask'):
        node, out = strat_pool.get_data('T1w-brain-template-mask')
        wf.connect(node, out, ants, 'inputspec.reference_mask')

    if strat_pool.check_rpool('label-lesion_mask'):
        node, out = strat_pool.get_data('label-lesion_mask')
        wf.connect(node, out, ants, 'inputspec.lesion_mask')

    if 'space-longitudinal' in brain:
        for key in outputs.keys():
            if 'from-T1w' in key:
                new_key = key.replace('from-T1w', 'from-longitudinal')
                outputs[new_key] = outputs[key]
                del outputs[key]
            if 'to-T1w' in key:
                new_key = key.replace('to-T1w', 'to-longitudinal')
                outputs[new_key] = outputs[key]
                del outputs[key]

    return (wf, outputs)


def register_symmetric_ANTs_anat_to_template(wf, cfg, strat_pool, pipe_num,
                                             opt=None):
    '''
    {"name": "register_symmetric_ANTs_anat_to_template",
     "config": ["registration_workflows", "anatomical_registration"],
     "switch": ["run"],
     "option_key": ["registration", "using"],
     "option_val": "ANTS",
     "inputs": [(["desc-brain_T1w", "space-longitudinal_desc-brain_T1w"],
                 ["space-T1w_desc-brain_mask",
                  "space-longitudinal_desc-brain_mask"],
                 ["desc-preproc_T1w", "desc-reorient_T1w", "T1w",
                  "space-longitudinal_desc-reorient_T1w"]),
                "T1w-template-symmetric",
                "T1w-brain-template-symmetric",
                "dilated-symmetric-brain-mask",
                "label-lesion_mask"],
     "outputs": ["space-symtemplate_desc-brain_T1w",
                 "from-T1w_to-symtemplate_mode-image_desc-linear_xfm",
                 "from-symtemplate_to-T1w_mode-image_desc-linear_xfm",
                 "from-T1w_to-symtemplate_mode-image_desc-nonlinear_xfm",
                 "from-symtemplate_to-T1w_mode-image_desc-nonlinear_xfm",
                 "from-T1w_to-symtemplate_mode-image_xfm",
                 "from-symtemplate_to-T1w_mode-image_xfm",
                 "from-longitudinal_to-symtemplate_mode-image_desc-linear_xfm",
                 "from-symtemplate_to-longitudinal_mode-image_desc-linear_xfm",
                 "from-longitudinal_to-symtemplate_mode-image_desc-nonlinear_xfm",
                 "from-symtemplate_to-longitudinal_mode-image_desc-nonlinear_xfm",
                 "from-longitudinal_to-symtemplate_mode-image_xfm",
                 "from-symtemplate_to-longitudinal_mode-image_xfm"]}
    '''

    params = cfg.registration_workflows['anatomical_registration'][
        'registration']['ANTs']['T1_registration']

    ants, outputs = ANTs_registration_connector('ANTS_T1_to_template_'
                                                f'symmetric_{pipe_num}', cfg,
                                                params, orig='T1w',
                                                symmetric=True)

    ants.inputs.inputspec.interpolation = cfg.registration_workflows[
        'anatomical_registration']['registration']['ANTs']['interpolation']

    connect, brain = \
        strat_pool.get_data(['desc-brain_T1w',
                             'space-longitudinal_desc-brain_T1w'],
                            report_fetched=True)
    node, out = connect
    wf.connect(node, out, ants, 'inputspec.input_brain')

    node, out = strat_pool.get_data('T1w-brain-template-symmetric')
    wf.connect(node, out, ants, 'inputspec.reference_brain')

    node, out = strat_pool.get_data(["desc-preproc_T1w",
                                     "desc-reorient_T1w", "T1w",
                                     "space-longitudinal_desc-reorient_T1w"])
    wf.connect(node, out, ants, 'inputspec.input_head')

    node, out = strat_pool.get_data('T1w-template-symmetric')
    wf.connect(node, out, ants, 'inputspec.reference_head')

    node, out = strat_pool.get_data(["space-T1w_desc-brain_mask",
                                     "space-longitudinal_desc-brain_mask"])
    wf.connect(node, out, ants, 'inputspec.input_mask')

    node, out = strat_pool.get_data('dilated-symmetric-brain-mask')
    wf.connect(node, out, ants, 'inputspec.reference_mask')

    if strat_pool.check_rpool('label-lesion_mask'):
        node, out = strat_pool.get_data('label-lesion_mask')
        wf.connect(node, out, ants, 'inputspec.lesion_mask')

    if 'space-longitudinal' in brain:
        for key in outputs.keys():
            if 'from-T1w' in key:
                new_key = key.replace('from-T1w', 'from-longitudinal')
                outputs[new_key] = outputs[key]
                del outputs[key]
            if 'to-T1w' in key:
                new_key = key.replace('to-T1w', 'to-longitudinal')
                outputs[new_key] = outputs[key]
                del outputs[key]

    return (wf, outputs)


def register_ANTs_EPI_to_template(wf, cfg, strat_pool, pipe_num, opt=None):
    '''Directly register the mean functional to an EPI template. No T1w
    involved.

    Node Block:
    {"name": "register_ANTs_EPI_to_template",
     "config": ["registration_workflows", "functional_registration",
                "EPI_registration"],
     "switch": ["run"],
     "option_key": "using",
     "option_val": "ANTS",
     "inputs": [(["desc-reginput_bold", "desc-mean_bold"],
                 "space-bold_desc-brain_mask"),
                "EPI-template",
                "EPI-template-mask"],
     "outputs": ["space-EPItemplate_desc-brain_bold",
                 "from-bold_to-EPItemplate_mode-image_desc-linear_xfm",
                 "from-EPItemplate_to-bold_mode-image_desc-linear_xfm",
                 "from-bold_to-EPItemplate_mode-image_desc-nonlinear_xfm",
                 "from-EPItemplate_to-bold_mode-image_desc-nonlinear_xfm",
                 "from-bold_to-EPItemplate_mode-image_xfm",
                 "from-EPItemplate_to-bold_mode-image_xfm"]}
    '''
    params = cfg.registration_workflows['functional_registration'][
        'EPI_registration']['ANTs']['parameters']

    ants, outputs = ANTs_registration_connector('ANTS_bold_to_EPI-template'
                                                f'_{pipe_num}', cfg, params,
                                                orig='bold', template='EPI')                                                

    ants.inputs.inputspec.interpolation = cfg.registration_workflows[
        'functional_registration']['EPI_registration']['ANTs'][
        'interpolation']

    node, out = strat_pool.get_data(['desc-reginput_bold', 'desc-mean_bold'])
    wf.connect(node, out, ants, 'inputspec.input_brain')

    node, out = strat_pool.get_data('EPI-template')
    wf.connect(node, out, ants, 'inputspec.reference_brain')

    node, out = strat_pool.get_data(['desc-reginput_bold', 'desc-mean_bold'])
    wf.connect(node, out, ants, 'inputspec.input_head')

    node, out = strat_pool.get_data('EPI-template')
    wf.connect(node, out, ants, 'inputspec.reference_head')

    node, out = strat_pool.get_data('space-bold_desc-brain_mask')
    wf.connect(node, out, ants, 'inputspec.input_mask')

    if strat_pool.check_rpool('EPI-template-mask'):
        node, out = strat_pool.get_data('EPI-template-mask')
        wf.connect(node, out, ants, 'inputspec.reference_mask')

    return (wf, outputs)
    
    
def overwrite_transform_anat_to_template(wf, cfg, strat_pool, pipe_num, opt=None):
    '''
    {"name": "overwrite_transform_anat_to_template",
     "config": "None",
     "switch": [["registration_workflows", "anatomical_registration", "run"],
                ["registration_workflows", "anatomical_registration", "overwrite_transform", "run"]],
     "option_key": ["registration_workflows", "anatomical_registration", 
                    "overwrite_transform", "using"],
     "option_val": "FSL",
     "inputs": [("desc-restore-brain_T1w", 
                 ["desc-brain_T1w", "space-longitudinal_desc-brain_T1w"],
                 ["desc-restore_T1w", "desc-preproc_T1w", "desc-reorient_T1w", "T1w"],
                 ["desc-preproc_T1w", "desc-reorient_T1w", "T1w"],
                 "space-T1w_desc-brain_mask",
                 "T1w-template",
                 "from-T1w_to-template_mode-image_xfm",
                 "from-template_to-T1w_mode-image_xfm",
                 "space-template_desc-brain_T1w")],
     "outputs": ["space-template_desc-brain_T1w",
                 "space-template_desc-head_T1w",
                 "space-template_desc-T1w_mask",
                 "from-T1w_to-template_mode-image_xfm",
                 "from-template_to-T1w_mode-image_xfm"]}
    '''

    xfm_prov = strat_pool.get_cpac_provenance(
        'from-T1w_to-template_mode-image_xfm')

    reg_tool = check_prov_for_regtool(xfm_prov)

    if opt.lower() == 'fsl' and reg_tool.lower() == 'ants':

        # Apply head-to-head transforms on brain using ABCD-style registration
        # Convert ANTs warps to FSL warps to be consistent with the functional registration
        # Ref: https://github.com/DCAN-Labs/DCAN-HCP/blob/master/PostFreeSurfer/scripts/AtlasRegistrationToMNI152_ANTsbased.sh#L134-L172

        # antsApplyTransforms -d 3 -i ${T1wRestore}.nii.gz -r ${Reference} \ 
        # -t ${WD}/xfms/T1w_to_MNI_3Warp.nii.gz \
        # -t ${WD}/xfms/T1w_to_MNI_2Affine.mat \
        # -t ${WD}/xfms/T1w_to_MNI_1Rigid.mat \
        # -t ${WD}/xfms/T1w_to_MNI_0DerivedInitialMovingTranslation.mat \
        # -o [${WD}/xfms/ANTs_CombinedWarp.nii.gz,1]
        ants_apply_warp_t1_to_template = pe.Node(interface=ants.ApplyTransforms(),
                                                name=f'ANTS-ABCD_T1_to_template_{pipe_num}')
        ants_apply_warp_t1_to_template.inputs.dimension = 3
        ants_apply_warp_t1_to_template.inputs.print_out_composite_warp_file = True
        ants_apply_warp_t1_to_template.inputs.output_image = 'ANTs_CombinedWarp.nii.gz'

        node, out = strat_pool.get_data(['desc-restore_T1w', 'desc-preproc_T1w', 'desc-reorient_T1w', 'T1w'])
        wf.connect(node, out, ants_apply_warp_t1_to_template, 'input_image')

        node, out = strat_pool.get_data('T1w-template')
        wf.connect(node, out, ants_apply_warp_t1_to_template, 'reference_image')

        node, out = strat_pool.get_data('from-T1w_to-template_mode-image_xfm')
        wf.connect(node, out, ants_apply_warp_t1_to_template, 'transforms')

        # antsApplyTransforms -d 3 -i ${T1wImage}.nii.gz -r ${Reference} \
        # -t [${WD}/xfms/T1w_to_MNI_0DerivedInitialMovingTranslation.mat,1] \
        # -t [${WD}/xfms/T1w_to_MNI_1Rigid.mat,1] \
        # -t [${WD}/xfms/T1w_to_MNI_2Affine.mat,1] \
        # -t ${WD}/xfms/T1w_to_MNI_3InverseWarp.nii.gz \
        # -o [${WD}/xfms/ANTs_CombinedInvWarp.nii.gz,1]

        # T1wImage is ACPC aligned head
        ants_apply_warp_template_to_t1 = pe.Node(interface=ants.ApplyTransforms(),
                                                name=f'ANTS-ABCD_template_to_T1_{pipe_num}')
        ants_apply_warp_template_to_t1.inputs.dimension = 3
        ants_apply_warp_template_to_t1.inputs.print_out_composite_warp_file = True
        ants_apply_warp_template_to_t1.inputs.output_image = 'ANTs_CombinedInvWarp.nii.gz'

        node, out = strat_pool.get_data(['desc-preproc_T1w', 'desc-reorient_T1w', 'T1w'])
        wf.connect(node, out, ants_apply_warp_template_to_t1, 'input_image')

        node, out = strat_pool.get_data('T1w-template')
        wf.connect(node, out, ants_apply_warp_template_to_t1, 'reference_image')

        node, out = strat_pool.get_data('from-template_to-T1w_mode-image_xfm')
        wf.connect(node, out, ants_apply_warp_template_to_t1, 'transforms')

        # c4d -mcs ${WD}/xfms/ANTs_CombinedWarp.nii.gz -oo ${WD}/xfms/e1.nii.gz ${WD}/xfms/e2.nii.gz ${WD}/xfms/e3.nii.gz
        # -mcs: -multicomponent-split, -oo: -output-multiple
        split_combined_warp = pe.Node(util.Function(input_names=['input',
                                                                'output_name'],
                                                    output_names=['output1',
                                                                'output2',
                                                                'output3'],
                                                    function=run_c4d),
                                    name=f'split_combined_warp_{pipe_num}')
        split_combined_warp.inputs.output_name = 'e'

        wf.connect(ants_apply_warp_t1_to_template, 'output_image', 
            split_combined_warp, 'input')

        # c4d -mcs ${WD}/xfms/ANTs_CombinedInvWarp.nii.gz -oo ${WD}/xfms/e1inv.nii.gz ${WD}/xfms/e2inv.nii.gz ${WD}/xfms/e3inv.nii.gz
        split_combined_inv_warp = pe.Node(util.Function(input_names=['input',
                                                                    'output_name'],
                                                        output_names=['output1',
                                                                    'output2',
                                                                    'output3'],
                                                        function=run_c4d),
                                    name=f'split_combined_inv_warp_{pipe_num}')
        split_combined_inv_warp.inputs.output_name = 'einv'

        wf.connect(ants_apply_warp_template_to_t1, 'output_image', 
            split_combined_inv_warp, 'input')

        # fslmaths ${WD}/xfms/e2.nii.gz -mul -1 ${WD}/xfms/e-2.nii.gz
        change_e2_sign = pe.Node(interface=fsl.maths.MathsCommand(),
                            name=f'change_e2_sign_{pipe_num}')
        change_e2_sign.inputs.args = '-mul -1'

        wf.connect(split_combined_warp, 'output2',
            change_e2_sign, 'in_file')

        # fslmaths ${WD}/xfms/e2inv.nii.gz -mul -1 ${WD}/xfms/e-2inv.nii.gz
        change_e2inv_sign = pe.Node(interface=fsl.maths.MathsCommand(),
                                name=f'change_e2inv_sign_{pipe_num}')
        change_e2inv_sign.inputs.args = '-mul -1'

        wf.connect(split_combined_inv_warp, 'output2',
            change_e2inv_sign, 'in_file')

        # fslmerge -t ${OutputTransform} ${WD}/xfms/e1.nii.gz ${WD}/xfms/e-2.nii.gz ${WD}/xfms/e3.nii.gz
        merge_xfms_to_list = pe.Node(util.Merge(3), 
                                     name=f'merge_t1_to_template_xfms_to_list_{pipe_num}')

        wf.connect(split_combined_warp, 'output1',
            merge_xfms_to_list, 'in1')
        wf.connect(change_e2_sign, 'out_file',
            merge_xfms_to_list, 'in2')
        wf.connect(split_combined_warp, 'output3',
            merge_xfms_to_list, 'in3')

        merge_xfms = pe.Node(interface=fslMerge(),
                             name=f'merge_t1_to_template_xfms_{pipe_num}')
        merge_xfms.inputs.dimension = 't'

        wf.connect(merge_xfms_to_list, 'out',
            merge_xfms, 'in_files')

        # fslmerge -t ${OutputInvTransform} ${WD}/xfms/e1inv.nii.gz ${WD}/xfms/e-2inv.nii.gz ${WD}/xfms/e3inv.nii.gz
        merge_inv_xfms_to_list = pe.Node(util.Merge(3), 
                                         name=f'merge_template_to_t1_xfms_to_list_{pipe_num}')

        wf.connect(split_combined_inv_warp, 'output1', 
            merge_inv_xfms_to_list, 'in1')
        wf.connect(change_e2inv_sign, 'out_file', 
            merge_inv_xfms_to_list, 'in2')
        wf.connect(split_combined_inv_warp, 'output3', 
            merge_inv_xfms_to_list, 'in3')

        merge_inv_xfms = pe.Node(interface=fslMerge(),
                                 name=f'merge_template_to_t1_xfms_{pipe_num}')
        merge_inv_xfms.inputs.dimension = 't'

        wf.connect(merge_inv_xfms_to_list, 'out', 
            merge_inv_xfms, 'in_files')

        # applywarp --rel --interp=spline -i ${T1wRestore} -r ${Reference} -w ${OutputTransform} -o ${OutputT1wImageRestore}
        fsl_apply_warp_t1_to_template = pe.Node(interface=fsl.ApplyWarp(),
                                                name=f'FSL-ABCD_T1_to_template_{pipe_num}')
        fsl_apply_warp_t1_to_template.inputs.relwarp = True
        fsl_apply_warp_t1_to_template.inputs.interp = 'spline'

        node, out = strat_pool.get_data(['desc-restore_T1w', 'desc-preproc_T1w', 'desc-reorient_T1w', 'T1w'])
        wf.connect(node, out, fsl_apply_warp_t1_to_template, 'in_file')

        node, out = strat_pool.get_data('T1w-template')
        wf.connect(node, out, fsl_apply_warp_t1_to_template, 'ref_file')

        wf.connect(merge_xfms, 'merged_file', 
            fsl_apply_warp_t1_to_template, 'field_file')

        # applywarp --rel --interp=nn -i ${T1wRestoreBrain} -r ${Reference} -w ${OutputTransform} -o ${OutputT1wImageRestoreBrain}
        fsl_apply_warp_t1_brain_to_template = pe.Node(interface=fsl.ApplyWarp(),
                                                      name=f'FSL-ABCD_T1_brain_to_template_{pipe_num}')
        fsl_apply_warp_t1_brain_to_template.inputs.relwarp = True
        fsl_apply_warp_t1_brain_to_template.inputs.interp = 'nn'

        # TODO connect T1wRestoreBrain, check T1wRestoreBrain quality
        node, out = strat_pool.get_data('desc-brain_T1w')
        wf.connect(node, out, fsl_apply_warp_t1_brain_to_template, 'in_file')

        node, out = strat_pool.get_data('T1w-template')
        wf.connect(node, out, fsl_apply_warp_t1_brain_to_template, 'ref_file')

        wf.connect(merge_xfms, 'merged_file', 
            fsl_apply_warp_t1_brain_to_template, 'field_file')

        fsl_apply_warp_t1_brain_mask_to_template = pe.Node(interface=fsl.ApplyWarp(),
                                                        name=f'FSL-ABCD_T1_brain_mask_to_template_{pipe_num}')
        fsl_apply_warp_t1_brain_mask_to_template.inputs.relwarp = True
        fsl_apply_warp_t1_brain_mask_to_template.inputs.interp = 'nn'

        node, out = strat_pool.get_data('space-T1w_desc-brain_mask')
        wf.connect(node, out, fsl_apply_warp_t1_brain_mask_to_template, 'in_file')

        node, out = strat_pool.get_data('T1w-template')
        wf.connect(node, out, fsl_apply_warp_t1_brain_mask_to_template, 'ref_file')

        wf.connect(merge_xfms, 'merged_file', 
            fsl_apply_warp_t1_brain_mask_to_template, 'field_file')

        # fslmaths ${OutputT1wImageRestore} -mas ${OutputT1wImageRestoreBrain} ${OutputT1wImageRestoreBrain}
        apply_mask = pe.Node(interface=fsl.maths.ApplyMask(),
                            name=f'get_t1_brain_{pipe_num}')

        wf.connect(fsl_apply_warp_t1_to_template, 'out_file',
            apply_mask, 'in_file')

        wf.connect(fsl_apply_warp_t1_brain_to_template, 'out_file',
            apply_mask, 'mask_file')

        outputs = {
            'space-template_desc-brain_T1w': (apply_mask, 'out_file'),
            'space-template_desc-head_T1w': (fsl_apply_warp_t1_to_template, 'out_file'),
            'space-template_desc-T1w_mask': (fsl_apply_warp_t1_brain_mask_to_template, 'out_file'),
            'from-T1w_to-template_mode-image_xfm': (merge_xfms, 'merged_file'),
            'from-template_to-T1w_mode-image_xfm': (merge_inv_xfms, 'merged_file')
        }

    return (wf, outputs)


def coregistration_prep_vol(wf, cfg, strat_pool, pipe_num, opt=None):
    '''
    {"name": "coregistration_prep_vol",
     "config": ["registration_workflows", "functional_registration",
                "coregistration"],
     "switch": ["run"],
     "option_key": ["func_input_prep", "input"],
     "option_val": "Selected_Functional_Volume",
     "inputs": [("desc-brain_bold",
                 ["desc-motion_bold", "bold"],
                 "desc-reginput_bold")],
     "outputs": ["desc-reginput_bold"]}
    '''

    get_func_volume = pe.Node(interface=afni.Calc(),
                              name=f'get_func_volume_{pipe_num}')

    get_func_volume.inputs.set(
        expr='a',
        single_idx=cfg.registration_workflows['functional_registration']['coregistration'][
            'func_input_prep']['Selected Functional Volume']['func_reg_input_volume'],
        outputtype='NIFTI_GZ'
    )

    if not cfg.registration_workflows['functional_registration'][
        'coregistration']['func_input_prep']['reg_with_skull']:
        node, out = strat_pool.get_data("desc-brain_bold")
    else:
        # TODO check which file is functional_skull_leaf
        # TODO add a function to choose brain or skull?
        node, out = strat_pool.get_data(["desc-motion_bold", "bold"])

    wf.connect(node, out, get_func_volume, 'in_file_a')

    coreg_input = (get_func_volume, 'out_file')

    outputs = {
        'desc-reginput_bold': coreg_input
    }

    return (wf, outputs)


def coregistration_prep_mean(wf, cfg, strat_pool, pipe_num, opt=None):
    '''
    {"name": "coregistration_prep_mean",
     "config": ["registration_workflows", "functional_registration",
                "coregistration"],
     "switch": ["run"],
     "option_key": ["func_input_prep", "input"],
     "option_val": "Mean_Functional",
     "inputs": ["desc-mean_bold"],
     "outputs": ["desc-reginput_bold"]}
    '''

    coreg_input = strat_pool.get_data("desc-mean_bold")

    # TODO add mean skull
    if cfg.registration_workflows['functional_registration'][
            'coregistration']['func_input_prep']['Mean Functional'][
            'n4_correct_func']:
        n4_correct_func = pe.Node(
            interface=
            ants.N4BiasFieldCorrection(dimension=3,
                                       copy_header=True,
                                       bspline_fitting_distance=200),
            shrink_factor=2,
            name=f'func_mean_n4_corrected_{pipe_num}')
        n4_correct_func.inputs.args = '-r True'

        node, out = coreg_input
        wf.connect(node, out, n4_correct_func, 'input_image')

        coreg_input = (n4_correct_func, 'output_image')

    outputs = {
        'desc-reginput_bold': coreg_input
    }

    return (wf, outputs)


def coregistration_prep_fmriprep(wf, cfg, strat_pool, pipe_num, opt=None):
    '''
    {"name": "coregistration_prep_fmriprep",
     "config": ["registration_workflows", "functional_registration",
                "coregistration"],
     "switch": ["run"],
     "option_key": ["func_input_prep", "input"],
     "option_val": "fmriprep_reference",
     "inputs": ["desc-ref_bold"],
     "outputs": ["desc-reginput_bold"]}
    '''

    coreg_input = strat_pool.get_data("desc-ref_bold")

    outputs = {
        'desc-reginput_bold': coreg_input
    }

    return (wf, outputs)


def coregistration(wf, cfg, strat_pool, pipe_num, opt=None):
    '''
    {"name": "coregistration",
     "config": ["registration_workflows", "functional_registration",
                "coregistration"],
     "switch": ["run"],
     "option_key": "None",
     "option_val": "None",
     "inputs": [("desc-reginput_bold",
                 "desc-motion_bold",
                 "space-bold_label-WM_mask",
                 "despiked_fieldmap",
                 "fieldmap_mask"),
                ("desc-brain_T1w",
                 "desc-restore-brain_T1w",
                 "desc-preproc_T2w",
                 "desc-brain_T2w",
                 "T2w",
                 ["label-WM_probseg", "label-WM_mask"],
                 ["label-WM_pveseg", "label-WM_mask"],
                 "T1w"),
                "diffphase_dwell",
                "diffphase_pedir"],
     "outputs": ["space-T1w_desc-mean_bold",
                 "from-bold_to-T1w_mode-image_desc-linear_xfm",
                 "from-bold_to-T1w_mode-image_desc-linear_warp"]}
    '''

    diff_complete = False
    if strat_pool.check_rpool("despiked_fieldmap") and \
            strat_pool.check_rpool("fieldmap_mask"):
        diff_complete = True
    
    if strat_pool.check_rpool('T2w') and cfg.anatomical_preproc['run_t2']:
        # monkey data
        func_to_anat = create_register_func_to_anat_use_T2(cfg, 
                                                    f'func_to_anat_FLIRT_'
                                                    f'{pipe_num}')
        
        # https://github.com/DCAN-Labs/dcan-macaque-pipeline/blob/master/fMRIVolume/GenericfMRIVolumeProcessingPipeline.sh#L177
        # fslmaths "$fMRIFolder"/"$NameOffMRI"_mc -Tmean "$fMRIFolder"/"$ScoutName"_gdc
        func_mc_mean = pe.Node(interface=afni_utils.TStat(),
                            name=f'func_motion_corrected_mean_{pipe_num}')

        func_mc_mean.inputs.options = '-mean'
        func_mc_mean.inputs.outputtype = 'NIFTI_GZ'

        node, out = strat_pool.get_data("desc-motion_bold")
        wf.connect(node, out, func_mc_mean, 'in_file')

        wf.connect(func_mc_mean, 'out_file', func_to_anat, 'inputspec.func')

        node, out = strat_pool.get_data('desc-brain_T1w')
        wf.connect(node, out, func_to_anat, 'inputspec.T1_brain')

        node, out = strat_pool.get_data('desc-preproc_T2w')
        wf.connect(node, out, func_to_anat, 'inputspec.T2_head')
        
        node, out = strat_pool.get_data('desc-brain_T2w')
        wf.connect(node, out, func_to_anat, 'inputspec.T2_brain')

    else:
        # if field map-based distortion correction is on, but BBR is off,
        # send in the distortion correction files here
        func_to_anat = create_register_func_to_anat(cfg, diff_complete,
                                                    f'func_to_anat_FLIRT_'
                                                    f'{pipe_num}')
        
        func_to_anat.inputs.inputspec.dof = cfg.registration_workflows[
        'functional_registration']['coregistration']['dof']

        func_to_anat.inputs.inputspec.interp = cfg.registration_workflows[
        'functional_registration']['coregistration']['interpolation']

        node, out = strat_pool.get_data('desc-reginput_bold')
        wf.connect(node, out, func_to_anat, 'inputspec.func')

        if cfg.registration_workflows['functional_registration'][
            'coregistration']['reference'] == 'brain':
            node, out = strat_pool.get_data('desc-brain_T1w')
        elif cfg.registration_workflows['functional_registration'][
            'coregistration']['reference'] == 'restore-brain':
            node, out = strat_pool.get_data('desc-restore-brain_T1w')
        wf.connect(node, out, func_to_anat, 'inputspec.anat')


    if diff_complete:
        node, out = strat_pool.get_data('diffphase_dwell')
        wf.connect(node, out, func_to_anat, 'echospacing_input.echospacing')

        node, out = strat_pool.get_data('diffphase_pedir')
        wf.connect(node, out, func_to_anat, 'pedir_input.pedir')

        node, out = strat_pool.get_data("despiked_fieldmap")
        wf.connect(node, out, func_to_anat, 'inputspec.fieldmap')

        node, out = strat_pool.get_data("fieldmap_mask")
        wf.connect(node, out, func_to_anat, 'inputspec.fieldmapmask')

    if strat_pool.check_rpool('T2w') and cfg.anatomical_preproc['run_t2']:
        outputs = {
            'space-T1w_desc-mean_bold':
                (func_to_anat, 'outputspec.anat_func_nobbreg'),
            'from-bold_to-T1w_mode-image_desc-linear_xfm':
                (func_to_anat, 'outputspec.func_to_anat_linear_xfm_nobbreg'),
            'from-bold_to-T1w_mode-image_desc-linear_warp':
                (func_to_anat, 'outputspec.func_to_anat_linear_warp_nobbreg')
        }
    else:
        outputs = {
            'space-T1w_desc-mean_bold':
                (func_to_anat, 'outputspec.anat_func_nobbreg'),
            'from-bold_to-T1w_mode-image_desc-linear_xfm':
                (func_to_anat, 'outputspec.func_to_anat_linear_xfm_nobbreg')
        }

    if True in cfg.registration_workflows['functional_registration'][
        'coregistration']["boundary_based_registration"]["run"]:

        func_to_anat_bbreg = create_bbregister_func_to_anat(diff_complete,
                                                            f'func_to_anat_'
                                                            f'bbreg_'
                                                            f'{pipe_num}')
        func_to_anat_bbreg.inputs.inputspec.bbr_schedule = \
            cfg.registration_workflows['functional_registration'][
                'coregistration']['boundary_based_registration'][
                'bbr_schedule']

        func_to_anat_bbreg.inputs.inputspec.bbr_wm_mask_args = \
            cfg.registration_workflows['functional_registration'][
                'coregistration']['boundary_based_registration'][
                'bbr_wm_mask_args']

        node, out = strat_pool.get_data('desc-reginput_bold')
        wf.connect(node, out, func_to_anat_bbreg, 'inputspec.func')

        if cfg.registration_workflows['functional_registration'][
                'coregistration']['boundary_based_registration'][
                'reference'] == 'whole-head':
            node, out = strat_pool.get_data('T1w')
            wf.connect(node, out, func_to_anat_bbreg, 'inputspec.anat')

        elif cfg.registration_workflows['functional_registration'][
                'coregistration']['boundary_based_registration'][
                'reference'] == 'brain':
            node, out = strat_pool.get_data('desc-brain_T1w')
            wf.connect(node, out, func_to_anat_bbreg, 'inputspec.anat')

        wf.connect(func_to_anat, 'outputspec.func_to_anat_linear_xfm_nobbreg',
                   func_to_anat_bbreg, 'inputspec.linear_reg_matrix')

        if strat_pool.check_rpool('space-bold_label-WM_mask'):
            node, out = strat_pool.get_data(["space-bold_label-WM_mask"])
            wf.connect(node, out,
                       func_to_anat_bbreg, 'inputspec.anat_wm_segmentation')
        else:
            if cfg.registration_workflows['functional_registration'][
                'coregistration']['boundary_based_registration']['bbr_wm_map'] == 'probability_map':
                node, out = strat_pool.get_data(["label-WM_probseg", 
                                                 "label-WM_mask"])
            elif cfg.registration_workflows['functional_registration'][
                'coregistration']['boundary_based_registration']['bbr_wm_map'] == 'partial_volume_map':
                node, out = strat_pool.get_data(["label-WM_pveseg", 
                                                 "label-WM_mask"])
            wf.connect(node, out,
                       func_to_anat_bbreg, 'inputspec.anat_wm_segmentation')

        if diff_complete:
            node, out = strat_pool.get_data('diffphase_dwell')
            wf.connect(node, out,
                       func_to_anat_bbreg, 'echospacing_input.echospacing')

            node, out = strat_pool.get_data('diffphase_pedir')
            wf.connect(node, out, func_to_anat_bbreg, 'pedir_input.pedir')

            node, out = strat_pool.get_data("despiked_fieldmap")
            wf.connect(node, out, func_to_anat_bbreg, 'inputspec.fieldmap')

            node, out = strat_pool.get_data("fieldmap_mask")
            wf.connect(node, out,
                       func_to_anat_bbreg, 'inputspec.fieldmapmask')

        outputs = {
            'space-T1w_desc-mean_bold':
                (func_to_anat_bbreg, 'outputspec.anat_func'),
            'from-bold_to-T1w_mode-image_desc-linear_xfm':
                (func_to_anat_bbreg, 'outputspec.func_to_anat_linear_xfm')
        }

    return (wf, outputs)


def create_func_to_T1template_xfm(wf, cfg, strat_pool, pipe_num, opt=None):
    '''Condense the BOLD-to-T1 coregistration transform and the T1-to-template
    transform into one transform matrix.

    Node Block:
    {"name": "create_func_to_T1template_xfm",
     "config": ["registration_workflows", "functional_registration",
                "func_registration_to_template"],
     "switch": ["run"],
     "option_key": ["target_template", "using"],
     "option_val": "T1_template",
     "inputs": [("desc-reginput_bold",
                 "from-bold_to-T1w_mode-image_desc-linear_xfm"),
                ("from-T1w_to-template_mode-image_xfm",
                 "from-template_to-T1w_mode-image_xfm",
                 "desc-brain_T1w"),
                "T1w-brain-template-funcreg"],
     "outputs": ["from-bold_to-template_mode-image_xfm",
                 "from-template_to-bold_mode-image_xfm"]}
    '''

    xfm_prov = strat_pool.get_cpac_provenance(
        'from-T1w_to-template_mode-image_xfm')
    reg_tool = check_prov_for_regtool(xfm_prov)

    xfm, outputs = bold_to_T1template_xfm_connector('create_func_to_T1w'
                                                    f'template_xfm_{pipe_num}',
                                                    cfg, reg_tool,
                                                    symmetric=False)

    node, out = strat_pool.get_data(
        'from-bold_to-T1w_mode-image_desc-linear_xfm')
    wf.connect(node, out, xfm, 'inputspec.coreg_xfm')

    node, out = strat_pool.get_data('desc-brain_T1w')
    wf.connect(node, out, xfm, 'inputspec.input_brain')

    node, out = strat_pool.get_data('desc-reginput_bold')
    wf.connect(node, out, xfm, 'inputspec.mean_bold')

    node, out = strat_pool.get_data('T1w-brain-template-funcreg')
    wf.connect(node, out, xfm, 'inputspec.T1w-brain-template_funcreg')

    node, out = strat_pool.get_data('from-T1w_to-template_mode-image_xfm')
    wf.connect(node, out, xfm, 'inputspec.T1w_to_template_xfm')

    # FNIRT pipelines don't have an inverse nonlinear warp, make optional
    if strat_pool.check_rpool('from-template_to-T1w_mode-image_xfm'):
        node, out = strat_pool.get_data('from-template_to-T1w_mode-image_xfm')
        wf.connect(node, out, xfm, 'inputspec.template_to_T1w_xfm')

    return (wf, outputs)


def create_func_to_T1template_symmetric_xfm(wf, cfg, strat_pool, pipe_num,
                                            opt=None):
    '''Condense the BOLD-to-T1 coregistration transform and the T1-to-
    symmetric-template transform into one transform matrix.

    Node Block:
    {"name": "create_func_to_T1template_symmetric_xfm",
     "config": ["registration_workflows", "functional_registration",
                "func_registration_to_template"],
     "switch": ["run"],
     "option_key": ["target_template", "using"],
     "option_val": "T1_template",
     "inputs": [("from-T1w_to-symtemplate_mode-image_xfm",
                 "from-symtemplate_to-T1w_mode-image_xfm",
                 "desc-brain_T1w"),
                ("from-bold_to-T1w_mode-image_desc-linear_xfm",
                 "desc-mean_bold"),
                "T1w-brain-template-symmetric-deriv"],
     "outputs": ["from-bold_to-symtemplate_mode-image_xfm",
                 "from-symtemplate_to-bold_mode-image_xfm"]}
    '''

    xfm_prov = strat_pool.get_cpac_provenance(
        'from-T1w_to-symtemplate_mode-image_xfm')
    reg_tool = check_prov_for_regtool(xfm_prov)

    xfm, outputs = bold_to_T1template_xfm_connector('create_func_to_T1wsymtem'
                                                    f'plate_xfm_{pipe_num}',
                                                    cfg, reg_tool,
                                                    symmetric=True)

    node, out = strat_pool.get_data(
        'from-bold_to-T1w_mode-image_desc-linear_xfm')
    wf.connect(node, out, xfm, 'inputspec.coreg_xfm')

    node, out = strat_pool.get_data('desc-brain_T1w')
    wf.connect(node, out, xfm, 'inputspec.input_brain')

    node, out = strat_pool.get_data('desc-mean_bold')
    wf.connect(node, out, xfm, 'inputspec.mean_bold')

    node, out = strat_pool.get_data('T1w-brain-template-symmetric-deriv')
    wf.connect(node, out, xfm, 'inputspec.T1w-brain-template_funcreg')

    node, out = strat_pool.get_data('from-T1w_to-symtemplate_mode-image_xfm')
    wf.connect(node, out, xfm, 'inputspec.T1w_to_template_xfm')

    # FNIRT pipelines don't have an inverse nonlinear warp, make optional
    if strat_pool.check_rpool('from-symtemplate_to-T1w_mode-image_xfm'):
        node, out = \
            strat_pool.get_data('from-symtemplate_to-T1w_mode-image_xfm')
        wf.connect(node, out, xfm, 'inputspec.template_to_T1w_xfm')

    return (wf, outputs)


def warp_timeseries_to_T1template(wf, cfg, strat_pool, pipe_num, opt=None):
    '''
    Node Block:
    {"name": "transform_timeseries_to_T1template",
     "config": ["registration_workflows", "functional_registration",
                "func_registration_to_template"],
     "switch": ["run"],
     "option_key": ["apply_transform", "using"],
     "option_val": "default",
     "inputs": [(["desc-preproc_bold", "desc-cleaned_bold",
                  "desc-brain_bold", "desc-motion_bold", "bold"],
                 "from-bold_to-template_mode-image_xfm"),
                "T1w-brain-template-funcreg"],
     "outputs": ["space-template_desc-cleaned_bold",
                 "space-template_desc-brain_bold",
                 "space-template_desc-preproc_bold",
                 "space-template_desc-motion_bold",
                 "space-template_bold"]}
    '''

    xfm_prov = strat_pool.get_cpac_provenance(
        'from-bold_to-template_mode-image_xfm')
    reg_tool = check_prov_for_regtool(xfm_prov)

    num_cpus = cfg.pipeline_setup['system_config'][
        'max_cores_per_participant']

    num_ants_cores = cfg.pipeline_setup['system_config']['num_ants_threads']

    apply_xfm = apply_transform(f'warp_ts_to_T1template_{pipe_num}', reg_tool,
                                time_series=True, num_cpus=num_cpus,
                                num_ants_cores=num_ants_cores)

    if reg_tool == 'ants':
        apply_xfm.inputs.inputspec.interpolation = cfg.registration_workflows[
            'functional_registration']['func_registration_to_template'][
            'ANTs_pipelines']['interpolation']
    elif reg_tool == 'fsl':
        apply_xfm.inputs.inputspec.interpolation = cfg.registration_workflows[
            'functional_registration']['func_registration_to_template'][
            'FNIRT_pipelines']['interpolation']

    connect, resource = strat_pool.get_data(["desc-preproc_bold",
                                             "desc-cleaned_bold",
                                             "desc-brain_bold",
                                             "desc-motion_bold",
                                             "bold"],
                                            report_fetched=True)
    node, out = connect
    wf.connect(node, out, apply_xfm, 'inputspec.input_image')

    node, out = strat_pool.get_data("T1w-brain-template-funcreg")
    wf.connect(node, out, apply_xfm, 'inputspec.reference')

    node, out = strat_pool.get_data("from-bold_to-template_mode-image_xfm")
    wf.connect(node, out, apply_xfm, 'inputspec.transform')

    outputs = {
        f'space-template_{resource}': (apply_xfm, 'outputspec.output_image')
    }

    return (wf, outputs)


def warp_timeseries_to_T1template_abcd(wf, cfg, strat_pool, pipe_num, opt=None):
    """
    {"name": "transform_timeseries_to_T1template_abcd",
     "config": ["registration_workflows", "functional_registration",
                "func_registration_to_template"],
     "switch": ["run"],
     "option_key": ["apply_transform", "using"],
     "option_val": "abcd",
     "inputs": [["desc-cleaned_bold", "desc-brain_bold",
                  "desc-motion_bold", "desc-preproc_bold", "bold"],
                 "bold",
                 "motion-basefile",
                 "coordinate-transformation",
                 "from-T1w_to-template_mode-image_xfm",
                 "from-bold_to-T1w_mode-image_desc-linear_xfm",
                 "from-bold_to-template_mode-image_xfm",
                 "blip-warp",
                 "desc-preproc_T1w",
                 "space-template_res-bold_desc-brain_T1w",
                 "space-template_desc-bold_mask",
                 "T1w-brain-template-funcreg"],
     "outputs": ["space-template_desc-brain_bold",
                 "space-template_desc-scout_bold",
                 "space-template_desc-head_bold"]}
    """

    # Apply motion correction, coreg, anat-to-template transforms on raw functional timeseries using ABCD-style registration
    # Ref: https://github.com/DCAN-Labs/DCAN-HCP/blob/master/fMRIVolume/scripts/OneStepResampling.sh#L168-L197

    # https://github.com/DCAN-Labs/DCAN-HCP/blob/master/fMRIVolume/scripts/DistortionCorrectionAndEPIToT1wReg_FLIRTBBRAndFreeSurferBBRbased.sh#L548
    # convertwarp --relout --rel -m ${WD}/fMRI2str.mat --ref=${T1wImage} --out=${WD}/fMRI2str.nii.gz
    convert_func_to_anat_linear_warp = pe.Node(interface=fsl.ConvertWarp(),
        name=f'convert_func_to_anat_linear_warp_{pipe_num}')
    
    convert_func_to_anat_linear_warp.inputs.out_relwarp = True
    convert_func_to_anat_linear_warp.inputs.relwarp = True
    
    if strat_pool.check_rpool('blip-warp'):
        node, out = strat_pool.get_data('from-bold_to-T1w_mode-image_desc-linear_xfm')
        wf.connect(node, out, convert_func_to_anat_linear_warp, 'postmat')

        node, out = strat_pool.get_data('blip-warp')
        wf.connect(node, out, convert_func_to_anat_linear_warp, 'warp1')
    else:
        node, out = strat_pool.get_data('from-bold_to-T1w_mode-image_desc-linear_xfm')
        wf.connect(node, out, convert_func_to_anat_linear_warp, 'premat')
    
        node, out = strat_pool.get_data('desc-preproc_T1w')
        wf.connect(node, out, convert_func_to_anat_linear_warp, 'reference')

    # https://github.com/DCAN-Labs/DCAN-HCP/blob/master/fMRIVolume/scripts/OneStepResampling.sh#L140
    # convertwarp --relout --rel --warp1=${fMRIToStructuralInput} --warp2=${StructuralToStandard} --ref=${WD}/${T1wImageFile}.${FinalfMRIResolution} --out=${OutputTransform}
    convert_func_to_standard_warp = pe.Node(interface=fsl.ConvertWarp(),
        name=f'convert_func_to_standard_warp_{pipe_num}')

    convert_func_to_standard_warp.inputs.out_relwarp = True
    convert_func_to_standard_warp.inputs.relwarp = True

    wf.connect(convert_func_to_anat_linear_warp, 'out_file', 
        convert_func_to_standard_warp, 'warp1')

    node, out = strat_pool.get_data('from-T1w_to-template_mode-image_xfm')
    wf.connect(node, out, convert_func_to_standard_warp, 'warp2')

    node, out = strat_pool.get_data('space-template_res-bold_desc-brain_T1w')
    wf.connect(node, out, convert_func_to_standard_warp, 'reference')

    # TODO add condition: if no gradient distortion
    # https://github.com/DCAN-Labs/DCAN-HCP/blob/master/fMRIVolume/GenericfMRIVolumeProcessingPipeline.sh#L283-L284
    # fslroi "$fMRIFolder"/"$NameOffMRI"_gdc "$fMRIFolder"/"$NameOffMRI"_gdc_warp 0 3
    extract_func_roi = pe.Node(interface=fsl.ExtractROI(),
        name=f'extract_func_roi_{pipe_num}')
    
    extract_func_roi.inputs.t_min = 0
    extract_func_roi.inputs.t_size = 3

    node, out = strat_pool.get_data('bold')
    wf.connect(node, out, extract_func_roi, 'in_file')

    # fslmaths "$fMRIFolder"/"$NameOffMRI"_gdc_warp -mul 0 "$fMRIFolder"/"$NameOffMRI"_gdc_warp
    multiply_func_roi_by_zero = pe.Node(interface=fsl.maths.MathsCommand(),
                                        name=f'multiply_func_roi_by_zero_{pipe_num}')

    multiply_func_roi_by_zero.inputs.args = '-mul 0'

    wf.connect(extract_func_roi, 'roi_file', 
        multiply_func_roi_by_zero, 'in_file')

    # https://github.com/DCAN-Labs/DCAN-HCP/blob/master/fMRIVolume/scripts/OneStepResampling.sh#L168-L193
    # fslsplit ${InputfMRI} ${WD}/prevols/vol -t
    split_func = pe.Node(interface=fsl.Split(),
        name=f'split_func_{pipe_num}')

    split_func.inputs.dimension = 't'

    node, out = strat_pool.get_data('bold')
    wf.connect(node, out, split_func, 'in_file')

    ### Loop starts! ###
    # convertwarp --relout --rel --ref=${WD}/prevols/vol${vnum}.nii.gz --warp1=${GradientDistortionField} --postmat=${MotionMatrixFolder}/${MotionMatrixPrefix}${vnum} --out=${MotionMatrixFolder}/${MotionMatrixPrefix}${vnum}_gdc_warp.nii.gz
    convert_motion_distortion_warp = pe.MapNode(interface=fsl.ConvertWarp(),
        name=f'convert_motion_distortion_warp_{pipe_num}',
        iterfield=['reference', 'postmat'])

    convert_motion_distortion_warp.inputs.out_relwarp = True
    convert_motion_distortion_warp.inputs.relwarp = True

    wf.connect(multiply_func_roi_by_zero, 'out_file', 
        convert_motion_distortion_warp, 'warp1')

    wf.connect(split_func, 'out_files', 
        convert_motion_distortion_warp, 'reference')

    node, out = strat_pool.get_data('coordinate-transformation')
    wf.connect(node, out, convert_motion_distortion_warp, 'postmat')
    
    # convertwarp --relout --rel --ref=${WD}/${T1wImageFile}.${FinalfMRIResolution} --warp1=${MotionMatrixFolder}/${MotionMatrixPrefix}${vnum}_gdc_warp.nii.gz --warp2=${OutputTransform} --out=${MotionMatrixFolder}/${MotionMatrixPrefix}${vnum}_all_warp.nii.gz
    convert_registration_warp = pe.MapNode(interface=fsl.ConvertWarp(),
        name=f'convert_registration_warp_{pipe_num}',
        iterfield=['warp1'])

    convert_registration_warp.inputs.out_relwarp = True
    convert_registration_warp.inputs.relwarp = True

    node, out = strat_pool.get_data('space-template_res-bold_desc-brain_T1w')
    wf.connect(node, out, convert_registration_warp, 'reference')

    wf.connect(convert_motion_distortion_warp, 'out_file', 
        convert_registration_warp, 'warp1')

    wf.connect(convert_func_to_standard_warp, 'out_file',
        convert_registration_warp, 'warp2')

    # fslmaths ${WD}/prevols/vol${vnum}.nii.gz -mul 0 -add 1 ${WD}/prevols/vol${vnum}_mask.nii.gz
    generate_vol_mask = pe.MapNode(interface=fsl.maths.MathsCommand(),
                        name=f'generate_mask_{pipe_num}',
                        iterfield=['in_file'])

    generate_vol_mask.inputs.args = '-mul 0 -add 1'

    wf.connect(split_func, 'out_files',
        generate_vol_mask, 'in_file')

    # applywarp --rel --interp=spline --in=${WD}/prevols/vol${vnum}.nii.gz --warp=${MotionMatrixFolder}/${MotionMatrixPrefix}${vnum}_all_warp.nii.gz --ref=${WD}/${T1wImageFile}.${FinalfMRIResolution} --out=${WD}/postvols/vol${vnum}.nii.gz
    applywarp_func_to_standard = pe.MapNode(interface=fsl.ApplyWarp(),
                                    name=f'applywarp_func_to_standard_{pipe_num}',
                                    iterfield=['in_file', 'field_file'])

    applywarp_func_to_standard.inputs.relwarp = True
    applywarp_func_to_standard.inputs.interp = 'spline'

    wf.connect(split_func, 'out_files',
        applywarp_func_to_standard, 'in_file')
    
    wf.connect(convert_registration_warp, 'out_file',
        applywarp_func_to_standard, 'field_file')

    node, out = strat_pool.get_data('space-template_res-bold_desc-brain_T1w')
    wf.connect(node, out,
        applywarp_func_to_standard, 'ref_file')

    # applywarp --rel --interp=nn --in=${WD}/prevols/vol${vnum}_mask.nii.gz --warp=${MotionMatrixFolder}/${MotionMatrixPrefix}${vnum}_all_warp.nii.gz --ref=${WD}/${T1wImageFile}.${FinalfMRIResolution} --out=${WD}/postvols/vol${vnum}_mask.nii.gz
    applywarp_func_mask_to_standard = pe.MapNode(interface=fsl.ApplyWarp(),
                                    name=f'applywarp_func_mask_to_standard_{pipe_num}',
                                    iterfield=['in_file', 'field_file'])

    applywarp_func_mask_to_standard.inputs.relwarp = True
    applywarp_func_mask_to_standard.inputs.interp = 'nn'

    wf.connect(generate_vol_mask, 'out_file',
        applywarp_func_mask_to_standard, 'in_file')
    
    wf.connect(convert_registration_warp, 'out_file',
        applywarp_func_mask_to_standard, 'field_file')

    node, out = strat_pool.get_data('space-template_res-bold_desc-brain_T1w')
    wf.connect(node, out,
        applywarp_func_mask_to_standard, 'ref_file')

    ### Loop ends! ###

    # fslmerge -tr ${OutputfMRI} $FrameMergeSTRING $TR_vol
    merge_func_to_standard = pe.Node(interface=fslMerge(),
                                     name=f'merge_func_to_standard_{pipe_num}')

    merge_func_to_standard.inputs.dimension = 't'

    wf.connect(applywarp_func_to_standard, 'out_file',
        merge_func_to_standard, 'in_files')

    # fslmerge -tr ${OutputfMRI}_mask $FrameMergeSTRINGII $TR_vol
    merge_func_mask_to_standard = pe.Node(interface=fslMerge(),
                                          name='merge_func_mask_to_'
                                               f'standard_{pipe_num}')

    merge_func_mask_to_standard.inputs.dimension = 't'

    wf.connect(applywarp_func_mask_to_standard, 'out_file',
        merge_func_mask_to_standard, 'in_files')

    # fslmaths ${OutputfMRI}_mask -Tmin ${OutputfMRI}_mask
    find_min_mask = pe.Node(interface=fsl.maths.MathsCommand(),
                        name=f'find_min_mask_{pipe_num}')

    find_min_mask.inputs.args = '-Tmin'

    wf.connect(merge_func_mask_to_standard, 'merged_file',
        find_min_mask, 'in_file')

    # Combine transformations: gradient non-linearity distortion + fMRI_dc to standard
    # convertwarp --relout --rel --ref=${WD}/${T1wImageFile}.${FinalfMRIResolution} --warp1=${GradientDistortionField} --warp2=${OutputTransform} --out=${WD}/Scout_gdc_MNI_warp.nii.gz
    convert_dc_warp = pe.Node(interface=fsl.ConvertWarp(),
        name=f'convert_dc_warp_{pipe_num}')

    convert_dc_warp.inputs.out_relwarp = True
    convert_dc_warp.inputs.relwarp = True

    node, out = strat_pool.get_data('space-template_res-bold_desc-brain_T1w')
    wf.connect(node, out, convert_dc_warp, 'reference')

    wf.connect(multiply_func_roi_by_zero, 'out_file',
        convert_dc_warp, 'warp1')

    wf.connect(convert_func_to_standard_warp, 'out_file',
        convert_dc_warp, 'warp2')

    # applywarp --rel --interp=spline --in=${ScoutInput} -w ${WD}/Scout_gdc_MNI_warp.nii.gz -r ${WD}/${T1wImageFile}.${FinalfMRIResolution} -o ${ScoutOutput}
    applywarp_scout = pe.Node(interface=fsl.ApplyWarp(),
        name=f'applywarp_scout_input_{pipe_num}')

    applywarp_scout.inputs.relwarp = True
    applywarp_scout.inputs.interp = 'spline'

    node, out = strat_pool.get_data('motion-basefile')
    wf.connect(node, out, applywarp_scout, 'in_file')

    node, out = strat_pool.get_data('space-template_res-bold_desc-brain_T1w')
    wf.connect(node, out, applywarp_scout, 'ref_file')

    wf.connect(convert_dc_warp, 'out_file', applywarp_scout, 'field_file')

    # https://github.com/DCAN-Labs/DCAN-HCP/blob/master/fMRIVolume/scripts/IntensityNormalization.sh#L124-L127
    # fslmaths ${InputfMRI} -mas ${BrainMask} -mas ${InputfMRI}_mask -thr 0 -ing 10000 ${OutputfMRI} -odt float
    merge_func_mask = pe.Node(util.Merge(2),
        name=f'merge_func_mask_{pipe_num}')

    node, out = strat_pool.get_data('space-template_desc-bold_mask')
    wf.connect(node, out, merge_func_mask, 'in1')

    wf.connect(find_min_mask, 'out_file', merge_func_mask, 'in2')

    extract_func_brain = pe.Node(interface=fsl.MultiImageMaths(),
                        name=f'extract_func_brain_{pipe_num}')

    extract_func_brain.inputs.op_string = '-mas %s -mas %s -thr 0 -ing 10000'
    extract_func_brain.inputs.output_datatype = 'float'

    wf.connect(merge_func_to_standard, 'merged_file',
        extract_func_brain, 'in_file')

    wf.connect(merge_func_mask, 'out',
        extract_func_brain, 'operand_files')

    # fslmaths ${ScoutInput} -mas ${BrainMask} -mas ${InputfMRI}_mask -thr 0 -ing 10000 ${ScoutOutput} -odt float
    extract_scout_brain = pe.Node(interface=fsl.MultiImageMaths(),
        name=f'extract_scout_brain_{pipe_num}')

    extract_scout_brain.inputs.op_string = '-mas %s -mas %s -thr 0 -ing 10000'
    extract_scout_brain.inputs.output_datatype = 'float'

    wf.connect(applywarp_scout, 'out_file',
        extract_scout_brain, 'in_file')

    wf.connect(merge_func_mask, 'out',
        extract_scout_brain, 'operand_files')

    outputs = {
        'space-template_desc-brain_bold': (extract_func_brain, 'out_file'),
        'space-template_desc-scout_bold': (extract_scout_brain, 'out_file'),
        'space-template_desc-head_bold': (merge_func_to_standard, 'merged_file')
    }

    return (wf, outputs)


def warp_timeseries_to_T1template_dcan_nhp(wf, cfg, strat_pool, pipe_num, opt=None):
    """
    {"name": "transform_timeseries_to_T1template_dcan_nhp",
     "config": ["registration_workflows", "functional_registration",
                "func_registration_to_template"],
     "switch": ["run"],
     "option_key": ["apply_transform", "using"],
     "option_val": "dcan_nhp",
     "inputs": [(["desc-reorient_bold", "bold"],
                 "coordinate-transformation",
                 "from-T1w_to-template_mode-image_warp",
                 "from-bold_to-T1w_mode-image_desc-linear_warp",
                 "space-template_desc-head_T1w",
                 "space-template_desc-T1w_mask",
                 "space-template_desc-T1wT2w_biasfield")],
     "outputs": ["space-template_desc-brain_bold",
                 "space-template_desc-bold_mask"]}
    """

    # Apply motion correction, coreg, anat-to-template transforms on raw functional timeseries 
    # Ref: https://github.com/DCAN-Labs/dcan-macaque-pipeline/blob/master/fMRIVolume/scripts/OneStepResampling.sh   
   
    # https://github.com/DCAN-Labs/dcan-macaque-pipeline/blob/master/fMRIVolume/scripts/OneStepResampling.sh#L131
    # ${FSLDIR}/bin/flirt -interp spline -in ${T1wImage} -ref ${T1wImage} -applyisoxfm $FinalfMRIResolution -out ${WD}/${T1wImageFile}.${FinalfMRIResolution}
    anat_resample = pe.Node(interface=fsl.FLIRT(),
                            name=f'anat_resample_func_res_{pipe_num}'
                            )
    anat_resample.inputs.apply_isoxfm = float(cfg.registration_workflows['functional_registration']['func_registration_to_template']['output_resolution']['func_preproc_outputs'].replace("mm", ""))
    anat_resample.inputs.interp = 'spline'

    node, out = strat_pool.get_data('space-template_desc-head_T1w')
    wf.connect(node, out, anat_resample, 'in_file')
    wf.connect(node, out, anat_resample, 'reference')

    # ${FSLDIR}/bin/applywarp --rel --interp=spline -i ${T1wImage} -r ${ResampRefIm} --premat=$FSLDIR/etc/flirtsch/ident.mat -o ${WD}/${T1wImageFile}.${FinalfMRIResolution}
    applywarp_anat_res = pe.Node(interface=fsl.ApplyWarp(),
                                name=f'anat_func_res_{pipe_num}')

    applywarp_anat_res.inputs.relwarp = True
    applywarp_anat_res.inputs.interp = 'spline'
    applywarp_anat_res.inputs.premat = cfg.registration_workflows['anatomical_registration']['registration']['FSL-FNIRT']['identity_matrix']

    node, out = strat_pool.get_data('space-template_desc-head_T1w')  
    wf.connect(node, out, applywarp_anat_res, 'in_file')
    wf.connect(anat_resample, 'out_file', applywarp_anat_res, 'ref_file')

    # https://github.com/DCAN-Labs/dcan-macaque-pipeline/blob/master/fMRIVolume/scripts/OneStepResampling.sh#L136-L138
    # Create brain masks in this space (changing resolution)
    # ${FSLDIR}/bin/applywarp --rel --interp=nn -i ${FreeSurferBrainMask}.nii.gz -r ${WD}/${T1wImageFile}.${FinalfMRIResolution} --premat=$FSLDIR/etc/flirtsch/ident.mat -o ${WD}/${FreeSurferBrainMaskFile}.${FinalfMRIResolution}.nii.gz
    applywarp_anat_mask_res = pe.Node(interface=fsl.ApplyWarp(),
                                name=f'anat_mask_func_res_{pipe_num}')
    applywarp_anat_mask_res.inputs.relwarp = True
    applywarp_anat_mask_res.inputs.interp = 'nn'
    applywarp_anat_mask_res.inputs.premat = cfg.registration_workflows['anatomical_registration']['registration']['FSL-FNIRT']['identity_matrix']

    node, out = strat_pool.get_data('space-template_desc-T1w_mask')
    wf.connect(node, out, applywarp_anat_mask_res, 'in_file')
    wf.connect(applywarp_anat_res, 'out_file', applywarp_anat_mask_res, 'ref_file')
    
    # ${FSLDIR}/bin/fslmaths ${WD}/${T1wImageFile}.${FinalfMRIResolution} -mas ${WD}/${FreeSurferBrainMaskFile}.${FinalfMRIResolution}.nii.gz ${WD}/${FreeSurferBrainMaskFile}.${FinalfMRIResolution}.nii.gz
    T1_brain_res = pe.Node(interface=fsl.MultiImageMaths(),
                                  name=f't1_brain_func_res_{pipe_num}')
    T1_brain_res.inputs.op_string = "-mas %s "

    wf.connect(applywarp_anat_res, 'out_file', T1_brain_res, 'in_file')
    wf.connect(applywarp_anat_mask_res, 'out_file', T1_brain_res, 'operand_files')

    # Create versions of the biasfield (changing resolution)
    # ${FSLDIR}/bin/applywarp --rel --interp=spline -i ${BiasField} -r ${WD}/${FreeSurferBrainMaskFile}.${FinalfMRIResolution}.nii.gz --premat=$FSLDIR/etc/flirtsch/ident.mat -o ${WD}/${BiasFieldFile}.${FinalfMRIResolution}
    applywarp_bias_field_res = pe.Node(interface=fsl.ApplyWarp(),
                                name=f'biasfiled_func_res_{pipe_num}')
    applywarp_bias_field_res.inputs.relwarp = True
    applywarp_bias_field_res.inputs.interp = 'spline'
    applywarp_bias_field_res.inputs.premat = cfg.registration_workflows['anatomical_registration']['registration']['FSL-FNIRT']['identity_matrix']

    node, out = strat_pool.get_data('space-template_desc-T1wT2w_biasfield')
    wf.connect(node, out, applywarp_bias_field_res, 'in_file')
    wf.connect(T1_brain_res, 'out_file', applywarp_bias_field_res, 'ref_file')
    
    # ${FSLDIR}/bin/fslmaths ${WD}/${BiasFieldFile}.${FinalfMRIResolution} -thr 0.1 ${WD}/${BiasFieldFile}.${FinalfMRIResolution}
    biasfield_thr = pe.Node(interface=fsl.MultiImageMaths(),
                                  name=f'biasfiedl_thr_{pipe_num}')
    biasfield_thr.inputs.op_string = "-thr 0.1"

    wf.connect(applywarp_bias_field_res, 'out_file', biasfield_thr, 'in_file')

    # https://github.com/DCAN-Labs/dcan-macaque-pipeline/blob/master/fMRIVolume/scripts/OneStepResampling.sh#L144-L146
    # convertwarp --relout --rel --warp1=${fMRIToStructuralInput} --warp2=${StructuralToStandard} --ref=${WD}/${T1wImageFile}.${FinalfMRIResolution} --out=${OutputTransform}
    convert_func_to_standard_warp = pe.Node(interface=fsl.ConvertWarp(),
        name=f'convert_func_to_standard_warp_{pipe_num}')

    convert_func_to_standard_warp.inputs.out_relwarp = True
    convert_func_to_standard_warp.inputs.relwarp = True
    
    node, out = strat_pool.get_data('from-bold_to-T1w_mode-image_desc-linear_warp')
    wf.connect(node, out, convert_func_to_standard_warp, 'warp1')

    node, out = strat_pool.get_data('from-T1w_to-template_mode-image_warp')
    wf.connect(node, out, convert_func_to_standard_warp, 'warp2')

    wf.connect(applywarp_anat_res, 'out_file', convert_func_to_standard_warp, 'reference')

    # https://github.com/DCAN-Labs/dcan-macaque-pipeline/blob/master/fMRIVolume/GenericfMRIVolumeProcessingPipeline.sh#L157-L158
    # fslroi "$fMRIFolder"/"$NameOffMRI"_gdc "$fMRIFolder"/"$NameOffMRI"_gdc_warp 0 3
    extract_func_roi = pe.Node(interface=fsl.ExtractROI(),
        name=f'extract_func_roi_{pipe_num}')
    
    extract_func_roi.inputs.t_min = 0
    extract_func_roi.inputs.t_size = 3

    node, out = strat_pool.get_data(['desc-reorient_bold', 'bold'])
    wf.connect(node, out, extract_func_roi, 'in_file')

    # fslmaths "$fMRIFolder"/"$NameOffMRI"_gdc_warp -mul 0 "$fMRIFolder"/"$NameOffMRI"_gdc_warp
    multiply_func_roi_by_zero = pe.Node(interface=fsl.maths.MathsCommand(),
                                        name=f'multiply_func_roi_by_zero_{pipe_num}')

    multiply_func_roi_by_zero.inputs.args = '-mul 0'

    wf.connect(extract_func_roi, 'roi_file', 
        multiply_func_roi_by_zero, 'in_file')

    # https://github.com/DCAN-Labs/dcan-macaque-pipeline/blob/master/fMRIVolume/scripts/OneStepResampling.sh#L173
    # fslsplit ${InputfMRI} ${WD}/prevols/vol -t
    split_func = pe.Node(interface=fsl.Split(),
        name=f'split_func_{pipe_num}')

    split_func.inputs.dimension = 't'

    node, out = strat_pool.get_data(['desc-reorient_bold', 'bold'])
    wf.connect(node, out, split_func, 'in_file')

    ### Loop starts! ###
    # convertwarp --relout --rel --ref=${WD}/prevols/vol${vnum}.nii.gz --warp1=${GradientDistortionField} --postmat=${MotionMatrixFolder}/${MotionMatrixPrefix}${vnum} --out=${MotionMatrixFolder}/${MotionMatrixPrefix}${vnum}_gdc_warp.nii.gz
    convert_motion_distortion_warp = pe.MapNode(interface=fsl.ConvertWarp(),
        name=f'convert_motion_distortion_warp_{pipe_num}',
        iterfield=['reference', 'postmat'])

    convert_motion_distortion_warp.inputs.out_relwarp = True
    convert_motion_distortion_warp.inputs.relwarp = True

    wf.connect(multiply_func_roi_by_zero, 'out_file', 
        convert_motion_distortion_warp, 'warp1')

    wf.connect(split_func, 'out_files', 
        convert_motion_distortion_warp, 'reference')

    node, out = strat_pool.get_data('coordinate-transformation')
    wf.connect(node, out, convert_motion_distortion_warp, 'postmat')
    
    # convertwarp --relout --rel --ref=${WD}/${T1wImageFile}.${FinalfMRIResolution} --warp1=${MotionMatrixFolder}/${MotionMatrixPrefix}${vnum}_gdc_warp.nii.gz --warp2=${OutputTransform} --out=${MotionMatrixFolder}/${MotionMatrixPrefix}${vnum}_all_warp.nii.gz
    convert_registration_warp = pe.MapNode(interface=fsl.ConvertWarp(),
        name=f'convert_registration_warp_{pipe_num}',
        iterfield=['warp1'])

    convert_registration_warp.inputs.out_relwarp = True
    convert_registration_warp.inputs.relwarp = True

    wf.connect(applywarp_anat_res, 'out_file', convert_registration_warp, 'reference')

    wf.connect(convert_motion_distortion_warp, 'out_file', 
        convert_registration_warp, 'warp1')

    wf.connect(convert_func_to_standard_warp, 'out_file',
        convert_registration_warp, 'warp2')

    # fslmaths ${WD}/prevols/vol${vnum}.nii.gz -mul 0 -add 1 ${WD}/prevols/vol${vnum}_mask.nii.gz
    generate_vol_mask = pe.MapNode(interface=fsl.maths.MathsCommand(),
                        name=f'generate_mask_{pipe_num}',
                        iterfield=['in_file'])

    generate_vol_mask.inputs.args = '-mul 0 -add 1'

    wf.connect(split_func, 'out_files',
        generate_vol_mask, 'in_file')

    # applywarp --rel --interp=spline --in=${WD}/prevols/vol${vnum}.nii.gz --warp=${MotionMatrixFolder}/${MotionMatrixPrefix}${vnum}_all_warp.nii.gz --ref=${WD}/${T1wImageFile}.${FinalfMRIResolution} --out=${WD}/postvols/vol${vnum}.nii.gz
    applywarp_func_to_standard = pe.MapNode(interface=fsl.ApplyWarp(),
                                    name=f'applywarp_func_to_standard_{pipe_num}',
                                    iterfield=['in_file', 'field_file'])

    applywarp_func_to_standard.inputs.relwarp = True
    applywarp_func_to_standard.inputs.interp = 'spline'

    wf.connect(split_func, 'out_files',
        applywarp_func_to_standard, 'in_file')
    
    wf.connect(convert_registration_warp, 'out_file',
        applywarp_func_to_standard, 'field_file')

    wf.connect(applywarp_anat_res, 'out_file', 
        applywarp_func_to_standard, 'ref_file')

    # applywarp --rel --interp=nn --in=${WD}/prevols/vol${vnum}_mask.nii.gz --warp=${MotionMatrixFolder}/${MotionMatrixPrefix}${vnum}_all_warp.nii.gz --ref=${WD}/${T1wImageFile}.${FinalfMRIResolution} --out=${WD}/postvols/vol${vnum}_mask.nii.gz
    applywarp_func_mask_to_standard = pe.MapNode(interface=fsl.ApplyWarp(),
                                    name=f'applywarp_func_mask_to_standard_{pipe_num}',
                                    iterfield=['in_file', 'field_file'])

    applywarp_func_mask_to_standard.inputs.relwarp = True
    applywarp_func_mask_to_standard.inputs.interp = 'nn'

    wf.connect(generate_vol_mask, 'out_file',
        applywarp_func_mask_to_standard, 'in_file')
    
    wf.connect(convert_registration_warp, 'out_file',
        applywarp_func_mask_to_standard, 'field_file')

    wf.connect(applywarp_anat_res, 'out_file',
        applywarp_func_mask_to_standard, 'ref_file')

    ### Loop ends! ###

    # fslmerge -tr ${OutputfMRI} $FrameMergeSTRING $TR_vol
    merge_func_to_standard = pe.Node(interface=fslMerge(),
                                     name=f'merge_func_to_standard_{pipe_num}')

    merge_func_to_standard.inputs.dimension = 't'

    wf.connect(applywarp_func_to_standard, 'out_file',
        merge_func_to_standard, 'in_files')

    # fslmerge -tr ${OutputfMRI}_mask $FrameMergeSTRINGII $TR_vol
    merge_func_mask_to_standard = pe.Node(interface=fslMerge(),
                                          name='merge_func_mask_to_'
                                               f'standard_{pipe_num}')

    merge_func_mask_to_standard.inputs.dimension = 't'

    wf.connect(applywarp_func_mask_to_standard, 'out_file',
        merge_func_mask_to_standard, 'in_files')

    # fslmaths ${OutputfMRI}_mask -Tmin ${OutputfMRI}_mask
    find_min_mask = pe.Node(interface=fsl.maths.MathsCommand(),
        name=f'find_min_mask_{pipe_num}')

    find_min_mask.inputs.args = '-Tmin'

    wf.connect(merge_func_mask_to_standard, 'merged_file',
        find_min_mask, 'in_file')

    # https://github.com/DCAN-Labs/dcan-macaque-pipeline/blob/master/fMRIVolume/scripts/IntensityNormalization.sh#L113-L119
    # fslmaths ${InputfMRI} -div ${BiasField} $jacobiancom -mas ${BrainMask} -mas ${InputfMRI}_mask -ing 10000 ${OutputfMRI} -odt float

    merge_func_mask = pe.Node(util.Merge(3), 
                                name=f'merge_operand_files_{pipe_num}')

    wf.connect(biasfield_thr, 'out_file', merge_func_mask, 'in1')

    wf.connect(applywarp_anat_mask_res, 'out_file', merge_func_mask, 'in2')

    wf.connect(find_min_mask, 'out_file', merge_func_mask, 'in3')
    

    extract_func_brain = pe.Node(interface=fsl.MultiImageMaths(),
                        name=f'extract_func_brain_{pipe_num}')

    extract_func_brain.inputs.op_string = '-div %s -mas %s -mas %s -ing 10000'
    extract_func_brain.inputs.output_datatype = 'float'

    wf.connect(merge_func_to_standard, 'merged_file',
        extract_func_brain, 'in_file')

    wf.connect(merge_func_mask, 'out',
        extract_func_brain, 'operand_files')

    func_mask_final = pe.Node(interface=fsl.MultiImageMaths(),
                                name=f'func_mask_final_{pipe_num}')
    func_mask_final.inputs.op_string = "-mas %s "

    wf.connect(applywarp_anat_mask_res, 'out_file', func_mask_final, 'in_file')

    wf.connect(find_min_mask, 'out_file', func_mask_final, 'operand_files')

    outputs = {
        'space-template_desc-brain_bold': (extract_func_brain, 'out_file'),
        'space-template_desc-bold_mask': (func_mask_final, 'out_file')
    }

    return (wf, outputs)


def single_step_resample_timeseries_to_T1template(wf, cfg, strat_pool, pipe_num, opt=None):
    """
    {"name": "single_step_resample_timeseries_to_T1template",
     "config": ["registration_workflows", "functional_registration",
                "func_registration_to_template"],
     "switch": ["run"],
     "option_key": ["apply_transform", "using"],
     "option_val": "single_step_resampling",
     "inputs": [(["desc-reginput_bold", "desc-mean_bold"],
                 "desc-stc_bold",
                 "motion-basefile",
                 "space-bold_desc-brain_mask",
                 "coordinate-transformation",
                 "from-T1w_to-template_mode-image_xfm",
                 "from-bold_to-T1w_mode-image_desc-linear_xfm",
                 "from-bold_to-template_mode-image_xfm",
                 "T1w",
                 "desc-brain_T1w",
                 "T1w-brain-template-funcreg")],
     "outputs": ["space-template_desc-preproc_bold",
                 "space-template_desc-brain_bold"]}
    """

    # Apply motion correction, coreg, anat-to-template transforms on raw functional timeseries based on fMRIPrep pipeline
    # Ref: https://github.com/nipreps/fmriprep/blob/master/fmriprep/workflows/bold/resampling.py#L159-L419

    bbr2itk = pe.Node(util.Function(input_names=['reference_file',
                                                 'source_file',
                                                 'transform_file'],
                                    output_names=['itk_transform'],
                                    function=run_c3d),
                      name=f'convert_bbr2itk_{pipe_num}')

    if cfg.registration_workflows['functional_registration'][
            'coregistration']['boundary_based_registration'][
            'reference'] == 'whole-head':
        node, out = strat_pool.get_data('T1w')
        wf.connect(node, out, bbr2itk, 'reference_file')

    elif cfg.registration_workflows['functional_registration'][
            'coregistration']['boundary_based_registration'][
            'reference'] == 'brain':
        node, out = strat_pool.get_data('desc-brain_T1w')
        wf.connect(node, out, bbr2itk, 'reference_file')

    node, out = strat_pool.get_data(['desc-reginput_bold', 'desc-mean_bold'])
    wf.connect(node, out, bbr2itk, 'source_file')

    node, out = strat_pool.get_data('from-bold_to-T1w_mode-image_desc-linear_xfm')
    wf.connect(node, out, bbr2itk, 'transform_file')

    split_func = pe.Node(interface=fsl.Split(),
        name=f'split_func_{pipe_num}')

    split_func.inputs.dimension = 't'

    node, out = strat_pool.get_data('desc-stc_bold')
    wf.connect(node, out, split_func, 'in_file')

    ### Loop starts! ###
    motionxfm2itk = pe.MapNode(util.Function(
        input_names=['reference_file',
                     'source_file',
                     'transform_file'],
        output_names=['itk_transform'],
        function=run_c3d),
        name=f'convert_motionxfm2itk_{pipe_num}',
        iterfield=['transform_file'])

    node, out = strat_pool.get_data('motion-basefile')
    wf.connect(node, out, motionxfm2itk, 'reference_file')
    wf.connect(node, out, motionxfm2itk, 'source_file')

    node, out = strat_pool.get_data('coordinate-transformation')
    wf.connect(node, out, motionxfm2itk, 'transform_file')

    collectxfm = pe.MapNode(util.Merge(4),
                            name=f'collectxfm_func_to_standard_{pipe_num}',
                            iterfield=['in4'])

    node, out = strat_pool.get_data('from-T1w_to-template_mode-image_xfm')
    wf.connect(node, out, collectxfm, 'in1')

    wf.connect(bbr2itk, 'itk_transform',
               collectxfm, 'in2')

    collectxfm.inputs.in3 = 'identity'

    wf.connect(motionxfm2itk, 'itk_transform',
               collectxfm, 'in4')

    applyxfm_func_to_standard = pe.MapNode(interface=ants.ApplyTransforms(),
                                           name=f'applyxfm_func_to_standard_{pipe_num}',
                                           iterfield=['input_image', 'transforms'])

    applyxfm_func_to_standard.inputs.float = True
    applyxfm_func_to_standard.inputs.interpolation = 'LanczosWindowedSinc'

    wf.connect(split_func, 'out_files',
               applyxfm_func_to_standard, 'input_image')

    node, out = strat_pool.get_data('T1w-brain-template-funcreg')
    wf.connect(node, out, applyxfm_func_to_standard, 'reference_image')

    wf.connect(collectxfm, 'out',
               applyxfm_func_to_standard, 'transforms')

    ### Loop ends! ###

    merge_func_to_standard = pe.Node(interface=fslMerge(),
                                     name=f'merge_func_to_standard_{pipe_num}')

    merge_func_to_standard.inputs.dimension = 't'

    wf.connect(applyxfm_func_to_standard, 'output_image',
        merge_func_to_standard, 'in_files')

    applyxfm_func_mask_to_standard = pe.Node(interface=ants.ApplyTransforms(),
                                             name=f'applyxfm_func_mask_to_standard_{pipe_num}')

    applyxfm_func_mask_to_standard.inputs.interpolation = 'MultiLabel'

    node, out = strat_pool.get_data('space-bold_desc-brain_mask')
    wf.connect(node, out, applyxfm_func_mask_to_standard, 'input_image')

    node, out = strat_pool.get_data('T1w-brain-template-funcreg')
    wf.connect(node, out, applyxfm_func_mask_to_standard, 'reference_image')

    collectxfm_mask = pe.Node(util.Merge(2),
                              name=f'collectxfm_func_mask_to_standard_{pipe_num}')

    node, out = strat_pool.get_data('from-T1w_to-template_mode-image_xfm')
    wf.connect(node, out, collectxfm_mask, 'in1')

    wf.connect(bbr2itk, 'itk_transform',
        collectxfm_mask, 'in2')

    wf.connect(collectxfm_mask, 'out',
        applyxfm_func_mask_to_standard, 'transforms')

    apply_mask = pe.Node(interface=fsl.maths.ApplyMask(),
                         name=f'get_func_brain_to_standard_{pipe_num}')

    wf.connect(merge_func_to_standard, 'merged_file',
        apply_mask, 'in_file')

    wf.connect(applyxfm_func_mask_to_standard, 'output_image', 
        apply_mask, 'mask_file')

    outputs = {
        'space-template_desc-preproc_bold': (merge_func_to_standard, 'merged_file'),
        'space-template_desc-brain_bold': (apply_mask, 'out_file')
    }

    return (wf, outputs)


def warp_bold_mean_to_T1template(wf, cfg, strat_pool, pipe_num, opt=None):
    '''
    Node Block:
    {"name": "transform_bold_mean_to_T1template",
     "config": "None",
     "switch": [["registration_workflows", "functional_registration",
                "func_registration_to_template", "run"],
                ["functional_preproc", "generate_func_mean", "run"]],
     "option_key": "None",
     "option_val": "None",
     "inputs": [("desc-mean_bold",
                 "from-bold_to-template_mode-image_xfm"),
                "T1w-brain-template-funcreg"],
     "outputs": {
         "space-template_desc-mean_bold": {
             "Description": "Single-volume mean of the BOLD time-series "
                            "transformed to template space.",
             "Template": "T1w-brain-template-funcreg"}}
    }
    '''

    xfm_prov = strat_pool.get_cpac_provenance(
        'from-bold_to-template_mode-image_xfm')
    reg_tool = check_prov_for_regtool(xfm_prov)

    num_cpus = cfg.pipeline_setup['system_config'][
        'max_cores_per_participant']

    num_ants_cores = cfg.pipeline_setup['system_config']['num_ants_threads']

    apply_xfm = apply_transform(f'warp_bold_mask_to_T1template_{pipe_num}',
                                reg_tool, time_series=False,
                                num_cpus=num_cpus,
                                num_ants_cores=num_ants_cores)

    if reg_tool == 'ants':
        apply_xfm.inputs.inputspec.interpolation = cfg.registration_workflows[
            'functional_registration']['func_registration_to_template'][
            'ANTs_pipelines']['interpolation']
    elif reg_tool == 'fsl':
        apply_xfm.inputs.inputspec.interpolation = cfg.registration_workflows[
            'functional_registration']['func_registration_to_template'][
            'FNIRT_pipelines']['interpolation']

    node, out = strat_pool.get_data("desc-mean_bold")
    wf.connect(node, out, apply_xfm, 'inputspec.input_image')

    node, out = strat_pool.get_data("T1w-brain-template-funcreg")
    wf.connect(node, out, apply_xfm, 'inputspec.reference')

    node, out = strat_pool.get_data("from-bold_to-template_mode-image_xfm")
    wf.connect(node, out, apply_xfm, 'inputspec.transform')

    outputs = {
        'space-template_desc-mean_bold':
            (apply_xfm, 'outputspec.output_image')
    }

    return (wf, outputs)


def warp_bold_mask_to_T1template(wf, cfg, strat_pool, pipe_num, opt=None):
    '''
    Node Block:
    {"name": "transform_bold_mask_to_T1template",
     "config": "None",
     "switch": [["registration_workflows", "functional_registration",
                 "func_registration_to_template", "run"],
                ["registration_workflows", "anatomical_registration", "run"]],
     "option_key": ["registration_workflows", "functional_registration",
                    "func_registration_to_template", "apply_transform",
                    "using"],
     "option_val": "default",
     "inputs": [("space-bold_desc-brain_mask",
                 "from-bold_to-template_mode-image_xfm"),
                "T1w-brain-template-funcreg"],
     "outputs": ["space-template_desc-bold_mask"]}
    '''

    xfm_prov = strat_pool.get_cpac_provenance(
        'from-bold_to-template_mode-image_xfm')
    reg_tool = check_prov_for_regtool(xfm_prov)

    num_cpus = cfg.pipeline_setup['system_config'][
        'max_cores_per_participant']

    num_ants_cores = cfg.pipeline_setup['system_config']['num_ants_threads']

    apply_xfm = apply_transform(f'warp_bold_mask_to_T1template_{pipe_num}',
                                reg_tool, time_series=False,
                                num_cpus=num_cpus,
                                num_ants_cores=num_ants_cores)

    apply_xfm.inputs.inputspec.interpolation = "NearestNeighbor"

    node, out = strat_pool.get_data("space-bold_desc-brain_mask")
    wf.connect(node, out, apply_xfm, 'inputspec.input_image')

    node, out = strat_pool.get_data("T1w-brain-template-funcreg")
    wf.connect(node, out, apply_xfm, 'inputspec.reference')

    node, out = strat_pool.get_data("from-bold_to-template_mode-image_xfm")
    wf.connect(node, out, apply_xfm, 'inputspec.transform')

    outputs = {
        'space-template_desc-bold_mask':
            (apply_xfm, 'outputspec.output_image')
    }

    return (wf, outputs)


def warp_deriv_mask_to_T1template(wf, cfg, strat_pool, pipe_num, opt=None):
    '''Transform the BOLD mask to template space and to the resolution set for
    the derivative outputs.

    Node Block:
    {"name": "transform_deriv_mask_to_T1template",
     "config": "None",
     "switch": [["registration_workflows", "functional_registration",
                "func_registration_to_template", "run"],
                ["registration_workflows", "anatomical_registration", "run"]],
     "option_key": ["registration_workflows", "functional_registration",
                    "func_registration_to_template", "apply_transform", 
                    "using"],
     "option_val": "default",
     "inputs": [("space-bold_desc-brain_mask",
                 "from-bold_to-template_mode-image_xfm"),
                "T1w-brain-template-deriv"],
     "outputs": ["space-template_res-derivative_desc-bold_mask"]}
    '''

    xfm_prov = strat_pool.get_cpac_provenance(
        'from-bold_to-template_mode-image_xfm')
    reg_tool = check_prov_for_regtool(xfm_prov)

    num_cpus = cfg.pipeline_setup['system_config'][
        'max_cores_per_participant']

    num_ants_cores = cfg.pipeline_setup['system_config']['num_ants_threads']

    apply_xfm = apply_transform(f'warp_deriv_mask_to_T1template_{pipe_num}',
                                reg_tool, time_series=False,
                                num_cpus=num_cpus,
                                num_ants_cores=num_ants_cores)

    apply_xfm.inputs.inputspec.interpolation = "NearestNeighbor"

    node, out = strat_pool.get_data("space-bold_desc-brain_mask")
    wf.connect(node, out, apply_xfm, 'inputspec.input_image')

    node, out = strat_pool.get_data("T1w-brain-template-deriv")
    wf.connect(node, out, apply_xfm, 'inputspec.reference')

    node, out = strat_pool.get_data("from-bold_to-template_mode-image_xfm")
    wf.connect(node, out, apply_xfm, 'inputspec.transform')

    outputs = {
        f'space-template_res-derivative_desc-bold_mask':
            (apply_xfm, 'outputspec.output_image')
    }

    return (wf, outputs)


def warp_timeseries_to_EPItemplate(wf, cfg, strat_pool, pipe_num, opt=None):
    '''
    Node Block:
    {"name": "transform_timeseries_to_EPItemplate",
     "config": ["registration_workflows", "functional_registration",
                "func_registration_to_template"],
     "switch": ["run_EPI"],
     "option_key": "None",
     "option_val": "None",
     "inputs": [(["desc-preproc_bold", "bold"],
                 "from-bold_to-EPItemplate_mode-image_xfm"),
                "EPI-template"],
     "outputs": ["space-EPItemplate_desc-cleaned_bold",
                 "space-EPItemplate_desc-brain_bold",
                 "space-EPItemplate_desc-preproc_bold",
                 "space-EPItemplate_bold"]}
    '''

    xfm_prov = strat_pool.get_cpac_provenance(
        'from-bold_to-EPItemplate_mode-image_xfm')
    reg_tool = check_prov_for_regtool(xfm_prov)

    num_cpus = cfg.pipeline_setup['system_config'][
        'max_cores_per_participant']

    num_ants_cores = cfg.pipeline_setup['system_config']['num_ants_threads']

    apply_xfm = apply_transform(f'warp_ts_to_EPItemplate_{pipe_num}', reg_tool,
                                time_series=True, num_cpus=num_cpus,
                                num_ants_cores=num_ants_cores)

    if reg_tool == 'ants':
        apply_xfm.inputs.inputspec.interpolation = cfg.registration_workflows[
            'functional_registration']['func_registration_to_template'][
            'ANTs_pipelines']['interpolation']
    elif reg_tool == 'fsl':
        apply_xfm.inputs.inputspec.interpolation = cfg.registration_workflows[
            'functional_registration']['func_registration_to_template'][
            'FNIRT_pipelines']['interpolation']

    connect, resource = strat_pool.get_data(["desc-preproc_bold",
                                             "bold"],
                                            report_fetched=True)
    node, out = connect
    wf.connect(node, out, apply_xfm, 'inputspec.input_image')

    node, out = strat_pool.get_data("EPI-template")
    wf.connect(node, out, apply_xfm, 'inputspec.reference')

    node, out = strat_pool.get_data("from-bold_to-EPItemplate_mode-image_xfm")
    wf.connect(node, out, apply_xfm, 'inputspec.transform')

    outputs = {
        f'space-EPItemplate_{resource}': (apply_xfm, 'outputspec.output_image')
    }

    return (wf, outputs)
    
    
def warp_bold_mean_to_EPItemplate(wf, cfg, strat_pool, pipe_num, opt=None):
    '''
    Node Block:
    {"name": "transform_bold_mean_to_EPItemplate",
     "config": ["registration_workflows", "functional_registration",
                "func_registration_to_template"],
     "switch": ["run_EPI"],
     "option_key": "None",
     "option_val": "None",
     "inputs": [("desc-mean_bold",
                 "from-bold_to-EPItemplate_mode-image_xfm"),
                "EPI-template"],
     "outputs": ["space-EPItemplate_desc-mean_bold"]}
    '''

    xfm_prov = strat_pool.get_cpac_provenance(
        'from-bold_to-EPItemplate_mode-image_xfm')
    reg_tool = check_prov_for_regtool(xfm_prov)

    num_cpus = cfg.pipeline_setup['system_config'][
        'max_cores_per_participant']

    num_ants_cores = cfg.pipeline_setup['system_config']['num_ants_threads']

    apply_xfm = apply_transform(f'warp_bold_mask_to_EPItemplate_{pipe_num}',
                                reg_tool, time_series=False,
                                num_cpus=num_cpus,
                                num_ants_cores=num_ants_cores)

    if reg_tool == 'ants':
        apply_xfm.inputs.inputspec.interpolation = cfg.registration_workflows[
            'functional_registration']['func_registration_to_template'][
            'ANTs_pipelines']['interpolation']
    elif reg_tool == 'fsl':
        apply_xfm.inputs.inputspec.interpolation = cfg.registration_workflows[
            'functional_registration']['func_registration_to_template'][
            'FNIRT_pipelines']['interpolation']

    node, out = strat_pool.get_data("desc-mean_bold")
    wf.connect(node, out, apply_xfm, 'inputspec.input_image')

    node, out = strat_pool.get_data("EPI-template")
    wf.connect(node, out, apply_xfm, 'inputspec.reference')

    node, out = strat_pool.get_data("from-bold_to-EPItemplate_mode-image_xfm")
    wf.connect(node, out, apply_xfm, 'inputspec.transform')

    outputs = {
        'space-EPItemplate_desc-mean_bold':
            (apply_xfm, 'outputspec.output_image')
    }

    return (wf, outputs)


def warp_bold_mask_to_EPItemplate(wf, cfg, strat_pool, pipe_num, opt=None):
    '''
    Node Block:
    {"name": "transform_bold_mask_to_EPItemplate",
     "config": ["registration_workflows", "functional_registration",
                "func_registration_to_template"],
     "switch": ["run_EPI"],
     "option_key": "None",
     "option_val": "None",
     "inputs": [("space-bold_desc-brain_mask",
                 "from-bold_to-EPItemplate_mode-image_xfm"),
                "EPI-template"],
     "outputs": ["space-EPItemplate_desc-bold_mask"]}
    '''

    xfm_prov = strat_pool.get_cpac_provenance(
        'from-bold_to-EPItemplate_mode-image_xfm')
    reg_tool = check_prov_for_regtool(xfm_prov)

    num_cpus = cfg.pipeline_setup['system_config'][
        'max_cores_per_participant']

    num_ants_cores = cfg.pipeline_setup['system_config']['num_ants_threads']

    apply_xfm = apply_transform(f'warp_bold_mask_to_EPItemplate_{pipe_num}',
                                reg_tool, time_series=False,
                                num_cpus=num_cpus,
                                num_ants_cores=num_ants_cores)

    apply_xfm.inputs.inputspec.interpolation = "NearestNeighbor"

    node, out = strat_pool.get_data("space-bold_desc-brain_mask")
    wf.connect(node, out, apply_xfm, 'inputspec.input_image')

    node, out = strat_pool.get_data("EPI-template")
    wf.connect(node, out, apply_xfm, 'inputspec.reference')

    node, out = strat_pool.get_data("from-bold_to-EPItemplate_mode-image_xfm")
    wf.connect(node, out, apply_xfm, 'inputspec.transform')

    outputs = {
        'space-EPItemplate_desc-bold_mask':
            (apply_xfm, 'outputspec.output_image')
    }

    return (wf, outputs)


def warp_deriv_mask_to_EPItemplate(wf, cfg, strat_pool, pipe_num, opt=None):
    '''Transform the BOLD mask to template space and to the resolution set for
    the derivative outputs.

    Node Block:
    {"name": "transform_deriv_mask_to_EPItemplate",
     "config": ["registration_workflows", "functional_registration",
                "func_registration_to_template"],
     "switch": ["run_EPI"],
     "option_key": "None",
     "option_val": "None",
     "inputs": [("space-bold_desc-brain_mask",
                 "from-bold_to-EPItemplate_mode-image_xfm"),
                "EPI-template"],
     "outputs": ["space-EPItemplate_res-derivative_desc-bold_mask"]}
    '''
    xfm_prov = strat_pool.get_cpac_provenance(
        'from-bold_to-EPItemplate_mode-image_xfm')
    reg_tool = check_prov_for_regtool(xfm_prov)

    num_cpus = cfg.pipeline_setup['system_config'][
        'max_cores_per_participant']

    num_ants_cores = cfg.pipeline_setup['system_config']['num_ants_threads']

    apply_xfm = apply_transform(f'warp_deriv_mask_to_EPItemplate_{pipe_num}',
                                reg_tool, time_series=False,
                                num_cpus=num_cpus,
                                num_ants_cores=num_ants_cores)

    apply_xfm.inputs.inputspec.interpolation = "NearestNeighbor"

    node, out = strat_pool.get_data("space-bold_desc-brain_mask")
    wf.connect(node, out, apply_xfm, 'inputspec.input_image')

    node, out = strat_pool.get_data("EPI-template")
    wf.connect(node, out, apply_xfm, 'inputspec.reference')

    node, out = strat_pool.get_data("from-bold_to-EPItemplate_mode-image_xfm")
    wf.connect(node, out, apply_xfm, 'inputspec.transform')

    outputs = {
        f'space-EPItemplate_res-derivative_desc-bold_mask':
            (apply_xfm, 'outputspec.output_image')
    }

    return (wf, outputs)
    
    
    
    
def warp_Tissuemask_to_T1template(wf, cfg, strat_pool, pipe_num, opt=None):
    '''
    Node Block:
    {"name": "warp_Tissuemask_to_T1template",
     "config": "None",
     "switch": ["registration_workflows", "anatomical_registration", "run"],
     "option_key": "None",
     "option_val": "None",
     "inputs": [("label-CSF_mask", 
                 "label-WM_mask", 
                 "label-GM_mask",
                 "from-T1w_to-template_mode-image_xfm"),
                "T1w-template"],          
     "outputs": ["space-template_label-CSF_mask",
                 "space-template_label-WM_mask",
                 "space-template_label-GM_mask"]} 
    '''
                 
    xfm_prov = strat_pool.get_cpac_provenance(
        'from-T1w_to-template_mode-image_xfm')
    reg_tool = check_prov_for_regtool(xfm_prov)

    num_cpus = cfg.pipeline_setup['system_config'][
        'max_cores_per_participant']

    num_ants_cores = cfg.pipeline_setup['system_config']['num_ants_threads']

    apply_xfm_CSF = apply_transform(f'warp_Tissuemask_to_T1template_CSF{pipe_num}',
                                reg_tool, time_series=False,
                                num_cpus=num_cpus,
                                num_ants_cores=num_ants_cores)
                                
    apply_xfm_WM= apply_transform(f'warp_Tissuemask_to_T1template_WM{pipe_num}',
                                reg_tool, time_series=False,
                                num_cpus=num_cpus,
                                num_ants_cores=num_ants_cores)
                                 
    apply_xfm_GM= apply_transform(f'warp_Tissuemask_to_T1template_GM{pipe_num}',
                                reg_tool, time_series=False,
                                num_cpus=num_cpus,
                                num_ants_cores=num_ants_cores)
                                
    if reg_tool == 'ants':
        apply_xfm_CSF.inputs.inputspec.interpolation = 'NearestNeighbor'
        apply_xfm_WM.inputs.inputspec.interpolation = 'NearestNeighbor'
        apply_xfm_GM.inputs.inputspec.interpolation = 'NearestNeighbor'
    elif reg_tool == 'fsl':
        apply_xfm_CSF.inputs.inputspec.interpolation = 'nn'
        apply_xfm_WM.inputs.inputspec.interpolation = 'nn'
        apply_xfm_GM.inputs.inputspec.interpolation = 'nn'
<<<<<<< HEAD
        
    outputs = {}    
=======
    
    outputs = {}
    
>>>>>>> dcab83e3
    if strat_pool.check_rpool('label-CSF_mask'):
       node, out = strat_pool.get_data("label-CSF_mask")
       wf.connect(node, out, apply_xfm_CSF, 'inputspec.input_image')
       node, out = strat_pool.get_data("T1w-template")
       wf.connect(node, out, apply_xfm_CSF, 'inputspec.reference')
       node, out = strat_pool.get_data("from-T1w_to-template_mode-image_xfm")
       wf.connect(node, out, apply_xfm_CSF, 'inputspec.transform')
       outputs.update({
        f'space-template_label-CSF_mask':
<<<<<<< HEAD
            (apply_xfm_CSF, 'outputspec.output_image')}
       #outputs.update(output_csf)     
    
    outputs = {}    
=======
            (apply_xfm_CSF, 'outputspec.output_image')})
 
>>>>>>> dcab83e3
    if strat_pool.check_rpool('label-WM_mask'):
       node, out = strat_pool.get_data("label-WM_mask")
       wf.connect(node, out, apply_xfm_WM, 'inputspec.input_image')
       node, out = strat_pool.get_data("T1w-template")
       wf.connect(node, out, apply_xfm_WM, 'inputspec.reference')
       node, out = strat_pool.get_data("from-T1w_to-template_mode-image_xfm")
       wf.connect(node, out, apply_xfm_WM, 'inputspec.transform')
<<<<<<< HEAD
       outputs= {
        f'space-template_label-WM_mask':
            (apply_xfm_WM, 'outputspec.output_image')}
       #outputs.update(output_WM)     
=======
       outputs.update({
        f'space-template_label-WM_mask':
            (apply_xfm_WM, 'outputspec.output_image')})
>>>>>>> dcab83e3
        
    if strat_pool.check_rpool('label-GM_mask'):
       node, out = strat_pool.get_data("label-GM_mask")
       wf.connect(node, out, apply_xfm_GM, 'inputspec.input_image')
       node, out = strat_pool.get_data("T1w-template")
       wf.connect(node, out, apply_xfm_GM, 'inputspec.reference')
       node, out = strat_pool.get_data("from-T1w_to-template_mode-image_xfm")
       wf.connect(node, out, apply_xfm_GM, 'inputspec.transform')
<<<<<<< HEAD
       outputs= {
        f'space-template_label-GM_mask':
            (apply_xfm_GM, 'outputspec.output_image')}
       #outputs.update(output_GM) 
   

=======
       outputs.update({
        f'space-template_label-GM_mask':
            (apply_xfm_GM, 'outputspec.output_image')})
>>>>>>> dcab83e3
    
    return (wf, outputs)

    <|MERGE_RESOLUTION|>--- conflicted
+++ resolved
@@ -4259,15 +4259,8 @@
     elif reg_tool == 'fsl':
         apply_xfm_CSF.inputs.inputspec.interpolation = 'nn'
         apply_xfm_WM.inputs.inputspec.interpolation = 'nn'
-        apply_xfm_GM.inputs.inputspec.interpolation = 'nn'
-<<<<<<< HEAD
-        
-    outputs = {}    
-=======
-    
+
     outputs = {}
-    
->>>>>>> dcab83e3
     if strat_pool.check_rpool('label-CSF_mask'):
        node, out = strat_pool.get_data("label-CSF_mask")
        wf.connect(node, out, apply_xfm_CSF, 'inputspec.input_image')
@@ -4277,15 +4270,11 @@
        wf.connect(node, out, apply_xfm_CSF, 'inputspec.transform')
        outputs.update({
         f'space-template_label-CSF_mask':
-<<<<<<< HEAD
-            (apply_xfm_CSF, 'outputspec.output_image')}
-       #outputs.update(output_csf)     
-    
-    outputs = {}    
-=======
-            (apply_xfm_CSF, 'outputspec.output_image')})
+
+            (apply_xfm_CSF, 'outputspec.output_image')}    
+  
  
->>>>>>> dcab83e3
+
     if strat_pool.check_rpool('label-WM_mask'):
        node, out = strat_pool.get_data("label-WM_mask")
        wf.connect(node, out, apply_xfm_WM, 'inputspec.input_image')
@@ -4293,16 +4282,11 @@
        wf.connect(node, out, apply_xfm_WM, 'inputspec.reference')
        node, out = strat_pool.get_data("from-T1w_to-template_mode-image_xfm")
        wf.connect(node, out, apply_xfm_WM, 'inputspec.transform')
-<<<<<<< HEAD
-       outputs= {
-        f'space-template_label-WM_mask':
-            (apply_xfm_WM, 'outputspec.output_image')}
-       #outputs.update(output_WM)     
-=======
+
        outputs.update({
         f'space-template_label-WM_mask':
             (apply_xfm_WM, 'outputspec.output_image')})
->>>>>>> dcab83e3
+
         
     if strat_pool.check_rpool('label-GM_mask'):
        node, out = strat_pool.get_data("label-GM_mask")
@@ -4311,18 +4295,11 @@
        wf.connect(node, out, apply_xfm_GM, 'inputspec.reference')
        node, out = strat_pool.get_data("from-T1w_to-template_mode-image_xfm")
        wf.connect(node, out, apply_xfm_GM, 'inputspec.transform')
-<<<<<<< HEAD
-       outputs= {
-        f'space-template_label-GM_mask':
-            (apply_xfm_GM, 'outputspec.output_image')}
-       #outputs.update(output_GM) 
-   
-
-=======
+
        outputs.update({
         f'space-template_label-GM_mask':
             (apply_xfm_GM, 'outputspec.output_image')})
->>>>>>> dcab83e3
+
     
     return (wf, outputs)
 
