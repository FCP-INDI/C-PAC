# Copyright (C) 2012-2023  C-PAC Developers

# This file is part of C-PAC.

# C-PAC is free software: you can redistribute it and/or modify it under
# the terms of the GNU Lesser General Public License as published by the
# Free Software Foundation, either version 3 of the License, or (at your
# option) any later version.

# C-PAC is distributed in the hope that it will be useful, but WITHOUT
# ANY WARRANTY; without even the implied warranty of MERCHANTABILITY or
# FITNESS FOR A PARTICULAR PURPOSE. See the GNU Lesser General Public
# License for more details.

# You should have received a copy of the GNU Lesser General Public
# License along with C-PAC. If not, see <https://www.gnu.org/licenses/>.
# pylint: disable=too-many-lines,ungrouped-imports,wrong-import-order
# TODO: replace Tuple with tuple, Union with |, once Python >= 3.9, 3.10
from typing import Optional, Tuple, Union
from CPAC.pipeline import nipype_pipeline_engine as pe
from CPAC.pipeline.nodeblock import nodeblock
from nipype.interfaces import afni, ants, c3, fsl, utility as util
from nipype.interfaces.afni import utils as afni_utils

from CPAC.anat_preproc.lesion_preproc import create_lesion_preproc
from CPAC.func_preproc.utils import chunk_ts, split_ts_chunks
from CPAC.registration.utils import seperate_warps_list, \
                                    check_transforms, \
                                    generate_inverse_transform_flags, \
                                    single_ants_xfm_to_list, \
                                    interpolation_string, \
                                    change_itk_transform_type, \
                                    hardcoded_reg, \
                                    one_d_to_mat, \
                                    run_c3d, \
                                    run_c4d
from CPAC.utils.interfaces.fsl import Merge as fslMerge
from CPAC.utils.utils import check_prov_for_motion_tool, check_prov_for_regtool


def apply_transform(wf_name, reg_tool, time_series=False, multi_input=False,
                    num_cpus=1, num_ants_cores=1):

    if not reg_tool:
        raise Exception("\n[!] Developer info: the 'reg_tool' parameter sent "
                        f"to the 'apply_transform' node for '{wf_name}' is "
                        f"empty.\n")

    wf = pe.Workflow(name=wf_name)

    inputNode = pe.Node(
        util.IdentityInterface(fields=['input_image',
                                       'reference',
                                       'transform',
                                       'interpolation']),
        name='inputspec')

    outputNode = pe.Node(
        util.IdentityInterface(fields=['output_image']),
        name='outputspec')

    if int(num_cpus) > 1 and time_series:
        # parallelize time series warp application
        # we need the node to be a MapNode to feed in the list of functional
        # time series chunks
        multi_input = True

    if reg_tool == 'ants':

        if multi_input:
            apply_warp = pe.MapNode(interface=ants.ApplyTransforms(),
                                    name=f'apply_warp_{wf_name}',
                                    iterfield=['input_image'],
                                    mem_gb=0.7,
                                    mem_x=(1708448960473801 /
                                           151115727451828646838272,
                                           'input_image'))
        else:
            apply_warp = pe.Node(interface=ants.ApplyTransforms(),
                                 name=f'apply_warp_{wf_name}',
                                 mem_gb=0.7,
                                 mem_x=(1708448960473801 /
                                        151115727451828646838272,
                                        'input_image'))

        apply_warp.inputs.dimension = 3
        apply_warp.interface.num_threads = int(num_ants_cores)

        if time_series:
            apply_warp.inputs.input_image_type = 3

        wf.connect(inputNode, 'reference', apply_warp, 'reference_image')

        interp_string = pe.Node(util.Function(input_names=['interpolation',
                                                           'reg_tool'],
                                              output_names=['interpolation'],
                                              function=interpolation_string),
                                name=f'interp_string',
                                mem_gb=2.5)
        interp_string.inputs.reg_tool = reg_tool

        wf.connect(inputNode, 'interpolation', interp_string, 'interpolation')
        wf.connect(interp_string, 'interpolation',
                   apply_warp, 'interpolation')

        ants_xfm_list = \
            pe.Node(util.Function(input_names=['transform'],
                                  output_names=['transform_list'],
                                  function=single_ants_xfm_to_list),
                    name=f'single_ants_xfm_to_list',
                    mem_gb=2.5)

        wf.connect(inputNode, 'transform', ants_xfm_list, 'transform')
        wf.connect(ants_xfm_list, 'transform_list', apply_warp, 'transforms')

        # parallelize the apply warp, if multiple CPUs, and it's a time
        # series!
        if int(num_cpus) > 1 and time_series:

            chunk_imports = ['import nibabel as nb']
            chunk = pe.Node(util.Function(input_names=['func_file',
                                                       'n_chunks',
                                                       'chunk_size'],
                                     output_names=['TR_ranges'],
                                     function=chunk_ts,
                                     imports=chunk_imports),
                            name=f'chunk_{wf_name}',
                            mem_gb=2.5)

            #chunk.inputs.n_chunks = int(num_cpus)

            # 10-TR sized chunks
            chunk.inputs.chunk_size = 10

            wf.connect(inputNode, 'input_image', chunk, 'func_file')

            split_imports = ['import os', 'import subprocess']
            split = pe.Node(util.Function(input_names=['func_file',
                                                       'tr_ranges'],
                                     output_names=['split_funcs'],
                                     function=split_ts_chunks,
                                     imports=split_imports),
                            name=f'split_{wf_name}',
                            mem_gb=2.5)

            wf.connect(inputNode, 'input_image', split, 'func_file')
            wf.connect(chunk, 'TR_ranges', split, 'tr_ranges')

            wf.connect(split, 'split_funcs', apply_warp, 'input_image')

            func_concat = pe.Node(interface=afni_utils.TCat(),
                                  name=f'func_concat_{wf_name}',
                                  mem_gb=2.5)
            func_concat.inputs.outputtype = 'NIFTI_GZ'

            wf.connect(apply_warp, 'output_image', func_concat, 'in_files')

            wf.connect(func_concat, 'out_file', outputNode, 'output_image')

        else:
            wf.connect(inputNode, 'input_image', apply_warp, 'input_image')
            wf.connect(apply_warp, 'output_image', outputNode, 'output_image')

    elif reg_tool == 'fsl':

        if multi_input:
            apply_warp = pe.MapNode(interface=fsl.ApplyWarp(),
                                    name=f'fsl_apply_warp',
                                    iterfield=['in_file'],
                                    mem_gb=2.5)
        else:
            apply_warp = pe.Node(interface=fsl.ApplyWarp(),
                                 name='fsl_apply_warp',
                                 mem_gb=2.5)

        interp_string = pe.Node(util.Function(input_names=['interpolation',
                                                           'reg_tool'],
                                              output_names=['interpolation'],
                                              function=interpolation_string),
                                name=f'interp_string',
                                mem_gb=2.5)
        interp_string.inputs.reg_tool = reg_tool

        wf.connect(inputNode, 'interpolation', interp_string, 'interpolation')
        wf.connect(interp_string, 'interpolation', apply_warp, 'interp')

        # mni to t1
        wf.connect(inputNode, 'reference', apply_warp, 'ref_file')

        # NOTE: C-PAC now converts all FSL xfm's to .nii, so even if the
        #       inputNode 'transform' is a linear xfm, it's a .nii and must
        #       go in as a warpfield file
        wf.connect(inputNode, 'transform', apply_warp, 'field_file')

        # parallelize the apply warp, if multiple CPUs, and it's a time
        # series!
        if int(num_cpus) > 1 and time_series:

            chunk_imports = ['import nibabel as nb']
            chunk = pe.Node(util.Function(input_names=['func_file',
                                                       'n_chunks',
                                                       'chunk_size'],
                                     output_names=['TR_ranges'],
                                     function=chunk_ts,
                                     imports=chunk_imports),
                            name=f'chunk_{wf_name}',
                            mem_gb=2.5)

            #chunk.inputs.n_chunks = int(num_cpus)

            # 10-TR sized chunks
            chunk.inputs.chunk_size = 10

            wf.connect(inputNode, 'input_image', chunk, 'func_file')

            split_imports = ['import os', 'import subprocess']
            split = pe.Node(util.Function(input_names=['func_file',
                                                       'tr_ranges'],
                                     output_names=['split_funcs'],
                                     function=split_ts_chunks,
                                     imports=split_imports),
                            name=f'split_{wf_name}',
                            mem_gb=2.5)

            wf.connect(inputNode, 'input_image', split, 'func_file')
            wf.connect(chunk, 'TR_ranges', split, 'tr_ranges')

            wf.connect(split, 'split_funcs', apply_warp, 'in_file')

            func_concat = pe.Node(interface=afni_utils.TCat(),
                                  name=f'func_concat{wf_name}')
            func_concat.inputs.outputtype = 'NIFTI_GZ'

            wf.connect(apply_warp, 'out_file', func_concat, 'in_files')

            wf.connect(func_concat, 'out_file', outputNode, 'output_image')

        else:
            wf.connect(inputNode, 'input_image', apply_warp, 'in_file')
            wf.connect(apply_warp, 'out_file', outputNode, 'output_image')

    return wf


def transform_derivative(wf_name, label, reg_tool, num_cpus, num_ants_cores,
                         ants_interp=None, fsl_interp=None, opt=None):
    '''Transform output derivatives to template space.

    This function is designed for use with the NodeBlock connection engine.
    '''

    wf = pe.Workflow(name=wf_name)

    inputnode = pe.Node(util.IdentityInterface(fields=['in_file',
                                                       'reference',
                                                       'transform']),
                        name='inputspec')

    multi_input = False
    if 'statmap' in label:
        multi_input = True

    stack = False
    if 'correlations' in label:
        stack = True

    apply_xfm = apply_transform(f'warp_{label}_to_template', reg_tool,
                                time_series=stack,
                                multi_input=multi_input,
                                num_cpus=num_cpus,
                                num_ants_cores=num_ants_cores)

    if reg_tool == 'ants':
        apply_xfm.inputs.inputspec.interpolation = ants_interp
    elif reg_tool == 'fsl':
        apply_xfm.inputs.inputspec.interpolation = fsl_interp

    wf.connect(inputnode, 'in_file', apply_xfm, 'inputspec.input_image')
    wf.connect(inputnode, 'reference', apply_xfm, 'inputspec.reference')
    wf.connect(inputnode, 'transform', apply_xfm, 'inputspec.transform')

    outputnode = pe.Node(util.IdentityInterface(fields=['out_file']),
                         name='outputspec')

    wf.connect(apply_xfm, 'outputspec.output_image', outputnode, 'out_file')

    return wf


def convert_pedir(pedir, convert='xyz_to_int'):
    '''FSL Flirt requires pedir input encoded as an int'''
    if convert == 'xyz_to_int':
        conv_dct = {'x': 1, 'y': 2, 'z': 3, 'x-': -1, 'y-': -2, 'z-': -3,
                    'i': 1, 'j': 2, 'k': 3, 'i-': -1, 'j-': -2, 'k-': -3,
                    '-x': -1, '-i': -1, '-y': -2,
                    '-j': -2, '-z': -3, '-k': -3}
    elif convert == 'ijk_to_xyz':
        conv_dct = {'i': 'x', 'j': 'y', 'k': 'z',
                    'i-': 'x-', 'j-': 'y-', 'k-': 'z-'}

    if isinstance(pedir, bytes):
        pedir = pedir.decode()
    if not isinstance(pedir, str):
        raise Exception("\n\nPhase-encoding direction must be a "
                        "string value.\n\nValue: {0}"
                        "\n\n".format(pedir))
    if pedir not in conv_dct.keys():
        raise Exception("\n\nInvalid phase-encoding direction "
                        "entered: {0}\n\n".format(pedir))
    pedir = conv_dct[pedir]
    return pedir


def create_fsl_flirt_linear_reg(name='fsl_flirt_linear_reg'):

    linear_register = pe.Workflow(name=name)

    inputspec = pe.Node(util.IdentityInterface(fields=['input_brain',
                                                       'reference_brain',
                                                       'interp',
                                                       'ref_mask']),
                        name='inputspec')

    outputspec = pe.Node(util.IdentityInterface(fields=['output_brain',
                                                        'linear_xfm',
                                                        'invlinear_xfm']),
                         name='outputspec')

    linear_reg = pe.Node(interface=fsl.FLIRT(), name='linear_reg_0')
    linear_reg.inputs.cost = 'corratio'

    inv_flirt_xfm = pe.Node(interface=fsl.utils.ConvertXFM(),
                            name='inv_linear_reg0_xfm')
    inv_flirt_xfm.inputs.invert_xfm = True

    linear_register.connect(inputspec, 'input_brain',
                            linear_reg, 'in_file')

    linear_register.connect(inputspec, 'reference_brain',
                            linear_reg, 'reference')

    linear_register.connect(inputspec, 'interp',
                            linear_reg, 'interp')

    linear_register.connect(linear_reg, 'out_file',
                            outputspec, 'output_brain')

    linear_register.connect(linear_reg, 'out_matrix_file',
                            inv_flirt_xfm, 'in_file')

    linear_register.connect(inv_flirt_xfm, 'out_file',
                            outputspec, 'invlinear_xfm')

    linear_register.connect(linear_reg, 'out_matrix_file',
                            outputspec, 'linear_xfm')

    return linear_register


def create_fsl_fnirt_nonlinear_reg(name='fsl_fnirt_nonlinear_reg'):
    """
    Performs non-linear registration of an input file to a reference file
    using FSL FNIRT.

    Parameters
    ----------
    name : string, optional
        Name of the workflow.

    Returns
    -------
    nonlinear_register : nipype.pipeline.engine.Workflow

    Notes
    -----

    Workflow Inputs::

        inputspec.input_skull : string (nifti file)
            File of input brain with skull
        inputspec.reference_skull : string (nifti file)
            Target brain with skull to normalize to
        inputspec.fnirt_config : string (fsl fnirt config file)
            Configuration file containing parameters that can be
            specified in fnirt
    Workflow Outputs::

        outputspec.output_brain : string (nifti file)
            Normalizion of input brain file
        outputspec.nonlinear_xfm : string
            Nonlinear field coefficients file of nonlinear transformation

    Registration Procedure:

    1. Perform a nonlinear registration on an input file to the
       reference file utilizing affine transformation from the previous
       step as a starting point.
    2. Invert the affine transformation to provide the user a
       transformation (affine only) from the space of the reference
       file to the input file.

    Workflow Graph:

    .. image:: ../images/nonlinear_register.dot.png
        :width: 500

    Detailed Workflow Graph:
    .. image:: ../images/nonlinear_register_detailed.dot.png
        :width: 500
    """

    nonlinear_register = pe.Workflow(name=name)

    inputspec = pe.Node(util.IdentityInterface(fields=['input_brain',
                                                       'input_skull',
                                                       'reference_brain',
                                                       'reference_skull',
                                                       'interp',
                                                       'ref_mask',
                                                       'linear_aff',
                                                       'fnirt_config']),
                        name='inputspec')

    outputspec = pe.Node(util.IdentityInterface(fields=['output_brain',
                                                        'nonlinear_xfm']),
                         name='outputspec')

    nonlinear_reg = pe.Node(interface=fsl.FNIRT(),
                            name='nonlinear_reg_1')

    nonlinear_reg.inputs.fieldcoeff_file = True
    nonlinear_reg.inputs.jacobian_file = True

    brain_warp = pe.Node(interface=fsl.ApplyWarp(),
                         name='brain_warp')

    nonlinear_register.connect(inputspec, 'input_skull',
                               nonlinear_reg, 'in_file')

    nonlinear_register.connect(inputspec, 'reference_skull',
                               nonlinear_reg, 'ref_file')

    nonlinear_register.connect(inputspec, 'interp',
                               brain_warp, 'interp')

    nonlinear_register.connect(inputspec, 'ref_mask',
                               nonlinear_reg, 'refmask_file')

    # FNIRT parameters are specified by FSL config file
    # ${FSLDIR}/etc/flirtsch/TI_2_MNI152_2mm.cnf (or user-specified)
    nonlinear_register.connect(inputspec, 'fnirt_config',
                               nonlinear_reg, 'config_file')

    nonlinear_register.connect(inputspec, 'linear_aff',
                               nonlinear_reg, 'affine_file')

    nonlinear_register.connect(nonlinear_reg, 'fieldcoeff_file',
                               outputspec, 'nonlinear_xfm')

    nonlinear_register.connect(inputspec, 'input_brain',
                               brain_warp, 'in_file')

    nonlinear_register.connect(nonlinear_reg, 'fieldcoeff_file',
                               brain_warp, 'field_file')

    nonlinear_register.connect(inputspec, 'reference_brain',
                               brain_warp, 'ref_file')

    nonlinear_register.connect(brain_warp, 'out_file',
                               outputspec, 'output_brain')

    return nonlinear_register


def create_fsl_fnirt_nonlinear_reg_nhp(name='fsl_fnirt_nonlinear_reg_nhp'):
    """
    Performs non-linear registration of an input file to a reference file
    using FSL FNIRT.

    Parameters
    ----------
    name : string, optional
        Name of the workflow.

    Returns
    -------
    nonlinear_register : nipype.pipeline.engine.Workflow

    Notes
    -----

    Workflow Inputs::

        inputspec.input_skull : string (nifti file)
            File of input brain with skull
        inputspec.reference_skull : string (nifti file)
            Target brain with skull to normalize to
        inputspec.fnirt_config : string (fsl fnirt config file)
            Configuration file containing parameters that can be
            specified in fnirt
    Workflow Outputs::

        outputspec.output_brain : string (nifti file)
            Normalizion of input brain file
        outputspec.nonlinear_xfm : string
            Nonlinear field coefficients file of nonlinear transformation
        outputspec.nonlinear_warp : string
            Nonlinear output file with warp field

    Registration Procedure:

    1. Perform a nonlinear registration on an input file to the
       reference file utilizing affine transformation from the previous
       step as a starting point.
    2. Invert the affine transformation to provide the user a
       transformation (affine only) from the space of the reference
       file to the input file.

    Workflow Graph:

    .. image:: ../images/nonlinear_register.dot.png
        :width: 500

    Detailed Workflow Graph:
    .. image:: ../images/nonlinear_register_detailed.dot.png
        :width: 500
    """

    nonlinear_register = pe.Workflow(name=name)

    inputspec = pe.Node(util.IdentityInterface(fields=['input_brain',
                                                       'input_skull',
                                                       'reference_brain',
                                                       'reference_skull',
                                                       'interp',
                                                       'ref_mask',
                                                       'linear_aff',
                                                       'fnirt_config']),
                        name='inputspec')

    outputspec = pe.Node(util.IdentityInterface(fields=['output_brain',
                                                        'output_head',
                                                        'output_mask',
                                                        'output_biasfield',
                                                        'nonlinear_xfm',
                                                        'nonlinear_warp']),
                         name='outputspec')

    nonlinear_reg = pe.Node(interface=fsl.FNIRT(),
                            name='nonlinear_reg_1')

    nonlinear_reg.inputs.fieldcoeff_file = True
    nonlinear_reg.inputs.jacobian_file = True
    nonlinear_reg.inputs.field_file = True

    nonlinear_register.connect(inputspec, 'input_skull',
                               nonlinear_reg, 'in_file')

    nonlinear_register.connect(inputspec, 'reference_skull',
                               nonlinear_reg, 'ref_file')

    nonlinear_register.connect(inputspec, 'ref_mask',
                               nonlinear_reg, 'refmask_file')

    nonlinear_register.connect(inputspec, 'fnirt_config',
                               nonlinear_reg, 'config_file')

    nonlinear_register.connect(inputspec, 'linear_aff',
                               nonlinear_reg, 'affine_file')

    brain_warp = pe.Node(interface=fsl.ApplyWarp(),
                         name='brain_warp')
    brain_warp.inputs.interp = 'nn'
    brain_warp.inputs.relwarp = True

    nonlinear_register.connect(inputspec, 'input_brain',
                               brain_warp, 'in_file')

    nonlinear_register.connect(nonlinear_reg, 'field_file',
                               brain_warp, 'field_file')

    nonlinear_register.connect(inputspec, 'reference_skull',
                               brain_warp, 'ref_file')

    head_warp = pe.Node(interface=fsl.ApplyWarp(),
                         name='head_warp')
    head_warp.inputs.interp = 'spline'
    head_warp.inputs.relwarp = True

    nonlinear_register.connect(inputspec, 'input_brain',
                               head_warp, 'in_file')

    nonlinear_register.connect(nonlinear_reg, 'field_file',
                               head_warp, 'field_file')

    nonlinear_register.connect(inputspec, 'reference_skull',
                               head_warp, 'ref_file')

    mask_warp = pe.Node(interface=fsl.ApplyWarp(),
                         name='mask_warp')
    mask_warp.inputs.interp = 'nn'
    mask_warp.inputs.relwarp = True

    nonlinear_register.connect(inputspec, 'input_brain',
                               mask_warp, 'in_file')

    nonlinear_register.connect(nonlinear_reg, 'field_file',
                               mask_warp, 'field_file')

    nonlinear_register.connect(inputspec, 'reference_skull',
                               mask_warp, 'ref_file')

    biasfield_warp = pe.Node(interface=fsl.ApplyWarp(),
                         name='biasfield_warp')
    biasfield_warp.inputs.interp = 'spline'
    biasfield_warp.inputs.relwarp = True

    nonlinear_register.connect(inputspec, 'input_brain',
                               biasfield_warp, 'in_file')

    nonlinear_register.connect(nonlinear_reg, 'field_file',
                               biasfield_warp, 'field_file')

    nonlinear_register.connect(inputspec, 'reference_skull',
                               biasfield_warp, 'ref_file')

    nonlinear_register.connect(nonlinear_reg, 'fieldcoeff_file',
                               outputspec, 'nonlinear_xfm')

    nonlinear_register.connect(nonlinear_reg, 'field_file',
                               outputspec, 'nonlinear_warp')

    nonlinear_register.connect(brain_warp, 'out_file',
                               outputspec, 'output_brain')

    nonlinear_register.connect(head_warp, 'out_file',
                               outputspec, 'output_head')

    nonlinear_register.connect(mask_warp, 'out_file',
                               outputspec, 'output_mask')

    nonlinear_register.connect(biasfield_warp, 'out_file',
                               outputspec, 'output_biasfield')

    return nonlinear_register


def create_register_func_to_anat(config, phase_diff_distcor=False,
                                 name='register_func_to_anat'):

    """
    Registers a functional scan in native space to anatomical space using a
    linear transform and does not include bbregister.

    Parameters
    ----------
    config : configuration, mandatory
        Pipeline configuration.
    fieldmap_distortion : bool, optional
        If field map-based distortion correction is being run, FLIRT should
        take in the appropriate field map-related inputs.
    name : string, optional
        Name of the workflow.

    Returns
    -------
    create_register_func_to_anat : nipype.pipeline.engine.Workflow

    Notes
    -----

    Workflow Inputs::

        inputspec.func : string (nifti file)
            Input functional scan to be registered to anatomical space
        inputspec.anat : string (nifti file)
            Corresponding anatomical scan of subject
        inputspec.interp : string
            Type of interpolation to use
            ('trilinear' or 'nearestneighbour' or 'sinc')

    Workflow Outputs::

        outputspec.func_to_anat_linear_xfm_nobbreg : string (mat file)
            Affine transformation from functional to anatomical native space
        outputspec.anat_func_nobbreg : string (nifti file)
            Functional scan registered to anatomical space
    """
    register_func_to_anat = pe.Workflow(name=name)

    inputspec = pe.Node(util.IdentityInterface(fields=['func',
                                                       'anat',
                                                       'dof',
                                                       'interp',
                                                       'fieldmap',
                                                       'fieldmapmask']),
                        name='inputspec')

    inputNode_echospacing = pe.Node(
        util.IdentityInterface(fields=['echospacing']),
        name='echospacing_input')

    inputNode_pedir = pe.Node(util.IdentityInterface(fields=['pedir']),
                              name='pedir_input')

    outputspec = pe.Node(util.IdentityInterface(
        fields=['func_to_anat_linear_xfm_nobbreg', 'anat_func_nobbreg']),
        name='outputspec')

    linear_reg = pe.Node(interface=fsl.FLIRT(),
                         name='linear_func_to_anat')

    linear_reg.inputs.interp = config.registration_workflows['functional_registration']['coregistration']['interpolation']
    linear_reg.inputs.cost = config.registration_workflows['functional_registration']['coregistration']['cost']
    linear_reg.inputs.dof = config.registration_workflows['functional_registration']['coregistration']['dof']
    if config.registration_workflows['functional_registration']['coregistration']['arguments'] is not None:
        linear_reg.inputs.args = config.registration_workflows['functional_registration']['coregistration']['arguments']

    if phase_diff_distcor:
        conv_pedir = \
            pe.Node(interface=util.Function(input_names=['pedir',
                                                         'convert'],
                                            output_names=['pedir'],
                                            function=convert_pedir),
                    name='coreg_convert_pedir')
        conv_pedir.inputs.convert = 'xyz_to_int'

        register_func_to_anat.connect(inputNode_pedir, 'pedir',
                                      conv_pedir, 'pedir')
        register_func_to_anat.connect(conv_pedir, 'pedir', 
                                      linear_reg, 'pedir')
        register_func_to_anat.connect(inputspec, 'fieldmap',
                                      linear_reg, 'fieldmap')
        register_func_to_anat.connect(inputspec, 'fieldmapmask',
                                      linear_reg, 'fieldmapmask')
        register_func_to_anat.connect(inputNode_echospacing, 'echospacing',
                                      linear_reg, 'echospacing')

    register_func_to_anat.connect(inputspec, 'func', linear_reg, 'in_file')

    register_func_to_anat.connect(inputspec, 'anat', linear_reg, 'reference')

    register_func_to_anat.connect(inputspec, 'dof', linear_reg, 'dof')

    register_func_to_anat.connect(inputspec, 'interp', linear_reg, 'interp')

    register_func_to_anat.connect(linear_reg, 'out_matrix_file',
                                  outputspec,
                                  'func_to_anat_linear_xfm_nobbreg')

    register_func_to_anat.connect(linear_reg, 'out_file',
                                  outputspec, 'anat_func_nobbreg')

    return register_func_to_anat


def create_register_func_to_anat_use_T2(config, name='register_func_to_anat_use_T2'):
    # for monkey data
    # ref: https://github.com/DCAN-Labs/dcan-macaque-pipeline/blob/master/fMRIVolume/GenericfMRIVolumeProcessingPipeline.sh#L287-L295
    # https://github.com/HechengJin0/dcan-macaque-pipeline/blob/master/fMRIVolume/GenericfMRIVolumeProcessingPipeline.sh#L524-L535

    """
    Registers a functional scan in native space to anatomical space using a
    linear transform and does not include bbregister, use T1 and T2 image.

    Parameters
    ----------
    config : configuration, mandatory
        Pipeline configuration.
    name : string, optional
        Name of the workflow.

    Returns
    -------
    create_register_func_to_anat_use_T2 : nipype.pipeline.engine.Workflow

    Notes
    -----

    Workflow Inputs::

        inputspec.func : string (nifti file)
            Input functional scan to be registered to anatomical space
        inputspec.anat : string (nifti file)
            Corresponding anatomical scan of subject

    Workflow Outputs::

        outputspec.func_to_anat_linear_xfm_nobbreg : string (mat file)
            Affine transformation from functional to anatomical native space
        outputspec.anat_func_nobbreg : string (nifti file)
            Functional scan registered to anatomical space
    """


    register_func_to_anat_use_T2 = pe.Workflow(name=name)

    inputspec = pe.Node(util.IdentityInterface(fields=['func',
                                                       'T1_brain',
                                                       'T2_head',
                                                       'T2_brain']),
                        name='inputspec')

    outputspec = pe.Node(util.IdentityInterface(fields=['func_to_anat_linear_xfm_nobbreg',
                                                        'func_to_anat_linear_warp_nobbreg',
                                                        'anat_func_nobbreg']),
                                                        name='outputspec')

    # ${FSLDIR}/bin/flirt -interp spline -dof 6 -in ${fMRIFolder}/${ScoutName}_gdc -ref ${T1wFolder}/${T2wRestoreImage} -omat "$fMRIFolder"/Scout2T2w.mat -out ${fMRIFolder}/Scout2T2w.nii.gz -searchrx -30 30 -searchry -30 30 -searchrz -30 30 -cost mutualinfo
    linear_reg_func_to_t2 = pe.Node(interface=fsl.FLIRT(),
                         name='linear_reg_func_to_t2')
    linear_reg_func_to_t2.inputs.interp = 'spline'
    linear_reg_func_to_t2.inputs.cost = 'mutualinfo'
    linear_reg_func_to_t2.inputs.dof = 6
    linear_reg_func_to_t2.inputs.searchr_x = [30, 30]
    linear_reg_func_to_t2.inputs.searchr_y = [30, 30]
    linear_reg_func_to_t2.inputs.searchr_z = [30, 30]

    register_func_to_anat_use_T2.connect(inputspec, 'func', linear_reg_func_to_t2, 'in_file')

    register_func_to_anat_use_T2.connect(inputspec, 'T2_head', linear_reg_func_to_t2, 'reference')

    # ${FSLDIR}/bin/convert_xfm -omat "$fMRIFolder"/T2w2Scout.mat -inverse "$fMRIFolder"/Scout2T2w.mat
    invt = pe.Node(interface=fsl.ConvertXFM(), name='convert_xfm')
    invt.inputs.invert_xfm = True

    register_func_to_anat_use_T2.connect(linear_reg_func_to_t2, 'out_matrix_file', invt, 'in_file')

    # ${FSLDIR}/bin/applywarp --interp=nn -i ${T1wFolder}/${T2wRestoreImageBrain} -r ${fMRIFolder}/${ScoutName}_gdc --premat="$fMRIFolder"/T2w2Scout.mat -o ${fMRIFolder}/Scout_brain_mask.nii.gz
    anat_to_func = pe.Node(interface=fsl.ApplyWarp(),
                           name='anat_to_func')
    anat_to_func.inputs.interp = 'nn'

    register_func_to_anat_use_T2.connect(inputspec, 'T2_brain', anat_to_func, 'in_file')
    register_func_to_anat_use_T2.connect(inputspec, 'func', anat_to_func, 'ref_file')
    register_func_to_anat_use_T2.connect(invt, 'out_file', anat_to_func, 'premat')

    # ${FSLDIR}/bin/fslmaths ${fMRIFolder}/Scout_brain_mask.nii.gz -bin ${fMRIFolder}/Scout_brain_mask.nii.gz
    func_brain_mask = pe.Node(interface=fsl.maths.MathsCommand(),
                                  name=f'func_brain_mask')
    func_brain_mask.inputs.args = '-bin'

    register_func_to_anat_use_T2.connect(anat_to_func, 'out_file', func_brain_mask, 'in_file')

    # ${FSLDIR}/bin/fslmaths ${fMRIFolder}/${ScoutName}_gdc -mas ${fMRIFolder}/Scout_brain_mask.nii.gz ${fMRIFolder}/Scout_brain_dc.nii.gz
    func_brain = pe.Node(interface=fsl.MultiImageMaths(),
                                  name='func_brain')
    func_brain.inputs.op_string = "-mas %s "

    register_func_to_anat_use_T2.connect(inputspec, 'func', func_brain, 'in_file')
    register_func_to_anat_use_T2.connect(func_brain_mask, 'out_file', func_brain, 'operand_files')

    # ## re-registering the maked brain to the T1 brain:
    # ${FSLDIR}/bin/flirt -interp spline -dof 6 -in ${fMRIFolder}/Scout_brain_dc.nii.gz -ref ${T1wFolder}/${T1wRestoreImageBrain} -omat "$fMRIFolder"/${ScoutName}_gdc2T1w_init.mat -out ${fMRIFolder}/${ScoutName}_gdc2T1w_brain_init -searchrx -30 30 -searchry -30 30 -searchrz -30 30 -cost mutualinfo
    linear_reg_func_to_t1 = pe.Node(interface=fsl.FLIRT(),
                         name='linear_reg_func_to_t1')
    linear_reg_func_to_t1.inputs.interp = 'spline'
    linear_reg_func_to_t1.inputs.cost = 'mutualinfo'
    linear_reg_func_to_t1.inputs.dof = 6
    linear_reg_func_to_t1.inputs.searchr_x = [30, 30]
    linear_reg_func_to_t1.inputs.searchr_y = [30, 30]
    linear_reg_func_to_t1.inputs.searchr_z = [30, 30]

    register_func_to_anat_use_T2.connect(func_brain, 'out_file', linear_reg_func_to_t1, 'in_file')

    register_func_to_anat_use_T2.connect(inputspec, 'T1_brain', linear_reg_func_to_t1, 'reference')

    # #taking out warpfield as it is not being made without a fieldmap.
    # ${FSLDIR}/bin/convertwarp --relout --rel -r ${T1wFolder}/${T2wRestoreImage} --postmat=${fMRIFolder}/${ScoutName}_gdc2T1w_init.mat -o ${fMRIFolder}/${ScoutName}_gdc2T1w_init_warp
    convert_warp = pe.Node(interface=fsl.ConvertWarp(), name='convert_warp')

    convert_warp.inputs.out_relwarp = True
    convert_warp.inputs.relwarp = True

    register_func_to_anat_use_T2.connect(linear_reg_func_to_t1, 'out_matrix_file', convert_warp, 'postmat')

    register_func_to_anat_use_T2.connect(inputspec, 'T2_head', convert_warp, 'reference')


    register_func_to_anat_use_T2.connect(linear_reg_func_to_t1, 'out_matrix_file',
                                         outputspec,
                                         'func_to_anat_linear_xfm_nobbreg')

    register_func_to_anat_use_T2.connect(convert_warp, 'out_file',
                                         outputspec,
                                         'func_to_anat_linear_warp_nobbreg')

    register_func_to_anat_use_T2.connect(linear_reg_func_to_t1, 'out_file',
                                         outputspec, 'anat_func_nobbreg')

    return register_func_to_anat_use_T2


def create_bbregister_func_to_anat(phase_diff_distcor=False,
                                   name='bbregister_func_to_anat'):

    """
    Registers a functional scan in native space to structural.  This is
    meant to be used after create_nonlinear_register() has been run and
    relies on some of its outputs.

    Parameters
    ----------
    fieldmap_distortion : bool, optional
        If field map-based distortion correction is being run, FLIRT should
        take in the appropriate field map-related inputs.
    name : string, optional
        Name of the workflow.

    Returns
    -------
    register_func_to_anat : nipype.pipeline.engine.Workflow

    Notes
    -----

    Workflow Inputs::

        inputspec.func : string (nifti file)
            Input functional scan to be registered to MNI space
        inputspec.anat : string (nifti file)
            Corresponding full-head or brain scan of subject
        inputspec.linear_reg_matrix : string (mat file)
            Affine matrix from linear functional to anatomical registration
        inputspec.anat_wm_segmentation : string (nifti file)
            White matter segmentation probability mask in anatomical space
        inputspec.bbr_schedule : string (.sch file)
            Boundary based registration schedule file for flirt command

    Workflow Outputs::

        outputspec.func_to_anat_linear_xfm : string (mat file)
            Affine transformation from functional to anatomical native space
        outputspec.anat_func : string (nifti file)
            Functional data in anatomical space
    """

    register_bbregister_func_to_anat = pe.Workflow(name=name)

    inputspec = pe.Node(util.IdentityInterface(fields=['func',
                                                       'anat',
                                                       'linear_reg_matrix',
                                                       'anat_wm_segmentation',
                                                       'bbr_schedule',
                                                       'bbr_wm_mask_args',
                                                       'fieldmap',
                                                       'fieldmapmask']),
                        name='inputspec')

    inputNode_echospacing = pe.Node(
        util.IdentityInterface(fields=['echospacing']),
        name='echospacing_input')

    inputNode_pedir = pe.Node(util.IdentityInterface(fields=['pedir']),
                              name='pedir_input')

    outputspec = pe.Node(util.IdentityInterface(
        fields=['func_to_anat_linear_xfm', 'anat_func']), name='outputspec')

    wm_bb_mask = pe.Node(interface=fsl.ImageMaths(),
                         name='wm_bb_mask')

    register_bbregister_func_to_anat.connect(
        inputspec, 'bbr_wm_mask_args',
        wm_bb_mask, 'op_string')

    register_bbregister_func_to_anat.connect(inputspec,
                                             'anat_wm_segmentation',
                                             wm_bb_mask, 'in_file')

    def bbreg_args(bbreg_target):
        return '-cost bbr -wmseg ' + bbreg_target

    bbreg_func_to_anat = pe.Node(interface=fsl.FLIRT(),
                                 name='bbreg_func_to_anat')
    bbreg_func_to_anat.inputs.dof = 6

    register_bbregister_func_to_anat.connect(
        inputspec, 'bbr_schedule',
        bbreg_func_to_anat, 'schedule')

    register_bbregister_func_to_anat.connect(
        wm_bb_mask, ('out_file', bbreg_args),
        bbreg_func_to_anat, 'args')

    register_bbregister_func_to_anat.connect(
        inputspec, 'func',
        bbreg_func_to_anat, 'in_file')

    register_bbregister_func_to_anat.connect(
        inputspec, 'anat',
        bbreg_func_to_anat, 'reference')

    register_bbregister_func_to_anat.connect(
        inputspec, 'linear_reg_matrix',
        bbreg_func_to_anat, 'in_matrix_file')

    if phase_diff_distcor:
        conv_pedir = \
            pe.Node(interface=util.Function(input_names=['pedir',
                                                         'convert'],
                                            output_names=['pedir'],
                                            function=convert_pedir),
                    name='bbreg_convert_pedir')
        conv_pedir.inputs.convert = 'xyz_to_int'

        register_bbregister_func_to_anat.connect(inputNode_pedir, 'pedir',
                                                 conv_pedir, 'pedir')
        register_bbregister_func_to_anat.connect(conv_pedir, 'pedir', 
                                                 bbreg_func_to_anat, 'pedir')
        register_bbregister_func_to_anat.connect(
            inputspec, 'fieldmap',
            bbreg_func_to_anat, 'fieldmap')
        register_bbregister_func_to_anat.connect(
            inputspec, 'fieldmapmask',
            bbreg_func_to_anat, 'fieldmapmask')
        register_bbregister_func_to_anat.connect(
            inputNode_echospacing, 'echospacing',
            bbreg_func_to_anat, 'echospacing')

    register_bbregister_func_to_anat.connect(
        bbreg_func_to_anat, 'out_matrix_file',
        outputspec, 'func_to_anat_linear_xfm')

    register_bbregister_func_to_anat.connect(
        bbreg_func_to_anat, 'out_file',
        outputspec, 'anat_func')

    return register_bbregister_func_to_anat


def create_wf_calculate_ants_warp(
    name='create_wf_calculate_ants_warp', num_threads=1, reg_ants_skull=1
):
    '''
    Calculates the nonlinear ANTS registration transform. This workflow
    employs the antsRegistration tool:

    http://stnava.github.io/ANTs/


    Parameters
    ----------
    name : string, optional
        Name of the workflow.

    Returns
    -------
    calc_ants_warp_wf : nipype.pipeline.engine.Workflow

    Notes
    -----

    Some of the inputs listed below are lists or lists of lists. This is
    because antsRegistration can perform multiple stages of calculations
    depending on how the user configures their registration.

    For example, if one wants to employ a different metric (with different
    parameters) at each stage, the lists would be configured like this:

    warp_wf.inputs.inputspec.transforms = ['Rigid','Affine','SyN']
    warp_wf.inputs.inputspec.transform_parameters = [[0.1],[0.1],[0.1,3,0]]

    ..where each element in the first list is a metric to be used at each
    stage, 'Rigid' being for stage 1, 'Affine' for stage 2, etc. The lists
    within the list for transform_parameters would then correspond to each
    stage's metric, with [0.1] applying to 'Rigid' and 'Affine' (stages 1 and
    2), and [0.1,3,0] applying to 'SyN' of stage 3.

    In some cases, when a parameter is not needed for a stage, 'None' must be
    entered in its place if there are other parameters for other stages.


    Workflow Inputs::

        inputspec.moving_brain : string (nifti file)
            File of brain to be normalized (registered)
        inputspec.reference_brain : string (nifti file)
            Target brain file to normalize to
        inputspec.dimension : integer
            Dimension of the image (default: 3)
        inputspec.use_histogram_matching : boolean
            Histogram match the images before registration
        inputspec.winsorize_lower_quantile : float
            Winsorize data based on quantiles (lower range)
        inputspec.winsorize_higher_quantile : float
            Winsorize data based on quantiles (higher range)
        inputspec.metric : list of strings
            Image metric(s) to be used at each stage
        inputspec.metric_weight : list of floats
            Modulate the per-stage weighting of the corresponding metric
        inputspec.radius_or_number_of_bins : list of integers
            Number of bins in each stage for the MI and Mattes metric, the
            radius for other metrics
        inputspec.sampling_strategy : list of strings
            Sampling strategy (or strategies) to use for the metrics
            {None, Regular, or Random}
        inputspec.sampling_percentage : list of floats
            Defines the sampling strategy
            {float value, or None}
        inputspec.number_of_iterations : list of lists of integers
            Determines the convergence
        inputspec.convergence_threshold : list of floats
            Threshold compared to the slope of the line fitted in convergence
        inputspec.convergence_window_size : list of integers
            Window size of convergence calculations
        inputspec.transforms : list of strings
            Selection of transform options. See antsRegistration documentation
            for a full list of options and their descriptions
        inputspec.transform_parameters : list of lists of floats
            Fine-tuning for the different transform options
        inputspec.shrink_factors : list of lists of integers
            Specify the shrink factor for the virtual domain (typically the
            fixed image) at each level
        inputspec.smoothing_sigmas : list of lists of floats
            Specify the sigma of gaussian smoothing at each level
        inputspec.fixed_image_mask: (an existing file name)
            Mask used to limit metric sampling region of the fixed imagein all
            stages
        inputspec.interp : string
            Type of interpolation to use
            ('Linear' or 'BSpline' or 'LanczosWindowedSinc')

    Workflow Outputs::

        outputspec.warp_field : string (nifti file)
            Output warp field of registration
        outputspec.inverse_warp_field : string (nifti file)
            Inverse of the warp field of the registration
        outputspec.ants_affine_xfm : string (.mat file)
            The affine matrix of the registration
        outputspec.ants_inverse_affine_xfm : string (.mat file)
            The affine matrix of the reverse registration
        outputspec.composite_transform : string (nifti file)
            The combined transform including the warp field and rigid & affine
            linear warps
        outputspec.normalized_output_brain : string (nifti file)
            Template-registered version of input brain

    Registration Procedure:

    1. Calculates a nonlinear anatomical-to-template registration.

    .. exec::
        from CPAC.registration import create_wf_calculate_ants_warp
        wf = create_wf_calculate_ants_warp()
        wf.write_graph(
            graph2use='orig',
            dotfilename='./images/generated/calculate_ants_warp.dot'
        )

    Workflow Graph:
    .. image::
        :width: 500

    Detailed Workflow Graph:

    .. image::
        :width: 500
    '''

    calc_ants_warp_wf = pe.Workflow(name=name)

    inputspec = pe.Node(util.IdentityInterface(
        fields=['moving_brain',
                'reference_brain',
                'moving_skull',
                'reference_skull',
                'reference_mask',
                'moving_mask',
                'fixed_image_mask',
                'ants_para',
                'interp']),
                name='inputspec')

    outputspec = pe.Node(util.IdentityInterface(
        fields=['ants_initial_xfm',
                'ants_rigid_xfm',
                'ants_affine_xfm',
                'warp_field',
                'inverse_warp_field',
                'composite_transform',
                'wait',
                'normalized_output_brain']), name='outputspec')

    # use ANTS to warp the masked anatomical image to a template image
    '''
    calculate_ants_warp = pe.Node(interface=ants.Registration(),
            name='calculate_ants_warp')

    calculate_ants_warp.inputs.output_warped_image = True
    calculate_ants_warp.inputs.initial_moving_transform_com = 0
    '''
    reg_imports = ['import os', 'import subprocess']
    calculate_ants_warp = \
        pe.Node(interface=util.Function(input_names=['moving_brain',
                                                     'reference_brain',
                                                     'moving_skull',
                                                     'reference_skull',
                                                     'ants_para',
                                                     'moving_mask',
                                                     'reference_mask',
                                                     'fixed_image_mask',
                                                     'interp',
                                                     'reg_with_skull'],
                                        output_names=['warp_list',
                                                      'warped_image'],
                                        function=hardcoded_reg,
                                        imports=reg_imports),
                name='calc_ants_warp',
                mem_gb=2.8,
                mem_x=(2e-7, 'moving_brain', 'xyz'))

    calculate_ants_warp.interface.num_threads = num_threads

    select_forward_initial = pe.Node(util.Function(
        input_names=['warp_list', 'selection'],
        output_names=['selected_warp'],
        function=seperate_warps_list), name='select_forward_initial')

    select_forward_initial.inputs.selection = "Initial"

    select_forward_rigid = pe.Node(util.Function(
        input_names=['warp_list', 'selection'],
        output_names=['selected_warp'],
        function=seperate_warps_list), name='select_forward_rigid')

    select_forward_rigid.inputs.selection = "Rigid"

    select_forward_affine = pe.Node(util.Function(
        input_names=['warp_list', 'selection'],
        output_names=['selected_warp'],
        function=seperate_warps_list), name='select_forward_affine')

    select_forward_affine.inputs.selection = "Affine"

    select_forward_warp = pe.Node(util.Function(
        input_names=['warp_list', 'selection'],
        output_names=['selected_warp'],
        function=seperate_warps_list), name='select_forward_warp')

    select_forward_warp.inputs.selection = "Warp"

    select_inverse_warp = pe.Node(util.Function(
        input_names=['warp_list', 'selection'],
        output_names=['selected_warp'],
        function=seperate_warps_list), name='select_inverse_warp')

    select_inverse_warp.inputs.selection = "Inverse"

    calc_ants_warp_wf.connect(
        inputspec, 'moving_brain',
        calculate_ants_warp, 'moving_brain')

    calc_ants_warp_wf.connect(
        inputspec, 'reference_brain',
        calculate_ants_warp, 'reference_brain')

    if reg_ants_skull == 1:

        calculate_ants_warp.inputs.reg_with_skull = 1

        calc_ants_warp_wf.connect(
            inputspec, 'moving_skull',
            calculate_ants_warp, 'moving_skull')

        calc_ants_warp_wf.connect(
            inputspec, 'reference_skull',
            calculate_ants_warp, 'reference_skull')

    else:
        calc_ants_warp_wf.connect(
            inputspec, 'moving_brain',
            calculate_ants_warp, 'moving_skull')

        calc_ants_warp_wf.connect(
            inputspec, 'reference_brain',
            calculate_ants_warp, 'reference_skull')

    calc_ants_warp_wf.connect(
        inputspec, 'fixed_image_mask',
        calculate_ants_warp, 'fixed_image_mask')

    calc_ants_warp_wf.connect(inputspec, 'reference_mask',
            calculate_ants_warp, 'reference_mask')

    calc_ants_warp_wf.connect(inputspec, 'moving_mask',
            calculate_ants_warp, 'moving_mask')

    calc_ants_warp_wf.connect(inputspec, 'ants_para',
            calculate_ants_warp, 'ants_para')

    calc_ants_warp_wf.connect(
        inputspec, 'interp',
        calculate_ants_warp, 'interp')

    # inter-workflow connections

    calc_ants_warp_wf.connect(
        calculate_ants_warp, 'warp_list',
        select_forward_initial, 'warp_list')

    calc_ants_warp_wf.connect(
        calculate_ants_warp, 'warp_list',
        select_forward_rigid, 'warp_list')

    calc_ants_warp_wf.connect(
        calculate_ants_warp, 'warp_list',
        select_forward_affine, 'warp_list')

    calc_ants_warp_wf.connect(
        calculate_ants_warp, 'warp_list',
        select_forward_warp, 'warp_list')

    calc_ants_warp_wf.connect(
        calculate_ants_warp, 'warp_list',
        select_inverse_warp, 'warp_list')

    # connections to outputspec

    calc_ants_warp_wf.connect(
        select_forward_initial, 'selected_warp',
        outputspec, 'ants_initial_xfm')

    calc_ants_warp_wf.connect(
        select_forward_rigid, 'selected_warp',
        outputspec, 'ants_rigid_xfm')

    calc_ants_warp_wf.connect(
        select_forward_affine, 'selected_warp',
        outputspec, 'ants_affine_xfm')

    calc_ants_warp_wf.connect(
        select_forward_warp, 'selected_warp',
        outputspec, 'warp_field')

    calc_ants_warp_wf.connect(
        select_inverse_warp, 'selected_warp',
        outputspec, 'inverse_warp_field')

    calc_ants_warp_wf.connect(
        calculate_ants_warp, 'warped_image',
        outputspec, 'normalized_output_brain')

    return calc_ants_warp_wf


def FSL_registration_connector(wf_name, cfg, orig="T1w", opt=None,
                               symmetric=False, template="T1w"):

    wf = pe.Workflow(name=wf_name)

    inputNode = pe.Node(
        util.IdentityInterface(fields=['input_brain',
                                       'reference_brain',
                                       'input_head',
                                       'reference_head',
                                       'input_mask',
                                       'reference_mask',
                                       'transform',
                                       'interpolation',
                                       'fnirt_config']),
        name='inputspec')

    sym = ''
    symm = ''
    if symmetric:
        sym = 'sym'
        symm = '_symmetric'

    tmpl = ''
    if template == 'EPI':
        tmpl = 'EPI'

    if opt == 'FSL' or opt == 'FSL-linear':

        flirt_reg_anat_mni = create_fsl_flirt_linear_reg(
            f'anat_mni_flirt_register{symm}'
        )

        # Input registration parameters
        wf.connect(inputNode, 'interpolation',
                   flirt_reg_anat_mni, 'inputspec.interp')

        wf.connect(inputNode, 'input_brain',
                   flirt_reg_anat_mni, 'inputspec.input_brain')

        wf.connect(inputNode, 'reference_brain', flirt_reg_anat_mni,
                   'inputspec.reference_brain')

        write_lin_composite_xfm = pe.Node(interface=fsl.ConvertWarp(),
                                          name=f'fsl_lin-warp_to_nii{symm}')

        wf.connect(inputNode, 'reference_brain',
                   write_lin_composite_xfm, 'reference')

        wf.connect(flirt_reg_anat_mni, 'outputspec.linear_xfm',
                   write_lin_composite_xfm, 'premat')

        write_invlin_composite_xfm = pe.Node(interface=fsl.ConvertWarp(),
                                             name=f'fsl_invlin-warp_to_'
                                                  f'nii{symm}')

        wf.connect(inputNode, 'reference_brain',
                   write_invlin_composite_xfm, 'reference')

        wf.connect(flirt_reg_anat_mni, 'outputspec.invlinear_xfm',
                   write_invlin_composite_xfm, 'premat')

        outputs = {
            f'space-{sym}template_desc-preproc_{orig}': (
                flirt_reg_anat_mni, 'outputspec.output_brain'),
            f'from-{orig}_to-{sym}{tmpl}template_mode-image_desc-linear_xfm': (
                write_lin_composite_xfm, 'out_file'),
            f'from-{sym}{tmpl}template_to-{orig}_mode-image_desc-linear_xfm': (
                write_invlin_composite_xfm, 'out_file'),
            f'from-{orig}_to-{sym}{tmpl}template_mode-image_xfm': (
                write_lin_composite_xfm, 'out_file')
        }


    if opt == 'FSL':
        if cfg.registration_workflows['anatomical_registration']['registration']['FSL-FNIRT']['ref_resolution'] ==  \
            cfg.registration_workflows['anatomical_registration']['resolution_for_anat']:
            fnirt_reg_anat_mni = create_fsl_fnirt_nonlinear_reg(
                f'anat_mni_fnirt_register{symm}'
            )
        else:
            fnirt_reg_anat_mni = create_fsl_fnirt_nonlinear_reg_nhp(
                f'anat_mni_fnirt_register{symm}'
            )

        wf.connect(inputNode, 'input_brain',
                   fnirt_reg_anat_mni, 'inputspec.input_brain')

        wf.connect(inputNode, 'reference_brain',
                   fnirt_reg_anat_mni, 'inputspec.reference_brain')

        wf.connect(inputNode, 'input_head',
                   fnirt_reg_anat_mni, 'inputspec.input_skull')

        # NOTE: crossover from above opt block
        wf.connect(flirt_reg_anat_mni, 'outputspec.linear_xfm',
                   fnirt_reg_anat_mni, 'inputspec.linear_aff')

        wf.connect(inputNode, 'reference_head',
                   fnirt_reg_anat_mni, 'inputspec.reference_skull')

        wf.connect(inputNode, 'reference_mask',
                   fnirt_reg_anat_mni, 'inputspec.ref_mask')

        # assign the FSL FNIRT config file specified in pipeline config.yml
        wf.connect(inputNode, 'fnirt_config',
                   fnirt_reg_anat_mni, 'inputspec.fnirt_config')

        if cfg.registration_workflows['anatomical_registration']['registration']['FSL-FNIRT']['ref_resolution'] ==  \
            cfg.registration_workflows['anatomical_registration']['resolution_for_anat']:
            # NOTE: this is an UPDATE because of the opt block above
            added_outputs = {
                f'space-{sym}template_desc-preproc_{orig}': (
                    fnirt_reg_anat_mni, 'outputspec.output_brain'),
                f'from-{orig}_to-{sym}{tmpl}template_mode-image_xfm': (
                    fnirt_reg_anat_mni, 'outputspec.nonlinear_xfm')
            }
            outputs.update(added_outputs)
        else:
            # NOTE: this is an UPDATE because of the opt block above
            added_outputs = {
                f'space-{sym}template_desc-preproc_{orig}': (
                    fnirt_reg_anat_mni, 'outputspec.output_brain'),
                f'space-{sym}template_desc-head_{orig}': (
                    fnirt_reg_anat_mni, 'outputspec.output_head'),
                f'space-{sym}template_desc-{orig}_mask': (
                    fnirt_reg_anat_mni, 'outputspec.output_mask'),
                f'space-{sym}template_desc-T1wT2w_biasfield': (
                    fnirt_reg_anat_mni, 'outputspec.output_biasfield'),
                f'from-{orig}_to-{sym}{tmpl}template_mode-image_xfm': (
                    fnirt_reg_anat_mni, 'outputspec.nonlinear_xfm'),
                f'from-{orig}_to-{sym}{tmpl}template_mode-image_warp': (
                    fnirt_reg_anat_mni, 'outputspec.nonlinear_warp')
            }
            outputs.update(added_outputs)

    return (wf, outputs)


def ANTs_registration_connector(wf_name, cfg, params, orig="T1w",
                                symmetric=False, template="T1w"):

    wf = pe.Workflow(name=wf_name)

    inputNode = pe.Node(
        util.IdentityInterface(fields=['input_brain',
                                       'reference_brain',
                                       'input_head',
                                       'reference_head',
                                       'input_mask',
                                       'reference_mask',
                                       'transform',
                                       'interpolation']),
        name='inputspec')

    sym = ''
    symm = ''
    if symmetric:
        sym = 'sym'
        symm = '_symmetric'

    tmpl = ''
    if template == 'EPI':
        tmpl = 'EPI'

    if params is None:
        err_msg = '\n\n[!] C-PAC says: \nYou have selected ANTs as your ' \
                  'anatomical registration method.\n' \
                  'However, no ANTs parameters were specified.\n' \
                  'Please specify ANTs parameters properly and try again.'
        raise Exception(err_msg)

    ants_reg_anat_mni = \
        create_wf_calculate_ants_warp(
            f'anat_mni_ants_register{symm}',
            num_threads=cfg.pipeline_setup['system_config'][
                'num_ants_threads'],
            reg_ants_skull=cfg['registration_workflows'][
                'anatomical_registration']['reg_with_skull']
        )
    ants_reg_anat_mni.inputs.inputspec.ants_para = params

    wf.connect(inputNode, 'interpolation',
               ants_reg_anat_mni, 'inputspec.interp')

    # calculating the transform with the skullstripped is
    # reported to be better, but it requires very high
    # quality skullstripping. If skullstripping is imprecise
    # registration with skull is preferred

    wf.connect(inputNode, 'input_brain',
               ants_reg_anat_mni, 'inputspec.moving_brain')

    wf.connect(inputNode, 'reference_brain',
               ants_reg_anat_mni, 'inputspec.reference_brain')

    wf.connect(inputNode, 'input_head',
               ants_reg_anat_mni, 'inputspec.moving_skull')

    wf.connect(inputNode, 'reference_head',
               ants_reg_anat_mni, 'inputspec.reference_skull')

    wf.connect(inputNode, 'input_mask',
               ants_reg_anat_mni, 'inputspec.moving_mask')

    wf.connect(inputNode, 'reference_mask',
               ants_reg_anat_mni, 'inputspec.reference_mask')

    ants_reg_anat_mni.inputs.inputspec.fixed_image_mask = None

    if orig == 'T1w':
        if cfg.registration_workflows['anatomical_registration'][
            'registration']['ANTs']['use_lesion_mask']:
            # Create lesion preproc node to apply afni Refit and Resample
            lesion_preproc = create_lesion_preproc(
                wf_name=f'lesion_preproc{symm}'
            )
            wf.connect(inputNode, 'lesion_mask',
                       lesion_preproc, 'inputspec.lesion')
            wf.connect(lesion_preproc, 'outputspec.reorient',
                       ants_reg_anat_mni, 'inputspec.fixed_image_mask')

    # combine the linear xfm's into one - makes it easier downstream
    write_composite_linear_xfm = pe.Node(
        interface=ants.ApplyTransforms(),
        name=f'write_composite_linear{symm}_xfm',
        mem_gb=1.155,
        mem_x=(1708448960473801 / 1208925819614629174706176, 'input_image'))
    write_composite_linear_xfm.inputs.print_out_composite_warp_file = True
    write_composite_linear_xfm.inputs.output_image = \
        f"from-{orig}_to-{sym}{tmpl}template_mode-image_desc-linear_xfm.nii.gz"

    wf.connect(inputNode, 'input_brain',
               write_composite_linear_xfm, 'input_image')

    wf.connect(inputNode, 'reference_brain',
               write_composite_linear_xfm, 'reference_image')

    wf.connect(inputNode, 'interpolation',
               write_composite_linear_xfm, 'interpolation')

    write_composite_linear_xfm.inputs.input_image_type = 0
    write_composite_linear_xfm.inputs.dimension = 3

    collect_transforms = pe.Node(util.Merge(3),
                                 name=f'collect_transforms{symm}',
                                 mem_gb=0.8,
                                 mem_x=(263474863123069 /
                                        37778931862957161709568,
                                        'in1'))

    wf.connect(ants_reg_anat_mni, 'outputspec.ants_affine_xfm',
               collect_transforms, 'in1')

    wf.connect(ants_reg_anat_mni, 'outputspec.ants_rigid_xfm',
               collect_transforms, 'in2')

    wf.connect(ants_reg_anat_mni, 'outputspec.ants_initial_xfm',
               collect_transforms, 'in3')

    # check transform list to exclude Nonetype (missing) init/rig/affine
    check_transform = pe.Node(
        util.Function(input_names=['transform_list'],
                      output_names=['checked_transform_list',
                                    'list_length'],
                      function=check_transforms),
        name=f'check_transforms',
        mem_gb=6)

    wf.connect(collect_transforms, 'out', check_transform, 'transform_list')

    wf.connect(check_transform, 'checked_transform_list',
               write_composite_linear_xfm, 'transforms')

    # combine the linear xfm's into one - makes it easier downstream
    write_composite_invlinear_xfm = pe.Node(
        interface=ants.ApplyTransforms(),
        name=f'write_composite_invlinear{symm}_xfm',
        mem_gb=1.05,
        mem_x=(1367826948979337 / 151115727451828646838272, 'input_image'))
    write_composite_invlinear_xfm.inputs.print_out_composite_warp_file = True
    write_composite_invlinear_xfm.inputs.output_image = \
        f"from-{sym}{tmpl}template_to-{orig}_mode-image_desc-linear_xfm.nii.gz"

    wf.connect(inputNode, 'reference_brain',
               write_composite_invlinear_xfm, 'input_image')

    wf.connect(inputNode, 'input_brain',
               write_composite_invlinear_xfm, 'reference_image')

    wf.connect(inputNode, 'interpolation',
               write_composite_invlinear_xfm, 'interpolation')

    write_composite_invlinear_xfm.inputs.input_image_type = 0
    write_composite_invlinear_xfm.inputs.dimension = 3

    collect_inv_transforms = pe.Node(util.Merge(3),
                                     name='collect_inv_transforms'
                                          f'{symm}')

    wf.connect(ants_reg_anat_mni, 'outputspec.ants_initial_xfm',
               collect_inv_transforms, 'in1')

    wf.connect(ants_reg_anat_mni, 'outputspec.ants_rigid_xfm',
               collect_inv_transforms, 'in2')

    wf.connect(ants_reg_anat_mni, 'outputspec.ants_affine_xfm',
               collect_inv_transforms, 'in3')

    # check transform list to exclude Nonetype (missing) init/rig/affine
    check_invlinear_transform = pe.Node(
        util.Function(input_names=['transform_list'],
                      output_names=['checked_transform_list',
                                    'list_length'],
                      function=check_transforms),
        name=f'check_inv_transforms')

    wf.connect(collect_inv_transforms, 'out',
               check_invlinear_transform, 'transform_list')

    wf.connect(check_invlinear_transform, 'checked_transform_list',
               write_composite_invlinear_xfm, 'transforms')

    # generate inverse transform flags, which depends on the
    # number of transforms
    inverse_transform_flags = pe.Node(
        util.Function(input_names=['transform_list'],
                      output_names=['inverse_transform_flags'],
                      function=generate_inverse_transform_flags),
        name=f'inverse_transform_flags')

    wf.connect(check_invlinear_transform, 'checked_transform_list',
               inverse_transform_flags, 'transform_list')

    wf.connect(inverse_transform_flags, 'inverse_transform_flags',
               write_composite_invlinear_xfm, 'invert_transform_flags')

    # combine ALL xfm's into one - makes it easier downstream
    write_composite_xfm = pe.Node(
        interface=ants.ApplyTransforms(),
        name=f'write_composite_{symm}xfm',
        mem_gb=1.5)
    write_composite_xfm.inputs.print_out_composite_warp_file = True
    write_composite_xfm.inputs.output_image = \
        f"from-{orig}_to-{sym}{tmpl}template_mode-image_xfm.nii.gz"

    wf.connect(inputNode, 'input_brain', write_composite_xfm, 'input_image')

    wf.connect(inputNode, 'reference_brain',
               write_composite_xfm, 'reference_image')

    wf.connect(inputNode, 'interpolation',
               write_composite_xfm, 'interpolation')

    write_composite_xfm.inputs.input_image_type = 0
    write_composite_xfm.inputs.dimension = 3

    collect_all_transforms = pe.Node(util.Merge(4),
                                 name=f'collect_all_transforms'
                                      f'{symm}')

    wf.connect(ants_reg_anat_mni, 'outputspec.warp_field',
               collect_all_transforms, 'in1')

    wf.connect(ants_reg_anat_mni, 'outputspec.ants_affine_xfm',
               collect_all_transforms, 'in2')

    wf.connect(ants_reg_anat_mni, 'outputspec.ants_rigid_xfm',
               collect_all_transforms, 'in3')

    wf.connect(ants_reg_anat_mni, 'outputspec.ants_initial_xfm',
               collect_all_transforms, 'in4')

    # check transform list to exclude Nonetype (missing) init/rig/affine
    check_all_transform = pe.Node(
        util.Function(input_names=['transform_list'],
                      output_names=['checked_transform_list',
                                    'list_length'],
                      function=check_transforms),
        name=f'check_all_transforms')

    wf.connect(collect_all_transforms, 'out',
               check_all_transform, 'transform_list')

    wf.connect(check_all_transform, 'checked_transform_list',
               write_composite_xfm, 'transforms')

    # combine ALL xfm's into one - makes it easier downstream
    write_composite_inv_xfm = pe.Node(
        interface=ants.ApplyTransforms(),
        name=f'write_composite_inv_{symm}xfm',
        mem_gb=0.3,
        mem_x=(6278549929741219 / 604462909807314587353088, 'input_image'))
    write_composite_inv_xfm.inputs.print_out_composite_warp_file = True
    write_composite_inv_xfm.inputs.output_image = \
        f"from-{sym}{tmpl}template_to-{orig}_mode-image_xfm.nii.gz"

    wf.connect(inputNode, 'reference_brain',
               write_composite_inv_xfm, 'input_image')

    wf.connect(inputNode, 'input_brain',
               write_composite_inv_xfm, 'reference_image')

    wf.connect(inputNode, 'interpolation',
               write_composite_inv_xfm, 'interpolation')

    write_composite_inv_xfm.inputs.input_image_type = 0
    write_composite_inv_xfm.inputs.dimension = 3

    collect_all_inv_transforms = pe.Node(util.Merge(4),
                                         name=f'collect_all_inv_transforms'
                                         f'{symm}')

    wf.connect(ants_reg_anat_mni, 'outputspec.ants_initial_xfm',
               collect_all_inv_transforms, 'in1')

    wf.connect(ants_reg_anat_mni, 'outputspec.ants_rigid_xfm',
               collect_all_inv_transforms, 'in2')

    wf.connect(ants_reg_anat_mni, 'outputspec.ants_affine_xfm',
               collect_all_inv_transforms, 'in3')

    wf.connect(ants_reg_anat_mni, 'outputspec.inverse_warp_field',
               collect_all_inv_transforms, 'in4')

    # check transform list to exclude Nonetype (missing) init/rig/affine
    check_all_inv_transform = pe.Node(
        util.Function(input_names=['transform_list'],
                      output_names=['checked_transform_list',
                                    'list_length'],
                      function=check_transforms),
        name=f'check_all_inv_transforms')

    wf.connect(collect_all_inv_transforms, 'out',
               check_all_inv_transform, 'transform_list')

    wf.connect(check_all_inv_transform, 'checked_transform_list',
               write_composite_inv_xfm, 'transforms')

    # generate inverse transform flags, which depends on the
    # number of transforms
    inverse_all_transform_flags = pe.Node(
        util.Function(input_names=['transform_list'],
                      output_names=['inverse_transform_flags'],
                      function=generate_inverse_transform_flags),
        name=f'inverse_all_transform_flags')

    wf.connect(check_all_inv_transform, 'checked_transform_list',
               inverse_all_transform_flags, 'transform_list')

    wf.connect(inverse_all_transform_flags, 'inverse_transform_flags',
               write_composite_inv_xfm, 'invert_transform_flags')

    outputs = {
        f'space-{sym}template_desc-preproc_{orig}': (
            ants_reg_anat_mni, 'outputspec.normalized_output_brain'),
        f'from-{orig}_to-{sym}{tmpl}template_mode-image_xfm': (
            write_composite_xfm, 'output_image'),
        f'from-{sym}{tmpl}template_to-{orig}_mode-image_xfm': (
            write_composite_inv_xfm, 'output_image'),
        f'from-{orig}_to-{sym}{tmpl}template_mode-image_desc-linear_xfm': (
            write_composite_linear_xfm, 'output_image'),
        f'from-{sym}{tmpl}template_to-{orig}_mode-image_desc-linear_xfm': (
            write_composite_invlinear_xfm, 'output_image'),
        f'from-{orig}_to-{sym}{tmpl}template_mode-image_desc-nonlinear_xfm': (
            ants_reg_anat_mni, 'outputspec.warp_field'),
        f'from-{sym}{tmpl}template_to-{orig}_mode-image_desc-nonlinear_xfm': (
            ants_reg_anat_mni, 'outputspec.inverse_warp_field')
    }

    return (wf, outputs)


def bold_to_T1template_xfm_connector(wf_name, cfg, reg_tool, symmetric=False,
                                     blip=False):

    wf = pe.Workflow(name=wf_name)

    inputNode = pe.Node(
        util.IdentityInterface(fields=['input_brain',
                                       'mean_bold',
                                       'coreg_xfm',
                                       'T1w-brain-template_funcreg',
                                       'T1w_to_template_xfm',
                                       'template_to_T1w_xfm',
                                       'blip_warp']),
        name='inputspec')

    sym = ''
    if symmetric:
        sym = 'sym'

    if reg_tool == 'ants':
        fsl_reg_2_itk = pe.Node(c3.C3dAffineTool(), name='fsl_reg_2_itk')
        fsl_reg_2_itk.inputs.itk_transform = True
        fsl_reg_2_itk.inputs.fsl2ras = True

        # convert the .mat from linear Func->Anat to
        # ANTS format
        wf.connect(inputNode, 'coreg_xfm', fsl_reg_2_itk, 'transform_file')

        wf.connect(inputNode, 'input_brain', fsl_reg_2_itk, 'reference_file')

        wf.connect(inputNode, 'mean_bold', fsl_reg_2_itk, 'source_file')

        itk_imports = ['import os']
        change_transform = pe.Node(util.Function(
            input_names=['input_affine_file'],
            output_names=['updated_affine_file'],
            function=change_itk_transform_type,
            imports=itk_imports),
            name='change_transform_type')

        wf.connect(fsl_reg_2_itk, 'itk_transform',
                         change_transform, 'input_affine_file')

        # combine ALL xfm's into one - makes it easier downstream
        write_composite_xfm = pe.Node(
            interface=ants.ApplyTransforms(),
            name=f'write_composite_xfm',
            mem_gb=1.5)
        write_composite_xfm.inputs.print_out_composite_warp_file = True
        write_composite_xfm.inputs.output_image = \
            f"from-bold_to-{sym}template_mode-image_xfm.nii.gz"

        wf.connect(inputNode, 'mean_bold',
                   write_composite_xfm, 'input_image')

        wf.connect(inputNode, 'T1w-brain-template_funcreg',
                   write_composite_xfm, 'reference_image')

        write_composite_xfm.inputs.input_image_type = 0
        write_composite_xfm.inputs.dimension = 3
        write_composite_xfm.inputs.interpolation = \
            cfg.registration_workflows['anatomical_registration'][
                'registration']['ANTs']['interpolation']

        if not blip:
            collect_all_transforms = pe.Node(util.Merge(2),
                                             name='collect_all_transforms')
        else:
            collect_all_transforms = pe.Node(util.Merge(3),
                                             name='collect_all_transforms')

            wf.connect(inputNode, 'blip_warp',
                       collect_all_transforms, 'in3')

        wf.connect(inputNode, 'T1w_to_template_xfm',
                  collect_all_transforms, 'in1')

        wf.connect(change_transform, 'updated_affine_file',
                   collect_all_transforms, 'in2')

        wf.connect(collect_all_transforms, 'out',
                   write_composite_xfm, 'transforms')

        write_composite_inv_xfm = pe.Node(
            interface=ants.ApplyTransforms(),
            name=f'write_composite_inv_xfm',
            mem_gb=1.5)
        write_composite_inv_xfm.inputs.print_out_composite_warp_file = True
        write_composite_inv_xfm.inputs.invert_transform_flags = [True, False]
        write_composite_inv_xfm.inputs.output_image = \
            f"from-{sym}template_to-bold_mode-image_xfm.nii.gz"

        wf.connect(inputNode, 'T1w-brain-template_funcreg',
                   write_composite_inv_xfm, 'input_image')

        wf.connect(inputNode, 'mean_bold',
                   write_composite_inv_xfm, 'reference_image')

        write_composite_inv_xfm.inputs.input_image_type = 0
        write_composite_inv_xfm.inputs.dimension = 3
        write_composite_inv_xfm.inputs.interpolation = \
            cfg.registration_workflows['anatomical_registration'][
                'registration']['ANTs']['interpolation']

        collect_inv_transforms = pe.Node(util.Merge(2),
                                         name='collect_inv_transforms')

        wf.connect(change_transform, 'updated_affine_file',
                   collect_inv_transforms, 'in1')

        wf.connect(inputNode, 'template_to_T1w_xfm',
                   collect_inv_transforms, 'in2')

        wf.connect(collect_inv_transforms, 'out',
                   write_composite_inv_xfm, 'transforms')

        outputs = {
            f'from-bold_to-{sym}template_mode-image_xfm':
                (write_composite_xfm, 'output_image'),
            f'from-{sym}template_to-bold_mode-image_xfm':
                (write_composite_inv_xfm, 'output_image')
        }

    elif reg_tool == 'fsl':

        write_composite_xfm = pe.Node(interface=fsl.ConvertWarp(),
                                      name='combine_fsl_warps')

        wf.connect(inputNode, 'T1w-brain-template_funcreg',
                   write_composite_xfm, 'reference')

        if blip:
            wf.connect(inputNode, 'coreg_xfm', 
                       write_composite_xfm, 'postmat')
            wf.connect(inputNode, 'blip_warp', 
                       write_composite_xfm, 'warp1')
            wf.connect(inputNode, 'T1w_to_template_xfm', 
                       write_composite_xfm, 'warp2')
        else:
            wf.connect(inputNode, 'coreg_xfm', 
                       write_composite_xfm, 'premat')
            wf.connect(inputNode, 'T1w_to_template_xfm',
                       write_composite_xfm, 'warp1')

        outputs = {
            f'from-bold_to-{sym}template_mode-image_xfm':
                (write_composite_xfm, 'out_file'),
        }

    return (wf, outputs)


@nodeblock(
    name="register_FSL_anat_to_template",
    config=["registration_workflows", "anatomical_registration"],
    switch=["run"],
    option_key=["registration", "using"],
    option_val=["FSL", "FSL-linear"],
    inputs=[
        (
            ["desc-preproc_T1w", "space-longitudinal_desc-reorient_T1w"],
            ["desc-brain_T1w", "space-longitudinal_desc-brain_T1w"],
        ),
        "T1w-template",
        "T1w-brain-template",
        "FNIRT-T1w-template",
        "FNIRT-T1w-brain-template",
        "template-ref-mask",
    ],
    outputs={
        "space-template_desc-preproc_T1w": {"Template": "T1w-brain-template"},
        "space-template_desc-head_T1w": {"Template": "T1w-template"},
        "space-template_desc-T1w_mask": {"Template": "T1w-template"},
        "space-template_desc-T1wT2w_biasfield": {"Template": "T1w-template"},
        "from-T1w_to-template_mode-image_desc-linear_xfm": {"Template": "T1w-template"},
        "from-template_to-T1w_mode-image_desc-linear_xfm": {"Template": "T1w-template"},
        "from-T1w_to-template_mode-image_xfm": {"Template": "T1w-template"},
        "from-T1w_to-template_mode-image_warp": {"Template": "T1w-template"},
        "from-longitudinal_to-template_mode-image_desc-linear_xfm": {
            "Template": "T1w-template"
        },
        "from-template_to-longitudinal_mode-image_desc-linear_xfm": {
            "Template": "T1w-template"
        },
        "from-longitudinal_to-template_mode-image_xfm": {"Template": "T1w-template"},
    },
)
def register_FSL_anat_to_template(wf, cfg, strat_pool, pipe_num, opt=None):

    fsl, outputs = FSL_registration_connector(f'register_{opt}_anat_to_'
                                              f'template_{pipe_num}', cfg,
                                              orig='T1w', opt=opt)

    fsl.inputs.inputspec.interpolation = cfg.registration_workflows[
        'anatomical_registration']['registration']['FSL-FNIRT'][
        'interpolation']

    fsl.inputs.inputspec.fnirt_config = cfg.registration_workflows[
        'anatomical_registration']['registration']['FSL-FNIRT'][
        'fnirt_config']

    connect, brain = \
        strat_pool.get_data(['desc-brain_T1w',
                             'space-longitudinal_desc-brain_T1w'],
                            report_fetched=True)
    node, out = connect
    wf.connect(node, out, fsl, 'inputspec.input_brain')

    if cfg.registration_workflows['anatomical_registration']['registration']['FSL-FNIRT']['ref_resolution'] ==  \
        cfg.registration_workflows['anatomical_registration']['resolution_for_anat']:

        node, out = strat_pool.get_data('T1w-brain-template')
        wf.connect(node, out, fsl, 'inputspec.reference_brain')

        node, out = strat_pool.get_data('T1w-template')
        wf.connect(node, out, fsl, 'inputspec.reference_head')
    else:
        node, out = strat_pool.get_data('FNIRT-T1w-brain-template')
        wf.connect(node, out, fsl, 'inputspec.reference_brain')

        node, out = strat_pool.get_data('FNIRT-T1w-template')
        wf.connect(node, out, fsl, 'inputspec.reference_head')

    node, out = strat_pool.get_data(["desc-preproc_T1w",
                                     "space-longitudinal_desc-reorient_T1w"])
    wf.connect(node, out, fsl, 'inputspec.input_head')

    node, out = strat_pool.get_data('template-ref-mask')
    wf.connect(node, out, fsl, 'inputspec.reference_mask')

    if 'space-longitudinal' in brain:
        for key in outputs.keys():
            if 'from-T1w' in key:
                new_key = key.replace('from-T1w', 'from-longitudinal')
                outputs[new_key] = outputs[key]
                del outputs[key]
            if 'to-T1w' in key:
                new_key = key.replace('to-T1w', 'to-longitudinal')
                outputs[new_key] = outputs[key]
                del outputs[key]

    return (wf, outputs)


@nodeblock(
    name="register_symmetric_FSL_anat_to_template",
    config=["registration_workflows", "anatomical_registration"],
    switch=["run"],
    option_key=["registration", "using"],
    option_val=["FSL", "FSL-linear"],
    inputs=[
        (
            ["desc-preproc_T1w", "space-longitudinal_desc-reorient_T1w"],
            ["desc-brain_T1w", "space-longitudinal_desc-brain_T1w"],
        ),
        "T1w-template-symmetric",
        "T1w-brain-template-symmetric",
        "dilated-symmetric-brain-mask",
    ],
    outputs={
        "space-symtemplate_desc-preproc_T1w": {
            "Template": "T1w-brain-template-symmetric"
        },
        "from-T1w_to-symtemplate_mode-image_desc-linear_xfm": {
            "Template": "T1w-template-symmetric"
        },
        "from-symtemplate_to-T1w_mode-image_desc-linear_xfm": {
            "Template": "T1w-template-symmetric"
        },
        "from-T1w_to-symtemplate_mode-image_xfm": {
            "Template": "T1w-template-symmetric"
        },
        "from-longitudinal_to-symtemplate_mode-image_desc-linear_xfm": {
            "Template": "T1w-template-symmetric"
        },
        "from-symtemplate_to-longitudinal_mode-image_desc-linear_xfm": {
            "Template": "T1w-template-symmetric"
        },
        "from-longitudinal_to-symtemplate_mode-image_xfm": {
            "Template": "T1w-template-symmetric"
        },
    },
)
def register_symmetric_FSL_anat_to_template(wf, cfg, strat_pool, pipe_num,
                                            opt=None):

    fsl, outputs = FSL_registration_connector(f'register_{opt}_anat_to_'
                                              f'template_symmetric_'
                                              f'{pipe_num}', cfg, orig='T1w',
                                              opt=opt, symmetric=True)

    fsl.inputs.inputspec.interpolation = cfg.registration_workflows[
        'anatomical_registration']['registration']['FSL-FNIRT'][
        'interpolation']

    fsl.inputs.inputspec.fnirt_config = cfg.registration_workflows[
        'anatomical_registration']['registration']['FSL-FNIRT'][
        'fnirt_config']

    connect, brain = \
        strat_pool.get_data(['desc-brain_T1w',
                             'space-longitudinal_desc-brain_T1w'],
                            report_fetched=True)
    node, out = connect
    wf.connect(node, out, fsl, 'inputspec.input_brain')

    node, out = strat_pool.get_data('T1w-brain-template-symmetric')
    wf.connect(node, out, fsl, 'inputspec.reference_brain')

    node, out = strat_pool.get_data(["desc-preproc_T1w",
                                     "space-longitudinal_desc-reorient_T1w"])
    wf.connect(node, out, fsl, 'inputspec.input_head')

    node, out = strat_pool.get_data('T1w-template-symmetric')
    wf.connect(node, out, fsl, 'inputspec.reference_head')

    node, out = strat_pool.get_data('dilated-symmetric-brain-mask')
    wf.connect(node, out, fsl, 'inputspec.reference_mask')

    if 'space-longitudinal' in brain:
        for key in outputs.keys():
            if 'from-T1w' in key:
                new_key = key.replace('from-T1w', 'from-longitudinal')
                outputs[new_key] = outputs[key]
                del outputs[key]
            if 'to-T1w' in key:
                new_key = key.replace('to-T1w', 'to-longitudinal')
                outputs[new_key] = outputs[key]
                del outputs[key]

    return (wf, outputs)


@nodeblock(
    name="register_FSL_EPI_to_template",
    config=["registration_workflows", "functional_registration", "EPI_registration"],
    switch=["run"],
    option_key="using",
    option_val=["FSL", "FSL-linear"],
    inputs=[
        ("sbref", "space-bold_desc-brain_mask"),
        "EPI-template",
        "EPI-template-mask",
    ],
    outputs={
        "space-template_desc-preproc_bold": {"Template": "EPI-template"},
        "from-bold_to-EPItemplate_mode-image_desc-linear_xfm": {
            "Template": "EPI-template"
        },
        "from-EPItemplate_to-bold_mode-image_desc-linear_xfm": {
            "Template": "EPI-template"
        },
        "from-bold_to-EPItemplate_mode-image_xfm": {"Template": "EPI-template"},
    },
)
def register_FSL_EPI_to_template(wf, cfg, strat_pool, pipe_num, opt=None):
    '''Directly register the mean functional to an EPI template. No T1w
    involved.
    '''

    fsl, outputs = FSL_registration_connector(f'register_{opt}_EPI_to_'
                                              f'template_{pipe_num}', cfg,
                                              orig='bold', opt=opt,
                                              template='EPI')

    fsl.inputs.inputspec.interpolation = cfg['registration_workflows'][
        'functional_registration']['EPI_registration']['FSL-FNIRT'][
        'interpolation']

    fsl.inputs.inputspec.fnirt_config = cfg['registration_workflows'][
        'functional_registration']['EPI_registration']['FSL-FNIRT'][
        'fnirt_config']

    node, out = strat_pool.get_data('sbref')
    wf.connect(node, out, fsl, 'inputspec.input_brain')

    node, out = strat_pool.get_data('EPI-template')
    wf.connect(node, out, fsl, 'inputspec.reference_brain')

    node, out = strat_pool.get_data('sbref')
    wf.connect(node, out, fsl, 'inputspec.input_head')

    node, out = strat_pool.get_data('EPI-template')
    wf.connect(node, out, fsl, 'inputspec.reference_head')

    node, out = strat_pool.get_data('EPI-template-mask')
    wf.connect(node, out, fsl, 'inputspec.reference_mask')

    return (wf, outputs)


@nodeblock(
    name="register_ANTs_anat_to_template",
    config=["registration_workflows", "anatomical_registration"],
    switch=["run"],
    option_key=["registration", "using"],
    option_val="ANTS",
    inputs=[
        (
            ["desc-preproc_T1w", "space-longitudinal_desc-brain_T1w"],
            [
                "space-T1w_desc-brain_mask",
                "space-longitudinal_desc-brain_mask",
                "space-T1w_desc-acpcbrain_mask",
            ],
            [
                "desc-restore_T1w",
                "desc-head_T1w",
                "desc-preproc_T1w",
                "space-longitudinal_desc-reorient_T1w",
            ],
            "space-template_desc-head_T1w",
            "space-template_desc-preproc_T1w",
        ),
        "T1w-template",
        "T1w-brain-template",
        "T1w-brain-template-mask",
        "label-lesion_mask",
    ],
    outputs={
        "space-template_desc-preproc_T1w": {
            "Description": "The preprocessed T1w brain transformed to template space.",
            "Template": "T1w-template",
        },
        "from-T1w_to-template_mode-image_desc-linear_xfm": {
            "Description": "Linear (affine) transform from T1w native space to T1w-template space.",
            "Template": "T1w-template",
        },
        "from-template_to-T1w_mode-image_desc-linear_xfm": {
            "Description": "Linear (affine) transform from T1w-template space to T1w native space.",
            "Template": "T1w-template",
        },
        "from-T1w_to-template_mode-image_desc-nonlinear_xfm": {
            "Description": "Nonlinear (warp field) transform from T1w native space to T1w-template space.",
            "Template": "T1w-template",
        },
        "from-template_to-T1w_mode-image_desc-nonlinear_xfm": {
            "Description": "Nonlinear (warp field) transform from T1w-template space to T1w native space.",
            "Template": "T1w-template",
        },
        "from-T1w_to-template_mode-image_xfm": {
            "Description": "Composite (affine + warp field) transform from T1w native space to T1w-template space.",
            "Template": "T1w-template",
        },
        "from-template_to-T1w_mode-image_xfm": {
            "Description": "Composite (affine + warp field) transform from T1w-template space to T1w native space.",
            "Template": "T1w-template",
        },
        "from-longitudinal_to-template_mode-image_desc-linear_xfm": {
            "Description": "Linear (affine) transform from longitudinal-template space to T1w-template space.",
            "Template": "T1w-template",
        },
        "from-template_to-longitudinal_mode-image_desc-linear_xfm": {
            "Description": "Linear (affine) transform from T1w-template space to longitudinal-template space.",
            "Template": "T1w-template",
        },
        "from-longitudinal_to-template_mode-image_desc-nonlinear_xfm": {
            "Description": "Nonlinear (warp field) transform from longitudinal-template space to T1w-template space.",
            "Template": "T1w-template",
        },
        "from-template_to-longitudinal_mode-image_desc-nonlinear_xfm": {
            "Description": "Nonlinear (warp field) transform from T1w-template space to longitudinal-template space.",
            "Template": "T1w-template",
        },
        "from-longitudinal_to-template_mode-image_xfm": {
            "Description": "Composite (affine + warp field) transform from longitudinal-template space to T1w-template space.",
            "Template": "T1w-template",
        },
        "from-template_to-longitudinal_mode-image_xfm": {
            "Description": "Composite (affine + warp field) transform from T1w-template space to longitudinal-template space.",
            "Template": "T1w-template",
        },
    },
)
def register_ANTs_anat_to_template(wf, cfg, strat_pool, pipe_num, opt=None):

    params = cfg.registration_workflows['anatomical_registration'][
        'registration']['ANTs']['T1_registration']

    ants_rc, outputs = ANTs_registration_connector('ANTS_T1_to_template_'
                                                   f'{pipe_num}', cfg,
                                                   params, orig='T1w')

    ants_rc.inputs.inputspec.interpolation = cfg.registration_workflows[
        'anatomical_registration']['registration']['ANTs']['interpolation']

    connect, brain = \
        strat_pool.get_data(['desc-preproc_T1w',
                             'space-longitudinal_desc-brain_T1w'],
                            report_fetched=True)
    node, out = connect
    wf.connect(node, out, ants_rc, 'inputspec.input_brain')

    t1w_brain_template = strat_pool.node_data('T1w-brain-template')
    wf.connect(t1w_brain_template.node, t1w_brain_template.out,
               ants_rc, 'inputspec.reference_brain')

    # TODO check the order of T1w
    node, out = strat_pool.get_data(["desc-restore_T1w", "desc-head_T1w",
                                     "desc-preproc_T1w",
                                     "space-longitudinal_desc-reorient_T1w"])
    wf.connect(node, out, ants_rc, 'inputspec.input_head')


    t1w_template = strat_pool.node_data('T1w-template')
    wf.connect(t1w_template.node, t1w_template.out,
               ants_rc, 'inputspec.reference_head')

    brain_mask = strat_pool.node_data(["space-T1w_desc-brain_mask",
                                       "space-longitudinal_desc-brain_mask",
                                       "space-T1w_desc-acpcbrain_mask"])
    wf.connect(brain_mask.node, brain_mask.out,
               ants_rc, 'inputspec.input_mask')

    if strat_pool.check_rpool('T1w-brain-template-mask'):
        node, out = strat_pool.get_data('T1w-brain-template-mask')
        wf.connect(node, out, ants_rc, 'inputspec.reference_mask')

    if strat_pool.check_rpool('label-lesion_mask'):
        node, out = strat_pool.get_data('label-lesion_mask')
        wf.connect(node, out, ants_rc, 'inputspec.lesion_mask')

    if 'space-longitudinal' in brain:
        for key in outputs:
            for direction in ['from', 'to']:
                if f'{direction}-T1w' in key:
                    new_key = key.replace(f'{direction}-T1w',
                                          f'{direction}-longitudinal')
                    outputs[new_key] = outputs[key]
                    del outputs[key]

    return (wf, outputs)


@nodeblock(
    name="register_symmetric_ANTs_anat_to_template",
    config=["registration_workflows", "anatomical_registration"],
    switch=["run"],
    option_key=["registration", "using"],
    option_val="ANTS",
    inputs=[
        (
            ["desc-preproc_T1w", "space-longitudinal_desc-brain_T1w"],
            ["space-T1w_desc-brain_mask", "space-longitudinal_desc-brain_mask"],
            [
                "desc-head_T1w",
                "desc-preproc_T1w",
                "space-longitudinal_desc-reorient_T1w",
            ],
        ),
        "T1w-template-symmetric",
        "T1w-brain-template-symmetric",
        "dilated-symmetric-brain-mask",
        "label-lesion_mask",
    ],
    outputs={
        "space-symtemplate_desc-preproc_T1w": {
            "Template": "T1w-brain-template-symmetric"
        },
        "from-T1w_to-symtemplate_mode-image_desc-linear_xfm": {
            "Template": "T1w-template-symmetric"
        },
        "from-symtemplate_to-T1w_mode-image_desc-linear_xfm": {
            "Template": "T1w-template-symmetric"
        },
        "from-T1w_to-symtemplate_mode-image_desc-nonlinear_xfm": {
            "Template": "T1w-template-symmetric"
        },
        "from-symtemplate_to-T1w_mode-image_desc-nonlinear_xfm": {
            "Template": "T1w-template-symmetric"
        },
        "from-T1w_to-symtemplate_mode-image_xfm": {
            "Template": "T1w-template-symmetric"
        },
        "from-symtemplate_to-T1w_mode-image_xfm": {
            "Template": "T1w-template-symmetric"
        },
        "from-longitudinal_to-symtemplate_mode-image_desc-linear_xfm": {
            "Template": "T1w-template-symmetric"
        },
        "from-symtemplate_to-longitudinal_mode-image_desc-linear_xfm": {
            "Template": "T1w-template-symmetric"
        },
        "from-longitudinal_to-symtemplate_mode-image_desc-nonlinear_xfm": {
            "Template": "T1w-template-symmetric"
        },
        "from-symtemplate_to-longitudinal_mode-image_desc-nonlinear_xfm": {
            "Template": "T1w-template-symmetric"
        },
        "from-longitudinal_to-symtemplate_mode-image_xfm": {
            "Template": "T1w-template-symmetric"
        },
        "from-symtemplate_to-longitudinal_mode-image_xfm": {
            "Template": "T1w-template-symmetric"
        },
    },
)
def register_symmetric_ANTs_anat_to_template(wf, cfg, strat_pool, pipe_num,
                                             opt=None):

    params = cfg.registration_workflows['anatomical_registration'][
        'registration']['ANTs']['T1_registration']

    ants, outputs = ANTs_registration_connector('ANTS_T1_to_template_'
                                                f'symmetric_{pipe_num}', cfg,
                                                params, orig='T1w',
                                                symmetric=True)

    ants.inputs.inputspec.interpolation = cfg.registration_workflows[
        'anatomical_registration']['registration']['ANTs']['interpolation']

    connect, brain = \
        strat_pool.get_data(['desc-preproc_T1w',
                             'space-longitudinal_desc-brain_T1w'],
                            report_fetched=True)
    node, out = connect
    wf.connect(node, out, ants, 'inputspec.input_brain')

    node, out = strat_pool.get_data('T1w-brain-template-symmetric')
    wf.connect(node, out, ants, 'inputspec.reference_brain')

    node, out = strat_pool.get_data(["desc-head_T1w", "desc-preproc_T1w",
                                     "space-longitudinal_desc-reorient_T1w"])
    wf.connect(node, out, ants, 'inputspec.input_head')

    node, out = strat_pool.get_data('T1w-template-symmetric')
    wf.connect(node, out, ants, 'inputspec.reference_head')

    node, out = strat_pool.get_data(["space-T1w_desc-brain_mask",
                                     "space-longitudinal_desc-brain_mask"])
    wf.connect(node, out, ants, 'inputspec.input_mask')

    node, out = strat_pool.get_data('dilated-symmetric-brain-mask')
    wf.connect(node, out, ants, 'inputspec.reference_mask')

    if strat_pool.check_rpool('label-lesion_mask'):
        node, out = strat_pool.get_data('label-lesion_mask')
        wf.connect(node, out, ants, 'inputspec.lesion_mask')

    if 'space-longitudinal' in brain:
        for key in outputs.keys():
            if 'from-T1w' in key:
                new_key = key.replace('from-T1w', 'from-longitudinal')
                outputs[new_key] = outputs[key]
                del outputs[key]
            if 'to-T1w' in key:
                new_key = key.replace('to-T1w', 'to-longitudinal')
                outputs[new_key] = outputs[key]
                del outputs[key]

    return (wf, outputs)


@nodeblock(
    name="register_ANTs_EPI_to_template",
    config=["registration_workflows", "functional_registration", "EPI_registration"],
    switch=["run"],
    option_key="using",
    option_val="ANTS",
    inputs=[
        ("sbref", "space-bold_desc-brain_mask"),
        "EPI-template",
        "EPI-template-mask",
    ],
    outputs={
        "space-template_desc-preproc_bold": {"Template": "EPI-template"},
        "from-bold_to-EPItemplate_mode-image_desc-linear_xfm": {
            "Template": "EPI-template"
        },
        "from-EPItemplate_to-bold_mode-image_desc-linear_xfm": {
            "Template": "EPI-template"
        },
        "from-bold_to-EPItemplate_mode-image_desc-nonlinear_xfm": {
            "Template": "EPI-template"
        },
        "from-EPItemplate_to-bold_mode-image_desc-nonlinear_xfm": {
            "Template": "EPI-template"
        },
        "from-bold_to-EPItemplate_mode-image_xfm": {"Template": "EPI-template"},
        "from-EPItemplate_to-bold_mode-image_xfm": {"Template": "EPI-template"},
    },
)
def register_ANTs_EPI_to_template(wf, cfg, strat_pool, pipe_num, opt=None):
    '''Directly register the mean functional to an EPI template. No T1w
    involved.
    '''
    params = cfg.registration_workflows['functional_registration'][
        'EPI_registration']['ANTs']['parameters']

    ants, outputs = ANTs_registration_connector('ANTS_bold_to_EPI-template'
                                                f'_{pipe_num}', cfg, params,
                                                orig='bold', template='EPI')

    ants.inputs.inputspec.interpolation = cfg.registration_workflows[
        'functional_registration']['EPI_registration']['ANTs'][
        'interpolation']

    node, out = strat_pool.get_data('sbref')
    wf.connect(node, out, ants, 'inputspec.input_brain')

    node, out = strat_pool.get_data('EPI-template')
    wf.connect(node, out, ants, 'inputspec.reference_brain')

    node, out = strat_pool.get_data('sbref')
    wf.connect(node, out, ants, 'inputspec.input_head')

    node, out = strat_pool.get_data('EPI-template')
    wf.connect(node, out, ants, 'inputspec.reference_head')

    node, out = strat_pool.get_data('space-bold_desc-brain_mask')
    wf.connect(node, out, ants, 'inputspec.input_mask')

    if strat_pool.check_rpool('EPI-template-mask'):
        node, out = strat_pool.get_data('EPI-template-mask')
        wf.connect(node, out, ants, 'inputspec.reference_mask')

    return (wf, outputs)


@nodeblock(
    name="overwrite_transform_anat_to_template",
    switch=[
        ["registration_workflows", "anatomical_registration", "run"],
        [
            "registration_workflows",
            "anatomical_registration",
            "overwrite_transform",
            "run",
        ],
    ],
    option_key=[
        "registration_workflows",
        "anatomical_registration",
        "overwrite_transform",
        "using",
    ],
    option_val="FSL",
    inputs=[
        (
            "desc-restore-brain_T1w",
            ["desc-preproc_T1w", "space-longitudinal_desc-brain_T1w"],
            ["desc-restore_T1w", "desc-preproc_T1w", "desc-reorient_T1w", "T1w"],
            ["desc-preproc_T1w", "desc-reorient_T1w", "T1w"],
            "space-T1w_desc-brain_mask",
            "T1w-template",
            "from-T1w_to-template_mode-image_xfm",
            "from-template_to-T1w_mode-image_xfm",
            "space-template_desc-brain_T1w",
            "space-template_desc-preproc_T1w",
        )
    ],
    outputs={
        "space-template_desc-preproc_T1w": {"Template": "T1w-template"},
        "space-template_desc-head_T1w": {"Template": "T1w-template"},
        "space-template_desc-T1w_mask": {"Template": "T1w-template"},
        "from-T1w_to-template_mode-image_xfm": {"Template": "T1w-template"},
        "from-template_to-T1w_mode-image_xfm": {"Template": "T1w-template"},
    },
)
def overwrite_transform_anat_to_template(wf, cfg, strat_pool, pipe_num, opt=None):

    xfm_prov = strat_pool.get_cpac_provenance(
        'from-T1w_to-template_mode-image_xfm')

    reg_tool = check_prov_for_regtool(xfm_prov)

    if opt.lower() == 'fsl' and reg_tool.lower() == 'ants':

        # Apply head-to-head transforms on brain using ABCD-style registration
        # Convert ANTs warps to FSL warps to be consistent with the functional registration
        # Ref: https://github.com/DCAN-Labs/DCAN-HCP/blob/master/PostFreeSurfer/scripts/AtlasRegistrationToMNI152_ANTsbased.sh#L134-L172

        # antsApplyTransforms -d 3 -i ${T1wRestore}.nii.gz -r ${Reference} \
        # -t ${WD}/xfms/T1w_to_MNI_3Warp.nii.gz \
        # -t ${WD}/xfms/T1w_to_MNI_2Affine.mat \
        # -t ${WD}/xfms/T1w_to_MNI_1Rigid.mat \
        # -t ${WD}/xfms/T1w_to_MNI_0DerivedInitialMovingTranslation.mat \
        # -o [${WD}/xfms/ANTs_CombinedWarp.nii.gz,1]
        ants_apply_warp_t1_to_template = pe.Node(interface=ants.ApplyTransforms(),
                                                name=f'ANTS-ABCD_T1_to_template_{pipe_num}')
        ants_apply_warp_t1_to_template.inputs.dimension = 3
        ants_apply_warp_t1_to_template.inputs.print_out_composite_warp_file = True
        ants_apply_warp_t1_to_template.inputs.output_image = 'ANTs_CombinedWarp.nii.gz'

        node, out = strat_pool.get_data(['desc-restore_T1w', 'desc-preproc_T1w'])
        wf.connect(node, out, ants_apply_warp_t1_to_template, 'input_image')

        node, out = strat_pool.get_data('T1w-template')
        wf.connect(node, out, ants_apply_warp_t1_to_template, 'reference_image')

        node, out = strat_pool.get_data('from-T1w_to-template_mode-image_xfm')
        wf.connect(node, out, ants_apply_warp_t1_to_template, 'transforms')

        # antsApplyTransforms -d 3 -i ${T1wImage}.nii.gz -r ${Reference} \
        # -t [${WD}/xfms/T1w_to_MNI_0DerivedInitialMovingTranslation.mat,1] \
        # -t [${WD}/xfms/T1w_to_MNI_1Rigid.mat,1] \
        # -t [${WD}/xfms/T1w_to_MNI_2Affine.mat,1] \
        # -t ${WD}/xfms/T1w_to_MNI_3InverseWarp.nii.gz \
        # -o [${WD}/xfms/ANTs_CombinedInvWarp.nii.gz,1]

        # T1wImage is ACPC aligned head
        ants_apply_warp_template_to_t1 = pe.Node(interface=ants.ApplyTransforms(),
                                                name=f'ANTS-ABCD_template_to_T1_{pipe_num}')
        ants_apply_warp_template_to_t1.inputs.dimension = 3
        ants_apply_warp_template_to_t1.inputs.print_out_composite_warp_file = True
        ants_apply_warp_template_to_t1.inputs.output_image = 'ANTs_CombinedInvWarp.nii.gz'

        node, out = strat_pool.get_data('desc-preproc_T1w')
        wf.connect(node, out, ants_apply_warp_template_to_t1, 'input_image')

        node, out = strat_pool.get_data('T1w-template')
        wf.connect(node, out, ants_apply_warp_template_to_t1, 'reference_image')

        node, out = strat_pool.get_data('from-template_to-T1w_mode-image_xfm')
        wf.connect(node, out, ants_apply_warp_template_to_t1, 'transforms')

        # c4d -mcs ${WD}/xfms/ANTs_CombinedWarp.nii.gz -oo ${WD}/xfms/e1.nii.gz ${WD}/xfms/e2.nii.gz ${WD}/xfms/e3.nii.gz
        # -mcs: -multicomponent-split, -oo: -output-multiple
        split_combined_warp = pe.Node(util.Function(input_names=['input',
                                                                'output_name'],
                                                    output_names=['output1',
                                                                'output2',
                                                                'output3'],
                                                    function=run_c4d),
                                    name=f'split_combined_warp_{pipe_num}')
        split_combined_warp.inputs.output_name = 'e'

        wf.connect(ants_apply_warp_t1_to_template, 'output_image',
            split_combined_warp, 'input')

        # c4d -mcs ${WD}/xfms/ANTs_CombinedInvWarp.nii.gz -oo ${WD}/xfms/e1inv.nii.gz ${WD}/xfms/e2inv.nii.gz ${WD}/xfms/e3inv.nii.gz
        split_combined_inv_warp = pe.Node(util.Function(input_names=['input',
                                                                    'output_name'],
                                                        output_names=['output1',
                                                                    'output2',
                                                                    'output3'],
                                                        function=run_c4d),
                                    name=f'split_combined_inv_warp_{pipe_num}')
        split_combined_inv_warp.inputs.output_name = 'einv'

        wf.connect(ants_apply_warp_template_to_t1, 'output_image',
            split_combined_inv_warp, 'input')

        # fslmaths ${WD}/xfms/e2.nii.gz -mul -1 ${WD}/xfms/e-2.nii.gz
        change_e2_sign = pe.Node(interface=fsl.maths.MathsCommand(),
                            name=f'change_e2_sign_{pipe_num}')
        change_e2_sign.inputs.args = '-mul -1'

        wf.connect(split_combined_warp, 'output2',
            change_e2_sign, 'in_file')

        # fslmaths ${WD}/xfms/e2inv.nii.gz -mul -1 ${WD}/xfms/e-2inv.nii.gz
        change_e2inv_sign = pe.Node(interface=fsl.maths.MathsCommand(),
                                name=f'change_e2inv_sign_{pipe_num}')
        change_e2inv_sign.inputs.args = '-mul -1'

        wf.connect(split_combined_inv_warp, 'output2',
            change_e2inv_sign, 'in_file')

        # fslmerge -t ${OutputTransform} ${WD}/xfms/e1.nii.gz ${WD}/xfms/e-2.nii.gz ${WD}/xfms/e3.nii.gz
        merge_xfms_to_list = pe.Node(util.Merge(3),
                                     name=f'merge_t1_to_template_xfms_to_list_{pipe_num}')

        wf.connect(split_combined_warp, 'output1',
            merge_xfms_to_list, 'in1')
        wf.connect(change_e2_sign, 'out_file',
            merge_xfms_to_list, 'in2')
        wf.connect(split_combined_warp, 'output3',
            merge_xfms_to_list, 'in3')

        merge_xfms = pe.Node(interface=fslMerge(),
                             name=f'merge_t1_to_template_xfms_{pipe_num}')
        merge_xfms.inputs.dimension = 't'

        wf.connect(merge_xfms_to_list, 'out',
            merge_xfms, 'in_files')

        # fslmerge -t ${OutputInvTransform} ${WD}/xfms/e1inv.nii.gz ${WD}/xfms/e-2inv.nii.gz ${WD}/xfms/e3inv.nii.gz
        merge_inv_xfms_to_list = pe.Node(util.Merge(3),
                                         name=f'merge_template_to_t1_xfms_to_list_{pipe_num}')

        wf.connect(split_combined_inv_warp, 'output1',
            merge_inv_xfms_to_list, 'in1')
        wf.connect(change_e2inv_sign, 'out_file',
            merge_inv_xfms_to_list, 'in2')
        wf.connect(split_combined_inv_warp, 'output3',
            merge_inv_xfms_to_list, 'in3')

        merge_inv_xfms = pe.Node(interface=fslMerge(),
                                 name=f'merge_template_to_t1_xfms_{pipe_num}')
        merge_inv_xfms.inputs.dimension = 't'

        wf.connect(merge_inv_xfms_to_list, 'out',
            merge_inv_xfms, 'in_files')

        # applywarp --rel --interp=spline -i ${T1wRestore} -r ${Reference} -w ${OutputTransform} -o ${OutputT1wImageRestore}
        fsl_apply_warp_t1_to_template = pe.Node(interface=fsl.ApplyWarp(),
                                                name=f'FSL-ABCD_T1_to_template_{pipe_num}')
        fsl_apply_warp_t1_to_template.inputs.relwarp = True
        fsl_apply_warp_t1_to_template.inputs.interp = 'spline'

        node, out = strat_pool.get_data(['desc-restore_T1w', 'desc-preproc_T1w'])
        wf.connect(node, out, fsl_apply_warp_t1_to_template, 'in_file')

        node, out = strat_pool.get_data('T1w-template')
        wf.connect(node, out, fsl_apply_warp_t1_to_template, 'ref_file')

        wf.connect(merge_xfms, 'merged_file',
            fsl_apply_warp_t1_to_template, 'field_file')

        # applywarp --rel --interp=nn -i ${T1wRestoreBrain} -r ${Reference} -w ${OutputTransform} -o ${OutputT1wImageRestoreBrain}
        fsl_apply_warp_t1_brain_to_template = pe.Node(interface=fsl.ApplyWarp(),
                                                      name=f'FSL-ABCD_T1_brain_to_template_{pipe_num}')
        fsl_apply_warp_t1_brain_to_template.inputs.relwarp = True
        fsl_apply_warp_t1_brain_to_template.inputs.interp = 'nn'

        # TODO connect T1wRestoreBrain, check T1wRestoreBrain quality
        node, out = strat_pool.get_data('desc-preproc_T1w')
        wf.connect(node, out, fsl_apply_warp_t1_brain_to_template, 'in_file')

        node, out = strat_pool.get_data('T1w-template')
        wf.connect(node, out, fsl_apply_warp_t1_brain_to_template, 'ref_file')

        wf.connect(merge_xfms, 'merged_file',
            fsl_apply_warp_t1_brain_to_template, 'field_file')

        fsl_apply_warp_t1_brain_mask_to_template = pe.Node(interface=fsl.ApplyWarp(),
                                                        name=f'FSL-ABCD_T1_brain_mask_to_template_{pipe_num}')
        fsl_apply_warp_t1_brain_mask_to_template.inputs.relwarp = True
        fsl_apply_warp_t1_brain_mask_to_template.inputs.interp = 'nn'

        node, out = strat_pool.get_data('space-T1w_desc-brain_mask')
        wf.connect(node, out, fsl_apply_warp_t1_brain_mask_to_template, 'in_file')

        node, out = strat_pool.get_data('T1w-template')
        wf.connect(node, out, fsl_apply_warp_t1_brain_mask_to_template, 'ref_file')

        wf.connect(merge_xfms, 'merged_file',
            fsl_apply_warp_t1_brain_mask_to_template, 'field_file')

        # fslmaths ${OutputT1wImageRestore} -mas ${OutputT1wImageRestoreBrain} ${OutputT1wImageRestoreBrain}
        apply_mask = pe.Node(interface=fsl.maths.ApplyMask(),
                            name=f'get_t1_brain_{pipe_num}')

        wf.connect(fsl_apply_warp_t1_to_template, 'out_file',
            apply_mask, 'in_file')

        wf.connect(fsl_apply_warp_t1_brain_to_template, 'out_file',
            apply_mask, 'mask_file')

        outputs = {
            'space-template_desc-preproc_T1w': (apply_mask, 'out_file'),
            'space-template_desc-head_T1w': (fsl_apply_warp_t1_to_template, 'out_file'),
            'space-template_desc-T1w_mask': (fsl_apply_warp_t1_brain_mask_to_template, 'out_file'),
            'from-T1w_to-template_mode-image_xfm': (merge_xfms, 'merged_file'),
            'from-template_to-T1w_mode-image_xfm': (merge_inv_xfms, 'merged_file')
        }

    return (wf, outputs)


@nodeblock(
    name="coregistration_prep_vol",
    switch=["functional_preproc", "run"],
    option_key=[
        "registration_workflows",
        "functional_registration",
        "coregistration",
        "func_input_prep",
        "input",
    ],
    option_val="Selected_Functional_Volume",
    inputs=[("desc-brain_bold", ["desc-motion_bold", "bold"], "sbref")],
    outputs=["sbref"],
)
def coregistration_prep_vol(wf, cfg, strat_pool, pipe_num, opt=None):

    get_func_volume = pe.Node(interface=afni.Calc(),
                              name=f'get_func_volume_{pipe_num}')

    get_func_volume.inputs.set(
        expr='a',
        single_idx=cfg.registration_workflows['functional_registration']['coregistration'][
            'func_input_prep']['Selected Functional Volume']['func_reg_input_volume'],
        outputtype='NIFTI_GZ'
    )

    if not cfg.registration_workflows['functional_registration'][
        'coregistration']['func_input_prep']['reg_with_skull']:
        node, out = strat_pool.get_data("desc-brain_bold")
    else:
        # TODO check which file is functional_skull_leaf
        # TODO add a function to choose brain or skull?
        node, out = strat_pool.get_data(["desc-motion_bold", "bold"])

    wf.connect(node, out, get_func_volume, 'in_file_a')

    coreg_input = (get_func_volume, 'out_file')

    outputs = {
        'sbref': coreg_input
    }

    return (wf, outputs)


@nodeblock(
    name="coregistration_prep_mean",
    switch=["functional_preproc", "run"],
    option_key=[
        "registration_workflows",
        "functional_registration",
        "coregistration",
        "func_input_prep",
        "input",
    ],
    option_val="Mean_Functional",
    inputs=["desc-mean_bold"],
    outputs=["sbref"],
)
def coregistration_prep_mean(wf, cfg, strat_pool, pipe_num, opt=None):

    coreg_input = strat_pool.get_data("desc-mean_bold")

    # TODO add mean skull
    if cfg.registration_workflows['functional_registration'][
            'coregistration']['func_input_prep']['Mean Functional'][
            'n4_correct_func']:
        n4_correct_func = pe.Node(
            interface=
            ants.N4BiasFieldCorrection(dimension=3,
                                       copy_header=True,
                                       bspline_fitting_distance=200),
            shrink_factor=2,
            name=f'func_mean_n4_corrected_{pipe_num}')
        n4_correct_func.inputs.args = '-r True'

        node, out = coreg_input
        wf.connect(node, out, n4_correct_func, 'input_image')

        coreg_input = (n4_correct_func, 'output_image')

    outputs = {
        'sbref': coreg_input
    }

    return (wf, outputs)


@nodeblock(
    name="coregistration_prep_fmriprep",
    switch=["functional_preproc", "run"],
    option_key=[
        "registration_workflows",
        "functional_registration",
        "coregistration",
        "func_input_prep",
        "input",
    ],
    option_val="fmriprep_reference",
    inputs=["desc-ref_bold"],
    outputs=["sbref"],
)
def coregistration_prep_fmriprep(wf, cfg, strat_pool, pipe_num, opt=None):

    coreg_input = strat_pool.get_data("desc-ref_bold")

    outputs = {
        'sbref': coreg_input
    }

    return (wf, outputs)


@nodeblock(
    name="coregistration",
    config=["registration_workflows", "functional_registration", "coregistration"],
    switch=["run"],
    inputs=[
        (
            "sbref",
            "desc-motion_bold",
            "space-bold_label-WM_mask",
            "despiked-fieldmap",
            "fieldmap-mask",
            "effectiveEchoSpacing",
            "pe-direction",
        ),
        (
            "desc-preproc_T1w",
            "desc-restore-brain_T1w",
            "desc-preproc_T2w",
            "desc-preproc_T2w",
            "T2w",
            ["label-WM_probseg", "label-WM_mask"],
            ["label-WM_pveseg", "label-WM_mask"],
            "desc-head_T1w",
            "desc-head_T2w",
        ),
    ],
    outputs=[
        "space-T1w_sbref",
        "from-bold_to-T1w_mode-image_desc-linear_xfm",
        "from-bold_to-T1w_mode-image_desc-linear_warp",
    ],
)
def coregistration(wf, cfg, strat_pool, pipe_num, opt=None):

    diff_complete = False
    if strat_pool.check_rpool("despiked-fieldmap") and \
            strat_pool.check_rpool("fieldmap-mask"):
        diff_complete = True

    if strat_pool.check_rpool('T2w') and cfg.anatomical_preproc['run_t2']:
        # monkey data
        func_to_anat = create_register_func_to_anat_use_T2(cfg,
                                                    f'func_to_anat_FLIRT_'
                                                    f'{pipe_num}')

        # https://github.com/DCAN-Labs/dcan-macaque-pipeline/blob/master/fMRIVolume/GenericfMRIVolumeProcessingPipeline.sh#L177
        # fslmaths "$fMRIFolder"/"$NameOffMRI"_mc -Tmean "$fMRIFolder"/"$ScoutName"_gdc
        func_mc_mean = pe.Node(interface=afni_utils.TStat(),
                            name=f'func_motion_corrected_mean_{pipe_num}')

        func_mc_mean.inputs.options = '-mean'
        func_mc_mean.inputs.outputtype = 'NIFTI_GZ'

        node, out = strat_pool.get_data("desc-motion_bold")
        wf.connect(node, out, func_mc_mean, 'in_file')

        wf.connect(func_mc_mean, 'out_file', func_to_anat, 'inputspec.func')

        node, out = strat_pool.get_data('desc-preproc_T1w')
        wf.connect(node, out, func_to_anat, 'inputspec.T1_brain')

        node, out = strat_pool.get_data('desc-head_T2w')
        wf.connect(node, out, func_to_anat, 'inputspec.T2_head')

        node, out = strat_pool.get_data('desc-preproc_T2w')
        wf.connect(node, out, func_to_anat, 'inputspec.T2_brain')

    else:
        # if field map-based distortion correction is on, but BBR is off,
        # send in the distortion correction files here
        func_to_anat = create_register_func_to_anat(cfg, diff_complete,
                                                    f'func_to_anat_FLIRT_'
                                                    f'{pipe_num}')

        func_to_anat.inputs.inputspec.dof = cfg.registration_workflows[
        'functional_registration']['coregistration']['dof']

        func_to_anat.inputs.inputspec.interp = cfg.registration_workflows[
        'functional_registration']['coregistration']['interpolation']

        node, out = strat_pool.get_data('sbref')
        wf.connect(node, out, func_to_anat, 'inputspec.func')

        if cfg.registration_workflows['functional_registration'][
            'coregistration']['reference'] == 'brain':
            # TODO: use JSON meta-data to confirm
            node, out = strat_pool.get_data('desc-preproc_T1w')
        elif cfg.registration_workflows['functional_registration'][
            'coregistration']['reference'] == 'restore-brain':
            node, out = strat_pool.get_data('desc-restore-brain_T1w')
        wf.connect(node, out, func_to_anat, 'inputspec.anat')

    if diff_complete:
        node, out = strat_pool.get_data('effectiveEchoSpacing')
        wf.connect(node, out, func_to_anat, 'echospacing_input.echospacing')

        node, out = strat_pool.get_data('pe-direction')
        wf.connect(node, out, func_to_anat, 'pedir_input.pedir')

        node, out = strat_pool.get_data("despiked-fieldmap")
        wf.connect(node, out, func_to_anat, 'inputspec.fieldmap')

        node, out = strat_pool.get_data("fieldmap-mask")
        wf.connect(node, out, func_to_anat, 'inputspec.fieldmapmask')

    if strat_pool.check_rpool('T2w') and cfg.anatomical_preproc['run_t2']:
        outputs = {
            'space-T1w_sbref':
                (func_to_anat, 'outputspec.anat_func_nobbreg'),
            'from-bold_to-T1w_mode-image_desc-linear_xfm':
                (func_to_anat, 'outputspec.func_to_anat_linear_xfm_nobbreg'),
            'from-bold_to-T1w_mode-image_desc-linear_warp':
                (func_to_anat, 'outputspec.func_to_anat_linear_warp_nobbreg')
        }
    else:
        outputs = {
            'space-T1w_sbref':
                (func_to_anat, 'outputspec.anat_func_nobbreg'),
            'from-bold_to-T1w_mode-image_desc-linear_xfm':
                (func_to_anat, 'outputspec.func_to_anat_linear_xfm_nobbreg')
        }

    if True in cfg.registration_workflows['functional_registration'][
        'coregistration']["boundary_based_registration"]["run"]:

        func_to_anat_bbreg = create_bbregister_func_to_anat(diff_complete,
                                                            f'func_to_anat_'
                                                            f'bbreg_'
                                                            f'{pipe_num}')
        func_to_anat_bbreg.inputs.inputspec.bbr_schedule = \
            cfg.registration_workflows['functional_registration'][
                'coregistration']['boundary_based_registration'][
                'bbr_schedule']

        func_to_anat_bbreg.inputs.inputspec.bbr_wm_mask_args = \
            cfg.registration_workflows['functional_registration'][
                'coregistration']['boundary_based_registration'][
                'bbr_wm_mask_args']

        node, out = strat_pool.get_data('sbref')
        wf.connect(node, out, func_to_anat_bbreg, 'inputspec.func')

        if cfg.registration_workflows['functional_registration'][
                'coregistration']['boundary_based_registration'][
                'reference'] == 'whole-head':
            node, out = strat_pool.get_data('desc-head_T1w')
            wf.connect(node, out, func_to_anat_bbreg, 'inputspec.anat')

        elif cfg.registration_workflows['functional_registration'][
                'coregistration']['boundary_based_registration'][
                'reference'] == 'brain':
            node, out = strat_pool.get_data('desc-preproc_T1w')
            wf.connect(node, out, func_to_anat_bbreg, 'inputspec.anat')

        wf.connect(func_to_anat, 'outputspec.func_to_anat_linear_xfm_nobbreg',
                   func_to_anat_bbreg, 'inputspec.linear_reg_matrix')

        if strat_pool.check_rpool('space-bold_label-WM_mask'):
            node, out = strat_pool.get_data(["space-bold_label-WM_mask"])
            wf.connect(node, out,
                       func_to_anat_bbreg, 'inputspec.anat_wm_segmentation')
        else:
            if cfg.registration_workflows['functional_registration'][
                'coregistration']['boundary_based_registration']['bbr_wm_map'] == 'probability_map':
                node, out = strat_pool.get_data(["label-WM_probseg",
                                                 "label-WM_mask"])
            elif cfg.registration_workflows['functional_registration'][
                'coregistration']['boundary_based_registration']['bbr_wm_map'] == 'partial_volume_map':
                node, out = strat_pool.get_data(["label-WM_pveseg",
                                                 "label-WM_mask"])
            wf.connect(node, out,
                       func_to_anat_bbreg, 'inputspec.anat_wm_segmentation')

        if diff_complete:
            node, out = strat_pool.get_data('effectiveEchoSpacing')
            wf.connect(node, out,
                       func_to_anat_bbreg, 'echospacing_input.echospacing')

            node, out = strat_pool.get_data('pe-direction')
            wf.connect(node, out, func_to_anat_bbreg, 'pedir_input.pedir')

            node, out = strat_pool.get_data("despiked-fieldmap")
            wf.connect(node, out, func_to_anat_bbreg, 'inputspec.fieldmap')

            node, out = strat_pool.get_data("fieldmap-mask")
            wf.connect(node, out,
                       func_to_anat_bbreg, 'inputspec.fieldmapmask')

        outputs = {
            'space-T1w_sbref':
                (func_to_anat_bbreg, 'outputspec.anat_func'),
            'from-bold_to-T1w_mode-image_desc-linear_xfm':
                (func_to_anat_bbreg, 'outputspec.func_to_anat_linear_xfm')
        }

    return (wf, outputs)


@nodeblock(
    name="create_func_to_T1template_xfm",
    config=[
        "registration_workflows",
        "functional_registration",
        "func_registration_to_template",
    ],
    switch=["run"],
    option_key=["target_template", "using"],
    option_val="T1_template",
    inputs=[
        (
            "sbref",
            "from-bold_to-T1w_mode-image_desc-linear_xfm",
            "ants-blip-warp",
            "fsl-blip-warp",
        ),
        (
            "from-T1w_to-template_mode-image_xfm",
            "from-template_to-T1w_mode-image_xfm",
            "desc-brain_T1w",
        ),
        "T1w-brain-template-funcreg",
    ],
    outputs={
        "from-bold_to-template_mode-image_xfm": {
            "Template": "T1w-brain-template-funcreg"
        },
        "from-template_to-bold_mode-image_xfm": {
            "Template": "T1w-brain-template-funcreg"
        },
    },
)
def create_func_to_T1template_xfm(wf, cfg, strat_pool, pipe_num, opt=None):
    '''Condense the BOLD-to-T1 coregistration transform and the T1-to-template
    transform into one transform matrix.
    '''
    xfm_prov = strat_pool.get_cpac_provenance(
        'from-T1w_to-template_mode-image_xfm')
    reg_tool = check_prov_for_regtool(xfm_prov)

    xfm, outputs = bold_to_T1template_xfm_connector('create_func_to_T1w'
                                                    f'template_xfm_{pipe_num}',
                                                    cfg, reg_tool,
                                                    symmetric=False)

    node, out = strat_pool.get_data(
        'from-bold_to-T1w_mode-image_desc-linear_xfm')
    wf.connect(node, out, xfm, 'inputspec.coreg_xfm')

    node, out = strat_pool.get_data('desc-brain_T1w')
    wf.connect(node, out, xfm, 'inputspec.input_brain')

    node, out = strat_pool.get_data('sbref')
    wf.connect(node, out, xfm, 'inputspec.mean_bold')

    node, out = strat_pool.get_data('T1w-brain-template-funcreg')
    wf.connect(node, out, xfm, 'inputspec.T1w-brain-template_funcreg')

    node, out = strat_pool.get_data('from-T1w_to-template_mode-image_xfm')
    wf.connect(node, out, xfm, 'inputspec.T1w_to_template_xfm')

    # FNIRT pipelines don't have an inverse nonlinear warp, make optional
    if strat_pool.check_rpool('from-template_to-T1w_mode-image_xfm'):
        node, out = strat_pool.get_data('from-template_to-T1w_mode-image_xfm')
        wf.connect(node, out, xfm, 'inputspec.template_to_T1w_xfm')

    if strat_pool.check_rpool('ants-blip-warp'):
        if reg_tool == 'ants':
            node, out = strat_pool.get_data('ants-blip-warp')
            wf.connect(node, out, xfm, 'inputspec.blip_warp')
        elif reg_tool == 'fsl':
            # apply the ants blip warp separately
            pass
    elif strat_pool.check_rpool('fsl-blip-warp'):
        if reg_tool == 'fsl':
            node, out = strat_pool.get_data('fsl-blip-warp')
            wf.connect(node, out, xfm, 'inputspec.blip_warp')
        elif reg_tool == 'ants':
            # apply the fsl blip warp separately
            pass

    return (wf, outputs)


@nodeblock(
    name="create_func_to_T1template_symmetric_xfm",
    config=[
        "registration_workflows",
        "functional_registration",
        "func_registration_to_template",
    ],
    switch=["run"],
    option_key=["target_template", "using"],
    option_val="T1_template",
    inputs=[
        (
            "from-T1w_to-symtemplate_mode-image_xfm",
            "from-symtemplate_to-T1w_mode-image_xfm",
            "desc-brain_T1w",
        ),
        ("sbref", "from-bold_to-T1w_mode-image_desc-linear_xfm"),
        "T1w-brain-template-symmetric-deriv",
    ],
    outputs={
        "from-bold_to-symtemplate_mode-image_xfm": {
            "Template": "T1w-brain-template-symmetric-deriv"
        },
        "from-symtemplate_to-bold_mode-image_xfm": {
            "Template": "T1w-brain-template-symmetric-deriv"
        },
    },
)
def create_func_to_T1template_symmetric_xfm(wf, cfg, strat_pool, pipe_num,
                                            opt=None):
    '''Condense the BOLD-to-T1 coregistration transform and the T1-to-
    symmetric-template transform into one transform matrix.
    '''

    xfm_prov = strat_pool.get_cpac_provenance(
        'from-T1w_to-symtemplate_mode-image_xfm')
    reg_tool = check_prov_for_regtool(xfm_prov)

    xfm, outputs = bold_to_T1template_xfm_connector('create_func_to_T1wsymtem'
                                                    f'plate_xfm_{pipe_num}',
                                                    cfg, reg_tool,
                                                    symmetric=True)

    node, out = strat_pool.get_data(
        'from-bold_to-T1w_mode-image_desc-linear_xfm')
    wf.connect(node, out, xfm, 'inputspec.coreg_xfm')

    node, out = strat_pool.get_data('desc-brain_T1w')
    wf.connect(node, out, xfm, 'inputspec.input_brain')

    node, out = strat_pool.get_data('sbref')
    wf.connect(node, out, xfm, 'inputspec.mean_bold')

    node, out = strat_pool.get_data('T1w-brain-template-symmetric-deriv')
    wf.connect(node, out, xfm, 'inputspec.T1w-brain-template_funcreg')

    node, out = strat_pool.get_data('from-T1w_to-symtemplate_mode-image_xfm')
    wf.connect(node, out, xfm, 'inputspec.T1w_to_template_xfm')

    # FNIRT pipelines don't have an inverse nonlinear warp, make optional
    if strat_pool.check_rpool('from-symtemplate_to-T1w_mode-image_xfm'):
        node, out = \
            strat_pool.get_data('from-symtemplate_to-T1w_mode-image_xfm')
        wf.connect(node, out, xfm, 'inputspec.template_to_T1w_xfm')

    return (wf, outputs)


@nodeblock(
    name="apply_phasediff_to_timeseries_separately",
    switch=[
        [
            "registration_workflows",
            "functional_registration",
            "func_registration_to_template",
            "run",
        ],
        ["functional_preproc", "distortion_correction", "run"],
    ],
    option_key=[
        "registration_workflows",
        "functional_registration",
        "func_registration_to_template",
        "apply_transform",
        "using",
    ],
    option_val=["default", "single_step_resampling_from_stc", "abcd"],
    inputs=[
        (
            "sbref",
            "desc-preproc_bold",
            "desc-stc_bold",
            "bold",
            "from-bold_to-T1w_mode-image_desc-linear_xfm",
        ),
        "despiked-fieldmap",
        "pe-direction",
        "effectiveEchoSpacing",
    ],
    outputs=["sbref", "desc-preproc_bold", "desc-stc_bold", "bold"],
)
def apply_phasediff_to_timeseries_separately(wf, cfg, strat_pool, pipe_num, 
                                             opt=None):

    outputs = {'desc-preproc_bold': strat_pool.get_data("desc-preproc_bold")}
    if not strat_pool.check_rpool("despiked-fieldmap"):
        return (wf, outputs)

    invert_coreg_xfm = pe.Node(interface=fsl.ConvertXFM(),
        name=f'invert_coreg_xfm_{pipe_num}')
    invert_coreg_xfm.inputs.invert_xfm = True

    node, out = strat_pool.get_data("from-bold_to-T1w_mode-image_desc-linear_xfm")
    wf.connect(node, out, invert_coreg_xfm, 'in_file')

    warp_fmap = pe.Node(interface=fsl.ApplyWarp(),
        name=f'warp_fmap_{pipe_num}')

    node, out = strat_pool.get_data('despiked-fieldmap')
    wf.connect(node, out, warp_fmap, 'in_file')

    node, out = strat_pool.get_data('sbref')
    wf.connect(node, out, warp_fmap, 'ref_file')

    wf.connect(invert_coreg_xfm, 'out_file', warp_fmap, 'premat')

    mask_fmap = pe.Node(interface=fsl.maths.MathsCommand(),
                        name=f'mask_fmap_{pipe_num}')
    mask_fmap.inputs.args = '-abs -bin'

    wf.connect(warp_fmap, 'out_file', mask_fmap, 'in_file')

    conv_pedir = \
        pe.Node(interface=util.Function(input_names=['pedir',
                                                     'convert'],
                                        output_names=['pedir'],
                                        function=convert_pedir),
                name=f'apply_phasediff_convert_pedir_{pipe_num}')
    conv_pedir.inputs.convert = 'ijk_to_xyz'

    node, out = strat_pool.get_data('pe-direction')
    wf.connect(node, out, conv_pedir, 'pedir')

    fugue_saveshift = pe.Node(interface=fsl.FUGUE(),
                              name=f'fugue_saveshift_{pipe_num}')
    fugue_saveshift.inputs.save_shift = True

    wf.connect(warp_fmap, 'out_file', fugue_saveshift, 'fmap_in_file')
    wf.connect(mask_fmap, 'out_file', fugue_saveshift, 'mask_file')

    # FSL calls effective echo spacing = dwell time (not accurate)
    node, out = strat_pool.get_data('effectiveEchoSpacing')
    wf.connect(node, out, fugue_saveshift, 'dwell_time')

    wf.connect(conv_pedir, 'pedir', fugue_saveshift, 'unwarp_direction')

    shift_warp = pe.Node(interface=fsl.ConvertWarp(), 
                         name=f'shift_warp_{pipe_num}')
    shift_warp.inputs.out_relwarp = True

    wf.connect(fugue_saveshift, 'shift_out_file', shift_warp, 'shift_in_file')

    node, out = strat_pool.get_data('sbref')
    wf.connect(node, out, shift_warp, 'reference')

    wf.connect(conv_pedir, 'pedir', shift_warp, 'shift_direction')

    warp_bold = pe.Node(interface=fsl.ApplyWarp(),
                        name=f'warp_bold_phasediff_{pipe_num}')
    warp_bold.inputs.relwarp = True
    warp_bold.inputs.interp = 'spline'

    if opt == 'default':
        node, out = strat_pool.get_data('desc-preproc_bold')
        out_label = 'desc-preproc_bold'
    elif opt == 'single_step_resampling_from_stc':
        node, out = strat_pool.get_data('desc-stc_bold')
        out_label = 'desc-stc_bold'
    elif opt == 'abcd':
        node, out = strat_pool.get_data('bold')
        out_label = 'bold'

    wf.connect(node, out, warp_bold, 'in_file')

    node, out = strat_pool.get_data('sbref')
    wf.connect(node, out, warp_bold, 'ref_file')

    wf.connect(shift_warp, 'out_file', warp_bold, 'field_file')
    
    warp_sbref = pe.Node(interface=fsl.ApplyWarp(),
                        name=f'warp_sbref_phasediff_{pipe_num}')
    warp_sbref.inputs.relwarp = True
    warp_sbref.inputs.interp = 'spline'

    node, out = strat_pool.get_data('sbref')
    wf.connect(node, out, warp_sbref, 'in_file')
    wf.connect(node, out, warp_sbref, 'ref_file')

    wf.connect(shift_warp, 'out_file', warp_sbref, 'field_file')

    outputs = {
        out_label: (warp_bold, 'out_file'),
        'sbref': (warp_sbref, 'out_file')
    }

    return (wf, outputs)


@nodeblock(
    name="apply_blip_to_timeseries_separately",
    switch=[
        [
            "registration_workflows",
            "functional_registration",
            "func_registration_to_template",
            "run",
        ],
        ["functional_preproc", "distortion_correction", "run"],
    ],
    option_key=[
        "registration_workflows",
        "functional_registration",
        "func_registration_to_template",
        "apply_transform",
        "using",
    ],
    option_val=["default", "single_step_resampling_from_stc", "abcd"],
    inputs=[
        (
            "sbref",
            "desc-preproc_bold",
            "desc-stc_bold",
            "bold",
            "from-bold_to-template_mode-image_xfm",
            "ants-blip-warp",
            "fsl-blip-warp",
        )
    ],
    outputs=["desc-preproc_bold", "desc-stc_bold", "bold"],
)
def apply_blip_to_timeseries_separately(wf, cfg, strat_pool, pipe_num, 
                                        opt=None):

    xfm_prov = strat_pool.get_cpac_provenance(
        'from-bold_to-template_mode-image_xfm')
    reg_tool = check_prov_for_regtool(xfm_prov)

    outputs = {'desc-preproc_bold': strat_pool.get_data("desc-preproc_bold")}
    if strat_pool.check_rpool("ants-blip-warp"):
        if reg_tool == 'fsl':
            blip_node, blip_out = strat_pool.get_data("ants-blip-warp")
            reg_tool = 'ants'
        else:
            return (wf, outputs)
    elif strat_pool.check_rpool("fsl-blip-warp"):
        if reg_tool == 'ants':
            blip_node, blip_out = strat_pool.get_data("fsl-blip-warp")
            reg_tool = 'fsl'
        else:
            return (wf, outputs)
    else:
        return (wf, outputs)

    num_cpus = cfg.pipeline_setup['system_config'][
        'max_cores_per_participant']

    num_ants_cores = cfg.pipeline_setup['system_config']['num_ants_threads']

    apply_xfm = apply_transform(f'warp_ts_to_blip_sep_{pipe_num}', reg_tool,
                                time_series=True, num_cpus=num_cpus,
                                num_ants_cores=num_ants_cores)

    if reg_tool == 'ants':
        apply_xfm.inputs.inputspec.interpolation = cfg.registration_workflows[
            'functional_registration']['func_registration_to_template'][
            'ANTs_pipelines']['interpolation']
    elif reg_tool == 'fsl':
        apply_xfm.inputs.inputspec.interpolation = cfg.registration_workflows[
            'functional_registration']['func_registration_to_template'][
            'FNIRT_pipelines']['interpolation']

    connect = strat_pool.get_data("desc-preproc_bold")

    if opt == 'default':
        node, out = strat_pool.get_data('desc-preproc_bold')
        out_label = 'desc-preproc_bold'
    elif opt == 'single_step_resampling_from_stc':
        node, out = strat_pool.get_data('desc-stc_bold')
        out_label = 'desc-stc_bold'
    elif opt == 'abcd':
        node, out = strat_pool.get_data('bold')
        out_label = 'bold'

    wf.connect(node, out, apply_xfm, 'inputspec.input_image')

    node, out = strat_pool.get_data("sbref")
    wf.connect(node, out, apply_xfm, 'inputspec.reference')

    wf.connect(blip_node, blip_out, apply_xfm, 'inputspec.transform')

    outputs = {
        out_label: (apply_xfm, 'outputspec.output_image')
    }

    return (wf, outputs)


@nodeblock(
    name="transform_whole_head_T1w_to_T1template",
    config=["registration_workflows", "anatomical_registration"],
    switch=["run"],
    inputs=[
        (
            "desc-head_T1w",
            "from-T1w_to-template_mode-image_xfm",
            "space-template_desc-head_T1w",
        ),
        "T1w-template",
    ],
    outputs={"space-template_desc-head_T1w": {"Template": "T1w-template"}},
)
def warp_wholeheadT1_to_template(wf, cfg, strat_pool, pipe_num, opt=None):

    xfm_prov = strat_pool.get_cpac_provenance(
        'from-T1w_to-template_mode-image_xfm')
    reg_tool = check_prov_for_regtool(xfm_prov)

    num_cpus = cfg.pipeline_setup['system_config'][
        'max_cores_per_participant']

    num_ants_cores = cfg.pipeline_setup['system_config']['num_ants_threads']

    apply_xfm = apply_transform(f'warp_wholehead_T1w_to_T1template_{pipe_num}', 
                                reg_tool, time_series=False, num_cpus=num_cpus,
                                num_ants_cores=num_ants_cores)

    if reg_tool == 'ants':
        apply_xfm.inputs.inputspec.interpolation = cfg.registration_workflows[
            'functional_registration']['func_registration_to_template'][
            'ANTs_pipelines']['interpolation']
    elif reg_tool == 'fsl':
        apply_xfm.inputs.inputspec.interpolation = cfg.registration_workflows[
            'functional_registration']['func_registration_to_template'][
            'FNIRT_pipelines']['interpolation']

    connect = strat_pool.get_data("desc-head_T1w")
    node, out = connect
    wf.connect(node, out, apply_xfm, 'inputspec.input_image')

    node, out = strat_pool.get_data("T1w-template")
    wf.connect(node, out, apply_xfm, 'inputspec.reference')

    node, out = strat_pool.get_data("from-T1w_to-template_mode-image_xfm")
    wf.connect(node, out, apply_xfm, 'inputspec.transform')

    outputs = {
        'space-template_desc-head_T1w': (apply_xfm, 'outputspec.output_image')
    }

    return (wf, outputs)


@nodeblock(
    name="transform_T1mask_to_T1template",
    switch=[
        ["registration_workflows", "anatomical_registration", "run"],
        ["anatomical_preproc", "run"],
        ["anatomical_preproc", "brain_extraction", "run"],
    ],
    inputs=[
        ("space-T1w_desc-brain_mask", "from-T1w_to-template_mode-image_xfm"),
        "T1w-template",
    ],
    outputs={"space-template_desc-brain_mask": {"Template": "T1w-template"}},
)
def warp_T1mask_to_template(wf, cfg, strat_pool, pipe_num, opt=None):

    xfm_prov = strat_pool.get_cpac_provenance(
        'from-T1w_to-template_mode-image_xfm')
    reg_tool = check_prov_for_regtool(xfm_prov)

    num_cpus = cfg.pipeline_setup['system_config'][
        'max_cores_per_participant']

    num_ants_cores = cfg.pipeline_setup['system_config']['num_ants_threads']

    apply_xfm = apply_transform(f'warp_T1mask_to_T1template_{pipe_num}', 
                                reg_tool, time_series=False, num_cpus=num_cpus,
                                num_ants_cores=num_ants_cores)

    apply_xfm.inputs.inputspec.interpolation = "NearestNeighbor"
    '''
    if reg_tool == 'ants':
        apply_xfm.inputs.inputspec.interpolation = cfg.registration_workflows[
            'functional_registration']['func_registration_to_template'][
            'ANTs_pipelines']['interpolation']
    elif reg_tool == 'fsl':
        apply_xfm.inputs.inputspec.interpolation = cfg.registration_workflows[
            'functional_registration']['func_registration_to_template'][
            'FNIRT_pipelines']['interpolation']
    '''
    connect = strat_pool.get_data("space-T1w_desc-brain_mask")
    node, out = connect
    wf.connect(node, out, apply_xfm, 'inputspec.input_image')

    node, out = strat_pool.get_data("T1w-template")
    wf.connect(node, out, apply_xfm, 'inputspec.reference')

    node, out = strat_pool.get_data("from-T1w_to-template_mode-image_xfm")
    wf.connect(node, out, apply_xfm, 'inputspec.transform')

    outputs = {
        'space-template_desc-brain_mask': (apply_xfm, 'outputspec.output_image')
    }

    return (wf, outputs)


@nodeblock(
    name="transform_timeseries_to_T1template",
    config=[
        "registration_workflows",
        "functional_registration",
        "func_registration_to_template",
    ],
    switch=["run"],
    option_key=["apply_transform", "using"],
    option_val="default",
    inputs=[
        ("desc-preproc_bold", "from-bold_to-template_mode-image_xfm"),
        "T1w-brain-template-funcreg",
    ],
    outputs={
        "space-template_desc-preproc_bold": {"Template": "T1w-brain-template-funcreg"}
    },
)
def warp_timeseries_to_T1template(wf, cfg, strat_pool, pipe_num, opt=None):

    xfm_prov = strat_pool.get_cpac_provenance(
        'from-bold_to-template_mode-image_xfm')
    reg_tool = check_prov_for_regtool(xfm_prov)

    num_cpus = cfg.pipeline_setup['system_config'][
        'max_cores_per_participant']

    num_ants_cores = cfg.pipeline_setup['system_config']['num_ants_threads']

    apply_xfm = apply_transform(f'warp_ts_to_T1template_{pipe_num}', reg_tool,
                                time_series=True, num_cpus=num_cpus,
                                num_ants_cores=num_ants_cores)

    if reg_tool == 'ants':
        apply_xfm.inputs.inputspec.interpolation = cfg.registration_workflows[
            'functional_registration']['func_registration_to_template'][
            'ANTs_pipelines']['interpolation']
    elif reg_tool == 'fsl':
        apply_xfm.inputs.inputspec.interpolation = cfg.registration_workflows[
            'functional_registration']['func_registration_to_template'][
            'FNIRT_pipelines']['interpolation']

    connect = strat_pool.get_data("desc-preproc_bold")
    node, out = connect
    wf.connect(node, out, apply_xfm, 'inputspec.input_image')

    node, out = strat_pool.get_data("T1w-brain-template-funcreg")
    wf.connect(node, out, apply_xfm, 'inputspec.reference')

    node, out = strat_pool.get_data("from-bold_to-template_mode-image_xfm")
    wf.connect(node, out, apply_xfm, 'inputspec.transform')

    outputs = {
        'space-template_desc-preproc_bold': (apply_xfm, 'outputspec.output_image')
    }

    return (wf, outputs)
    
    
@nodeblock(
    name="transform_timeseries_to_T1template_deriv",
    config=[
        "registration_workflows",
        "functional_registration",
        "func_registration_to_template",
    ],
    switch=["run"],
    option_key=["apply_transform", "using"],
    option_val="default",
    inputs=[
        ("desc-preproc_bold", "from-bold_to-template_mode-image_xfm"),
        "T1w-brain-template-funcreg",
    ],
    outputs={
        "space-template_res-derivative_desc-preproc_bold": {
            "Template": "T1w-brain-template-deriv"
        }
    },
)
def warp_timeseries_to_T1template_deriv(wf, cfg, strat_pool, pipe_num, 
                                        opt=None):
    xfm_prov = strat_pool.get_cpac_provenance(
        'from-bold_to-template_mode-image_xfm')
    reg_tool = check_prov_for_regtool(xfm_prov)

    num_cpus = cfg.pipeline_setup['system_config'][
        'max_cores_per_participant']

    num_ants_cores = cfg.pipeline_setup['system_config']['num_ants_threads']

    apply_xfm = apply_transform(f'warp_ts_to_T1template_{pipe_num}', reg_tool,
                                time_series=True, num_cpus=num_cpus,
                                num_ants_cores=num_ants_cores)

    if reg_tool == 'ants':
        apply_xfm.inputs.inputspec.interpolation = cfg.registration_workflows[
            'functional_registration']['func_registration_to_template'][
            'ANTs_pipelines']['interpolation']
    elif reg_tool == 'fsl':
        apply_xfm.inputs.inputspec.interpolation = cfg.registration_workflows[
            'functional_registration']['func_registration_to_template'][
            'FNIRT_pipelines']['interpolation']

    connect = strat_pool.get_data("desc-preproc_bold")
    node, out = connect
    wf.connect(node, out, apply_xfm, 'inputspec.input_image')

    node, out = strat_pool.get_data("T1w-brain-template-deriv")
    wf.connect(node, out, apply_xfm, 'inputspec.reference')

    node, out = strat_pool.get_data("from-bold_to-template_mode-image_xfm")
    wf.connect(node, out, apply_xfm, 'inputspec.transform')

    outputs = {
        'space-template_res-derivative_desc-preproc_bold': 
            (apply_xfm, 'outputspec.output_image')
    }

    return (wf, outputs)


@nodeblock(
    name="transform_timeseries_to_T1template_abcd",
    config=[
        "registration_workflows",
        "functional_registration",
        "func_registration_to_template",
    ],
    switch=["run"],
    option_key=["apply_transform", "using"],
    option_val="abcd",
    inputs=[
        ("desc-preproc_bold", "bold", "motion-basefile", "coordinate-transformation"),
        "from-T1w_to-template_mode-image_xfm",
        "from-bold_to-T1w_mode-image_desc-linear_xfm",
        "from-bold_to-template_mode-image_xfm",
        "fsl-blip-warp",
        "desc-preproc_T1w",
        "space-template_res-bold_desc-brain_T1w",
        "space-template_desc-bold_mask",
        "T1w-brain-template-funcreg",
    ],
    outputs={
        "space-template_desc-preproc_bold": {"Template": "T1w-brain-template-funcreg"},
        "space-template_desc-scout_bold": {"Template": "T1w-brain-template-funcreg"},
        "space-template_desc-head_bold": {"Template": "T1w-brain-template-funcreg"},
    },
)
def warp_timeseries_to_T1template_abcd(wf, cfg, strat_pool, pipe_num, opt=None):
    # Apply motion correction, coreg, anat-to-template transforms on raw functional timeseries using ABCD-style registration
    # Ref: https://github.com/DCAN-Labs/DCAN-HCP/blob/master/fMRIVolume/scripts/OneStepResampling.sh#L168-L197

    # https://github.com/DCAN-Labs/DCAN-HCP/blob/master/fMRIVolume/scripts/DistortionCorrectionAndEPIToT1wReg_FLIRTBBRAndFreeSurferBBRbased.sh#L548
    # convertwarp --relout --rel -m ${WD}/fMRI2str.mat --ref=${T1wImage} --out=${WD}/fMRI2str.nii.gz
    convert_func_to_anat_linear_warp = pe.Node(interface=fsl.ConvertWarp(),
        name=f'convert_func_to_anat_linear_warp_{pipe_num}')

    convert_func_to_anat_linear_warp.inputs.out_relwarp = True
    convert_func_to_anat_linear_warp.inputs.relwarp = True
    
    node, out = strat_pool.get_data('desc-preproc_T1w')
    wf.connect(node, out, convert_func_to_anat_linear_warp, 'reference')
    
    if strat_pool.check_rpool('fsl-blip-warp'):
        node, out = strat_pool.get_data('from-bold_to-T1w_mode-image_desc-linear_xfm')
        wf.connect(node, out, convert_func_to_anat_linear_warp, 'postmat')

        node, out = strat_pool.get_data('fsl-blip-warp')
        wf.connect(node, out, convert_func_to_anat_linear_warp, 'warp1')
    else:
        node, out = strat_pool.get_data('from-bold_to-T1w_mode-image_desc-linear_xfm')
        wf.connect(node, out, convert_func_to_anat_linear_warp, 'premat')

    # https://github.com/DCAN-Labs/DCAN-HCP/blob/master/fMRIVolume/scripts/OneStepResampling.sh#L140
    # convertwarp --relout --rel --warp1=${fMRIToStructuralInput} --warp2=${StructuralToStandard} --ref=${WD}/${T1wImageFile}.${FinalfMRIResolution} --out=${OutputTransform}
    convert_func_to_standard_warp = pe.Node(interface=fsl.ConvertWarp(),
        name=f'convert_func_to_standard_warp_{pipe_num}')

    convert_func_to_standard_warp.inputs.out_relwarp = True
    convert_func_to_standard_warp.inputs.relwarp = True

    wf.connect(convert_func_to_anat_linear_warp, 'out_file',
        convert_func_to_standard_warp, 'warp1')

    node, out = strat_pool.get_data('from-T1w_to-template_mode-image_xfm')
    wf.connect(node, out, convert_func_to_standard_warp, 'warp2')

    node, out = strat_pool.get_data('space-template_res-bold_desc-brain_T1w')
    wf.connect(node, out, convert_func_to_standard_warp, 'reference')

    # TODO add condition: if no gradient distortion
    # https://github.com/DCAN-Labs/DCAN-HCP/blob/master/fMRIVolume/GenericfMRIVolumeProcessingPipeline.sh#L283-L284
    # fslroi "$fMRIFolder"/"$NameOffMRI"_gdc "$fMRIFolder"/"$NameOffMRI"_gdc_warp 0 3
    extract_func_roi = pe.Node(interface=fsl.ExtractROI(),
        name=f'extract_func_roi_{pipe_num}')

    extract_func_roi.inputs.t_min = 0
    extract_func_roi.inputs.t_size = 3

    node, out = strat_pool.get_data('bold')
    wf.connect(node, out, extract_func_roi, 'in_file')

    # fslmaths "$fMRIFolder"/"$NameOffMRI"_gdc_warp -mul 0 "$fMRIFolder"/"$NameOffMRI"_gdc_warp
    multiply_func_roi_by_zero = pe.Node(interface=fsl.maths.MathsCommand(),
                                        name=f'multiply_func_roi_by_zero_{pipe_num}')

    multiply_func_roi_by_zero.inputs.args = '-mul 0'

    wf.connect(extract_func_roi, 'roi_file',
        multiply_func_roi_by_zero, 'in_file')

    # https://github.com/DCAN-Labs/DCAN-HCP/blob/master/fMRIVolume/scripts/OneStepResampling.sh#L168-L193
    # fslsplit ${InputfMRI} ${WD}/prevols/vol -t
    split_func = pe.Node(interface=fsl.Split(),
        name=f'split_func_{pipe_num}')

    split_func.inputs.dimension = 't'

    node, out = strat_pool.get_data('bold')
    wf.connect(node, out, split_func, 'in_file')

    ### Loop starts! ###
    # convertwarp --relout --rel --ref=${WD}/prevols/vol${vnum}.nii.gz --warp1=${GradientDistortionField} --postmat=${MotionMatrixFolder}/${MotionMatrixPrefix}${vnum} --out=${MotionMatrixFolder}/${MotionMatrixPrefix}${vnum}_gdc_warp.nii.gz
    convert_motion_distortion_warp = pe.MapNode(interface=fsl.ConvertWarp(),
        name=f'convert_motion_distortion_warp_{pipe_num}',
        iterfield=['reference', 'postmat'])

    convert_motion_distortion_warp.inputs.out_relwarp = True
    convert_motion_distortion_warp.inputs.relwarp = True

    wf.connect(multiply_func_roi_by_zero, 'out_file',
        convert_motion_distortion_warp, 'warp1')

    wf.connect(split_func, 'out_files',
        convert_motion_distortion_warp, 'reference')

    node, out = strat_pool.get_data('coordinate-transformation')
    wf.connect(node, out, convert_motion_distortion_warp, 'postmat')

    # convertwarp --relout --rel --ref=${WD}/${T1wImageFile}.${FinalfMRIResolution} --warp1=${MotionMatrixFolder}/${MotionMatrixPrefix}${vnum}_gdc_warp.nii.gz --warp2=${OutputTransform} --out=${MotionMatrixFolder}/${MotionMatrixPrefix}${vnum}_all_warp.nii.gz
    convert_registration_warp = pe.MapNode(interface=fsl.ConvertWarp(),
        name=f'convert_registration_warp_{pipe_num}',
        iterfield=['warp1'])

    convert_registration_warp.inputs.out_relwarp = True
    convert_registration_warp.inputs.relwarp = True

    node, out = strat_pool.get_data('space-template_res-bold_desc-brain_T1w')
    wf.connect(node, out, convert_registration_warp, 'reference')

    wf.connect(convert_motion_distortion_warp, 'out_file',
        convert_registration_warp, 'warp1')

    wf.connect(convert_func_to_standard_warp, 'out_file',
        convert_registration_warp, 'warp2')

    # fslmaths ${WD}/prevols/vol${vnum}.nii.gz -mul 0 -add 1 ${WD}/prevols/vol${vnum}_mask.nii.gz
    generate_vol_mask = pe.MapNode(interface=fsl.maths.MathsCommand(),
                        name=f'generate_mask_{pipe_num}',
                        iterfield=['in_file'])

    generate_vol_mask.inputs.args = '-mul 0 -add 1'

    wf.connect(split_func, 'out_files',
        generate_vol_mask, 'in_file')

    # applywarp --rel --interp=spline --in=${WD}/prevols/vol${vnum}.nii.gz --warp=${MotionMatrixFolder}/${MotionMatrixPrefix}${vnum}_all_warp.nii.gz --ref=${WD}/${T1wImageFile}.${FinalfMRIResolution} --out=${WD}/postvols/vol${vnum}.nii.gz
    applywarp_func_to_standard = pe.MapNode(interface=fsl.ApplyWarp(),
                                    name=f'applywarp_func_to_standard_{pipe_num}',
                                    iterfield=['in_file', 'field_file'])

    applywarp_func_to_standard.inputs.relwarp = True
    applywarp_func_to_standard.inputs.interp = 'spline'

    wf.connect(split_func, 'out_files',
        applywarp_func_to_standard, 'in_file')

    wf.connect(convert_registration_warp, 'out_file',
        applywarp_func_to_standard, 'field_file')

    node, out = strat_pool.get_data('space-template_res-bold_desc-brain_T1w')
    wf.connect(node, out,
        applywarp_func_to_standard, 'ref_file')

    # applywarp --rel --interp=nn --in=${WD}/prevols/vol${vnum}_mask.nii.gz --warp=${MotionMatrixFolder}/${MotionMatrixPrefix}${vnum}_all_warp.nii.gz --ref=${WD}/${T1wImageFile}.${FinalfMRIResolution} --out=${WD}/postvols/vol${vnum}_mask.nii.gz
    applywarp_func_mask_to_standard = pe.MapNode(interface=fsl.ApplyWarp(),
                                    name=f'applywarp_func_mask_to_standard_{pipe_num}',
                                    iterfield=['in_file', 'field_file'])

    applywarp_func_mask_to_standard.inputs.relwarp = True
    applywarp_func_mask_to_standard.inputs.interp = 'nn'

    wf.connect(generate_vol_mask, 'out_file',
        applywarp_func_mask_to_standard, 'in_file')

    wf.connect(convert_registration_warp, 'out_file',
        applywarp_func_mask_to_standard, 'field_file')

    node, out = strat_pool.get_data('space-template_res-bold_desc-brain_T1w')
    wf.connect(node, out,
        applywarp_func_mask_to_standard, 'ref_file')

    ### Loop ends! ###

    # fslmerge -tr ${OutputfMRI} $FrameMergeSTRING $TR_vol
    merge_func_to_standard = pe.Node(interface=fslMerge(),
                                     name=f'merge_func_to_standard_{pipe_num}')

    merge_func_to_standard.inputs.dimension = 't'

    wf.connect(applywarp_func_to_standard, 'out_file',
        merge_func_to_standard, 'in_files')

    # fslmerge -tr ${OutputfMRI}_mask $FrameMergeSTRINGII $TR_vol
    merge_func_mask_to_standard = pe.Node(interface=fslMerge(),
                                          name='merge_func_mask_to_'
                                               f'standard_{pipe_num}')

    merge_func_mask_to_standard.inputs.dimension = 't'

    wf.connect(applywarp_func_mask_to_standard, 'out_file',
        merge_func_mask_to_standard, 'in_files')

    # fslmaths ${OutputfMRI}_mask -Tmin ${OutputfMRI}_mask
    find_min_mask = pe.Node(interface=fsl.maths.MathsCommand(),
                        name=f'find_min_mask_{pipe_num}')

    find_min_mask.inputs.args = '-Tmin'

    wf.connect(merge_func_mask_to_standard, 'merged_file',
        find_min_mask, 'in_file')

    # Combine transformations: gradient non-linearity distortion + fMRI_dc to standard
    # convertwarp --relout --rel --ref=${WD}/${T1wImageFile}.${FinalfMRIResolution} --warp1=${GradientDistortionField} --warp2=${OutputTransform} --out=${WD}/Scout_gdc_MNI_warp.nii.gz
    convert_dc_warp = pe.Node(interface=fsl.ConvertWarp(),
        name=f'convert_dc_warp_{pipe_num}')

    convert_dc_warp.inputs.out_relwarp = True
    convert_dc_warp.inputs.relwarp = True

    node, out = strat_pool.get_data('space-template_res-bold_desc-brain_T1w')
    wf.connect(node, out, convert_dc_warp, 'reference')

    wf.connect(multiply_func_roi_by_zero, 'out_file',
        convert_dc_warp, 'warp1')

    wf.connect(convert_func_to_standard_warp, 'out_file',
        convert_dc_warp, 'warp2')

    # applywarp --rel --interp=spline --in=${ScoutInput} -w ${WD}/Scout_gdc_MNI_warp.nii.gz -r ${WD}/${T1wImageFile}.${FinalfMRIResolution} -o ${ScoutOutput}
    applywarp_scout = pe.Node(interface=fsl.ApplyWarp(),
        name=f'applywarp_scout_input_{pipe_num}')

    applywarp_scout.inputs.relwarp = True
    applywarp_scout.inputs.interp = 'spline'

    node, out = strat_pool.get_data('motion-basefile')
    wf.connect(node, out, applywarp_scout, 'in_file')

    node, out = strat_pool.get_data('space-template_res-bold_desc-brain_T1w')
    wf.connect(node, out, applywarp_scout, 'ref_file')

    wf.connect(convert_dc_warp, 'out_file', applywarp_scout, 'field_file')

    # https://github.com/DCAN-Labs/DCAN-HCP/blob/master/fMRIVolume/scripts/IntensityNormalization.sh#L124-L127
    # fslmaths ${InputfMRI} -mas ${BrainMask} -mas ${InputfMRI}_mask -thr 0 -ing 10000 ${OutputfMRI} -odt float
    merge_func_mask = pe.Node(util.Merge(2),
        name=f'merge_func_mask_{pipe_num}')

    node, out = strat_pool.get_data('space-template_desc-bold_mask')
    wf.connect(node, out, merge_func_mask, 'in1')

    wf.connect(find_min_mask, 'out_file', merge_func_mask, 'in2')

    extract_func_brain = pe.Node(interface=fsl.MultiImageMaths(),
                        name=f'extract_func_brain_{pipe_num}')

    extract_func_brain.inputs.op_string = '-mas %s -mas %s -thr 0 -ing 10000'
    extract_func_brain.inputs.output_datatype = 'float'

    wf.connect(merge_func_to_standard, 'merged_file',
        extract_func_brain, 'in_file')

    wf.connect(merge_func_mask, 'out',
        extract_func_brain, 'operand_files')

    # fslmaths ${ScoutInput} -mas ${BrainMask} -mas ${InputfMRI}_mask -thr 0 -ing 10000 ${ScoutOutput} -odt float
    extract_scout_brain = pe.Node(interface=fsl.MultiImageMaths(),
        name=f'extract_scout_brain_{pipe_num}')

    extract_scout_brain.inputs.op_string = '-mas %s -mas %s -thr 0 -ing 10000'
    extract_scout_brain.inputs.output_datatype = 'float'

    wf.connect(applywarp_scout, 'out_file',
        extract_scout_brain, 'in_file')

    wf.connect(merge_func_mask, 'out',
        extract_scout_brain, 'operand_files')

    outputs = {
        'space-template_desc-preproc_bold': (extract_func_brain, 'out_file'),
        'space-template_desc-scout_bold': (extract_scout_brain, 'out_file'),
        'space-template_desc-head_bold': (merge_func_to_standard, 'merged_file')
    }

    return (wf, outputs)


@nodeblock(
    name="transform_timeseries_to_T1template_dcan_nhp",
    config=[
        "registration_workflows",
        "functional_registration",
        "func_registration_to_template",
    ],
    switch=["run"],
    option_key=["apply_transform", "using"],
    option_val="dcan_nhp",
    inputs=[
        (
            ["desc-reorient_bold", "bold"],
            "coordinate-transformation",
            "from-T1w_to-template_mode-image_warp",
            "from-bold_to-T1w_mode-image_desc-linear_warp",
            "T1w-template",
            "space-template_desc-head_T1w",
            "space-template_desc-T1w_mask",
            "space-template_desc-T1wT2w_biasfield",
        )
    ],
    outputs={
        "space-template_desc-preproc_bold": {"Template": "T1w-template"},
        "space-template_desc-bold_mask": {"Template": "T1w-template"},
    },
)
def warp_timeseries_to_T1template_dcan_nhp(wf, cfg, strat_pool, pipe_num, opt=None):
    # Apply motion correction, coreg, anat-to-template transforms on raw functional timeseries
    # Ref: https://github.com/DCAN-Labs/dcan-macaque-pipeline/blob/master/fMRIVolume/scripts/OneStepResampling.sh

    # https://github.com/DCAN-Labs/dcan-macaque-pipeline/blob/master/fMRIVolume/scripts/OneStepResampling.sh#L131
    # ${FSLDIR}/bin/flirt -interp spline -in ${T1wImage} -ref ${T1wImage} -applyisoxfm $FinalfMRIResolution -out ${WD}/${T1wImageFile}.${FinalfMRIResolution}
    anat_resample = pe.Node(interface=fsl.FLIRT(),
                            name=f'anat_resample_func_res_{pipe_num}'
                            )
    anat_resample.inputs.apply_isoxfm = float(cfg.registration_workflows['functional_registration']['func_registration_to_template']['output_resolution']['func_preproc_outputs'].replace("mm", ""))
    anat_resample.inputs.interp = 'spline'

    node, out = strat_pool.get_data('space-template_desc-head_T1w')
    wf.connect(node, out, anat_resample, 'in_file')
    wf.connect(node, out, anat_resample, 'reference')

    # ${FSLDIR}/bin/applywarp --rel --interp=spline -i ${T1wImage} -r ${ResampRefIm} --premat=$FSLDIR/etc/flirtsch/ident.mat -o ${WD}/${T1wImageFile}.${FinalfMRIResolution}
    applywarp_anat_res = pe.Node(interface=fsl.ApplyWarp(),
                                name=f'anat_func_res_{pipe_num}')

    applywarp_anat_res.inputs.relwarp = True
    applywarp_anat_res.inputs.interp = 'spline'
    applywarp_anat_res.inputs.premat = cfg.registration_workflows['anatomical_registration']['registration']['FSL-FNIRT']['identity_matrix']

    node, out = strat_pool.get_data('space-template_desc-head_T1w')
    wf.connect(node, out, applywarp_anat_res, 'in_file')
    wf.connect(anat_resample, 'out_file', applywarp_anat_res, 'ref_file')

    # https://github.com/DCAN-Labs/dcan-macaque-pipeline/blob/master/fMRIVolume/scripts/OneStepResampling.sh#L136-L138
    # Create brain masks in this space (changing resolution)
    # ${FSLDIR}/bin/applywarp --rel --interp=nn -i ${FreeSurferBrainMask}.nii.gz -r ${WD}/${T1wImageFile}.${FinalfMRIResolution} --premat=$FSLDIR/etc/flirtsch/ident.mat -o ${WD}/${FreeSurferBrainMaskFile}.${FinalfMRIResolution}.nii.gz
    applywarp_anat_mask_res = pe.Node(interface=fsl.ApplyWarp(),
                                name=f'anat_mask_func_res_{pipe_num}')
    applywarp_anat_mask_res.inputs.relwarp = True
    applywarp_anat_mask_res.inputs.interp = 'nn'
    applywarp_anat_mask_res.inputs.premat = cfg.registration_workflows['anatomical_registration']['registration']['FSL-FNIRT']['identity_matrix']

    node, out = strat_pool.get_data('space-template_desc-T1w_mask')
    wf.connect(node, out, applywarp_anat_mask_res, 'in_file')
    wf.connect(applywarp_anat_res, 'out_file', applywarp_anat_mask_res, 'ref_file')

    # ${FSLDIR}/bin/fslmaths ${WD}/${T1wImageFile}.${FinalfMRIResolution} -mas ${WD}/${FreeSurferBrainMaskFile}.${FinalfMRIResolution}.nii.gz ${WD}/${FreeSurferBrainMaskFile}.${FinalfMRIResolution}.nii.gz
    T1_brain_res = pe.Node(interface=fsl.MultiImageMaths(),
                                  name=f't1_brain_func_res_{pipe_num}')
    T1_brain_res.inputs.op_string = "-mas %s "

    wf.connect(applywarp_anat_res, 'out_file', T1_brain_res, 'in_file')
    wf.connect(applywarp_anat_mask_res, 'out_file', T1_brain_res, 'operand_files')

    # Create versions of the biasfield (changing resolution)
    # ${FSLDIR}/bin/applywarp --rel --interp=spline -i ${BiasField} -r ${WD}/${FreeSurferBrainMaskFile}.${FinalfMRIResolution}.nii.gz --premat=$FSLDIR/etc/flirtsch/ident.mat -o ${WD}/${BiasFieldFile}.${FinalfMRIResolution}
    applywarp_bias_field_res = pe.Node(interface=fsl.ApplyWarp(),
                                name=f'biasfiled_func_res_{pipe_num}')
    applywarp_bias_field_res.inputs.relwarp = True
    applywarp_bias_field_res.inputs.interp = 'spline'
    applywarp_bias_field_res.inputs.premat = cfg.registration_workflows['anatomical_registration']['registration']['FSL-FNIRT']['identity_matrix']

    node, out = strat_pool.get_data('space-template_desc-T1wT2w_biasfield')
    wf.connect(node, out, applywarp_bias_field_res, 'in_file')
    wf.connect(T1_brain_res, 'out_file', applywarp_bias_field_res, 'ref_file')

    # ${FSLDIR}/bin/fslmaths ${WD}/${BiasFieldFile}.${FinalfMRIResolution} -thr 0.1 ${WD}/${BiasFieldFile}.${FinalfMRIResolution}
    biasfield_thr = pe.Node(interface=fsl.MultiImageMaths(),
                                  name=f'biasfiedl_thr_{pipe_num}')
    biasfield_thr.inputs.op_string = "-thr 0.1"

    wf.connect(applywarp_bias_field_res, 'out_file', biasfield_thr, 'in_file')

    # https://github.com/DCAN-Labs/dcan-macaque-pipeline/blob/master/fMRIVolume/scripts/OneStepResampling.sh#L144-L146
    # convertwarp --relout --rel --warp1=${fMRIToStructuralInput} --warp2=${StructuralToStandard} --ref=${WD}/${T1wImageFile}.${FinalfMRIResolution} --out=${OutputTransform}
    convert_func_to_standard_warp = pe.Node(interface=fsl.ConvertWarp(),
        name=f'convert_func_to_standard_warp_{pipe_num}')

    convert_func_to_standard_warp.inputs.out_relwarp = True
    convert_func_to_standard_warp.inputs.relwarp = True

    node, out = strat_pool.get_data('from-bold_to-T1w_mode-image_desc-linear_warp')
    wf.connect(node, out, convert_func_to_standard_warp, 'warp1')

    node, out = strat_pool.get_data('from-T1w_to-template_mode-image_warp')
    wf.connect(node, out, convert_func_to_standard_warp, 'warp2')

    wf.connect(applywarp_anat_res, 'out_file', convert_func_to_standard_warp, 'reference')

    # https://github.com/DCAN-Labs/dcan-macaque-pipeline/blob/master/fMRIVolume/GenericfMRIVolumeProcessingPipeline.sh#L157-L158
    # fslroi "$fMRIFolder"/"$NameOffMRI"_gdc "$fMRIFolder"/"$NameOffMRI"_gdc_warp 0 3
    extract_func_roi = pe.Node(interface=fsl.ExtractROI(),
        name=f'extract_func_roi_{pipe_num}')

    extract_func_roi.inputs.t_min = 0
    extract_func_roi.inputs.t_size = 3

    node, out = strat_pool.get_data(['desc-reorient_bold', 'bold'])
    wf.connect(node, out, extract_func_roi, 'in_file')

    # fslmaths "$fMRIFolder"/"$NameOffMRI"_gdc_warp -mul 0 "$fMRIFolder"/"$NameOffMRI"_gdc_warp
    multiply_func_roi_by_zero = pe.Node(interface=fsl.maths.MathsCommand(),
                                        name=f'multiply_func_roi_by_zero_{pipe_num}')

    multiply_func_roi_by_zero.inputs.args = '-mul 0'

    wf.connect(extract_func_roi, 'roi_file',
        multiply_func_roi_by_zero, 'in_file')

    # https://github.com/DCAN-Labs/dcan-macaque-pipeline/blob/master/fMRIVolume/scripts/OneStepResampling.sh#L173
    # fslsplit ${InputfMRI} ${WD}/prevols/vol -t
    split_func = pe.Node(interface=fsl.Split(),
        name=f'split_func_{pipe_num}')

    split_func.inputs.dimension = 't'

    node, out = strat_pool.get_data(['desc-reorient_bold', 'bold'])
    wf.connect(node, out, split_func, 'in_file')

    ### Loop starts! ###
    # convertwarp --relout --rel --ref=${WD}/prevols/vol${vnum}.nii.gz --warp1=${GradientDistortionField} --postmat=${MotionMatrixFolder}/${MotionMatrixPrefix}${vnum} --out=${MotionMatrixFolder}/${MotionMatrixPrefix}${vnum}_gdc_warp.nii.gz
    convert_motion_distortion_warp = pe.MapNode(interface=fsl.ConvertWarp(),
        name=f'convert_motion_distortion_warp_{pipe_num}',
        iterfield=['reference', 'postmat'])

    convert_motion_distortion_warp.inputs.out_relwarp = True
    convert_motion_distortion_warp.inputs.relwarp = True

    wf.connect(multiply_func_roi_by_zero, 'out_file',
        convert_motion_distortion_warp, 'warp1')

    wf.connect(split_func, 'out_files',
        convert_motion_distortion_warp, 'reference')

    node, out = strat_pool.get_data('coordinate-transformation')
    wf.connect(node, out, convert_motion_distortion_warp, 'postmat')

    # convertwarp --relout --rel --ref=${WD}/${T1wImageFile}.${FinalfMRIResolution} --warp1=${MotionMatrixFolder}/${MotionMatrixPrefix}${vnum}_gdc_warp.nii.gz --warp2=${OutputTransform} --out=${MotionMatrixFolder}/${MotionMatrixPrefix}${vnum}_all_warp.nii.gz
    convert_registration_warp = pe.MapNode(interface=fsl.ConvertWarp(),
        name=f'convert_registration_warp_{pipe_num}',
        iterfield=['warp1'])

    convert_registration_warp.inputs.out_relwarp = True
    convert_registration_warp.inputs.relwarp = True

    wf.connect(applywarp_anat_res, 'out_file', convert_registration_warp, 'reference')

    wf.connect(convert_motion_distortion_warp, 'out_file',
        convert_registration_warp, 'warp1')

    wf.connect(convert_func_to_standard_warp, 'out_file',
        convert_registration_warp, 'warp2')

    # fslmaths ${WD}/prevols/vol${vnum}.nii.gz -mul 0 -add 1 ${WD}/prevols/vol${vnum}_mask.nii.gz
    generate_vol_mask = pe.MapNode(interface=fsl.maths.MathsCommand(),
                        name=f'generate_mask_{pipe_num}',
                        iterfield=['in_file'])

    generate_vol_mask.inputs.args = '-mul 0 -add 1'

    wf.connect(split_func, 'out_files',
        generate_vol_mask, 'in_file')

    # applywarp --rel --interp=spline --in=${WD}/prevols/vol${vnum}.nii.gz --warp=${MotionMatrixFolder}/${MotionMatrixPrefix}${vnum}_all_warp.nii.gz --ref=${WD}/${T1wImageFile}.${FinalfMRIResolution} --out=${WD}/postvols/vol${vnum}.nii.gz
    applywarp_func_to_standard = pe.MapNode(interface=fsl.ApplyWarp(),
                                    name=f'applywarp_func_to_standard_{pipe_num}',
                                    iterfield=['in_file', 'field_file'])

    applywarp_func_to_standard.inputs.relwarp = True
    applywarp_func_to_standard.inputs.interp = 'spline'

    wf.connect(split_func, 'out_files',
        applywarp_func_to_standard, 'in_file')

    wf.connect(convert_registration_warp, 'out_file',
        applywarp_func_to_standard, 'field_file')

    wf.connect(applywarp_anat_res, 'out_file',
        applywarp_func_to_standard, 'ref_file')

    # applywarp --rel --interp=nn --in=${WD}/prevols/vol${vnum}_mask.nii.gz --warp=${MotionMatrixFolder}/${MotionMatrixPrefix}${vnum}_all_warp.nii.gz --ref=${WD}/${T1wImageFile}.${FinalfMRIResolution} --out=${WD}/postvols/vol${vnum}_mask.nii.gz
    applywarp_func_mask_to_standard = pe.MapNode(interface=fsl.ApplyWarp(),
                                    name=f'applywarp_func_mask_to_standard_{pipe_num}',
                                    iterfield=['in_file', 'field_file'])

    applywarp_func_mask_to_standard.inputs.relwarp = True
    applywarp_func_mask_to_standard.inputs.interp = 'nn'

    wf.connect(generate_vol_mask, 'out_file',
        applywarp_func_mask_to_standard, 'in_file')

    wf.connect(convert_registration_warp, 'out_file',
        applywarp_func_mask_to_standard, 'field_file')

    wf.connect(applywarp_anat_res, 'out_file',
        applywarp_func_mask_to_standard, 'ref_file')

    ### Loop ends! ###

    # fslmerge -tr ${OutputfMRI} $FrameMergeSTRING $TR_vol
    merge_func_to_standard = pe.Node(interface=fslMerge(),
                                     name=f'merge_func_to_standard_{pipe_num}')

    merge_func_to_standard.inputs.dimension = 't'

    wf.connect(applywarp_func_to_standard, 'out_file',
        merge_func_to_standard, 'in_files')

    # fslmerge -tr ${OutputfMRI}_mask $FrameMergeSTRINGII $TR_vol
    merge_func_mask_to_standard = pe.Node(interface=fslMerge(),
                                          name='merge_func_mask_to_'
                                               f'standard_{pipe_num}')

    merge_func_mask_to_standard.inputs.dimension = 't'

    wf.connect(applywarp_func_mask_to_standard, 'out_file',
        merge_func_mask_to_standard, 'in_files')

    # fslmaths ${OutputfMRI}_mask -Tmin ${OutputfMRI}_mask
    find_min_mask = pe.Node(interface=fsl.maths.MathsCommand(),
        name=f'find_min_mask_{pipe_num}')

    find_min_mask.inputs.args = '-Tmin'

    wf.connect(merge_func_mask_to_standard, 'merged_file',
        find_min_mask, 'in_file')

    # https://github.com/DCAN-Labs/dcan-macaque-pipeline/blob/master/fMRIVolume/scripts/IntensityNormalization.sh#L113-L119
    # fslmaths ${InputfMRI} -div ${BiasField} $jacobiancom -mas ${BrainMask} -mas ${InputfMRI}_mask -ing 10000 ${OutputfMRI} -odt float

    merge_func_mask = pe.Node(util.Merge(3),
                                name=f'merge_operand_files_{pipe_num}')

    wf.connect(biasfield_thr, 'out_file', merge_func_mask, 'in1')

    wf.connect(applywarp_anat_mask_res, 'out_file', merge_func_mask, 'in2')

    wf.connect(find_min_mask, 'out_file', merge_func_mask, 'in3')


    extract_func_brain = pe.Node(interface=fsl.MultiImageMaths(),
                        name=f'extract_func_brain_{pipe_num}')

    extract_func_brain.inputs.op_string = '-div %s -mas %s -mas %s -ing 10000'
    extract_func_brain.inputs.output_datatype = 'float'

    wf.connect(merge_func_to_standard, 'merged_file',
        extract_func_brain, 'in_file')

    wf.connect(merge_func_mask, 'out',
        extract_func_brain, 'operand_files')

    func_mask_final = pe.Node(interface=fsl.MultiImageMaths(),
                                name=f'func_mask_final_{pipe_num}')
    func_mask_final.inputs.op_string = "-mas %s "

    wf.connect(applywarp_anat_mask_res, 'out_file', func_mask_final, 'in_file')

    wf.connect(find_min_mask, 'out_file', func_mask_final, 'operand_files')

    outputs = {
        'space-template_desc-preproc_bold': (extract_func_brain, 'out_file'),
        'space-template_desc-bold_mask': (func_mask_final, 'out_file')
    }

    return (wf, outputs)


@nodeblock(
    name="transform_denoisedNofilt_to_T1template",
    config=["amplitude_low_frequency_fluctuation"],
    switch=["run"],
    option_key=["target_space"],
    option_val="Template",
    inputs=[
        (["desc-denoisedNofilt_bold"], "from-bold_to-template_mode-image_xfm"),
        "T1w-brain-template-deriv",
    ],
    outputs={
        "space-template_res-derivative_desc-denoisedNofilt_bold": {
            "Template": "T1w-brain-template-deriv"
        }
    },
)
def warp_denoiseNofilt_to_T1template(wf, cfg, strat_pool, pipe_num, opt=None):

    xfm_prov = strat_pool.get_cpac_provenance(
        'from-bold_to-template_mode-image_xfm')
    reg_tool = check_prov_for_regtool(xfm_prov)

    num_cpus = cfg.pipeline_setup['system_config'][
        'max_cores_per_participant']

    num_ants_cores = cfg.pipeline_setup['system_config']['num_ants_threads']

    apply_xfm = apply_transform(f'warp_denoisedNofilt_to_T1template_{pipe_num}', reg_tool,
                                time_series=True, num_cpus=num_cpus,
                                num_ants_cores=num_ants_cores)

    if reg_tool == 'ants':
        apply_xfm.inputs.inputspec.interpolation = cfg.registration_workflows[
            'functional_registration']['func_registration_to_template'][
            'ANTs_pipelines']['interpolation']
    elif reg_tool == 'fsl':
        apply_xfm.inputs.inputspec.interpolation = cfg.registration_workflows[
            'functional_registration']['func_registration_to_template'][
            'FNIRT_pipelines']['interpolation']

    node, out = strat_pool.get_data("desc-denoisedNofilt_bold")
    wf.connect(node, out, apply_xfm, 'inputspec.input_image')

    node, out = strat_pool.get_data("T1w-brain-template-deriv")
    wf.connect(node, out, apply_xfm, 'inputspec.reference')

    node, out = strat_pool.get_data("from-bold_to-template_mode-image_xfm")
    wf.connect(node, out, apply_xfm, 'inputspec.transform')

    outputs = {
        f'space-template_res-derivative_desc-denoisedNofilt_bold': (apply_xfm, 'outputspec.output_image')
    }

    return (wf, outputs)


@nodeblock(
    name="single_step_resample_stc_timeseries_to_T1template",
    config=[
        "registration_workflows",
        "functional_registration",
        "func_registration_to_template",
    ],
    switch=["run"],
    option_key=["apply_transform", "using"],
    option_val="single_step_resampling_from_stc",
    inputs=[
        (
            "sbref",
            "desc-stc_bold",
            "motion-basefile",
            "space-bold_desc-brain_mask",
            "coordinate-transformation",
            "from-T1w_to-template_mode-image_xfm",
            "from-bold_to-T1w_mode-image_desc-linear_xfm",
            "from-bold_to-template_mode-image_xfm",
            "ants-blip-warp",
            "fsl-blip-warp",
            "T1w",
            "desc-preproc_T1w",
            "T1w-brain-template-funcreg",
            "T1w-brain-template-deriv",
        )
    ],
    outputs={
        "space-template_desc-preproc_bold": {"Template": "T1w-brain-template-funcreg"},
        "space-template_desc-brain_bold": {"Template": "T1w-brain-template-funcreg"},
        "space-template_desc-bold_mask": {"Template": "T1w-brain-template-funcreg"},
        "space-template_desc-head_bold": {"Template": "T1w-brain-template-funcreg"},
        "space-template_res-derivative_desc-preproc_bold": {
            "Template": "T1w-brain-template-deriv"
        },
        "space-template_res-derivative_desc-bold_mask": {
            "Template": "T1w-brain-template-deriv"
        },
    },
)
def single_step_resample_timeseries_to_T1template(wf, cfg, strat_pool,
                                                  pipe_num, opt=None):
    '''
    Apply motion correction, coreg, anat-to-template transforms on
    slice-time corrected functional timeseries based on fMRIPrep
    pipeline

    Copyright (c) 2015-2018, the CRN developers team.
    All rights reserved.

    Redistribution and use in source and binary forms, with or without
    modification, are permitted provided that the following conditions
    are met:

    * Redistributions of source code must retain the above copyright
    notice, this list of conditions and the following disclaimer.

    * Redistributions in binary form must reproduce the above copyright
    notice, this list of conditions and the following disclaimer in the
    documentation and/or other materials provided with the distribution.

    * Neither the name of fmriprep nor the names of its contributors
    may be used to endorse or promote products derived from this
    software without specific prior written permission.

    THIS SOFTWARE IS PROVIDED BY THE COPYRIGHT HOLDERS AND CONTRIBUTORS
    "AS IS" AND ANY EXPRESS OR IMPLIED WARRANTIES, INCLUDING, BUT NOT
    LIMITED TO, THE IMPLIED WARRANTIES OF MERCHANTABILITY AND FITNESS
    FOR A PARTICULAR PURPOSE ARE DISCLAIMED. IN NO EVENT SHALL THE
    COPYRIGHT HOLDER OR CONTRIBUTORS BE LIABLE FOR ANY DIRECT,
    INDIRECT, INCIDENTAL, SPECIAL, EXEMPLARY, OR CONSEQUENTIAL DAMAGES
    (INCLUDING, BUT NOT LIMITED TO, PROCUREMENT OF SUBSTITUTE GOODS OR
    SERVICES; LOSS OF USE, DATA, OR PROFITS; OR BUSINESS INTERRUPTION)
    HOWEVER CAUSED AND ON ANY THEORY OF LIABILITY, WHETHER IN CONTRACT,
    STRICT LIABILITY, OR TORT (INCLUDING NEGLIGENCE OR OTHERWISE)
    ARISING IN ANY WAY OUT OF THE USE OF THIS SOFTWARE, EVEN IF ADVISED
    OF THE POSSIBILITY OF SUCH DAMAGE.

    Ref: https://github.com/nipreps/fmriprep/blob/84a6005b/fmriprep/workflows/bold/resampling.py#L159-L419
    '''  # noqa: 501
    xfm_prov = strat_pool.get_cpac_provenance(
        'from-T1w_to-template_mode-image_xfm')
    reg_tool = check_prov_for_regtool(xfm_prov)

    bbr2itk = pe.Node(util.Function(input_names=['reference_file',
                                                 'source_file',
                                                 'transform_file'],
                                    output_names=['itk_transform'],
                                    function=run_c3d),
                      name=f'convert_bbr2itk_{pipe_num}')

    if cfg.registration_workflows['functional_registration'][
            'coregistration']['boundary_based_registration'][
            'reference'] == 'whole-head':
        node, out = strat_pool.get_data('T1w')
        wf.connect(node, out, bbr2itk, 'reference_file')

    elif cfg.registration_workflows['functional_registration'][
            'coregistration']['boundary_based_registration'][
            'reference'] == 'brain':
        node, out = strat_pool.get_data('desc-preproc_T1w')
        wf.connect(node, out, bbr2itk, 'reference_file')

    node, out = strat_pool.get_data('sbref')
    wf.connect(node, out, bbr2itk, 'source_file')

    node, out = strat_pool.get_data(
        'from-bold_to-T1w_mode-image_desc-linear_xfm')
    wf.connect(node, out, bbr2itk, 'transform_file')

    split_func = pe.Node(interface=fsl.Split(),
        name=f'split_func_{pipe_num}')

    split_func.inputs.dimension = 't'

    node, out = strat_pool.get_data('desc-stc_bold')
    wf.connect(node, out, split_func, 'in_file')

    ### Loop starts! ###
    motionxfm2itk = pe.MapNode(util.Function(
        input_names=['reference_file',
                     'source_file',
                     'transform_file'],
        output_names=['itk_transform'],
        function=run_c3d),
        name=f'convert_motionxfm2itk_{pipe_num}',
        iterfield=['transform_file'])

    node, out = strat_pool.get_data('motion-basefile')
    wf.connect(node, out, motionxfm2itk, 'reference_file')
    wf.connect(node, out, motionxfm2itk, 'source_file')

    node, out = strat_pool.get_data('coordinate-transformation')
    motion_correct_tool = check_prov_for_motion_tool(
        strat_pool.get_cpac_provenance('coordinate-transformation'))
    if motion_correct_tool == 'mcflirt':
        wf.connect(node, out, motionxfm2itk, 'transform_file')
    elif motion_correct_tool == '3dvolreg':
        convert_transform = pe.Node(util.Function(
            input_names=['one_d_filename'],
            output_names=['transform_directory'],
            function=one_d_to_mat,
            imports=['import os', 'import numpy as np']),
            name=f'convert_transform_{pipe_num}')
        wf.connect(node, out, convert_transform, 'one_d_filename')
        wf.connect(convert_transform, 'transform_directory',
                   motionxfm2itk, 'transform_file')

    merge_num = 4
    blip = False
    if strat_pool.check_rpool('ants-blip-warp') and reg_tool == 'ants':
        blip_node, blip_out = strat_pool.get_data('ants-blip-warp')
        merge_num = 5
        blip = True
    elif strat_pool.check_rpool('fsl-blip-warp') and reg_tool == 'fsl':
        blip_node, blip_out = strat_pool.get_data('fsl-blip-warp')
        merge_num = 5
        blip = True

    collectxfm = pe.MapNode(util.Merge(merge_num),
                            name=f'collectxfm_func_to_standard_{pipe_num}',
                            iterfield=[f'in{merge_num}'])

    node, out = strat_pool.get_data('from-T1w_to-template_mode-image_xfm')
    wf.connect(node, out, collectxfm, 'in1')

    wf.connect(bbr2itk, 'itk_transform',
               collectxfm, 'in2')

    collectxfm.inputs.in3 = 'identity'

    if blip:
        wf.connect(blip_node, blip_out, collectxfm, 'in4')

    wf.connect(motionxfm2itk, 'itk_transform',
               collectxfm, f'in{merge_num}')

    applyxfm_func_to_standard = pe.MapNode(
        interface=ants.ApplyTransforms(),
        name=f'applyxfm_func_to_standard_{pipe_num}',
        iterfield=['input_image', 'transforms'])
    applyxfm_func_to_standard.inputs.float = True
    applyxfm_func_to_standard.inputs.interpolation = 'LanczosWindowedSinc'

    applyxfm_derivfunc_to_standard = pe.MapNode(
        interface=ants.ApplyTransforms(),
        name=f'applyxfm_derivfunc_to_standard_{pipe_num}',
        iterfield=['input_image', 'transforms'])
    applyxfm_derivfunc_to_standard.inputs.float = True
    applyxfm_derivfunc_to_standard.inputs.interpolation = 'LanczosWindowedSinc'

    wf.connect(split_func, 'out_files',
               applyxfm_func_to_standard, 'input_image')
    wf.connect(split_func, 'out_files',
               applyxfm_derivfunc_to_standard, 'input_image')

    node, out = strat_pool.get_data('T1w-brain-template-funcreg')
    wf.connect(node, out, applyxfm_func_to_standard, 'reference_image')
    
    node, out = strat_pool.get_data('T1w-brain-template-deriv')
    wf.connect(node, out, applyxfm_derivfunc_to_standard, 'reference_image')

    wf.connect(collectxfm, 'out', applyxfm_func_to_standard, 'transforms')
    wf.connect(collectxfm, 'out', applyxfm_derivfunc_to_standard, 'transforms')

    ### Loop ends! ###

    merge_func_to_standard = pe.Node(interface=fslMerge(),
                                     name=f'merge_func_to_standard_{pipe_num}')
    merge_func_to_standard.inputs.dimension = 't'

    wf.connect(applyxfm_func_to_standard, 'output_image',
               merge_func_to_standard, 'in_files')

    merge_derivfunc_to_standard = pe.Node(
        interface=fslMerge(), name=f'merge_derivfunc_to_standard_{pipe_num}')
    merge_derivfunc_to_standard.inputs.dimension = 't'

    wf.connect(applyxfm_derivfunc_to_standard, 'output_image',
               merge_derivfunc_to_standard, 'in_files')

    applyxfm_func_mask_to_standard = pe.Node(
        interface=ants.ApplyTransforms(),
        name=f'applyxfm_func_mask_to_standard_{pipe_num}')
    applyxfm_func_mask_to_standard.inputs.interpolation = 'MultiLabel'

    node, out = strat_pool.get_data('space-bold_desc-brain_mask')
    wf.connect(node, out, applyxfm_func_mask_to_standard, 'input_image')

    node, out = strat_pool.get_data('T1w-brain-template-funcreg')
    wf.connect(node, out, applyxfm_func_mask_to_standard, 'reference_image')

    collectxfm_mask = pe.Node(
        util.Merge(2), name=f'collectxfm_func_mask_to_standard_{pipe_num}')

    node, out = strat_pool.get_data('from-T1w_to-template_mode-image_xfm')
    wf.connect(node, out, collectxfm_mask, 'in1')

    wf.connect(bbr2itk, 'itk_transform', collectxfm_mask, 'in2')

    wf.connect(collectxfm_mask, 'out',
               applyxfm_func_mask_to_standard, 'transforms')

    applyxfm_deriv_mask_to_standard = pe.Node(
        interface=ants.ApplyTransforms(),
        name=f'applyxfm_deriv_mask_to_standard_{pipe_num}')
    applyxfm_deriv_mask_to_standard.inputs.interpolation = 'MultiLabel'

    node, out = strat_pool.get_data('space-bold_desc-brain_mask')
    wf.connect(node, out, applyxfm_deriv_mask_to_standard, 'input_image')

    node, out = strat_pool.get_data('T1w-brain-template-deriv')
    wf.connect(node, out, applyxfm_deriv_mask_to_standard, 'reference_image')

    collectxfm_deriv_mask = pe.Node(
        util.Merge(2), name=f'collectxfm_deriv_mask_to_standard_{pipe_num}')

    node, out = strat_pool.get_data('from-T1w_to-template_mode-image_xfm')
    wf.connect(node, out, collectxfm_deriv_mask, 'in1')

    wf.connect(bbr2itk, 'itk_transform',
               collectxfm_deriv_mask, 'in2')

    wf.connect(collectxfm_deriv_mask, 'out',
               applyxfm_deriv_mask_to_standard, 'transforms')

    apply_mask = pe.Node(interface=fsl.maths.ApplyMask(),
                         name=f'get_func_brain_to_standard_{pipe_num}')

    wf.connect(merge_func_to_standard, 'merged_file',
               apply_mask, 'in_file')

    wf.connect(applyxfm_func_mask_to_standard, 'output_image',
               apply_mask, 'mask_file')

    outputs = {
        'space-template_desc-head_bold': (merge_func_to_standard,
                                          'merged_file'),
        'space-template_desc-brain_bold': (apply_mask, 'out_file'),
        'space-template_desc-preproc_bold': (apply_mask, 'out_file'),
        'space-template_desc-bold_mask': (applyxfm_func_mask_to_standard,
                                          'output_image'),
        'space-template_res-derivative_desc-preproc_bold':
            (merge_derivfunc_to_standard, 'merged_file'),
        'space-template_res-derivative_desc-bold_mask':
            (applyxfm_deriv_mask_to_standard, 'output_image')
    }

    return (wf, outputs)


@nodeblock(
    name="transform_sbref_to_T1template",
    switch=[
        "registration_workflows",
        "functional_registration",
        "func_registration_to_template",
        "run",
    ],
    inputs=[
        ("sbref", "from-bold_to-template_mode-image_xfm"),
        "T1w-brain-template-funcreg",
    ],
    outputs={
        "space-template_sbref": {
            "Description": "Single-volume sbref of the BOLD time-series transformed to template space.",
            "Template": "T1w-brain-template-funcreg",
        }
    },
)
def warp_sbref_to_T1template(wf, cfg, strat_pool, pipe_num, opt=None):
    xfm = 'from-bold_to-template_mode-image_xfm'
    wf, apply_xfm = warp_resource_to_template(
        wf, cfg, strat_pool, pipe_num, 'sbref', xfm,
        reference='T1w-brain-template-funcreg', time_series=False)[:2]
    outputs = {'space-template_sbref':
               (apply_xfm, 'outputspec.output_image')}
    return _warp_return(wf, apply_xfm, outputs)


@nodeblock(
    name="transform_bold_mask_to_T1template",
    switch=[
        [
            "registration_workflows",
            "functional_registration",
            "func_registration_to_template",
            "run",
        ],
        ["registration_workflows", "anatomical_registration", "run"],
    ],
    option_key=[
        "registration_workflows",
        "functional_registration",
        "func_registration_to_template",
        "apply_transform",
        "using",
    ],
    option_val=["default", "abcd", "dcan_nhp"],
    inputs=[
        ("space-bold_desc-brain_mask", "from-bold_to-template_mode-image_xfm"),
        "T1w-brain-template-funcreg",
    ],
    outputs={
        "space-template_desc-bold_mask": {"Template": "T1w-brain-template-funcreg"}
    },
)
def warp_bold_mask_to_T1template(wf, cfg, strat_pool, pipe_num, opt=None):
<<<<<<< HEAD
=======
    '''
    Node Block:
    {"name": "transform_bold_mask_to_T1template",
     "config": "None",
     "switch": [["registration_workflows", "functional_registration",
                 "func_registration_to_template", "run"],
                ["registration_workflows", "anatomical_registration", "run"]],
     "option_key": ["registration_workflows", "functional_registration",
                    "func_registration_to_template", "apply_transform",
                    "using"],
     "option_val": ["default"],
     "inputs": [("space-bold_desc-brain_mask",
                 "from-bold_to-template_mode-image_xfm"),
                "T1w-brain-template-funcreg"],
     "outputs": {"space-template_desc-bold_mask": {
                     "Template": "T1w-brain-template-funcreg"}}}
    '''
>>>>>>> bc851da4
    xfm = 'from-bold_to-template_mode-image_xfm'
    wf, apply_xfm = warp_resource_to_template(
        wf, cfg, strat_pool, pipe_num, 'space-bold_desc-brain_mask', xfm,
        reference='T1w-brain-template-funcreg', time_series=False)[:2]
    outputs = {'space-template_desc-bold_mask':
               (apply_xfm, 'outputspec.output_image')}
    return _warp_return(wf, apply_xfm, outputs)


@nodeblock(
    name="transform_deriv_mask_to_T1template",
    switch=[
        [
            "registration_workflows",
            "functional_registration",
            "func_registration_to_template",
            "run",
        ],
        ["registration_workflows", "anatomical_registration", "run"],
    ],
    option_key=[
        "registration_workflows",
        "functional_registration",
        "func_registration_to_template",
        "apply_transform",
        "using",
    ],
    option_val=["default", "abcd", "dcan_nhp"],
    inputs=[
        ("space-bold_desc-brain_mask", "from-bold_to-template_mode-image_xfm"),
        "T1w-brain-template-deriv",
    ],
    outputs={
        "space-template_res-derivative_desc-bold_mask": {
            "Template": "T1w-brain-template-deriv"
        }
    },
)
def warp_deriv_mask_to_T1template(wf, cfg, strat_pool, pipe_num, opt=None):
    '''Transform the BOLD mask to template space and to the resolution set for
    the derivative outputs.
    '''
    xfm = 'from-bold_to-template_mode-image_xfm'
    wf, apply_xfm = warp_resource_to_template(
        wf, cfg, strat_pool, pipe_num, 'space-bold_desc-brain_mask', xfm,
        reference='T1w-brain-template-deriv', time_series=False)[:2]
    outputs = {'space-template_res-derivative_desc-bold_mask':
               (apply_xfm, 'outputspec.output_image')}
    return _warp_return(wf, apply_xfm, outputs)


@nodeblock(
    name="transform_timeseries_to_EPItemplate",
    config=[
        "registration_workflows",
        "functional_registration",
        "func_registration_to_template",
    ],
    switch=["run_EPI"],
    inputs=[
        ("desc-preproc_bold", "from-bold_to-EPItemplate_mode-image_xfm"),
        "EPI-template",
    ],
    outputs={"space-template_desc-preproc_bold": {"Template": "EPI-template"}},
)
def warp_timeseries_to_EPItemplate(wf, cfg, strat_pool, pipe_num, opt=None):

    xfm = 'from-bold_to-EPItemplate_mode-image_xfm'
    wf, apply_xfm, resource = warp_resource_to_template(
        wf, cfg, strat_pool, pipe_num, 'desc-preproc_bold', xfm,
        time_series=True)
    outputs = {f'space-template_{resource}':
               (apply_xfm, 'outputspec.output_image')}
    return _warp_return(wf, apply_xfm, outputs)


@nodeblock(
    name="transform_bold_mean_to_EPItemplate",
    config=[
        "registration_workflows",
        "functional_registration",
        "func_registration_to_template",
    ],
    switch=["run_EPI"],
    inputs=[
        ("desc-mean_bold", "from-bold_to-EPItemplate_mode-image_xfm"),
        "EPI-template",
    ],
    outputs={"space-template_desc-mean_bold": {"Template": "EPI-template"}},
)
def warp_bold_mean_to_EPItemplate(wf, cfg, strat_pool, pipe_num, opt=None):
    
    xfm = 'from-bold_to-EPItemplate_mode-image_xfm'
    wf, apply_xfm = warp_resource_to_template(
        wf, cfg, strat_pool, pipe_num, 'desc-mean_bold', xfm,
        time_series=False)[:2]
    outputs = {'space-template_desc-mean_bold':
               (apply_xfm, 'outputspec.output_image')}
    return _warp_return(wf, apply_xfm, outputs)


@nodeblock(
    name="transform_bold_mask_to_EPItemplate",
    config=[
        "registration_workflows",
        "functional_registration",
        "func_registration_to_template",
    ],
    switch=["run_EPI"],
    inputs=[
        ("space-bold_desc-brain_mask", "from-bold_to-EPItemplate_mode-image_xfm"),
        "EPI-template",
    ],
    outputs={"space-template_desc-bold_mask": {"Template": "EPI-template"}},
)
def warp_bold_mask_to_EPItemplate(wf, cfg, strat_pool, pipe_num, opt=None):
    
    xfm = 'from-bold_to-EPItemplate_mode-image_xfm'
    wf, apply_xfm = warp_resource_to_template(
        wf, cfg, strat_pool, pipe_num, 'space-bold_desc-brain_mask', xfm,
        time_series=False)[:2]
    outputs = {'space-template_desc-bold_mask':
               (apply_xfm, 'outputspec.output_image')}
    return _warp_return(wf, apply_xfm, outputs)


@nodeblock(
    name="transform_deriv_mask_to_EPItemplate",
    config=[
        "registration_workflows",
        "functional_registration",
        "func_registration_to_template",
    ],
    switch=["run_EPI"],
    inputs=[
        ("space-bold_desc-brain_mask", "from-bold_to-EPItemplate_mode-image_xfm"),
        "EPI-template",
    ],
    outputs={
        "space-template_res-derivative_desc-bold_mask": {"Template": "EPI-template"}
    },
)
def warp_deriv_mask_to_EPItemplate(wf, cfg, strat_pool, pipe_num, opt=None):
    '''Transform the BOLD mask to template space and to the resolution set for
    the derivative outputs.
    '''
    xfm = 'from-bold_to-EPItemplate_mode-image_xfm'
    wf, apply_xfm = warp_resource_to_template(
        wf, cfg, strat_pool, pipe_num, 'space-bold_desc-brain_mask', xfm,
        time_series=False)[:2]
    outputs = {'space-template_res-derivative_desc-bold_mask':
               (apply_xfm, 'outputspec.output_image')}
    return _warp_return(wf, apply_xfm, outputs)


@nodeblock(
    name="warp_tissuemask_to_T1template",
    switch=["registration_workflows", "anatomical_registration", "run"],
    inputs=[
        (
            "label-CSF_mask",
            "label-WM_mask",
            "label-GM_mask",
            "from-T1w_to-template_mode-image_xfm",
        ),
        "T1w-template",
    ],
    outputs={
        "space-template_label-CSF_mask": {"Template": "T1w-template"},
        "space-template_label-WM_mask": {"Template": "T1w-template"},
        "space-template_label-GM_mask": {"Template": "T1w-template"},
    },
)
def warp_tissuemask_to_T1template(wf, cfg, strat_pool, pipe_num, opt=None):
   
    return warp_tissuemask_to_template(wf, cfg, strat_pool, pipe_num,
                                       xfm='from-T1w_to-template_mode-image_'
                                           'xfm', template_space='T1')


@nodeblock(
    name="warp_tissuemask_to_EPItemplate",
    switch=[
        "registration_workflows",
        "functional_registration",
        "EPI_registration",
        "run",
    ],
    inputs=[
        (
            "label-CSF_mask",
            "label-WM_mask",
            "label-GM_mask",
            "from-bold_to-EPItemplate_mode-image_xfm",
        ),
        "EPI-template",
    ],
    outputs={
        "space-template_label-CSF_mask": {"Template": "EPI-template"},
        "space-template_label-WM_mask": {"Template": "EPI-template"},
        "space-template_label-GM_mask": {"Template": "EPI-template"},
    },
)
def warp_tissuemask_to_EPItemplate(wf, cfg, strat_pool, pipe_num, opt=None):
    return warp_tissuemask_to_template(wf, cfg, strat_pool, pipe_num,
                                       xfm='from-bold_to-EPItemplate_'
                                           'mode-image_xfm',
                                       template_space='EPI')


def warp_tissuemask_to_template(wf, cfg, strat_pool, pipe_num, xfm,
                                template_space):
    '''Function to apply transforms to tissue masks

    Parameters
    ----------
    wf, cfg, strat_pool, pipe_num
        passed through from Node Block

    xfm : str
        transform

    template_space : str
        T1 or EPI

    Returns
    -------
    wf : nipype.pipeline.engine.workflows.Workflow

    outputs : dict
    '''
    tissue_types = ['CSF', 'WM', 'GM']
    apply_xfm = {}
    for tissue in tissue_types:
        wf, apply_xfm[tissue] = warp_resource_to_template(
            wf, cfg, strat_pool, pipe_num, f'label-{tissue}_mask', xfm,
            time_series=False)[:2]
    if template_space == 'T1':
        template_space = ''
    outputs = {f'space-{template_space}template_label-{tissue}_mask': (
        apply_xfm[tissue], 'outputspec.output_image') for
               tissue in tissue_types}
    return _warp_return(wf, apply_xfm, outputs)


def warp_resource_to_template(wf: pe.Workflow, cfg, strat_pool, pipe_num: int,
                              input_resource: Union[list, str], xfm: str,
                              reference: Optional[str] = None,
                              time_series: Optional[bool] = False
                              ) -> Tuple[pe.Workflow, pe.Workflow, str]:
    '''Function to warp a resource into a template space

    Parameters
    ----------
    wf : pe.Workflow

    cfg : CPAC.utils.configuration.Configuration

    strat_pool : CPAC.pipeline.engine.ResourcePool

    pipe_num : int

    input_resource : str or list
        key for the resource to warp to template

    xfm : str
        key for the transform to apply

    reference : str, optional
        key for reference if not using f'{template_space}-template'

    time_series : boolean, optional
        resource to transform is 4D?

    Returns
    -------
    wf : pe.Workflow
        original workflow with subworkflow to warp resource to template
        connected

    apply_xfm : pe.Workflow
        subworkflow added to warp resource to template

    resource : str
        key of input resource in strat_pool
    '''
    # determine space we're warping to
    template_space = xfm.split('_to-', 1)[1].split('template')[0]
    if template_space == '':
        template_space = 'T1w'
    # determine tool used for registration
    xfm_prov = strat_pool.get_cpac_provenance(xfm)
    reg_tool = check_prov_for_regtool(xfm_prov)
    # set 'resource'
    if strat_pool.check_rpool(input_resource):
        resource, input_resource = strat_pool.get_data(input_resource,
                                                       report_fetched=True)
    else:
        return wf, None, input_resource
    # set 'reference' if not passed and determine subworkflow name
    if reference is None:
        subwf_input_name = input_resource
        reference = f'{template_space}-template'
    else:
        subwf_input_name = '-'.join([
            reference.split('-')[-1].split('_')[-1],
            input_resource.split('-')[-1].split('_')[-1]])
    # set up 'apply_transform' subworkflow
    apply_xfm = apply_transform(f'warp_{subwf_input_name}_to_'
                                f'{template_space}template_{pipe_num}',
                                reg_tool, time_series=time_series,
                                num_cpus=cfg.pipeline_setup['system_config'][
                                    'max_cores_per_participant'],
                                num_ants_cores=cfg.pipeline_setup[
                                    'system_config']['num_ants_threads'])
    # set appropriate 'interpolation' input based on registration tool
    if reg_tool == 'ants':
        apply_xfm.inputs.inputspec.interpolation = 'NearestNeighbor'
    elif reg_tool == 'fsl':
        apply_xfm.inputs.inputspec.interpolation = 'nn'
    # connect nodes to subworkflow
    node, out = resource
    wf.connect(node, out, apply_xfm, 'inputspec.input_image')
    node, out = strat_pool.get_data(reference)
    wf.connect(node, out, apply_xfm, 'inputspec.reference')
    node, out = strat_pool.get_data(xfm)
    wf.connect(node, out, apply_xfm, 'inputspec.transform')
    return wf, apply_xfm, input_resource


def _warp_return(wf: pe.Workflow, apply_xfm: Union[pe.Workflow, None],
                 outputs: dict) -> Tuple[pe.Workflow, dict]:
    """Check if we have a transform to apply; if not, don't add the outputs"""
    if apply_xfm is None:
        return wf, {}
    return wf, outputs<|MERGE_RESOLUTION|>--- conflicted
+++ resolved
@@ -4696,26 +4696,7 @@
     },
 )
 def warp_bold_mask_to_T1template(wf, cfg, strat_pool, pipe_num, opt=None):
-<<<<<<< HEAD
-=======
-    '''
-    Node Block:
-    {"name": "transform_bold_mask_to_T1template",
-     "config": "None",
-     "switch": [["registration_workflows", "functional_registration",
-                 "func_registration_to_template", "run"],
-                ["registration_workflows", "anatomical_registration", "run"]],
-     "option_key": ["registration_workflows", "functional_registration",
-                    "func_registration_to_template", "apply_transform",
-                    "using"],
-     "option_val": ["default"],
-     "inputs": [("space-bold_desc-brain_mask",
-                 "from-bold_to-template_mode-image_xfm"),
-                "T1w-brain-template-funcreg"],
-     "outputs": {"space-template_desc-bold_mask": {
-                     "Template": "T1w-brain-template-funcreg"}}}
-    '''
->>>>>>> bc851da4
+
     xfm = 'from-bold_to-template_mode-image_xfm'
     wf, apply_xfm = warp_resource_to_template(
         wf, cfg, strat_pool, pipe_num, 'space-bold_desc-brain_mask', xfm,
