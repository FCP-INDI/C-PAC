--- conflicted
+++ resolved
@@ -1962,8 +1962,7 @@
                 "FNIRT-T1w-template",
                 "FNIRT-T1w-brain-template",
                 "template-ref-mask"],
-<<<<<<< HEAD
-     "outputs": {"space-template_desc-brain_T1w": {
+     "outputs": {"space-template_desc-preproc_T1w": {
                      "Template": "T1w-brain-template"},
                  "space-template_desc-head_T1w": {
                      "Template": "T1w-template"},
@@ -1985,19 +1984,6 @@
                      "Template": "T1w-template"},
                  "from-longitudinal_to-template_mode-image_xfm": {
                       "Template": "T1w-template"}}}
-=======
-     "outputs": ["space-template_desc-preproc_T1w",
-                 "space-template_desc-head_T1w",
-                 "space-template_desc-T1w_mask",
-                 "space-template_desc-T1wT2w_biasfield",
-                 "from-T1w_to-template_mode-image_desc-linear_xfm",
-                 "from-template_to-T1w_mode-image_desc-linear_xfm",
-                 "from-T1w_to-template_mode-image_xfm",
-                 "from-T1w_to-template_mode-image_warp",
-                 "from-longitudinal_to-template_mode-image_desc-linear_xfm",
-                 "from-template_to-longitudinal_mode-image_desc-linear_xfm",
-                 "from-longitudinal_to-template_mode-image_xfm"]}
->>>>>>> a273e243
     '''
 
     fsl, outputs = FSL_registration_connector(f'register_{opt}_anat_to_'
@@ -2069,8 +2055,7 @@
                 "T1w-template-symmetric",
                 "T1w-brain-template-symmetric",
                 "dilated-symmetric-brain-mask"],
-<<<<<<< HEAD
-     "outputs": {"space-symtemplate_desc-brain_T1w": {
+     "outputs": {"space-symtemplate_desc-preproc_T1w": {
                      "Template": "T1w-brain-template-symmetric"},
                  "from-T1w_to-symtemplate_mode-image_desc-linear_xfm": {
                      "Template": "T1w-template-symmetric"},
@@ -2084,15 +2069,6 @@
                      "Template": "T1w-template-symmetric"},
                  "from-longitudinal_to-symtemplate_mode-image_xfm": {
                      "Template": "T1w-template-symmetric"}}}
-=======
-     "outputs": ["space-symtemplate_desc-preproc_T1w",
-                 "from-T1w_to-symtemplate_mode-image_desc-linear_xfm",
-                 "from-symtemplate_to-T1w_mode-image_desc-linear_xfm",
-                 "from-T1w_to-symtemplate_mode-image_xfm",
-                 "from-longitudinal_to-symtemplate_mode-image_desc-linear_xfm",
-                 "from-symtemplate_to-longitudinal_mode-image_desc-linear_xfm",
-                 "from-longitudinal_to-symtemplate_mode-image_xfm"]}
->>>>>>> a273e243
     '''
 
     fsl, outputs = FSL_registration_connector(f'register_{opt}_anat_to_'
