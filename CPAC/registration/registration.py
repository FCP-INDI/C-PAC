from CPAC.pipeline import nipype_pipeline_engine as pe
import nipype.interfaces.utility as util
import nipype.interfaces.afni as afni
import nipype.interfaces.fsl as fsl
import nipype.interfaces.ants as ants
import nipype.interfaces.afni as afni

from nipype.interfaces.afni import utils as afni_utils

import nipype.interfaces.c3 as c3


from CPAC.anat_preproc.lesion_preproc import create_lesion_preproc

from CPAC.func_preproc.utils import chunk_ts, split_ts_chunks

from CPAC.registration.utils import seperate_warps_list, \
                                    check_transforms, \
                                    generate_inverse_transform_flags, \
                                    single_ants_xfm_to_list, \
                                    interpolation_string, \
                                    change_itk_transform_type, \
                                    hardcoded_reg, \
                                    run_ants_apply_warp, \
                                    run_c3d, \
                                    run_c4d

from CPAC.utils.utils import check_prov_for_regtool


def apply_transform(wf_name, reg_tool, time_series=False, multi_input=False,
                    num_cpus=1, num_ants_cores=1):

    if not reg_tool:
        raise Exception("\n[!] Developer info: the 'reg_tool' parameter sent "
                        f"to the 'apply_transform' node for '{wf_name}' is "
                        f"empty.\n")

    wf = pe.Workflow(name=wf_name)

    inputNode = pe.Node(
        util.IdentityInterface(fields=['input_image',
                                       'reference',
                                       'transform',
                                       'interpolation']),
        name='inputspec')

    outputNode = pe.Node(
        util.IdentityInterface(fields=['output_image']),
        name='outputspec')

    if int(num_cpus) > 1 and time_series:
        # parallelize time series warp application
        # we need the node to be a MapNode to feed in the list of functional
        # time series chunks
        multi_input = True

    if reg_tool == 'ants':

        if multi_input:
            apply_warp = pe.MapNode(interface=ants.ApplyTransforms(),
                                    name=f'apply_warp_{wf_name}',
                                    iterfield=['input_image'],
                                    mem_gb=0.7,
                                    mem_x=(8969357042487455 /
                                           151115727451828646838272,
                                           'input_image'))
        else:
            apply_warp = pe.Node(interface=ants.ApplyTransforms(),
                                 name=f'apply_warp_{wf_name}',
                                 mem_gb=0.7,
                                 mem_x=(8969357042487455 /
                                        151115727451828646838272,
                                        'input_image'))

        apply_warp.inputs.dimension = 3
        apply_warp.interface.num_threads = int(num_ants_cores)

        if time_series:
            apply_warp.inputs.input_image_type = 3

        wf.connect(inputNode, 'reference', apply_warp, 'reference_image')

        interp_string = pe.Node(util.Function(input_names=['interpolation',
                                                           'reg_tool'],
                                              output_names=['interpolation'],
                                              function=interpolation_string),
                                name=f'interp_string',
                                mem_gb=2.5)
        interp_string.inputs.reg_tool = reg_tool

        wf.connect(inputNode, 'interpolation', interp_string, 'interpolation')
        wf.connect(interp_string, 'interpolation',
                   apply_warp, 'interpolation')

        ants_xfm_list = \
            pe.Node(util.Function(input_names=['transform'],
                                  output_names=['transform_list'],
                                  function=single_ants_xfm_to_list),
                    name=f'single_ants_xfm_to_list',
                    mem_gb=2.5)

        wf.connect(inputNode, 'transform', ants_xfm_list, 'transform')
        wf.connect(ants_xfm_list, 'transform_list', apply_warp, 'transforms')

        # parallelize the apply warp, if multiple CPUs, and it's a time
        # series!
        if int(num_cpus) > 1 and time_series:

            chunk_imports = ['import nibabel as nb']
            chunk = pe.Node(util.Function(input_names=['func_file',
                                                       'n_chunks',
                                                       'chunk_size'],
                                     output_names=['TR_ranges'],
                                     function=chunk_ts,
                                     imports=chunk_imports),
                            name=f'chunk_{wf_name}',
                            mem_gb=2.5)

            #chunk.inputs.n_chunks = int(num_cpus)
            
            # 10-TR sized chunks
            chunk.inputs.chunk_size = 10
            
            wf.connect(inputNode, 'input_image', chunk, 'func_file')

            split_imports = ['import os', 'import subprocess']
            split = pe.Node(util.Function(input_names=['func_file',
                                                       'tr_ranges'],
                                     output_names=['split_funcs'],
                                     function=split_ts_chunks,
                                     imports=split_imports),
                            name=f'split_{wf_name}',
                            mem_gb=2.5)

            wf.connect(inputNode, 'input_image', split, 'func_file')
            wf.connect(chunk, 'TR_ranges', split, 'tr_ranges')

            wf.connect(split, 'split_funcs', apply_warp, 'input_image')

            func_concat = pe.Node(interface=afni_utils.TCat(),
                                  name=f'func_concat_{wf_name}',
                                  mem_gb=2.5)
            func_concat.inputs.outputtype = 'NIFTI_GZ'

            wf.connect(apply_warp, 'output_image', func_concat, 'in_files')

            wf.connect(func_concat, 'out_file', outputNode, 'output_image')

        else:
            wf.connect(inputNode, 'input_image', apply_warp, 'input_image')
            wf.connect(apply_warp, 'output_image', outputNode, 'output_image')

    elif reg_tool == 'fsl':

        if multi_input:
            apply_warp = pe.MapNode(interface=fsl.ApplyWarp(),
                                    name=f'fsl_apply_warp',
                                    iterfield=['in_file'],
                                    mem_gb=2.5)
        else:
            apply_warp = pe.Node(interface=fsl.ApplyWarp(),
                                 name='fsl_apply_warp',
                                 mem_gb=2.5)

        interp_string = pe.Node(util.Function(input_names=['interpolation',
                                                           'reg_tool'],
                                              output_names=['interpolation'],
                                              function=interpolation_string),
                                name=f'interp_string',
                                mem_gb=2.5)
        interp_string.inputs.reg_tool = reg_tool

        wf.connect(inputNode, 'interpolation', interp_string, 'interpolation')
        wf.connect(interp_string, 'interpolation', apply_warp, 'interp')

        # mni to t1
        wf.connect(inputNode, 'reference', apply_warp, 'ref_file')

        # NOTE: C-PAC now converts all FSL xfm's to .nii, so even if the
        #       inputNode 'transform' is a linear xfm, it's a .nii and must
        #       go in as a warpfield file
        wf.connect(inputNode, 'transform', apply_warp, 'field_file')

        # parallelize the apply warp, if multiple CPUs, and it's a time
        # series!
        if int(num_cpus) > 1 and time_series:

            chunk_imports = ['import nibabel as nb']
            chunk = pe.Node(util.Function(input_names=['func_file',
                                                       'n_chunks',
                                                       'chunk_size'],
                                     output_names=['TR_ranges'],
                                     function=chunk_ts,
                                     imports=chunk_imports),
                            name=f'chunk_{wf_name}',
                            mem_gb=2.5)

            #chunk.inputs.n_chunks = int(num_cpus)
            
            # 10-TR sized chunks
            chunk.inputs.chunk_size = 10

            wf.connect(inputNode, 'input_image', chunk, 'func_file')

            split_imports = ['import os', 'import subprocess']
            split = pe.Node(util.Function(input_names=['func_file',
                                                       'tr_ranges'],
                                     output_names=['split_funcs'],
                                     function=split_ts_chunks,
                                     imports=split_imports),
                            name=f'split_{wf_name}',
                            mem_gb=2.5)

            wf.connect(inputNode, 'input_image', split, 'func_file')
            wf.connect(chunk, 'TR_ranges', split, 'tr_ranges')

            wf.connect(split, 'split_funcs', apply_warp, 'in_file')

            func_concat = pe.Node(interface=afni_utils.TCat(),
                                  name=f'func_concat{wf_name}')
            func_concat.inputs.outputtype = 'NIFTI_GZ'

            wf.connect(apply_warp, 'out_file', func_concat, 'in_files')

            wf.connect(func_concat, 'out_file', outputNode, 'output_image')

        else:
            wf.connect(inputNode, 'input_image', apply_warp, 'in_file')
            wf.connect(apply_warp, 'out_file', outputNode, 'output_image')

    return wf


def transform_derivative(wf_name, label, reg_tool, num_cpus, num_ants_cores,
                         ants_interp=None, fsl_interp=None, opt=None):
    '''Transform output derivatives to template space.

    This function is designed for use with the NodeBlock connection engine.
    '''

    wf = pe.Workflow(name=wf_name)

    inputnode = pe.Node(util.IdentityInterface(fields=['in_file',
                                                       'reference',
                                                       'transform']),
                        name='inputspec')

    multi_input = False
    if 'statmap' in label:
        multi_input = True

    stack = False
    if 'correlations' in label:
        stack = True

    apply_xfm = apply_transform(f'warp_{label}_to_template', reg_tool,
                                time_series=stack,
                                multi_input=multi_input,
                                num_cpus=num_cpus,
                                num_ants_cores=num_ants_cores)

    if reg_tool == 'ants':
        apply_xfm.inputs.inputspec.interpolation = ants_interp
    elif reg_tool == 'fsl':
        apply_xfm.inputs.inputspec.interpolation = fsl_interp

    wf.connect(inputnode, 'in_file', apply_xfm, 'inputspec.input_image')
    wf.connect(inputnode, 'reference', apply_xfm, 'inputspec.reference')
    wf.connect(inputnode, 'transform', apply_xfm, 'inputspec.transform')

    outputnode = pe.Node(util.IdentityInterface(fields=['out_file']),
                         name='outputspec')

    wf.connect(apply_xfm, 'outputspec.output_image', outputnode, 'out_file')

    return wf


def create_fsl_flirt_linear_reg(name='fsl_flirt_linear_reg'):

    linear_register = pe.Workflow(name=name)

    inputspec = pe.Node(util.IdentityInterface(fields=['input_brain',
                                                       'reference_brain',
                                                       'interp',
                                                       'ref_mask']),
                        name='inputspec')

    outputspec = pe.Node(util.IdentityInterface(fields=['output_brain',
                                                        'linear_xfm',
                                                        'invlinear_xfm']),
                         name='outputspec')

    linear_reg = pe.Node(interface=fsl.FLIRT(), name='linear_reg_0')
    linear_reg.inputs.cost = 'corratio'

    inv_flirt_xfm = pe.Node(interface=fsl.utils.ConvertXFM(),
                            name='inv_linear_reg0_xfm')
    inv_flirt_xfm.inputs.invert_xfm = True

    linear_register.connect(inputspec, 'input_brain',
                            linear_reg, 'in_file')

    linear_register.connect(inputspec, 'reference_brain',
                            linear_reg, 'reference')

    linear_register.connect(inputspec, 'interp',
                            linear_reg, 'interp')

    linear_register.connect(linear_reg, 'out_file',
                            outputspec, 'output_brain')

    linear_register.connect(linear_reg, 'out_matrix_file',
                            inv_flirt_xfm, 'in_file')

    linear_register.connect(inv_flirt_xfm, 'out_file',
                            outputspec, 'invlinear_xfm')

    linear_register.connect(linear_reg, 'out_matrix_file',
                            outputspec, 'linear_xfm')

    return linear_register


def create_fsl_fnirt_nonlinear_reg(name='fsl_fnirt_nonlinear_reg'):
    """
    Performs non-linear registration of an input file to a reference file
    using FSL FNIRT.

    Parameters
    ----------
    name : string, optional
        Name of the workflow.

    Returns
    -------
    nonlinear_register : nipype.pipeline.engine.Workflow

    Notes
    -----

    Workflow Inputs::

        inputspec.input_skull : string (nifti file)
            File of input brain with skull
        inputspec.reference_skull : string (nifti file)
            Target brain with skull to normalize to
        inputspec.fnirt_config : string (fsl fnirt config file)
            Configuration file containing parameters that can be
            specified in fnirt
    Workflow Outputs::

        outputspec.output_brain : string (nifti file)
            Normalizion of input brain file
        outputspec.nonlinear_xfm : string
            Nonlinear field coefficients file of nonlinear transformation

    Registration Procedure:

    1. Perform a nonlinear registration on an input file to the
       reference file utilizing affine transformation from the previous
       step as a starting point.
    2. Invert the affine transformation to provide the user a
       transformation (affine only) from the space of the reference
       file to the input file.

    Workflow Graph:

    .. image:: ../images/nonlinear_register.dot.png
        :width: 500

    Detailed Workflow Graph:
    .. image:: ../images/nonlinear_register_detailed.dot.png
        :width: 500
    """

    nonlinear_register = pe.Workflow(name=name)

    inputspec = pe.Node(util.IdentityInterface(fields=['input_brain',
                                                       'input_skull',
                                                       'reference_brain',
                                                       'reference_skull',
                                                       'interp',
                                                       'ref_mask',
                                                       'linear_aff',
                                                       'fnirt_config']),
                        name='inputspec')

    outputspec = pe.Node(util.IdentityInterface(fields=['output_brain',
                                                        'nonlinear_xfm']),
                         name='outputspec')

    nonlinear_reg = pe.Node(interface=fsl.FNIRT(),
                            name='nonlinear_reg_1')

    nonlinear_reg.inputs.fieldcoeff_file = True
    nonlinear_reg.inputs.jacobian_file = True

    brain_warp = pe.Node(interface=fsl.ApplyWarp(),
                         name='brain_warp')

    nonlinear_register.connect(inputspec, 'input_skull',
                               nonlinear_reg, 'in_file')

    nonlinear_register.connect(inputspec, 'reference_skull',
                               nonlinear_reg, 'ref_file')

    nonlinear_register.connect(inputspec, 'interp',
                               brain_warp, 'interp')

    nonlinear_register.connect(inputspec, 'ref_mask',
                               nonlinear_reg, 'refmask_file')

    # FNIRT parameters are specified by FSL config file
    # ${FSLDIR}/etc/flirtsch/TI_2_MNI152_2mm.cnf (or user-specified)
    nonlinear_register.connect(inputspec, 'fnirt_config',
                               nonlinear_reg, 'config_file')

    nonlinear_register.connect(inputspec, 'linear_aff',
                               nonlinear_reg, 'affine_file')

    nonlinear_register.connect(nonlinear_reg, 'fieldcoeff_file',
                               outputspec, 'nonlinear_xfm')

    nonlinear_register.connect(inputspec, 'input_brain',
                               brain_warp, 'in_file')

    nonlinear_register.connect(nonlinear_reg, 'fieldcoeff_file',
                               brain_warp, 'field_file')

    nonlinear_register.connect(inputspec, 'reference_brain',
                               brain_warp, 'ref_file')

    nonlinear_register.connect(brain_warp, 'out_file',
                               outputspec, 'output_brain')

    return nonlinear_register


def create_register_func_to_anat(config, phase_diff_distcor=False,
                                 name='register_func_to_anat'):

    """
    Registers a functional scan in native space to anatomical space using a
    linear transform and does not include bbregister.

    Parameters
    ----------
    config : configuration, mandatory
        Pipeline configuration.
    fieldmap_distortion : bool, optional
        If field map-based distortion correction is being run, FLIRT should
        take in the appropriate field map-related inputs.
    name : string, optional
        Name of the workflow.

    Returns
    -------
    create_register_func_to_anat : nipype.pipeline.engine.Workflow

    Notes
    -----

    Workflow Inputs::

        inputspec.func : string (nifti file)
            Input functional scan to be registered to anatomical space
        inputspec.anat : string (nifti file)
            Corresponding anatomical scan of subject
        inputspec.interp : string
            Type of interpolation to use
            ('trilinear' or 'nearestneighbour' or 'sinc')

    Workflow Outputs::

        outputspec.func_to_anat_linear_xfm_nobbreg : string (mat file)
            Affine transformation from functional to anatomical native space
        outputspec.anat_func_nobbreg : string (nifti file)
            Functional scan registered to anatomical space
    """
    register_func_to_anat = pe.Workflow(name=name)

    inputspec = pe.Node(util.IdentityInterface(fields=['func',
                                                       'anat',
                                                       'dof',
                                                       'interp',
                                                       'fieldmap',
                                                       'fieldmapmask']),
                        name='inputspec')

    inputNode_echospacing = pe.Node(
        util.IdentityInterface(fields=['echospacing']),
        name='echospacing_input')

    inputNode_pedir = pe.Node(util.IdentityInterface(fields=['pedir']),
                              name='pedir_input')

    outputspec = pe.Node(util.IdentityInterface(
        fields=['func_to_anat_linear_xfm_nobbreg', 'anat_func_nobbreg']),
        name='outputspec')

    linear_reg = pe.Node(interface=fsl.FLIRT(),
                         name='linear_func_to_anat')

    linear_reg.inputs.interp = config.registration_workflows['functional_registration']['coregistration']['interpolation']
    linear_reg.inputs.cost = config.registration_workflows['functional_registration']['coregistration']['cost']
    linear_reg.inputs.dof = config.registration_workflows['functional_registration']['coregistration']['dof']
    if config.registration_workflows['functional_registration']['coregistration']['arguments'] is not None:
        linear_reg.inputs.args = config.registration_workflows['functional_registration']['coregistration']['arguments']

    # if fieldmap_distortion:

    def convert_pedir(pedir):
        # FSL Flirt requires pedir input encoded as an int
        conv_dct = {'x': 1, 'y': 2, 'z': 3, 'x-': -1, 'y-': -2, 'z-': -3,
                    'i': 1, 'j': 2, 'k': 3, 'i-': -1, 'j-': -2, 'k-': -3,
                    '-x': -1, '-i': -1, '-y': -2,
                    '-j': -2, '-z': -3, '-k': -3}
        if not isinstance(pedir, str):
            raise Exception("\n\nPhase-encoding direction must be a "
                            "string value.\n\nValue: {0}"
                            "\n\n".format(pedir))
        if pedir not in conv_dct.keys():
            raise Exception("\n\nInvalid phase-encoding direction "
                            "entered: {0}\n\n".format(pedir))
        return conv_dct[pedir]

    if phase_diff_distcor:
        register_func_to_anat.connect(
            inputNode_pedir, ('pedir', convert_pedir),
            linear_reg, 'pedir')
        register_func_to_anat.connect(inputspec, 'fieldmap',
                                      linear_reg, 'fieldmap')
        register_func_to_anat.connect(inputspec, 'fieldmapmask',
                                      linear_reg, 'fieldmapmask')
        register_func_to_anat.connect(inputNode_echospacing, 'echospacing',
                                      linear_reg, 'echospacing')

    register_func_to_anat.connect(inputspec, 'func', linear_reg, 'in_file')

    register_func_to_anat.connect(inputspec, 'anat', linear_reg, 'reference')

    register_func_to_anat.connect(inputspec, 'dof', linear_reg, 'dof')

    register_func_to_anat.connect(inputspec, 'interp', linear_reg, 'interp')

    register_func_to_anat.connect(linear_reg, 'out_matrix_file',
                                  outputspec,
                                  'func_to_anat_linear_xfm_nobbreg')

    register_func_to_anat.connect(linear_reg, 'out_file',
                                  outputspec, 'anat_func_nobbreg')

    return register_func_to_anat


def create_bbregister_func_to_anat(phase_diff_distcor=False,
                                   name='bbregister_func_to_anat'):

    """
    Registers a functional scan in native space to structural.  This is
    meant to be used after create_nonlinear_register() has been run and
    relies on some of it's outputs.

    Parameters
    ----------
    fieldmap_distortion : bool, optional
        If field map-based distortion correction is being run, FLIRT should
        take in the appropriate field map-related inputs.
    name : string, optional
        Name of the workflow.

    Returns
    -------
    register_func_to_anat : nipype.pipeline.engine.Workflow

    Notes
    -----

    Workflow Inputs::

        inputspec.func : string (nifti file)
            Input functional scan to be registered to MNI space
        inputspec.anat : string (nifti file)
            Corresponding full-head or brain scan of subject
        inputspec.linear_reg_matrix : string (mat file)
            Affine matrix from linear functional to anatomical registration
        inputspec.anat_wm_segmentation : string (nifti file)
            White matter segmentation probability mask in anatomical space
        inputspec.bbr_schedule : string (.sch file)
            Boundary based registration schedule file for flirt command

    Workflow Outputs::

        outputspec.func_to_anat_linear_xfm : string (mat file)
            Affine transformation from functional to anatomical native space
        outputspec.anat_func : string (nifti file)
            Functional data in anatomical space
    """

    register_bbregister_func_to_anat = pe.Workflow(name=name)

    inputspec = pe.Node(util.IdentityInterface(fields=['func',
                                                       'anat',
                                                       'linear_reg_matrix',
                                                       'anat_wm_segmentation',
                                                       'bbr_schedule',
                                                       'fieldmap',
                                                       'fieldmapmask']),
                        name='inputspec')

    inputNode_echospacing = pe.Node(
        util.IdentityInterface(fields=['echospacing']),
        name='echospacing_input')

    inputNode_pedir = pe.Node(util.IdentityInterface(fields=['pedir']),
                              name='pedir_input')

    outputspec = pe.Node(util.IdentityInterface(
        fields=['func_to_anat_linear_xfm', 'anat_func']), name='outputspec')

    wm_bb_mask = pe.Node(interface=fsl.ImageMaths(),
                         name='wm_bb_mask')
    wm_bb_mask.inputs.op_string = '-thr 0.5 -bin'

    register_bbregister_func_to_anat.connect(inputspec,
                                             'anat_wm_segmentation',
                                             wm_bb_mask, 'in_file')

    def bbreg_args(bbreg_target):
        return '-cost bbr -wmseg ' + bbreg_target

    bbreg_func_to_anat = pe.Node(interface=fsl.FLIRT(),
                                 name='bbreg_func_to_anat')
    bbreg_func_to_anat.inputs.dof = 6

    register_bbregister_func_to_anat.connect(
        inputspec, 'bbr_schedule',
        bbreg_func_to_anat, 'schedule')

    register_bbregister_func_to_anat.connect(
        wm_bb_mask, ('out_file', bbreg_args),
        bbreg_func_to_anat, 'args')

    register_bbregister_func_to_anat.connect(
        inputspec, 'func',
        bbreg_func_to_anat, 'in_file')

    register_bbregister_func_to_anat.connect(
        inputspec, 'anat',
        bbreg_func_to_anat, 'reference')

    register_bbregister_func_to_anat.connect(
        inputspec, 'linear_reg_matrix',
        bbreg_func_to_anat, 'in_matrix_file')

    # if fieldmap_distortion:

    def convert_pedir(pedir):
        # FSL Flirt requires pedir input encoded as an int
        conv_dct = {'x': 1, 'y': 2, 'z': 3, 'x-': -1, 'y-': -2, 'z-': -3,
                    'i': 1, 'j': 2, 'k': 3, 'i-': -1, 'j-': -2, 'k-': -3,
                    '-x': -1, '-i': -1, '-y': -2,
                    '-j': -2, '-z': -3, '-k': -3}
        if not isinstance(pedir, str):
            raise Exception("\n\nPhase-encoding direction must be a "
                            "string value.\n\nValue: {0}"
                            "\n\n".format(pedir))
        if pedir not in conv_dct.keys():
            raise Exception("\n\nInvalid phase-encoding direction "
                            "entered: {0}\n\n".format(pedir))
        return conv_dct[pedir]

    if phase_diff_distcor:
        register_bbregister_func_to_anat.connect(
            inputNode_pedir, ('pedir', convert_pedir),
            bbreg_func_to_anat, 'pedir')
        register_bbregister_func_to_anat.connect(
            inputspec, 'fieldmap',
            bbreg_func_to_anat, 'fieldmap')
        register_bbregister_func_to_anat.connect(
            inputspec, 'fieldmapmask',
            bbreg_func_to_anat, 'fieldmapmask')
        register_bbregister_func_to_anat.connect(
            inputNode_echospacing, 'echospacing',
            bbreg_func_to_anat, 'echospacing')

    register_bbregister_func_to_anat.connect(
        bbreg_func_to_anat, 'out_matrix_file',
        outputspec, 'func_to_anat_linear_xfm')

    register_bbregister_func_to_anat.connect(
        bbreg_func_to_anat, 'out_file',
        outputspec, 'anat_func')

    return register_bbregister_func_to_anat


def create_wf_calculate_ants_warp(
    name='create_wf_calculate_ants_warp', num_threads=1, reg_ants_skull=1
):
    '''
    Calculates the nonlinear ANTS registration transform. This workflow
    employs the antsRegistration tool:

    http://stnava.github.io/ANTs/


    Parameters
    ----------
    name : string, optional
        Name of the workflow.

    Returns
    -------
    calc_ants_warp_wf : nipype.pipeline.engine.Workflow

    Notes
    -----

    Some of the inputs listed below are lists or lists of lists. This is
    because antsRegistration can perform multiple stages of calculations
    depending on how the user configures their registration.

    For example, if one wants to employ a different metric (with different
    parameters) at each stage, the lists would be configured like this:

    warp_wf.inputs.inputspec.transforms = ['Rigid','Affine','SyN']
    warp_wf.inputs.inputspec.transform_parameters = [[0.1],[0.1],[0.1,3,0]]

    ..where each element in the first list is a metric to be used at each
    stage, 'Rigid' being for stage 1, 'Affine' for stage 2, etc. The lists
    within the list for transform_parameters would then correspond to each
    stage's metric, with [0.1] applying to 'Rigid' and 'Affine' (stages 1 and
    2), and [0.1,3,0] applying to 'SyN' of stage 3.

    In some cases, when a parameter is not needed for a stage, 'None' must be
    entered in its place if there are other parameters for other stages.


    Workflow Inputs::

        inputspec.moving_brain : string (nifti file)
            File of brain to be normalized (registered)
        inputspec.reference_brain : string (nifti file)
            Target brain file to normalize to
        inputspec.dimension : integer
            Dimension of the image (default: 3)
        inputspec.use_histogram_matching : boolean
            Histogram match the images before registration
        inputspec.winsorize_lower_quantile : float
            Winsorize data based on quantiles (lower range)
        inputspec.winsorize_higher_quantile : float
            Winsorize data based on quantiles (higher range)
        inputspec.metric : list of strings
            Image metric(s) to be used at each stage
        inputspec.metric_weight : list of floats
            Modulate the per-stage weighting of the corresponding metric
        inputspec.radius_or_number_of_bins : list of integers
            Number of bins in each stage for the MI and Mattes metric, the
            radius for other metrics
        inputspec.sampling_strategy : list of strings
            Sampling strategy (or strategies) to use for the metrics
            {None, Regular, or Random}
        inputspec.sampling_percentage : list of floats
            Defines the sampling strategy
            {float value, or None}
        inputspec.number_of_iterations : list of lists of integers
            Determines the convergence
        inputspec.convergence_threshold : list of floats
            Threshold compared to the slope of the line fitted in convergence
        inputspec.convergence_window_size : list of integers
            Window size of convergence calculations
        inputspec.transforms : list of strings
            Selection of transform options. See antsRegistration documentation
            for a full list of options and their descriptions
        inputspec.transform_parameters : list of lists of floats
            Fine-tuning for the different transform options
        inputspec.shrink_factors : list of lists of integers
            Specify the shrink factor for the virtual domain (typically the
            fixed image) at each level
        inputspec.smoothing_sigmas : list of lists of floats
            Specify the sigma of gaussian smoothing at each level
        inputspec.fixed_image_mask: (an existing file name)
            Mask used to limit metric sampling region of the fixed imagein all
            stages
        inputspec.interp : string
            Type of interpolation to use
            ('Linear' or 'BSpline' or 'LanczosWindowedSinc')

    Workflow Outputs::

        outputspec.warp_field : string (nifti file)
            Output warp field of registration
        outputspec.inverse_warp_field : string (nifti file)
            Inverse of the warp field of the registration
        outputspec.ants_affine_xfm : string (.mat file)
            The affine matrix of the registration
        outputspec.ants_inverse_affine_xfm : string (.mat file)
            The affine matrix of the reverse registration
        outputspec.composite_transform : string (nifti file)
            The combined transform including the warp field and rigid & affine
            linear warps
        outputspec.normalized_output_brain : string (nifti file)
            Template-registered version of input brain

    Registration Procedure:

    1. Calculates a nonlinear anatomical-to-template registration.

    .. exec::
        from CPAC.registration import create_wf_calculate_ants_warp
        wf = create_wf_calculate_ants_warp()
        wf.write_graph(
            graph2use='orig',
            dotfilename='./images/generated/calculate_ants_warp.dot'
        )

    Workflow Graph:
    .. image::
        :width: 500

    Detailed Workflow Graph:

    .. image::
        :width: 500
    '''

    calc_ants_warp_wf = pe.Workflow(name=name)

    inputspec = pe.Node(util.IdentityInterface(
        fields=['moving_brain',
                'reference_brain',
                'moving_skull',
                'reference_skull',
                'reference_mask',
                'moving_mask',
                'fixed_image_mask',
                'ants_para',
                'interp']),
                name='inputspec')

    outputspec = pe.Node(util.IdentityInterface(
        fields=['ants_initial_xfm',
                'ants_rigid_xfm',
                'ants_affine_xfm',
                'warp_field',
                'inverse_warp_field',
                'composite_transform',
                'wait',
                'normalized_output_brain']), name='outputspec')

    # use ANTS to warp the masked anatomical image to a template image
    '''
    calculate_ants_warp = pe.Node(interface=ants.Registration(),
            name='calculate_ants_warp')

    calculate_ants_warp.inputs.output_warped_image = True
    calculate_ants_warp.inputs.initial_moving_transform_com = 0
    '''
    reg_imports = ['import os', 'import subprocess']
    calculate_ants_warp = \
        pe.Node(interface=util.Function(input_names=['moving_brain',
                                                     'reference_brain',
                                                     'moving_skull',
                                                     'reference_skull',
                                                     'reference_mask',
                                                     'moving_mask',
                                                     'ants_para',
                                                     'fixed_image_mask',
                                                     'interp',
                                                     'reg_with_skull'],
                                        output_names=['warp_list',
                                                      'warped_image'],
                                        function=hardcoded_reg,
                                        imports=reg_imports),
                name='calc_ants_warp',
                mem_gb=2.8,
                mem_x=(8969357042487455 / 604462909807314587353088,
                       'moving_brain'))

    calculate_ants_warp.interface.num_threads = num_threads

    select_forward_initial = pe.Node(util.Function(
        input_names=['warp_list', 'selection'],
        output_names=['selected_warp'],
        function=seperate_warps_list), name='select_forward_initial')

    select_forward_initial.inputs.selection = "Initial"

    select_forward_rigid = pe.Node(util.Function(
        input_names=['warp_list', 'selection'],
        output_names=['selected_warp'],
        function=seperate_warps_list), name='select_forward_rigid')

    select_forward_rigid.inputs.selection = "Rigid"

    select_forward_affine = pe.Node(util.Function(
        input_names=['warp_list', 'selection'],
        output_names=['selected_warp'],
        function=seperate_warps_list), name='select_forward_affine')

    select_forward_affine.inputs.selection = "Affine"

    select_forward_warp = pe.Node(util.Function(
        input_names=['warp_list', 'selection'],
        output_names=['selected_warp'],
        function=seperate_warps_list), name='select_forward_warp')

    select_forward_warp.inputs.selection = "Warp"

    select_inverse_warp = pe.Node(util.Function(
        input_names=['warp_list', 'selection'],
        output_names=['selected_warp'],
        function=seperate_warps_list), name='select_inverse_warp')

    select_inverse_warp.inputs.selection = "Inverse"

    calc_ants_warp_wf.connect(
        inputspec, 'moving_brain',
        calculate_ants_warp, 'moving_brain')

    calc_ants_warp_wf.connect(
        inputspec, 'reference_brain',
        calculate_ants_warp, 'reference_brain')

    if reg_ants_skull == 1:

        calculate_ants_warp.inputs.reg_with_skull = 1

        calc_ants_warp_wf.connect(
            inputspec, 'moving_skull',
            calculate_ants_warp, 'moving_skull')

        calc_ants_warp_wf.connect(
            inputspec, 'reference_skull',
            calculate_ants_warp, 'reference_skull')

    else:
        calc_ants_warp_wf.connect(
            inputspec, 'moving_brain',
            calculate_ants_warp, 'moving_skull')

        calc_ants_warp_wf.connect(
            inputspec, 'reference_brain',
            calculate_ants_warp, 'reference_skull')

    calc_ants_warp_wf.connect(
        inputspec, 'fixed_image_mask',
        calculate_ants_warp, 'fixed_image_mask')

    calc_ants_warp_wf.connect(inputspec, 'reference_mask',
            calculate_ants_warp, 'reference_mask')

    calc_ants_warp_wf.connect(inputspec, 'moving_mask',
            calculate_ants_warp, 'moving_mask')

    calc_ants_warp_wf.connect(inputspec, 'ants_para',
            calculate_ants_warp, 'ants_para')

    calc_ants_warp_wf.connect(
        inputspec, 'interp',
        calculate_ants_warp, 'interp')

    # inter-workflow connections

    calc_ants_warp_wf.connect(
        calculate_ants_warp, 'warp_list',
        select_forward_initial, 'warp_list')

    calc_ants_warp_wf.connect(
        calculate_ants_warp, 'warp_list',
        select_forward_rigid, 'warp_list')

    calc_ants_warp_wf.connect(
        calculate_ants_warp, 'warp_list',
        select_forward_affine, 'warp_list')

    calc_ants_warp_wf.connect(
        calculate_ants_warp, 'warp_list',
        select_forward_warp, 'warp_list')

    calc_ants_warp_wf.connect(
        calculate_ants_warp, 'warp_list',
        select_inverse_warp, 'warp_list')

    # connections to outputspec

    calc_ants_warp_wf.connect(
        select_forward_initial, 'selected_warp',
        outputspec, 'ants_initial_xfm')

    calc_ants_warp_wf.connect(
        select_forward_rigid, 'selected_warp',
        outputspec, 'ants_rigid_xfm')

    calc_ants_warp_wf.connect(
        select_forward_affine, 'selected_warp',
        outputspec, 'ants_affine_xfm')

    calc_ants_warp_wf.connect(
        select_forward_warp, 'selected_warp',
        outputspec, 'warp_field')

    calc_ants_warp_wf.connect(
        select_inverse_warp, 'selected_warp',
        outputspec, 'inverse_warp_field')

    calc_ants_warp_wf.connect(
        calculate_ants_warp, 'warped_image',
        outputspec, 'normalized_output_brain')

    return calc_ants_warp_wf


def FSL_registration_connector(wf_name, cfg, orig="T1w", opt=None,
                               symmetric=False, template="T1w"):

    wf = pe.Workflow(name=wf_name)

    inputNode = pe.Node(
        util.IdentityInterface(fields=['input_brain',
                                       'reference_brain',
                                       'input_head',
                                       'reference_head',
                                       'input_mask',
                                       'reference_mask',
                                       'transform',
                                       'interpolation',
                                       'fnirt_config']),
        name='inputspec')

    sym = ''
    symm = ''
    if symmetric:
        sym = 'sym'
        symm = '_symmetric'
        
    tmpl = ''
    if template == 'EPI':
        tmpl = 'EPI'

    if opt == 'FSL' or opt == 'FSL-linear':

        flirt_reg_anat_mni = create_fsl_flirt_linear_reg(
            f'anat_mni_flirt_register{symm}'
        )

        # Input registration parameters
        wf.connect(inputNode, 'interpolation',
                   flirt_reg_anat_mni, 'inputspec.interp')

        wf.connect(inputNode, 'input_brain',
                   flirt_reg_anat_mni, 'inputspec.input_brain')

        wf.connect(inputNode, 'reference_brain', flirt_reg_anat_mni,
                   'inputspec.reference_brain')

        write_lin_composite_xfm = pe.Node(interface=fsl.ConvertWarp(),
                                          name=f'fsl_lin-warp_to_nii{symm}')

        wf.connect(inputNode, 'reference_brain',
                   write_lin_composite_xfm, 'reference')

        wf.connect(flirt_reg_anat_mni, 'outputspec.linear_xfm',
                   write_lin_composite_xfm, 'premat')

        write_invlin_composite_xfm = pe.Node(interface=fsl.ConvertWarp(),
                                             name=f'fsl_invlin-warp_to_'
                                                  f'nii{symm}')

        wf.connect(inputNode, 'reference_brain',
                   write_invlin_composite_xfm, 'reference')

        wf.connect(flirt_reg_anat_mni, 'outputspec.invlinear_xfm',
                   write_invlin_composite_xfm, 'premat')

        outputs = {
            f'space-{sym}{tmpl}template_desc-brain_{orig}': (
                flirt_reg_anat_mni, 'outputspec.output_brain'),
            f'from-{orig}_to-{sym}{tmpl}template_mode-image_desc-linear_xfm': (
                write_lin_composite_xfm, 'out_file'),
            f'from-{sym}{tmpl}template_to-{orig}_mode-image_desc-linear_xfm': (
                write_invlin_composite_xfm, 'out_file'),
            f'from-{orig}_to-{sym}{tmpl}template_mode-image_xfm': (
                write_lin_composite_xfm, 'out_file')
        }

    if opt == 'FSL':
        fnirt_reg_anat_mni = create_fsl_fnirt_nonlinear_reg(
            f'anat_mni_fnirt_register{symm}'
        )

        wf.connect(inputNode, 'input_brain',
                   fnirt_reg_anat_mni, 'inputspec.input_brain')

        wf.connect(inputNode, 'reference_brain',
                   fnirt_reg_anat_mni, 'inputspec.reference_brain')

        wf.connect(inputNode, 'input_head',
                   fnirt_reg_anat_mni, 'inputspec.input_skull')

        # NOTE: crossover from above opt block
        wf.connect(flirt_reg_anat_mni, 'outputspec.linear_xfm',
                   fnirt_reg_anat_mni, 'inputspec.linear_aff')

        wf.connect(inputNode, 'reference_head',
                   fnirt_reg_anat_mni, 'inputspec.reference_skull')

        wf.connect(inputNode, 'reference_mask',
                   fnirt_reg_anat_mni, 'inputspec.ref_mask')

        # assign the FSL FNIRT config file specified in pipeline config.yml
        wf.connect(inputNode, 'fnirt_config',
                   fnirt_reg_anat_mni, 'inputspec.fnirt_config')

        # NOTE: this is an UPDATE because of the opt block above
        added_outputs = {
            f'space-{sym}{tmpl}template_desc-brain_{orig}': (
                fnirt_reg_anat_mni, 'outputspec.output_brain'),
            f'from-{orig}_to-{sym}{tmpl}template_mode-image_xfm': (
                fnirt_reg_anat_mni, 'outputspec.nonlinear_xfm')
        }
        outputs.update(added_outputs)

    return (wf, outputs)


def ANTs_registration_connector(wf_name, cfg, params, orig="T1w",
                                symmetric=False, template="T1w"):

    wf = pe.Workflow(name=wf_name)

    inputNode = pe.Node(
        util.IdentityInterface(fields=['input_brain',
                                       'reference_brain',
                                       'input_head',
                                       'reference_head',
                                       'input_mask',
                                       'reference_mask',
                                       'transform',
                                       'interpolation']),
        name='inputspec')

    sym = ''
    symm = ''
    if symmetric:
        sym = 'sym'
        symm = '_symmetric'
        
    tmpl = ''
    if template == 'EPI':
        tmpl = 'EPI'

    if params is None:
        err_msg = '\n\n[!] C-PAC says: \nYou have selected ANTs as your ' \
                  'anatomical registration method.\n' \
                  'However, no ANTs parameters were specified.\n' \
                  'Please specify ANTs parameters properly and try again.'
        raise Exception(err_msg)

    ants_reg_anat_mni = \
        create_wf_calculate_ants_warp(
            f'anat_mni_ants_register{symm}',
            num_threads=cfg.pipeline_setup['system_config'][
                'num_ants_threads'],
            reg_ants_skull=cfg['registration_workflows'][
                'anatomical_registration']['reg_with_skull']
        )
    ants_reg_anat_mni.inputs.inputspec.ants_para = params

    wf.connect(inputNode, 'interpolation',
               ants_reg_anat_mni, 'inputspec.interp')

    # calculating the transform with the skullstripped is
    # reported to be better, but it requires very high
    # quality skullstripping. If skullstripping is imprecise
    # registration with skull is preferred

    wf.connect(inputNode, 'input_brain',
               ants_reg_anat_mni, 'inputspec.moving_brain')

    wf.connect(inputNode, 'reference_brain',
               ants_reg_anat_mni, 'inputspec.reference_brain')

    wf.connect(inputNode, 'input_head',
               ants_reg_anat_mni, 'inputspec.moving_skull')

    wf.connect(inputNode, 'reference_head',
               ants_reg_anat_mni, 'inputspec.reference_skull')

    wf.connect(inputNode, 'input_mask',
               ants_reg_anat_mni, 'inputspec.moving_mask')

    wf.connect(inputNode, 'reference_mask',
               ants_reg_anat_mni, 'inputspec.reference_mask')

    ants_reg_anat_mni.inputs.inputspec.fixed_image_mask = None

    if orig == 'T1w':
        if cfg.registration_workflows['anatomical_registration'][
            'registration']['ANTs']['use_lesion_mask']:
            # Create lesion preproc node to apply afni Refit and Resample
            lesion_preproc = create_lesion_preproc(
                wf_name=f'lesion_preproc{symm}'
            )
            wf.connect(inputNode, 'lesion_mask',
                       lesion_preproc, 'inputspec.lesion')
            wf.connect(lesion_preproc, 'outputspec.reorient',
                       ants_reg_anat_mni, 'inputspec.fixed_image_mask')

    # combine the linear xfm's into one - makes it easier downstream
    write_composite_linear_xfm = pe.Node(
        interface=ants.ApplyTransforms(),
        name=f'write_composite_linear{symm}_xfm',
        mem_gb=1.155,
        mem_x=(8969357042487455 / 1208925819614629174706176, 'input_image'))
    write_composite_linear_xfm.inputs.print_out_composite_warp_file = True
    write_composite_linear_xfm.inputs.output_image = \
        "from-T1w_to-{sym}{tmpl}template_mode-image_desc-linear_xfm.nii.gz"

    wf.connect(inputNode, 'input_brain',
               write_composite_linear_xfm, 'input_image')

    wf.connect(inputNode, 'reference_brain',
               write_composite_linear_xfm, 'reference_image')

    wf.connect(inputNode, 'interpolation',
               write_composite_linear_xfm, 'interpolation')

    write_composite_linear_xfm.inputs.input_image_type = 0
    write_composite_linear_xfm.inputs.dimension = 3

    collect_transforms = pe.Node(util.Merge(3),
                                 name=f'collect_transforms{symm}',
                                 mem_gb=0.8,
                                 mem_x=(263474863123069 /
                                        37778931862957161709568,
                                        'in1'))

    wf.connect(ants_reg_anat_mni, 'outputspec.ants_affine_xfm',
               collect_transforms, 'in1')

    wf.connect(ants_reg_anat_mni, 'outputspec.ants_rigid_xfm',
               collect_transforms, 'in2')

    wf.connect(ants_reg_anat_mni, 'outputspec.ants_initial_xfm',
               collect_transforms, 'in3')

    # check transform list to exclude Nonetype (missing) init/rig/affine
    check_transform = pe.Node(
        util.Function(input_names=['transform_list'],
                      output_names=['checked_transform_list',
                                    'list_length'],
                      function=check_transforms),
        name=f'check_transforms',
        mem_gb=6)

    wf.connect(collect_transforms, 'out', check_transform, 'transform_list')

    wf.connect(check_transform, 'checked_transform_list',
               write_composite_linear_xfm, 'transforms')

    # combine the linear xfm's into one - makes it easier downstream
    write_composite_invlinear_xfm = pe.Node(
        interface=ants.ApplyTransforms(),
        name=f'write_composite_invlinear{symm}_xfm',
        mem_gb=1.05,
        mem_x=(1367826948979337 / 151115727451828646838272, 'input_image'))
    write_composite_invlinear_xfm.inputs.print_out_composite_warp_file = True
    write_composite_invlinear_xfm.inputs.output_image = \
        "from-{sym}{tmpl}template_to-T1w_mode-image_desc-linear_xfm.nii.gz"

    wf.connect(inputNode, 'reference_brain',
               write_composite_invlinear_xfm, 'input_image')

    wf.connect(inputNode, 'input_brain',
               write_composite_invlinear_xfm, 'reference_image')

    wf.connect(inputNode, 'interpolation',
               write_composite_invlinear_xfm, 'interpolation')

    write_composite_invlinear_xfm.inputs.input_image_type = 0
    write_composite_invlinear_xfm.inputs.dimension = 3

    collect_inv_transforms = pe.Node(util.Merge(3),
                                     name='collect_inv_transforms'
                                          f'{symm}')

    wf.connect(ants_reg_anat_mni, 'outputspec.ants_initial_xfm',
               collect_inv_transforms, 'in1')

    wf.connect(ants_reg_anat_mni, 'outputspec.ants_rigid_xfm',
               collect_inv_transforms, 'in2')

    wf.connect(ants_reg_anat_mni, 'outputspec.ants_affine_xfm',
               collect_inv_transforms, 'in3')

    # check transform list to exclude Nonetype (missing) init/rig/affine
    check_invlinear_transform = pe.Node(
        util.Function(input_names=['transform_list'],
                      output_names=['checked_transform_list',
                                    'list_length'],
                      function=check_transforms),
        name=f'check_inv_transforms')

    wf.connect(collect_inv_transforms, 'out',
               check_invlinear_transform, 'transform_list')

    wf.connect(check_invlinear_transform, 'checked_transform_list',
               write_composite_invlinear_xfm, 'transforms')

    # generate inverse transform flags, which depends on the
    # number of transforms
    inverse_transform_flags = pe.Node(
        util.Function(input_names=['transform_list'],
                      output_names=['inverse_transform_flags'],
                      function=generate_inverse_transform_flags),
        name=f'inverse_transform_flags')

    wf.connect(check_invlinear_transform, 'checked_transform_list',
               inverse_transform_flags, 'transform_list')

    wf.connect(inverse_transform_flags, 'inverse_transform_flags',
               write_composite_invlinear_xfm, 'invert_transform_flags')

    # combine ALL xfm's into one - makes it easier downstream
    write_composite_xfm = pe.Node(
        interface=ants.ApplyTransforms(),
        name=f'write_composite_{symm}xfm',
        mem_gb=1.5)
    write_composite_xfm.inputs.print_out_composite_warp_file = True
    write_composite_xfm.inputs.output_image = \
        f"from-T1w_to-{sym}{tmpl}template_mode-image_xfm.nii.gz"

    wf.connect(inputNode, 'input_brain', write_composite_xfm, 'input_image')

    wf.connect(inputNode, 'reference_brain',
               write_composite_xfm, 'reference_image')

    wf.connect(inputNode, 'interpolation',
               write_composite_xfm, 'interpolation')

    write_composite_xfm.inputs.input_image_type = 0
    write_composite_xfm.inputs.dimension = 3

    collect_all_transforms = pe.Node(util.Merge(4),
                                 name=f'collect_all_transforms'
                                      f'{symm}')

    wf.connect(ants_reg_anat_mni, 'outputspec.warp_field',
               collect_all_transforms, 'in1')

    wf.connect(ants_reg_anat_mni, 'outputspec.ants_affine_xfm',
               collect_all_transforms, 'in2')

    wf.connect(ants_reg_anat_mni, 'outputspec.ants_rigid_xfm',
               collect_all_transforms, 'in3')

    wf.connect(ants_reg_anat_mni, 'outputspec.ants_initial_xfm',
               collect_all_transforms, 'in4')

    # check transform list to exclude Nonetype (missing) init/rig/affine
    check_all_transform = pe.Node(
        util.Function(input_names=['transform_list'],
                      output_names=['checked_transform_list',
                                    'list_length'],
                      function=check_transforms),
        name=f'check_all_transforms')

    wf.connect(collect_all_transforms, 'out',
               check_all_transform, 'transform_list')

    wf.connect(check_all_transform, 'checked_transform_list',
               write_composite_xfm, 'transforms')

    # combine ALL xfm's into one - makes it easier downstream
    write_composite_inv_xfm = pe.Node(
        interface=ants.ApplyTransforms(),
        name=f'write_composite_inv_{symm}xfm',
        mem_gb=0.3,
        mem_x=(6278549929741219 / 604462909807314587353088, 'input_image'))
    write_composite_inv_xfm.inputs.print_out_composite_warp_file = True
    write_composite_inv_xfm.inputs.output_image = \
        "from-{sym}{tmpl}template_to-T1w_mode-image_xfm.nii.gz"

    wf.connect(inputNode, 'reference_brain',
               write_composite_inv_xfm, 'input_image')

    wf.connect(inputNode, 'input_brain',
               write_composite_inv_xfm, 'reference_image')

    wf.connect(inputNode, 'interpolation',
               write_composite_inv_xfm, 'interpolation')

    write_composite_inv_xfm.inputs.input_image_type = 0
    write_composite_inv_xfm.inputs.dimension = 3

    collect_all_inv_transforms = pe.Node(util.Merge(4),
                                         name=f'collect_all_inv_transforms'
                                         f'{symm}')

    wf.connect(ants_reg_anat_mni, 'outputspec.ants_initial_xfm',
               collect_all_inv_transforms, 'in1')

    wf.connect(ants_reg_anat_mni, 'outputspec.ants_rigid_xfm',
               collect_all_inv_transforms, 'in2')

    wf.connect(ants_reg_anat_mni, 'outputspec.ants_affine_xfm',
               collect_all_inv_transforms, 'in3')

    wf.connect(ants_reg_anat_mni, 'outputspec.inverse_warp_field',
               collect_all_inv_transforms, 'in4')

    # check transform list to exclude Nonetype (missing) init/rig/affine
    check_all_inv_transform = pe.Node(
        util.Function(input_names=['transform_list'],
                      output_names=['checked_transform_list',
                                    'list_length'],
                      function=check_transforms),
        name=f'check_all_inv_transforms')

    wf.connect(collect_all_inv_transforms, 'out',
               check_all_inv_transform, 'transform_list')

    wf.connect(check_all_inv_transform, 'checked_transform_list',
               write_composite_inv_xfm, 'transforms')

    # generate inverse transform flags, which depends on the
    # number of transforms
    inverse_all_transform_flags = pe.Node(
        util.Function(input_names=['transform_list'],
                      output_names=['inverse_transform_flags'],
                      function=generate_inverse_transform_flags),
        name=f'inverse_all_transform_flags')

    wf.connect(check_all_inv_transform, 'checked_transform_list',
               inverse_all_transform_flags, 'transform_list')

    wf.connect(inverse_all_transform_flags, 'inverse_transform_flags',
               write_composite_inv_xfm, 'invert_transform_flags')

    outputs = {
        f'from-{orig}_to-{sym}{tmpl}template_mode-image_xfm': (
            write_composite_xfm, 'output_image'),
        f'from-{sym}{tmpl}template_to-{orig}_mode-image_xfm': (
            write_composite_inv_xfm, 'output_image'),
        f'from-{orig}_to-{sym}{tmpl}template_mode-image_desc-linear_xfm': (
            write_composite_linear_xfm, 'output_image'),
        f'from-{sym}{tmpl}template_to-{orig}_mode-image_desc-linear_xfm': (
            write_composite_invlinear_xfm, 'output_image'),
        f'from-{orig}_to-{sym}{tmpl}template_mode-image_desc-nonlinear_xfm': (
            ants_reg_anat_mni, 'outputspec.warp_field'),
        f'from-{sym}{tmpl}template_to-{orig}_mode-image_desc-nonlinear_xfm': (
            ants_reg_anat_mni, 'outputspec.inverse_warp_field')
    }

    return (wf, outputs)


def bold_to_T1template_xfm_connector(wf_name, cfg, reg_tool, symmetric=False):

    wf = pe.Workflow(name=wf_name)

    inputNode = pe.Node(
        util.IdentityInterface(fields=['input_brain',
                                       'mean_bold',
                                       'coreg_xfm',
                                       'T1w-brain-template_funcreg',
                                       'T1w_to_template_xfm',
                                       'template_to_T1w_xfm']),
        name='inputspec')

    sym = ''
    if symmetric:
        sym = 'sym'

    if reg_tool == 'ants':
        fsl_reg_2_itk = pe.Node(c3.C3dAffineTool(), name='fsl_reg_2_itk')
        fsl_reg_2_itk.inputs.itk_transform = True
        fsl_reg_2_itk.inputs.fsl2ras = True

        # convert the .mat from linear Func->Anat to
        # ANTS format
        wf.connect(inputNode, 'coreg_xfm', fsl_reg_2_itk, 'transform_file')

        wf.connect(inputNode, 'input_brain', fsl_reg_2_itk, 'reference_file')

        wf.connect(inputNode, 'mean_bold', fsl_reg_2_itk, 'source_file')

        itk_imports = ['import os']
        change_transform = pe.Node(util.Function(
            input_names=['input_affine_file'],
            output_names=['updated_affine_file'],
            function=change_itk_transform_type,
            imports=itk_imports),
            name='change_transform_type')

        wf.connect(fsl_reg_2_itk, 'itk_transform',
                         change_transform, 'input_affine_file')

        # combine ALL xfm's into one - makes it easier downstream
        write_composite_xfm = pe.Node(
            interface=ants.ApplyTransforms(),
            name=f'write_composite_xfm',
            mem_gb=1.5)
        write_composite_xfm.inputs.print_out_composite_warp_file = True
        write_composite_xfm.inputs.output_image = \
            f"from-bold_to-{sym}template_mode-image_xfm.nii.gz"

        wf.connect(inputNode, 'mean_bold',
                   write_composite_xfm, 'input_image')

        wf.connect(inputNode, 'T1w-brain-template_funcreg',
                   write_composite_xfm, 'reference_image')

        write_composite_xfm.inputs.input_image_type = 0
        write_composite_xfm.inputs.dimension = 3
        write_composite_xfm.inputs.interpolation = \
            cfg.registration_workflows['anatomical_registration'][
                'registration']['ANTs']['interpolation']

        collect_all_transforms = pe.Node(util.Merge(2),
                                         name=f'collect_all_transforms')

        wf.connect(inputNode, 'T1w_to_template_xfm',
                   collect_all_transforms, 'in1')

        wf.connect(change_transform, 'updated_affine_file',
                   collect_all_transforms, 'in2')

        wf.connect(collect_all_transforms, 'out',
                   write_composite_xfm, 'transforms')

        write_composite_inv_xfm = pe.Node(
            interface=ants.ApplyTransforms(),
            name=f'write_composite_inv_xfm',
            mem_gb=1.5)
        write_composite_inv_xfm.inputs.print_out_composite_warp_file = True
        write_composite_inv_xfm.inputs.invert_transform_flags = [True, False]
        write_composite_inv_xfm.inputs.output_image = \
            f"from-{sym}template_to-bold_mode-image_xfm.nii.gz"

        wf.connect(inputNode, 'T1w-brain-template_funcreg',
                   write_composite_inv_xfm, 'input_image')

        wf.connect(inputNode, 'mean_bold',
                   write_composite_inv_xfm, 'reference_image')

        write_composite_inv_xfm.inputs.input_image_type = 0
        write_composite_inv_xfm.inputs.dimension = 3
        write_composite_inv_xfm.inputs.interpolation = \
            cfg.registration_workflows['anatomical_registration'][
                'registration']['ANTs']['interpolation']

        collect_inv_transforms = pe.Node(util.Merge(2),
                                         name='collect_inv_transforms')

        wf.connect(change_transform, 'updated_affine_file',
                   collect_inv_transforms, 'in1')

        wf.connect(inputNode, 'template_to_T1w_xfm',
                   collect_inv_transforms, 'in2')

        wf.connect(collect_inv_transforms, 'out',
                   write_composite_inv_xfm, 'transforms')

        outputs = {
            f'from-bold_to-{sym}template_mode-image_xfm':
                (write_composite_xfm, 'output_image'),
            f'from-{sym}template_to-bold_mode-image_xfm':
                (write_composite_inv_xfm, 'output_image')
        }

    elif reg_tool == 'fsl':

        write_composite_xfm = pe.Node(interface=fsl.ConvertWarp(),
                                      name='combine_fsl_warps')

        wf.connect(inputNode, 'T1w-brain-template_funcreg',
                   write_composite_xfm, 'reference')

        wf.connect(inputNode, 'coreg_xfm', write_composite_xfm, 'premat')

        wf.connect(inputNode, 'T1w_to_template_xfm',
                   write_composite_xfm, 'warp1')

        outputs = {
            f'from-bold_to-{sym}template_mode-image_xfm':
                (write_composite_xfm, 'out_file'),
        }

    return (wf, outputs)


def register_FSL_anat_to_template(wf, cfg, strat_pool, pipe_num, opt=None):
    '''
    {"name": "register_FSL_anat_to_template",
     "config": ["registration_workflows", "anatomical_registration"],
     "switch": ["run"],
     "option_key": ["registration", "using"],
     "option_val": ["FSL", "FSL-linear"],
     "inputs": [(["desc-preproc_T1w", "desc-reorient_T1w", "T1w",
                  "space-longitudinal_desc-reorient_T1w"],
                 ["desc-brain_T1w", "space-longitudinal_desc-brain_T1w"]),
                "T1w-template",
                "T1w-brain-template",
                "template-ref-mask"],
     "outputs": ["space-template_desc-brain_T1w",
                 "from-T1w_to-template_mode-image_desc-linear_xfm",
                 "from-template_to-T1w_mode-image_desc-linear_xfm",
                 "from-T1w_to-template_mode-image_xfm",
                 "from-longitudinal_to-template_mode-image_desc-linear_xfm",
                 "from-template_to-longitudinal_mode-image_desc-linear_xfm",
                 "from-longitudinal_to-template_mode-image_xfm"]}
    '''

    fsl, outputs = FSL_registration_connector('register_FSL_anat_to_'
                                              f'template_{pipe_num}', cfg,
                                              orig='T1w', opt=opt)

    fsl.inputs.inputspec.interpolation = cfg.registration_workflows[
        'anatomical_registration']['registration']['FSL-FNIRT'][
        'interpolation']

    fsl.inputs.inputspec.fnirt_config = cfg.registration_workflows[
        'anatomical_registration']['registration']['FSL-FNIRT'][
        'fnirt_config']

    connect, brain = \
        strat_pool.get_data(['desc-brain_T1w',
                             'space-longitudinal_desc-brain_T1w'],
                            report_fetched=True)
    node, out = connect
    wf.connect(node, out, fsl, 'inputspec.input_brain')

    node, out = strat_pool.get_data('T1w-brain-template')
    wf.connect(node, out, fsl, 'inputspec.reference_brain')

    node, out = strat_pool.get_data(["desc-preproc_T1w",
                                     "desc-reorient_T1w", "T1w",
                                     "space-longitudinal_desc-reorient_T1w"])
    wf.connect(node, out, fsl, 'inputspec.input_head')

    node, out = strat_pool.get_data('T1w-template')
    wf.connect(node, out, fsl, 'inputspec.reference_head')

    node, out = strat_pool.get_data('template-ref-mask')
    wf.connect(node, out, fsl, 'inputspec.reference_mask')

    if 'space-longitudinal' in brain:
        for key in outputs.keys():
            if 'from-T1w' in key:
                new_key = key.replace('from-T1w', 'from-longitudinal')
                outputs[new_key] = outputs[key]
                del outputs[key]
            if 'to-T1w' in key:
                new_key = key.replace('to-T1w', 'to-longitudinal')
                outputs[new_key] = outputs[key]
                del outputs[key]

    return (wf, outputs)


def register_symmetric_FSL_anat_to_template(wf, cfg, strat_pool, pipe_num,
                                            opt=None):
    '''
    {"name": "register_symmetric_FSL_anat_to_template",
     "config": ["registration_workflows", "anatomical_registration"],
     "switch": ["run"],
     "option_key": ["registration", "using"],
     "option_val": ["FSL", "FSL-linear"],
     "inputs": [(["desc-preproc_T1w", "desc-reorient_T1w", "T1w",
                  "space-longitudinal_desc-reorient_T1w"],
                 ["desc-brain_T1w", "space-longitudinal_desc-brain_T1w"]),
                "T1w-template-symmetric",
                "T1w-brain-template-symmetric",
                "template-dilated-symmetric-brain-mask"],
     "outputs": ["space-symtemplate_desc-brain_T1w",
                 "from-T1w_to-symtemplate_mode-image_desc-linear_xfm",
                 "from-symtemplate_to-T1w_mode-image_desc-linear_xfm",
                 "from-T1w_to-symtemplate_mode-image_xfm",
                 "from-longitudinal_to-symtemplate_mode-image_desc-linear_xfm",
                 "from-symtemplate_to-longitudinal_mode-image_desc-linear_xfm",
                 "from-longitudinal_to-symtemplate_mode-image_xfm"]}
    '''

    fsl, outputs = FSL_registration_connector('register_FSL_anat_to_'
                                              f'template_symmetric_'
                                              f'{pipe_num}', cfg, orig='T1w',
                                              opt=opt, symmetric=True)

    fsl.inputs.inputspec.interpolation = cfg.registration_workflows[
        'anatomical_registration']['registration']['FSL-FNIRT'][
        'interpolation']

    fsl.inputs.inputspec.fnirt_config = cfg.registration_workflows[
        'anatomical_registration']['registration']['FSL-FNIRT'][
        'fnirt_config']

    connect, brain = \
        strat_pool.get_data(['desc-brain_T1w',
                             'space-longitudinal_desc-brain_T1w'],
                            report_fetched=True)
    node, out = connect
    wf.connect(node, out, fsl, 'inputspec.input_brain')

    node, out = strat_pool.get_data('T1w-brain-template-symmetric')
    wf.connect(node, out, fsl, 'inputspec.reference_brain')

    node, out = strat_pool.get_data(["desc-preproc_T1w",
                                     "desc-reorient_T1w", "T1w",
                                     "space-longitudinal_desc-reorient_T1w"])
    wf.connect(node, out, fsl, 'inputspec.input_head')

    node, out = strat_pool.get_data('T1w-template-symmetric')
    wf.connect(node, out, fsl, 'inputspec.reference_head')

    node, out = strat_pool.get_data('template-dilated-symmetric-brain-mask')
    wf.connect(node, out, fsl, 'inputspec.reference_mask')

    if 'space-longitudinal' in brain:
        for key in outputs.keys():
            if 'from-T1w' in key:
                new_key = key.replace('from-T1w', 'from-longitudinal')
                outputs[new_key] = outputs[key]
                del outputs[key]
            if 'to-T1w' in key:
                new_key = key.replace('to-T1w', 'to-longitudinal')
                outputs[new_key] = outputs[key]
                del outputs[key]

    return (wf, outputs)


def register_FSL_EPI_to_template(wf, cfg, strat_pool, pipe_num, opt=None):
    '''Directly register the mean functional to an EPI template. No T1w
    involved.

    Node Block:
    {"name": "register_FSL_EPI_to_template",
     "config": ["registration_workflows", "functional_registration",
                "EPI_registration"],
     "switch": ["run"],
     "option_key": "using",
     "option_val": ["FSL", "FSL-linear"],
     "inputs": [(["desc-reginput_bold", "desc-mean_bold"],
                 "space-bold_desc-brain_mask"),
<<<<<<< HEAD
                "EPI-template",
                "EPI-template-mask"],
     "outputs": ["space-template_desc-brain_bold",
                 "from-bold_to-template_mode-image_desc-linear_xfm",
                 "from-template_to-bold_mode-image_desc-linear_xfm",
                 "from-bold_to-template_mode-image_xfm"]}
=======
                "EPI_template",
                "EPI_template_mask"],
     "outputs": ["space-EPItemplate_desc-brain_bold",
                 "from-bold_to-EPItemplate_mode-image_desc-linear_xfm",
                 "from-EPItemplate_to-bold_mode-image_desc-linear_xfm",
                 "from-bold_to-EPItemplate_mode-image_xfm"]}
>>>>>>> 2fef1308
    '''

    fsl, outputs = FSL_registration_connector('register_FSL_EPI_to_'
                                              f'template_{pipe_num}', cfg,
                                              orig='bold', opt=opt,
                                              template='EPI')

    fsl.inputs.inputspec.interpolation = cfg['registration_workflows'][
        'functional_registration']['EPI_registration']['FSL-FNIRT'][
        'interpolation']

    fsl.inputs.inputspec.fnirt_config = cfg['registration_workflows'][
        'functional_registration']['EPI_registration']['FSL-FNIRT'][
        'fnirt_config']

    node, out = strat_pool.get_data(["desc-reginput_bold", "desc-mean_bold"])
    wf.connect(node, out, fsl, 'inputspec.input_brain')

    node, out = strat_pool.get_data('EPI-template')
    wf.connect(node, out, fsl, 'inputspec.reference_brain')

    node, out = strat_pool.get_data(["desc-reginput_bold", "desc-mean_bold"])
    wf.connect(node, out, fsl, 'inputspec.input_head')

    node, out = strat_pool.get_data('EPI-template')
    wf.connect(node, out, fsl, 'inputspec.reference_head')

    node, out = strat_pool.get_data('EPI-template-mask')
    wf.connect(node, out, fsl, 'inputspec.reference_mask')

    return (wf, outputs)


def register_ANTs_anat_to_template(wf, cfg, strat_pool, pipe_num, opt=None):
    '''
    {"name": "register_ANTs_anat_to_template",
     "config": ["registration_workflows", "anatomical_registration"],
     "switch": ["run"],
     "option_key": ["registration", "using"],
     "option_val": "ANTS",
     "inputs": [(["desc-brain_T1w", "space-longitudinal_desc-brain_T1w"],
                 ["space-T1w_desc-brain_mask",
                  "space-longitudinal_desc-brain_mask"],
                 ["desc-restore_T1w", "desc-preproc_T1w", "desc-reorient_T1w", "T1w",
                  "space-longitudinal_desc-reorient_T1w"]),
                "T1w-template",
                "T1w-brain-template",
                "T1w-brain-template-mask",
                "label-lesion_mask"],
<<<<<<< HEAD
     "outputs": {"space-template_desc-brain_T1w": {
                     "Description": "The preprocessed T1w brain transformed "
                                    "to template space.",
                     "Template": "T1w-template"},
                 "from-T1w_to-template_mode-image_desc-linear_xfm": {
                     "Description": "Linear (affine) transform from T1w native"
                                    " space to T1w-template space."},
                 "from-template_to-T1w_mode-image_desc-linear_xfm": {
                     "Description": "Linear (affine) transform from T1w-"
                                    "template space to T1w native space."},
                 "from-T1w_to-template_mode-image_desc-nonlinear_xfm": {
                     "Description": "Nonlinear (warp field) transform from "
                                    "T1w native space to T1w-template space."},
                 "from-template_to-T1w_mode-image_desc-nonlinear_xfm": {
                     "Description": "Nonlinear (warp field) transform from "
                                    "T1w-template space to T1w native space."},
                 "from-T1w_to-template_mode-image_xfm": {
                     "Description": "Composite (affine + warp field) "
                                    "transform from T1w native space to T1w-"
                                    "template space."},
                 "from-template_to-T1w_mode-image_xfm": {
                     "Description": "Composite (affine + warp field) "
                                    "transform from T1w-template space to T1w "
                                    "native space."},
                 "from-longitudinal_to-template_mode-image_desc-linear_xfm": {
                     "Description": "Linear (affine) transform from "
                                    "longitudinal-template space to T1w-"
                                    "template space."},
                 "from-template_to-longitudinal_mode-image_desc-linear_xfm": {
                     "Description": "Linear (affine) transform from T1w-"
                                    "template space to longitudinal-template "
                                    "space."},
                 "from-longitudinal_to-template_mode-image_desc-nonlinear_xfm": {
                     "Description": "Nonlinear (warp field) transform from "
                                    "longitudinal-template space to T1w-"
                                    "template space."},
                 "from-template_to-longitudinal_mode-image_desc-nonlinear_xfm": {
                     "Description": "Nonlinear (warp field) transform from "
                                    "T1w-template space to longitudinal-"
                                    "template space."},
                 "from-longitudinal_to-template_mode-image_xfm": {
                     "Description": "Composite (affine + warp field) "
                                    "transform from longitudinal-template "
                                    "space to T1w-template space."},
                 "from-template_to-longitudinal_mode-image_xfm": {
                     "Description": "Composite (affine + warp field) "
                                    "transform from T1w-template space to "
                                    "longitudinal-template space."}}}
=======
     "outputs": ["from-T1w_to-template_mode-image_desc-linear_xfm",
                 "from-template_to-T1w_mode-image_desc-linear_xfm",
                 "from-T1w_to-template_mode-image_desc-nonlinear_xfm",
                 "from-template_to-T1w_mode-image_desc-nonlinear_xfm",
                 "from-T1w_to-template_mode-image_xfm",
                 "from-template_to-T1w_mode-image_xfm",
                 "from-longitudinal_to-template_mode-image_desc-linear_xfm",
                 "from-template_to-longitudinal_mode-image_desc-linear_xfm",
                 "from-longitudinal_to-template_mode-image_desc-nonlinear_xfm",
                 "from-template_to-longitudinal_mode-image_desc-nonlinear_xfm",
                 "from-longitudinal_to-template_mode-image_xfm",
                 "from-template_to-longitudinal_mode-image_xfm"]}
>>>>>>> 2fef1308
    '''

    params = cfg.registration_workflows['anatomical_registration'][
        'registration']['ANTs']['T1_registration']

    ants, outputs = ANTs_registration_connector('ANTS_T1_to_template_'
                                                f'{pipe_num}', cfg,
                                                params, orig='T1w')

    ants.inputs.inputspec.interpolation = cfg.registration_workflows[
        'anatomical_registration']['registration']['ANTs']['interpolation']

    connect, brain = \
        strat_pool.get_data(['desc-brain_T1w',
                             'space-longitudinal_desc-brain_T1w'],
                            report_fetched=True)
    node, out = connect
    wf.connect(node, out, ants, 'inputspec.input_brain')

    node, out = strat_pool.get_data('T1w-brain-template')
    wf.connect(node, out, ants, 'inputspec.reference_brain')

    # TODO check the order of T1w
    node, out = strat_pool.get_data(["desc-restore_T1w", "desc-preproc_T1w",
                                     "desc-reorient_T1w", "T1w",
                                     "space-longitudinal_desc-reorient_T1w"])
    wf.connect(node, out, ants, 'inputspec.input_head')

<<<<<<< HEAD
    node, out = strat_pool.get_data(f'T1w-template')
=======
    node, out = strat_pool.get_data('T1w_template')
>>>>>>> 2fef1308
    wf.connect(node, out, ants, 'inputspec.reference_head')

    node, out = strat_pool.get_data(["space-T1w_desc-brain_mask",
                                     "space-longitudinal_desc-brain_mask"])
    wf.connect(node, out, ants, 'inputspec.input_mask')

    if strat_pool.check_rpool('T1w-brain-template-mask'):
        node, out = strat_pool.get_data('T1w-brain-template-mask')
        wf.connect(node, out, ants, 'inputspec.reference_mask')

    if strat_pool.check_rpool('label-lesion_mask'):
        node, out = strat_pool.get_data('label-lesion_mask')
        wf.connect(node, out, ants, 'inputspec.lesion_mask')

    if 'space-longitudinal' in brain:
        for key in outputs.keys():
            if 'from-T1w' in key:
                new_key = key.replace('from-T1w', 'from-longitudinal')
                outputs[new_key] = outputs[key]
                del outputs[key]
            if 'to-T1w' in key:
                new_key = key.replace('to-T1w', 'to-longitudinal')
                outputs[new_key] = outputs[key]
                del outputs[key]

    return (wf, outputs)


def register_symmetric_ANTs_anat_to_template(wf, cfg, strat_pool, pipe_num,
                                             opt=None):
    '''
    {"name": "register_symmetric_ANTs_anat_to_template",
     "config": ["registration_workflows", "anatomical_registration"],
     "switch": ["run"],
     "option_key": ["registration", "using"],
     "option_val": "ANTS",
     "inputs": [(["desc-brain_T1w", "space-longitudinal_desc-brain_T1w"],
                 ["space-T1w_desc-brain_mask",
                  "space-longitudinal_desc-brain_mask"],
                 ["desc-preproc_T1w", "desc-reorient_T1w", "T1w",
                  "space-longitudinal_desc-reorient_T1w"]),
                "T1w-template-symmetric",
                "T1w-brain-template-symmetric",
                "dilated-symmetric-brain-mask",
                "label-lesion_mask"],
     "outputs": ["space-symtemplate_desc-brain_T1w",
                 "from-T1w_to-symtemplate_mode-image_desc-linear_xfm",
                 "from-symtemplate_to-T1w_mode-image_desc-linear_xfm",
                 "from-T1w_to-symtemplate_mode-image_desc-nonlinear_xfm",
                 "from-symtemplate_to-T1w_mode-image_desc-nonlinear_xfm",
                 "from-T1w_to-symtemplate_mode-image_xfm",
                 "from-symtemplate_to-T1w_mode-image_xfm",
                 "from-longitudinal_to-symtemplate_mode-image_desc-linear_xfm",
                 "from-symtemplate_to-longitudinal_mode-image_desc-linear_xfm",
                 "from-longitudinal_to-symtemplate_mode-image_desc-nonlinear_xfm",
                 "from-symtemplate_to-longitudinal_mode-image_desc-nonlinear_xfm",
                 "from-longitudinal_to-symtemplate_mode-image_xfm",
                 "from-symtemplate_to-longitudinal_mode-image_xfm"]}
    '''

    params = cfg.registration_workflows['anatomical_registration'][
        'registration']['ANTs']['T1_registration']

    ants, outputs = ANTs_registration_connector('ANTS_T1_to_template_'
                                                f'symmetric_{pipe_num}', cfg,
                                                params, orig='T1w',
                                                symmetric=True)

    ants.inputs.inputspec.interpolation = cfg.registration_workflows[
        'anatomical_registration']['registration']['ANTs']['interpolation']

    connect, brain = \
        strat_pool.get_data(['desc-brain_T1w',
                             'space-longitudinal_desc-brain_T1w'],
                            report_fetched=True)
    node, out = connect
    wf.connect(node, out, ants, 'inputspec.input_brain')

    node, out = strat_pool.get_data('T1w-brain-template-symmetric')
    wf.connect(node, out, ants, 'inputspec.reference_brain')

    node, out = strat_pool.get_data(["desc-preproc_T1w",
                                     "desc-reorient_T1w", "T1w",
                                     "space-longitudinal_desc-reorient_T1w"])
    wf.connect(node, out, ants, 'inputspec.input_head')

    node, out = strat_pool.get_data('T1w-template-symmetric')
    wf.connect(node, out, ants, 'inputspec.reference_head')

    node, out = strat_pool.get_data(["space-T1w_desc-brain_mask",
                                     "space-longitudinal_desc-brain_mask"])
    wf.connect(node, out, ants, 'inputspec.input_mask')

    node, out = strat_pool.get_data('dilated-symmetric-brain-mask')
    wf.connect(node, out, ants, 'inputspec.reference_mask')

    if strat_pool.check_rpool('label-lesion_mask'):
        node, out = strat_pool.get_data('label-lesion_mask')
        wf.connect(node, out, ants, 'inputspec.lesion_mask')

    if 'space-longitudinal' in brain:
        for key in outputs.keys():
            if 'from-T1w' in key:
                new_key = key.replace('from-T1w', 'from-longitudinal')
                outputs[new_key] = outputs[key]
                del outputs[key]
            if 'to-T1w' in key:
                new_key = key.replace('to-T1w', 'to-longitudinal')
                outputs[new_key] = outputs[key]
                del outputs[key]

    return (wf, outputs)


def register_ANTs_EPI_to_template(wf, cfg, strat_pool, pipe_num, opt=None):
    '''Directly register the mean functional to an EPI template. No T1w
    involved.

    Node Block:
    {"name": "register_ANTs_EPI_to_template",
     "config": ["registration_workflows", "functional_registration",
                "EPI_registration"],
     "switch": ["run"],
     "option_key": "using",
     "option_val": "ANTS",
     "inputs": [(["desc-reginput_bold", "desc-mean_bold"],
                 "space-bold_desc-brain_mask"),
<<<<<<< HEAD
                "EPI-template",
                "EPI-template-mask"],
     "outputs": ["space-template_desc-brain_bold",
                 "from-bold_to-template_mode-image_desc-linear_xfm",
                 "from-template_to-bold_mode-image_desc-linear_xfm",
                 "from-bold_to-template_mode-image_desc-nonlinear_xfm",
                 "from-template_to-bold_mode-image_desc-nonlinear_xfm",
                 "from-bold_to-template_mode-image_xfm",
                 "from-template_to-bold_mode-image_xfm"]}
=======
                "EPI_template",
                "EPI_template_mask"],
     "outputs": ["space-EPItemplate_desc-brain_bold",
                 "from-bold_to-EPItemplate_mode-image_desc-linear_xfm",
                 "from-EPItemplate_to-bold_mode-image_desc-linear_xfm",
                 "from-bold_to-EPItemplate_mode-image_desc-nonlinear_xfm",
                 "from-EPItemplate_to-bold_mode-image_desc-nonlinear_xfm",
                 "from-bold_to-EPItemplate_mode-image_xfm",
                 "from-EPItemplate_to-bold_mode-image_xfm"]}
>>>>>>> 2fef1308
    '''

    params = cfg.registration_workflows['functional_registration'][
        'EPI_registration']['ANTs']['parameters']

    ants, outputs = ANTs_registration_connector('ANTS_T1_to_EPI-template'
                                                f'_{pipe_num}', cfg, params,
                                                orig='bold', template='EPI')                                                

    ants.inputs.inputspec.interpolation = cfg.registration_workflows[
        'functional_registration']['EPI_registration']['ANTs'][
        'interpolation']

    node, out = strat_pool.get_data(['desc-reginput_bold', 'desc-mean_bold'])
    wf.connect(node, out, ants, 'inputspec.input_brain')

    node, out = strat_pool.get_data('EPI-template')
    wf.connect(node, out, ants, 'inputspec.reference_brain')

    node, out = strat_pool.get_data(['desc-reginput_bold', 'desc-mean_bold'])
    wf.connect(node, out, ants, 'inputspec.input_head')

    node, out = strat_pool.get_data('EPI-template')
    wf.connect(node, out, ants, 'inputspec.reference_head')

    node, out = strat_pool.get_data('space-bold_desc-brain_mask')
    wf.connect(node, out, ants, 'inputspec.input_mask')

    if strat_pool.check_rpool('EPI-template-mask'):
        node, out = strat_pool.get_data('EPI-template-mask')
        wf.connect(node, out, ants, 'inputspec.reference_mask')

    return (wf, outputs)
    
    
def apply_transform_anat_to_template(wf, cfg, strat_pool, pipe_num, opt=None):
    '''
    {"name": "apply_transform_anat_to_template",
     "config": ["registration_workflows", "anatomical_registration"],
     "switch": ["run"],
     "option_key": ["apply_transform", "using"],
     "option_val": ["default", "ANTS", "FSL"],
     "inputs": ["desc-restore-brain_T1w", 
                ["desc-brain_T1w", "space-longitudinal_desc-brain_T1w"],
                ["desc-restore_T1w", "desc-preproc_T1w", "desc-reorient_T1w", "T1w"],
                "space-T1w_desc-brain_mask",
                "T1w_template",
                "from-T1w_to-template_mode-image_xfm"],
     "outputs": ["space-template_desc-brain_T1w",
                 "space-template_desc-T1w_mask",
                 "from-T1w_to-template_mode-image_xfm"]}
    '''

    xfm_prov = strat_pool.get_cpac_provenance(
        'from-T1w_to-template_mode-image_xfm')

    reg_tool = check_prov_for_regtool(xfm_prov)

    if (opt.lower() == 'ants') and reg_tool.lower() == 'fsl':
        err = "\n\n[!] CPAC says: We currently don't support the combination of " \
              "FSL to calculate transform and ANTs to apply transform. " \
              "Please check the 'registration' and 'apply_transform' tool in your pipeline configuration.\n\n"
        raise Exception(err)

    if (opt.lower() == 'ants' or opt.lower() == 'default') and reg_tool.lower() == 'ants':

        ants_t1_brain_to_template = pe.Node(interface=ants.ApplyTransforms(),
                                            name=f'ANTS_T1brain_to_template_{pipe_num}')
        ants_t1_brain_to_template.inputs.dimension = 3

        connect, brain = \
            strat_pool.get_data(['desc-brain_T1w',
                                'space-longitudinal_desc-brain_T1w'],
                                report_fetched=True)
        node, out = connect
        wf.connect(node, out, ants_t1_brain_to_template, 'input_image')

        node, out = strat_pool.get_data('T1w_template')
        wf.connect(node, out, ants_t1_brain_to_template, 'reference_image')

        node, out = strat_pool.get_data('from-T1w_to-template_mode-image_xfm')
        wf.connect(node, out, ants_t1_brain_to_template, 'transforms')

        ants_t1_mask_to_template = pe.Node(interface=ants.ApplyTransforms(),
                                           name=f'ANTS_T1mask_to_template_{pipe_num}')
        ants_t1_mask_to_template.inputs.dimension = 3
        ants_t1_mask_to_template.inputs.interpolation = 'NearestNeighbor'

        node, out = strat_pool.get_data(['space-T1w_desc-brain_mask'])
        wf.connect(node, out, ants_t1_mask_to_template, 'input_image')

        node, out = strat_pool.get_data('T1w_template')
        wf.connect(node, out, ants_t1_mask_to_template, 'reference_image')

        node, out = strat_pool.get_data('from-T1w_to-template_mode-image_xfm')
        wf.connect(node, out, ants_t1_mask_to_template, 'transforms')

        outputs = {
            'space-template_desc-brain_T1w': (ants_t1_brain_to_template, 'output_image')
        }

    if (opt.lower() == 'fsl' or opt.lower() == 'default') and reg_tool.lower() == 'fsl':

        fsl_t1_brain_to_template = pe.Node(interface=fsl.ApplyWarp(),
                                           name=f'FSL_T1brain_to_template_{pipe_num}')
        fsl_t1_brain_to_template.inputs.relwarp = True
        fsl_t1_brain_to_template.inputs.interp = 'spline'

        connect, brain = \
            strat_pool.get_data(['desc-brain_T1w',
                                'space-longitudinal_desc-brain_T1w'],
                                report_fetched=True)
        node, out = connect
        wf.connect(node, out, fsl_t1_brain_to_template, 'in_file')

        node, out = strat_pool.get_data('T1w_template')
        wf.connect(node, out, fsl_t1_brain_to_template, 'ref_file')

        node, out = strat_pool.get_data('from-T1w_to-template_mode-image_xfm')
        wf.connect(node, out, fsl_t1_brain_to_template, 'field_file')

        outputs = {
            'space-template_desc-brain_T1w': (fsl_t1_brain_to_template, 'out_file')
        }

    if opt.lower() == 'fsl' and reg_tool.lower() == 'ants':

        # Apply head-to-head transforms on brain using ABCD-style registration
        # Convert ANTs warps to FSL warps to be consistent with the functional registration
        # Ref: https://github.com/DCAN-Labs/DCAN-HCP/blob/master/PostFreeSurfer/scripts/AtlasRegistrationToMNI152_ANTsbased.sh#L134-L172

        # antsApplyTransforms -d 3 -i ${T1wRestore}.nii.gz -r ${Reference} \ 
        # -t ${WD}/xfms/T1w_to_MNI_3Warp.nii.gz \
        # -t ${WD}/xfms/T1w_to_MNI_2Affine.mat \
        # -t ${WD}/xfms/T1w_to_MNI_1Rigid.mat \
        # -t ${WD}/xfms/T1w_to_MNI_0DerivedInitialMovingTranslation.mat \
        # -o [${WD}/xfms/ANTs_CombinedWarp.nii.gz,1]
        ants_apply_warp_t1_to_template = pe.Node(interface=ants.ApplyTransforms(),
                                                name=f'ANTS-ABCD_T1_to_template_{pipe_num}')
        ants_apply_warp_t1_to_template.inputs.dimension = 3
        ants_apply_warp_t1_to_template.inputs.print_out_composite_warp_file = True
        ants_apply_warp_t1_to_template.inputs.output_image = 'ANTs_CombinedWarp.nii.gz'

        node, out = strat_pool.get_data(['desc-restore_T1w', 'desc-preproc_T1w', 'desc-reorient_T1w', 'T1w'])
        wf.connect(node, out, ants_apply_warp_t1_to_template, 'input_image')

        node, out = strat_pool.get_data('T1w_template')
        wf.connect(node, out, ants_apply_warp_t1_to_template, 'reference_image')

        node, out = strat_pool.get_data('from-T1w_to-template_mode-image_xfm')
        wf.connect(node, out, ants_apply_warp_t1_to_template, 'transforms')

        # c4d -mcs ${WD}/xfms/ANTs_CombinedWarp.nii.gz -oo ${WD}/xfms/e1.nii.gz ${WD}/xfms/e2.nii.gz ${WD}/xfms/e3.nii.gz
        # -mcs: -multicomponent-split, -oo: -output-multiple
        split_combined_warp = pe.Node(util.Function(input_names=['input',
                                                                'output_name'],
                                                    output_names=['output1',
                                                                'output2',
                                                                'output3'],
                                                    function=run_c4d),
                                    name=f'split_combined_warp_{pipe_num}')
        split_combined_warp.inputs.output_name = 'e'

        wf.connect(ants_apply_warp_t1_to_template, 'output_image', 
            split_combined_warp, 'input')

        # fslmaths ${WD}/xfms/e2.nii.gz -mul -1 ${WD}/xfms/e-2.nii.gz
        change_e2_sign = pe.Node(interface=fsl.maths.MathsCommand(),
                            name=f'change_e2_sign_{pipe_num}')
        change_e2_sign.inputs.args = '-mul -1'

        wf.connect(split_combined_warp, 'output2',
            change_e2_sign, 'in_file')

        # fslmerge -t ${OutputTransform} ${WD}/xfms/e1.nii.gz ${WD}/xfms/e-2.nii.gz ${WD}/xfms/e3.nii.gz
        merge_xfms_to_list = pe.Node(util.Merge(3), 
                                     name=f'merge_t1_to_template_xfms_to_list_{pipe_num}')

        wf.connect(split_combined_warp, 'output1',
            merge_xfms_to_list, 'in1')
        wf.connect(change_e2_sign, 'out_file',
            merge_xfms_to_list, 'in2')
        wf.connect(split_combined_warp, 'output3',
            merge_xfms_to_list, 'in3')

        merge_xfms = pe.Node(interface=fsl.Merge(), 
                             name=f'merge_t1_to_template_xfms_{pipe_num}')
        merge_xfms.inputs.dimension = 't'

        wf.connect(merge_xfms_to_list, 'out',
            merge_xfms, 'in_files')

        # applywarp --rel --interp=spline -i ${T1wRestore} -r ${Reference} -w ${OutputTransform} -o ${OutputT1wImageRestore}
        fsl_apply_warp_t1_to_template = pe.Node(interface=fsl.ApplyWarp(),
                                                name=f'FSL-ABCD_T1_to_template_{pipe_num}')
        fsl_apply_warp_t1_to_template.inputs.relwarp = True
        fsl_apply_warp_t1_to_template.inputs.interp = 'spline'

        node, out = strat_pool.get_data(['desc-restore_T1w', 'desc-preproc_T1w', 'desc-reorient_T1w', 'T1w'])
        wf.connect(node, out, fsl_apply_warp_t1_to_template, 'in_file')

        node, out = strat_pool.get_data('T1w_template')
        wf.connect(node, out, fsl_apply_warp_t1_to_template, 'ref_file')

        wf.connect(merge_xfms, 'merged_file', 
            fsl_apply_warp_t1_to_template, 'field_file')

        # applywarp --rel --interp=nn -i ${T1wRestoreBrain} -r ${Reference} -w ${OutputTransform} -o ${OutputT1wImageRestoreBrain}
        fsl_apply_warp_t1_brain_to_template = pe.Node(interface=fsl.ApplyWarp(),
                                                      name=f'FSL-ABCD_T1_brain_to_template_{pipe_num}')
        fsl_apply_warp_t1_brain_to_template.inputs.relwarp = True
        fsl_apply_warp_t1_brain_to_template.inputs.interp = 'nn'

        # TODO connect T1wRestoreBrain, check T1wRestoreBrain quality
        node, out = strat_pool.get_data('desc-brain_T1w')
        wf.connect(node, out, fsl_apply_warp_t1_brain_to_template, 'in_file')

        node, out = strat_pool.get_data('T1w_template')
        wf.connect(node, out, fsl_apply_warp_t1_brain_to_template, 'ref_file')

        wf.connect(merge_xfms, 'merged_file', 
            fsl_apply_warp_t1_brain_to_template, 'field_file')

        fsl_apply_warp_t1_brain_mask_to_template = pe.Node(interface=fsl.ApplyWarp(),
                                                        name=f'FSL-ABCD_T1_brain_mask_to_template_{pipe_num}')
        fsl_apply_warp_t1_brain_mask_to_template.inputs.relwarp = True
        fsl_apply_warp_t1_brain_mask_to_template.inputs.interp = 'nn'

        node, out = strat_pool.get_data('space-T1w_desc-brain_mask')
        wf.connect(node, out, fsl_apply_warp_t1_brain_mask_to_template, 'in_file')

        node, out = strat_pool.get_data('T1w_template')
        wf.connect(node, out, fsl_apply_warp_t1_brain_mask_to_template, 'ref_file')

        wf.connect(merge_xfms, 'merged_file', 
            fsl_apply_warp_t1_brain_mask_to_template, 'field_file')

        # fslmaths ${OutputT1wImageRestore} -mas ${OutputT1wImageRestoreBrain} ${OutputT1wImageRestoreBrain}
        apply_mask = pe.Node(interface=fsl.maths.ApplyMask(),
                            name=f'get_t1_brain_{pipe_num}')

        wf.connect(fsl_apply_warp_t1_to_template, 'out_file',
            apply_mask, 'in_file')
        
        wf.connect(fsl_apply_warp_t1_brain_to_template, 'out_file',
            apply_mask, 'mask_file')

        outputs = {
            'space-template_desc-brain_T1w': (apply_mask, 'out_file'),
            'space-template_desc-T1w_mask': (fsl_apply_warp_t1_brain_mask_to_template, 'out_file'),
            'from-T1w_to-template_mode-image_xfm': (merge_xfms, 'merged_file')
        }

    return (wf, outputs)


def coregistration_prep_vol(wf, cfg, strat_pool, pipe_num, opt=None):
    '''
    {"name": "coregistration_prep_vol",
     "config": ["registration_workflows", "functional_registration",
                "coregistration"],
     "switch": ["run"],
     "option_key": ["func_input_prep", "input"],
     "option_val": "Selected_Functional_Volume",
<<<<<<< HEAD
     "inputs": ["desc-brain_bold", "desc-preproc_bold", "bold"],
=======
     "inputs": ["desc-brain_bold",
                "desc-motion_bold"],
>>>>>>> 2fef1308
     "outputs": ["desc-reginput_bold"]}
    '''

    get_func_volume = pe.Node(interface=afni.Calc(),
                              name=f'get_func_volume_{pipe_num}')

    get_func_volume.inputs.set(
        expr='a',
<<<<<<< HEAD
        single_idx=cfg.registration_workflows["functional_registration"][
            "coregistration"]["func_input_prep"]["Selected Functional Volume"][
            "func_reg_input_volume"],
        outputtype='NIFTI_GZ'
    )
    node, out = strat_pool.get_data(["desc-brain_bold", 
                                     "desc-preproc_bold", "bold"])
=======
        single_idx=cfg.registration_workflows['functional_registration']['coregistration'][
            'func_input_prep']['Selected Functional Volume']['func_reg_input_volume'],
        outputtype='NIFTI_GZ'
    )

    if not cfg.registration_workflows['functional_registration'][
        'coregistration']['func_input_prep']['reg_with_skull']:
        node, out = strat_pool.get_data("desc-brain_bold")
    else:
        # TODO check which file is functional_skull_leaf
        # TODO add a function to choose brain or skull?
        node, out = strat_pool.get_data("desc-motion_bold")

>>>>>>> 2fef1308
    wf.connect(node, out, get_func_volume, 'in_file_a')

    coreg_input = (get_func_volume, 'out_file')

    outputs = {
        'desc-reginput_bold': coreg_input
    }

    return (wf, outputs)


def coregistration_prep_mean(wf, cfg, strat_pool, pipe_num, opt=None):
    '''
    {"name": "coregistration_prep_mean",
     "config": ["registration_workflows", "functional_registration",
                "coregistration"],
     "switch": ["run"],
     "option_key": ["func_input_prep", "input"],
     "option_val": "Mean_Functional",
     "inputs": ["desc-mean_bold"],
     "outputs": ["desc-reginput_bold"]}
    '''

    coreg_input = strat_pool.get_data("desc-mean_bold")

    # TODO add mean skull
    if cfg.registration_workflows['functional_registration'][
            'coregistration']['func_input_prep']['Mean Functional'][
            'n4_correct_func']:
        n4_correct_func = pe.Node(
            interface=
            ants.N4BiasFieldCorrection(dimension=3,
                                       copy_header=True,
                                       bspline_fitting_distance=200),
            shrink_factor=2,
            name=f'func_mean_n4_corrected_{pipe_num}')
        n4_correct_func.inputs.args = '-r True'

        node, out = coreg_input
        wf.connect(node, out, n4_correct_func, 'input_image')

        coreg_input = (n4_correct_func, 'output_image')

    outputs = {
        'desc-reginput_bold': coreg_input
    }

    return (wf, outputs)


def coregistration(wf, cfg, strat_pool, pipe_num, opt=None):
    '''
    {"name": "coregistration",
     "config": ["registration_workflows", "functional_registration",
                "coregistration"],
     "switch": ["run"],
     "option_key": "None",
     "option_val": "None",
     "inputs": [(["desc-reginput_bold", "desc-mean_bold"],
                 "space-bold_label-WM_mask"),
                ("desc-brain_T1w",
                 "desc-restore-brain_T1w",
                 ["label-WM_probseg", "label-WM_mask"],
                 "T1w"),
                "diffphase_dwell",
                "diffphase_pedir",
                ("despiked_fieldmap",
                 "fieldmap_mask")],
     "outputs": ["space-T1w_desc-mean_bold",
                 "from-bold_to-T1w_mode-image_desc-linear_xfm"]}
    '''

    diff_complete = False
    if strat_pool.check_rpool("despiked_fieldmap") and \
            strat_pool.check_rpool("fieldmap_mask"):
        diff_complete = True

    # if field map-based distortion correction is on, but BBR is off,
    # send in the distortion correction files here
    func_to_anat = create_register_func_to_anat(cfg, diff_complete,
                                                f'func_to_anat_FLIRT_'
                                                f'{pipe_num}')

    func_to_anat.inputs.inputspec.dof = cfg.registration_workflows[
        'functional_registration']['coregistration']['dof']

    func_to_anat.inputs.inputspec.interp = cfg.registration_workflows[
        'functional_registration']['coregistration']['interpolation']


    node, out = strat_pool.get_data(['desc-reginput_bold', 'desc-mean_bold'])
    wf.connect(node, out, func_to_anat, 'inputspec.func')

    if cfg.registration_workflows['functional_registration'][
        'coregistration']['reference'] == 'brain':
        node, out = strat_pool.get_data('desc-brain_T1w')
    elif cfg.registration_workflows['functional_registration'][
        'coregistration']['reference'] == 'restore-brain':
        node, out = strat_pool.get_data('desc-restore-brain_T1w')
    wf.connect(node, out, func_to_anat, 'inputspec.anat')

    if diff_complete:
        node, out = strat_pool.get_data('diffphase_dwell')
        wf.connect(node, out, func_to_anat, 'echospacing_input.echospacing')

        node, out = strat_pool.get_data('diffphase_pedir')
        wf.connect(node, out, func_to_anat, 'pedir_input.pedir')

        node, out = strat_pool.get_data("despiked_fieldmap")
        wf.connect(node, out, func_to_anat, 'inputspec.fieldmap')

        node, out = strat_pool.get_data("fieldmap_mask")
        wf.connect(node, out, func_to_anat, 'inputspec.fieldmapmask')

    outputs = {
        'space-T1w_desc-mean_bold':
            (func_to_anat, 'outputspec.anat_func_nobbreg'),
        'from-bold_to-T1w_mode-image_desc-linear_xfm':
            (func_to_anat, 'outputspec.func_to_anat_linear_xfm_nobbreg')
    }

    if True in cfg.registration_workflows['functional_registration'][
        'coregistration']["boundary_based_registration"]["run"]:

        func_to_anat_bbreg = create_bbregister_func_to_anat(diff_complete,
                                                            f'func_to_anat_'
                                                            f'bbreg_'
                                                            f'{pipe_num}')
        func_to_anat_bbreg.inputs.inputspec.bbr_schedule = \
            cfg.registration_workflows['functional_registration'][
                'coregistration']['boundary_based_registration'][
                'bbr_schedule']

        node, out = strat_pool.get_data(['desc-reginput_bold', 'desc-mean_bold'])
        wf.connect(node, out, func_to_anat_bbreg, 'inputspec.func')

        if cfg.registration_workflows['functional_registration'][
                'coregistration']['boundary_based_registration'][
                'reference'] == 'whole-head':
            node, out = strat_pool.get_data('T1w')
            wf.connect(node, out, func_to_anat_bbreg, 'inputspec.anat')

        elif cfg.registration_workflows['functional_registration'][
                'coregistration']['boundary_based_registration'][
                'reference'] == 'brain':
            node, out = strat_pool.get_data('desc-brain_T1w')
            wf.connect(node, out, func_to_anat_bbreg, 'inputspec.anat')

        wf.connect(func_to_anat, 'outputspec.func_to_anat_linear_xfm_nobbreg',
                   func_to_anat_bbreg, 'inputspec.linear_reg_matrix')

        if strat_pool.check_rpool('space-bold_label-WM_mask'):
            node, out = strat_pool.get_data(["space-bold_label-WM_mask"])
            wf.connect(node, out,
                       func_to_anat_bbreg, 'inputspec.anat_wm_segmentation')
        else: 
            node, out = strat_pool.get_data(["label-WM_probseg", "label-WM_mask"])
            wf.connect(node, out,
                       func_to_anat_bbreg, 'inputspec.anat_wm_segmentation')

        if diff_complete:
            node, out = strat_pool.get_data('diffphase_dwell')
            wf.connect(node, out,
                       func_to_anat_bbreg, 'echospacing_input.echospacing')

            node, out = strat_pool.get_data('diffphase_pedir')
            wf.connect(node, out, func_to_anat_bbreg, 'pedir_input.pedir')

            node, out = strat_pool.get_data("despiked_fieldmap")
            wf.connect(node, out, func_to_anat_bbreg, 'inputspec.fieldmap')

            node, out = strat_pool.get_data("fieldmap_mask")
            wf.connect(node, out,
                       func_to_anat_bbreg, 'inputspec.fieldmapmask')

        outputs = {
            'space-T1w_desc-mean_bold':
                (func_to_anat_bbreg, 'outputspec.anat_func'),
            'from-bold_to-T1w_mode-image_desc-linear_xfm':
                (func_to_anat_bbreg, 'outputspec.func_to_anat_linear_xfm')
        }

    return (wf, outputs)


def create_func_to_T1template_xfm(wf, cfg, strat_pool, pipe_num, opt=None):
    '''Condense the BOLD-to-T1 coregistration transform and the T1-to-template
    transform into one transform matrix.

    Node Block:
    {"name": "create_func_to_T1template_xfm",
     "config": ["registration_workflows", "functional_registration",
                "func_registration_to_template"],
     "switch": ["run"],
     "option_key": ["target_template", "using"],
     "option_val": "T1_template",
     "inputs": [(["desc-mean_bold", "desc-reginput_bold"],
                 "from-bold_to-T1w_mode-image_desc-linear_xfm"),
                ("from-T1w_to-template_mode-image_xfm",
                 "from-template_to-T1w_mode-image_xfm",
                 "desc-brain_T1w"),
                "T1w-brain-template_funcreg"],
     "outputs": ["from-bold_to-template_mode-image_xfm",
                 "from-template_to-bold_mode-image_xfm"]}
    '''

    xfm_prov = strat_pool.get_cpac_provenance(
        'from-T1w_to-template_mode-image_xfm')
    reg_tool = check_prov_for_regtool(xfm_prov)

    xfm, outputs = bold_to_T1template_xfm_connector('create_func_to_T1w'
                                                    f'template_xfm_{pipe_num}',
                                                    cfg, reg_tool,
                                                    symmetric=False)

    node, out = strat_pool.get_data(
        'from-bold_to-T1w_mode-image_desc-linear_xfm')
    wf.connect(node, out, xfm, 'inputspec.coreg_xfm')

    node, out = strat_pool.get_data('desc-brain_T1w')
    wf.connect(node, out, xfm, 'inputspec.input_brain')

    node, out = strat_pool.get_data(['desc-mean_bold', 'desc-reginput_bold'])
    wf.connect(node, out, xfm, 'inputspec.mean_bold')

    node, out = strat_pool.get_data('T1w-brain-template_funcreg')
    wf.connect(node, out, xfm, 'inputspec.T1w-brain-template_funcreg')

    node, out = strat_pool.get_data('from-T1w_to-template_mode-image_xfm')
    wf.connect(node, out, xfm, 'inputspec.T1w_to_template_xfm')

    # FNIRT pipelines don't have an inverse nonlinear warp, make optional
    if strat_pool.check_rpool('from-template_to-T1w_mode-image_xfm'):
        node, out = strat_pool.get_data('from-template_to-T1w_mode-image_xfm')
        wf.connect(node, out, xfm, 'inputspec.template_to_T1w_xfm')

    return (wf, outputs)


def create_func_to_T1template_symmetric_xfm(wf, cfg, strat_pool, pipe_num,
                                            opt=None):
    '''Condense the BOLD-to-T1 coregistration transform and the T1-to-
    symmetric-template transform into one transform matrix.

    Node Block:
    {"name": "create_func_to_T1template_symmetric_xfm",
     "config": ["registration_workflows", "functional_registration",
                "func_registration_to_template"],
     "switch": ["run"],
     "option_key": ["target_template", "using"],
     "option_val": "T1_template",
     "inputs": [("from-T1w_to-symtemplate_mode-image_xfm",
                 "from-symtemplate_to-T1w_mode-image_xfm",
                 "desc-brain_T1w"),
                ("from-bold_to-T1w_mode-image_desc-linear_xfm",
                 "desc-mean_bold"),
                "T1w-brain-template-symmetric_deriv"],
     "outputs": ["from-bold_to-symtemplate_mode-image_xfm",
                 "from-symtemplate_to-bold_mode-image_xfm"]}
    '''

    xfm_prov = strat_pool.get_cpac_provenance(
        'from-T1w_to-symtemplate_mode-image_xfm')
    reg_tool = check_prov_for_regtool(xfm_prov)

    xfm, outputs = bold_to_T1template_xfm_connector('create_func_to_T1wsymtem'
                                                    f'plate_xfm_{pipe_num}',
                                                    cfg, reg_tool,
                                                    symmetric=True)

    node, out = strat_pool.get_data(
        'from-bold_to-T1w_mode-image_desc-linear_xfm')
    wf.connect(node, out, xfm, 'inputspec.coreg_xfm')

    node, out = strat_pool.get_data('desc-brain_T1w')
    wf.connect(node, out, xfm, 'inputspec.input_brain')

    node, out = strat_pool.get_data('desc-mean_bold')
    wf.connect(node, out, xfm, 'inputspec.mean_bold')

    node, out = strat_pool.get_data('T1w-brain-template-symmetric_deriv')
    wf.connect(node, out, xfm, 'inputspec.T1w-brain-template_funcreg')

    node, out = strat_pool.get_data('from-T1w_to-symtemplate_mode-image_xfm')
    wf.connect(node, out, xfm, 'inputspec.T1w_to_template_xfm')

    # FNIRT pipelines don't have an inverse nonlinear warp, make optional
    if strat_pool.check_rpool('from-symtemplate_to-T1w_mode-image_xfm'):
        node, out = \
            strat_pool.get_data('from-symtemplate_to-T1w_mode-image_xfm')
        wf.connect(node, out, xfm, 'inputspec.template_to_T1w_xfm')

    return (wf, outputs)


def warp_timeseries_to_T1template(wf, cfg, strat_pool, pipe_num, opt=None):
    '''
    Node Block:
    {"name": "transform_timeseries_to_T1template",
     "config": ["registration_workflows", "functional_registration",
                "func_registration_to_template"],
     "switch": ["run"],
     "option_key": ["apply_transform", "using"],
     "option_val": "default",
     "inputs": [(["desc-cleaned_bold", "desc-brain_bold",
                  "desc-motion_bold", "desc-preproc_bold", "bold"],
                 "from-bold_to-template_mode-image_xfm"),
                "T1w-brain-template_funcreg"],
     "outputs": ["space-template_desc-cleaned_bold",
                 "space-template_desc-brain_bold",
                 "space-template_desc-preproc_bold",
                 "space-template_desc-motion_bold",
                 "space-template_bold"]}
    '''

    xfm_prov = strat_pool.get_cpac_provenance(
        'from-bold_to-template_mode-image_xfm')
    reg_tool = check_prov_for_regtool(xfm_prov)

    num_cpus = cfg.pipeline_setup['system_config'][
        'max_cores_per_participant']

    num_ants_cores = cfg.pipeline_setup['system_config']['num_ants_threads']

    apply_xfm = apply_transform(f'warp_ts_to_T1template_{pipe_num}', reg_tool,
                                time_series=True, num_cpus=num_cpus,
                                num_ants_cores=num_ants_cores)

    if reg_tool == 'ants':
        apply_xfm.inputs.inputspec.interpolation = cfg.registration_workflows[
            'functional_registration']['func_registration_to_template'][
            'ANTs_pipelines']['interpolation']
    elif reg_tool == 'fsl':
        apply_xfm.inputs.inputspec.interpolation = cfg.registration_workflows[
            'functional_registration']['func_registration_to_template'][
            'FNIRT_pipelines']['interpolation']

    connect, resource = strat_pool.get_data(["desc-cleaned_bold",
                                             "desc-brain_bold",
                                             "desc-motion_bold",
                                             "desc-preproc_bold",
                                             "bold"],
                                            report_fetched=True)
    node, out = connect
    wf.connect(node, out, apply_xfm, 'inputspec.input_image')

    node, out = strat_pool.get_data("T1w-brain-template_funcreg")
    wf.connect(node, out, apply_xfm, 'inputspec.reference')

    node, out = strat_pool.get_data("from-bold_to-template_mode-image_xfm")
    wf.connect(node, out, apply_xfm, 'inputspec.transform')

    outputs = {
        f'space-template_{resource}': (apply_xfm, 'outputspec.output_image')
    }

    return (wf, outputs)


def warp_timeseries_to_T1template_abcd(wf, cfg, strat_pool, pipe_num, opt=None):
    """
    {"name": "transform_timeseries_to_T1template_abcd",
     "config": ["registration_workflows", "functional_registration",
                "func_registration_to_template"],
     "switch": ["run"],
     "option_key": ["apply_transform", "using"],
     "option_val": "abcd",
     "inputs": [(["desc-cleaned_bold", "desc-brain_bold",
                  "desc-motion_bold", "desc-preproc_bold", "bold"],
                 "bold",
                 "coordinate-transformation",
                 "from-T1w_to-template_mode-image_xfm",
                 "from-bold_to-T1w_mode-image_desc-linear_xfm",
                 "from-bold_to-template_mode-image_xfm",
                 "desc-preproc_T1w",
                 "space-template_res-bold_desc-brain_T1w",
                 "space-template_desc-bold_mask",
                 "T1w_brain_template_funcreg")],
     "outputs": ["space-template_desc-brain_bold"]}
    """

    # Apply motion correction, coreg, anat-to-template transforms on raw functional timeseries using ABCD-style registration
    # Ref: https://github.com/DCAN-Labs/DCAN-HCP/blob/master/fMRIVolume/scripts/OneStepResampling.sh#L168-L193
    
    # https://github.com/DCAN-Labs/DCAN-HCP/blob/master/fMRIVolume/scripts/DistortionCorrectionAndEPIToT1wReg_FLIRTBBRAndFreeSurferBBRbased.sh#L548
    # convertwarp --relout --rel -m ${WD}/fMRI2str.mat --ref=${T1wImage} --out=${WD}/fMRI2str.nii.gz
    convert_func_to_anat_linear_warp = pe.Node(interface=fsl.ConvertWarp(),
        name=f'convert_func_to_anat_linear_warp_{pipe_num}')
    
    convert_func_to_anat_linear_warp.inputs.out_relwarp = True
    convert_func_to_anat_linear_warp.inputs.relwarp = True
    
    node, out = strat_pool.get_data('from-bold_to-T1w_mode-image_desc-linear_xfm')
    wf.connect(node, out, convert_func_to_anat_linear_warp, 'premat')
    
    node, out = strat_pool.get_data('desc-preproc_T1w')
    wf.connect(node, out, convert_func_to_anat_linear_warp, 'reference')

    # https://github.com/DCAN-Labs/DCAN-HCP/blob/master/fMRIVolume/scripts/OneStepResampling.sh#L140
    # convertwarp --relout --rel --warp1=${fMRIToStructuralInput} --warp2=${StructuralToStandard} --ref=${WD}/${T1wImageFile}.${FinalfMRIResolution} --out=${OutputTransform}
    convert_func_to_standard_warp = pe.Node(interface=fsl.ConvertWarp(),
        name=f'convert_func_to_standard_warp_{pipe_num}')

    convert_func_to_standard_warp.inputs.out_relwarp = True
    convert_func_to_standard_warp.inputs.relwarp = True

    wf.connect(convert_func_to_anat_linear_warp, 'out_file', 
        convert_func_to_standard_warp, 'warp1')

    node, out = strat_pool.get_data('from-T1w_to-template_mode-image_xfm')
    wf.connect(node, out, convert_func_to_standard_warp, 'warp2')

    node, out = strat_pool.get_data('space-template_res-bold_desc-brain_T1w')
    wf.connect(node, out, convert_func_to_standard_warp, 'reference')

    # TODO add condition: if no gradient distortion
    # https://github.com/DCAN-Labs/DCAN-HCP/blob/master/fMRIVolume/GenericfMRIVolumeProcessingPipeline.sh#L283-L284
    # fslroi "$fMRIFolder"/"$NameOffMRI"_gdc "$fMRIFolder"/"$NameOffMRI"_gdc_warp 0 3
    extract_func_roi = pe.Node(interface=fsl.ExtractROI(),
        name=f'extract_func_roi_{pipe_num}')
    
    extract_func_roi.inputs.t_min = 0
    extract_func_roi.inputs.t_size = 3

    node, out = strat_pool.get_data('bold')
    wf.connect(node, out, extract_func_roi, 'in_file')

    # fslmaths "$fMRIFolder"/"$NameOffMRI"_gdc_warp -mul 0 "$fMRIFolder"/"$NameOffMRI"_gdc_warp
    multiply_func_roi_by_zero = pe.Node(interface=fsl.maths.MathsCommand(),
                                        name=f'multiply_func_roi_by_zero_{pipe_num}')

    multiply_func_roi_by_zero.inputs.args = '-mul 0'

    wf.connect(extract_func_roi, 'roi_file', 
        multiply_func_roi_by_zero, 'in_file')

    # https://github.com/DCAN-Labs/DCAN-HCP/blob/master/fMRIVolume/scripts/OneStepResampling.sh#L168-L193
    # fslsplit ${InputfMRI} ${WD}/prevols/vol -t
    split_func = pe.Node(interface=fsl.Split(),
        name=f'split_func_{pipe_num}')

    split_func.inputs.dimension = 't'

    node, out = strat_pool.get_data('bold')
    wf.connect(node, out, split_func, 'in_file')

    ### Loop starts! ###
    # convertwarp --relout --rel --ref=${WD}/prevols/vol${vnum}.nii.gz --warp1=${GradientDistortionField} --postmat=${MotionMatrixFolder}/${MotionMatrixPrefix}${vnum} --out=${MotionMatrixFolder}/${MotionMatrixPrefix}${vnum}_gdc_warp.nii.gz
    convert_motion_distortion_warp = pe.MapNode(interface=fsl.ConvertWarp(),
        name=f'convert_motion_distortion_warp_{pipe_num}',
        iterfield=['reference', 'postmat'])

    convert_motion_distortion_warp.inputs.out_relwarp = True
    convert_motion_distortion_warp.inputs.relwarp = True

    wf.connect(multiply_func_roi_by_zero, 'out_file', 
        convert_motion_distortion_warp, 'warp1')

    wf.connect(split_func, 'out_files', 
        convert_motion_distortion_warp, 'reference')

    node, out = strat_pool.get_data('coordinate-transformation')
    wf.connect(node, out, convert_motion_distortion_warp, 'postmat')
    
    # convertwarp --relout --rel --ref=${WD}/${T1wImageFile}.${FinalfMRIResolution} --warp1=${MotionMatrixFolder}/${MotionMatrixPrefix}${vnum}_gdc_warp.nii.gz --warp2=${OutputTransform} --out=${MotionMatrixFolder}/${MotionMatrixPrefix}${vnum}_all_warp.nii.gz
    convert_registration_warp = pe.MapNode(interface=fsl.ConvertWarp(),
        name=f'convert_registration_warp_{pipe_num}',
        iterfield=['warp1'])

    convert_registration_warp.inputs.out_relwarp = True
    convert_registration_warp.inputs.relwarp = True

    node, out = strat_pool.get_data('space-template_res-bold_desc-brain_T1w')
    wf.connect(node, out, convert_registration_warp, 'reference')

    wf.connect(convert_motion_distortion_warp, 'out_file', 
        convert_registration_warp, 'warp1')

    wf.connect(convert_func_to_standard_warp, 'out_file',
        convert_registration_warp, 'warp2')

    # fslmaths ${WD}/prevols/vol${vnum}.nii.gz -mul 0 -add 1 ${WD}/prevols/vol${vnum}_mask.nii.gz
    generate_vol_mask = pe.MapNode(interface=fsl.maths.MathsCommand(),
                        name=f'generate_mask_{pipe_num}',
                        iterfield=['in_file'])

    generate_vol_mask.inputs.args = '-mul 0 -add 1'

    wf.connect(split_func, 'out_files',
        generate_vol_mask, 'in_file')

    # applywarp --rel --interp=spline --in=${WD}/prevols/vol${vnum}.nii.gz --warp=${MotionMatrixFolder}/${MotionMatrixPrefix}${vnum}_all_warp.nii.gz --ref=${WD}/${T1wImageFile}.${FinalfMRIResolution} --out=${WD}/postvols/vol${vnum}.nii.gz
    applywarp_func_to_standard = pe.MapNode(interface=fsl.ApplyWarp(),
                                    name=f'applywarp_func_to_standard_{pipe_num}',
                                    iterfield=['in_file', 'field_file'])

    applywarp_func_to_standard.inputs.relwarp = True
    applywarp_func_to_standard.inputs.interp = 'spline'

    wf.connect(split_func, 'out_files',
        applywarp_func_to_standard, 'in_file')
    
    wf.connect(convert_registration_warp, 'out_file',
        applywarp_func_to_standard, 'field_file')

    node, out = strat_pool.get_data('space-template_res-bold_desc-brain_T1w')
    wf.connect(node, out,
        applywarp_func_to_standard, 'ref_file')

    # applywarp --rel --interp=nn --in=${WD}/prevols/vol${vnum}_mask.nii.gz --warp=${MotionMatrixFolder}/${MotionMatrixPrefix}${vnum}_all_warp.nii.gz --ref=${WD}/${T1wImageFile}.${FinalfMRIResolution} --out=${WD}/postvols/vol${vnum}_mask.nii.gz
    applywarp_func_mask_to_standard = pe.MapNode(interface=fsl.ApplyWarp(),
                                    name=f'applywarp_func_mask_to_standard_{pipe_num}',
                                    iterfield=['in_file', 'field_file'])

    applywarp_func_mask_to_standard.inputs.relwarp = True
    applywarp_func_mask_to_standard.inputs.interp = 'nn'

    wf.connect(generate_vol_mask, 'out_file',
        applywarp_func_mask_to_standard, 'in_file')
    
    wf.connect(convert_registration_warp, 'out_file',
        applywarp_func_mask_to_standard, 'field_file')

    node, out = strat_pool.get_data('space-template_res-bold_desc-brain_T1w')
    wf.connect(node, out,
        applywarp_func_mask_to_standard, 'ref_file')

    ### Loop ends! ###

    # fslmerge -tr ${OutputfMRI} $FrameMergeSTRING $TR_vol
    merge_func_to_standard = pe.Node(interface=fsl.Merge(), 
                         name=f'merge_func_to_standard_{pipe_num}')

    merge_func_to_standard.inputs.dimension = 't'

    wf.connect(applywarp_func_to_standard, 'out_file',
        merge_func_to_standard, 'in_files')

    # fslmerge -tr ${OutputfMRI}_mask $FrameMergeSTRINGII $TR_vol
    merge_func_mask_to_standard = pe.Node(interface=fsl.Merge(), 
                         name=f'merge_func_mask_to_standard_{pipe_num}')

    merge_func_mask_to_standard.inputs.dimension = 't'

    wf.connect(applywarp_func_mask_to_standard, 'out_file',
        merge_func_mask_to_standard, 'in_files')

    # fslmaths ${OutputfMRI}_mask -Tmin ${OutputfMRI}_mask
    find_min_mask = pe.Node(interface=fsl.maths.MathsCommand(),
                        name=f'find_min_mask_{pipe_num}')

    find_min_mask.inputs.args = '-Tmin'

    wf.connect(merge_func_mask_to_standard, 'merged_file',
        find_min_mask, 'in_file')

    # fslmaths ${OutputfMRI} -mas ${BrainMask} -mas ${OutputfMRI}_mask -thr 0 -ing 10000 task-rest01_nonlin_norm -odt float
    merge_func_mask = pe.Node(util.Merge(2), 
                                name=f'merge_func_mask_{pipe_num}')

    node, out = strat_pool.get_data('space-template_desc-bold_mask')
    wf.connect(node, out, merge_func_mask, 'in1')

    wf.connect(find_min_mask, 'out_file', merge_func_mask, 'in2')

    extract_func_brain = pe.Node(interface=fsl.MultiImageMaths(),
                        name=f'extract_func_brain_{pipe_num}')

    extract_func_brain.inputs.op_string = '-mas %s -mas %s -thr 0 -ing 10000'
    extract_func_brain.inputs.output_datatype = 'float'

    wf.connect(merge_func_to_standard, 'merged_file',
        extract_func_brain, 'in_file')

    wf.connect(merge_func_mask, 'out',
        extract_func_brain, 'operand_files')

    outputs = {
        'space-template_desc-brain_bold': (extract_func_brain, 'out_file')
    }

    return (wf, outputs)


def single_step_resample_timeseries_to_T1template(wf, cfg, strat_pool, pipe_num, opt=None):
    """
    {"name": "single_step_resample_timeseries_to_T1template",
     "config": ["registration_workflows", "functional_registration",
                "func_registration_to_template"],
     "switch": ["run"],
     "option_key": ["apply_transform", "using"],
     "option_val": "single_step_resampling",
     "inputs": [(["desc-cleaned_bold", "desc-brain_bold",
                  "desc-motion_bold", "desc-preproc_bold", "bold"],
                 ['desc-reginput_bold', 'desc-mean_bold'],
                 "desc-stc_bold",
                 "motion-basefile",
                 "space-bold_desc-brain_mask",
                 "coordinate-transformation",
                 "from-T1w_to-template_mode-image_xfm",
                 "from-bold_to-T1w_mode-image_desc-linear_xfm",
                 "from-bold_to-template_mode-image_xfm",
                 "T1w",
                 "desc-brain_T1w",
                 "T1w_brain_template_funcreg")],
     "outputs": ["space-template_desc-preproc_bold",
                 "space-template_desc-brain_bold"]}
    """

    # Apply motion correction, coreg, anat-to-template transforms on raw functional timeseries based on fMRIPrep pipeline
    # Ref: https://github.com/nipreps/fmriprep/blob/master/fmriprep/workflows/bold/resampling.py#L159-L419

    bbr2itk = pe.Node(util.Function(input_names=['reference_file',
                                                 'source_file',
                                                 'transform_file'],
                                    output_names=['itk_transform'],
                                    function=run_c3d),
                      name=f'convert_bbr2itk_{pipe_num}')

    if cfg.registration_workflows['functional_registration'][
            'coregistration']['boundary_based_registration'][
            'reference'] == 'whole-head':
        node, out = strat_pool.get_data('T1w')
        wf.connect(node, out, bbr2itk, 'reference_file')

    elif cfg.registration_workflows['functional_registration'][
            'coregistration']['boundary_based_registration'][
            'reference'] == 'brain':
        node, out = strat_pool.get_data('desc-brain_T1w')
        wf.connect(node, out, bbr2itk, 'reference_file')

    node, out = strat_pool.get_data(['desc-reginput_bold', 'desc-mean_bold'])
    wf.connect(node, out, bbr2itk, 'source_file')

    node, out = strat_pool.get_data('from-bold_to-T1w_mode-image_desc-linear_xfm')
    wf.connect(node, out, bbr2itk, 'transform_file')

    split_func = pe.Node(interface=fsl.Split(),
        name=f'split_func_{pipe_num}')

    split_func.inputs.dimension = 't'

    node, out = strat_pool.get_data('desc-stc_bold')
    wf.connect(node, out, split_func, 'in_file')

    ### Loop starts! ###
    motionxfm2itk = pe.MapNode(util.Function(
        input_names=['reference_file',
                     'source_file',
                     'transform_file'],
        output_names=['itk_transform'],
        function=run_c3d),
        name=f'convert_motionxfm2itk_{pipe_num}',
        iterfield=['transform_file'])

    node, out = strat_pool.get_data('motion-basefile')
    wf.connect(node, out, motionxfm2itk, 'reference_file')
    wf.connect(node, out, motionxfm2itk, 'source_file')

    node, out = strat_pool.get_data('coordinate-transformation')
    wf.connect(node, out, motionxfm2itk, 'transform_file')

    collectxfm = pe.MapNode(util.Merge(4),
                            name=f'collectxfm_func_to_standard_{pipe_num}',
                            iterfield=['in4'])

    node, out = strat_pool.get_data('from-T1w_to-template_mode-image_xfm')
    wf.connect(node, out, collectxfm, 'in1')

    wf.connect(bbr2itk, 'itk_transform',
               collectxfm, 'in2')

    collectxfm.inputs.in3 = 'identity'

    wf.connect(motionxfm2itk, 'itk_transform',
               collectxfm, 'in4')

    applyxfm_func_to_standard = pe.MapNode(interface=ants.ApplyTransforms(),
                                           name=f'applyxfm_func_to_standard_{pipe_num}',
                                           iterfield=['input_image', 'transforms'])

    applyxfm_func_to_standard.inputs.float = True
    applyxfm_func_to_standard.inputs.interpolation = 'LanczosWindowedSinc'

    wf.connect(split_func, 'out_files',
               applyxfm_func_to_standard, 'input_image')

    node, out = strat_pool.get_data('T1w_brain_template_funcreg')
    wf.connect(node, out, applyxfm_func_to_standard, 'reference_image')

    wf.connect(collectxfm, 'out',
               applyxfm_func_to_standard, 'transforms')

    ### Loop ends! ###

    merge_func_to_standard = pe.Node(interface=fsl.Merge(),
                                     name=f'merge_func_to_standard_{pipe_num}')

    merge_func_to_standard.inputs.dimension = 't'

    wf.connect(applyxfm_func_to_standard, 'output_image',
        merge_func_to_standard, 'in_files')

    applyxfm_func_mask_to_standard = pe.Node(interface=ants.ApplyTransforms(),
                                             name=f'applyxfm_func_mask_to_standard_{pipe_num}')

    applyxfm_func_mask_to_standard.inputs.interpolation = 'MultiLabel'

    node, out = strat_pool.get_data('space-bold_desc-brain_mask')
    wf.connect(node, out, applyxfm_func_mask_to_standard, 'input_image')

    node, out = strat_pool.get_data('T1w_brain_template_funcreg')
    wf.connect(node, out, applyxfm_func_mask_to_standard, 'reference_image')

    collectxfm_mask = pe.Node(util.Merge(2),
                              name=f'collectxfm_func_mask_to_standard_{pipe_num}')

    node, out = strat_pool.get_data('from-T1w_to-template_mode-image_xfm')
    wf.connect(node, out, collectxfm_mask, 'in1')

    wf.connect(bbr2itk, 'itk_transform',
        collectxfm_mask, 'in2')

    wf.connect(collectxfm_mask, 'out',
        applyxfm_func_mask_to_standard, 'transforms')

    apply_mask = pe.Node(interface=fsl.maths.ApplyMask(),
                         name=f'get_func_brain_to_standard_{pipe_num}')

    wf.connect(merge_func_to_standard, 'merged_file',
        apply_mask, 'in_file')

    wf.connect(applyxfm_func_mask_to_standard, 'output_image', 
        apply_mask, 'mask_file')

    outputs = {
        'space-template_desc-preproc_bold': (merge_func_to_standard, 'merged_file'),
        'space-template_desc-brain_bold': (apply_mask, 'out_file')
    }

    return (wf, outputs)


def warp_bold_mean_to_T1template(wf, cfg, strat_pool, pipe_num, opt=None):
    '''
    Node Block:
    {"name": "transform_bold_mean_to_T1template",
     "config": ["registration_workflows", "functional_registration",
                "func_registration_to_template"],
     "switch": ["run"],
     "option_key": ["apply_transform", "using"],
     "option_val": "default",
     "inputs": [("desc-mean_bold",
                 "from-bold_to-template_mode-image_xfm"),
                "T1w-brain-template_funcreg"],
     "outputs": {
         "space-template_desc-mean_bold":
             "Description": "Single-volume mean of the BOLD time-series "
                            "transformed to template space."
             "Template": "T1w-brain-template_funcreg"}}
    '''

    xfm_prov = strat_pool.get_cpac_provenance(
        'from-bold_to-template_mode-image_xfm')
    reg_tool = check_prov_for_regtool(xfm_prov)

    num_cpus = cfg.pipeline_setup['system_config'][
        'max_cores_per_participant']

    num_ants_cores = cfg.pipeline_setup['system_config']['num_ants_threads']

    apply_xfm = apply_transform(f'warp_bold_mask_to_T1template_{pipe_num}',
                                reg_tool, time_series=False,
                                num_cpus=num_cpus,
                                num_ants_cores=num_ants_cores)

    if reg_tool == 'ants':
        apply_xfm.inputs.inputspec.interpolation = cfg.registration_workflows[
            'functional_registration']['func_registration_to_template'][
            'ANTs_pipelines']['interpolation']
    elif reg_tool == 'fsl':
        apply_xfm.inputs.inputspec.interpolation = cfg.registration_workflows[
            'functional_registration']['func_registration_to_template'][
            'FNIRT_pipelines']['interpolation']

    node, out = strat_pool.get_data("desc-mean_bold")
    wf.connect(node, out, apply_xfm, 'inputspec.input_image')

    node, out = strat_pool.get_data("T1w-brain-template_funcreg")
    wf.connect(node, out, apply_xfm, 'inputspec.reference')

    node, out = strat_pool.get_data("from-bold_to-template_mode-image_xfm")
    wf.connect(node, out, apply_xfm, 'inputspec.transform')

    outputs = {
        'space-template_desc-mean_bold':
            (apply_xfm, 'outputspec.output_image')
    }

    return (wf, outputs)


def warp_bold_mask_to_T1template(wf, cfg, strat_pool, pipe_num, opt=None):
    '''
    Node Block:
    {"name": "transform_bold_mask_to_T1template",
     "config": ["registration_workflows", "functional_registration",
                "func_registration_to_template"],
     "switch": ["run"],
     "option_key": ["apply_transform", "using"],
     "option_val": "default",
     "inputs": [("space-bold_desc-brain_mask",
                 "from-bold_to-template_mode-image_xfm"),
                "T1w-brain-template_funcreg"],
     "outputs": ["space-template_desc-bold_mask"]}
    '''

    xfm_prov = strat_pool.get_cpac_provenance(
        'from-bold_to-template_mode-image_xfm')
    reg_tool = check_prov_for_regtool(xfm_prov)

    num_cpus = cfg.pipeline_setup['system_config'][
        'max_cores_per_participant']

    num_ants_cores = cfg.pipeline_setup['system_config']['num_ants_threads']

    apply_xfm = apply_transform(f'warp_bold_mask_to_T1template_{pipe_num}',
                                reg_tool, time_series=False,
                                num_cpus=num_cpus,
                                num_ants_cores=num_ants_cores)

    apply_xfm.inputs.inputspec.interpolation = "NearestNeighbor"

    node, out = strat_pool.get_data("space-bold_desc-brain_mask")
    wf.connect(node, out, apply_xfm, 'inputspec.input_image')

    node, out = strat_pool.get_data("T1w-brain-template_funcreg")
    wf.connect(node, out, apply_xfm, 'inputspec.reference')

    node, out = strat_pool.get_data("from-bold_to-template_mode-image_xfm")
    wf.connect(node, out, apply_xfm, 'inputspec.transform')

    outputs = {
        'space-template_desc-bold_mask':
            (apply_xfm, 'outputspec.output_image')
    }

    return (wf, outputs)


def warp_deriv_mask_to_T1template(wf, cfg, strat_pool, pipe_num, opt=None):
    '''Transform the BOLD mask to template space and to the resolution set for
    the derivative outputs.

    Node Block:
    {"name": "transform_bold_mask_to_T1template",
     "config": ["registration_workflows", "functional_registration",
                "func_registration_to_template"],
     "switch": ["run"],
     "option_key": ["apply_transform", "using"],
     "option_val": "default",
     "inputs": [("space-bold_desc-brain_mask",
                 "from-bold_to-template_mode-image_xfm"),
                "T1w-brain-template_deriv"],
     "outputs": ["space-template_res-derivative_desc-bold_mask"]}
    '''

    xfm_prov = strat_pool.get_cpac_provenance(
        'from-bold_to-template_mode-image_xfm')
    reg_tool = check_prov_for_regtool(xfm_prov)

    num_cpus = cfg.pipeline_setup['system_config'][
        'max_cores_per_participant']

    num_ants_cores = cfg.pipeline_setup['system_config']['num_ants_threads']

    apply_xfm = apply_transform(f'warp_deriv_mask_to_T1template_{pipe_num}',
                                reg_tool, time_series=False,
                                num_cpus=num_cpus,
                                num_ants_cores=num_ants_cores)

    apply_xfm.inputs.inputspec.interpolation = "NearestNeighbor"

    node, out = strat_pool.get_data("space-bold_desc-brain_mask")
    wf.connect(node, out, apply_xfm, 'inputspec.input_image')

    node, out = strat_pool.get_data("T1w-brain-template_deriv")
    wf.connect(node, out, apply_xfm, 'inputspec.reference')

    node, out = strat_pool.get_data("from-bold_to-template_mode-image_xfm")
    wf.connect(node, out, apply_xfm, 'inputspec.transform')

    outputs = {
        f'space-template_res-derivative_desc-bold_mask':
            (apply_xfm, 'outputspec.output_image')
    }

    return (wf, outputs)


def warp_timeseries_to_EPItemplate(wf, cfg, strat_pool, pipe_num, opt=None):
    '''
    Node Block:
    {"name": "transform_timeseries_to_EPItemplate",
     "config": ["registration_workflows", "functional_registration",
                "func_registration_to_template"],
<<<<<<< HEAD
     "switch": ["run"],
     "option_key": ["target_template", "using"],
     "option_val": "EPI-template",
     "inputs": [(["desc-cleaned_bold", "desc-brain_bold",
                  "desc-preproc_bold", "bold"],
                 "from-bold_to-template_mode-image_xfm"),
                "EPI-template"],
     "outputs": ["space-template_desc-cleaned_bold",
                 "space-template_desc-brain_bold",
                 "space-template_desc-preproc_bold",
                 "space-template_bold"]}
=======
     "switch": ["run_EPI"],
     "option_key": "None",
     "option_val": "None",
     "inputs": [(["desc-cleaned_bold", "desc-brain_bold",
                  "desc-preproc_bold", "bold"],
                 "from-bold_to-EPItemplate_mode-image_xfm"),
                "EPI_template"],
     "outputs": ["space-EPItemplate_desc-cleaned_bold",
                 "space-EPItemplate_desc-brain_bold",
                 "space-EPItemplate_desc-preproc_bold",
                 "space-EPItemplate_bold"]}
>>>>>>> 2fef1308
    '''

    xfm_prov = strat_pool.get_cpac_provenance(
        'from-bold_to-EPItemplate_mode-image_xfm')
    reg_tool = check_prov_for_regtool(xfm_prov)

    num_cpus = cfg.pipeline_setup['system_config'][
        'max_cores_per_participant']

    num_ants_cores = cfg.pipeline_setup['system_config']['num_ants_threads']

    apply_xfm = apply_transform(f'warp_ts_to_EPItemplate_{pipe_num}', reg_tool,
                                time_series=True, num_cpus=num_cpus,
                                num_ants_cores=num_ants_cores)

    if reg_tool == 'ants':
        apply_xfm.inputs.inputspec.interpolation = cfg.registration_workflows[
            'functional_registration']['func_registration_to_template'][
            'ANTs_pipelines']['interpolation']
    elif reg_tool == 'fsl':
        apply_xfm.inputs.inputspec.interpolation = cfg.registration_workflows[
            'functional_registration']['func_registration_to_template'][
            'FNIRT_pipelines']['interpolation']

    connect, resource = strat_pool.get_data(["desc-cleaned_bold",
                                             "desc-brain_bold",
                                             "desc-preproc_bold",
                                             "bold"],
                                            report_fetched=True)
    node, out = connect
    wf.connect(node, out, apply_xfm, 'inputspec.input_image')

    node, out = strat_pool.get_data("EPI-template")
    wf.connect(node, out, apply_xfm, 'inputspec.reference')

    node, out = strat_pool.get_data("from-bold_to-EPItemplate_mode-image_xfm")
    wf.connect(node, out, apply_xfm, 'inputspec.transform')

    outputs = {
        f'space-EPItemplate_{resource}': (apply_xfm, 'outputspec.output_image')
    }

    return (wf, outputs)
    
    
def warp_bold_mean_to_EPItemplate(wf, cfg, strat_pool, pipe_num, opt=None):
    '''
    Node Block:
    {"name": "transform_bold_mean_to_EPItemplate",
     "config": ["registration_workflows", "functional_registration",
                "func_registration_to_template"],
<<<<<<< HEAD
     "switch": ["run"],
     "option_key": ["target_template", "using"],
     "option_val": "EPI-template",
     "inputs": [("desc-mean_bold",
                 "from-bold_to-template_mode-image_xfm"),
                "EPI-template"],
     "outputs": ["space-template_desc-mean_bold"]}
=======
     "switch": ["run_EPI"],
     "option_key": "None",
     "option_val": "None",
     "inputs": [("desc-mean_bold",
                 "from-bold_to-EPItemplate_mode-image_xfm"),
                "EPI_template"],
     "outputs": ["space-EPItemplate_desc-mean_bold"]}
>>>>>>> 2fef1308
    '''

    xfm_prov = strat_pool.get_cpac_provenance(
        'from-bold_to-EPItemplate_mode-image_xfm')
    reg_tool = check_prov_for_regtool(xfm_prov)

    num_cpus = cfg.pipeline_setup['system_config'][
        'max_cores_per_participant']

    num_ants_cores = cfg.pipeline_setup['system_config']['num_ants_threads']

    apply_xfm = apply_transform(f'warp_bold_mask_to_EPItemplate_{pipe_num}',
                                reg_tool, time_series=False,
                                num_cpus=num_cpus,
                                num_ants_cores=num_ants_cores)

    if reg_tool == 'ants':
        apply_xfm.inputs.inputspec.interpolation = cfg.registration_workflows[
            'functional_registration']['func_registration_to_template'][
            'ANTs_pipelines']['interpolation']
    elif reg_tool == 'fsl':
        apply_xfm.inputs.inputspec.interpolation = cfg.registration_workflows[
            'functional_registration']['func_registration_to_template'][
            'FNIRT_pipelines']['interpolation']

    node, out = strat_pool.get_data("desc-mean_bold")
    wf.connect(node, out, apply_xfm, 'inputspec.input_image')

    node, out = strat_pool.get_data("EPI-template")
    wf.connect(node, out, apply_xfm, 'inputspec.reference')

    node, out = strat_pool.get_data("from-bold_to-EPItemplate_mode-image_xfm")
    wf.connect(node, out, apply_xfm, 'inputspec.transform')

    outputs = {
        'space-EPItemplate_desc-mean_bold':
            (apply_xfm, 'outputspec.output_image')
    }

    return (wf, outputs)


def warp_bold_mask_to_EPItemplate(wf, cfg, strat_pool, pipe_num, opt=None):
    '''
    Node Block:
    {"name": "transform_bold_mask_to_EPItemplate",
     "config": ["registration_workflows", "functional_registration",
                "func_registration_to_template"],
<<<<<<< HEAD
     "switch": ["run"],
     "option_key": ["target_template", "using"],
     "option_val": "EPI-template",
     "inputs": [("space-bold_desc-brain_mask",
                 "from-bold_to-template_mode-image_xfm"),
                "EPI-template"],
     "outputs": ["space-template_desc-bold_mask"]}
=======
     "switch": ["run_EPI"],
     "option_key": "None",
     "option_val": "None",
     "inputs": [("space-bold_desc-brain_mask",
                 "from-bold_to-EPItemplate_mode-image_xfm"),
                "EPI_template"],
     "outputs": ["space-EPItemplate_desc-bold_mask"]}
>>>>>>> 2fef1308
    '''

    xfm_prov = strat_pool.get_cpac_provenance(
        'from-bold_to-EPItemplate_mode-image_xfm')
    reg_tool = check_prov_for_regtool(xfm_prov)

    num_cpus = cfg.pipeline_setup['system_config'][
        'max_cores_per_participant']

    num_ants_cores = cfg.pipeline_setup['system_config']['num_ants_threads']

    apply_xfm = apply_transform(f'warp_bold_mask_to_EPItemplate_{pipe_num}',
                                reg_tool, time_series=False,
                                num_cpus=num_cpus,
                                num_ants_cores=num_ants_cores)

    apply_xfm.inputs.inputspec.interpolation = "NearestNeighbor"

    node, out = strat_pool.get_data("space-bold_desc-brain_mask")
    wf.connect(node, out, apply_xfm, 'inputspec.input_image')

    node, out = strat_pool.get_data("EPI-template")
    wf.connect(node, out, apply_xfm, 'inputspec.reference')

    node, out = strat_pool.get_data("from-bold_to-EPItemplate_mode-image_xfm")
    wf.connect(node, out, apply_xfm, 'inputspec.transform')

    outputs = {
        'space-EPItemplate_desc-bold_mask':
            (apply_xfm, 'outputspec.output_image')
    }

    return (wf, outputs)


def warp_deriv_mask_to_EPItemplate(wf, cfg, strat_pool, pipe_num, opt=None):
    '''Transform the BOLD mask to template space and to the resolution set for
    the derivative outputs.

    Node Block:
    {"name": "transform_deriv_mask_to_EPItemplate",
     "config": ["registration_workflows", "functional_registration",
                "func_registration_to_template"],
<<<<<<< HEAD
     "switch": ["run"],
     "option_key": ["target_template", "using"],
     "option_val": "EPI-template",
     "inputs": [("space-bold_desc-brain_mask",
                 "from-bold_to-template_mode-image_xfm"),
                "EPI-template"],
     "outputs": ["space-template_res-derivative_desc-bold_mask"]}
=======
     "switch": ["run_EPI"],
     "option_key": "None",
     "option_val": "None",
     "inputs": [("space-bold_desc-brain_mask",
                 "from-bold_to-EPItemplate_mode-image_xfm"),
                "EPI_template"],
     "outputs": ["space-EPItemplate_res-derivative_desc-bold_mask"]}
>>>>>>> 2fef1308
    '''

    xfm_prov = strat_pool.get_cpac_provenance(
        'from-bold_to-EPItemplate_mode-image_xfm')
    reg_tool = check_prov_for_regtool(xfm_prov)

    num_cpus = cfg.pipeline_setup['system_config'][
        'max_cores_per_participant']

    num_ants_cores = cfg.pipeline_setup['system_config']['num_ants_threads']

    apply_xfm = apply_transform(f'warp_deriv_mask_to_EPItemplate_{pipe_num}',
                                reg_tool, time_series=False,
                                num_cpus=num_cpus,
                                num_ants_cores=num_ants_cores)

    apply_xfm.inputs.inputspec.interpolation = "NearestNeighbor"

    node, out = strat_pool.get_data("space-bold_desc-brain_mask")
    wf.connect(node, out, apply_xfm, 'inputspec.input_image')

    node, out = strat_pool.get_data("EPI-template")
    wf.connect(node, out, apply_xfm, 'inputspec.reference')

    node, out = strat_pool.get_data("from-bold_to-EPItemplate_mode-image_xfm")
    wf.connect(node, out, apply_xfm, 'inputspec.transform')

    outputs = {
        f'space-EPItemplate_res-derivative_desc-bold_mask':
            (apply_xfm, 'outputspec.output_image')
    }

    return (wf, outputs)<|MERGE_RESOLUTION|>--- conflicted
+++ resolved
@@ -1747,21 +1747,12 @@
      "option_val": ["FSL", "FSL-linear"],
      "inputs": [(["desc-reginput_bold", "desc-mean_bold"],
                  "space-bold_desc-brain_mask"),
-<<<<<<< HEAD
                 "EPI-template",
                 "EPI-template-mask"],
-     "outputs": ["space-template_desc-brain_bold",
-                 "from-bold_to-template_mode-image_desc-linear_xfm",
-                 "from-template_to-bold_mode-image_desc-linear_xfm",
-                 "from-bold_to-template_mode-image_xfm"]}
-=======
-                "EPI_template",
-                "EPI_template_mask"],
      "outputs": ["space-EPItemplate_desc-brain_bold",
                  "from-bold_to-EPItemplate_mode-image_desc-linear_xfm",
                  "from-EPItemplate_to-bold_mode-image_desc-linear_xfm",
                  "from-bold_to-EPItemplate_mode-image_xfm"]}
->>>>>>> 2fef1308
     '''
 
     fsl, outputs = FSL_registration_connector('register_FSL_EPI_to_'
@@ -1811,7 +1802,6 @@
                 "T1w-brain-template",
                 "T1w-brain-template-mask",
                 "label-lesion_mask"],
-<<<<<<< HEAD
      "outputs": {"space-template_desc-brain_T1w": {
                      "Description": "The preprocessed T1w brain transformed "
                                     "to template space.",
@@ -1860,20 +1850,6 @@
                      "Description": "Composite (affine + warp field) "
                                     "transform from T1w-template space to "
                                     "longitudinal-template space."}}}
-=======
-     "outputs": ["from-T1w_to-template_mode-image_desc-linear_xfm",
-                 "from-template_to-T1w_mode-image_desc-linear_xfm",
-                 "from-T1w_to-template_mode-image_desc-nonlinear_xfm",
-                 "from-template_to-T1w_mode-image_desc-nonlinear_xfm",
-                 "from-T1w_to-template_mode-image_xfm",
-                 "from-template_to-T1w_mode-image_xfm",
-                 "from-longitudinal_to-template_mode-image_desc-linear_xfm",
-                 "from-template_to-longitudinal_mode-image_desc-linear_xfm",
-                 "from-longitudinal_to-template_mode-image_desc-nonlinear_xfm",
-                 "from-template_to-longitudinal_mode-image_desc-nonlinear_xfm",
-                 "from-longitudinal_to-template_mode-image_xfm",
-                 "from-template_to-longitudinal_mode-image_xfm"]}
->>>>>>> 2fef1308
     '''
 
     params = cfg.registration_workflows['anatomical_registration'][
@@ -1902,11 +1878,8 @@
                                      "space-longitudinal_desc-reorient_T1w"])
     wf.connect(node, out, ants, 'inputspec.input_head')
 
-<<<<<<< HEAD
+
     node, out = strat_pool.get_data(f'T1w-template')
-=======
-    node, out = strat_pool.get_data('T1w_template')
->>>>>>> 2fef1308
     wf.connect(node, out, ants, 'inputspec.reference_head')
 
     node, out = strat_pool.get_data(["space-T1w_desc-brain_mask",
@@ -2034,19 +2007,8 @@
      "option_val": "ANTS",
      "inputs": [(["desc-reginput_bold", "desc-mean_bold"],
                  "space-bold_desc-brain_mask"),
-<<<<<<< HEAD
                 "EPI-template",
                 "EPI-template-mask"],
-     "outputs": ["space-template_desc-brain_bold",
-                 "from-bold_to-template_mode-image_desc-linear_xfm",
-                 "from-template_to-bold_mode-image_desc-linear_xfm",
-                 "from-bold_to-template_mode-image_desc-nonlinear_xfm",
-                 "from-template_to-bold_mode-image_desc-nonlinear_xfm",
-                 "from-bold_to-template_mode-image_xfm",
-                 "from-template_to-bold_mode-image_xfm"]}
-=======
-                "EPI_template",
-                "EPI_template_mask"],
      "outputs": ["space-EPItemplate_desc-brain_bold",
                  "from-bold_to-EPItemplate_mode-image_desc-linear_xfm",
                  "from-EPItemplate_to-bold_mode-image_desc-linear_xfm",
@@ -2054,7 +2016,6 @@
                  "from-EPItemplate_to-bold_mode-image_desc-nonlinear_xfm",
                  "from-bold_to-EPItemplate_mode-image_xfm",
                  "from-EPItemplate_to-bold_mode-image_xfm"]}
->>>>>>> 2fef1308
     '''
 
     params = cfg.registration_workflows['functional_registration'][
@@ -2319,12 +2280,8 @@
      "switch": ["run"],
      "option_key": ["func_input_prep", "input"],
      "option_val": "Selected_Functional_Volume",
-<<<<<<< HEAD
-     "inputs": ["desc-brain_bold", "desc-preproc_bold", "bold"],
-=======
      "inputs": ["desc-brain_bold",
                 "desc-motion_bold"],
->>>>>>> 2fef1308
      "outputs": ["desc-reginput_bold"]}
     '''
 
@@ -2333,15 +2290,6 @@
 
     get_func_volume.inputs.set(
         expr='a',
-<<<<<<< HEAD
-        single_idx=cfg.registration_workflows["functional_registration"][
-            "coregistration"]["func_input_prep"]["Selected Functional Volume"][
-            "func_reg_input_volume"],
-        outputtype='NIFTI_GZ'
-    )
-    node, out = strat_pool.get_data(["desc-brain_bold", 
-                                     "desc-preproc_bold", "bold"])
-=======
         single_idx=cfg.registration_workflows['functional_registration']['coregistration'][
             'func_input_prep']['Selected Functional Volume']['func_reg_input_volume'],
         outputtype='NIFTI_GZ'
@@ -2355,7 +2303,6 @@
         # TODO add a function to choose brain or skull?
         node, out = strat_pool.get_data("desc-motion_bold")
 
->>>>>>> 2fef1308
     wf.connect(node, out, get_func_volume, 'in_file_a')
 
     coreg_input = (get_func_volume, 'out_file')
@@ -3262,31 +3209,16 @@
     {"name": "transform_timeseries_to_EPItemplate",
      "config": ["registration_workflows", "functional_registration",
                 "func_registration_to_template"],
-<<<<<<< HEAD
-     "switch": ["run"],
-     "option_key": ["target_template", "using"],
-     "option_val": "EPI-template",
-     "inputs": [(["desc-cleaned_bold", "desc-brain_bold",
-                  "desc-preproc_bold", "bold"],
-                 "from-bold_to-template_mode-image_xfm"),
-                "EPI-template"],
-     "outputs": ["space-template_desc-cleaned_bold",
-                 "space-template_desc-brain_bold",
-                 "space-template_desc-preproc_bold",
-                 "space-template_bold"]}
-=======
      "switch": ["run_EPI"],
      "option_key": "None",
      "option_val": "None",
-     "inputs": [(["desc-cleaned_bold", "desc-brain_bold",
-                  "desc-preproc_bold", "bold"],
+     "inputs": [(["desc-preproc_bold", "bold"],
                  "from-bold_to-EPItemplate_mode-image_xfm"),
-                "EPI_template"],
+                "EPI-template"],
      "outputs": ["space-EPItemplate_desc-cleaned_bold",
                  "space-EPItemplate_desc-brain_bold",
                  "space-EPItemplate_desc-preproc_bold",
                  "space-EPItemplate_bold"]}
->>>>>>> 2fef1308
     '''
 
     xfm_prov = strat_pool.get_cpac_provenance(
@@ -3311,9 +3243,7 @@
             'functional_registration']['func_registration_to_template'][
             'FNIRT_pipelines']['interpolation']
 
-    connect, resource = strat_pool.get_data(["desc-cleaned_bold",
-                                             "desc-brain_bold",
-                                             "desc-preproc_bold",
+    connect, resource = strat_pool.get_data(["desc-preproc_bold",
                                              "bold"],
                                             report_fetched=True)
     node, out = connect
@@ -3338,23 +3268,13 @@
     {"name": "transform_bold_mean_to_EPItemplate",
      "config": ["registration_workflows", "functional_registration",
                 "func_registration_to_template"],
-<<<<<<< HEAD
-     "switch": ["run"],
-     "option_key": ["target_template", "using"],
-     "option_val": "EPI-template",
-     "inputs": [("desc-mean_bold",
-                 "from-bold_to-template_mode-image_xfm"),
-                "EPI-template"],
-     "outputs": ["space-template_desc-mean_bold"]}
-=======
      "switch": ["run_EPI"],
      "option_key": "None",
      "option_val": "None",
      "inputs": [("desc-mean_bold",
                  "from-bold_to-EPItemplate_mode-image_xfm"),
-                "EPI_template"],
+                "EPI-template"],
      "outputs": ["space-EPItemplate_desc-mean_bold"]}
->>>>>>> 2fef1308
     '''
 
     xfm_prov = strat_pool.get_cpac_provenance(
@@ -3403,23 +3323,13 @@
     {"name": "transform_bold_mask_to_EPItemplate",
      "config": ["registration_workflows", "functional_registration",
                 "func_registration_to_template"],
-<<<<<<< HEAD
-     "switch": ["run"],
-     "option_key": ["target_template", "using"],
-     "option_val": "EPI-template",
-     "inputs": [("space-bold_desc-brain_mask",
-                 "from-bold_to-template_mode-image_xfm"),
-                "EPI-template"],
-     "outputs": ["space-template_desc-bold_mask"]}
-=======
      "switch": ["run_EPI"],
      "option_key": "None",
      "option_val": "None",
      "inputs": [("space-bold_desc-brain_mask",
                  "from-bold_to-EPItemplate_mode-image_xfm"),
-                "EPI_template"],
+                "EPI-template"],
      "outputs": ["space-EPItemplate_desc-bold_mask"]}
->>>>>>> 2fef1308
     '''
 
     xfm_prov = strat_pool.get_cpac_provenance(
@@ -3463,23 +3373,13 @@
     {"name": "transform_deriv_mask_to_EPItemplate",
      "config": ["registration_workflows", "functional_registration",
                 "func_registration_to_template"],
-<<<<<<< HEAD
-     "switch": ["run"],
-     "option_key": ["target_template", "using"],
-     "option_val": "EPI-template",
-     "inputs": [("space-bold_desc-brain_mask",
-                 "from-bold_to-template_mode-image_xfm"),
-                "EPI-template"],
-     "outputs": ["space-template_res-derivative_desc-bold_mask"]}
-=======
      "switch": ["run_EPI"],
      "option_key": "None",
      "option_val": "None",
      "inputs": [("space-bold_desc-brain_mask",
                  "from-bold_to-EPItemplate_mode-image_xfm"),
-                "EPI_template"],
+                "EPI-template"],
      "outputs": ["space-EPItemplate_res-derivative_desc-bold_mask"]}
->>>>>>> 2fef1308
     '''
 
     xfm_prov = strat_pool.get_cpac_provenance(
