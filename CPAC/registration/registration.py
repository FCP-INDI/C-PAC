from CPAC.pipeline import nipype_pipeline_engine as pe
import nipype.interfaces.utility as util
import nipype.interfaces.fsl as fsl
import nipype.interfaces.ants as ants
<<<<<<< HEAD
import nipype.interfaces.afni as afni
=======
from nipype.interfaces import afni

>>>>>>> 77684ae1
from nipype.interfaces.afni import utils as afni_utils

import nipype.interfaces.c3 as c3


from CPAC.anat_preproc.lesion_preproc import create_lesion_preproc

from CPAC.func_preproc.utils import chunk_ts, split_ts_chunks

from CPAC.registration.utils import seperate_warps_list, \
                                    check_transforms, \
                                    generate_inverse_transform_flags, \
                                    single_ants_xfm_to_list, \
                                    interpolation_string, \
                                    change_itk_transform_type, \
                                    hardcoded_reg

from CPAC.utils.utils import check_prov_for_regtool


def apply_transform(wf_name, reg_tool, time_series=False, multi_input=False,
                    num_cpus=1, num_ants_cores=1, mem_gb=2.5):

    if not reg_tool:
        raise Exception("\n[!] Developer info: the 'reg_tool' parameter sent "
                        f"to the 'apply_transform' node for '{wf_name}' is "
                        f"empty.\n")

    wf = pe.Workflow(name=wf_name)

    inputNode = pe.Node(
        util.IdentityInterface(fields=['input_image',
                                       'reference',
                                       'transform',
                                       'interpolation']),
        name='inputspec')

    outputNode = pe.Node(
        util.IdentityInterface(fields=['output_image']),
        name='outputspec')

    if int(num_cpus) > 1 and time_series:
        # parallelize time series warp application
        # we need the node to be a MapNode to feed in the list of functional
        # time series chunks
        multi_input = True

    if reg_tool == 'ants':

        if multi_input:
            apply_warp = pe.MapNode(interface=ants.ApplyTransforms(),
                                    name=f'apply_warp_{wf_name}',
                                    iterfield=['input_image'],
                                    mem_gb=mem_gb)
        else:
            apply_warp = pe.Node(interface=ants.ApplyTransforms(),
                                 name=f'apply_warp_{wf_name}',
                                 mem_gb=mem_gb)

        apply_warp.inputs.dimension = 3
        apply_warp.interface.num_threads = int(num_ants_cores)

        if time_series:
            apply_warp.inputs.input_image_type = 3

        wf.connect(inputNode, 'reference', apply_warp, 'reference_image')

        interp_string = pe.Node(util.Function(input_names=['interpolation',
                                                           'reg_tool'],
                                              output_names=['interpolation'],
                                              function=interpolation_string),
                                name=f'interp_string',
                                mem_gb=mem_gb)
        interp_string.inputs.reg_tool = reg_tool

        wf.connect(inputNode, 'interpolation', interp_string, 'interpolation')
        wf.connect(interp_string, 'interpolation',
                   apply_warp, 'interpolation')

        ants_xfm_list = \
            pe.Node(util.Function(input_names=['transform'],
                                  output_names=['transform_list'],
                                  function=single_ants_xfm_to_list),
                    name=f'single_ants_xfm_to_list',
                    mem_gb=mem_gb)

        wf.connect(inputNode, 'transform', ants_xfm_list, 'transform')
        wf.connect(ants_xfm_list, 'transform_list', apply_warp, 'transforms')

        # parallelize the apply warp, if multiple CPUs, and it's a time
        # series!
        if int(num_cpus) > 1 and time_series:

            chunk_imports = ['import nibabel as nb']
            chunk = pe.Node(util.Function(input_names=['func_file',
                                                       'n_cpus'],
                                     output_names=['TR_ranges'],
                                     function=chunk_ts,
                                     imports=chunk_imports),
                            name=f'chunk_{wf_name}',
                            mem_gb=mem_gb)

            chunk.inputs.n_cpus = int(num_cpus)
            wf.connect(inputNode, 'input_image', chunk, 'func_file')

            split_imports = ['import os', 'import subprocess']
            split = pe.Node(util.Function(input_names=['func_file',
                                                       'tr_ranges'],
                                     output_names=['split_funcs'],
                                     function=split_ts_chunks,
                                     imports=split_imports),
                            name=f'split_{wf_name}',
                            mem_gb=mem_gb)

            wf.connect(inputNode, 'input_image', split, 'func_file')
            wf.connect(chunk, 'TR_ranges', split, 'tr_ranges')

            wf.connect(split, 'split_funcs', apply_warp, 'input_image')

            func_concat = pe.Node(interface=afni_utils.TCat(),
                                  name=f'func_concat_{wf_name}',
                                  mem_gb=mem_gb)
            func_concat.inputs.outputtype = 'NIFTI_GZ'

            wf.connect(apply_warp, 'output_image', func_concat, 'in_files')

            wf.connect(func_concat, 'out_file', outputNode, 'output_image')

        else:
            wf.connect(inputNode, 'input_image', apply_warp, 'input_image')
            wf.connect(apply_warp, 'output_image', outputNode, 'output_image')

    elif reg_tool == 'fsl':

        if multi_input:
            apply_warp = pe.MapNode(interface=fsl.ApplyWarp(),
                                    name=f'fsl_apply_warp',
                                    iterfield=['in_file'],
                                    mem_gb=mem_gb)
        else:
            apply_warp = pe.Node(interface=fsl.ApplyWarp(),
                                 name='fsl_apply_warp',
                                 mem_gb=mem_gb)

        interp_string = pe.Node(util.Function(input_names=['interpolation',
                                                           'reg_tool'],
                                              output_names=['interpolation'],
                                              function=interpolation_string),
                                name=f'interp_string',
                                mem_gb=mem_gb)
        interp_string.inputs.reg_tool = reg_tool

        wf.connect(inputNode, 'interpolation', interp_string, 'interpolation')
        wf.connect(interp_string, 'interpolation', apply_warp, 'interp')

        # mni to t1
        wf.connect(inputNode, 'reference', apply_warp, 'ref_file')

        # NOTE: C-PAC now converts all FSL xfm's to .nii, so even if the
        #       inputNode 'transform' is a linear xfm, it's a .nii and must
        #       go in as a warpfield file
        wf.connect(inputNode, 'transform', apply_warp, 'field_file')

        # parallelize the apply warp, if multiple CPUs, and it's a time
        # series!
        if int(num_cpus) > 1 and time_series:

            chunk_imports = ['import nibabel as nb']
            chunk = pe.Node(util.Function(input_names=['func_file',
                                                       'n_cpus'],
                                     output_names=['TR_ranges'],
                                     function=chunk_ts,
                                     imports=chunk_imports),
                            name=f'chunk_{wf_name}',
                            mem_gb=mem_gb)

            chunk.inputs.n_cpus = int(num_cpus)

            wf.connect(inputNode, 'input_image', chunk, 'func_file')

            split_imports = ['import os', 'import subprocess']
            split = pe.Node(util.Function(input_names=['func_file',
                                                       'tr_ranges'],
                                     output_names=['split_funcs'],
                                     function=split_ts_chunks,
                                     imports=split_imports),
                            name=f'split_{wf_name}',
                            mem_gb=mem_gb)

            wf.connect(inputNode, 'input_image', split, 'func_file')
            wf.connect(chunk, 'TR_ranges', split, 'tr_ranges')

            wf.connect(split, 'split_funcs', apply_warp, 'in_file')

            func_concat = pe.Node(interface=afni_utils.TCat(),
                                  name=f'func_concat{wf_name}')
            func_concat.inputs.outputtype = 'NIFTI_GZ'

            wf.connect(apply_warp, 'out_file', func_concat, 'in_files')

            wf.connect(func_concat, 'out_file', outputNode, 'output_image')

        else:
            wf.connect(inputNode, 'input_image', apply_warp, 'in_file')
            wf.connect(apply_warp, 'out_file', outputNode, 'output_image')

    return wf


def transform_derivative(wf_name, label, reg_tool, num_cpus, num_ants_cores,
                         ants_interp=None, fsl_interp=None, opt=None):
    '''Transform output derivatives to template space.

    This function is designed for use with the NodeBlock connection engine.
    '''

    wf = pe.Workflow(name=wf_name)

    inputnode = pe.Node(util.IdentityInterface(fields=['in_file',
                                                       'reference',
                                                       'transform']),
                        name='inputspec')

    multi_input = False
    if 'statmap' in label:
        multi_input = True

    stack = False
    if 'correlations' in label:
        stack = True

    apply_xfm = apply_transform(f'warp_{label}_to_template', reg_tool,
                                time_series=stack,
                                multi_input=multi_input,
                                num_cpus=num_cpus,
                                num_ants_cores=num_ants_cores)

    if reg_tool == 'ants':
        apply_xfm.inputs.inputspec.interpolation = ants_interp
    elif reg_tool == 'fsl':
        apply_xfm.inputs.inputspec.interpolation = fsl_interp

    wf.connect(inputnode, 'in_file', apply_xfm, 'inputspec.input_image')
    wf.connect(inputnode, 'reference', apply_xfm, 'inputspec.reference')
    wf.connect(inputnode, 'transform', apply_xfm, 'inputspec.transform')

    outputnode = pe.Node(util.IdentityInterface(fields=['out_file']),
                         name='outputspec')

    wf.connect(apply_xfm, 'outputspec.output_image', outputnode, 'out_file')

    return wf


def create_fsl_flirt_linear_reg(name='fsl_flirt_linear_reg'):

    linear_register = pe.Workflow(name=name)

    inputspec = pe.Node(util.IdentityInterface(fields=['input_brain',
                                                       'reference_brain',
                                                       'interp',
                                                       'ref_mask']),
                        name='inputspec')

    outputspec = pe.Node(util.IdentityInterface(fields=['output_brain',
                                                        'linear_xfm',
                                                        'invlinear_xfm']),
                         name='outputspec')

    linear_reg = pe.Node(interface=fsl.FLIRT(), name='linear_reg_0')
    linear_reg.inputs.cost = 'corratio'

    inv_flirt_xfm = pe.Node(interface=fsl.utils.ConvertXFM(),
                            name='inv_linear_reg0_xfm')
    inv_flirt_xfm.inputs.invert_xfm = True

    linear_register.connect(inputspec, 'input_brain',
                            linear_reg, 'in_file')

    linear_register.connect(inputspec, 'reference_brain',
                            linear_reg, 'reference')

    linear_register.connect(inputspec, 'interp',
                            linear_reg, 'interp')

    linear_register.connect(linear_reg, 'out_file',
                            outputspec, 'output_brain')

    linear_register.connect(linear_reg, 'out_matrix_file',
                            inv_flirt_xfm, 'in_file')

    linear_register.connect(inv_flirt_xfm, 'out_file',
                            outputspec, 'invlinear_xfm')

    linear_register.connect(linear_reg, 'out_matrix_file',
                            outputspec, 'linear_xfm')

    return linear_register


def create_fsl_fnirt_nonlinear_reg(name='fsl_fnirt_nonlinear_reg'):
    """
    Performs non-linear registration of an input file to a reference file
    using FSL FNIRT.

    Parameters
    ----------
    name : string, optional
        Name of the workflow.

    Returns
    -------
    nonlinear_register : nipype.pipeline.engine.Workflow

    Notes
    -----

    Workflow Inputs::

        inputspec.input_skull : string (nifti file)
            File of input brain with skull
        inputspec.reference_skull : string (nifti file)
            Target brain with skull to normalize to
        inputspec.fnirt_config : string (fsl fnirt config file)
            Configuration file containing parameters that can be
            specified in fnirt
    Workflow Outputs::

        outputspec.output_brain : string (nifti file)
            Normalizion of input brain file
        outputspec.nonlinear_xfm : string
            Nonlinear field coefficients file of nonlinear transformation

    Registration Procedure:

    1. Perform a nonlinear registration on an input file to the
       reference file utilizing affine transformation from the previous
       step as a starting point.
    2. Invert the affine transformation to provide the user a
       transformation (affine only) from the space of the reference
       file to the input file.

    Workflow Graph:

    .. image:: ../images/nonlinear_register.dot.png
        :width: 500

    Detailed Workflow Graph:
    .. image:: ../images/nonlinear_register_detailed.dot.png
        :width: 500
    """

    nonlinear_register = pe.Workflow(name=name)

    inputspec = pe.Node(util.IdentityInterface(fields=['input_brain',
                                                       'input_skull',
                                                       'reference_brain',
                                                       'reference_skull',
                                                       'interp',
                                                       'ref_mask',
                                                       'linear_aff',
                                                       'fnirt_config']),
                        name='inputspec')

    outputspec = pe.Node(util.IdentityInterface(fields=['output_brain',
                                                        'nonlinear_xfm']),
                         name='outputspec')

    nonlinear_reg = pe.Node(interface=fsl.FNIRT(),
                            name='nonlinear_reg_1')

    nonlinear_reg.inputs.fieldcoeff_file = True
    nonlinear_reg.inputs.jacobian_file = True

    brain_warp = pe.Node(interface=fsl.ApplyWarp(),
                         name='brain_warp')

    nonlinear_register.connect(inputspec, 'input_skull',
                               nonlinear_reg, 'in_file')

    nonlinear_register.connect(inputspec, 'reference_skull',
                               nonlinear_reg, 'ref_file')

    nonlinear_register.connect(inputspec, 'interp',
                               brain_warp, 'interp')

    nonlinear_register.connect(inputspec, 'ref_mask',
                               nonlinear_reg, 'refmask_file')

    # FNIRT parameters are specified by FSL config file
    # ${FSLDIR}/etc/flirtsch/TI_2_MNI152_2mm.cnf (or user-specified)
    nonlinear_register.connect(inputspec, 'fnirt_config',
                               nonlinear_reg, 'config_file')

    nonlinear_register.connect(inputspec, 'linear_aff',
                               nonlinear_reg, 'affine_file')

    nonlinear_register.connect(nonlinear_reg, 'fieldcoeff_file',
                               outputspec, 'nonlinear_xfm')

    nonlinear_register.connect(inputspec, 'input_brain',
                               brain_warp, 'in_file')

    nonlinear_register.connect(nonlinear_reg, 'fieldcoeff_file',
                               brain_warp, 'field_file')

    nonlinear_register.connect(inputspec, 'reference_brain',
                               brain_warp, 'ref_file')

    nonlinear_register.connect(brain_warp, 'out_file',
                               outputspec, 'output_brain')

    return nonlinear_register


def create_register_func_to_anat(config, phase_diff_distcor=False,
                                 name='register_func_to_anat'):

    """
    Registers a functional scan in native space to anatomical space using a
    linear transform and does not include bbregister.

    Parameters
    ----------
    config : configuration, mandatory
        Pipeline configuration.
    fieldmap_distortion : bool, optional
        If field map-based distortion correction is being run, FLIRT should
        take in the appropriate field map-related inputs.
    name : string, optional
        Name of the workflow.

    Returns
    -------
    create_register_func_to_anat : nipype.pipeline.engine.Workflow

    Notes
    -----

    Workflow Inputs::

        inputspec.func : string (nifti file)
            Input functional scan to be registered to anatomical space
        inputspec.anat : string (nifti file)
            Corresponding anatomical scan of subject
        inputspec.interp : string
            Type of interpolation to use
            ('trilinear' or 'nearestneighbour' or 'sinc')

    Workflow Outputs::

        outputspec.func_to_anat_linear_xfm_nobbreg : string (mat file)
            Affine transformation from functional to anatomical native space
        outputspec.anat_func_nobbreg : string (nifti file)
            Functional scan registered to anatomical space
    """
    register_func_to_anat = pe.Workflow(name=name)

    inputspec = pe.Node(util.IdentityInterface(fields=['func',
                                                       'anat',
                                                    #    'interp',
                                                       'fieldmap',
                                                       'fieldmapmask']),
                        name='inputspec')

    inputNode_echospacing = pe.Node(
        util.IdentityInterface(fields=['echospacing']),
        name='echospacing_input')

    inputNode_pedir = pe.Node(util.IdentityInterface(fields=['pedir']),
                              name='pedir_input')

    outputspec = pe.Node(util.IdentityInterface(
        fields=['func_to_anat_linear_xfm_nobbreg', 'anat_func_nobbreg']),
        name='outputspec')

    linear_reg = pe.Node(interface=fsl.FLIRT(),
                         name='linear_func_to_anat')
    linear_reg.inputs.interp = config.registration_workflows['functional_registration']['coregistration']['interpolation']
    linear_reg.inputs.cost = config.registration_workflows['functional_registration']['coregistration']['cost']
    linear_reg.inputs.dof = config.registration_workflows['functional_registration']['coregistration']['dof']
    if config.registration_workflows['functional_registration']['coregistration']['arguments'] is not None:
        linear_reg.inputs.args = config.registration_workflows['functional_registration']['coregistration']['arguments']

    # if fieldmap_distortion:

    def convert_pedir(pedir):
        # FSL Flirt requires pedir input encoded as an int
        conv_dct = {'x': 1, 'y': 2, 'z': 3, 'x-': -1, 'y-': -2, 'z-': -3,
                    'i': 1, 'j': 2, 'k': 3, 'i-': -1, 'j-': -2, 'k-': -3,
                    '-x': -1, '-i': -1, '-y': -2,
                    '-j': -2, '-z': -3, '-k': -3}
        if not isinstance(pedir, str):
            raise Exception("\n\nPhase-encoding direction must be a "
                            "string value.\n\nValue: {0}"
                            "\n\n".format(pedir))
        if pedir not in conv_dct.keys():
            raise Exception("\n\nInvalid phase-encoding direction "
                            "entered: {0}\n\n".format(pedir))
        return conv_dct[pedir]

    if phase_diff_distcor:
        register_func_to_anat.connect(
            inputNode_pedir, ('pedir', convert_pedir),
            linear_reg, 'pedir')
        register_func_to_anat.connect(inputspec, 'fieldmap',
                                      linear_reg, 'fieldmap')
        register_func_to_anat.connect(inputspec, 'fieldmapmask',
                                      linear_reg, 'fieldmapmask')
        register_func_to_anat.connect(inputNode_echospacing, 'echospacing',
                                      linear_reg, 'echospacing')

    register_func_to_anat.connect(inputspec, 'func', linear_reg, 'in_file')

    register_func_to_anat.connect(inputspec, 'anat', linear_reg, 'reference')

    # register_func_to_anat.connect(inputspec, 'interp', linear_reg, 'interp')

    register_func_to_anat.connect(linear_reg, 'out_matrix_file',
                                  outputspec,
                                  'func_to_anat_linear_xfm_nobbreg')

    register_func_to_anat.connect(linear_reg, 'out_file',
                                  outputspec, 'anat_func_nobbreg')

    return register_func_to_anat


def create_bbregister_func_to_anat(phase_diff_distcor=False,
                                   name='bbregister_func_to_anat'):

    """
    Registers a functional scan in native space to structural.  This is
    meant to be used after create_nonlinear_register() has been run and
    relies on some of it's outputs.

    Parameters
    ----------
    fieldmap_distortion : bool, optional
        If field map-based distortion correction is being run, FLIRT should
        take in the appropriate field map-related inputs.
    name : string, optional
        Name of the workflow.

    Returns
    -------
    register_func_to_anat : nipype.pipeline.engine.Workflow

    Notes
    -----

    Workflow Inputs::

        inputspec.func : string (nifti file)
            Input functional scan to be registered to MNI space
        inputspec.anat_skull : string (nifti file)
            Corresponding full-head scan of subject
        inputspec.linear_reg_matrix : string (mat file)
            Affine matrix from linear functional to anatomical registration
        inputspec.anat_wm_segmentation : string (nifti file)
            White matter segmentation probability mask in anatomical space
        inputspec.bbr_schedule : string (.sch file)
            Boundary based registration schedule file for flirt command

    Workflow Outputs::

        outputspec.func_to_anat_linear_xfm : string (mat file)
            Affine transformation from functional to anatomical native space
        outputspec.anat_func : string (nifti file)
            Functional data in anatomical space
    """

    register_bbregister_func_to_anat = pe.Workflow(name=name)

    inputspec = pe.Node(util.IdentityInterface(fields=['func',
                                                       'anat_skull',
                                                       'linear_reg_matrix',
                                                       'anat_wm_segmentation',
                                                       'bbr_schedule',
                                                       'fieldmap',
                                                       'fieldmapmask']),
                        name='inputspec')

    inputNode_echospacing = pe.Node(
        util.IdentityInterface(fields=['echospacing']),
        name='echospacing_input')

    inputNode_pedir = pe.Node(util.IdentityInterface(fields=['pedir']),
                              name='pedir_input')

    outputspec = pe.Node(util.IdentityInterface(
        fields=['func_to_anat_linear_xfm', 'anat_func']), name='outputspec')

    wm_bb_mask = pe.Node(interface=fsl.ImageMaths(),
                         name='wm_bb_mask')
    wm_bb_mask.inputs.op_string = '-thr 0.5 -bin'

    register_bbregister_func_to_anat.connect(inputspec,
                                             'anat_wm_segmentation',
                                             wm_bb_mask, 'in_file')

    def bbreg_args(bbreg_target):
        return '-cost bbr -wmseg ' + bbreg_target

    bbreg_func_to_anat = pe.Node(interface=fsl.FLIRT(),
                                 name='bbreg_func_to_anat')
    bbreg_func_to_anat.inputs.dof = 6

    register_bbregister_func_to_anat.connect(
        inputspec, 'bbr_schedule',
        bbreg_func_to_anat, 'schedule')

    register_bbregister_func_to_anat.connect(
        wm_bb_mask, ('out_file', bbreg_args),
        bbreg_func_to_anat, 'args')

    register_bbregister_func_to_anat.connect(
        inputspec, 'func',
        bbreg_func_to_anat, 'in_file')

    register_bbregister_func_to_anat.connect(
        inputspec, 'anat_skull',
        bbreg_func_to_anat, 'reference')

    register_bbregister_func_to_anat.connect(
        inputspec, 'linear_reg_matrix',
        bbreg_func_to_anat, 'in_matrix_file')

    # if fieldmap_distortion:

    def convert_pedir(pedir):
        # FSL Flirt requires pedir input encoded as an int
        conv_dct = {'x': 1, 'y': 2, 'z': 3, 'x-': -1, 'y-': -2, 'z-': -3,
                    'i': 1, 'j': 2, 'k': 3, 'i-': -1, 'j-': -2, 'k-': -3,
                    '-x': -1, '-i': -1, '-y': -2,
                    '-j': -2, '-z': -3, '-k': -3}
        if not isinstance(pedir, str):
            raise Exception("\n\nPhase-encoding direction must be a "
                            "string value.\n\nValue: {0}"
                            "\n\n".format(pedir))
        if pedir not in conv_dct.keys():
            raise Exception("\n\nInvalid phase-encoding direction "
                            "entered: {0}\n\n".format(pedir))
        return conv_dct[pedir]

    if phase_diff_distcor:
        register_bbregister_func_to_anat.connect(
            inputNode_pedir, ('pedir', convert_pedir),
            bbreg_func_to_anat, 'pedir')
        register_bbregister_func_to_anat.connect(
            inputspec, 'fieldmap',
            bbreg_func_to_anat, 'fieldmap')
        register_bbregister_func_to_anat.connect(
            inputspec, 'fieldmapmask',
            bbreg_func_to_anat, 'fieldmapmask')
        register_bbregister_func_to_anat.connect(
            inputNode_echospacing, 'echospacing',
            bbreg_func_to_anat, 'echospacing')

    register_bbregister_func_to_anat.connect(
        bbreg_func_to_anat, 'out_matrix_file',
        outputspec, 'func_to_anat_linear_xfm')

    register_bbregister_func_to_anat.connect(
        bbreg_func_to_anat, 'out_file',
        outputspec, 'anat_func')

    return register_bbregister_func_to_anat


def create_wf_calculate_ants_warp(
    name='create_wf_calculate_ants_warp', num_threads=1, reg_ants_skull=1
):
    '''
    Calculates the nonlinear ANTS registration transform. This workflow
    employs the antsRegistration tool:

    http://stnava.github.io/ANTs/


    Parameters
    ----------
    name : string, optional
        Name of the workflow.

    Returns
    -------
    calc_ants_warp_wf : nipype.pipeline.engine.Workflow

    Notes
    -----

    Some of the inputs listed below are lists or lists of lists. This is
    because antsRegistration can perform multiple stages of calculations
    depending on how the user configures their registration.

    For example, if one wants to employ a different metric (with different
    parameters) at each stage, the lists would be configured like this:

    warp_wf.inputs.inputspec.transforms = ['Rigid','Affine','SyN']
    warp_wf.inputs.inputspec.transform_parameters = [[0.1],[0.1],[0.1,3,0]]

    ..where each element in the first list is a metric to be used at each
    stage, 'Rigid' being for stage 1, 'Affine' for stage 2, etc. The lists
    within the list for transform_parameters would then correspond to each
    stage's metric, with [0.1] applying to 'Rigid' and 'Affine' (stages 1 and
    2), and [0.1,3,0] applying to 'SyN' of stage 3.

    In some cases, when a parameter is not needed for a stage, 'None' must be
    entered in its place if there are other parameters for other stages.


    Workflow Inputs::

        inputspec.moving_brain : string (nifti file)
            File of brain to be normalized (registered)
        inputspec.reference_brain : string (nifti file)
            Target brain file to normalize to
        inputspec.dimension : integer
            Dimension of the image (default: 3)
        inputspec.use_histogram_matching : boolean
            Histogram match the images before registration
        inputspec.winsorize_lower_quantile : float
            Winsorize data based on quantiles (lower range)
        inputspec.winsorize_higher_quantile : float
            Winsorize data based on quantiles (higher range)
        inputspec.metric : list of strings
            Image metric(s) to be used at each stage
        inputspec.metric_weight : list of floats
            Modulate the per-stage weighting of the corresponding metric
        inputspec.radius_or_number_of_bins : list of integers
            Number of bins in each stage for the MI and Mattes metric, the
            radius for other metrics
        inputspec.sampling_strategy : list of strings
            Sampling strategy (or strategies) to use for the metrics
            {None, Regular, or Random}
        inputspec.sampling_percentage : list of floats
            Defines the sampling strategy
            {float value, or None}
        inputspec.number_of_iterations : list of lists of integers
            Determines the convergence
        inputspec.convergence_threshold : list of floats
            Threshold compared to the slope of the line fitted in convergence
        inputspec.convergence_window_size : list of integers
            Window size of convergence calculations
        inputspec.transforms : list of strings
            Selection of transform options. See antsRegistration documentation
            for a full list of options and their descriptions
        inputspec.transform_parameters : list of lists of floats
            Fine-tuning for the different transform options
        inputspec.shrink_factors : list of lists of integers
            Specify the shrink factor for the virtual domain (typically the
            fixed image) at each level
        inputspec.smoothing_sigmas : list of lists of floats
            Specify the sigma of gaussian smoothing at each level
        inputspec.fixed_image_mask: (an existing file name)
            Mask used to limit metric sampling region of the fixed imagein all
            stages
        inputspec.interp : string
            Type of interpolation to use
            ('Linear' or 'BSpline' or 'LanczosWindowedSinc')

    Workflow Outputs::

        outputspec.warp_field : string (nifti file)
            Output warp field of registration
        outputspec.inverse_warp_field : string (nifti file)
            Inverse of the warp field of the registration
        outputspec.ants_affine_xfm : string (.mat file)
            The affine matrix of the registration
        outputspec.ants_inverse_affine_xfm : string (.mat file)
            The affine matrix of the reverse registration
        outputspec.composite_transform : string (nifti file)
            The combined transform including the warp field and rigid & affine
            linear warps
        outputspec.normalized_output_brain : string (nifti file)
            Template-registered version of input brain

    Registration Procedure:

    1. Calculates a nonlinear anatomical-to-template registration.

    .. exec::
        from CPAC.registration import create_wf_calculate_ants_warp
        wf = create_wf_calculate_ants_warp()
        wf.write_graph(
            graph2use='orig',
            dotfilename='./images/generated/calculate_ants_warp.dot'
        )

    Workflow Graph:
    .. image::
        :width: 500

    Detailed Workflow Graph:

    .. image::
        :width: 500
    '''

    calc_ants_warp_wf = pe.Workflow(name=name)

    inputspec = pe.Node(util.IdentityInterface(
        fields=['moving_brain',
                'reference_brain',
                'moving_skull',
                'reference_skull',
                'reference_mask',
                'moving_mask',
                'fixed_image_mask',
                'ants_para',
                'interp']),
                name='inputspec')

    outputspec = pe.Node(util.IdentityInterface(
        fields=['ants_initial_xfm',
                'ants_rigid_xfm',
                'ants_affine_xfm',
                'warp_field',
                'inverse_warp_field',
                'composite_transform',
                'wait',
                'normalized_output_brain']), name='outputspec')

    # use ANTS to warp the masked anatomical image to a template image
    '''
    calculate_ants_warp = pe.Node(interface=ants.Registration(),
            name='calculate_ants_warp')

    calculate_ants_warp.inputs.output_warped_image = True
    calculate_ants_warp.inputs.initial_moving_transform_com = 0
    '''
    reg_imports = ['import os', 'import subprocess']
    calculate_ants_warp = \
        pe.Node(interface=util.Function(input_names=['moving_brain',
                                                     'reference_brain',
                                                     'moving_skull',
                                                     'reference_skull',
                                                     'reference_mask',
                                                     'moving_mask',
                                                     'ants_para',
                                                     'fixed_image_mask',
                                                     'interp'],
                                        output_names=['warp_list',
                                                      'warped_image'],
                                        function=hardcoded_reg,
                                        imports=reg_imports),
                name='calc_ants_warp', mem_gb=6.0)

    calculate_ants_warp.interface.num_threads = num_threads

    select_forward_initial = pe.Node(util.Function(
        input_names=['warp_list', 'selection'],
        output_names=['selected_warp'],
        function=seperate_warps_list), name='select_forward_initial')

    select_forward_initial.inputs.selection = "Initial"

    select_forward_rigid = pe.Node(util.Function(
        input_names=['warp_list', 'selection'],
        output_names=['selected_warp'],
        function=seperate_warps_list), name='select_forward_rigid')

    select_forward_rigid.inputs.selection = "Rigid"

    select_forward_affine = pe.Node(util.Function(
        input_names=['warp_list', 'selection'],
        output_names=['selected_warp'],
        function=seperate_warps_list), name='select_forward_affine')

    select_forward_affine.inputs.selection = "Affine"

    select_forward_warp = pe.Node(util.Function(
        input_names=['warp_list', 'selection'],
        output_names=['selected_warp'],
        function=seperate_warps_list), name='select_forward_warp')

    select_forward_warp.inputs.selection = "Warp"

    select_inverse_warp = pe.Node(util.Function(
        input_names=['warp_list', 'selection'],
        output_names=['selected_warp'],
        function=seperate_warps_list), name='select_inverse_warp')

    select_inverse_warp.inputs.selection = "Inverse"

    calc_ants_warp_wf.connect(
        inputspec, 'moving_brain',
        calculate_ants_warp, 'moving_brain')

    calc_ants_warp_wf.connect(
        inputspec, 'reference_brain',
        calculate_ants_warp, 'reference_brain')

    if reg_ants_skull == 1 and not reg_ants_skull == 0:
        calc_ants_warp_wf.connect(
            inputspec, 'moving_skull',
            calculate_ants_warp, 'moving_skull')

        calc_ants_warp_wf.connect(
            inputspec, 'reference_skull',
            calculate_ants_warp, 'reference_skull')

    else:
        calc_ants_warp_wf.connect(
            inputspec, 'moving_brain',
            calculate_ants_warp, 'moving_skull')

        calc_ants_warp_wf.connect(
            inputspec, 'reference_brain',
            calculate_ants_warp, 'reference_skull')

    calc_ants_warp_wf.connect(
        inputspec, 'fixed_image_mask',
        calculate_ants_warp, 'fixed_image_mask')

    calc_ants_warp_wf.connect(inputspec, 'reference_mask',
            calculate_ants_warp, 'reference_mask')

    calc_ants_warp_wf.connect(inputspec, 'moving_mask',
            calculate_ants_warp, 'moving_mask')

    calc_ants_warp_wf.connect(inputspec, 'ants_para',
            calculate_ants_warp, 'ants_para')

    calc_ants_warp_wf.connect(
        inputspec, 'interp',
        calculate_ants_warp, 'interp')

    # inter-workflow connections

    calc_ants_warp_wf.connect(
        calculate_ants_warp, 'warp_list',
        select_forward_initial, 'warp_list')

    calc_ants_warp_wf.connect(
        calculate_ants_warp, 'warp_list',
        select_forward_rigid, 'warp_list')

    calc_ants_warp_wf.connect(
        calculate_ants_warp, 'warp_list',
        select_forward_affine, 'warp_list')

    calc_ants_warp_wf.connect(
        calculate_ants_warp, 'warp_list',
        select_forward_warp, 'warp_list')

    calc_ants_warp_wf.connect(
        calculate_ants_warp, 'warp_list',
        select_inverse_warp, 'warp_list')

    # connections to outputspec

    calc_ants_warp_wf.connect(
        select_forward_initial, 'selected_warp',
        outputspec, 'ants_initial_xfm')

    calc_ants_warp_wf.connect(
        select_forward_rigid, 'selected_warp',
        outputspec, 'ants_rigid_xfm')

    calc_ants_warp_wf.connect(
        select_forward_affine, 'selected_warp',
        outputspec, 'ants_affine_xfm')

    calc_ants_warp_wf.connect(
        select_forward_warp, 'selected_warp',
        outputspec, 'warp_field')

    calc_ants_warp_wf.connect(
        select_inverse_warp, 'selected_warp',
        outputspec, 'inverse_warp_field')

    calc_ants_warp_wf.connect(
        calculate_ants_warp, 'warped_image',
        outputspec, 'normalized_output_brain')

    return calc_ants_warp_wf


def FSL_registration_connector(wf_name, cfg, orig="T1w", opt=None,
                               symmetric=False):

    wf = pe.Workflow(name=wf_name)

    inputNode = pe.Node(
        util.IdentityInterface(fields=['input_brain',
                                       'reference_brain',
                                       'input_head',
                                       'reference_head',
                                       'input_mask',
                                       'reference_mask',
                                       'transform',
                                       'interpolation',
                                       'fnirt_config']),
        name='inputspec')

    sym = ''
    symm = ''
    if symmetric:
        sym = 'sym'
        symm = '_symmetric'

    if opt == 'FSL' or opt == 'FSL-linear':

        flirt_reg_anat_mni = create_fsl_flirt_linear_reg(
            f'anat_mni_flirt_register{symm}'
        )

        # Input registration parameters
        wf.connect(inputNode, 'interpolation',
                   flirt_reg_anat_mni, 'inputspec.interp')

        wf.connect(inputNode, 'input_brain',
                   flirt_reg_anat_mni, 'inputspec.input_brain')

        wf.connect(inputNode, 'reference_brain', flirt_reg_anat_mni,
                   'inputspec.reference_brain')

        write_lin_composite_xfm = pe.Node(interface=fsl.ConvertWarp(),
                                          name=f'fsl_lin-warp_to_nii{symm}')

        wf.connect(inputNode, 'reference_brain',
                   write_lin_composite_xfm, 'reference')

        wf.connect(flirt_reg_anat_mni, 'outputspec.linear_xfm',
                   write_lin_composite_xfm, 'premat')

        write_invlin_composite_xfm = pe.Node(interface=fsl.ConvertWarp(),
                                             name=f'fsl_invlin-warp_to_'
                                                  f'nii{symm}')

        wf.connect(inputNode, 'reference_brain',
                   write_invlin_composite_xfm, 'reference')

        wf.connect(flirt_reg_anat_mni, 'outputspec.invlinear_xfm',
                   write_invlin_composite_xfm, 'premat')

        outputs = {
            f'space-{sym}template_desc-brain_{orig}': (
                flirt_reg_anat_mni, 'outputspec.output_brain'),
            f'from-{orig}_to-{sym}template_mode-image_desc-linear_xfm': (
                write_lin_composite_xfm, 'out_file'),
            f'from-{sym}template_to-{orig}_mode-image_desc-linear_xfm': (
                write_invlin_composite_xfm, 'out_file'),
            f'from-{orig}_to-{sym}template_mode-image_xfm': (
                write_lin_composite_xfm, 'out_file')
        }

    if opt == 'FSL':
        fnirt_reg_anat_mni = create_fsl_fnirt_nonlinear_reg(
            f'anat_mni_fnirt_register{symm}'
        )

        wf.connect(inputNode, 'input_brain',
                   fnirt_reg_anat_mni, 'inputspec.input_brain')

        wf.connect(inputNode, 'reference_brain',
                   fnirt_reg_anat_mni, 'inputspec.reference_brain')

        wf.connect(inputNode, 'input_head',
                   fnirt_reg_anat_mni, 'inputspec.input_skull')

        # NOTE: crossover from above opt block
        wf.connect(flirt_reg_anat_mni, 'outputspec.linear_xfm',
                   fnirt_reg_anat_mni, 'inputspec.linear_aff')

        wf.connect(inputNode, 'reference_head',
                   fnirt_reg_anat_mni, 'inputspec.reference_skull')

        wf.connect(inputNode, 'reference_mask',
                   fnirt_reg_anat_mni, 'inputspec.ref_mask')

        # assign the FSL FNIRT config file specified in pipeline config.yml
        wf.connect(inputNode, 'fnirt_config',
                   fnirt_reg_anat_mni, 'inputspec.fnirt_config')

        # NOTE: this is an UPDATE because of the opt block above
        added_outputs = {
            f'space-{sym}template_desc-brain_{orig}': (
                fnirt_reg_anat_mni, 'outputspec.output_brain'),
            f'from-{orig}_to-{sym}template_mode-image_xfm': (
                fnirt_reg_anat_mni, 'outputspec.nonlinear_xfm')
        }
        outputs.update(added_outputs)

    return (wf, outputs)


def ANTs_registration_connector(wf_name, cfg, params, orig='T1w',
                                symmetric=False):

    wf = pe.Workflow(name=wf_name)

    inputNode = pe.Node(
        util.IdentityInterface(fields=['input_brain',
                                       'reference_brain',
                                       'input_head',
                                       'reference_head',
                                       'input_mask',
                                       'reference_mask',
                                       'transform',
                                       'interpolation']),
        name='inputspec')

    sym = ''
    symm = ''
    if symmetric:
        sym = 'sym'
        symm = '_symmetric'

    if params is None:
        err_msg = '\n\n[!] C-PAC says: \nYou have selected ANTs as your ' \
                  'anatomical registration method.\n' \
                  'However, no ANTs parameters were specified.\n' \
                  'Please specify ANTs parameters properly and try again.'
        raise Exception(err_msg)

    ants_reg_anat_mni = \
        create_wf_calculate_ants_warp(
            f'anat_mni_ants_register{symm}',
            num_threads=cfg.pipeline_setup['system_config'][
                'num_ants_threads'],
            reg_ants_skull=cfg['registration_workflows'][
                'anatomical_registration']['reg_with_skull']
        )
    ants_reg_anat_mni.inputs.inputspec.ants_para = params

    wf.connect(inputNode, 'interpolation',
               ants_reg_anat_mni, 'inputspec.interp')

    # calculating the transform with the skullstripped is
    # reported to be better, but it requires very high
    # quality skullstripping. If skullstripping is imprecise
    # registration with skull is preferred

    wf.connect(inputNode, 'input_brain',
               ants_reg_anat_mni, 'inputspec.moving_brain')

    wf.connect(inputNode, 'reference_brain',
               ants_reg_anat_mni, 'inputspec.reference_brain')

    wf.connect(inputNode, 'input_head',
               ants_reg_anat_mni, 'inputspec.moving_skull')

    wf.connect(inputNode, 'reference_head',
               ants_reg_anat_mni, 'inputspec.reference_skull')

    wf.connect(inputNode, 'input_mask',
               ants_reg_anat_mni, 'inputspec.moving_mask')

    wf.connect(inputNode, 'reference_mask',
               ants_reg_anat_mni, 'inputspec.reference_mask')

    ants_reg_anat_mni.inputs.inputspec.fixed_image_mask = None

    if orig == 'T1w':
        if cfg.registration_workflows['anatomical_registration'][
            'registration']['ANTs']['use_lesion_mask']:
            # Create lesion preproc node to apply afni Refit and Resample
            lesion_preproc = create_lesion_preproc(
                wf_name=f'lesion_preproc{symm}'
            )
            wf.connect(inputNode, 'lesion_mask',
                       lesion_preproc, 'inputspec.lesion')
            wf.connect(lesion_preproc, 'outputspec.reorient',
                       ants_reg_anat_mni, 'inputspec.fixed_image_mask')

    # combine the linear xfm's into one - makes it easier downstream
    write_composite_linear_xfm = pe.Node(
        interface=ants.ApplyTransforms(),
        name=f'write_composite_linear{symm}_xfm',
        mem_gb=1.5)
    write_composite_linear_xfm.inputs.print_out_composite_warp_file = True
    write_composite_linear_xfm.inputs.output_image = \
        "from-T1w_to-template_mode-image_desc-linear_xfm.nii.gz"

    wf.connect(inputNode, 'input_brain',
               write_composite_linear_xfm, 'input_image')

    wf.connect(inputNode, 'reference_brain',
               write_composite_linear_xfm, 'reference_image')

    wf.connect(inputNode, 'interpolation',
               write_composite_linear_xfm, 'interpolation')

    write_composite_linear_xfm.inputs.input_image_type = 0
    write_composite_linear_xfm.inputs.dimension = 3

    collect_transforms = pe.Node(util.Merge(3),
                                 name=f'collect_transforms{symm}')

    wf.connect(ants_reg_anat_mni, 'outputspec.ants_affine_xfm',
               collect_transforms, 'in1')

    wf.connect(ants_reg_anat_mni, 'outputspec.ants_rigid_xfm',
               collect_transforms, 'in2')

    wf.connect(ants_reg_anat_mni, 'outputspec.ants_initial_xfm',
               collect_transforms, 'in3')

    # check transform list to exclude Nonetype (missing) init/rig/affine
    check_transform = pe.Node(
        util.Function(input_names=['transform_list'],
                      output_names=['checked_transform_list',
                                    'list_length'],
                      function=check_transforms),
        name=f'check_transforms')

    wf.connect(collect_transforms, 'out', check_transform, 'transform_list')

    wf.connect(check_transform, 'checked_transform_list',
               write_composite_linear_xfm, 'transforms')

    # combine the linear xfm's into one - makes it easier downstream
    write_composite_invlinear_xfm = pe.Node(
        interface=ants.ApplyTransforms(),
        name=f'write_composite_invlinear{symm}_xfm',
        mem_gb=1.5)
    write_composite_invlinear_xfm.inputs.print_out_composite_warp_file = True
    write_composite_invlinear_xfm.inputs.output_image = \
        "from-template_to-T1w_mode-image_desc-linear_xfm.nii.gz"

    wf.connect(inputNode, 'reference_brain',
               write_composite_invlinear_xfm, 'input_image')

    wf.connect(inputNode, 'input_brain',
               write_composite_invlinear_xfm, 'reference_image')

    wf.connect(inputNode, 'interpolation',
               write_composite_invlinear_xfm, 'interpolation')

    write_composite_invlinear_xfm.inputs.input_image_type = 0
    write_composite_invlinear_xfm.inputs.dimension = 3

    collect_inv_transforms = pe.Node(util.Merge(3),
                                     name='collect_inv_transforms'
                                          f'{symm}')

    wf.connect(ants_reg_anat_mni, 'outputspec.ants_initial_xfm',
               collect_inv_transforms, 'in1')

    wf.connect(ants_reg_anat_mni, 'outputspec.ants_rigid_xfm',
               collect_inv_transforms, 'in2')

    wf.connect(ants_reg_anat_mni, 'outputspec.ants_affine_xfm',
               collect_inv_transforms, 'in3')

    # check transform list to exclude Nonetype (missing) init/rig/affine
    check_invlinear_transform = pe.Node(
        util.Function(input_names=['transform_list'],
                      output_names=['checked_transform_list',
                                    'list_length'],
                      function=check_transforms),
        name=f'check_inv_transforms')

    wf.connect(collect_inv_transforms, 'out',
               check_invlinear_transform, 'transform_list')

    wf.connect(check_invlinear_transform, 'checked_transform_list',
               write_composite_invlinear_xfm, 'transforms')

    # generate inverse transform flags, which depends on the
    # number of transforms
    inverse_transform_flags = pe.Node(
        util.Function(input_names=['transform_list'],
                      output_names=['inverse_transform_flags'],
                      function=generate_inverse_transform_flags),
        name=f'inverse_transform_flags')

    wf.connect(check_invlinear_transform, 'checked_transform_list',
               inverse_transform_flags, 'transform_list')

    wf.connect(inverse_transform_flags, 'inverse_transform_flags',
               write_composite_invlinear_xfm, 'invert_transform_flags')

    # combine ALL xfm's into one - makes it easier downstream
    write_composite_xfm = pe.Node(
        interface=ants.ApplyTransforms(),
        name=f'write_composite_{symm}xfm',
        mem_gb=1.5)
    write_composite_xfm.inputs.print_out_composite_warp_file = True
    write_composite_xfm.inputs.output_image = \
        "from-T1w_to-template_mode-image_xfm.nii.gz"

    wf.connect(inputNode, 'input_brain', write_composite_xfm, 'input_image')

    wf.connect(inputNode, 'reference_brain',
               write_composite_xfm, 'reference_image')

    wf.connect(inputNode, 'interpolation',
               write_composite_xfm, 'interpolation')

    write_composite_xfm.inputs.input_image_type = 0
    write_composite_xfm.inputs.dimension = 3

    collect_all_transforms = pe.Node(util.Merge(4),
                                 name=f'collect_all_transforms'
                                      f'{symm}')

    wf.connect(ants_reg_anat_mni, 'outputspec.warp_field',
               collect_all_transforms, 'in1')

    wf.connect(ants_reg_anat_mni, 'outputspec.ants_affine_xfm',
               collect_all_transforms, 'in2')

    wf.connect(ants_reg_anat_mni, 'outputspec.ants_rigid_xfm',
               collect_all_transforms, 'in3')

    wf.connect(ants_reg_anat_mni, 'outputspec.ants_initial_xfm',
               collect_all_transforms, 'in4')

    # check transform list to exclude Nonetype (missing) init/rig/affine
    check_all_transform = pe.Node(
        util.Function(input_names=['transform_list'],
                      output_names=['checked_transform_list',
                                    'list_length'],
                      function=check_transforms),
        name=f'check_all_transforms')

    wf.connect(collect_all_transforms, 'out',
               check_all_transform, 'transform_list')

    wf.connect(check_all_transform, 'checked_transform_list',
               write_composite_xfm, 'transforms')

    # combine ALL xfm's into one - makes it easier downstream
    write_composite_inv_xfm = pe.Node(
        interface=ants.ApplyTransforms(),
        name=f'write_composite_inv_{symm}xfm',
        mem_gb=1.5)
    write_composite_inv_xfm.inputs.print_out_composite_warp_file = True
    write_composite_inv_xfm.inputs.output_image = \
        "from-template_to-T1w_mode-image_xfm.nii.gz"

    wf.connect(inputNode, 'reference_brain',
               write_composite_inv_xfm, 'input_image')

    wf.connect(inputNode, 'input_brain',
               write_composite_inv_xfm, 'reference_image')

    wf.connect(inputNode, 'interpolation',
               write_composite_inv_xfm, 'interpolation')

    write_composite_inv_xfm.inputs.input_image_type = 0
    write_composite_inv_xfm.inputs.dimension = 3

    collect_all_inv_transforms = pe.Node(util.Merge(4),
                                         name=f'collect_all_inv_transforms'
                                         f'{symm}')

    wf.connect(ants_reg_anat_mni, 'outputspec.ants_initial_xfm',
               collect_all_inv_transforms, 'in1')

    wf.connect(ants_reg_anat_mni, 'outputspec.ants_rigid_xfm',
               collect_all_inv_transforms, 'in2')

    wf.connect(ants_reg_anat_mni, 'outputspec.ants_affine_xfm',
               collect_all_inv_transforms, 'in3')

    wf.connect(ants_reg_anat_mni, 'outputspec.inverse_warp_field',
               collect_all_inv_transforms, 'in4')

    # check transform list to exclude Nonetype (missing) init/rig/affine
    check_all_inv_transform = pe.Node(
        util.Function(input_names=['transform_list'],
                      output_names=['checked_transform_list',
                                    'list_length'],
                      function=check_transforms),
        name=f'check_all_inv_transforms')

    wf.connect(collect_all_inv_transforms, 'out',
               check_all_inv_transform, 'transform_list')

    wf.connect(check_all_inv_transform, 'checked_transform_list',
               write_composite_inv_xfm, 'transforms')

    # generate inverse transform flags, which depends on the
    # number of transforms
    inverse_all_transform_flags = pe.Node(
        util.Function(input_names=['transform_list'],
                      output_names=['inverse_transform_flags'],
                      function=generate_inverse_transform_flags),
        name=f'inverse_all_transform_flags')

    wf.connect(check_all_inv_transform, 'checked_transform_list',
               inverse_all_transform_flags, 'transform_list')

    wf.connect(inverse_all_transform_flags, 'inverse_transform_flags',
               write_composite_inv_xfm, 'invert_transform_flags')

    outputs = {
        f'space-{sym}template_desc-brain_{orig}': (
            ants_reg_anat_mni, 'outputspec.normalized_output_brain'),
        f'from-{orig}_to-{sym}template_mode-image_xfm': (
            write_composite_xfm, 'output_image'),
        f'from-{sym}template_to-{orig}_mode-image_xfm': (
            write_composite_inv_xfm, 'output_image'),
        f'from-{orig}_to-{sym}template_mode-image_desc-linear_xfm': (
            write_composite_linear_xfm, 'output_image'),
        f'from-{sym}template_to-{orig}_mode-image_desc-linear_xfm': (
            write_composite_invlinear_xfm, 'output_image'),
        f'from-{orig}_to-{sym}template_mode-image_desc-nonlinear_xfm': (
            ants_reg_anat_mni, 'outputspec.warp_field'),
        f'from-{sym}template_to-{orig}_mode-image_desc-nonlinear_xfm': (
            ants_reg_anat_mni, 'outputspec.inverse_warp_field')
    }

    return (wf, outputs)


def bold_to_T1template_xfm_connector(wf_name, cfg, reg_tool, symmetric=False):

    wf = pe.Workflow(name=wf_name)

    inputNode = pe.Node(
        util.IdentityInterface(fields=['input_brain',
                                       'mean_bold',
                                       'coreg_xfm',
                                       'T1w_brain_template_funcreg',
                                       'T1w_to_template_xfm',
                                       'template_to_T1w_xfm']),
        name='inputspec')

    sym = ''
    if symmetric:
        sym = 'sym'

    if reg_tool == 'ants':
        fsl_reg_2_itk = pe.Node(c3.C3dAffineTool(), name='fsl_reg_2_itk')
        fsl_reg_2_itk.inputs.itk_transform = True
        fsl_reg_2_itk.inputs.fsl2ras = True

        # convert the .mat from linear Func->Anat to
        # ANTS format
        wf.connect(inputNode, 'coreg_xfm', fsl_reg_2_itk, 'transform_file')

        wf.connect(inputNode, 'input_brain', fsl_reg_2_itk, 'reference_file')

        wf.connect(inputNode, 'mean_bold', fsl_reg_2_itk, 'source_file')

        itk_imports = ['import os']
        change_transform = pe.Node(util.Function(
            input_names=['input_affine_file'],
            output_names=['updated_affine_file'],
            function=change_itk_transform_type,
            imports=itk_imports),
            name='change_transform_type')

        wf.connect(fsl_reg_2_itk, 'itk_transform',
                         change_transform, 'input_affine_file')

        # combine ALL xfm's into one - makes it easier downstream
        write_composite_xfm = pe.Node(
            interface=ants.ApplyTransforms(),
            name=f'write_composite_xfm',
            mem_gb=1.5)
        write_composite_xfm.inputs.print_out_composite_warp_file = True
        write_composite_xfm.inputs.output_image = \
            f"from-bold_to-{sym}template_mode-image_xfm.nii.gz"

        wf.connect(inputNode, 'mean_bold',
                   write_composite_xfm, 'input_image')

        wf.connect(inputNode, 'T1w_brain_template_funcreg',
                   write_composite_xfm, 'reference_image')

        write_composite_xfm.inputs.input_image_type = 0
        write_composite_xfm.inputs.dimension = 3
        write_composite_xfm.inputs.interpolation = \
            cfg.registration_workflows['anatomical_registration'][
                'registration']['ANTs']['interpolation']

        collect_all_transforms = pe.Node(util.Merge(2),
                                         name=f'collect_all_transforms')

        wf.connect(inputNode, 'T1w_to_template_xfm',
                   collect_all_transforms, 'in1')

        wf.connect(change_transform, 'updated_affine_file',
                   collect_all_transforms, 'in2')

        wf.connect(collect_all_transforms, 'out',
                   write_composite_xfm, 'transforms')

        write_composite_inv_xfm = pe.Node(
            interface=ants.ApplyTransforms(),
            name=f'write_composite_inv_xfm',
            mem_gb=1.5)
        write_composite_inv_xfm.inputs.print_out_composite_warp_file = True
        write_composite_inv_xfm.inputs.invert_transform_flags = [True, False]
        write_composite_inv_xfm.inputs.output_image = \
            f"from-{sym}template_to-bold_mode-image_xfm.nii.gz"

        wf.connect(inputNode, 'T1w_brain_template_funcreg',
                   write_composite_inv_xfm, 'input_image')

        wf.connect(inputNode, 'mean_bold',
                   write_composite_inv_xfm, 'reference_image')

        write_composite_inv_xfm.inputs.input_image_type = 0
        write_composite_inv_xfm.inputs.dimension = 3
        write_composite_inv_xfm.inputs.interpolation = \
            cfg.registration_workflows['anatomical_registration'][
                'registration']['ANTs']['interpolation']

        collect_inv_transforms = pe.Node(util.Merge(2),
                                         name='collect_inv_transforms')

        wf.connect(change_transform, 'updated_affine_file',
                   collect_inv_transforms, 'in1')

        wf.connect(inputNode, 'template_to_T1w_xfm',
                   collect_inv_transforms, 'in2')

        wf.connect(collect_inv_transforms, 'out',
                   write_composite_inv_xfm, 'transforms')

        outputs = {
            f'from-bold_to-{sym}template_mode-image_xfm':
                (write_composite_xfm, 'output_image'),
            f'from-{sym}template_to-bold_mode-image_xfm':
                (write_composite_inv_xfm, 'output_image')
        }

    elif reg_tool == 'fsl':

        write_composite_xfm = pe.Node(interface=fsl.ConvertWarp(),
                                      name='combine_fsl_warps')

        wf.connect(inputNode, 'T1w_brain_template_funcreg',
                   write_composite_xfm, 'reference')

        wf.connect(inputNode, 'coreg_xfm', write_composite_xfm, 'premat')

        wf.connect(inputNode, 'T1w_to_template_xfm',
                   write_composite_xfm, 'warp1')

        outputs = {
            f'from-bold_to-{sym}template_mode-image_xfm':
                (write_composite_xfm, 'out_file'),
        }

    return (wf, outputs)


def register_FSL_anat_to_template(wf, cfg, strat_pool, pipe_num, opt=None):
    '''
    {"name": "register_FSL_anat_to_template",
     "config": ["registration_workflows", "anatomical_registration"],
     "switch": ["run"],
     "option_key": ["registration", "using"],
     "option_val": ["FSL", "FSL-linear"],
     "inputs": [(["desc-preproc_T1w", "desc-reorient_T1w", "T1w",
                  "space-longitudinal_desc-reorient_T1w"],
                 ["desc-brain_T1w", "space-longitudinal_desc-brain_T1w"]),
                "T1w_template",
                "T1w_brain_template",
                "template_ref_mask"],
     "outputs": ["space-template_desc-brain_T1w",
                 "from-T1w_to-template_mode-image_desc-linear_xfm",
                 "from-template_to-T1w_mode-image_desc-linear_xfm",
                 "from-T1w_to-template_mode-image_xfm",
                 "from-longitudinal_to-template_mode-image_desc-linear_xfm",
                 "from-template_to-longitudinal_mode-image_desc-linear_xfm",
                 "from-longitudinal_to-template_mode-image_xfm"]}
    '''

    fsl, outputs = FSL_registration_connector('register_FSL_anat_to_'
                                              f'template_{pipe_num}', cfg,
                                              'T1w', opt)

    fsl.inputs.inputspec.interpolation = cfg.registration_workflows[
        'anatomical_registration']['registration']['FSL-FNIRT'][
        'interpolation']

    fsl.inputs.inputspec.fnirt_config = cfg.registration_workflows[
        'anatomical_registration']['registration']['FSL-FNIRT'][
        'fnirt_config']

    connect, brain = \
        strat_pool.get_data(['desc-brain_T1w',
                             'space-longitudinal_desc-brain_T1w'],
                            report_fetched=True)
    node, out = connect
    wf.connect(node, out, fsl, 'inputspec.input_brain')

    node, out = strat_pool.get_data('T1w_brain_template')
    wf.connect(node, out, fsl, 'inputspec.reference_brain')

    node, out = strat_pool.get_data(["desc-preproc_T1w",
                                     "desc-reorient_T1w", "T1w",
                                     "space-longitudinal_desc-reorient_T1w"])
    wf.connect(node, out, fsl, 'inputspec.input_head')

    node, out = strat_pool.get_data('T1w_template')
    wf.connect(node, out, fsl, 'inputspec.reference_head')

    node, out = strat_pool.get_data('template_ref_mask')
    wf.connect(node, out, fsl, 'inputspec.reference_mask')

    if 'space-longitudinal' in brain:
        for key in outputs.keys():
            if 'from-T1w' in key:
                new_key = key.replace('from-T1w', 'from-longitudinal')
                outputs[new_key] = outputs[key]
                del outputs[key]
            if 'to-T1w' in key:
                new_key = key.replace('to-T1w', 'to-longitudinal')
                outputs[new_key] = outputs[key]
                del outputs[key]

    return (wf, outputs)


def register_symmetric_FSL_anat_to_template(wf, cfg, strat_pool, pipe_num,
                                            opt=None):
    '''
    {"name": "register_symmetric_FSL_anat_to_template",
     "config": ["registration_workflows", "anatomical_registration"],
     "switch": ["run"],
     "option_key": ["registration", "using"],
     "option_val": ["FSL", "FSL-linear"],
     "inputs": [(["desc-preproc_T1w", "desc-reorient_T1w", "T1w",
                  "space-longitudinal_desc-reorient_T1w"],
                 ["desc-brain_T1w", "space-longitudinal_desc-brain_T1w"]),
                "T1w_template_symmetric",
                "T1w_brain_template_symmetric",
                "template_dilated_symmetric_brain_mask"],
     "outputs": ["space-symtemplate_desc-brain_T1w",
                 "from-T1w_to-symtemplate_mode-image_desc-linear_xfm",
                 "from-symtemplate_to-T1w_mode-image_desc-linear_xfm",
                 "from-T1w_to-symtemplate_mode-image_xfm",
                 "from-longitudinal_to-symtemplate_mode-image_desc-linear_xfm",
                 "from-symtemplate_to-longitudinal_mode-image_desc-linear_xfm",
                 "from-longitudinal_to-symtemplate_mode-image_xfm"]}
    '''

    fsl, outputs = FSL_registration_connector('register_FSL_anat_to_'
                                              f'template_symmetric_'
                                              f'{pipe_num}', cfg, 'T1w', opt,
                                              symmetric=True)

    fsl.inputs.inputspec.interpolation = cfg.registration_workflows[
        'anatomical_registration']['registration']['FSL-FNIRT'][
        'interpolation']

    fsl.inputs.inputspec.fnirt_config = cfg.registration_workflows[
        'anatomical_registration']['registration']['FSL-FNIRT'][
        'fnirt_config']

    connect, brain = \
        strat_pool.get_data(['desc-brain_T1w',
                             'space-longitudinal_desc-brain_T1w'],
                            report_fetched=True)
    node, out = connect
    wf.connect(node, out, fsl, 'inputspec.input_brain')

    node, out = strat_pool.get_data('T1w_brain_template_symmetric')
    wf.connect(node, out, fsl, 'inputspec.reference_brain')

    node, out = strat_pool.get_data(["desc-preproc_T1w",
                                     "desc-reorient_T1w", "T1w",
                                     "space-longitudinal_desc-reorient_T1w"])
    wf.connect(node, out, fsl, 'inputspec.input_head')

    node, out = strat_pool.get_data('T1w_template_symmetric')
    wf.connect(node, out, fsl, 'inputspec.reference_head')

    node, out = strat_pool.get_data('template_dilated_symmetric_brain_mask')
    wf.connect(node, out, fsl, 'inputspec.reference_mask')

    if 'space-longitudinal' in brain:
        for key in outputs.keys():
            if 'from-T1w' in key:
                new_key = key.replace('from-T1w', 'from-longitudinal')
                outputs[new_key] = outputs[key]
                del outputs[key]
            if 'to-T1w' in key:
                new_key = key.replace('to-T1w', 'to-longitudinal')
                outputs[new_key] = outputs[key]
                del outputs[key]

    return (wf, outputs)


def register_FSL_EPI_to_template(wf, cfg, strat_pool, pipe_num, opt=None):
    '''Directly register the mean functional to an EPI template. No T1w
    involved.

    Node Block:
    {"name": "register_FSL_EPI_to_template",
     "config": ["registration_workflows", "functional_registration",
                "EPI_registration"],
     "switch": ["run"],
     "option_key": "using",
     "option_val": ["FSL", "FSL-linear"],
     "inputs": [(["desc-reginput_bold', 'desc-mean_bold"],
                 "space-bold_desc-brain_mask"),
                "EPI_template",
                "EPI_template_mask"],
     "outputs": ["space-template_desc-brain_bold",
                 "from-bold_to-template_mode-image_desc-linear_xfm",
                 "from-template_to-bold_mode-image_desc-linear_xfm",
                 "from-bold_to-template_mode-image_xfm"]}
    '''

    fsl, outputs = FSL_registration_connector('register_FSL_EPI_to_'
                                              f'template_{pipe_idx}', cfg,
                                              opt, 'bold')

    fsl.inputs.inputspec.interpolation = cfg['registration_workflows'][
        'functional_registration']['EPI_registration']['FSL-FNIRT'][
        'interpolation']

    fsl.inputs.inputspec.fnirt_config = cfg['registration_workflows'][
        'functional_registration']['EPI_registration']['FSL-FNIRT'][
        'fnirt_config']

    node, out = strat_pool.get_data(["desc-reginput_bold', 'desc-mean_bold"])
    wf.connect(node, out, fsl, 'inputspec.input_brain')

    node, out = strat_pool.get_data('EPI_template')
    wf.connect(node, out, fsl, 'inputspec.reference_brain')

    node, out = strat_pool.get_data(["desc-reginput_bold', 'desc-mean_bold"])
    wf.connect(node, out, fsl, 'inputspec.input_head')

    node, out = strat_pool.get_data('EPI_template')
    wf.connect(node, out, fsl, 'inputspec.reference_head')

    node, out = strat_pool.get_data('EPI_template_mask')
    wf.connect(node, out, fsl, 'inputspec.reference_mask')

    return (wf, outputs)


def register_ANTs_anat_to_template(wf, cfg, strat_pool, pipe_num, opt=None):
    '''
    {"name": "register_ANTs_anat_to_template",
     "config": ["registration_workflows", "anatomical_registration"],
     "switch": ["run"],
     "option_key": ["registration", "using"],
     "option_val": "ANTS",
     "inputs": [(["desc-brain_T1w", "space-longitudinal_desc-brain_T1w"],
                 ["space-T1w_desc-brain_mask",
                  "space-longitudinal_desc-brain_mask"],
                 ["desc-preproc_T1w", "desc-reorient_T1w", "T1w",
                  "space-longitudinal_desc-reorient_T1w"]),
                "T1w_template",
                "T1w_brain_template",
                "T1w_brain_template_mask",
                "label-lesion_mask"],
     "outputs": ["space-template_desc-brain_T1w",
                 "from-T1w_to-template_mode-image_desc-linear_xfm",
                 "from-template_to-T1w_mode-image_desc-linear_xfm",
                 "from-T1w_to-template_mode-image_desc-nonlinear_xfm",
                 "from-template_to-T1w_mode-image_desc-nonlinear_xfm",
                 "from-T1w_to-template_mode-image_xfm",
                 "from-template_to-T1w_mode-image_xfm",
                 "from-longitudinal_to-template_mode-image_desc-linear_xfm",
                 "from-template_to-longitudinal_mode-image_desc-linear_xfm",
                 "from-longitudinal_to-template_mode-image_desc-nonlinear_xfm",
                 "from-template_to-longitudinal_mode-image_desc-nonlinear_xfm",
                 "from-longitudinal_to-template_mode-image_xfm",
                 "from-template_to-longitudinal_mode-image_xfm"]}
    '''

    params = cfg.registration_workflows['anatomical_registration'][
        'registration']['ANTs']['T1_registration']

    ants, outputs = ANTs_registration_connector('ANTS_T1_to_template_'
                                                f'{pipe_num}', cfg,
                                                params, 'T1w')

    ants.inputs.inputspec.interpolation = cfg.registration_workflows[
        'anatomical_registration']['registration']['ANTs']['interpolation']

    connect, brain = \
        strat_pool.get_data(['desc-brain_T1w',
                             'space-longitudinal_desc-brain_T1w'],
                            report_fetched=True)
    node, out = connect
    wf.connect(node, out, ants, 'inputspec.input_brain')

    node, out = strat_pool.get_data('T1w_brain_template')
    wf.connect(node, out, ants, 'inputspec.reference_brain')

    node, out = strat_pool.get_data(["desc-preproc_T1w",
                                     "desc-reorient_T1w", "T1w",
                                     "space-longitudinal_desc-reorient_T1w"])
    wf.connect(node, out, ants, 'inputspec.input_head')

    node, out = strat_pool.get_data(f'T1w_template')
    wf.connect(node, out, ants, 'inputspec.reference_head')

    node, out = strat_pool.get_data(["space-T1w_desc-brain_mask",
                                     "space-longitudinal_desc-brain_mask"])
    wf.connect(node, out, ants, 'inputspec.input_mask')

    if strat_pool.check_rpool('T1w_brain_template_mask'):
        node, out = strat_pool.get_data('T1w_brain_template_mask')
        wf.connect(node, out, ants, 'inputspec.reference_mask')

    if strat_pool.check_rpool('label-lesion_mask'):
        node, out = strat_pool.get_data('label-lesion_mask')
        wf.connect(node, out, ants, 'inputspec.lesion_mask')

    if 'space-longitudinal' in brain:
        for key in outputs.keys():
            if 'from-T1w' in key:
                new_key = key.replace('from-T1w', 'from-longitudinal')
                outputs[new_key] = outputs[key]
                del outputs[key]
            if 'to-T1w' in key:
                new_key = key.replace('to-T1w', 'to-longitudinal')
                outputs[new_key] = outputs[key]
                del outputs[key]

    return (wf, outputs)


def register_symmetric_ANTs_anat_to_template(wf, cfg, strat_pool, pipe_num,
                                             opt=None):
    '''
    {"name": "register_symmetric_ANTs_anat_to_template",
     "config": ["registration_workflows", "anatomical_registration"],
     "switch": ["run"],
     "option_key": ["registration", "using"],
     "option_val": "ANTS",
     "inputs": [(["desc-brain_T1w", "space-longitudinal_desc-brain_T1w"],
                 ["space-T1w_desc-brain_mask",
                  "space-longitudinal_desc-brain_mask"],
                 ["desc-preproc_T1w", "desc-reorient_T1w", "T1w",
                  "space-longitudinal_desc-reorient_T1w"]),
                "T1w_template_symmetric",
                "T1w_brain_template_symmetric",
                "dilated_symmetric_brain_mask",
                "label-lesion_mask"],
     "outputs": ["space-symtemplate_desc-brain_T1w",
                 "from-T1w_to-symtemplate_mode-image_desc-linear_xfm",
                 "from-symtemplate_to-T1w_mode-image_desc-linear_xfm",
                 "from-T1w_to-symtemplate_mode-image_desc-nonlinear_xfm",
                 "from-symtemplate_to-T1w_mode-image_desc-nonlinear_xfm",
                 "from-T1w_to-symtemplate_mode-image_xfm",
                 "from-symtemplate_to-T1w_mode-image_xfm",
                 "from-longitudinal_to-symtemplate_mode-image_desc-linear_xfm",
                 "from-symtemplate_to-longitudinal_mode-image_desc-linear_xfm",
                 "from-longitudinal_to-symtemplate_mode-image_desc-nonlinear_xfm",
                 "from-symtemplate_to-longitudinal_mode-image_desc-nonlinear_xfm",
                 "from-longitudinal_to-symtemplate_mode-image_xfm",
                 "from-symtemplate_to-longitudinal_mode-image_xfm"]}
    '''

    params = cfg.registration_workflows['anatomical_registration'][
        'registration']['ANTs']['T1_registration']

    ants, outputs = ANTs_registration_connector('ANTS_T1_to_template_'
                                                f'symmetric_{pipe_num}', cfg,
                                                params, 'T1w', True)

    ants.inputs.inputspec.interpolation = cfg.registration_workflows[
        'anatomical_registration']['registration']['ANTs']['interpolation']

    connect, brain = \
        strat_pool.get_data(['desc-brain_T1w',
                             'space-longitudinal_desc-brain_T1w'],
                            report_fetched=True)
    node, out = connect
    wf.connect(node, out, ants, 'inputspec.input_brain')

    node, out = strat_pool.get_data('T1w_brain_template_symmetric')
    wf.connect(node, out, ants, 'inputspec.reference_brain')

    node, out = strat_pool.get_data(["desc-preproc_T1w",
                                     "desc-reorient_T1w", "T1w",
                                     "space-longitudinal_desc-reorient_T1w"])
    wf.connect(node, out, ants, 'inputspec.input_head')

    node, out = strat_pool.get_data('T1w_template_symmetric')
    wf.connect(node, out, ants, 'inputspec.reference_head')

    node, out = strat_pool.get_data(["space-T1w_desc-brain_mask",
                                     "space-longitudinal_desc-brain_mask"])
    wf.connect(node, out, ants, 'inputspec.input_mask')

    node, out = strat_pool.get_data('dilated_symmetric_brain_mask')
    wf.connect(node, out, ants, 'inputspec.reference_mask')

    if strat_pool.check_rpool('label-lesion_mask'):
        node, out = strat_pool.get_data('label-lesion_mask')
        wf.connect(node, out, ants, 'inputspec.lesion_mask')

    if 'space-longitudinal' in brain:
        for key in outputs.keys():
            if 'from-T1w' in key:
                new_key = key.replace('from-T1w', 'from-longitudinal')
                outputs[new_key] = outputs[key]
                del outputs[key]
            if 'to-T1w' in key:
                new_key = key.replace('to-T1w', 'to-longitudinal')
                outputs[new_key] = outputs[key]
                del outputs[key]

    return (wf, outputs)


def register_ANTs_EPI_to_template(wf, cfg, strat_pool, pipe_num, opt=None):
    '''Directly register the mean functional to an EPI template. No T1w
    involved.

    Node Block:
    {"name": "register_ANTs_EPI_to_template",
     "config": ["registration_workflows", "functional_registration",
                "EPI_registration"],
     "switch": ["run"],
     "option_key": "using",
     "option_val": "ANTS",
     "inputs": [(["desc-reginput_bold", "desc-mean_bold"],
                 "space-bold_desc-brain_mask"),
                "EPI_template",
                "EPI_template_mask"],
     "outputs": ["space-template_desc-brain_bold",
                 "from-bold_to-template_mode-image_desc-linear_xfm",
                 "from-template_to-bold_mode-image_desc-linear_xfm",
                 "from-bold_to-template_mode-image_desc-nonlinear_xfm",
                 "from-template_to-bold_mode-image_desc-nonlinear_xfm",
                 "from-bold_to-template_mode-image_xfm",
                 "from-template_to-bold_mode-image_xfm"]}
    '''

    params = cfg.registration_workflows['functional_registration'][
        'EPI_registration']['ANTs']['parameters']

    ants, outputs = ANTs_registration_connector('ANTS_T1_to_EPI_template'
                                                f'_{pipe_num}', cfg, params,
                                                'bold')

    ants.inputs.inputspec.interpolation = cfg.registration_workflows[
        'functional_registration']['EPI_registration']['ANTs'][
        'interpolation']

    node, out = strat_pool.get_data(['desc-reginput_bold', 'desc-mean_bold'])
    wf.connect(node, out, ants, 'inputspec.input_brain')

    node, out = strat_pool.get_data('EPI_template')
    wf.connect(node, out, ants, 'inputspec.reference_brain')

    node, out = strat_pool.get_data(['desc-reginput_bold', 'desc-mean_bold'])
    wf.connect(node, out, ants, 'inputspec.input_head')

    node, out = strat_pool.get_data('EPI_template')
    wf.connect(node, out, ants, 'inputspec.reference_head')

    node, out = strat_pool.get_data('space-bold_desc-brain_mask')
    wf.connect(node, out, ants, 'inputspec.input_mask')

    if strat_pool.check_rpool('EPI_template_mask'):
        node, out = strat_pool.get_data('EPI_template_mask')
        wf.connect(node, out, ants, 'inputspec.reference_mask')

    return (wf, outputs)


def coregistration_prep_vol(wf, cfg, strat_pool, pipe_num, opt=None):
    '''
    {"name": "coregistration_prep_vol",
     "config": ["registration_workflows", "functional_registration",
                "coregistration"],
     "switch": ["run"],
     "option_key": ["func_input_prep", "input"],
     "option_val": "Selected_Functional_Volume",
     "inputs": ["desc-brain_bold"],
     "outputs": ["desc-reginput_bold"]}
    '''

    get_func_volume = pe.Node(interface=afni.Calc(),
                              name=f'get_func_volume_{pipe_num}')

    get_func_volume.inputs.set(
        expr='a',
<<<<<<< HEAD
        single_idx=cfg.registration_workflows['functional_registration']['coregistration'][
            'func_input_prep']['Selected Functional Volume']['func_reg_input_volume'],
=======
        single_idx=cfg.registration_workflows['functional_registration'][
            'coregistration']['func_input_prep']['Selected Functional Volume']['func_reg_input_volume'],
>>>>>>> 77684ae1
        outputtype='NIFTI_GZ'
    )
    node, out = strat_pool.get_data("desc-brain_bold")
    wf.connect(node, out, get_func_volume, 'in_file_a')

    coreg_input = (get_func_volume, 'out_file')

    outputs = {
        'desc-reginput_bold': coreg_input
    }

    return (wf, outputs)


def coregistration_prep_mean(wf, cfg, strat_pool, pipe_num, opt=None):
    '''
    {"name": "coregistration_prep_mean",
     "config": ["registration_workflows", "functional_registration",
                "coregistration"],
     "switch": ["run"],
     "option_key": ["func_input_prep", "input"],
     "option_val": "Mean_Functional",
     "inputs": ["desc-mean_bold"],
     "outputs": ["desc-reginput_bold"]}
    '''

    coreg_input = strat_pool.get_data("desc-mean_bold")

    if cfg.registration_workflows['functional_registration'][
            'coregistration']['func_input_prep']['Mean Functional'][
            'n4_correct_func']:
        n4_correct_func = pe.Node(
            interface=
            ants.N4BiasFieldCorrection(dimension=3,
                                       copy_header=True,
                                       bspline_fitting_distance=200),
            shrink_factor=2,
            name=f'func_mean_n4_corrected_{pipe_num}')
        n4_correct_func.inputs.args = '-r True'

        node, out = coreg_input
        wf.connect(node, out, n4_correct_func, 'input_image')

        coreg_input = (n4_correct_func, 'output_image')

    outputs = {
        'desc-reginput_bold': coreg_input
    }

    return (wf, outputs)


def coregistration(wf, cfg, strat_pool, pipe_num, opt=None):
    '''
    {"name": "coregistration",
     "config": ["registration_workflows", "functional_registration",
                "coregistration"],
     "switch": ["run"],
     "option_key": "None",
     "option_val": "None",
     "inputs": [(["desc-reginput_bold", "desc-mean_bold"],
                 "space-bold_label-WM_mask"),
                ("desc-brain_T1w",
                 ["label-WM_probseg", "label-WM_mask"],
                 "T1w"),
                "diffphase_dwell",
                "diffphase_pedir",
                ("despiked_fieldmap",
                 "fieldmap_mask")],
     "outputs": ["space-T1w_desc-mean_bold",
                 "from-bold_to-T1w_mode-image_desc-linear_xfm"]}
    '''

    diff_complete = False
    if strat_pool.check_rpool("despiked_fieldmap") and \
            strat_pool.check_rpool("fieldmap_mask"):
        diff_complete = True

    # if field map-based distortion correction is on, but BBR is off,
    # send in the distortion correction files here
    func_to_anat = create_register_func_to_anat(cfg, diff_complete,
                                                f'func_to_anat_FLIRT_'
                                                f'{pipe_num}')
    # func_to_anat.inputs.inputspec.interp = 'trilinear'

    node, out = strat_pool.get_data(['desc-reginput_bold', 'desc-mean_bold'])
    wf.connect(node, out, func_to_anat, 'inputspec.func')

    node, out = strat_pool.get_data('desc-brain_T1w')
    wf.connect(node, out, func_to_anat, 'inputspec.anat')

    if diff_complete:
        node, out = strat_pool.get_data('diffphase_dwell')
        wf.connect(node, out, func_to_anat, 'echospacing_input.echospacing')

        node, out = strat_pool.get_data('diffphase_pedir')
        wf.connect(node, out, func_to_anat, 'pedir_input.pedir')

        node, out = strat_pool.get_data("despiked_fieldmap")
        wf.connect(node, out, func_to_anat, 'inputspec.fieldmap')

        node, out = strat_pool.get_data("fieldmap_mask")
        wf.connect(node, out, func_to_anat, 'inputspec.fieldmapmask')

    outputs = {
        'space-T1w_desc-mean_bold':
            (func_to_anat, 'outputspec.anat_func_nobbreg'),
        'from-bold_to-T1w_mode-image_desc-linear_xfm':
            (func_to_anat, 'outputspec.func_to_anat_linear_xfm_nobbreg')
    }

    if True in cfg.registration_workflows['functional_registration'][
        'coregistration']["boundary_based_registration"]["run"]:

        func_to_anat_bbreg = create_bbregister_func_to_anat(diff_complete,
                                                            f'func_to_anat_'
                                                            f'bbreg_'
                                                            f'{pipe_num}')
        func_to_anat_bbreg.inputs.inputspec.bbr_schedule = \
            cfg.registration_workflows['functional_registration'][
                'coregistration']['boundary_based_registration'][
                'bbr_schedule']

        node, out = strat_pool.get_data(['desc-reginput_bold', 'desc-mean_bold'])
        wf.connect(node, out, func_to_anat_bbreg, 'inputspec.func')

        node, out = strat_pool.get_data('T1w')
        wf.connect(node, out, func_to_anat_bbreg, 'inputspec.anat_skull')

        wf.connect(func_to_anat, 'outputspec.func_to_anat_linear_xfm_nobbreg',
                   func_to_anat_bbreg, 'inputspec.linear_reg_matrix')

        if strat_pool.check_rpool('space-bold_label-WM_mask'):
            node, out = strat_pool.get_data(["space-bold_label-WM_mask"])
            wf.connect(node, out,
                       func_to_anat_bbreg, 'inputspec.anat_wm_segmentation')
        else: 
            node, out = strat_pool.get_data(["label-WM_probseg", "label-WM_mask"])
            wf.connect(node, out,
                       func_to_anat_bbreg, 'inputspec.anat_wm_segmentation')

        if diff_complete:
            node, out = strat_pool.get_data('diffphase_dwell')
            wf.connect(node, out,
                       func_to_anat_bbreg, 'echospacing_input.echospacing')

            node, out = strat_pool.get_data('diffphase_pedir')
            wf.connect(node, out, func_to_anat_bbreg, 'pedir_input.pedir')

            node, out = strat_pool.get_data("despiked_fieldmap")
            wf.connect(node, out, func_to_anat_bbreg, 'inputspec.fieldmap')

            node, out = strat_pool.get_data("fieldmap_mask")
            wf.connect(node, out,
                       func_to_anat_bbreg, 'inputspec.fieldmapmask')

        outputs = {
            'space-T1w_desc-mean_bold':
                (func_to_anat_bbreg, 'outputspec.anat_func'),
            'from-bold_to-T1w_mode-image_desc-linear_xfm':
                (func_to_anat_bbreg, 'outputspec.func_to_anat_linear_xfm')
        }

    return (wf, outputs)


def create_func_to_T1template_xfm(wf, cfg, strat_pool, pipe_num, opt=None):
    '''Condense the BOLD-to-T1 coregistration transform and the T1-to-template
    transform into one transform matrix.

    Node Block:
    {"name": "create_func_to_T1template_xfm",
     "config": ["registration_workflows", "functional_registration",
                "func_registration_to_template"],
     "switch": ["run"],
     "option_key": ["target_template", "using"],
     "option_val": "T1_template",
     "inputs": [("desc-mean_bold",
                 "from-bold_to-T1w_mode-image_desc-linear_xfm"),
                ("from-T1w_to-template_mode-image_xfm",
                 "from-template_to-T1w_mode-image_xfm",
                 "desc-brain_T1w"),
                "T1w_brain_template_funcreg"],
     "outputs": ["from-bold_to-template_mode-image_xfm",
                 "from-template_to-bold_mode-image_xfm"]}
    '''

    xfm_prov = strat_pool.get_cpac_provenance(
        'from-T1w_to-template_mode-image_xfm')
    reg_tool = check_prov_for_regtool(xfm_prov)

    xfm, outputs = bold_to_T1template_xfm_connector('create_func_to_T1w'
                                                    f'template_xfm_{pipe_num}',
                                                    cfg, reg_tool,
                                                    symmetric=False)

    node, out = strat_pool.get_data(
        'from-bold_to-T1w_mode-image_desc-linear_xfm')
    wf.connect(node, out, xfm, 'inputspec.coreg_xfm')

    node, out = strat_pool.get_data('desc-brain_T1w')
    wf.connect(node, out, xfm, 'inputspec.input_brain')

    node, out = strat_pool.get_data('desc-mean_bold')
    wf.connect(node, out, xfm, 'inputspec.mean_bold')

    node, out = strat_pool.get_data('T1w_brain_template_funcreg')
    wf.connect(node, out, xfm, 'inputspec.T1w_brain_template_funcreg')

    node, out = strat_pool.get_data('from-T1w_to-template_mode-image_xfm')
    wf.connect(node, out, xfm, 'inputspec.T1w_to_template_xfm')

    # FNIRT pipelines don't have an inverse nonlinear warp, make optional
    if strat_pool.check_rpool('from-template_to-T1w_mode-image_xfm'):
        node, out = strat_pool.get_data('from-template_to-T1w_mode-image_xfm')
        wf.connect(node, out, xfm, 'inputspec.template_to_T1w_xfm')

    return (wf, outputs)


def create_func_to_T1template_symmetric_xfm(wf, cfg, strat_pool, pipe_num,
                                            opt=None):
    '''Condense the BOLD-to-T1 coregistration transform and the T1-to-
    symmetric-template transform into one transform matrix.

    Node Block:
    {"name": "create_func_to_T1template_symmetric_xfm",
     "config": ["registration_workflows", "functional_registration",
                "func_registration_to_template"],
     "switch": ["run"],
     "option_key": ["target_template", "using"],
     "option_val": "T1_template",
     "inputs": [("from-T1w_to-symtemplate_mode-image_xfm",
                 "from-symtemplate_to-T1w_mode-image_xfm",
                 "desc-brain_T1w"),
                ("from-bold_to-T1w_mode-image_desc-linear_xfm",
                 "desc-mean_bold"),
                "T1w_brain_template_symmetric_deriv"],
     "outputs": ["from-bold_to-symtemplate_mode-image_xfm",
                 "from-symtemplate_to-bold_mode-image_xfm"]}
    '''

    xfm_prov = strat_pool.get_cpac_provenance(
        'from-T1w_to-symtemplate_mode-image_xfm')
    reg_tool = check_prov_for_regtool(xfm_prov)

    xfm, outputs = bold_to_T1template_xfm_connector('create_func_to_T1wsymtem'
                                                    f'plate_xfm_{pipe_num}',
                                                    cfg, reg_tool,
                                                    symmetric=True)

    node, out = strat_pool.get_data(
        'from-bold_to-T1w_mode-image_desc-linear_xfm')
    wf.connect(node, out, xfm, 'inputspec.coreg_xfm')

    node, out = strat_pool.get_data('desc-brain_T1w')
    wf.connect(node, out, xfm, 'inputspec.input_brain')

    node, out = strat_pool.get_data('desc-mean_bold')
    wf.connect(node, out, xfm, 'inputspec.mean_bold')

    node, out = strat_pool.get_data('T1w_brain_template_symmetric_deriv')
    wf.connect(node, out, xfm, 'inputspec.T1w_brain_template_funcreg')

    node, out = strat_pool.get_data('from-T1w_to-symtemplate_mode-image_xfm')
    wf.connect(node, out, xfm, 'inputspec.T1w_to_template_xfm')

    # FNIRT pipelines don't have an inverse nonlinear warp, make optional
    if strat_pool.check_rpool('from-symtemplate_to-T1w_mode-image_xfm'):
        node, out = \
            strat_pool.get_data('from-symtemplate_to-T1w_mode-image_xfm')
        wf.connect(node, out, xfm, 'inputspec.template_to_T1w_xfm')

    return (wf, outputs)


def warp_timeseries_to_T1template(wf, cfg, strat_pool, pipe_num, opt=None):
    '''
    Node Block:
    {"name": "transform_timeseries_to_T1template",
     "config": ["registration_workflows", "functional_registration",
                "func_registration_to_template"],
     "switch": ["run"],
     "option_key": ["target_template", "using"],
     "option_val": "T1_template",
     "inputs": [(["desc-cleaned_bold", "desc-brain_bold",
                  "desc-motion_bold", "desc-preproc_bold", "bold"],
                 "from-bold_to-template_mode-image_xfm"),
                "T1w_brain_template_funcreg"],
     "outputs": ["space-template_desc-cleaned_bold",
                 "space-template_desc-brain_bold",
                 "space-template_desc-preproc_bold",
                 "space-template_bold"]}
    '''

    xfm_prov = strat_pool.get_cpac_provenance(
        'from-bold_to-template_mode-image_xfm')
    reg_tool = check_prov_for_regtool(xfm_prov)

    num_cpus = cfg.pipeline_setup['system_config'][
        'max_cores_per_participant']

    num_ants_cores = cfg.pipeline_setup['system_config']['num_ants_threads']

    apply_xfm = apply_transform(f'warp_ts_to_T1template_{pipe_num}', reg_tool,
                                time_series=True, num_cpus=num_cpus,
                                num_ants_cores=num_ants_cores)

    if reg_tool == 'ants':
        apply_xfm.inputs.inputspec.interpolation = cfg.registration_workflows[
            'functional_registration']['func_registration_to_template'][
            'ANTs_pipelines']['interpolation']
    elif reg_tool == 'fsl':
        apply_xfm.inputs.inputspec.interpolation = cfg.registration_workflows[
            'functional_registration']['func_registration_to_template'][
            'FNIRT_pipelines']['interpolation']

    connect, resource = strat_pool.get_data(["desc-cleaned_bold",
                                             "desc-brain_bold",
                                             "desc-motion_bold",
                                             "desc-preproc_bold",
                                             "bold"],
                                            report_fetched=True)
    node, out = connect
    wf.connect(node, out, apply_xfm, 'inputspec.input_image')

    node, out = strat_pool.get_data("T1w_brain_template_funcreg")
    wf.connect(node, out, apply_xfm, 'inputspec.reference')

    node, out = strat_pool.get_data("from-bold_to-template_mode-image_xfm")
    wf.connect(node, out, apply_xfm, 'inputspec.transform')

    outputs = {
        f'space-template_{resource}': (apply_xfm, 'outputspec.output_image')
    }

    return (wf, outputs)


def warp_bold_mean_to_T1template(wf, cfg, strat_pool, pipe_num, opt=None):
    '''
    Node Block:
    {"name": "transform_bold_mean_to_T1template",
     "config": ["registration_workflows", "functional_registration",
                "func_registration_to_template"],
     "switch": ["run"],
     "option_key": ["target_template", "using"],
     "option_val": "T1_template",
     "inputs": [("desc-mean_bold",
                 "from-bold_to-template_mode-image_xfm"),
                "T1w_brain_template_funcreg"],
     "outputs": ["space-template_desc-mean_bold"]}
    '''

    xfm_prov = strat_pool.get_cpac_provenance(
        'from-bold_to-template_mode-image_xfm')
    reg_tool = check_prov_for_regtool(xfm_prov)

    num_cpus = cfg.pipeline_setup['system_config'][
        'max_cores_per_participant']

    num_ants_cores = cfg.pipeline_setup['system_config']['num_ants_threads']

    apply_xfm = apply_transform(f'warp_bold_mask_to_T1template_{pipe_num}',
                                reg_tool, time_series=False,
                                num_cpus=num_cpus,
                                num_ants_cores=num_ants_cores)

    if reg_tool == 'ants':
        apply_xfm.inputs.inputspec.interpolation = cfg.registration_workflows[
            'functional_registration']['func_registration_to_template'][
            'ANTs_pipelines']['interpolation']
    elif reg_tool == 'fsl':
        apply_xfm.inputs.inputspec.interpolation = cfg.registration_workflows[
            'functional_registration']['func_registration_to_template'][
            'FNIRT_pipelines']['interpolation']

    node, out = strat_pool.get_data("desc-mean_bold")
    wf.connect(node, out, apply_xfm, 'inputspec.input_image')

    node, out = strat_pool.get_data("T1w_brain_template_funcreg")
    wf.connect(node, out, apply_xfm, 'inputspec.reference')

    node, out = strat_pool.get_data("from-bold_to-template_mode-image_xfm")
    wf.connect(node, out, apply_xfm, 'inputspec.transform')

    outputs = {
        'space-template_desc-mean_bold':
            (apply_xfm, 'outputspec.output_image')
    }

    return (wf, outputs)


def warp_bold_mask_to_T1template(wf, cfg, strat_pool, pipe_num, opt=None):
    '''
    Node Block:
    {"name": "transform_bold_mask_to_T1template",
     "config": ["registration_workflows", "functional_registration",
                "func_registration_to_template"],
     "switch": ["run"],
     "option_key": ["target_template", "using"],
     "option_val": "T1_template",
     "inputs": [("space-bold_desc-brain_mask",
                 "from-bold_to-template_mode-image_xfm"),
                "T1w_brain_template_funcreg"],
     "outputs": ["space-template_desc-bold_mask"]}
    '''

    xfm_prov = strat_pool.get_cpac_provenance(
        'from-bold_to-template_mode-image_xfm')
    reg_tool = check_prov_for_regtool(xfm_prov)

    num_cpus = cfg.pipeline_setup['system_config'][
        'max_cores_per_participant']

    num_ants_cores = cfg.pipeline_setup['system_config']['num_ants_threads']

    apply_xfm = apply_transform(f'warp_bold_mask_to_T1template_{pipe_num}',
                                reg_tool, time_series=False,
                                num_cpus=num_cpus,
                                num_ants_cores=num_ants_cores)

    apply_xfm.inputs.inputspec.interpolation = "NearestNeighbor"

    node, out = strat_pool.get_data("space-bold_desc-brain_mask")
    wf.connect(node, out, apply_xfm, 'inputspec.input_image')

    node, out = strat_pool.get_data("T1w_brain_template_funcreg")
    wf.connect(node, out, apply_xfm, 'inputspec.reference')

    node, out = strat_pool.get_data("from-bold_to-template_mode-image_xfm")
    wf.connect(node, out, apply_xfm, 'inputspec.transform')

    outputs = {
        'space-template_desc-bold_mask':
            (apply_xfm, 'outputspec.output_image')
    }

    return (wf, outputs)


def warp_deriv_mask_to_T1template(wf, cfg, strat_pool, pipe_num, opt=None):
    '''Transform the BOLD mask to template space and to the resolution set for
    the derivative outputs.

    Node Block:
    {"name": "transform_bold_mask_to_T1template",
     "config": ["registration_workflows", "functional_registration",
                "func_registration_to_template"],
     "switch": ["run"],
     "option_key": ["target_template", "using"],
     "option_val": "T1_template",
     "inputs": [("space-bold_desc-brain_mask",
                 "from-bold_to-template_mode-image_xfm"),
                "T1w_brain_template_deriv"],
     "outputs": ["space-template_res-derivative_desc-bold_mask"]}
    '''

    xfm_prov = strat_pool.get_cpac_provenance(
        'from-bold_to-template_mode-image_xfm')
    reg_tool = check_prov_for_regtool(xfm_prov)

    num_cpus = cfg.pipeline_setup['system_config'][
        'max_cores_per_participant']

    num_ants_cores = cfg.pipeline_setup['system_config']['num_ants_threads']

    apply_xfm = apply_transform(f'warp_deriv_mask_to_T1template_{pipe_num}',
                                reg_tool, time_series=False,
                                num_cpus=num_cpus,
                                num_ants_cores=num_ants_cores)

    apply_xfm.inputs.inputspec.interpolation = "NearestNeighbor"

    node, out = strat_pool.get_data("space-bold_desc-brain_mask")
    wf.connect(node, out, apply_xfm, 'inputspec.input_image')

    node, out = strat_pool.get_data("T1w_brain_template_deriv")
    wf.connect(node, out, apply_xfm, 'inputspec.reference')

    node, out = strat_pool.get_data("from-bold_to-template_mode-image_xfm")
    wf.connect(node, out, apply_xfm, 'inputspec.transform')

    outputs = {
        f'space-template_res-derivative_desc-bold_mask':
            (apply_xfm, 'outputspec.output_image')
    }

    return (wf, outputs)


def warp_timeseries_to_EPItemplate(wf, cfg, strat_pool, pipe_num, opt=None):
    '''
    Node Block:
    {"name": "transform_timeseries_to_EPItemplate",
     "config": ["registration_workflows", "functional_registration",
                "func_registration_to_template"],
     "switch": ["run"],
     "option_key": ["target_template", "using"],
     "option_val": "EPI_template",
     "inputs": [(["desc-cleaned_bold", "desc-brain_bold",
                  "desc-preproc_bold", "bold"],
                 "from-bold_to-template_mode-image_xfm"),
                "EPI_template"],
     "outputs": ["space-template_desc-cleaned_bold",
                 "space-template_desc-brain_bold",
                 "space-template_desc-preproc_bold",
                 "space-template_bold"]}
    '''

    xfm_prov = strat_pool.get_cpac_provenance(
        'from-bold_to-template_mode-image_xfm')
    reg_tool = check_prov_for_regtool(xfm_prov)

    num_cpus = cfg.pipeline_setup['system_config'][
        'max_cores_per_participant']

    num_ants_cores = cfg.pipeline_setup['system_config']['num_ants_threads']

    apply_xfm = apply_transform(f'warp_ts_to_EPItemplate_{pipe_num}', reg_tool,
                                time_series=True, num_cpus=num_cpus,
                                num_ants_cores=num_ants_cores)

    if reg_tool == 'ants':
        apply_xfm.inputs.inputspec.interpolation = cfg.registration_workflows[
            'functional_registration']['func_registration_to_template'][
            'ANTs_pipelines']['interpolation']
    elif reg_tool == 'fsl':
        apply_xfm.inputs.inputspec.interpolation = cfg.registration_workflows[
            'functional_registration']['func_registration_to_template'][
            'FNIRT_pipelines']['interpolation']

    connect, resource = strat_pool.get_data(["desc-cleaned_bold",
                                             "desc-brain_bold",
                                             "desc-preproc_bold",
                                             "bold"],
                                            report_fetched=True)
    node, out = connect
    wf.connect(node, out, apply_xfm, 'inputspec.input_image')

    node, out = strat_pool.get_data("EPI_template")
    wf.connect(node, out, apply_xfm, 'inputspec.reference')

    node, out = strat_pool.get_data("from-bold_to-template_mode-image_xfm")
    wf.connect(node, out, apply_xfm, 'inputspec.transform')

    outputs = {
        f'space-template_{resource}': (apply_xfm, 'outputspec.output_image')
    }

    return (wf, outputs)
    
    
def warp_bold_mean_to_EPItemplate(wf, cfg, strat_pool, pipe_num, opt=None):
    '''
    Node Block:
    {"name": "transform_bold_mean_to_EPItemplate",
     "config": ["registration_workflows", "functional_registration",
                "func_registration_to_template"],
     "switch": ["run"],
     "option_key": ["target_template", "using"],
     "option_val": "EPI_template",
     "inputs": [("desc-mean_bold",
                 "from-bold_to-template_mode-image_xfm"),
                "EPI_template"],
     "outputs": ["space-template_desc-mean_bold"]}
    '''

    xfm_prov = strat_pool.get_cpac_provenance(
        'from-bold_to-template_mode-image_xfm')
    reg_tool = check_prov_for_regtool(xfm_prov)

    num_cpus = cfg.pipeline_setup['system_config'][
        'max_cores_per_participant']

    num_ants_cores = cfg.pipeline_setup['system_config']['num_ants_threads']

    apply_xfm = apply_transform(f'warp_bold_mask_to_EPItemplate_{pipe_num}',
                                reg_tool, time_series=False,
                                num_cpus=num_cpus,
                                num_ants_cores=num_ants_cores)

    if reg_tool == 'ants':
        apply_xfm.inputs.inputspec.interpolation = cfg.registration_workflows[
            'functional_registration']['func_registration_to_template'][
            'ANTs_pipelines']['interpolation']
    elif reg_tool == 'fsl':
        apply_xfm.inputs.inputspec.interpolation = cfg.registration_workflows[
            'functional_registration']['func_registration_to_template'][
            'FNIRT_pipelines']['interpolation']

    node, out = strat_pool.get_data("desc-mean_bold")
    wf.connect(node, out, apply_xfm, 'inputspec.input_image')

    node, out = strat_pool.get_data("EPI_template")
    wf.connect(node, out, apply_xfm, 'inputspec.reference')

    node, out = strat_pool.get_data("from-bold_to-template_mode-image_xfm")
    wf.connect(node, out, apply_xfm, 'inputspec.transform')

    outputs = {
        'space-template_desc-mean_bold':
            (apply_xfm, 'outputspec.output_image')
    }

    return (wf, outputs)


def warp_bold_mask_to_EPItemplate(wf, cfg, strat_pool, pipe_num, opt=None):
    '''
    Node Block:
    {"name": "transform_bold_mask_to_EPItemplate",
     "config": ["registration_workflows", "functional_registration",
                "func_registration_to_template"],
     "switch": ["run"],
     "option_key": ["target_template", "using"],
     "option_val": "EPI_template",
     "inputs": [("space-bold_desc-brain_mask",
                 "from-bold_to-template_mode-image_xfm"),
                "EPI_template"],
     "outputs": ["space-template_desc-bold_mask"]}
    '''

    xfm_prov = strat_pool.get_cpac_provenance(
        'from-bold_to-template_mode-image_xfm')
    reg_tool = check_prov_for_regtool(xfm_prov)

    num_cpus = cfg.pipeline_setup['system_config'][
        'max_cores_per_participant']

    num_ants_cores = cfg.pipeline_setup['system_config']['num_ants_threads']

    apply_xfm = apply_transform(f'warp_bold_mask_to_EPItemplate_{pipe_num}',
                                reg_tool, time_series=False,
                                num_cpus=num_cpus,
                                num_ants_cores=num_ants_cores)

    apply_xfm.inputs.inputspec.interpolation = "NearestNeighbor"

    node, out = strat_pool.get_data("space-bold_desc-brain_mask")
    wf.connect(node, out, apply_xfm, 'inputspec.input_image')

    node, out = strat_pool.get_data("EPI_template")
    wf.connect(node, out, apply_xfm, 'inputspec.reference')

    node, out = strat_pool.get_data("from-bold_to-template_mode-image_xfm")
    wf.connect(node, out, apply_xfm, 'inputspec.transform')

    outputs = {
        'space-template_desc-bold_mask':
            (apply_xfm, 'outputspec.output_image')
    }

    return (wf, outputs)


def warp_deriv_mask_to_EPItemplate(wf, cfg, strat_pool, pipe_num, opt=None):
    '''Transform the BOLD mask to template space and to the resolution set for
    the derivative outputs.

    Node Block:
    {"name": "transform_bold_mask_to_EPItemplate",
     "config": ["registration_workflows", "functional_registration",
                "func_registration_to_template"],
     "switch": ["run"],
     "option_key": ["target_template", "using"],
     "option_val": "EPI_template",
     "inputs": [("space-bold_desc-brain_mask",
                 "from-bold_to-template_mode-image_xfm"),
                "EPI_template"],
     "outputs": ["space-template_res-derivative_desc-bold_mask"]}
    '''

    xfm_prov = strat_pool.get_cpac_provenance(
        'from-bold_to-template_mode-image_xfm')
    reg_tool = check_prov_for_regtool(xfm_prov)

    num_cpus = cfg.pipeline_setup['system_config'][
        'max_cores_per_participant']

    num_ants_cores = cfg.pipeline_setup['system_config']['num_ants_threads']

    apply_xfm = apply_transform(f'warp_deriv_mask_to_EPItemplate_{pipe_num}',
                                reg_tool, time_series=False,
                                num_cpus=num_cpus,
                                num_ants_cores=num_ants_cores)

    apply_xfm.inputs.inputspec.interpolation = "NearestNeighbor"

    node, out = strat_pool.get_data("space-bold_desc-brain_mask")
    wf.connect(node, out, apply_xfm, 'inputspec.input_image')

    node, out = strat_pool.get_data("EPI_template")
    wf.connect(node, out, apply_xfm, 'inputspec.reference')

    node, out = strat_pool.get_data("from-bold_to-template_mode-image_xfm")
    wf.connect(node, out, apply_xfm, 'inputspec.transform')

    outputs = {
        f'space-template_res-derivative_desc-bold_mask':
            (apply_xfm, 'outputspec.output_image')
    }

    return (wf, outputs)<|MERGE_RESOLUTION|>--- conflicted
+++ resolved
@@ -2,12 +2,8 @@
 import nipype.interfaces.utility as util
 import nipype.interfaces.fsl as fsl
 import nipype.interfaces.ants as ants
-<<<<<<< HEAD
 import nipype.interfaces.afni as afni
-=======
-from nipype.interfaces import afni
-
->>>>>>> 77684ae1
+
 from nipype.interfaces.afni import utils as afni_utils
 
 import nipype.interfaces.c3 as c3
@@ -1989,13 +1985,8 @@
 
     get_func_volume.inputs.set(
         expr='a',
-<<<<<<< HEAD
         single_idx=cfg.registration_workflows['functional_registration']['coregistration'][
             'func_input_prep']['Selected Functional Volume']['func_reg_input_volume'],
-=======
-        single_idx=cfg.registration_workflows['functional_registration'][
-            'coregistration']['func_input_prep']['Selected Functional Volume']['func_reg_input_volume'],
->>>>>>> 77684ae1
         outputtype='NIFTI_GZ'
     )
     node, out = strat_pool.get_data("desc-brain_bold")
