from CPAC.pipeline import nipype_pipeline_engine as pe
import nipype.interfaces.utility as util
import nipype.interfaces.afni as afni
import nipype.interfaces.fsl as fsl
import nipype.interfaces.ants as ants
import nipype.interfaces.afni as afni

from nipype.interfaces.afni import utils as afni_utils

import nipype.interfaces.c3 as c3


from CPAC.anat_preproc.lesion_preproc import create_lesion_preproc

from CPAC.func_preproc.utils import chunk_ts, split_ts_chunks

from CPAC.registration.utils import seperate_warps_list, \
                                    check_transforms, \
                                    generate_inverse_transform_flags, \
                                    single_ants_xfm_to_list, \
                                    interpolation_string, \
                                    change_itk_transform_type, \
                                    hardcoded_reg, \
                                    one_d_to_mat, \
                                    run_ants_apply_warp, \
                                    run_c3d, \
                                    run_c4d

from CPAC.utils.interfaces.fsl import Merge as fslMerge
from CPAC.utils.utils import check_prov_for_motion_tool, check_prov_for_regtool


def apply_transform(wf_name, reg_tool, time_series=False, multi_input=False,
                    num_cpus=1, num_ants_cores=1):

    if not reg_tool:
        raise Exception("\n[!] Developer info: the 'reg_tool' parameter sent "
                        f"to the 'apply_transform' node for '{wf_name}' is "
                        f"empty.\n")

    wf = pe.Workflow(name=wf_name)

    inputNode = pe.Node(
        util.IdentityInterface(fields=['input_image',
                                       'reference',
                                       'transform',
                                       'interpolation']),
        name='inputspec')

    outputNode = pe.Node(
        util.IdentityInterface(fields=['output_image']),
        name='outputspec')

    if int(num_cpus) > 1 and time_series:
        # parallelize time series warp application
        # we need the node to be a MapNode to feed in the list of functional
        # time series chunks
        multi_input = True

    if reg_tool == 'ants':

        if multi_input:
            apply_warp = pe.MapNode(interface=ants.ApplyTransforms(),
                                    name=f'apply_warp_{wf_name}',
                                    iterfield=['input_image'],
                                    mem_gb=0.7,
                                    mem_x=(1708448960473801 /
                                           151115727451828646838272,
                                           'input_image'))
        else:
            apply_warp = pe.Node(interface=ants.ApplyTransforms(),
                                 name=f'apply_warp_{wf_name}',
                                 mem_gb=0.7,
                                 mem_x=(1708448960473801 /
                                        151115727451828646838272,
                                        'input_image'))

        apply_warp.inputs.dimension = 3
        apply_warp.interface.num_threads = int(num_ants_cores)

        if time_series:
            apply_warp.inputs.input_image_type = 3

        wf.connect(inputNode, 'reference', apply_warp, 'reference_image')

        interp_string = pe.Node(util.Function(input_names=['interpolation',
                                                           'reg_tool'],
                                              output_names=['interpolation'],
                                              function=interpolation_string),
                                name=f'interp_string',
                                mem_gb=2.5)
        interp_string.inputs.reg_tool = reg_tool

        wf.connect(inputNode, 'interpolation', interp_string, 'interpolation')
        wf.connect(interp_string, 'interpolation',
                   apply_warp, 'interpolation')

        ants_xfm_list = \
            pe.Node(util.Function(input_names=['transform'],
                                  output_names=['transform_list'],
                                  function=single_ants_xfm_to_list),
                    name=f'single_ants_xfm_to_list',
                    mem_gb=2.5)

        wf.connect(inputNode, 'transform', ants_xfm_list, 'transform')
        wf.connect(ants_xfm_list, 'transform_list', apply_warp, 'transforms')

        # parallelize the apply warp, if multiple CPUs, and it's a time
        # series!
        if int(num_cpus) > 1 and time_series:

            chunk_imports = ['import nibabel as nb']
            chunk = pe.Node(util.Function(input_names=['func_file',
                                                       'n_chunks',
                                                       'chunk_size'],
                                     output_names=['TR_ranges'],
                                     function=chunk_ts,
                                     imports=chunk_imports),
                            name=f'chunk_{wf_name}',
                            mem_gb=2.5)

            #chunk.inputs.n_chunks = int(num_cpus)

            # 10-TR sized chunks
            chunk.inputs.chunk_size = 10

            wf.connect(inputNode, 'input_image', chunk, 'func_file')

            split_imports = ['import os', 'import subprocess']
            split = pe.Node(util.Function(input_names=['func_file',
                                                       'tr_ranges'],
                                     output_names=['split_funcs'],
                                     function=split_ts_chunks,
                                     imports=split_imports),
                            name=f'split_{wf_name}',
                            mem_gb=2.5)

            wf.connect(inputNode, 'input_image', split, 'func_file')
            wf.connect(chunk, 'TR_ranges', split, 'tr_ranges')

            wf.connect(split, 'split_funcs', apply_warp, 'input_image')

            func_concat = pe.Node(interface=afni_utils.TCat(),
                                  name=f'func_concat_{wf_name}',
                                  mem_gb=2.5)
            func_concat.inputs.outputtype = 'NIFTI_GZ'

            wf.connect(apply_warp, 'output_image', func_concat, 'in_files')

            wf.connect(func_concat, 'out_file', outputNode, 'output_image')

        else:
            wf.connect(inputNode, 'input_image', apply_warp, 'input_image')
            wf.connect(apply_warp, 'output_image', outputNode, 'output_image')

    elif reg_tool == 'fsl':

        if multi_input:
            apply_warp = pe.MapNode(interface=fsl.ApplyWarp(),
                                    name=f'fsl_apply_warp',
                                    iterfield=['in_file'],
                                    mem_gb=2.5)
        else:
            apply_warp = pe.Node(interface=fsl.ApplyWarp(),
                                 name='fsl_apply_warp',
                                 mem_gb=2.5)

        interp_string = pe.Node(util.Function(input_names=['interpolation',
                                                           'reg_tool'],
                                              output_names=['interpolation'],
                                              function=interpolation_string),
                                name=f'interp_string',
                                mem_gb=2.5)
        interp_string.inputs.reg_tool = reg_tool

        wf.connect(inputNode, 'interpolation', interp_string, 'interpolation')
        wf.connect(interp_string, 'interpolation', apply_warp, 'interp')

        # mni to t1
        wf.connect(inputNode, 'reference', apply_warp, 'ref_file')

        # NOTE: C-PAC now converts all FSL xfm's to .nii, so even if the
        #       inputNode 'transform' is a linear xfm, it's a .nii and must
        #       go in as a warpfield file
        wf.connect(inputNode, 'transform', apply_warp, 'field_file')

        # parallelize the apply warp, if multiple CPUs, and it's a time
        # series!
        if int(num_cpus) > 1 and time_series:

            chunk_imports = ['import nibabel as nb']
            chunk = pe.Node(util.Function(input_names=['func_file',
                                                       'n_chunks',
                                                       'chunk_size'],
                                     output_names=['TR_ranges'],
                                     function=chunk_ts,
                                     imports=chunk_imports),
                            name=f'chunk_{wf_name}',
                            mem_gb=2.5)

            #chunk.inputs.n_chunks = int(num_cpus)

            # 10-TR sized chunks
            chunk.inputs.chunk_size = 10

            wf.connect(inputNode, 'input_image', chunk, 'func_file')

            split_imports = ['import os', 'import subprocess']
            split = pe.Node(util.Function(input_names=['func_file',
                                                       'tr_ranges'],
                                     output_names=['split_funcs'],
                                     function=split_ts_chunks,
                                     imports=split_imports),
                            name=f'split_{wf_name}',
                            mem_gb=2.5)

            wf.connect(inputNode, 'input_image', split, 'func_file')
            wf.connect(chunk, 'TR_ranges', split, 'tr_ranges')

            wf.connect(split, 'split_funcs', apply_warp, 'in_file')

            func_concat = pe.Node(interface=afni_utils.TCat(),
                                  name=f'func_concat{wf_name}')
            func_concat.inputs.outputtype = 'NIFTI_GZ'

            wf.connect(apply_warp, 'out_file', func_concat, 'in_files')

            wf.connect(func_concat, 'out_file', outputNode, 'output_image')

        else:
            wf.connect(inputNode, 'input_image', apply_warp, 'in_file')
            wf.connect(apply_warp, 'out_file', outputNode, 'output_image')

    return wf


def transform_derivative(wf_name, label, reg_tool, num_cpus, num_ants_cores,
                         ants_interp=None, fsl_interp=None, opt=None):
    '''Transform output derivatives to template space.

    This function is designed for use with the NodeBlock connection engine.
    '''

    wf = pe.Workflow(name=wf_name)

    inputnode = pe.Node(util.IdentityInterface(fields=['in_file',
                                                       'reference',
                                                       'transform']),
                        name='inputspec')

    multi_input = False
    if 'statmap' in label:
        multi_input = True

    stack = False
    if 'correlations' in label:
        stack = True

    apply_xfm = apply_transform(f'warp_{label}_to_template', reg_tool,
                                time_series=stack,
                                multi_input=multi_input,
                                num_cpus=num_cpus,
                                num_ants_cores=num_ants_cores)

    if reg_tool == 'ants':
        apply_xfm.inputs.inputspec.interpolation = ants_interp
    elif reg_tool == 'fsl':
        apply_xfm.inputs.inputspec.interpolation = fsl_interp

    wf.connect(inputnode, 'in_file', apply_xfm, 'inputspec.input_image')
    wf.connect(inputnode, 'reference', apply_xfm, 'inputspec.reference')
    wf.connect(inputnode, 'transform', apply_xfm, 'inputspec.transform')

    outputnode = pe.Node(util.IdentityInterface(fields=['out_file']),
                         name='outputspec')

    wf.connect(apply_xfm, 'outputspec.output_image', outputnode, 'out_file')

    return wf


def convert_pedir(pedir):
    '''FSL Flirt requires pedir input encoded as an int'''
    conv_dct = {'x': 1, 'y': 2, 'z': 3, 'x-': -1, 'y-': -2, 'z-': -3,
                'i': 1, 'j': 2, 'k': 3, 'i-': -1, 'j-': -2, 'k-': -3,
                '-x': -1, '-i': -1, '-y': -2,
                '-j': -2, '-z': -3, '-k': -3}

    if isinstance(pedir, bytes):
        pedir = pedir.decode()
    if not isinstance(pedir, str):
        raise Exception("\n\nPhase-encoding direction must be a "
                        "string value.\n\nValue: {0}"
                        "\n\n".format(pedir))
    if pedir not in conv_dct.keys():
        raise Exception("\n\nInvalid phase-encoding direction "
                        "entered: {0}\n\n".format(pedir))
    return conv_dct[pedir]


def create_fsl_flirt_linear_reg(name='fsl_flirt_linear_reg'):

    linear_register = pe.Workflow(name=name)

    inputspec = pe.Node(util.IdentityInterface(fields=['input_brain',
                                                       'reference_brain',
                                                       'interp',
                                                       'ref_mask']),
                        name='inputspec')

    outputspec = pe.Node(util.IdentityInterface(fields=['output_brain',
                                                        'linear_xfm',
                                                        'invlinear_xfm']),
                         name='outputspec')

    linear_reg = pe.Node(interface=fsl.FLIRT(), name='linear_reg_0')
    linear_reg.inputs.cost = 'corratio'

    inv_flirt_xfm = pe.Node(interface=fsl.utils.ConvertXFM(),
                            name='inv_linear_reg0_xfm')
    inv_flirt_xfm.inputs.invert_xfm = True

    linear_register.connect(inputspec, 'input_brain',
                            linear_reg, 'in_file')

    linear_register.connect(inputspec, 'reference_brain',
                            linear_reg, 'reference')

    linear_register.connect(inputspec, 'interp',
                            linear_reg, 'interp')

    linear_register.connect(linear_reg, 'out_file',
                            outputspec, 'output_brain')

    linear_register.connect(linear_reg, 'out_matrix_file',
                            inv_flirt_xfm, 'in_file')

    linear_register.connect(inv_flirt_xfm, 'out_file',
                            outputspec, 'invlinear_xfm')

    linear_register.connect(linear_reg, 'out_matrix_file',
                            outputspec, 'linear_xfm')

    return linear_register


def create_fsl_fnirt_nonlinear_reg(name='fsl_fnirt_nonlinear_reg'):
    """
    Performs non-linear registration of an input file to a reference file
    using FSL FNIRT.

    Parameters
    ----------
    name : string, optional
        Name of the workflow.

    Returns
    -------
    nonlinear_register : nipype.pipeline.engine.Workflow

    Notes
    -----

    Workflow Inputs::

        inputspec.input_skull : string (nifti file)
            File of input brain with skull
        inputspec.reference_skull : string (nifti file)
            Target brain with skull to normalize to
        inputspec.fnirt_config : string (fsl fnirt config file)
            Configuration file containing parameters that can be
            specified in fnirt
    Workflow Outputs::

        outputspec.output_brain : string (nifti file)
            Normalizion of input brain file
        outputspec.nonlinear_xfm : string
            Nonlinear field coefficients file of nonlinear transformation

    Registration Procedure:

    1. Perform a nonlinear registration on an input file to the
       reference file utilizing affine transformation from the previous
       step as a starting point.
    2. Invert the affine transformation to provide the user a
       transformation (affine only) from the space of the reference
       file to the input file.

    Workflow Graph:

    .. image:: ../images/nonlinear_register.dot.png
        :width: 500

    Detailed Workflow Graph:
    .. image:: ../images/nonlinear_register_detailed.dot.png
        :width: 500
    """

    nonlinear_register = pe.Workflow(name=name)

    inputspec = pe.Node(util.IdentityInterface(fields=['input_brain',
                                                       'input_skull',
                                                       'reference_brain',
                                                       'reference_skull',
                                                       'interp',
                                                       'ref_mask',
                                                       'linear_aff',
                                                       'fnirt_config']),
                        name='inputspec')

    outputspec = pe.Node(util.IdentityInterface(fields=['output_brain',
                                                        'nonlinear_xfm']),
                         name='outputspec')

    nonlinear_reg = pe.Node(interface=fsl.FNIRT(),
                            name='nonlinear_reg_1')

    nonlinear_reg.inputs.fieldcoeff_file = True
    nonlinear_reg.inputs.jacobian_file = True

    brain_warp = pe.Node(interface=fsl.ApplyWarp(),
                         name='brain_warp')

    nonlinear_register.connect(inputspec, 'input_skull',
                               nonlinear_reg, 'in_file')

    nonlinear_register.connect(inputspec, 'reference_skull',
                               nonlinear_reg, 'ref_file')

    nonlinear_register.connect(inputspec, 'interp',
                               brain_warp, 'interp')

    nonlinear_register.connect(inputspec, 'ref_mask',
                               nonlinear_reg, 'refmask_file')

    # FNIRT parameters are specified by FSL config file
    # ${FSLDIR}/etc/flirtsch/TI_2_MNI152_2mm.cnf (or user-specified)
    nonlinear_register.connect(inputspec, 'fnirt_config',
                               nonlinear_reg, 'config_file')

    nonlinear_register.connect(inputspec, 'linear_aff',
                               nonlinear_reg, 'affine_file')

    nonlinear_register.connect(nonlinear_reg, 'fieldcoeff_file',
                               outputspec, 'nonlinear_xfm')

    nonlinear_register.connect(inputspec, 'input_brain',
                               brain_warp, 'in_file')

    nonlinear_register.connect(nonlinear_reg, 'fieldcoeff_file',
                               brain_warp, 'field_file')

    nonlinear_register.connect(inputspec, 'reference_brain',
                               brain_warp, 'ref_file')

    nonlinear_register.connect(brain_warp, 'out_file',
                               outputspec, 'output_brain')

    return nonlinear_register


def create_fsl_fnirt_nonlinear_reg_nhp(name='fsl_fnirt_nonlinear_reg_nhp'):
    """
    Performs non-linear registration of an input file to a reference file
    using FSL FNIRT.

    Parameters
    ----------
    name : string, optional
        Name of the workflow.

    Returns
    -------
    nonlinear_register : nipype.pipeline.engine.Workflow

    Notes
    -----

    Workflow Inputs::

        inputspec.input_skull : string (nifti file)
            File of input brain with skull
        inputspec.reference_skull : string (nifti file)
            Target brain with skull to normalize to
        inputspec.fnirt_config : string (fsl fnirt config file)
            Configuration file containing parameters that can be
            specified in fnirt
    Workflow Outputs::

        outputspec.output_brain : string (nifti file)
            Normalizion of input brain file
        outputspec.nonlinear_xfm : string
            Nonlinear field coefficients file of nonlinear transformation
        outputspec.nonlinear_warp : string
            Nonlinear output file with warp field

    Registration Procedure:

    1. Perform a nonlinear registration on an input file to the
       reference file utilizing affine transformation from the previous
       step as a starting point.
    2. Invert the affine transformation to provide the user a
       transformation (affine only) from the space of the reference
       file to the input file.

    Workflow Graph:

    .. image:: ../images/nonlinear_register.dot.png
        :width: 500

    Detailed Workflow Graph:
    .. image:: ../images/nonlinear_register_detailed.dot.png
        :width: 500
    """

    nonlinear_register = pe.Workflow(name=name)

    inputspec = pe.Node(util.IdentityInterface(fields=['input_brain',
                                                       'input_skull',
                                                       'reference_brain',
                                                       'reference_skull',
                                                       'interp',
                                                       'ref_mask',
                                                       'linear_aff',
                                                       'fnirt_config']),
                        name='inputspec')

    outputspec = pe.Node(util.IdentityInterface(fields=['output_brain',
                                                        'output_head',
                                                        'output_mask',
                                                        'output_biasfield',
                                                        'nonlinear_xfm',
                                                        'nonlinear_warp']),
                         name='outputspec')

    nonlinear_reg = pe.Node(interface=fsl.FNIRT(),
                            name='nonlinear_reg_1')

    nonlinear_reg.inputs.fieldcoeff_file = True
    nonlinear_reg.inputs.jacobian_file = True
    nonlinear_reg.inputs.field_file = True

    nonlinear_register.connect(inputspec, 'input_skull',
                               nonlinear_reg, 'in_file')

    nonlinear_register.connect(inputspec, 'reference_skull',
                               nonlinear_reg, 'ref_file')

    nonlinear_register.connect(inputspec, 'ref_mask',
                               nonlinear_reg, 'refmask_file')

    nonlinear_register.connect(inputspec, 'fnirt_config',
                               nonlinear_reg, 'config_file')

    nonlinear_register.connect(inputspec, 'linear_aff',
                               nonlinear_reg, 'affine_file')

    brain_warp = pe.Node(interface=fsl.ApplyWarp(),
                         name='brain_warp')
    brain_warp.inputs.interp = 'nn'
    brain_warp.inputs.relwarp = True

    nonlinear_register.connect(inputspec, 'input_brain',
                               brain_warp, 'in_file')

    nonlinear_register.connect(nonlinear_reg, 'field_file',
                               brain_warp, 'field_file')

    nonlinear_register.connect(inputspec, 'reference_skull',
                               brain_warp, 'ref_file')

    head_warp = pe.Node(interface=fsl.ApplyWarp(),
                         name='head_warp')
    head_warp.inputs.interp = 'spline'
    head_warp.inputs.relwarp = True

    nonlinear_register.connect(inputspec, 'input_brain',
                               head_warp, 'in_file')

    nonlinear_register.connect(nonlinear_reg, 'field_file',
                               head_warp, 'field_file')

    nonlinear_register.connect(inputspec, 'reference_skull',
                               head_warp, 'ref_file')

    mask_warp = pe.Node(interface=fsl.ApplyWarp(),
                         name='mask_warp')
    mask_warp.inputs.interp = 'nn'
    mask_warp.inputs.relwarp = True

    nonlinear_register.connect(inputspec, 'input_brain',
                               mask_warp, 'in_file')

    nonlinear_register.connect(nonlinear_reg, 'field_file',
                               mask_warp, 'field_file')

    nonlinear_register.connect(inputspec, 'reference_skull',
                               mask_warp, 'ref_file')

    biasfield_warp = pe.Node(interface=fsl.ApplyWarp(),
                         name='biasfield_warp')
    biasfield_warp.inputs.interp = 'spline'
    biasfield_warp.inputs.relwarp = True

    nonlinear_register.connect(inputspec, 'input_brain',
                               biasfield_warp, 'in_file')

    nonlinear_register.connect(nonlinear_reg, 'field_file',
                               biasfield_warp, 'field_file')

    nonlinear_register.connect(inputspec, 'reference_skull',
                               biasfield_warp, 'ref_file')

    nonlinear_register.connect(nonlinear_reg, 'fieldcoeff_file',
                               outputspec, 'nonlinear_xfm')

    nonlinear_register.connect(nonlinear_reg, 'field_file',
                               outputspec, 'nonlinear_warp')

    nonlinear_register.connect(brain_warp, 'out_file',
                               outputspec, 'output_brain')

    nonlinear_register.connect(head_warp, 'out_file',
                               outputspec, 'output_head')

    nonlinear_register.connect(mask_warp, 'out_file',
                               outputspec, 'output_mask')

    nonlinear_register.connect(biasfield_warp, 'out_file',
                               outputspec, 'output_biasfield')

    return nonlinear_register


def create_register_func_to_anat(config, phase_diff_distcor=False,
                                 name='register_func_to_anat'):

    """
    Registers a functional scan in native space to anatomical space using a
    linear transform and does not include bbregister.

    Parameters
    ----------
    config : configuration, mandatory
        Pipeline configuration.
    fieldmap_distortion : bool, optional
        If field map-based distortion correction is being run, FLIRT should
        take in the appropriate field map-related inputs.
    name : string, optional
        Name of the workflow.

    Returns
    -------
    create_register_func_to_anat : nipype.pipeline.engine.Workflow

    Notes
    -----

    Workflow Inputs::

        inputspec.func : string (nifti file)
            Input functional scan to be registered to anatomical space
        inputspec.anat : string (nifti file)
            Corresponding anatomical scan of subject
        inputspec.interp : string
            Type of interpolation to use
            ('trilinear' or 'nearestneighbour' or 'sinc')

    Workflow Outputs::

        outputspec.func_to_anat_linear_xfm_nobbreg : string (mat file)
            Affine transformation from functional to anatomical native space
        outputspec.anat_func_nobbreg : string (nifti file)
            Functional scan registered to anatomical space
    """
    register_func_to_anat = pe.Workflow(name=name)

    inputspec = pe.Node(util.IdentityInterface(fields=['func',
                                                       'anat',
                                                       'dof',
                                                       'interp',
                                                       'fieldmap',
                                                       'fieldmapmask']),
                        name='inputspec')

    inputNode_echospacing = pe.Node(
        util.IdentityInterface(fields=['echospacing']),
        name='echospacing_input')

    inputNode_pedir = pe.Node(util.IdentityInterface(fields=['pedir']),
                              name='pedir_input')

    outputspec = pe.Node(util.IdentityInterface(
        fields=['func_to_anat_linear_xfm_nobbreg', 'anat_func_nobbreg']),
        name='outputspec')

    linear_reg = pe.Node(interface=fsl.FLIRT(),
                         name='linear_func_to_anat')

    linear_reg.inputs.interp = config.registration_workflows['functional_registration']['coregistration']['interpolation']
    linear_reg.inputs.cost = config.registration_workflows['functional_registration']['coregistration']['cost']
    linear_reg.inputs.dof = config.registration_workflows['functional_registration']['coregistration']['dof']
    if config.registration_workflows['functional_registration']['coregistration']['arguments'] is not None:
        linear_reg.inputs.args = config.registration_workflows['functional_registration']['coregistration']['arguments']

    if phase_diff_distcor:
        register_func_to_anat.connect(
            inputNode_pedir, ('pedir', convert_pedir),
            linear_reg, 'pedir')
        register_func_to_anat.connect(inputspec, 'fieldmap',
                                      linear_reg, 'fieldmap')
        register_func_to_anat.connect(inputspec, 'fieldmapmask',
                                      linear_reg, 'fieldmapmask')
        register_func_to_anat.connect(inputNode_echospacing, 'echospacing',
                                      linear_reg, 'echospacing')

    register_func_to_anat.connect(inputspec, 'func', linear_reg, 'in_file')

    register_func_to_anat.connect(inputspec, 'anat', linear_reg, 'reference')

    register_func_to_anat.connect(inputspec, 'dof', linear_reg, 'dof')

    register_func_to_anat.connect(inputspec, 'interp', linear_reg, 'interp')

    register_func_to_anat.connect(linear_reg, 'out_matrix_file',
                                  outputspec,
                                  'func_to_anat_linear_xfm_nobbreg')

    register_func_to_anat.connect(linear_reg, 'out_file',
                                  outputspec, 'anat_func_nobbreg')

    return register_func_to_anat


def create_register_func_to_anat_use_T2(config, name='register_func_to_anat_use_T2'):
    # for monkey data
    # ref: https://github.com/DCAN-Labs/dcan-macaque-pipeline/blob/master/fMRIVolume/GenericfMRIVolumeProcessingPipeline.sh#L287-L295
    # https://github.com/HechengJin0/dcan-macaque-pipeline/blob/master/fMRIVolume/GenericfMRIVolumeProcessingPipeline.sh#L524-L535

    """
    Registers a functional scan in native space to anatomical space using a
    linear transform and does not include bbregister, use T1 and T2 image.

    Parameters
    ----------
    config : configuration, mandatory
        Pipeline configuration.
    name : string, optional
        Name of the workflow.

    Returns
    -------
    create_register_func_to_anat_use_T2 : nipype.pipeline.engine.Workflow

    Notes
    -----

    Workflow Inputs::

        inputspec.func : string (nifti file)
            Input functional scan to be registered to anatomical space
        inputspec.anat : string (nifti file)
            Corresponding anatomical scan of subject

    Workflow Outputs::

        outputspec.func_to_anat_linear_xfm_nobbreg : string (mat file)
            Affine transformation from functional to anatomical native space
        outputspec.anat_func_nobbreg : string (nifti file)
            Functional scan registered to anatomical space
    """


    register_func_to_anat_use_T2 = pe.Workflow(name=name)

    inputspec = pe.Node(util.IdentityInterface(fields=['func',
                                                       'T1_brain',
                                                       'T2_head',
                                                       'T2_brain']),
                        name='inputspec')

    outputspec = pe.Node(util.IdentityInterface(fields=['func_to_anat_linear_xfm_nobbreg',
                                                        'func_to_anat_linear_warp_nobbreg',
                                                        'anat_func_nobbreg']),
                                                        name='outputspec')

    # ${FSLDIR}/bin/flirt -interp spline -dof 6 -in ${fMRIFolder}/${ScoutName}_gdc -ref ${T1wFolder}/${T2wRestoreImage} -omat "$fMRIFolder"/Scout2T2w.mat -out ${fMRIFolder}/Scout2T2w.nii.gz -searchrx -30 30 -searchry -30 30 -searchrz -30 30 -cost mutualinfo
    linear_reg_func_to_t2 = pe.Node(interface=fsl.FLIRT(),
                         name='linear_reg_func_to_t2')
    linear_reg_func_to_t2.inputs.interp = 'spline'
    linear_reg_func_to_t2.inputs.cost = 'mutualinfo'
    linear_reg_func_to_t2.inputs.dof = 6
    linear_reg_func_to_t2.inputs.searchr_x = [30, 30]
    linear_reg_func_to_t2.inputs.searchr_y = [30, 30]
    linear_reg_func_to_t2.inputs.searchr_z = [30, 30]

    register_func_to_anat_use_T2.connect(inputspec, 'func', linear_reg_func_to_t2, 'in_file')

    register_func_to_anat_use_T2.connect(inputspec, 'T2_head', linear_reg_func_to_t2, 'reference')

    # ${FSLDIR}/bin/convert_xfm -omat "$fMRIFolder"/T2w2Scout.mat -inverse "$fMRIFolder"/Scout2T2w.mat
    invt = pe.Node(interface=fsl.ConvertXFM(), name='convert_xfm')
    invt.inputs.invert_xfm = True

    register_func_to_anat_use_T2.connect(linear_reg_func_to_t2, 'out_matrix_file', invt, 'in_file')

    # ${FSLDIR}/bin/applywarp --interp=nn -i ${T1wFolder}/${T2wRestoreImageBrain} -r ${fMRIFolder}/${ScoutName}_gdc --premat="$fMRIFolder"/T2w2Scout.mat -o ${fMRIFolder}/Scout_brain_mask.nii.gz
    anat_to_func = pe.Node(interface=fsl.ApplyWarp(),
                           name='anat_to_func')
    anat_to_func.inputs.interp = 'nn'

    register_func_to_anat_use_T2.connect(inputspec, 'T2_brain', anat_to_func, 'in_file')
    register_func_to_anat_use_T2.connect(inputspec, 'func', anat_to_func, 'ref_file')
    register_func_to_anat_use_T2.connect(invt, 'out_file', anat_to_func, 'premat')

    # ${FSLDIR}/bin/fslmaths ${fMRIFolder}/Scout_brain_mask.nii.gz -bin ${fMRIFolder}/Scout_brain_mask.nii.gz
    func_brain_mask = pe.Node(interface=fsl.maths.MathsCommand(),
                                  name=f'func_brain_mask')
    func_brain_mask.inputs.args = '-bin'

    register_func_to_anat_use_T2.connect(anat_to_func, 'out_file', func_brain_mask, 'in_file')

    # ${FSLDIR}/bin/fslmaths ${fMRIFolder}/${ScoutName}_gdc -mas ${fMRIFolder}/Scout_brain_mask.nii.gz ${fMRIFolder}/Scout_brain_dc.nii.gz
    func_brain = pe.Node(interface=fsl.MultiImageMaths(),
                                  name='func_brain')
    func_brain.inputs.op_string = "-mas %s "

    register_func_to_anat_use_T2.connect(inputspec, 'func', func_brain, 'in_file')
    register_func_to_anat_use_T2.connect(func_brain_mask, 'out_file', func_brain, 'operand_files')

    # ## re-registering the maked brain to the T1 brain:
    # ${FSLDIR}/bin/flirt -interp spline -dof 6 -in ${fMRIFolder}/Scout_brain_dc.nii.gz -ref ${T1wFolder}/${T1wRestoreImageBrain} -omat "$fMRIFolder"/${ScoutName}_gdc2T1w_init.mat -out ${fMRIFolder}/${ScoutName}_gdc2T1w_brain_init -searchrx -30 30 -searchry -30 30 -searchrz -30 30 -cost mutualinfo
    linear_reg_func_to_t1 = pe.Node(interface=fsl.FLIRT(),
                         name='linear_reg_func_to_t1')
    linear_reg_func_to_t1.inputs.interp = 'spline'
    linear_reg_func_to_t1.inputs.cost = 'mutualinfo'
    linear_reg_func_to_t1.inputs.dof = 6
    linear_reg_func_to_t1.inputs.searchr_x = [30, 30]
    linear_reg_func_to_t1.inputs.searchr_y = [30, 30]
    linear_reg_func_to_t1.inputs.searchr_z = [30, 30]

    register_func_to_anat_use_T2.connect(func_brain, 'out_file', linear_reg_func_to_t1, 'in_file')

    register_func_to_anat_use_T2.connect(inputspec, 'T1_brain', linear_reg_func_to_t1, 'reference')

    # #taking out warpfield as it is not being made without a fieldmap.
    # ${FSLDIR}/bin/convertwarp --relout --rel -r ${T1wFolder}/${T2wRestoreImage} --postmat=${fMRIFolder}/${ScoutName}_gdc2T1w_init.mat -o ${fMRIFolder}/${ScoutName}_gdc2T1w_init_warp
    convert_warp = pe.Node(interface=fsl.ConvertWarp(), name='convert_warp')

    convert_warp.inputs.out_relwarp = True
    convert_warp.inputs.relwarp = True

    register_func_to_anat_use_T2.connect(linear_reg_func_to_t1, 'out_matrix_file', convert_warp, 'postmat')

    register_func_to_anat_use_T2.connect(inputspec, 'T2_head', convert_warp, 'reference')


    register_func_to_anat_use_T2.connect(linear_reg_func_to_t1, 'out_matrix_file',
                                         outputspec,
                                         'func_to_anat_linear_xfm_nobbreg')

    register_func_to_anat_use_T2.connect(convert_warp, 'out_file',
                                         outputspec,
                                         'func_to_anat_linear_warp_nobbreg')

    register_func_to_anat_use_T2.connect(linear_reg_func_to_t1, 'out_file',
                                         outputspec, 'anat_func_nobbreg')

    return register_func_to_anat_use_T2


def create_bbregister_func_to_anat(phase_diff_distcor=False,
                                   name='bbregister_func_to_anat'):

    """
    Registers a functional scan in native space to structural.  This is
    meant to be used after create_nonlinear_register() has been run and
    relies on some of its outputs.

    Parameters
    ----------
    fieldmap_distortion : bool, optional
        If field map-based distortion correction is being run, FLIRT should
        take in the appropriate field map-related inputs.
    name : string, optional
        Name of the workflow.

    Returns
    -------
    register_func_to_anat : nipype.pipeline.engine.Workflow

    Notes
    -----

    Workflow Inputs::

        inputspec.func : string (nifti file)
            Input functional scan to be registered to MNI space
        inputspec.anat : string (nifti file)
            Corresponding full-head or brain scan of subject
        inputspec.linear_reg_matrix : string (mat file)
            Affine matrix from linear functional to anatomical registration
        inputspec.anat_wm_segmentation : string (nifti file)
            White matter segmentation probability mask in anatomical space
        inputspec.bbr_schedule : string (.sch file)
            Boundary based registration schedule file for flirt command

    Workflow Outputs::

        outputspec.func_to_anat_linear_xfm : string (mat file)
            Affine transformation from functional to anatomical native space
        outputspec.anat_func : string (nifti file)
            Functional data in anatomical space
    """

    register_bbregister_func_to_anat = pe.Workflow(name=name)

    inputspec = pe.Node(util.IdentityInterface(fields=['func',
                                                       'anat',
                                                       'linear_reg_matrix',
                                                       'anat_wm_segmentation',
                                                       'bbr_schedule',
                                                       'bbr_wm_mask_args',
                                                       'fieldmap',
                                                       'fieldmapmask']),
                        name='inputspec')

    inputNode_echospacing = pe.Node(
        util.IdentityInterface(fields=['echospacing']),
        name='echospacing_input')

    inputNode_pedir = pe.Node(util.IdentityInterface(fields=['pedir']),
                              name='pedir_input')

    outputspec = pe.Node(util.IdentityInterface(
        fields=['func_to_anat_linear_xfm', 'anat_func']), name='outputspec')

    wm_bb_mask = pe.Node(interface=fsl.ImageMaths(),
                         name='wm_bb_mask')

    register_bbregister_func_to_anat.connect(
        inputspec, 'bbr_wm_mask_args',
        wm_bb_mask, 'op_string')

    register_bbregister_func_to_anat.connect(inputspec,
                                             'anat_wm_segmentation',
                                             wm_bb_mask, 'in_file')

    def bbreg_args(bbreg_target):
        return '-cost bbr -wmseg ' + bbreg_target

    bbreg_func_to_anat = pe.Node(interface=fsl.FLIRT(),
                                 name='bbreg_func_to_anat')
    bbreg_func_to_anat.inputs.dof = 6

    register_bbregister_func_to_anat.connect(
        inputspec, 'bbr_schedule',
        bbreg_func_to_anat, 'schedule')

    register_bbregister_func_to_anat.connect(
        wm_bb_mask, ('out_file', bbreg_args),
        bbreg_func_to_anat, 'args')

    register_bbregister_func_to_anat.connect(
        inputspec, 'func',
        bbreg_func_to_anat, 'in_file')

    register_bbregister_func_to_anat.connect(
        inputspec, 'anat',
        bbreg_func_to_anat, 'reference')

    register_bbregister_func_to_anat.connect(
        inputspec, 'linear_reg_matrix',
        bbreg_func_to_anat, 'in_matrix_file')

    if phase_diff_distcor:
        register_bbregister_func_to_anat.connect(
            inputNode_pedir, ('pedir', convert_pedir),
            bbreg_func_to_anat, 'pedir')
        register_bbregister_func_to_anat.connect(
            inputspec, 'fieldmap',
            bbreg_func_to_anat, 'fieldmap')
        register_bbregister_func_to_anat.connect(
            inputspec, 'fieldmapmask',
            bbreg_func_to_anat, 'fieldmapmask')
        register_bbregister_func_to_anat.connect(
            inputNode_echospacing, 'echospacing',
            bbreg_func_to_anat, 'echospacing')

    register_bbregister_func_to_anat.connect(
        bbreg_func_to_anat, 'out_matrix_file',
        outputspec, 'func_to_anat_linear_xfm')

    register_bbregister_func_to_anat.connect(
        bbreg_func_to_anat, 'out_file',
        outputspec, 'anat_func')

    return register_bbregister_func_to_anat


def create_wf_calculate_ants_warp(
    name='create_wf_calculate_ants_warp', num_threads=1, reg_ants_skull=1
):
    '''
    Calculates the nonlinear ANTS registration transform. This workflow
    employs the antsRegistration tool:

    http://stnava.github.io/ANTs/


    Parameters
    ----------
    name : string, optional
        Name of the workflow.

    Returns
    -------
    calc_ants_warp_wf : nipype.pipeline.engine.Workflow

    Notes
    -----

    Some of the inputs listed below are lists or lists of lists. This is
    because antsRegistration can perform multiple stages of calculations
    depending on how the user configures their registration.

    For example, if one wants to employ a different metric (with different
    parameters) at each stage, the lists would be configured like this:

    warp_wf.inputs.inputspec.transforms = ['Rigid','Affine','SyN']
    warp_wf.inputs.inputspec.transform_parameters = [[0.1],[0.1],[0.1,3,0]]

    ..where each element in the first list is a metric to be used at each
    stage, 'Rigid' being for stage 1, 'Affine' for stage 2, etc. The lists
    within the list for transform_parameters would then correspond to each
    stage's metric, with [0.1] applying to 'Rigid' and 'Affine' (stages 1 and
    2), and [0.1,3,0] applying to 'SyN' of stage 3.

    In some cases, when a parameter is not needed for a stage, 'None' must be
    entered in its place if there are other parameters for other stages.


    Workflow Inputs::

        inputspec.moving_brain : string (nifti file)
            File of brain to be normalized (registered)
        inputspec.reference_brain : string (nifti file)
            Target brain file to normalize to
        inputspec.dimension : integer
            Dimension of the image (default: 3)
        inputspec.use_histogram_matching : boolean
            Histogram match the images before registration
        inputspec.winsorize_lower_quantile : float
            Winsorize data based on quantiles (lower range)
        inputspec.winsorize_higher_quantile : float
            Winsorize data based on quantiles (higher range)
        inputspec.metric : list of strings
            Image metric(s) to be used at each stage
        inputspec.metric_weight : list of floats
            Modulate the per-stage weighting of the corresponding metric
        inputspec.radius_or_number_of_bins : list of integers
            Number of bins in each stage for the MI and Mattes metric, the
            radius for other metrics
        inputspec.sampling_strategy : list of strings
            Sampling strategy (or strategies) to use for the metrics
            {None, Regular, or Random}
        inputspec.sampling_percentage : list of floats
            Defines the sampling strategy
            {float value, or None}
        inputspec.number_of_iterations : list of lists of integers
            Determines the convergence
        inputspec.convergence_threshold : list of floats
            Threshold compared to the slope of the line fitted in convergence
        inputspec.convergence_window_size : list of integers
            Window size of convergence calculations
        inputspec.transforms : list of strings
            Selection of transform options. See antsRegistration documentation
            for a full list of options and their descriptions
        inputspec.transform_parameters : list of lists of floats
            Fine-tuning for the different transform options
        inputspec.shrink_factors : list of lists of integers
            Specify the shrink factor for the virtual domain (typically the
            fixed image) at each level
        inputspec.smoothing_sigmas : list of lists of floats
            Specify the sigma of gaussian smoothing at each level
        inputspec.fixed_image_mask: (an existing file name)
            Mask used to limit metric sampling region of the fixed imagein all
            stages
        inputspec.interp : string
            Type of interpolation to use
            ('Linear' or 'BSpline' or 'LanczosWindowedSinc')

    Workflow Outputs::

        outputspec.warp_field : string (nifti file)
            Output warp field of registration
        outputspec.inverse_warp_field : string (nifti file)
            Inverse of the warp field of the registration
        outputspec.ants_affine_xfm : string (.mat file)
            The affine matrix of the registration
        outputspec.ants_inverse_affine_xfm : string (.mat file)
            The affine matrix of the reverse registration
        outputspec.composite_transform : string (nifti file)
            The combined transform including the warp field and rigid & affine
            linear warps
        outputspec.normalized_output_brain : string (nifti file)
            Template-registered version of input brain

    Registration Procedure:

    1. Calculates a nonlinear anatomical-to-template registration.

    .. exec::
        from CPAC.registration import create_wf_calculate_ants_warp
        wf = create_wf_calculate_ants_warp()
        wf.write_graph(
            graph2use='orig',
            dotfilename='./images/generated/calculate_ants_warp.dot'
        )

    Workflow Graph:
    .. image::
        :width: 500

    Detailed Workflow Graph:

    .. image::
        :width: 500
    '''

    calc_ants_warp_wf = pe.Workflow(name=name)

    inputspec = pe.Node(util.IdentityInterface(
        fields=['moving_brain',
                'reference_brain',
                'moving_skull',
                'reference_skull',
                'reference_mask',
                'moving_mask',
                'fixed_image_mask',
                'ants_para',
                'interp']),
                name='inputspec')

    outputspec = pe.Node(util.IdentityInterface(
        fields=['ants_initial_xfm',
                'ants_rigid_xfm',
                'ants_affine_xfm',
                'warp_field',
                'inverse_warp_field',
                'composite_transform',
                'wait',
                'normalized_output_brain']), name='outputspec')

    # use ANTS to warp the masked anatomical image to a template image
    '''
    calculate_ants_warp = pe.Node(interface=ants.Registration(),
            name='calculate_ants_warp')

    calculate_ants_warp.inputs.output_warped_image = True
    calculate_ants_warp.inputs.initial_moving_transform_com = 0
    '''
    reg_imports = ['import os', 'import subprocess']
    calculate_ants_warp = \
        pe.Node(interface=util.Function(input_names=['moving_brain',
                                                     'reference_brain',
                                                     'moving_skull',
                                                     'reference_skull',
                                                     'ants_para',
                                                     'moving_mask',
                                                     'reference_mask',
                                                     'fixed_image_mask',
                                                     'interp',
                                                     'reg_with_skull'],
                                        output_names=['warp_list',
                                                      'warped_image'],
                                        function=hardcoded_reg,
                                        imports=reg_imports),
                name='calc_ants_warp',
                mem_gb=2.8,
                mem_x=(2e-7, 'moving_brain', 'xyz'))

    calculate_ants_warp.interface.num_threads = num_threads

    select_forward_initial = pe.Node(util.Function(
        input_names=['warp_list', 'selection'],
        output_names=['selected_warp'],
        function=seperate_warps_list), name='select_forward_initial')

    select_forward_initial.inputs.selection = "Initial"

    select_forward_rigid = pe.Node(util.Function(
        input_names=['warp_list', 'selection'],
        output_names=['selected_warp'],
        function=seperate_warps_list), name='select_forward_rigid')

    select_forward_rigid.inputs.selection = "Rigid"

    select_forward_affine = pe.Node(util.Function(
        input_names=['warp_list', 'selection'],
        output_names=['selected_warp'],
        function=seperate_warps_list), name='select_forward_affine')

    select_forward_affine.inputs.selection = "Affine"

    select_forward_warp = pe.Node(util.Function(
        input_names=['warp_list', 'selection'],
        output_names=['selected_warp'],
        function=seperate_warps_list), name='select_forward_warp')

    select_forward_warp.inputs.selection = "Warp"

    select_inverse_warp = pe.Node(util.Function(
        input_names=['warp_list', 'selection'],
        output_names=['selected_warp'],
        function=seperate_warps_list), name='select_inverse_warp')

    select_inverse_warp.inputs.selection = "Inverse"

    calc_ants_warp_wf.connect(
        inputspec, 'moving_brain',
        calculate_ants_warp, 'moving_brain')

    calc_ants_warp_wf.connect(
        inputspec, 'reference_brain',
        calculate_ants_warp, 'reference_brain')

    if reg_ants_skull == 1:

        calculate_ants_warp.inputs.reg_with_skull = 1

        calc_ants_warp_wf.connect(
            inputspec, 'moving_skull',
            calculate_ants_warp, 'moving_skull')

        calc_ants_warp_wf.connect(
            inputspec, 'reference_skull',
            calculate_ants_warp, 'reference_skull')

    else:
        calc_ants_warp_wf.connect(
            inputspec, 'moving_brain',
            calculate_ants_warp, 'moving_skull')

        calc_ants_warp_wf.connect(
            inputspec, 'reference_brain',
            calculate_ants_warp, 'reference_skull')

    calc_ants_warp_wf.connect(
        inputspec, 'fixed_image_mask',
        calculate_ants_warp, 'fixed_image_mask')

    calc_ants_warp_wf.connect(inputspec, 'reference_mask',
            calculate_ants_warp, 'reference_mask')

    calc_ants_warp_wf.connect(inputspec, 'moving_mask',
            calculate_ants_warp, 'moving_mask')

    calc_ants_warp_wf.connect(inputspec, 'ants_para',
            calculate_ants_warp, 'ants_para')

    calc_ants_warp_wf.connect(
        inputspec, 'interp',
        calculate_ants_warp, 'interp')

    # inter-workflow connections

    calc_ants_warp_wf.connect(
        calculate_ants_warp, 'warp_list',
        select_forward_initial, 'warp_list')

    calc_ants_warp_wf.connect(
        calculate_ants_warp, 'warp_list',
        select_forward_rigid, 'warp_list')

    calc_ants_warp_wf.connect(
        calculate_ants_warp, 'warp_list',
        select_forward_affine, 'warp_list')

    calc_ants_warp_wf.connect(
        calculate_ants_warp, 'warp_list',
        select_forward_warp, 'warp_list')

    calc_ants_warp_wf.connect(
        calculate_ants_warp, 'warp_list',
        select_inverse_warp, 'warp_list')

    # connections to outputspec

    calc_ants_warp_wf.connect(
        select_forward_initial, 'selected_warp',
        outputspec, 'ants_initial_xfm')

    calc_ants_warp_wf.connect(
        select_forward_rigid, 'selected_warp',
        outputspec, 'ants_rigid_xfm')

    calc_ants_warp_wf.connect(
        select_forward_affine, 'selected_warp',
        outputspec, 'ants_affine_xfm')

    calc_ants_warp_wf.connect(
        select_forward_warp, 'selected_warp',
        outputspec, 'warp_field')

    calc_ants_warp_wf.connect(
        select_inverse_warp, 'selected_warp',
        outputspec, 'inverse_warp_field')

    calc_ants_warp_wf.connect(
        calculate_ants_warp, 'warped_image',
        outputspec, 'normalized_output_brain')

    return calc_ants_warp_wf


def FSL_registration_connector(wf_name, cfg, orig="T1w", opt=None,
                               symmetric=False, template="T1w"):

    wf = pe.Workflow(name=wf_name)

    inputNode = pe.Node(
        util.IdentityInterface(fields=['input_brain',
                                       'reference_brain',
                                       'input_head',
                                       'reference_head',
                                       'input_mask',
                                       'reference_mask',
                                       'transform',
                                       'interpolation',
                                       'fnirt_config']),
        name='inputspec')

    sym = ''
    symm = ''
    if symmetric:
        sym = 'sym'
        symm = '_symmetric'

    tmpl = ''
    if template == 'EPI':
        tmpl = 'EPI'

    if opt == 'FSL' or opt == 'FSL-linear':

        flirt_reg_anat_mni = create_fsl_flirt_linear_reg(
            f'anat_mni_flirt_register{symm}'
        )

        # Input registration parameters
        wf.connect(inputNode, 'interpolation',
                   flirt_reg_anat_mni, 'inputspec.interp')

        wf.connect(inputNode, 'input_brain',
                   flirt_reg_anat_mni, 'inputspec.input_brain')

        wf.connect(inputNode, 'reference_brain', flirt_reg_anat_mni,
                   'inputspec.reference_brain')

        write_lin_composite_xfm = pe.Node(interface=fsl.ConvertWarp(),
                                          name=f'fsl_lin-warp_to_nii{symm}')

        wf.connect(inputNode, 'reference_brain',
                   write_lin_composite_xfm, 'reference')

        wf.connect(flirt_reg_anat_mni, 'outputspec.linear_xfm',
                   write_lin_composite_xfm, 'premat')

        write_invlin_composite_xfm = pe.Node(interface=fsl.ConvertWarp(),
                                             name=f'fsl_invlin-warp_to_'
                                                  f'nii{symm}')

        wf.connect(inputNode, 'reference_brain',
                   write_invlin_composite_xfm, 'reference')

        wf.connect(flirt_reg_anat_mni, 'outputspec.invlinear_xfm',
                   write_invlin_composite_xfm, 'premat')

        outputs = {
            f'space-{sym}{tmpl}template_desc-brain_{orig}': (
                flirt_reg_anat_mni, 'outputspec.output_brain'),
            f'from-{orig}_to-{sym}{tmpl}template_mode-image_desc-linear_xfm': (
                write_lin_composite_xfm, 'out_file'),
            f'from-{sym}{tmpl}template_to-{orig}_mode-image_desc-linear_xfm': (
                write_invlin_composite_xfm, 'out_file'),
            f'from-{orig}_to-{sym}{tmpl}template_mode-image_xfm': (
                write_lin_composite_xfm, 'out_file')
        }


    if opt == 'FSL':
        if cfg.registration_workflows['anatomical_registration']['registration']['FSL-FNIRT']['ref_resolution'] ==  \
            cfg.registration_workflows['anatomical_registration']['resolution_for_anat']:
            fnirt_reg_anat_mni = create_fsl_fnirt_nonlinear_reg(
                f'anat_mni_fnirt_register{symm}'
            )
        else:
            fnirt_reg_anat_mni = create_fsl_fnirt_nonlinear_reg_nhp(
                f'anat_mni_fnirt_register{symm}'
            )

        wf.connect(inputNode, 'input_brain',
                   fnirt_reg_anat_mni, 'inputspec.input_brain')

        wf.connect(inputNode, 'reference_brain',
                   fnirt_reg_anat_mni, 'inputspec.reference_brain')

        wf.connect(inputNode, 'input_head',
                   fnirt_reg_anat_mni, 'inputspec.input_skull')

        # NOTE: crossover from above opt block
        wf.connect(flirt_reg_anat_mni, 'outputspec.linear_xfm',
                   fnirt_reg_anat_mni, 'inputspec.linear_aff')

        wf.connect(inputNode, 'reference_head',
                   fnirt_reg_anat_mni, 'inputspec.reference_skull')

        wf.connect(inputNode, 'reference_mask',
                   fnirt_reg_anat_mni, 'inputspec.ref_mask')

        # assign the FSL FNIRT config file specified in pipeline config.yml
        wf.connect(inputNode, 'fnirt_config',
                   fnirt_reg_anat_mni, 'inputspec.fnirt_config')

        if cfg.registration_workflows['anatomical_registration']['registration']['FSL-FNIRT']['ref_resolution'] ==  \
            cfg.registration_workflows['anatomical_registration']['resolution_for_anat']:
            # NOTE: this is an UPDATE because of the opt block above
            added_outputs = {
                f'space-{sym}{tmpl}template_desc-brain_{orig}': (
                    fnirt_reg_anat_mni, 'outputspec.output_brain'),
                f'from-{orig}_to-{sym}{tmpl}template_mode-image_xfm': (
                    fnirt_reg_anat_mni, 'outputspec.nonlinear_xfm')
            }
            outputs.update(added_outputs)
        else:
            # NOTE: this is an UPDATE because of the opt block above
            added_outputs = {
                f'space-{sym}{tmpl}template_desc-brain_{orig}': (
                    fnirt_reg_anat_mni, 'outputspec.output_brain'),
                f'space-{sym}{tmpl}template_desc-head_{orig}': (
                    fnirt_reg_anat_mni, 'outputspec.output_head'),
                f'space-{sym}{tmpl}template_desc-{orig}_mask': (
                    fnirt_reg_anat_mni, 'outputspec.output_mask'),
                f'space-{sym}{tmpl}template_desc-T1wT2w_biasfield': (
                    fnirt_reg_anat_mni, 'outputspec.output_biasfield'),
                f'from-{orig}_to-{sym}{tmpl}template_mode-image_xfm': (
                    fnirt_reg_anat_mni, 'outputspec.nonlinear_xfm'),
                f'from-{orig}_to-{sym}{tmpl}template_mode-image_warp': (
                    fnirt_reg_anat_mni, 'outputspec.nonlinear_warp')
            }
            outputs.update(added_outputs)

    return (wf, outputs)


def ANTs_registration_connector(wf_name, cfg, params, orig="T1w",
                                symmetric=False, template="T1w"):

    wf = pe.Workflow(name=wf_name)

    inputNode = pe.Node(
        util.IdentityInterface(fields=['input_brain',
                                       'reference_brain',
                                       'input_head',
                                       'reference_head',
                                       'input_mask',
                                       'reference_mask',
                                       'transform',
                                       'interpolation']),
        name='inputspec')

    sym = ''
    symm = ''
    if symmetric:
        sym = 'sym'
        symm = '_symmetric'

    tmpl = ''
    if template == 'EPI':
        tmpl = 'EPI'

    if params is None:
        err_msg = '\n\n[!] C-PAC says: \nYou have selected ANTs as your ' \
                  'anatomical registration method.\n' \
                  'However, no ANTs parameters were specified.\n' \
                  'Please specify ANTs parameters properly and try again.'
        raise Exception(err_msg)

    ants_reg_anat_mni = \
        create_wf_calculate_ants_warp(
            f'anat_mni_ants_register{symm}',
            num_threads=cfg.pipeline_setup['system_config'][
                'num_ants_threads'],
            reg_ants_skull=cfg['registration_workflows'][
                'anatomical_registration']['reg_with_skull']
        )
    ants_reg_anat_mni.inputs.inputspec.ants_para = params

    wf.connect(inputNode, 'interpolation',
               ants_reg_anat_mni, 'inputspec.interp')

    # calculating the transform with the skullstripped is
    # reported to be better, but it requires very high
    # quality skullstripping. If skullstripping is imprecise
    # registration with skull is preferred

    wf.connect(inputNode, 'input_brain',
               ants_reg_anat_mni, 'inputspec.moving_brain')

    wf.connect(inputNode, 'reference_brain',
               ants_reg_anat_mni, 'inputspec.reference_brain')

    wf.connect(inputNode, 'input_head',
               ants_reg_anat_mni, 'inputspec.moving_skull')

    wf.connect(inputNode, 'reference_head',
               ants_reg_anat_mni, 'inputspec.reference_skull')

    wf.connect(inputNode, 'input_mask',
               ants_reg_anat_mni, 'inputspec.moving_mask')

    wf.connect(inputNode, 'reference_mask',
               ants_reg_anat_mni, 'inputspec.reference_mask')

    ants_reg_anat_mni.inputs.inputspec.fixed_image_mask = None

    if orig == 'T1w':
        if cfg.registration_workflows['anatomical_registration'][
            'registration']['ANTs']['use_lesion_mask']:
            # Create lesion preproc node to apply afni Refit and Resample
            lesion_preproc = create_lesion_preproc(
                wf_name=f'lesion_preproc{symm}'
            )
            wf.connect(inputNode, 'lesion_mask',
                       lesion_preproc, 'inputspec.lesion')
            wf.connect(lesion_preproc, 'outputspec.reorient',
                       ants_reg_anat_mni, 'inputspec.fixed_image_mask')

    # combine the linear xfm's into one - makes it easier downstream
    write_composite_linear_xfm = pe.Node(
        interface=ants.ApplyTransforms(),
        name=f'write_composite_linear{symm}_xfm',
        mem_gb=1.155,
        mem_x=(1708448960473801 / 1208925819614629174706176, 'input_image'))
    write_composite_linear_xfm.inputs.print_out_composite_warp_file = True
    write_composite_linear_xfm.inputs.output_image = \
        f"from-{orig}_to-{sym}{tmpl}template_mode-image_desc-linear_xfm.nii.gz"

    wf.connect(inputNode, 'input_brain',
               write_composite_linear_xfm, 'input_image')

    wf.connect(inputNode, 'reference_brain',
               write_composite_linear_xfm, 'reference_image')

    wf.connect(inputNode, 'interpolation',
               write_composite_linear_xfm, 'interpolation')

    write_composite_linear_xfm.inputs.input_image_type = 0
    write_composite_linear_xfm.inputs.dimension = 3

    collect_transforms = pe.Node(util.Merge(3),
                                 name=f'collect_transforms{symm}',
                                 mem_gb=0.8,
                                 mem_x=(263474863123069 /
                                        37778931862957161709568,
                                        'in1'))

    wf.connect(ants_reg_anat_mni, 'outputspec.ants_affine_xfm',
               collect_transforms, 'in1')

    wf.connect(ants_reg_anat_mni, 'outputspec.ants_rigid_xfm',
               collect_transforms, 'in2')

    wf.connect(ants_reg_anat_mni, 'outputspec.ants_initial_xfm',
               collect_transforms, 'in3')

    # check transform list to exclude Nonetype (missing) init/rig/affine
    check_transform = pe.Node(
        util.Function(input_names=['transform_list'],
                      output_names=['checked_transform_list',
                                    'list_length'],
                      function=check_transforms),
        name=f'check_transforms',
        mem_gb=6)

    wf.connect(collect_transforms, 'out', check_transform, 'transform_list')

    wf.connect(check_transform, 'checked_transform_list',
               write_composite_linear_xfm, 'transforms')

    # combine the linear xfm's into one - makes it easier downstream
    write_composite_invlinear_xfm = pe.Node(
        interface=ants.ApplyTransforms(),
        name=f'write_composite_invlinear{symm}_xfm',
        mem_gb=1.05,
        mem_x=(1367826948979337 / 151115727451828646838272, 'input_image'))
    write_composite_invlinear_xfm.inputs.print_out_composite_warp_file = True
    write_composite_invlinear_xfm.inputs.output_image = \
        f"from-{sym}{tmpl}template_to-{orig}_mode-image_desc-linear_xfm.nii.gz"

    wf.connect(inputNode, 'reference_brain',
               write_composite_invlinear_xfm, 'input_image')

    wf.connect(inputNode, 'input_brain',
               write_composite_invlinear_xfm, 'reference_image')

    wf.connect(inputNode, 'interpolation',
               write_composite_invlinear_xfm, 'interpolation')

    write_composite_invlinear_xfm.inputs.input_image_type = 0
    write_composite_invlinear_xfm.inputs.dimension = 3

    collect_inv_transforms = pe.Node(util.Merge(3),
                                     name='collect_inv_transforms'
                                          f'{symm}')

    wf.connect(ants_reg_anat_mni, 'outputspec.ants_initial_xfm',
               collect_inv_transforms, 'in1')

    wf.connect(ants_reg_anat_mni, 'outputspec.ants_rigid_xfm',
               collect_inv_transforms, 'in2')

    wf.connect(ants_reg_anat_mni, 'outputspec.ants_affine_xfm',
               collect_inv_transforms, 'in3')

    # check transform list to exclude Nonetype (missing) init/rig/affine
    check_invlinear_transform = pe.Node(
        util.Function(input_names=['transform_list'],
                      output_names=['checked_transform_list',
                                    'list_length'],
                      function=check_transforms),
        name=f'check_inv_transforms')

    wf.connect(collect_inv_transforms, 'out',
               check_invlinear_transform, 'transform_list')

    wf.connect(check_invlinear_transform, 'checked_transform_list',
               write_composite_invlinear_xfm, 'transforms')

    # generate inverse transform flags, which depends on the
    # number of transforms
    inverse_transform_flags = pe.Node(
        util.Function(input_names=['transform_list'],
                      output_names=['inverse_transform_flags'],
                      function=generate_inverse_transform_flags),
        name=f'inverse_transform_flags')

    wf.connect(check_invlinear_transform, 'checked_transform_list',
               inverse_transform_flags, 'transform_list')

    wf.connect(inverse_transform_flags, 'inverse_transform_flags',
               write_composite_invlinear_xfm, 'invert_transform_flags')

    # combine ALL xfm's into one - makes it easier downstream
    write_composite_xfm = pe.Node(
        interface=ants.ApplyTransforms(),
        name=f'write_composite_{symm}xfm',
        mem_gb=1.5)
    write_composite_xfm.inputs.print_out_composite_warp_file = True
    write_composite_xfm.inputs.output_image = \
        f"from-{orig}_to-{sym}{tmpl}template_mode-image_xfm.nii.gz"

    wf.connect(inputNode, 'input_brain', write_composite_xfm, 'input_image')

    wf.connect(inputNode, 'reference_brain',
               write_composite_xfm, 'reference_image')

    wf.connect(inputNode, 'interpolation',
               write_composite_xfm, 'interpolation')

    write_composite_xfm.inputs.input_image_type = 0
    write_composite_xfm.inputs.dimension = 3

    collect_all_transforms = pe.Node(util.Merge(4),
                                 name=f'collect_all_transforms'
                                      f'{symm}')

    wf.connect(ants_reg_anat_mni, 'outputspec.warp_field',
               collect_all_transforms, 'in1')

    wf.connect(ants_reg_anat_mni, 'outputspec.ants_affine_xfm',
               collect_all_transforms, 'in2')

    wf.connect(ants_reg_anat_mni, 'outputspec.ants_rigid_xfm',
               collect_all_transforms, 'in3')

    wf.connect(ants_reg_anat_mni, 'outputspec.ants_initial_xfm',
               collect_all_transforms, 'in4')

    # check transform list to exclude Nonetype (missing) init/rig/affine
    check_all_transform = pe.Node(
        util.Function(input_names=['transform_list'],
                      output_names=['checked_transform_list',
                                    'list_length'],
                      function=check_transforms),
        name=f'check_all_transforms')

    wf.connect(collect_all_transforms, 'out',
               check_all_transform, 'transform_list')

    wf.connect(check_all_transform, 'checked_transform_list',
               write_composite_xfm, 'transforms')

    # combine ALL xfm's into one - makes it easier downstream
    write_composite_inv_xfm = pe.Node(
        interface=ants.ApplyTransforms(),
        name=f'write_composite_inv_{symm}xfm',
        mem_gb=0.3,
        mem_x=(6278549929741219 / 604462909807314587353088, 'input_image'))
    write_composite_inv_xfm.inputs.print_out_composite_warp_file = True
    write_composite_inv_xfm.inputs.output_image = \
        f"from-{sym}{tmpl}template_to-{orig}_mode-image_xfm.nii.gz"

    wf.connect(inputNode, 'reference_brain',
               write_composite_inv_xfm, 'input_image')

    wf.connect(inputNode, 'input_brain',
               write_composite_inv_xfm, 'reference_image')

    wf.connect(inputNode, 'interpolation',
               write_composite_inv_xfm, 'interpolation')

    write_composite_inv_xfm.inputs.input_image_type = 0
    write_composite_inv_xfm.inputs.dimension = 3

    collect_all_inv_transforms = pe.Node(util.Merge(4),
                                         name=f'collect_all_inv_transforms'
                                         f'{symm}')

    wf.connect(ants_reg_anat_mni, 'outputspec.ants_initial_xfm',
               collect_all_inv_transforms, 'in1')

    wf.connect(ants_reg_anat_mni, 'outputspec.ants_rigid_xfm',
               collect_all_inv_transforms, 'in2')

    wf.connect(ants_reg_anat_mni, 'outputspec.ants_affine_xfm',
               collect_all_inv_transforms, 'in3')

    wf.connect(ants_reg_anat_mni, 'outputspec.inverse_warp_field',
               collect_all_inv_transforms, 'in4')

    # check transform list to exclude Nonetype (missing) init/rig/affine
    check_all_inv_transform = pe.Node(
        util.Function(input_names=['transform_list'],
                      output_names=['checked_transform_list',
                                    'list_length'],
                      function=check_transforms),
        name=f'check_all_inv_transforms')

    wf.connect(collect_all_inv_transforms, 'out',
               check_all_inv_transform, 'transform_list')

    wf.connect(check_all_inv_transform, 'checked_transform_list',
               write_composite_inv_xfm, 'transforms')

    # generate inverse transform flags, which depends on the
    # number of transforms
    inverse_all_transform_flags = pe.Node(
        util.Function(input_names=['transform_list'],
                      output_names=['inverse_transform_flags'],
                      function=generate_inverse_transform_flags),
        name=f'inverse_all_transform_flags')

    wf.connect(check_all_inv_transform, 'checked_transform_list',
               inverse_all_transform_flags, 'transform_list')

    wf.connect(inverse_all_transform_flags, 'inverse_transform_flags',
               write_composite_inv_xfm, 'invert_transform_flags')

    outputs = {
        f'space-{sym}{tmpl}template_desc-brain_{orig}': (
            ants_reg_anat_mni, 'outputspec.normalized_output_brain'),
        f'from-{orig}_to-{sym}{tmpl}template_mode-image_xfm': (
            write_composite_xfm, 'output_image'),
        f'from-{sym}{tmpl}template_to-{orig}_mode-image_xfm': (
            write_composite_inv_xfm, 'output_image'),
        f'from-{orig}_to-{sym}{tmpl}template_mode-image_desc-linear_xfm': (
            write_composite_linear_xfm, 'output_image'),
        f'from-{sym}{tmpl}template_to-{orig}_mode-image_desc-linear_xfm': (
            write_composite_invlinear_xfm, 'output_image'),
        f'from-{orig}_to-{sym}{tmpl}template_mode-image_desc-nonlinear_xfm': (
            ants_reg_anat_mni, 'outputspec.warp_field'),
        f'from-{sym}{tmpl}template_to-{orig}_mode-image_desc-nonlinear_xfm': (
            ants_reg_anat_mni, 'outputspec.inverse_warp_field')
    }

    return (wf, outputs)


def bold_to_T1template_xfm_connector(wf_name, cfg, reg_tool, symmetric=False):

    wf = pe.Workflow(name=wf_name)

    inputNode = pe.Node(
        util.IdentityInterface(fields=['input_brain',
                                       'mean_bold',
                                       'coreg_xfm',
                                       'T1w-brain-template_funcreg',
                                       'T1w_to_template_xfm',
                                       'template_to_T1w_xfm']),
        name='inputspec')

    sym = ''
    if symmetric:
        sym = 'sym'

    if reg_tool == 'ants':
        fsl_reg_2_itk = pe.Node(c3.C3dAffineTool(), name='fsl_reg_2_itk')
        fsl_reg_2_itk.inputs.itk_transform = True
        fsl_reg_2_itk.inputs.fsl2ras = True

        # convert the .mat from linear Func->Anat to
        # ANTS format
        wf.connect(inputNode, 'coreg_xfm', fsl_reg_2_itk, 'transform_file')

        wf.connect(inputNode, 'input_brain', fsl_reg_2_itk, 'reference_file')

        wf.connect(inputNode, 'mean_bold', fsl_reg_2_itk, 'source_file')

        itk_imports = ['import os']
        change_transform = pe.Node(util.Function(
            input_names=['input_affine_file'],
            output_names=['updated_affine_file'],
            function=change_itk_transform_type,
            imports=itk_imports),
            name='change_transform_type')

        wf.connect(fsl_reg_2_itk, 'itk_transform',
                         change_transform, 'input_affine_file')

        # combine ALL xfm's into one - makes it easier downstream
        write_composite_xfm = pe.Node(
            interface=ants.ApplyTransforms(),
            name=f'write_composite_xfm',
            mem_gb=1.5)
        write_composite_xfm.inputs.print_out_composite_warp_file = True
        write_composite_xfm.inputs.output_image = \
            f"from-bold_to-{sym}template_mode-image_xfm.nii.gz"

        wf.connect(inputNode, 'mean_bold',
                   write_composite_xfm, 'input_image')

        wf.connect(inputNode, 'T1w-brain-template_funcreg',
                   write_composite_xfm, 'reference_image')

        write_composite_xfm.inputs.input_image_type = 0
        write_composite_xfm.inputs.dimension = 3
        write_composite_xfm.inputs.interpolation = \
            cfg.registration_workflows['anatomical_registration'][
                'registration']['ANTs']['interpolation']

        collect_all_transforms = pe.Node(util.Merge(2),
                                         name=f'collect_all_transforms')

        wf.connect(inputNode, 'T1w_to_template_xfm',
                   collect_all_transforms, 'in1')

        wf.connect(change_transform, 'updated_affine_file',
                   collect_all_transforms, 'in2')

        wf.connect(collect_all_transforms, 'out',
                   write_composite_xfm, 'transforms')

        write_composite_inv_xfm = pe.Node(
            interface=ants.ApplyTransforms(),
            name=f'write_composite_inv_xfm',
            mem_gb=1.5)
        write_composite_inv_xfm.inputs.print_out_composite_warp_file = True
        write_composite_inv_xfm.inputs.invert_transform_flags = [True, False]
        write_composite_inv_xfm.inputs.output_image = \
            f"from-{sym}template_to-bold_mode-image_xfm.nii.gz"

        wf.connect(inputNode, 'T1w-brain-template_funcreg',
                   write_composite_inv_xfm, 'input_image')

        wf.connect(inputNode, 'mean_bold',
                   write_composite_inv_xfm, 'reference_image')

        write_composite_inv_xfm.inputs.input_image_type = 0
        write_composite_inv_xfm.inputs.dimension = 3
        write_composite_inv_xfm.inputs.interpolation = \
            cfg.registration_workflows['anatomical_registration'][
                'registration']['ANTs']['interpolation']

        collect_inv_transforms = pe.Node(util.Merge(2),
                                         name='collect_inv_transforms')

        wf.connect(change_transform, 'updated_affine_file',
                   collect_inv_transforms, 'in1')

        wf.connect(inputNode, 'template_to_T1w_xfm',
                   collect_inv_transforms, 'in2')

        wf.connect(collect_inv_transforms, 'out',
                   write_composite_inv_xfm, 'transforms')

        outputs = {
            f'from-bold_to-{sym}template_mode-image_xfm':
                (write_composite_xfm, 'output_image'),
            f'from-{sym}template_to-bold_mode-image_xfm':
                (write_composite_inv_xfm, 'output_image')
        }

    elif reg_tool == 'fsl':

        write_composite_xfm = pe.Node(interface=fsl.ConvertWarp(),
                                      name='combine_fsl_warps')

        wf.connect(inputNode, 'T1w-brain-template_funcreg',
                   write_composite_xfm, 'reference')

        wf.connect(inputNode, 'coreg_xfm', write_composite_xfm, 'premat')

        wf.connect(inputNode, 'T1w_to_template_xfm',
                   write_composite_xfm, 'warp1')

        outputs = {
            f'from-bold_to-{sym}template_mode-image_xfm':
                (write_composite_xfm, 'out_file'),
        }

    return (wf, outputs)


def register_FSL_anat_to_template(wf, cfg, strat_pool, pipe_num, opt=None):
    '''
    {"name": "register_FSL_anat_to_template",
     "config": ["registration_workflows", "anatomical_registration"],
     "switch": ["run"],
     "option_key": ["registration", "using"],
     "option_val": ["FSL", "FSL-linear"],
     "inputs": [(["desc-preproc_T1w", "desc-reorient_T1w", "T1w",
                  "space-longitudinal_desc-reorient_T1w"],
                 ["desc-brain_T1w", "space-longitudinal_desc-brain_T1w"]),
                "T1w-template",
                "T1w-brain-template",
                "FNIRT-T1w-template",
                "FNIRT-T1w-brain-template",
                "template-ref-mask"],
     "outputs": ["space-template_desc-brain_T1w",
                 "space-template_desc-head_T1w",
                 "space-template_desc-T1w_mask",
                 "space-template_desc-T1wT2w_biasfield",
                 "from-T1w_to-template_mode-image_desc-linear_xfm",
                 "from-template_to-T1w_mode-image_desc-linear_xfm",
                 "from-T1w_to-template_mode-image_xfm",
                 "from-T1w_to-template_mode-image_warp",
                 "from-longitudinal_to-template_mode-image_desc-linear_xfm",
                 "from-template_to-longitudinal_mode-image_desc-linear_xfm",
                 "from-longitudinal_to-template_mode-image_xfm"]}
    '''

    fsl, outputs = FSL_registration_connector(f'register_{opt}_anat_to_'
                                              f'template_{pipe_num}', cfg,
                                              orig='T1w', opt=opt)

    fsl.inputs.inputspec.interpolation = cfg.registration_workflows[
        'anatomical_registration']['registration']['FSL-FNIRT'][
        'interpolation']

    fsl.inputs.inputspec.fnirt_config = cfg.registration_workflows[
        'anatomical_registration']['registration']['FSL-FNIRT'][
        'fnirt_config']

    connect, brain = \
        strat_pool.get_data(['desc-brain_T1w',
                             'space-longitudinal_desc-brain_T1w'],
                            report_fetched=True)
    node, out = connect
    wf.connect(node, out, fsl, 'inputspec.input_brain')

    if cfg.registration_workflows['anatomical_registration']['registration']['FSL-FNIRT']['ref_resolution'] ==  \
        cfg.registration_workflows['anatomical_registration']['resolution_for_anat']:

        node, out = strat_pool.get_data('T1w-brain-template')
        wf.connect(node, out, fsl, 'inputspec.reference_brain')

        node, out = strat_pool.get_data('T1w-template')
        wf.connect(node, out, fsl, 'inputspec.reference_head')
    else:
        node, out = strat_pool.get_data('FNIRT-T1w-brain-template')
        wf.connect(node, out, fsl, 'inputspec.reference_brain')

        node, out = strat_pool.get_data('FNIRT-T1w-template')
        wf.connect(node, out, fsl, 'inputspec.reference_head')

    node, out = strat_pool.get_data(["desc-preproc_T1w",
                                     "desc-reorient_T1w", "T1w",
                                     "space-longitudinal_desc-reorient_T1w"])
    wf.connect(node, out, fsl, 'inputspec.input_head')

    node, out = strat_pool.get_data('template-ref-mask')
    wf.connect(node, out, fsl, 'inputspec.reference_mask')

    if 'space-longitudinal' in brain:
        for key in outputs.keys():
            if 'from-T1w' in key:
                new_key = key.replace('from-T1w', 'from-longitudinal')
                outputs[new_key] = outputs[key]
                del outputs[key]
            if 'to-T1w' in key:
                new_key = key.replace('to-T1w', 'to-longitudinal')
                outputs[new_key] = outputs[key]
                del outputs[key]

    return (wf, outputs)


def register_symmetric_FSL_anat_to_template(wf, cfg, strat_pool, pipe_num,
                                            opt=None):
    '''
    {"name": "register_symmetric_FSL_anat_to_template",
     "config": ["registration_workflows", "anatomical_registration"],
     "switch": ["run"],
     "option_key": ["registration", "using"],
     "option_val": ["FSL", "FSL-linear"],
     "inputs": [(["desc-preproc_T1w", "desc-reorient_T1w", "T1w",
                  "space-longitudinal_desc-reorient_T1w"],
                 ["desc-brain_T1w", "space-longitudinal_desc-brain_T1w"]),
                "T1w-template-symmetric",
                "T1w-brain-template-symmetric",
                "dilated-symmetric-brain-mask"],
     "outputs": ["space-symtemplate_desc-brain_T1w",
                 "from-T1w_to-symtemplate_mode-image_desc-linear_xfm",
                 "from-symtemplate_to-T1w_mode-image_desc-linear_xfm",
                 "from-T1w_to-symtemplate_mode-image_xfm",
                 "from-longitudinal_to-symtemplate_mode-image_desc-linear_xfm",
                 "from-symtemplate_to-longitudinal_mode-image_desc-linear_xfm",
                 "from-longitudinal_to-symtemplate_mode-image_xfm"]}
    '''

    fsl, outputs = FSL_registration_connector(f'register_{opt}_anat_to_'
                                              f'template_symmetric_'
                                              f'{pipe_num}', cfg, orig='T1w',
                                              opt=opt, symmetric=True)

    fsl.inputs.inputspec.interpolation = cfg.registration_workflows[
        'anatomical_registration']['registration']['FSL-FNIRT'][
        'interpolation']

    fsl.inputs.inputspec.fnirt_config = cfg.registration_workflows[
        'anatomical_registration']['registration']['FSL-FNIRT'][
        'fnirt_config']

    connect, brain = \
        strat_pool.get_data(['desc-brain_T1w',
                             'space-longitudinal_desc-brain_T1w'],
                            report_fetched=True)
    node, out = connect
    wf.connect(node, out, fsl, 'inputspec.input_brain')

    node, out = strat_pool.get_data('T1w-brain-template-symmetric')
    wf.connect(node, out, fsl, 'inputspec.reference_brain')

    node, out = strat_pool.get_data(["desc-preproc_T1w",
                                     "desc-reorient_T1w", "T1w",
                                     "space-longitudinal_desc-reorient_T1w"])
    wf.connect(node, out, fsl, 'inputspec.input_head')

    node, out = strat_pool.get_data('T1w-template-symmetric')
    wf.connect(node, out, fsl, 'inputspec.reference_head')

    node, out = strat_pool.get_data('dilated-symmetric-brain-mask')
    wf.connect(node, out, fsl, 'inputspec.reference_mask')

    if 'space-longitudinal' in brain:
        for key in outputs.keys():
            if 'from-T1w' in key:
                new_key = key.replace('from-T1w', 'from-longitudinal')
                outputs[new_key] = outputs[key]
                del outputs[key]
            if 'to-T1w' in key:
                new_key = key.replace('to-T1w', 'to-longitudinal')
                outputs[new_key] = outputs[key]
                del outputs[key]

    return (wf, outputs)


def register_FSL_EPI_to_template(wf, cfg, strat_pool, pipe_num, opt=None):
    '''Directly register the mean functional to an EPI template. No T1w
    involved.

    Node Block:
    {"name": "register_FSL_EPI_to_template",
     "config": ["registration_workflows", "functional_registration",
                "EPI_registration"],
     "switch": ["run"],
     "option_key": "using",
     "option_val": ["FSL", "FSL-linear"],
     "inputs": [(["desc-reginput_bold", "desc-mean_bold"],
                 "space-bold_desc-brain_mask"),
                "EPI-template",
                "EPI-template-mask"],
     "outputs": ["space-EPItemplate_desc-brain_bold",
                 "from-bold_to-EPItemplate_mode-image_desc-linear_xfm",
                 "from-EPItemplate_to-bold_mode-image_desc-linear_xfm",
                 "from-bold_to-EPItemplate_mode-image_xfm"]}
    '''

    fsl, outputs = FSL_registration_connector(f'register_{opt}_EPI_to_'
                                              f'template_{pipe_num}', cfg,
                                              orig='bold', opt=opt,
                                              template='EPI')

    fsl.inputs.inputspec.interpolation = cfg['registration_workflows'][
        'functional_registration']['EPI_registration']['FSL-FNIRT'][
        'interpolation']

    fsl.inputs.inputspec.fnirt_config = cfg['registration_workflows'][
        'functional_registration']['EPI_registration']['FSL-FNIRT'][
        'fnirt_config']

    node, out = strat_pool.get_data(["desc-reginput_bold", "desc-mean_bold"])
    wf.connect(node, out, fsl, 'inputspec.input_brain')

    node, out = strat_pool.get_data('EPI-template')
    wf.connect(node, out, fsl, 'inputspec.reference_brain')

    node, out = strat_pool.get_data(["desc-reginput_bold", "desc-mean_bold"])
    wf.connect(node, out, fsl, 'inputspec.input_head')

    node, out = strat_pool.get_data('EPI-template')
    wf.connect(node, out, fsl, 'inputspec.reference_head')

    node, out = strat_pool.get_data('EPI-template-mask')
    wf.connect(node, out, fsl, 'inputspec.reference_mask')

    return (wf, outputs)


def register_ANTs_anat_to_template(wf, cfg, strat_pool, pipe_num, opt=None):
    '''
    Node Block:
    {"name": "register_ANTs_anat_to_template",
     "config": ["registration_workflows", "anatomical_registration"],
     "switch": ["run"],
     "option_key": ["registration", "using"],
     "option_val": "ANTS",
     "inputs": [(["desc-brain_T1w", "space-longitudinal_desc-brain_T1w"],
                 ["space-T1w_desc-brain_mask",
                  "space-longitudinal_desc-brain_mask",
                  "space-T1w_desc-acpcbrain_mask"],
                 ["desc-restore_T1w", "desc-preproc_T1w", "desc-reorient_T1w", "T1w",
                  "space-longitudinal_desc-reorient_T1w"]),
                "T1w-template",
                "T1w-brain-template",
                "T1w-brain-template-mask",
                "label-lesion_mask"],
     "outputs": {"space-template_desc-brain_T1w": {
                     "Description": "The preprocessed T1w brain transformed "
                                    "to template space.",
                     "Template": "T1w-template"},
                 "from-T1w_to-template_mode-image_desc-linear_xfm": {
                     "Description": "Linear (affine) transform from T1w native"
                                    " space to T1w-template space."},
                 "from-template_to-T1w_mode-image_desc-linear_xfm": {
                     "Description": "Linear (affine) transform from T1w-"
                                    "template space to T1w native space."},
                 "from-T1w_to-template_mode-image_desc-nonlinear_xfm": {
                     "Description": "Nonlinear (warp field) transform from "
                                    "T1w native space to T1w-template space."},
                 "from-template_to-T1w_mode-image_desc-nonlinear_xfm": {
                     "Description": "Nonlinear (warp field) transform from "
                                    "T1w-template space to T1w native space."},
                 "from-T1w_to-template_mode-image_xfm": {
                     "Description": "Composite (affine + warp field) "
                                    "transform from T1w native space to T1w-"
                                    "template space."},
                 "from-template_to-T1w_mode-image_xfm": {
                     "Description": "Composite (affine + warp field) "
                                    "transform from T1w-template space to T1w "
                                    "native space."},
                 "from-longitudinal_to-template_mode-image_desc-linear_xfm": {
                     "Description": "Linear (affine) transform from "
                                    "longitudinal-template space to T1w-"
                                    "template space."},
                 "from-template_to-longitudinal_mode-image_desc-linear_xfm": {
                     "Description": "Linear (affine) transform from T1w-"
                                    "template space to longitudinal-template "
                                    "space."},
                 "from-longitudinal_to-template_mode-image_desc-nonlinear_xfm": {
                     "Description": "Nonlinear (warp field) transform from "
                                    "longitudinal-template space to T1w-"
                                    "template space."},
                 "from-template_to-longitudinal_mode-image_desc-nonlinear_xfm": {
                     "Description": "Nonlinear (warp field) transform from "
                                    "T1w-template space to longitudinal-"
                                    "template space."},
                 "from-longitudinal_to-template_mode-image_xfm": {
                     "Description": "Composite (affine + warp field) "
                                    "transform from longitudinal-template "
                                    "space to T1w-template space."},
                 "from-template_to-longitudinal_mode-image_xfm": {
                     "Description": "Composite (affine + warp field) "
                                    "transform from T1w-template space to "
                                    "longitudinal-template space."}}}
    '''

    params = cfg.registration_workflows['anatomical_registration'][
        'registration']['ANTs']['T1_registration']

    ants_rc, outputs = ANTs_registration_connector('ANTS_T1_to_template_'
                                                   f'{pipe_num}', cfg,
                                                   params, orig='T1w')

    ants_rc.inputs.inputspec.interpolation = cfg.registration_workflows[
        'anatomical_registration']['registration']['ANTs']['interpolation']

    connect, brain = \
        strat_pool.get_data(['desc-brain_T1w',
                             'space-longitudinal_desc-brain_T1w'],
                            report_fetched=True)
    node, out = connect
    wf.connect(node, out, ants_rc, 'inputspec.input_brain')

    t1w_brain_template = strat_pool.node_data('T1w-brain-template')
    wf.connect(t1w_brain_template.node, t1w_brain_template.out,
               ants_rc, 'inputspec.reference_brain')

    # TODO check the order of T1w
    node, out = strat_pool.get_data(["desc-restore_T1w", "desc-preproc_T1w",
                                     "desc-reorient_T1w", "T1w",
                                     "space-longitudinal_desc-reorient_T1w"])
    wf.connect(node, out, ants_rc, 'inputspec.input_head')


    t1w_template = strat_pool.node_data('T1w-template')
    wf.connect(t1w_template.node, t1w_template.out,
               ants_rc, 'inputspec.reference_head')

    brain_mask = strat_pool.node_data(["space-T1w_desc-brain_mask",
                                       "space-longitudinal_desc-brain_mask",
                                       "space-T1w_desc-acpcbrain_mask"])
    wf.connect(brain_mask.node, brain_mask.out,
               ants_rc, 'inputspec.input_mask')

    if strat_pool.check_rpool('T1w-brain-template-mask'):
        node, out = strat_pool.get_data('T1w-brain-template-mask')
        wf.connect(node, out, ants_rc, 'inputspec.reference_mask')

    if strat_pool.check_rpool('label-lesion_mask'):
        node, out = strat_pool.get_data('label-lesion_mask')
        wf.connect(node, out, ants_rc, 'inputspec.lesion_mask')

    if 'space-longitudinal' in brain:
        for key in outputs:
            for direction in ['from', 'to']:
                if f'{direction}-T1w' in key:
                    new_key = key.replace(f'{direction}-T1w',
                                          f'{direction}-longitudinal')
                    outputs[new_key] = outputs[key]
                    del outputs[key]

    return (wf, outputs)


def register_symmetric_ANTs_anat_to_template(wf, cfg, strat_pool, pipe_num,
                                             opt=None):
    '''
    {"name": "register_symmetric_ANTs_anat_to_template",
     "config": ["registration_workflows", "anatomical_registration"],
     "switch": ["run"],
     "option_key": ["registration", "using"],
     "option_val": "ANTS",
     "inputs": [(["desc-brain_T1w", "space-longitudinal_desc-brain_T1w"],
                 ["space-T1w_desc-brain_mask",
                  "space-longitudinal_desc-brain_mask"],
                 ["desc-preproc_T1w", "desc-reorient_T1w", "T1w",
                  "space-longitudinal_desc-reorient_T1w"]),
                "T1w-template-symmetric",
                "T1w-brain-template-symmetric",
                "dilated-symmetric-brain-mask",
                "label-lesion_mask"],
     "outputs": ["space-symtemplate_desc-brain_T1w",
                 "from-T1w_to-symtemplate_mode-image_desc-linear_xfm",
                 "from-symtemplate_to-T1w_mode-image_desc-linear_xfm",
                 "from-T1w_to-symtemplate_mode-image_desc-nonlinear_xfm",
                 "from-symtemplate_to-T1w_mode-image_desc-nonlinear_xfm",
                 "from-T1w_to-symtemplate_mode-image_xfm",
                 "from-symtemplate_to-T1w_mode-image_xfm",
                 "from-longitudinal_to-symtemplate_mode-image_desc-linear_xfm",
                 "from-symtemplate_to-longitudinal_mode-image_desc-linear_xfm",
                 "from-longitudinal_to-symtemplate_mode-image_desc-nonlinear_xfm",
                 "from-symtemplate_to-longitudinal_mode-image_desc-nonlinear_xfm",
                 "from-longitudinal_to-symtemplate_mode-image_xfm",
                 "from-symtemplate_to-longitudinal_mode-image_xfm"]}
    '''

    params = cfg.registration_workflows['anatomical_registration'][
        'registration']['ANTs']['T1_registration']

    ants, outputs = ANTs_registration_connector('ANTS_T1_to_template_'
                                                f'symmetric_{pipe_num}', cfg,
                                                params, orig='T1w',
                                                symmetric=True)

    ants.inputs.inputspec.interpolation = cfg.registration_workflows[
        'anatomical_registration']['registration']['ANTs']['interpolation']

    connect, brain = \
        strat_pool.get_data(['desc-brain_T1w',
                             'space-longitudinal_desc-brain_T1w'],
                            report_fetched=True)
    node, out = connect
    wf.connect(node, out, ants, 'inputspec.input_brain')

    node, out = strat_pool.get_data('T1w-brain-template-symmetric')
    wf.connect(node, out, ants, 'inputspec.reference_brain')

    node, out = strat_pool.get_data(["desc-preproc_T1w",
                                     "desc-reorient_T1w", "T1w",
                                     "space-longitudinal_desc-reorient_T1w"])
    wf.connect(node, out, ants, 'inputspec.input_head')

    node, out = strat_pool.get_data('T1w-template-symmetric')
    wf.connect(node, out, ants, 'inputspec.reference_head')

    node, out = strat_pool.get_data(["space-T1w_desc-brain_mask",
                                     "space-longitudinal_desc-brain_mask"])
    wf.connect(node, out, ants, 'inputspec.input_mask')

    node, out = strat_pool.get_data('dilated-symmetric-brain-mask')
    wf.connect(node, out, ants, 'inputspec.reference_mask')

    if strat_pool.check_rpool('label-lesion_mask'):
        node, out = strat_pool.get_data('label-lesion_mask')
        wf.connect(node, out, ants, 'inputspec.lesion_mask')

    if 'space-longitudinal' in brain:
        for key in outputs.keys():
            if 'from-T1w' in key:
                new_key = key.replace('from-T1w', 'from-longitudinal')
                outputs[new_key] = outputs[key]
                del outputs[key]
            if 'to-T1w' in key:
                new_key = key.replace('to-T1w', 'to-longitudinal')
                outputs[new_key] = outputs[key]
                del outputs[key]

    return (wf, outputs)


def register_ANTs_EPI_to_template(wf, cfg, strat_pool, pipe_num, opt=None):
    '''Directly register the mean functional to an EPI template. No T1w
    involved.

    Node Block:
    {"name": "register_ANTs_EPI_to_template",
     "config": ["registration_workflows", "functional_registration",
                "EPI_registration"],
     "switch": ["run"],
     "option_key": "using",
     "option_val": "ANTS",
     "inputs": [(["desc-reginput_bold", "desc-mean_bold"],
                 "space-bold_desc-brain_mask"),
                "EPI-template",
                "EPI-template-mask"],
     "outputs": ["space-EPItemplate_desc-brain_bold",
                 "from-bold_to-EPItemplate_mode-image_desc-linear_xfm",
                 "from-EPItemplate_to-bold_mode-image_desc-linear_xfm",
                 "from-bold_to-EPItemplate_mode-image_desc-nonlinear_xfm",
                 "from-EPItemplate_to-bold_mode-image_desc-nonlinear_xfm",
                 "from-bold_to-EPItemplate_mode-image_xfm",
                 "from-EPItemplate_to-bold_mode-image_xfm"]}
    '''
    params = cfg.registration_workflows['functional_registration'][
        'EPI_registration']['ANTs']['parameters']

    ants, outputs = ANTs_registration_connector('ANTS_bold_to_EPI-template'
                                                f'_{pipe_num}', cfg, params,
                                                orig='bold', template='EPI')

    ants.inputs.inputspec.interpolation = cfg.registration_workflows[
        'functional_registration']['EPI_registration']['ANTs'][
        'interpolation']

    node, out = strat_pool.get_data(['desc-reginput_bold', 'desc-mean_bold'])
    wf.connect(node, out, ants, 'inputspec.input_brain')

    node, out = strat_pool.get_data('EPI-template')
    wf.connect(node, out, ants, 'inputspec.reference_brain')

    node, out = strat_pool.get_data(['desc-reginput_bold', 'desc-mean_bold'])
    wf.connect(node, out, ants, 'inputspec.input_head')

    node, out = strat_pool.get_data('EPI-template')
    wf.connect(node, out, ants, 'inputspec.reference_head')

    node, out = strat_pool.get_data('space-bold_desc-brain_mask')
    wf.connect(node, out, ants, 'inputspec.input_mask')

    if strat_pool.check_rpool('EPI-template-mask'):
        node, out = strat_pool.get_data('EPI-template-mask')
        wf.connect(node, out, ants, 'inputspec.reference_mask')

    return (wf, outputs)


def overwrite_transform_anat_to_template(wf, cfg, strat_pool, pipe_num, opt=None):
    '''
    {"name": "overwrite_transform_anat_to_template",
     "config": "None",
     "switch": [["registration_workflows", "anatomical_registration", "run"],
                ["registration_workflows", "anatomical_registration", "overwrite_transform", "run"]],
     "option_key": ["registration_workflows", "anatomical_registration",
                    "overwrite_transform", "using"],
     "option_val": "FSL",
     "inputs": [("desc-restore-brain_T1w",
                 ["desc-brain_T1w", "space-longitudinal_desc-brain_T1w"],
                 ["desc-restore_T1w", "desc-preproc_T1w", "desc-reorient_T1w", "T1w"],
                 ["desc-preproc_T1w", "desc-reorient_T1w", "T1w"],
                 "space-T1w_desc-brain_mask",
                 "T1w-template",
                 "from-T1w_to-template_mode-image_xfm",
                 "from-template_to-T1w_mode-image_xfm",
                 "space-template_desc-brain_T1w")],
     "outputs": ["space-template_desc-brain_T1w",
                 "space-template_desc-head_T1w",
                 "space-template_desc-T1w_mask",
                 "from-T1w_to-template_mode-image_xfm",
                 "from-template_to-T1w_mode-image_xfm"]}
    '''

    xfm_prov = strat_pool.get_cpac_provenance(
        'from-T1w_to-template_mode-image_xfm')

    reg_tool = check_prov_for_regtool(xfm_prov)

    if opt.lower() == 'fsl' and reg_tool.lower() == 'ants':

        # Apply head-to-head transforms on brain using ABCD-style registration
        # Convert ANTs warps to FSL warps to be consistent with the functional registration
        # Ref: https://github.com/DCAN-Labs/DCAN-HCP/blob/master/PostFreeSurfer/scripts/AtlasRegistrationToMNI152_ANTsbased.sh#L134-L172

        # antsApplyTransforms -d 3 -i ${T1wRestore}.nii.gz -r ${Reference} \
        # -t ${WD}/xfms/T1w_to_MNI_3Warp.nii.gz \
        # -t ${WD}/xfms/T1w_to_MNI_2Affine.mat \
        # -t ${WD}/xfms/T1w_to_MNI_1Rigid.mat \
        # -t ${WD}/xfms/T1w_to_MNI_0DerivedInitialMovingTranslation.mat \
        # -o [${WD}/xfms/ANTs_CombinedWarp.nii.gz,1]
        ants_apply_warp_t1_to_template = pe.Node(interface=ants.ApplyTransforms(),
                                                name=f'ANTS-ABCD_T1_to_template_{pipe_num}')
        ants_apply_warp_t1_to_template.inputs.dimension = 3
        ants_apply_warp_t1_to_template.inputs.print_out_composite_warp_file = True
        ants_apply_warp_t1_to_template.inputs.output_image = 'ANTs_CombinedWarp.nii.gz'

        node, out = strat_pool.get_data(['desc-restore_T1w', 'desc-preproc_T1w', 'desc-reorient_T1w', 'T1w'])
        wf.connect(node, out, ants_apply_warp_t1_to_template, 'input_image')

        node, out = strat_pool.get_data('T1w-template')
        wf.connect(node, out, ants_apply_warp_t1_to_template, 'reference_image')

        node, out = strat_pool.get_data('from-T1w_to-template_mode-image_xfm')
        wf.connect(node, out, ants_apply_warp_t1_to_template, 'transforms')

        # antsApplyTransforms -d 3 -i ${T1wImage}.nii.gz -r ${Reference} \
        # -t [${WD}/xfms/T1w_to_MNI_0DerivedInitialMovingTranslation.mat,1] \
        # -t [${WD}/xfms/T1w_to_MNI_1Rigid.mat,1] \
        # -t [${WD}/xfms/T1w_to_MNI_2Affine.mat,1] \
        # -t ${WD}/xfms/T1w_to_MNI_3InverseWarp.nii.gz \
        # -o [${WD}/xfms/ANTs_CombinedInvWarp.nii.gz,1]

        # T1wImage is ACPC aligned head
        ants_apply_warp_template_to_t1 = pe.Node(interface=ants.ApplyTransforms(),
                                                name=f'ANTS-ABCD_template_to_T1_{pipe_num}')
        ants_apply_warp_template_to_t1.inputs.dimension = 3
        ants_apply_warp_template_to_t1.inputs.print_out_composite_warp_file = True
        ants_apply_warp_template_to_t1.inputs.output_image = 'ANTs_CombinedInvWarp.nii.gz'

        node, out = strat_pool.get_data(['desc-preproc_T1w', 'desc-reorient_T1w', 'T1w'])
        wf.connect(node, out, ants_apply_warp_template_to_t1, 'input_image')

        node, out = strat_pool.get_data('T1w-template')
        wf.connect(node, out, ants_apply_warp_template_to_t1, 'reference_image')

        node, out = strat_pool.get_data('from-template_to-T1w_mode-image_xfm')
        wf.connect(node, out, ants_apply_warp_template_to_t1, 'transforms')

        # c4d -mcs ${WD}/xfms/ANTs_CombinedWarp.nii.gz -oo ${WD}/xfms/e1.nii.gz ${WD}/xfms/e2.nii.gz ${WD}/xfms/e3.nii.gz
        # -mcs: -multicomponent-split, -oo: -output-multiple
        split_combined_warp = pe.Node(util.Function(input_names=['input',
                                                                'output_name'],
                                                    output_names=['output1',
                                                                'output2',
                                                                'output3'],
                                                    function=run_c4d),
                                    name=f'split_combined_warp_{pipe_num}')
        split_combined_warp.inputs.output_name = 'e'

        wf.connect(ants_apply_warp_t1_to_template, 'output_image',
            split_combined_warp, 'input')

        # c4d -mcs ${WD}/xfms/ANTs_CombinedInvWarp.nii.gz -oo ${WD}/xfms/e1inv.nii.gz ${WD}/xfms/e2inv.nii.gz ${WD}/xfms/e3inv.nii.gz
        split_combined_inv_warp = pe.Node(util.Function(input_names=['input',
                                                                    'output_name'],
                                                        output_names=['output1',
                                                                    'output2',
                                                                    'output3'],
                                                        function=run_c4d),
                                    name=f'split_combined_inv_warp_{pipe_num}')
        split_combined_inv_warp.inputs.output_name = 'einv'

        wf.connect(ants_apply_warp_template_to_t1, 'output_image',
            split_combined_inv_warp, 'input')

        # fslmaths ${WD}/xfms/e2.nii.gz -mul -1 ${WD}/xfms/e-2.nii.gz
        change_e2_sign = pe.Node(interface=fsl.maths.MathsCommand(),
                            name=f'change_e2_sign_{pipe_num}')
        change_e2_sign.inputs.args = '-mul -1'

        wf.connect(split_combined_warp, 'output2',
            change_e2_sign, 'in_file')

        # fslmaths ${WD}/xfms/e2inv.nii.gz -mul -1 ${WD}/xfms/e-2inv.nii.gz
        change_e2inv_sign = pe.Node(interface=fsl.maths.MathsCommand(),
                                name=f'change_e2inv_sign_{pipe_num}')
        change_e2inv_sign.inputs.args = '-mul -1'

        wf.connect(split_combined_inv_warp, 'output2',
            change_e2inv_sign, 'in_file')

        # fslmerge -t ${OutputTransform} ${WD}/xfms/e1.nii.gz ${WD}/xfms/e-2.nii.gz ${WD}/xfms/e3.nii.gz
        merge_xfms_to_list = pe.Node(util.Merge(3),
                                     name=f'merge_t1_to_template_xfms_to_list_{pipe_num}')

        wf.connect(split_combined_warp, 'output1',
            merge_xfms_to_list, 'in1')
        wf.connect(change_e2_sign, 'out_file',
            merge_xfms_to_list, 'in2')
        wf.connect(split_combined_warp, 'output3',
            merge_xfms_to_list, 'in3')

        merge_xfms = pe.Node(interface=fslMerge(),
                             name=f'merge_t1_to_template_xfms_{pipe_num}')
        merge_xfms.inputs.dimension = 't'

        wf.connect(merge_xfms_to_list, 'out',
            merge_xfms, 'in_files')

        # fslmerge -t ${OutputInvTransform} ${WD}/xfms/e1inv.nii.gz ${WD}/xfms/e-2inv.nii.gz ${WD}/xfms/e3inv.nii.gz
        merge_inv_xfms_to_list = pe.Node(util.Merge(3),
                                         name=f'merge_template_to_t1_xfms_to_list_{pipe_num}')

        wf.connect(split_combined_inv_warp, 'output1',
            merge_inv_xfms_to_list, 'in1')
        wf.connect(change_e2inv_sign, 'out_file',
            merge_inv_xfms_to_list, 'in2')
        wf.connect(split_combined_inv_warp, 'output3',
            merge_inv_xfms_to_list, 'in3')

        merge_inv_xfms = pe.Node(interface=fslMerge(),
                                 name=f'merge_template_to_t1_xfms_{pipe_num}')
        merge_inv_xfms.inputs.dimension = 't'

        wf.connect(merge_inv_xfms_to_list, 'out',
            merge_inv_xfms, 'in_files')

        # applywarp --rel --interp=spline -i ${T1wRestore} -r ${Reference} -w ${OutputTransform} -o ${OutputT1wImageRestore}
        fsl_apply_warp_t1_to_template = pe.Node(interface=fsl.ApplyWarp(),
                                                name=f'FSL-ABCD_T1_to_template_{pipe_num}')
        fsl_apply_warp_t1_to_template.inputs.relwarp = True
        fsl_apply_warp_t1_to_template.inputs.interp = 'spline'

        node, out = strat_pool.get_data(['desc-restore_T1w', 'desc-preproc_T1w', 'desc-reorient_T1w', 'T1w'])
        wf.connect(node, out, fsl_apply_warp_t1_to_template, 'in_file')

        node, out = strat_pool.get_data('T1w-template')
        wf.connect(node, out, fsl_apply_warp_t1_to_template, 'ref_file')

        wf.connect(merge_xfms, 'merged_file',
            fsl_apply_warp_t1_to_template, 'field_file')

        # applywarp --rel --interp=nn -i ${T1wRestoreBrain} -r ${Reference} -w ${OutputTransform} -o ${OutputT1wImageRestoreBrain}
        fsl_apply_warp_t1_brain_to_template = pe.Node(interface=fsl.ApplyWarp(),
                                                      name=f'FSL-ABCD_T1_brain_to_template_{pipe_num}')
        fsl_apply_warp_t1_brain_to_template.inputs.relwarp = True
        fsl_apply_warp_t1_brain_to_template.inputs.interp = 'nn'

        # TODO connect T1wRestoreBrain, check T1wRestoreBrain quality
        node, out = strat_pool.get_data('desc-brain_T1w')
        wf.connect(node, out, fsl_apply_warp_t1_brain_to_template, 'in_file')

        node, out = strat_pool.get_data('T1w-template')
        wf.connect(node, out, fsl_apply_warp_t1_brain_to_template, 'ref_file')

        wf.connect(merge_xfms, 'merged_file',
            fsl_apply_warp_t1_brain_to_template, 'field_file')

        fsl_apply_warp_t1_brain_mask_to_template = pe.Node(interface=fsl.ApplyWarp(),
                                                        name=f'FSL-ABCD_T1_brain_mask_to_template_{pipe_num}')
        fsl_apply_warp_t1_brain_mask_to_template.inputs.relwarp = True
        fsl_apply_warp_t1_brain_mask_to_template.inputs.interp = 'nn'

        node, out = strat_pool.get_data('space-T1w_desc-brain_mask')
        wf.connect(node, out, fsl_apply_warp_t1_brain_mask_to_template, 'in_file')

        node, out = strat_pool.get_data('T1w-template')
        wf.connect(node, out, fsl_apply_warp_t1_brain_mask_to_template, 'ref_file')

        wf.connect(merge_xfms, 'merged_file',
            fsl_apply_warp_t1_brain_mask_to_template, 'field_file')

        # fslmaths ${OutputT1wImageRestore} -mas ${OutputT1wImageRestoreBrain} ${OutputT1wImageRestoreBrain}
        apply_mask = pe.Node(interface=fsl.maths.ApplyMask(),
                            name=f'get_t1_brain_{pipe_num}')

        wf.connect(fsl_apply_warp_t1_to_template, 'out_file',
            apply_mask, 'in_file')

        wf.connect(fsl_apply_warp_t1_brain_to_template, 'out_file',
            apply_mask, 'mask_file')

        outputs = {
            'space-template_desc-brain_T1w': (apply_mask, 'out_file'),
            'space-template_desc-head_T1w': (fsl_apply_warp_t1_to_template, 'out_file'),
            'space-template_desc-T1w_mask': (fsl_apply_warp_t1_brain_mask_to_template, 'out_file'),
            'from-T1w_to-template_mode-image_xfm': (merge_xfms, 'merged_file'),
            'from-template_to-T1w_mode-image_xfm': (merge_inv_xfms, 'merged_file')
        }

    return (wf, outputs)


def coregistration_prep_vol(wf, cfg, strat_pool, pipe_num, opt=None):
    '''
    {"name": "coregistration_prep_vol",
     "config": ["registration_workflows", "functional_registration",
                "coregistration"],
     "switch": ["run"],
     "option_key": ["func_input_prep", "input"],
     "option_val": "Selected_Functional_Volume",
     "inputs": [("desc-brain_bold",
                 ["desc-motion_bold", "bold"],
                 "desc-reginput_bold")],
     "outputs": ["desc-reginput_bold"]}
    '''

    get_func_volume = pe.Node(interface=afni.Calc(),
                              name=f'get_func_volume_{pipe_num}')

    get_func_volume.inputs.set(
        expr='a',
        single_idx=cfg.registration_workflows['functional_registration']['coregistration'][
            'func_input_prep']['Selected Functional Volume']['func_reg_input_volume'],
        outputtype='NIFTI_GZ'
    )

    if not cfg.registration_workflows['functional_registration'][
        'coregistration']['func_input_prep']['reg_with_skull']:
        node, out = strat_pool.get_data("desc-brain_bold")
    else:
        # TODO check which file is functional_skull_leaf
        # TODO add a function to choose brain or skull?
        node, out = strat_pool.get_data(["desc-motion_bold", "bold"])

    wf.connect(node, out, get_func_volume, 'in_file_a')

    coreg_input = (get_func_volume, 'out_file')

    outputs = {
        'desc-reginput_bold': coreg_input
    }

    return (wf, outputs)


def coregistration_prep_mean(wf, cfg, strat_pool, pipe_num, opt=None):
    '''
    {"name": "coregistration_prep_mean",
     "config": ["registration_workflows", "functional_registration",
                "coregistration"],
     "switch": ["run"],
     "option_key": ["func_input_prep", "input"],
     "option_val": "Mean_Functional",
     "inputs": ["desc-mean_bold"],
     "outputs": ["desc-reginput_bold"]}
    '''

    coreg_input = strat_pool.get_data("desc-mean_bold")

    # TODO add mean skull
    if cfg.registration_workflows['functional_registration'][
            'coregistration']['func_input_prep']['Mean Functional'][
            'n4_correct_func']:
        n4_correct_func = pe.Node(
            interface=
            ants.N4BiasFieldCorrection(dimension=3,
                                       copy_header=True,
                                       bspline_fitting_distance=200),
            shrink_factor=2,
            name=f'func_mean_n4_corrected_{pipe_num}')
        n4_correct_func.inputs.args = '-r True'

        node, out = coreg_input
        wf.connect(node, out, n4_correct_func, 'input_image')

        coreg_input = (n4_correct_func, 'output_image')

    outputs = {
        'desc-reginput_bold': coreg_input
    }

    return (wf, outputs)


def coregistration_prep_fmriprep(wf, cfg, strat_pool, pipe_num, opt=None):
    '''
    {"name": "coregistration_prep_fmriprep",
     "config": ["registration_workflows", "functional_registration",
                "coregistration"],
     "switch": ["run"],
     "option_key": ["func_input_prep", "input"],
     "option_val": "fmriprep_reference",
     "inputs": ["desc-ref_bold"],
     "outputs": ["desc-reginput_bold"]}
    '''

    coreg_input = strat_pool.get_data("desc-ref_bold")

    outputs = {
        'desc-reginput_bold': coreg_input
    }

    return (wf, outputs)


def coregistration(wf, cfg, strat_pool, pipe_num, opt=None):
    '''
    {"name": "coregistration",
     "config": ["registration_workflows", "functional_registration",
                "coregistration"],
     "switch": ["run"],
     "option_key": "None",
     "option_val": "None",
     "inputs": [("desc-reginput_bold",
                 "desc-motion_bold",
                 "space-bold_label-WM_mask",
                 "despiked_fieldmap",
                 "fieldmap_mask"),
                ("desc-brain_T1w",
                 "desc-restore-brain_T1w",
                 "desc-preproc_T2w",
                 "desc-brain_T2w",
                 "T2w",
                 ["label-WM_probseg", "label-WM_mask"],
                 ["label-WM_pveseg", "label-WM_mask"],
                 "T1w"),
                "diffphase_dwell",
                "diffphase_pedir"],
     "outputs": ["space-T1w_desc-mean_bold",
                 "from-bold_to-T1w_mode-image_desc-linear_xfm",
                 "from-bold_to-T1w_mode-image_desc-linear_warp"]}
    '''

    diff_complete = False
    if strat_pool.check_rpool("despiked_fieldmap") and \
            strat_pool.check_rpool("fieldmap_mask"):
        diff_complete = True

    if strat_pool.check_rpool('T2w') and cfg.anatomical_preproc['run_t2']:
        # monkey data
        func_to_anat = create_register_func_to_anat_use_T2(cfg,
                                                    f'func_to_anat_FLIRT_'
                                                    f'{pipe_num}')

        # https://github.com/DCAN-Labs/dcan-macaque-pipeline/blob/master/fMRIVolume/GenericfMRIVolumeProcessingPipeline.sh#L177
        # fslmaths "$fMRIFolder"/"$NameOffMRI"_mc -Tmean "$fMRIFolder"/"$ScoutName"_gdc
        func_mc_mean = pe.Node(interface=afni_utils.TStat(),
                            name=f'func_motion_corrected_mean_{pipe_num}')

        func_mc_mean.inputs.options = '-mean'
        func_mc_mean.inputs.outputtype = 'NIFTI_GZ'

        node, out = strat_pool.get_data("desc-motion_bold")
        wf.connect(node, out, func_mc_mean, 'in_file')

        wf.connect(func_mc_mean, 'out_file', func_to_anat, 'inputspec.func')

        node, out = strat_pool.get_data('desc-brain_T1w')
        wf.connect(node, out, func_to_anat, 'inputspec.T1_brain')

        node, out = strat_pool.get_data('desc-preproc_T2w')
        wf.connect(node, out, func_to_anat, 'inputspec.T2_head')

        node, out = strat_pool.get_data('desc-brain_T2w')
        wf.connect(node, out, func_to_anat, 'inputspec.T2_brain')

    else:
        # if field map-based distortion correction is on, but BBR is off,
        # send in the distortion correction files here
        func_to_anat = create_register_func_to_anat(cfg, diff_complete,
                                                    f'func_to_anat_FLIRT_'
                                                    f'{pipe_num}')

        func_to_anat.inputs.inputspec.dof = cfg.registration_workflows[
        'functional_registration']['coregistration']['dof']

        func_to_anat.inputs.inputspec.interp = cfg.registration_workflows[
        'functional_registration']['coregistration']['interpolation']

        node, out = strat_pool.get_data('desc-reginput_bold')
        wf.connect(node, out, func_to_anat, 'inputspec.func')

        if cfg.registration_workflows['functional_registration'][
            'coregistration']['reference'] == 'brain':
            node, out = strat_pool.get_data('desc-brain_T1w')
        elif cfg.registration_workflows['functional_registration'][
            'coregistration']['reference'] == 'restore-brain':
            node, out = strat_pool.get_data('desc-restore-brain_T1w')
        wf.connect(node, out, func_to_anat, 'inputspec.anat')


    if diff_complete:
        node, out = strat_pool.get_data('diffphase_dwell')
        wf.connect(node, out, func_to_anat, 'echospacing_input.echospacing')

        node, out = strat_pool.get_data('diffphase_pedir')
        wf.connect(node, out, func_to_anat, 'pedir_input.pedir')

        node, out = strat_pool.get_data("despiked_fieldmap")
        wf.connect(node, out, func_to_anat, 'inputspec.fieldmap')

        node, out = strat_pool.get_data("fieldmap_mask")
        wf.connect(node, out, func_to_anat, 'inputspec.fieldmapmask')

    if strat_pool.check_rpool('T2w') and cfg.anatomical_preproc['run_t2']:
        outputs = {
            'space-T1w_desc-mean_bold':
                (func_to_anat, 'outputspec.anat_func_nobbreg'),
            'from-bold_to-T1w_mode-image_desc-linear_xfm':
                (func_to_anat, 'outputspec.func_to_anat_linear_xfm_nobbreg'),
            'from-bold_to-T1w_mode-image_desc-linear_warp':
                (func_to_anat, 'outputspec.func_to_anat_linear_warp_nobbreg')
        }
    else:
        outputs = {
            'space-T1w_desc-mean_bold':
                (func_to_anat, 'outputspec.anat_func_nobbreg'),
            'from-bold_to-T1w_mode-image_desc-linear_xfm':
                (func_to_anat, 'outputspec.func_to_anat_linear_xfm_nobbreg')
        }

    if True in cfg.registration_workflows['functional_registration'][
        'coregistration']["boundary_based_registration"]["run"]:

        func_to_anat_bbreg = create_bbregister_func_to_anat(diff_complete,
                                                            f'func_to_anat_'
                                                            f'bbreg_'
                                                            f'{pipe_num}')
        func_to_anat_bbreg.inputs.inputspec.bbr_schedule = \
            cfg.registration_workflows['functional_registration'][
                'coregistration']['boundary_based_registration'][
                'bbr_schedule']

        func_to_anat_bbreg.inputs.inputspec.bbr_wm_mask_args = \
            cfg.registration_workflows['functional_registration'][
                'coregistration']['boundary_based_registration'][
                'bbr_wm_mask_args']

        node, out = strat_pool.get_data('desc-reginput_bold')
        wf.connect(node, out, func_to_anat_bbreg, 'inputspec.func')

        if cfg.registration_workflows['functional_registration'][
                'coregistration']['boundary_based_registration'][
                'reference'] == 'whole-head':
            node, out = strat_pool.get_data('T1w')
            wf.connect(node, out, func_to_anat_bbreg, 'inputspec.anat')

        elif cfg.registration_workflows['functional_registration'][
                'coregistration']['boundary_based_registration'][
                'reference'] == 'brain':
            node, out = strat_pool.get_data('desc-brain_T1w')
            wf.connect(node, out, func_to_anat_bbreg, 'inputspec.anat')

        wf.connect(func_to_anat, 'outputspec.func_to_anat_linear_xfm_nobbreg',
                   func_to_anat_bbreg, 'inputspec.linear_reg_matrix')

        if strat_pool.check_rpool('space-bold_label-WM_mask'):
            node, out = strat_pool.get_data(["space-bold_label-WM_mask"])
            wf.connect(node, out,
                       func_to_anat_bbreg, 'inputspec.anat_wm_segmentation')
        else:
            if cfg.registration_workflows['functional_registration'][
                'coregistration']['boundary_based_registration']['bbr_wm_map'] == 'probability_map':
                node, out = strat_pool.get_data(["label-WM_probseg",
                                                 "label-WM_mask"])
            elif cfg.registration_workflows['functional_registration'][
                'coregistration']['boundary_based_registration']['bbr_wm_map'] == 'partial_volume_map':
                node, out = strat_pool.get_data(["label-WM_pveseg",
                                                 "label-WM_mask"])
            wf.connect(node, out,
                       func_to_anat_bbreg, 'inputspec.anat_wm_segmentation')

        if diff_complete:
            node, out = strat_pool.get_data('diffphase_dwell')
            wf.connect(node, out,
                       func_to_anat_bbreg, 'echospacing_input.echospacing')

            node, out = strat_pool.get_data('diffphase_pedir')
            wf.connect(node, out, func_to_anat_bbreg, 'pedir_input.pedir')

            node, out = strat_pool.get_data("despiked_fieldmap")
            wf.connect(node, out, func_to_anat_bbreg, 'inputspec.fieldmap')

            node, out = strat_pool.get_data("fieldmap_mask")
            wf.connect(node, out,
                       func_to_anat_bbreg, 'inputspec.fieldmapmask')

        outputs = {
            'space-T1w_desc-mean_bold':
                (func_to_anat_bbreg, 'outputspec.anat_func'),
            'from-bold_to-T1w_mode-image_desc-linear_xfm':
                (func_to_anat_bbreg, 'outputspec.func_to_anat_linear_xfm')
        }

    return (wf, outputs)


def create_func_to_T1template_xfm(wf, cfg, strat_pool, pipe_num, opt=None):
    '''Condense the BOLD-to-T1 coregistration transform and the T1-to-template
    transform into one transform matrix.

    Node Block:
    {"name": "create_func_to_T1template_xfm",
     "config": ["registration_workflows", "functional_registration",
                "func_registration_to_template"],
     "switch": ["run"],
     "option_key": ["target_template", "using"],
     "option_val": "T1_template",
     "inputs": [("desc-reginput_bold",
                 "from-bold_to-T1w_mode-image_desc-linear_xfm"),
                ("from-T1w_to-template_mode-image_xfm",
                 "from-template_to-T1w_mode-image_xfm",
                 "desc-brain_T1w"),
                "T1w-brain-template-funcreg"],
     "outputs": ["from-bold_to-template_mode-image_xfm",
                 "from-template_to-bold_mode-image_xfm"]}
    '''

    xfm_prov = strat_pool.get_cpac_provenance(
        'from-T1w_to-template_mode-image_xfm')
    reg_tool = check_prov_for_regtool(xfm_prov)

    xfm, outputs = bold_to_T1template_xfm_connector('create_func_to_T1w'
                                                    f'template_xfm_{pipe_num}',
                                                    cfg, reg_tool,
                                                    symmetric=False)

    node, out = strat_pool.get_data(
        'from-bold_to-T1w_mode-image_desc-linear_xfm')
    wf.connect(node, out, xfm, 'inputspec.coreg_xfm')

    node, out = strat_pool.get_data('desc-brain_T1w')
    wf.connect(node, out, xfm, 'inputspec.input_brain')

    node, out = strat_pool.get_data('desc-reginput_bold')
    wf.connect(node, out, xfm, 'inputspec.mean_bold')

    node, out = strat_pool.get_data('T1w-brain-template-funcreg')
    wf.connect(node, out, xfm, 'inputspec.T1w-brain-template_funcreg')

    node, out = strat_pool.get_data('from-T1w_to-template_mode-image_xfm')
    wf.connect(node, out, xfm, 'inputspec.T1w_to_template_xfm')

    # FNIRT pipelines don't have an inverse nonlinear warp, make optional
    if strat_pool.check_rpool('from-template_to-T1w_mode-image_xfm'):
        node, out = strat_pool.get_data('from-template_to-T1w_mode-image_xfm')
        wf.connect(node, out, xfm, 'inputspec.template_to_T1w_xfm')

    return (wf, outputs)


def create_func_to_T1template_symmetric_xfm(wf, cfg, strat_pool, pipe_num,
                                            opt=None):
    '''Condense the BOLD-to-T1 coregistration transform and the T1-to-
    symmetric-template transform into one transform matrix.

    Node Block:
    {"name": "create_func_to_T1template_symmetric_xfm",
     "config": ["registration_workflows", "functional_registration",
                "func_registration_to_template"],
     "switch": ["run"],
     "option_key": ["target_template", "using"],
     "option_val": "T1_template",
     "inputs": [("from-T1w_to-symtemplate_mode-image_xfm",
                 "from-symtemplate_to-T1w_mode-image_xfm",
                 "desc-brain_T1w"),
                ("from-bold_to-T1w_mode-image_desc-linear_xfm",
                 "desc-mean_bold"),
                "T1w-brain-template-symmetric-deriv"],
     "outputs": ["from-bold_to-symtemplate_mode-image_xfm",
                 "from-symtemplate_to-bold_mode-image_xfm"]}
    '''

    xfm_prov = strat_pool.get_cpac_provenance(
        'from-T1w_to-symtemplate_mode-image_xfm')
    reg_tool = check_prov_for_regtool(xfm_prov)

    xfm, outputs = bold_to_T1template_xfm_connector('create_func_to_T1wsymtem'
                                                    f'plate_xfm_{pipe_num}',
                                                    cfg, reg_tool,
                                                    symmetric=True)

    node, out = strat_pool.get_data(
        'from-bold_to-T1w_mode-image_desc-linear_xfm')
    wf.connect(node, out, xfm, 'inputspec.coreg_xfm')

    node, out = strat_pool.get_data('desc-brain_T1w')
    wf.connect(node, out, xfm, 'inputspec.input_brain')

    node, out = strat_pool.get_data('desc-mean_bold')
    wf.connect(node, out, xfm, 'inputspec.mean_bold')

    node, out = strat_pool.get_data('T1w-brain-template-symmetric-deriv')
    wf.connect(node, out, xfm, 'inputspec.T1w-brain-template_funcreg')

    node, out = strat_pool.get_data('from-T1w_to-symtemplate_mode-image_xfm')
    wf.connect(node, out, xfm, 'inputspec.T1w_to_template_xfm')

    # FNIRT pipelines don't have an inverse nonlinear warp, make optional
    if strat_pool.check_rpool('from-symtemplate_to-T1w_mode-image_xfm'):
        node, out = \
            strat_pool.get_data('from-symtemplate_to-T1w_mode-image_xfm')
        wf.connect(node, out, xfm, 'inputspec.template_to_T1w_xfm')

    return (wf, outputs)


def warp_timeseries_to_T1template(wf, cfg, strat_pool, pipe_num, opt=None):
    '''
    Node Block:
    {"name": "transform_timeseries_to_T1template",
     "config": ["registration_workflows", "functional_registration",
                "func_registration_to_template"],
     "switch": ["run"],
     "option_key": ["apply_transform", "using"],
     "option_val": "default",
     "inputs": [(["desc-preproc_bold", "desc-cleaned_bold",
                  "desc-brain_bold", "desc-motion_bold", "bold"],
                 "from-bold_to-template_mode-image_xfm"),
                "T1w-brain-template-funcreg"],
     "outputs": ["space-template_desc-cleaned_bold",
                 "space-template_desc-brain_bold",
                 "space-template_desc-preproc_bold",
                 "space-template_desc-motion_bold",
                 "space-template_bold"]}
    '''

    xfm_prov = strat_pool.get_cpac_provenance(
        'from-bold_to-template_mode-image_xfm')
    reg_tool = check_prov_for_regtool(xfm_prov)

    num_cpus = cfg.pipeline_setup['system_config'][
        'max_cores_per_participant']

    num_ants_cores = cfg.pipeline_setup['system_config']['num_ants_threads']

    apply_xfm = apply_transform(f'warp_ts_to_T1template_{pipe_num}', reg_tool,
                                time_series=True, num_cpus=num_cpus,
                                num_ants_cores=num_ants_cores)

    if reg_tool == 'ants':
        apply_xfm.inputs.inputspec.interpolation = cfg.registration_workflows[
            'functional_registration']['func_registration_to_template'][
            'ANTs_pipelines']['interpolation']
    elif reg_tool == 'fsl':
        apply_xfm.inputs.inputspec.interpolation = cfg.registration_workflows[
            'functional_registration']['func_registration_to_template'][
            'FNIRT_pipelines']['interpolation']

    connect, resource = strat_pool.get_data(["desc-preproc_bold",
                                             "desc-cleaned_bold",
                                             "desc-brain_bold",
                                             "desc-motion_bold",
                                             "bold"],
                                            report_fetched=True)
    node, out = connect
    wf.connect(node, out, apply_xfm, 'inputspec.input_image')

    node, out = strat_pool.get_data("T1w-brain-template-funcreg")
    wf.connect(node, out, apply_xfm, 'inputspec.reference')

    node, out = strat_pool.get_data("from-bold_to-template_mode-image_xfm")
    wf.connect(node, out, apply_xfm, 'inputspec.transform')

    outputs = {
        f'space-template_{resource}': (apply_xfm, 'outputspec.output_image')
    }

    return (wf, outputs)


def warp_timeseries_to_T1template_abcd(wf, cfg, strat_pool, pipe_num, opt=None):
    """
    {"name": "transform_timeseries_to_T1template_abcd",
     "config": ["registration_workflows", "functional_registration",
                "func_registration_to_template"],
     "switch": ["run"],
     "option_key": ["apply_transform", "using"],
     "option_val": "abcd",
     "inputs": [["desc-cleaned_bold", "desc-brain_bold",
                  "desc-motion_bold", "desc-preproc_bold", "bold"],
                 "bold",
                 "motion-basefile",
                 "coordinate-transformation",
                 "from-T1w_to-template_mode-image_xfm",
                 "from-bold_to-T1w_mode-image_desc-linear_xfm",
                 "from-bold_to-template_mode-image_xfm",
                 "blip-warp",
                 "desc-preproc_T1w",
                 "space-template_res-bold_desc-brain_T1w",
                 "space-template_desc-bold_mask",
                 "T1w-brain-template-funcreg"],
     "outputs": ["space-template_desc-brain_bold",
                 "space-template_desc-scout_bold",
                 "space-template_desc-head_bold"]}
    """

    # Apply motion correction, coreg, anat-to-template transforms on raw functional timeseries using ABCD-style registration
    # Ref: https://github.com/DCAN-Labs/DCAN-HCP/blob/master/fMRIVolume/scripts/OneStepResampling.sh#L168-L197

    # https://github.com/DCAN-Labs/DCAN-HCP/blob/master/fMRIVolume/scripts/DistortionCorrectionAndEPIToT1wReg_FLIRTBBRAndFreeSurferBBRbased.sh#L548
    # convertwarp --relout --rel -m ${WD}/fMRI2str.mat --ref=${T1wImage} --out=${WD}/fMRI2str.nii.gz
    convert_func_to_anat_linear_warp = pe.Node(interface=fsl.ConvertWarp(),
        name=f'convert_func_to_anat_linear_warp_{pipe_num}')

    convert_func_to_anat_linear_warp.inputs.out_relwarp = True
    convert_func_to_anat_linear_warp.inputs.relwarp = True
    
    node, out = strat_pool.get_data('desc-preproc_T1w')
    wf.connect(node, out, convert_func_to_anat_linear_warp, 'reference')
    
    if strat_pool.check_rpool('blip-warp'):
        node, out = strat_pool.get_data('from-bold_to-T1w_mode-image_desc-linear_xfm')
        wf.connect(node, out, convert_func_to_anat_linear_warp, 'postmat')

        node, out = strat_pool.get_data('blip-warp')
        wf.connect(node, out, convert_func_to_anat_linear_warp, 'warp1')
    else:
        node, out = strat_pool.get_data('from-bold_to-T1w_mode-image_desc-linear_xfm')
        wf.connect(node, out, convert_func_to_anat_linear_warp, 'premat')

    # https://github.com/DCAN-Labs/DCAN-HCP/blob/master/fMRIVolume/scripts/OneStepResampling.sh#L140
    # convertwarp --relout --rel --warp1=${fMRIToStructuralInput} --warp2=${StructuralToStandard} --ref=${WD}/${T1wImageFile}.${FinalfMRIResolution} --out=${OutputTransform}
    convert_func_to_standard_warp = pe.Node(interface=fsl.ConvertWarp(),
        name=f'convert_func_to_standard_warp_{pipe_num}')

    convert_func_to_standard_warp.inputs.out_relwarp = True
    convert_func_to_standard_warp.inputs.relwarp = True

    wf.connect(convert_func_to_anat_linear_warp, 'out_file',
        convert_func_to_standard_warp, 'warp1')

    node, out = strat_pool.get_data('from-T1w_to-template_mode-image_xfm')
    wf.connect(node, out, convert_func_to_standard_warp, 'warp2')

    node, out = strat_pool.get_data('space-template_res-bold_desc-brain_T1w')
    wf.connect(node, out, convert_func_to_standard_warp, 'reference')

    # TODO add condition: if no gradient distortion
    # https://github.com/DCAN-Labs/DCAN-HCP/blob/master/fMRIVolume/GenericfMRIVolumeProcessingPipeline.sh#L283-L284
    # fslroi "$fMRIFolder"/"$NameOffMRI"_gdc "$fMRIFolder"/"$NameOffMRI"_gdc_warp 0 3
    extract_func_roi = pe.Node(interface=fsl.ExtractROI(),
        name=f'extract_func_roi_{pipe_num}')

    extract_func_roi.inputs.t_min = 0
    extract_func_roi.inputs.t_size = 3

    node, out = strat_pool.get_data('bold')
    wf.connect(node, out, extract_func_roi, 'in_file')

    # fslmaths "$fMRIFolder"/"$NameOffMRI"_gdc_warp -mul 0 "$fMRIFolder"/"$NameOffMRI"_gdc_warp
    multiply_func_roi_by_zero = pe.Node(interface=fsl.maths.MathsCommand(),
                                        name=f'multiply_func_roi_by_zero_{pipe_num}')

    multiply_func_roi_by_zero.inputs.args = '-mul 0'

    wf.connect(extract_func_roi, 'roi_file',
        multiply_func_roi_by_zero, 'in_file')

    # https://github.com/DCAN-Labs/DCAN-HCP/blob/master/fMRIVolume/scripts/OneStepResampling.sh#L168-L193
    # fslsplit ${InputfMRI} ${WD}/prevols/vol -t
    split_func = pe.Node(interface=fsl.Split(),
        name=f'split_func_{pipe_num}')

    split_func.inputs.dimension = 't'

    node, out = strat_pool.get_data('bold')
    wf.connect(node, out, split_func, 'in_file')

    ### Loop starts! ###
    # convertwarp --relout --rel --ref=${WD}/prevols/vol${vnum}.nii.gz --warp1=${GradientDistortionField} --postmat=${MotionMatrixFolder}/${MotionMatrixPrefix}${vnum} --out=${MotionMatrixFolder}/${MotionMatrixPrefix}${vnum}_gdc_warp.nii.gz
    convert_motion_distortion_warp = pe.MapNode(interface=fsl.ConvertWarp(),
        name=f'convert_motion_distortion_warp_{pipe_num}',
        iterfield=['reference', 'postmat'])

    convert_motion_distortion_warp.inputs.out_relwarp = True
    convert_motion_distortion_warp.inputs.relwarp = True

    wf.connect(multiply_func_roi_by_zero, 'out_file',
        convert_motion_distortion_warp, 'warp1')

    wf.connect(split_func, 'out_files',
        convert_motion_distortion_warp, 'reference')

    node, out = strat_pool.get_data('coordinate-transformation')
    wf.connect(node, out, convert_motion_distortion_warp, 'postmat')

    # convertwarp --relout --rel --ref=${WD}/${T1wImageFile}.${FinalfMRIResolution} --warp1=${MotionMatrixFolder}/${MotionMatrixPrefix}${vnum}_gdc_warp.nii.gz --warp2=${OutputTransform} --out=${MotionMatrixFolder}/${MotionMatrixPrefix}${vnum}_all_warp.nii.gz
    convert_registration_warp = pe.MapNode(interface=fsl.ConvertWarp(),
        name=f'convert_registration_warp_{pipe_num}',
        iterfield=['warp1'])

    convert_registration_warp.inputs.out_relwarp = True
    convert_registration_warp.inputs.relwarp = True

    node, out = strat_pool.get_data('space-template_res-bold_desc-brain_T1w')
    wf.connect(node, out, convert_registration_warp, 'reference')

    wf.connect(convert_motion_distortion_warp, 'out_file',
        convert_registration_warp, 'warp1')

    wf.connect(convert_func_to_standard_warp, 'out_file',
        convert_registration_warp, 'warp2')

    # fslmaths ${WD}/prevols/vol${vnum}.nii.gz -mul 0 -add 1 ${WD}/prevols/vol${vnum}_mask.nii.gz
    generate_vol_mask = pe.MapNode(interface=fsl.maths.MathsCommand(),
                        name=f'generate_mask_{pipe_num}',
                        iterfield=['in_file'])

    generate_vol_mask.inputs.args = '-mul 0 -add 1'

    wf.connect(split_func, 'out_files',
        generate_vol_mask, 'in_file')

    # applywarp --rel --interp=spline --in=${WD}/prevols/vol${vnum}.nii.gz --warp=${MotionMatrixFolder}/${MotionMatrixPrefix}${vnum}_all_warp.nii.gz --ref=${WD}/${T1wImageFile}.${FinalfMRIResolution} --out=${WD}/postvols/vol${vnum}.nii.gz
    applywarp_func_to_standard = pe.MapNode(interface=fsl.ApplyWarp(),
                                    name=f'applywarp_func_to_standard_{pipe_num}',
                                    iterfield=['in_file', 'field_file'])

    applywarp_func_to_standard.inputs.relwarp = True
    applywarp_func_to_standard.inputs.interp = 'spline'

    wf.connect(split_func, 'out_files',
        applywarp_func_to_standard, 'in_file')

    wf.connect(convert_registration_warp, 'out_file',
        applywarp_func_to_standard, 'field_file')

    node, out = strat_pool.get_data('space-template_res-bold_desc-brain_T1w')
    wf.connect(node, out,
        applywarp_func_to_standard, 'ref_file')

    # applywarp --rel --interp=nn --in=${WD}/prevols/vol${vnum}_mask.nii.gz --warp=${MotionMatrixFolder}/${MotionMatrixPrefix}${vnum}_all_warp.nii.gz --ref=${WD}/${T1wImageFile}.${FinalfMRIResolution} --out=${WD}/postvols/vol${vnum}_mask.nii.gz
    applywarp_func_mask_to_standard = pe.MapNode(interface=fsl.ApplyWarp(),
                                    name=f'applywarp_func_mask_to_standard_{pipe_num}',
                                    iterfield=['in_file', 'field_file'])

    applywarp_func_mask_to_standard.inputs.relwarp = True
    applywarp_func_mask_to_standard.inputs.interp = 'nn'

    wf.connect(generate_vol_mask, 'out_file',
        applywarp_func_mask_to_standard, 'in_file')

    wf.connect(convert_registration_warp, 'out_file',
        applywarp_func_mask_to_standard, 'field_file')

    node, out = strat_pool.get_data('space-template_res-bold_desc-brain_T1w')
    wf.connect(node, out,
        applywarp_func_mask_to_standard, 'ref_file')

    ### Loop ends! ###

    # fslmerge -tr ${OutputfMRI} $FrameMergeSTRING $TR_vol
    merge_func_to_standard = pe.Node(interface=fslMerge(),
                                     name=f'merge_func_to_standard_{pipe_num}')

    merge_func_to_standard.inputs.dimension = 't'

    wf.connect(applywarp_func_to_standard, 'out_file',
        merge_func_to_standard, 'in_files')

    # fslmerge -tr ${OutputfMRI}_mask $FrameMergeSTRINGII $TR_vol
    merge_func_mask_to_standard = pe.Node(interface=fslMerge(),
                                          name='merge_func_mask_to_'
                                               f'standard_{pipe_num}')

    merge_func_mask_to_standard.inputs.dimension = 't'

    wf.connect(applywarp_func_mask_to_standard, 'out_file',
        merge_func_mask_to_standard, 'in_files')

    # fslmaths ${OutputfMRI}_mask -Tmin ${OutputfMRI}_mask
    find_min_mask = pe.Node(interface=fsl.maths.MathsCommand(),
                        name=f'find_min_mask_{pipe_num}')

    find_min_mask.inputs.args = '-Tmin'

    wf.connect(merge_func_mask_to_standard, 'merged_file',
        find_min_mask, 'in_file')

    # Combine transformations: gradient non-linearity distortion + fMRI_dc to standard
    # convertwarp --relout --rel --ref=${WD}/${T1wImageFile}.${FinalfMRIResolution} --warp1=${GradientDistortionField} --warp2=${OutputTransform} --out=${WD}/Scout_gdc_MNI_warp.nii.gz
    convert_dc_warp = pe.Node(interface=fsl.ConvertWarp(),
        name=f'convert_dc_warp_{pipe_num}')

    convert_dc_warp.inputs.out_relwarp = True
    convert_dc_warp.inputs.relwarp = True

    node, out = strat_pool.get_data('space-template_res-bold_desc-brain_T1w')
    wf.connect(node, out, convert_dc_warp, 'reference')

    wf.connect(multiply_func_roi_by_zero, 'out_file',
        convert_dc_warp, 'warp1')

    wf.connect(convert_func_to_standard_warp, 'out_file',
        convert_dc_warp, 'warp2')

    # applywarp --rel --interp=spline --in=${ScoutInput} -w ${WD}/Scout_gdc_MNI_warp.nii.gz -r ${WD}/${T1wImageFile}.${FinalfMRIResolution} -o ${ScoutOutput}
    applywarp_scout = pe.Node(interface=fsl.ApplyWarp(),
        name=f'applywarp_scout_input_{pipe_num}')

    applywarp_scout.inputs.relwarp = True
    applywarp_scout.inputs.interp = 'spline'

    node, out = strat_pool.get_data('motion-basefile')
    wf.connect(node, out, applywarp_scout, 'in_file')

    node, out = strat_pool.get_data('space-template_res-bold_desc-brain_T1w')
    wf.connect(node, out, applywarp_scout, 'ref_file')

    wf.connect(convert_dc_warp, 'out_file', applywarp_scout, 'field_file')

    # https://github.com/DCAN-Labs/DCAN-HCP/blob/master/fMRIVolume/scripts/IntensityNormalization.sh#L124-L127
    # fslmaths ${InputfMRI} -mas ${BrainMask} -mas ${InputfMRI}_mask -thr 0 -ing 10000 ${OutputfMRI} -odt float
    merge_func_mask = pe.Node(util.Merge(2),
        name=f'merge_func_mask_{pipe_num}')

    node, out = strat_pool.get_data('space-template_desc-bold_mask')
    wf.connect(node, out, merge_func_mask, 'in1')

    wf.connect(find_min_mask, 'out_file', merge_func_mask, 'in2')

    extract_func_brain = pe.Node(interface=fsl.MultiImageMaths(),
                        name=f'extract_func_brain_{pipe_num}')

    extract_func_brain.inputs.op_string = '-mas %s -mas %s -thr 0 -ing 10000'
    extract_func_brain.inputs.output_datatype = 'float'

    wf.connect(merge_func_to_standard, 'merged_file',
        extract_func_brain, 'in_file')

    wf.connect(merge_func_mask, 'out',
        extract_func_brain, 'operand_files')

    # fslmaths ${ScoutInput} -mas ${BrainMask} -mas ${InputfMRI}_mask -thr 0 -ing 10000 ${ScoutOutput} -odt float
    extract_scout_brain = pe.Node(interface=fsl.MultiImageMaths(),
        name=f'extract_scout_brain_{pipe_num}')

    extract_scout_brain.inputs.op_string = '-mas %s -mas %s -thr 0 -ing 10000'
    extract_scout_brain.inputs.output_datatype = 'float'

    wf.connect(applywarp_scout, 'out_file',
        extract_scout_brain, 'in_file')

    wf.connect(merge_func_mask, 'out',
        extract_scout_brain, 'operand_files')

    outputs = {
        'space-template_desc-brain_bold': (extract_func_brain, 'out_file'),
        'space-template_desc-scout_bold': (extract_scout_brain, 'out_file'),
        'space-template_desc-head_bold': (merge_func_to_standard, 'merged_file')
    }

    return (wf, outputs)


def warp_timeseries_to_T1template_dcan_nhp(wf, cfg, strat_pool, pipe_num, opt=None):
    """
    {"name": "transform_timeseries_to_T1template_dcan_nhp",
     "config": ["registration_workflows", "functional_registration",
                "func_registration_to_template"],
     "switch": ["run"],
     "option_key": ["apply_transform", "using"],
     "option_val": "dcan_nhp",
     "inputs": [(["desc-reorient_bold", "bold"],
                 "coordinate-transformation",
                 "from-T1w_to-template_mode-image_warp",
                 "from-bold_to-T1w_mode-image_desc-linear_warp",
                 "space-template_desc-head_T1w",
                 "space-template_desc-T1w_mask",
                 "space-template_desc-T1wT2w_biasfield")],
     "outputs": ["space-template_desc-brain_bold",
                 "space-template_desc-bold_mask"]}
    """

    # Apply motion correction, coreg, anat-to-template transforms on raw functional timeseries
    # Ref: https://github.com/DCAN-Labs/dcan-macaque-pipeline/blob/master/fMRIVolume/scripts/OneStepResampling.sh

    # https://github.com/DCAN-Labs/dcan-macaque-pipeline/blob/master/fMRIVolume/scripts/OneStepResampling.sh#L131
    # ${FSLDIR}/bin/flirt -interp spline -in ${T1wImage} -ref ${T1wImage} -applyisoxfm $FinalfMRIResolution -out ${WD}/${T1wImageFile}.${FinalfMRIResolution}
    anat_resample = pe.Node(interface=fsl.FLIRT(),
                            name=f'anat_resample_func_res_{pipe_num}'
                            )
    anat_resample.inputs.apply_isoxfm = float(cfg.registration_workflows['functional_registration']['func_registration_to_template']['output_resolution']['func_preproc_outputs'].replace("mm", ""))
    anat_resample.inputs.interp = 'spline'

    node, out = strat_pool.get_data('space-template_desc-head_T1w')
    wf.connect(node, out, anat_resample, 'in_file')
    wf.connect(node, out, anat_resample, 'reference')

    # ${FSLDIR}/bin/applywarp --rel --interp=spline -i ${T1wImage} -r ${ResampRefIm} --premat=$FSLDIR/etc/flirtsch/ident.mat -o ${WD}/${T1wImageFile}.${FinalfMRIResolution}
    applywarp_anat_res = pe.Node(interface=fsl.ApplyWarp(),
                                name=f'anat_func_res_{pipe_num}')

    applywarp_anat_res.inputs.relwarp = True
    applywarp_anat_res.inputs.interp = 'spline'
    applywarp_anat_res.inputs.premat = cfg.registration_workflows['anatomical_registration']['registration']['FSL-FNIRT']['identity_matrix']

    node, out = strat_pool.get_data('space-template_desc-head_T1w')
    wf.connect(node, out, applywarp_anat_res, 'in_file')
    wf.connect(anat_resample, 'out_file', applywarp_anat_res, 'ref_file')

    # https://github.com/DCAN-Labs/dcan-macaque-pipeline/blob/master/fMRIVolume/scripts/OneStepResampling.sh#L136-L138
    # Create brain masks in this space (changing resolution)
    # ${FSLDIR}/bin/applywarp --rel --interp=nn -i ${FreeSurferBrainMask}.nii.gz -r ${WD}/${T1wImageFile}.${FinalfMRIResolution} --premat=$FSLDIR/etc/flirtsch/ident.mat -o ${WD}/${FreeSurferBrainMaskFile}.${FinalfMRIResolution}.nii.gz
    applywarp_anat_mask_res = pe.Node(interface=fsl.ApplyWarp(),
                                name=f'anat_mask_func_res_{pipe_num}')
    applywarp_anat_mask_res.inputs.relwarp = True
    applywarp_anat_mask_res.inputs.interp = 'nn'
    applywarp_anat_mask_res.inputs.premat = cfg.registration_workflows['anatomical_registration']['registration']['FSL-FNIRT']['identity_matrix']

    node, out = strat_pool.get_data('space-template_desc-T1w_mask')
    wf.connect(node, out, applywarp_anat_mask_res, 'in_file')
    wf.connect(applywarp_anat_res, 'out_file', applywarp_anat_mask_res, 'ref_file')

    # ${FSLDIR}/bin/fslmaths ${WD}/${T1wImageFile}.${FinalfMRIResolution} -mas ${WD}/${FreeSurferBrainMaskFile}.${FinalfMRIResolution}.nii.gz ${WD}/${FreeSurferBrainMaskFile}.${FinalfMRIResolution}.nii.gz
    T1_brain_res = pe.Node(interface=fsl.MultiImageMaths(),
                                  name=f't1_brain_func_res_{pipe_num}')
    T1_brain_res.inputs.op_string = "-mas %s "

    wf.connect(applywarp_anat_res, 'out_file', T1_brain_res, 'in_file')
    wf.connect(applywarp_anat_mask_res, 'out_file', T1_brain_res, 'operand_files')

    # Create versions of the biasfield (changing resolution)
    # ${FSLDIR}/bin/applywarp --rel --interp=spline -i ${BiasField} -r ${WD}/${FreeSurferBrainMaskFile}.${FinalfMRIResolution}.nii.gz --premat=$FSLDIR/etc/flirtsch/ident.mat -o ${WD}/${BiasFieldFile}.${FinalfMRIResolution}
    applywarp_bias_field_res = pe.Node(interface=fsl.ApplyWarp(),
                                name=f'biasfiled_func_res_{pipe_num}')
    applywarp_bias_field_res.inputs.relwarp = True
    applywarp_bias_field_res.inputs.interp = 'spline'
    applywarp_bias_field_res.inputs.premat = cfg.registration_workflows['anatomical_registration']['registration']['FSL-FNIRT']['identity_matrix']

    node, out = strat_pool.get_data('space-template_desc-T1wT2w_biasfield')
    wf.connect(node, out, applywarp_bias_field_res, 'in_file')
    wf.connect(T1_brain_res, 'out_file', applywarp_bias_field_res, 'ref_file')

    # ${FSLDIR}/bin/fslmaths ${WD}/${BiasFieldFile}.${FinalfMRIResolution} -thr 0.1 ${WD}/${BiasFieldFile}.${FinalfMRIResolution}
    biasfield_thr = pe.Node(interface=fsl.MultiImageMaths(),
                                  name=f'biasfiedl_thr_{pipe_num}')
    biasfield_thr.inputs.op_string = "-thr 0.1"

    wf.connect(applywarp_bias_field_res, 'out_file', biasfield_thr, 'in_file')

    # https://github.com/DCAN-Labs/dcan-macaque-pipeline/blob/master/fMRIVolume/scripts/OneStepResampling.sh#L144-L146
    # convertwarp --relout --rel --warp1=${fMRIToStructuralInput} --warp2=${StructuralToStandard} --ref=${WD}/${T1wImageFile}.${FinalfMRIResolution} --out=${OutputTransform}
    convert_func_to_standard_warp = pe.Node(interface=fsl.ConvertWarp(),
        name=f'convert_func_to_standard_warp_{pipe_num}')

    convert_func_to_standard_warp.inputs.out_relwarp = True
    convert_func_to_standard_warp.inputs.relwarp = True

    node, out = strat_pool.get_data('from-bold_to-T1w_mode-image_desc-linear_warp')
    wf.connect(node, out, convert_func_to_standard_warp, 'warp1')

    node, out = strat_pool.get_data('from-T1w_to-template_mode-image_warp')
    wf.connect(node, out, convert_func_to_standard_warp, 'warp2')

    wf.connect(applywarp_anat_res, 'out_file', convert_func_to_standard_warp, 'reference')

    # https://github.com/DCAN-Labs/dcan-macaque-pipeline/blob/master/fMRIVolume/GenericfMRIVolumeProcessingPipeline.sh#L157-L158
    # fslroi "$fMRIFolder"/"$NameOffMRI"_gdc "$fMRIFolder"/"$NameOffMRI"_gdc_warp 0 3
    extract_func_roi = pe.Node(interface=fsl.ExtractROI(),
        name=f'extract_func_roi_{pipe_num}')

    extract_func_roi.inputs.t_min = 0
    extract_func_roi.inputs.t_size = 3

    node, out = strat_pool.get_data(['desc-reorient_bold', 'bold'])
    wf.connect(node, out, extract_func_roi, 'in_file')

    # fslmaths "$fMRIFolder"/"$NameOffMRI"_gdc_warp -mul 0 "$fMRIFolder"/"$NameOffMRI"_gdc_warp
    multiply_func_roi_by_zero = pe.Node(interface=fsl.maths.MathsCommand(),
                                        name=f'multiply_func_roi_by_zero_{pipe_num}')

    multiply_func_roi_by_zero.inputs.args = '-mul 0'

    wf.connect(extract_func_roi, 'roi_file',
        multiply_func_roi_by_zero, 'in_file')

    # https://github.com/DCAN-Labs/dcan-macaque-pipeline/blob/master/fMRIVolume/scripts/OneStepResampling.sh#L173
    # fslsplit ${InputfMRI} ${WD}/prevols/vol -t
    split_func = pe.Node(interface=fsl.Split(),
        name=f'split_func_{pipe_num}')

    split_func.inputs.dimension = 't'

    node, out = strat_pool.get_data(['desc-reorient_bold', 'bold'])
    wf.connect(node, out, split_func, 'in_file')

    ### Loop starts! ###
    # convertwarp --relout --rel --ref=${WD}/prevols/vol${vnum}.nii.gz --warp1=${GradientDistortionField} --postmat=${MotionMatrixFolder}/${MotionMatrixPrefix}${vnum} --out=${MotionMatrixFolder}/${MotionMatrixPrefix}${vnum}_gdc_warp.nii.gz
    convert_motion_distortion_warp = pe.MapNode(interface=fsl.ConvertWarp(),
        name=f'convert_motion_distortion_warp_{pipe_num}',
        iterfield=['reference', 'postmat'])

    convert_motion_distortion_warp.inputs.out_relwarp = True
    convert_motion_distortion_warp.inputs.relwarp = True

    wf.connect(multiply_func_roi_by_zero, 'out_file',
        convert_motion_distortion_warp, 'warp1')

    wf.connect(split_func, 'out_files',
        convert_motion_distortion_warp, 'reference')

    node, out = strat_pool.get_data('coordinate-transformation')
    wf.connect(node, out, convert_motion_distortion_warp, 'postmat')

    # convertwarp --relout --rel --ref=${WD}/${T1wImageFile}.${FinalfMRIResolution} --warp1=${MotionMatrixFolder}/${MotionMatrixPrefix}${vnum}_gdc_warp.nii.gz --warp2=${OutputTransform} --out=${MotionMatrixFolder}/${MotionMatrixPrefix}${vnum}_all_warp.nii.gz
    convert_registration_warp = pe.MapNode(interface=fsl.ConvertWarp(),
        name=f'convert_registration_warp_{pipe_num}',
        iterfield=['warp1'])

    convert_registration_warp.inputs.out_relwarp = True
    convert_registration_warp.inputs.relwarp = True

    wf.connect(applywarp_anat_res, 'out_file', convert_registration_warp, 'reference')

    wf.connect(convert_motion_distortion_warp, 'out_file',
        convert_registration_warp, 'warp1')

    wf.connect(convert_func_to_standard_warp, 'out_file',
        convert_registration_warp, 'warp2')

    # fslmaths ${WD}/prevols/vol${vnum}.nii.gz -mul 0 -add 1 ${WD}/prevols/vol${vnum}_mask.nii.gz
    generate_vol_mask = pe.MapNode(interface=fsl.maths.MathsCommand(),
                        name=f'generate_mask_{pipe_num}',
                        iterfield=['in_file'])

    generate_vol_mask.inputs.args = '-mul 0 -add 1'

    wf.connect(split_func, 'out_files',
        generate_vol_mask, 'in_file')

    # applywarp --rel --interp=spline --in=${WD}/prevols/vol${vnum}.nii.gz --warp=${MotionMatrixFolder}/${MotionMatrixPrefix}${vnum}_all_warp.nii.gz --ref=${WD}/${T1wImageFile}.${FinalfMRIResolution} --out=${WD}/postvols/vol${vnum}.nii.gz
    applywarp_func_to_standard = pe.MapNode(interface=fsl.ApplyWarp(),
                                    name=f'applywarp_func_to_standard_{pipe_num}',
                                    iterfield=['in_file', 'field_file'])

    applywarp_func_to_standard.inputs.relwarp = True
    applywarp_func_to_standard.inputs.interp = 'spline'

    wf.connect(split_func, 'out_files',
        applywarp_func_to_standard, 'in_file')

    wf.connect(convert_registration_warp, 'out_file',
        applywarp_func_to_standard, 'field_file')

    wf.connect(applywarp_anat_res, 'out_file',
        applywarp_func_to_standard, 'ref_file')

    # applywarp --rel --interp=nn --in=${WD}/prevols/vol${vnum}_mask.nii.gz --warp=${MotionMatrixFolder}/${MotionMatrixPrefix}${vnum}_all_warp.nii.gz --ref=${WD}/${T1wImageFile}.${FinalfMRIResolution} --out=${WD}/postvols/vol${vnum}_mask.nii.gz
    applywarp_func_mask_to_standard = pe.MapNode(interface=fsl.ApplyWarp(),
                                    name=f'applywarp_func_mask_to_standard_{pipe_num}',
                                    iterfield=['in_file', 'field_file'])

    applywarp_func_mask_to_standard.inputs.relwarp = True
    applywarp_func_mask_to_standard.inputs.interp = 'nn'

    wf.connect(generate_vol_mask, 'out_file',
        applywarp_func_mask_to_standard, 'in_file')

    wf.connect(convert_registration_warp, 'out_file',
        applywarp_func_mask_to_standard, 'field_file')

    wf.connect(applywarp_anat_res, 'out_file',
        applywarp_func_mask_to_standard, 'ref_file')

    ### Loop ends! ###

    # fslmerge -tr ${OutputfMRI} $FrameMergeSTRING $TR_vol
    merge_func_to_standard = pe.Node(interface=fslMerge(),
                                     name=f'merge_func_to_standard_{pipe_num}')

    merge_func_to_standard.inputs.dimension = 't'

    wf.connect(applywarp_func_to_standard, 'out_file',
        merge_func_to_standard, 'in_files')

    # fslmerge -tr ${OutputfMRI}_mask $FrameMergeSTRINGII $TR_vol
    merge_func_mask_to_standard = pe.Node(interface=fslMerge(),
                                          name='merge_func_mask_to_'
                                               f'standard_{pipe_num}')

    merge_func_mask_to_standard.inputs.dimension = 't'

    wf.connect(applywarp_func_mask_to_standard, 'out_file',
        merge_func_mask_to_standard, 'in_files')

    # fslmaths ${OutputfMRI}_mask -Tmin ${OutputfMRI}_mask
    find_min_mask = pe.Node(interface=fsl.maths.MathsCommand(),
        name=f'find_min_mask_{pipe_num}')

    find_min_mask.inputs.args = '-Tmin'

    wf.connect(merge_func_mask_to_standard, 'merged_file',
        find_min_mask, 'in_file')

    # https://github.com/DCAN-Labs/dcan-macaque-pipeline/blob/master/fMRIVolume/scripts/IntensityNormalization.sh#L113-L119
    # fslmaths ${InputfMRI} -div ${BiasField} $jacobiancom -mas ${BrainMask} -mas ${InputfMRI}_mask -ing 10000 ${OutputfMRI} -odt float

    merge_func_mask = pe.Node(util.Merge(3),
                                name=f'merge_operand_files_{pipe_num}')

    wf.connect(biasfield_thr, 'out_file', merge_func_mask, 'in1')

    wf.connect(applywarp_anat_mask_res, 'out_file', merge_func_mask, 'in2')

    wf.connect(find_min_mask, 'out_file', merge_func_mask, 'in3')


    extract_func_brain = pe.Node(interface=fsl.MultiImageMaths(),
                        name=f'extract_func_brain_{pipe_num}')

    extract_func_brain.inputs.op_string = '-div %s -mas %s -mas %s -ing 10000'
    extract_func_brain.inputs.output_datatype = 'float'

    wf.connect(merge_func_to_standard, 'merged_file',
        extract_func_brain, 'in_file')

    wf.connect(merge_func_mask, 'out',
        extract_func_brain, 'operand_files')

    func_mask_final = pe.Node(interface=fsl.MultiImageMaths(),
                                name=f'func_mask_final_{pipe_num}')
    func_mask_final.inputs.op_string = "-mas %s "

    wf.connect(applywarp_anat_mask_res, 'out_file', func_mask_final, 'in_file')

    wf.connect(find_min_mask, 'out_file', func_mask_final, 'operand_files')

    outputs = {
        'space-template_desc-brain_bold': (extract_func_brain, 'out_file'),
        'space-template_desc-bold_mask': (func_mask_final, 'out_file')
    }

    return (wf, outputs)


def single_step_resample_timeseries_to_T1template(wf, cfg, strat_pool,
                                                  pipe_num, opt=None):
    """
    {"name": "single_step_resample_timeseries_to_T1template",
     "config": ["registration_workflows", "functional_registration",
                "func_registration_to_template"],
     "switch": ["run"],
     "option_key": ["apply_transform", "using"],
     "option_val": "single_step_resampling",
     "inputs": [(["desc-reginput_bold", "desc-mean_bold"],
                 "desc-preproc_bold",
                 "motion-basefile",
                 "space-bold_desc-brain_mask",
                 "coordinate-transformation",
                 "from-T1w_to-template_mode-image_xfm",
                 "from-bold_to-T1w_mode-image_desc-linear_xfm",
                 "from-bold_to-template_mode-image_xfm",
                 "T1w",
                 "desc-brain_T1w",
                 "T1w-brain-template-funcreg")],
     "outputs": ["space-template_desc-preproc_bold",
                 "space-template_desc-brain_bold",
                 "space-template_desc-bold_mask"]}
    """

    # Apply motion correction, coreg, anat-to-template transforms on raw functional timeseries based on fMRIPrep pipeline
    # Ref: https://github.com/nipreps/fmriprep/blob/master/fmriprep/workflows/bold/resampling.py#L159-L419

    bbr2itk = pe.Node(util.Function(input_names=['reference_file',
                                                 'source_file',
                                                 'transform_file'],
                                    output_names=['itk_transform'],
                                    function=run_c3d),
                      name=f'convert_bbr2itk_{pipe_num}')

    if cfg.registration_workflows['functional_registration'][
            'coregistration']['boundary_based_registration'][
            'reference'] == 'whole-head':
        node, out = strat_pool.get_data('T1w')
        wf.connect(node, out, bbr2itk, 'reference_file')

    elif cfg.registration_workflows['functional_registration'][
            'coregistration']['boundary_based_registration'][
            'reference'] == 'brain':
        node, out = strat_pool.get_data('desc-brain_T1w')
        wf.connect(node, out, bbr2itk, 'reference_file')

    node, out = strat_pool.get_data(['desc-reginput_bold', 'desc-mean_bold'])
    wf.connect(node, out, bbr2itk, 'source_file')

    node, out = strat_pool.get_data('from-bold_to-T1w_mode-image_desc-linear_xfm')
    wf.connect(node, out, bbr2itk, 'transform_file')

    split_func = pe.Node(interface=fsl.Split(),
        name=f'split_func_{pipe_num}')

    split_func.inputs.dimension = 't'

    node, out = strat_pool.get_data('desc-preproc_bold')
    wf.connect(node, out, split_func, 'in_file')

    ### Loop starts! ###
    motionxfm2itk = pe.MapNode(util.Function(
        input_names=['reference_file',
                     'source_file',
                     'transform_file'],
        output_names=['itk_transform'],
        function=run_c3d),
        name=f'convert_motionxfm2itk_{pipe_num}',
        iterfield=['transform_file'])

    node, out = strat_pool.get_data('motion-basefile')
    wf.connect(node, out, motionxfm2itk, 'reference_file')
    wf.connect(node, out, motionxfm2itk, 'source_file')

    node, out = strat_pool.get_data('coordinate-transformation')
    motion_correct_tool = check_prov_for_motion_tool(
        strat_pool.get_cpac_provenance('coordinate-transformation'))
    if motion_correct_tool == 'mcflirt':
        wf.connect(node, out, motionxfm2itk, 'transform_file')
    elif motion_correct_tool == '3dvolreg':
        convert_transform = pe.Node(util.Function(
            input_names=['one_d_filename'],
            output_names=['transform_directory'],
            function=one_d_to_mat,
            imports=['import os', 'import numpy as np']),
            name=f'convert_transform_{pipe_num}')
        wf.connect(node, out, convert_transform, 'one_d_filename')
        wf.connect(convert_transform, 'transform_directory',
                   motionxfm2itk, 'transform_file')

    collectxfm = pe.MapNode(util.Merge(4),
                            name=f'collectxfm_func_to_standard_{pipe_num}',
                            iterfield=['in4'])

    node, out = strat_pool.get_data('from-T1w_to-template_mode-image_xfm')
    wf.connect(node, out, collectxfm, 'in1')

    wf.connect(bbr2itk, 'itk_transform',
               collectxfm, 'in2')

    collectxfm.inputs.in3 = 'identity'

    wf.connect(motionxfm2itk, 'itk_transform',
               collectxfm, 'in4')

    applyxfm_func_to_standard = pe.MapNode(interface=ants.ApplyTransforms(),
                                           name=f'applyxfm_func_to_standard_{pipe_num}',
                                           iterfield=['input_image', 'transforms'])

    applyxfm_func_to_standard.inputs.float = True
    applyxfm_func_to_standard.inputs.interpolation = 'LanczosWindowedSinc'

    wf.connect(split_func, 'out_files',
               applyxfm_func_to_standard, 'input_image')

    node, out = strat_pool.get_data('T1w-brain-template-funcreg')
    wf.connect(node, out, applyxfm_func_to_standard, 'reference_image')

    wf.connect(collectxfm, 'out',
               applyxfm_func_to_standard, 'transforms')

    ### Loop ends! ###

    merge_func_to_standard = pe.Node(interface=fslMerge(),
                                     name=f'merge_func_to_standard_{pipe_num}')

    merge_func_to_standard.inputs.dimension = 't'

    wf.connect(applyxfm_func_to_standard, 'output_image',
        merge_func_to_standard, 'in_files')

    applyxfm_func_mask_to_standard = pe.Node(interface=ants.ApplyTransforms(),
                                             name=f'applyxfm_func_mask_to_standard_{pipe_num}')

    applyxfm_func_mask_to_standard.inputs.interpolation = 'MultiLabel'

    node, out = strat_pool.get_data('space-bold_desc-brain_mask')
    wf.connect(node, out, applyxfm_func_mask_to_standard, 'input_image')

    node, out = strat_pool.get_data('T1w-brain-template-funcreg')
    wf.connect(node, out, applyxfm_func_mask_to_standard, 'reference_image')

    collectxfm_mask = pe.Node(util.Merge(2),
                              name=f'collectxfm_func_mask_to_standard_{pipe_num}')

    node, out = strat_pool.get_data('from-T1w_to-template_mode-image_xfm')
    wf.connect(node, out, collectxfm_mask, 'in1')

    wf.connect(bbr2itk, 'itk_transform',
        collectxfm_mask, 'in2')

    wf.connect(collectxfm_mask, 'out',
        applyxfm_func_mask_to_standard, 'transforms')

    apply_mask = pe.Node(interface=fsl.maths.ApplyMask(),
                         name=f'get_func_brain_to_standard_{pipe_num}')

    wf.connect(merge_func_to_standard, 'merged_file',
        apply_mask, 'in_file')

    wf.connect(applyxfm_func_mask_to_standard, 'output_image',
        apply_mask, 'mask_file')

    outputs = {
        'space-template_desc-preproc_bold': (merge_func_to_standard,
                                             'merged_file'),
        'space-template_desc-brain_bold': (apply_mask, 'out_file'),
        'space-template_desc-bold_mask': (applyxfm_func_mask_to_standard,
            'output_image'),
    }

    return (wf, outputs)


def single_step_resample_stc_timeseries_to_T1template(wf, cfg, strat_pool,
                                                      pipe_num, opt=None):
    """
    {"name": "single_step_resample_stc_timeseries_to_T1template",
     "config": ["registration_workflows", "functional_registration",
                "func_registration_to_template"],
     "switch": ["run"],
     "option_key": ["apply_transform", "using"],
     "option_val": "single_step_resampling_from_stc",
     "inputs": [(["desc-reginput_bold", "desc-mean_bold"],
                 "desc-stc_bold",
                 "motion-basefile",
                 "space-bold_desc-brain_mask",
                 "coordinate-transformation",
                 "from-T1w_to-template_mode-image_xfm",
                 "from-bold_to-T1w_mode-image_desc-linear_xfm",
                 "from-bold_to-template_mode-image_xfm",
                 "T1w",
                 "desc-brain_T1w",
                 "T1w-brain-template-funcreg")],
     "outputs": ["space-template_desc-stc_bold",
                 "space-template_desc-stc-brain_bold",
                 "space-template_desc-bold_mask"]}
    """

    # Apply motion correction, coreg, anat-to-template transforms on raw functional timeseries based on fMRIPrep pipeline
<<<<<<< HEAD
    # Ref: https://github.com/nipreps/fmriprep/blob/master/fmriprep/workflows/bold/resampling.py#L159-L419
=======
    # Ref: https://github.com/nipreps/fmriprep/blob/84a6005b/fmriprep/workflows/bold/resampling.py#L159-L419
>>>>>>> 815779d5

    bbr2itk = pe.Node(util.Function(input_names=['reference_file',
                                                 'source_file',
                                                 'transform_file'],
                                    output_names=['itk_transform'],
                                    function=run_c3d),
                      name=f'convert_bbr2itk_{pipe_num}')

    if cfg.registration_workflows['functional_registration'][
            'coregistration']['boundary_based_registration'][
            'reference'] == 'whole-head':
        node, out = strat_pool.get_data('T1w')
        wf.connect(node, out, bbr2itk, 'reference_file')

    elif cfg.registration_workflows['functional_registration'][
            'coregistration']['boundary_based_registration'][
            'reference'] == 'brain':
        node, out = strat_pool.get_data('desc-brain_T1w')
        wf.connect(node, out, bbr2itk, 'reference_file')

    node, out = strat_pool.get_data(['desc-reginput_bold', 'desc-mean_bold'])
    wf.connect(node, out, bbr2itk, 'source_file')

    node, out = strat_pool.get_data('from-bold_to-T1w_mode-image_desc-linear_xfm')
    wf.connect(node, out, bbr2itk, 'transform_file')

    split_func = pe.Node(interface=fsl.Split(),
        name=f'split_func_{pipe_num}')

    split_func.inputs.dimension = 't'

    node, out = strat_pool.get_data('desc-stc_bold')
    wf.connect(node, out, split_func, 'in_file')

    ### Loop starts! ###
    motionxfm2itk = pe.MapNode(util.Function(
        input_names=['reference_file',
                     'source_file',
                     'transform_file'],
        output_names=['itk_transform'],
        function=run_c3d),
        name=f'convert_motionxfm2itk_{pipe_num}',
        iterfield=['transform_file'])

    node, out = strat_pool.get_data('motion-basefile')
    wf.connect(node, out, motionxfm2itk, 'reference_file')
    wf.connect(node, out, motionxfm2itk, 'source_file')

    node, out = strat_pool.get_data('coordinate-transformation')
    motion_correct_tool = check_prov_for_motion_tool(
        strat_pool.get_cpac_provenance('coordinate-transformation'))
    if motion_correct_tool == 'mcflirt':
        wf.connect(node, out, motionxfm2itk, 'transform_file')
    elif motion_correct_tool == '3dvolreg':
        convert_transform = pe.Node(util.Function(
            input_names=['one_d_filename'],
            output_names=['transform_directory'],
            function=one_d_to_mat,
            imports=['import os', 'import numpy as np']),
            name=f'convert_transform_{pipe_num}')
        wf.connect(node, out, convert_transform, 'one_d_filename')
        wf.connect(convert_transform, 'transform_directory',
                   motionxfm2itk, 'transform_file')

    collectxfm = pe.MapNode(util.Merge(4),
                            name=f'collectxfm_func_to_standard_{pipe_num}',
                            iterfield=['in4'])

    node, out = strat_pool.get_data('from-T1w_to-template_mode-image_xfm')
    wf.connect(node, out, collectxfm, 'in1')

    wf.connect(bbr2itk, 'itk_transform',
               collectxfm, 'in2')

    collectxfm.inputs.in3 = 'identity'

    wf.connect(motionxfm2itk, 'itk_transform',
               collectxfm, 'in4')

    applyxfm_func_to_standard = pe.MapNode(interface=ants.ApplyTransforms(),
                                           name=f'applyxfm_func_to_standard_{pipe_num}',
                                           iterfield=['input_image', 'transforms'])

    applyxfm_func_to_standard.inputs.float = True
    applyxfm_func_to_standard.inputs.interpolation = 'LanczosWindowedSinc'

    wf.connect(split_func, 'out_files',
               applyxfm_func_to_standard, 'input_image')

    node, out = strat_pool.get_data('T1w-brain-template-funcreg')
    wf.connect(node, out, applyxfm_func_to_standard, 'reference_image')

    wf.connect(collectxfm, 'out',
               applyxfm_func_to_standard, 'transforms')

    ### Loop ends! ###

    merge_func_to_standard = pe.Node(interface=fslMerge(),
                                     name=f'merge_func_to_standard_{pipe_num}')

    merge_func_to_standard.inputs.dimension = 't'

    wf.connect(applyxfm_func_to_standard, 'output_image',
        merge_func_to_standard, 'in_files')

    applyxfm_func_mask_to_standard = pe.Node(interface=ants.ApplyTransforms(),
                                             name=f'applyxfm_func_mask_to_standard_{pipe_num}')

    applyxfm_func_mask_to_standard.inputs.interpolation = 'MultiLabel'

    node, out = strat_pool.get_data('space-bold_desc-brain_mask')
    wf.connect(node, out, applyxfm_func_mask_to_standard, 'input_image')

    node, out = strat_pool.get_data('T1w-brain-template-funcreg')
    wf.connect(node, out, applyxfm_func_mask_to_standard, 'reference_image')

    collectxfm_mask = pe.Node(util.Merge(2),
                              name=f'collectxfm_func_mask_to_standard_{pipe_num}')

    node, out = strat_pool.get_data('from-T1w_to-template_mode-image_xfm')
    wf.connect(node, out, collectxfm_mask, 'in1')

    wf.connect(bbr2itk, 'itk_transform',
        collectxfm_mask, 'in2')

    wf.connect(collectxfm_mask, 'out',
        applyxfm_func_mask_to_standard, 'transforms')

    apply_mask = pe.Node(interface=fsl.maths.ApplyMask(),
                         name=f'get_func_brain_to_standard_{pipe_num}')

    wf.connect(merge_func_to_standard, 'merged_file',
        apply_mask, 'in_file')

    wf.connect(applyxfm_func_mask_to_standard, 'output_image',
        apply_mask, 'mask_file')

    outputs = {
        'space-template_desc-stc_bold': (merge_func_to_standard,
                                             'merged_file'),
        'space-template_desc-stc-brain_bold': (apply_mask, 'out_file'),
        'space-template_desc-bold_mask': (applyxfm_func_mask_to_standard,
            'output_image'),
    }

    return (wf, outputs)




def warp_bold_mean_to_T1template(wf, cfg, strat_pool, pipe_num, opt=None):
    '''
    Node Block:
    {"name": "transform_bold_mean_to_T1template",
     "config": "None",
     "switch": [["registration_workflows", "functional_registration",
                "func_registration_to_template", "run"],
                ["functional_preproc", "generate_func_mean", "run"]],
     "option_key": "None",
     "option_val": "None",
     "inputs": [("desc-mean_bold",
                 "from-bold_to-template_mode-image_xfm"),
                "T1w-brain-template-funcreg"],
     "outputs": {
         "space-template_desc-mean_bold": {
             "Description": "Single-volume mean of the BOLD time-series "
                            "transformed to template space.",
             "Template": "T1w-brain-template-funcreg"}}
    }
    '''

    xfm_prov = strat_pool.get_cpac_provenance(
        'from-bold_to-template_mode-image_xfm')
    reg_tool = check_prov_for_regtool(xfm_prov)

    num_cpus = cfg.pipeline_setup['system_config'][
        'max_cores_per_participant']

    num_ants_cores = cfg.pipeline_setup['system_config']['num_ants_threads']

    apply_xfm = apply_transform(f'warp_bold_mask_to_T1template_{pipe_num}',
                                reg_tool, time_series=False,
                                num_cpus=num_cpus,
                                num_ants_cores=num_ants_cores)

    if reg_tool == 'ants':
        apply_xfm.inputs.inputspec.interpolation = cfg.registration_workflows[
            'functional_registration']['func_registration_to_template'][
            'ANTs_pipelines']['interpolation']
    elif reg_tool == 'fsl':
        apply_xfm.inputs.inputspec.interpolation = cfg.registration_workflows[
            'functional_registration']['func_registration_to_template'][
            'FNIRT_pipelines']['interpolation']

    node, out = strat_pool.get_data("desc-mean_bold")
    wf.connect(node, out, apply_xfm, 'inputspec.input_image')

    node, out = strat_pool.get_data("T1w-brain-template-funcreg")
    wf.connect(node, out, apply_xfm, 'inputspec.reference')

    node, out = strat_pool.get_data("from-bold_to-template_mode-image_xfm")
    wf.connect(node, out, apply_xfm, 'inputspec.transform')

    outputs = {
        'space-template_desc-mean_bold':
            (apply_xfm, 'outputspec.output_image')
    }

    return (wf, outputs)


def warp_bold_mask_to_T1template(wf, cfg, strat_pool, pipe_num, opt=None):
    '''
    Node Block:
    {"name": "transform_bold_mask_to_T1template",
     "config": "None",
     "switch": [["registration_workflows", "functional_registration",
                 "func_registration_to_template", "run"],
                ["registration_workflows", "anatomical_registration", "run"]],
     "option_key": ["registration_workflows", "functional_registration",
                    "func_registration_to_template", "apply_transform",
                    "using"],
     "option_val": "default",
     "inputs": [("space-bold_desc-brain_mask",
                 "from-bold_to-template_mode-image_xfm"),
                "T1w-brain-template-funcreg"],
     "outputs": ["space-template_desc-bold_mask"]}
    '''

    xfm_prov = strat_pool.get_cpac_provenance(
        'from-bold_to-template_mode-image_xfm')
    reg_tool = check_prov_for_regtool(xfm_prov)

    num_cpus = cfg.pipeline_setup['system_config'][
        'max_cores_per_participant']

    num_ants_cores = cfg.pipeline_setup['system_config']['num_ants_threads']

    apply_xfm = apply_transform(f'warp_bold_mask_to_T1template_{pipe_num}',
                                reg_tool, time_series=False,
                                num_cpus=num_cpus,
                                num_ants_cores=num_ants_cores)

    apply_xfm.inputs.inputspec.interpolation = "NearestNeighbor"

    node, out = strat_pool.get_data("space-bold_desc-brain_mask")
    wf.connect(node, out, apply_xfm, 'inputspec.input_image')

    node, out = strat_pool.get_data("T1w-brain-template-funcreg")
    wf.connect(node, out, apply_xfm, 'inputspec.reference')

    node, out = strat_pool.get_data("from-bold_to-template_mode-image_xfm")
    wf.connect(node, out, apply_xfm, 'inputspec.transform')

    outputs = {
        'space-template_desc-bold_mask':
            (apply_xfm, 'outputspec.output_image')
    }

    return (wf, outputs)


def warp_deriv_mask_to_T1template(wf, cfg, strat_pool, pipe_num, opt=None):
    '''Transform the BOLD mask to template space and to the resolution set for
    the derivative outputs.

    Node Block:
    {"name": "transform_deriv_mask_to_T1template",
     "config": "None",
     "switch": [["registration_workflows", "functional_registration",
                "func_registration_to_template", "run"],
                ["registration_workflows", "anatomical_registration", "run"]],
     "option_key": ["registration_workflows", "functional_registration",
                    "func_registration_to_template", "apply_transform",
                    "using"],
     "option_val": "default",
     "inputs": [("space-bold_desc-brain_mask",
                 "from-bold_to-template_mode-image_xfm"),
                "T1w-brain-template-deriv"],
     "outputs": ["space-template_res-derivative_desc-bold_mask"]}
    '''

    xfm_prov = strat_pool.get_cpac_provenance(
        'from-bold_to-template_mode-image_xfm')
    reg_tool = check_prov_for_regtool(xfm_prov)

    num_cpus = cfg.pipeline_setup['system_config'][
        'max_cores_per_participant']

    num_ants_cores = cfg.pipeline_setup['system_config']['num_ants_threads']

    apply_xfm = apply_transform(f'warp_deriv_mask_to_T1template_{pipe_num}',
                                reg_tool, time_series=False,
                                num_cpus=num_cpus,
                                num_ants_cores=num_ants_cores)

    apply_xfm.inputs.inputspec.interpolation = "NearestNeighbor"

    node, out = strat_pool.get_data("space-bold_desc-brain_mask")
    wf.connect(node, out, apply_xfm, 'inputspec.input_image')

    node, out = strat_pool.get_data("T1w-brain-template-deriv")
    wf.connect(node, out, apply_xfm, 'inputspec.reference')

    node, out = strat_pool.get_data("from-bold_to-template_mode-image_xfm")
    wf.connect(node, out, apply_xfm, 'inputspec.transform')

    outputs = {
        f'space-template_res-derivative_desc-bold_mask':
            (apply_xfm, 'outputspec.output_image')
    }

    return (wf, outputs)


def warp_timeseries_to_EPItemplate(wf, cfg, strat_pool, pipe_num, opt=None):
    '''
    Node Block:
    {"name": "transform_timeseries_to_EPItemplate",
     "config": ["registration_workflows", "functional_registration",
                "func_registration_to_template"],
     "switch": ["run_EPI"],
     "option_key": "None",
     "option_val": "None",
     "inputs": [(["desc-preproc_bold", "bold"],
                 "from-bold_to-EPItemplate_mode-image_xfm"),
                "EPI-template"],
     "outputs": ["space-EPItemplate_desc-cleaned_bold",
                 "space-EPItemplate_desc-brain_bold",
                 "space-EPItemplate_desc-preproc_bold",
                 "space-EPItemplate_bold"]}
    '''

    xfm_prov = strat_pool.get_cpac_provenance(
        'from-bold_to-EPItemplate_mode-image_xfm')
    reg_tool = check_prov_for_regtool(xfm_prov)

    num_cpus = cfg.pipeline_setup['system_config'][
        'max_cores_per_participant']

    num_ants_cores = cfg.pipeline_setup['system_config']['num_ants_threads']

    apply_xfm = apply_transform(f'warp_ts_to_EPItemplate_{pipe_num}', reg_tool,
                                time_series=True, num_cpus=num_cpus,
                                num_ants_cores=num_ants_cores)

    if reg_tool == 'ants':
        apply_xfm.inputs.inputspec.interpolation = cfg.registration_workflows[
            'functional_registration']['func_registration_to_template'][
            'ANTs_pipelines']['interpolation']
    elif reg_tool == 'fsl':
        apply_xfm.inputs.inputspec.interpolation = cfg.registration_workflows[
            'functional_registration']['func_registration_to_template'][
            'FNIRT_pipelines']['interpolation']

    connect, resource = strat_pool.get_data(["desc-preproc_bold",
                                             "bold"],
                                            report_fetched=True)
    node, out = connect
    wf.connect(node, out, apply_xfm, 'inputspec.input_image')

    node, out = strat_pool.get_data("EPI-template")
    wf.connect(node, out, apply_xfm, 'inputspec.reference')

    node, out = strat_pool.get_data("from-bold_to-EPItemplate_mode-image_xfm")
    wf.connect(node, out, apply_xfm, 'inputspec.transform')

    outputs = {
        f'space-EPItemplate_{resource}': (apply_xfm, 'outputspec.output_image')
    }

    return (wf, outputs)


def warp_bold_mean_to_EPItemplate(wf, cfg, strat_pool, pipe_num, opt=None):
    '''
    Node Block:
    {"name": "transform_bold_mean_to_EPItemplate",
     "config": ["registration_workflows", "functional_registration",
                "func_registration_to_template"],
     "switch": ["run_EPI"],
     "option_key": "None",
     "option_val": "None",
     "inputs": [("desc-mean_bold",
                 "from-bold_to-EPItemplate_mode-image_xfm"),
                "EPI-template"],
     "outputs": ["space-EPItemplate_desc-mean_bold"]}
    '''

    xfm_prov = strat_pool.get_cpac_provenance(
        'from-bold_to-EPItemplate_mode-image_xfm')
    reg_tool = check_prov_for_regtool(xfm_prov)

    num_cpus = cfg.pipeline_setup['system_config'][
        'max_cores_per_participant']

    num_ants_cores = cfg.pipeline_setup['system_config']['num_ants_threads']

    apply_xfm = apply_transform(f'warp_bold_mask_to_EPItemplate_{pipe_num}',
                                reg_tool, time_series=False,
                                num_cpus=num_cpus,
                                num_ants_cores=num_ants_cores)

    if reg_tool == 'ants':
        apply_xfm.inputs.inputspec.interpolation = cfg.registration_workflows[
            'functional_registration']['func_registration_to_template'][
            'ANTs_pipelines']['interpolation']
    elif reg_tool == 'fsl':
        apply_xfm.inputs.inputspec.interpolation = cfg.registration_workflows[
            'functional_registration']['func_registration_to_template'][
            'FNIRT_pipelines']['interpolation']

    node, out = strat_pool.get_data("desc-mean_bold")
    wf.connect(node, out, apply_xfm, 'inputspec.input_image')

    node, out = strat_pool.get_data("EPI-template")
    wf.connect(node, out, apply_xfm, 'inputspec.reference')

    node, out = strat_pool.get_data("from-bold_to-EPItemplate_mode-image_xfm")
    wf.connect(node, out, apply_xfm, 'inputspec.transform')

    outputs = {
        'space-EPItemplate_desc-mean_bold':
            (apply_xfm, 'outputspec.output_image')
    }

    return (wf, outputs)


def warp_bold_mask_to_EPItemplate(wf, cfg, strat_pool, pipe_num, opt=None):
    '''
    Node Block:
    {"name": "transform_bold_mask_to_EPItemplate",
     "config": ["registration_workflows", "functional_registration",
                "func_registration_to_template"],
     "switch": ["run_EPI"],
     "option_key": "None",
     "option_val": "None",
     "inputs": [("space-bold_desc-brain_mask",
                 "from-bold_to-EPItemplate_mode-image_xfm"),
                "EPI-template"],
     "outputs": ["space-EPItemplate_desc-bold_mask"]}
    '''

    xfm_prov = strat_pool.get_cpac_provenance(
        'from-bold_to-EPItemplate_mode-image_xfm')
    reg_tool = check_prov_for_regtool(xfm_prov)

    num_cpus = cfg.pipeline_setup['system_config'][
        'max_cores_per_participant']

    num_ants_cores = cfg.pipeline_setup['system_config']['num_ants_threads']

    apply_xfm = apply_transform(f'warp_bold_mask_to_EPItemplate_{pipe_num}',
                                reg_tool, time_series=False,
                                num_cpus=num_cpus,
                                num_ants_cores=num_ants_cores)

    apply_xfm.inputs.inputspec.interpolation = "NearestNeighbor"

    node, out = strat_pool.get_data("space-bold_desc-brain_mask")
    wf.connect(node, out, apply_xfm, 'inputspec.input_image')

    node, out = strat_pool.get_data("EPI-template")
    wf.connect(node, out, apply_xfm, 'inputspec.reference')

    node, out = strat_pool.get_data("from-bold_to-EPItemplate_mode-image_xfm")
    wf.connect(node, out, apply_xfm, 'inputspec.transform')

    outputs = {
        'space-EPItemplate_desc-bold_mask':
            (apply_xfm, 'outputspec.output_image')
    }

    return (wf, outputs)


def warp_deriv_mask_to_EPItemplate(wf, cfg, strat_pool, pipe_num, opt=None):
    '''Transform the BOLD mask to template space and to the resolution set for
    the derivative outputs.

    Node Block:
    {"name": "transform_deriv_mask_to_EPItemplate",
     "config": ["registration_workflows", "functional_registration",
                "func_registration_to_template"],
     "switch": ["run_EPI"],
     "option_key": "None",
     "option_val": "None",
     "inputs": [("space-bold_desc-brain_mask",
                 "from-bold_to-EPItemplate_mode-image_xfm"),
                "EPI-template"],
     "outputs": ["space-EPItemplate_res-derivative_desc-bold_mask"]}
    '''
    xfm_prov = strat_pool.get_cpac_provenance(
        'from-bold_to-EPItemplate_mode-image_xfm')
    reg_tool = check_prov_for_regtool(xfm_prov)

    num_cpus = cfg.pipeline_setup['system_config'][
        'max_cores_per_participant']

    num_ants_cores = cfg.pipeline_setup['system_config']['num_ants_threads']

    apply_xfm = apply_transform(f'warp_deriv_mask_to_EPItemplate_{pipe_num}',
                                reg_tool, time_series=False,
                                num_cpus=num_cpus,
                                num_ants_cores=num_ants_cores)

    apply_xfm.inputs.inputspec.interpolation = "NearestNeighbor"

    node, out = strat_pool.get_data("space-bold_desc-brain_mask")
    wf.connect(node, out, apply_xfm, 'inputspec.input_image')

    node, out = strat_pool.get_data("EPI-template")
    wf.connect(node, out, apply_xfm, 'inputspec.reference')

    node, out = strat_pool.get_data("from-bold_to-EPItemplate_mode-image_xfm")
    wf.connect(node, out, apply_xfm, 'inputspec.transform')

    outputs = {
        f'space-EPItemplate_res-derivative_desc-bold_mask':
            (apply_xfm, 'outputspec.output_image')
    }

    return (wf, outputs)




def warp_Tissuemask_to_T1template(wf, cfg, strat_pool, pipe_num, opt=None):
    '''
    Node Block:
    {"name": "warp_Tissuemask_to_T1template",
     "config": "None",
     "switch": ["registration_workflows", "anatomical_registration", "run"],
     "option_key": "None",
     "option_val": "None",
     "inputs": [("label-CSF_mask",
                 "label-WM_mask",
                 "label-GM_mask",
                 "from-T1w_to-template_mode-image_xfm"),
                 "T1w-template"],
     "outputs": ["space-template_label-CSF_mask",
                 "space-template_label-WM_mask",
                 "space-template_label-GM_mask"]}
    '''
    xfm_prov = strat_pool.get_cpac_provenance(
        'from-T1w_to-template_mode-image_xfm')
    reg_tool = check_prov_for_regtool(xfm_prov)
    tissue_types = ['CSF', 'WM', 'GM']
    apply_xfm = {
        tissue: apply_transform(f'warp_Tissuemask_to_T1template_{tissue}_'
                                f'{pipe_num}', reg_tool, time_series=False,
                                num_cpus=cfg.pipeline_setup['system_config'][
                                    'max_cores_per_participant'],
                                num_ants_cores=cfg.pipeline_setup[
                                    'system_config']['num_ants_threads']) for
        tissue in tissue_types}
    for tissue in tissue_types:
        if reg_tool == 'ants':
            apply_xfm[tissue].inputs.inputspec.interpolation = \
                'NearestNeighbor'
        elif reg_tool == 'fsl':
            apply_xfm[tissue].inputs.inputspec.interpolation = 'nn'
        if strat_pool.check_rpool(f'label-{tissue}_mask'):
            node, out = strat_pool.get_data(f'label-{tissue}_mask')
            wf.connect(node, out, apply_xfm[tissue], 'inputspec.input_image')
            node, out = strat_pool.get_data('T1w-template')
            wf.connect(node, out, apply_xfm[tissue], 'inputspec.reference')
            node, out = strat_pool.get_data('from-T1w_to-template_'
                                            'mode-image_xfm')
            wf.connect(node, out, apply_xfm[tissue], 'inputspec.transform')
    outputs = {f'space-template_label-{tissue}_mask': (apply_xfm[tissue],
               'outputspec.output_image') for tissue in tissue_types}

    return (wf, outputs)


def warp_Tissuemask_to_EPItemplate(wf, cfg, strat_pool, pipe_num, opt=None):
    '''
    Node Block:
    {"name": "warp_Tissuemask_to_EPItemplate",
     "config": "None",
     "switch": ["registration_workflows", "functional_registration", "EPI_registration", "run"],
     "option_key": "None",
     "option_val": "None",
     "inputs": [("label-CSF_mask",
                 "label-WM_mask",
                 "label-GM_mask",
                 "from-bold_to-EPItemplate_mode-image_xfm"),
                "EPI-template"],
     "outputs": ["space-EPItemplate_label-CSF_mask",
                 "space-EPItemplate_label-WM_mask",
                 "space-EPItemplate_label-GM_mask"]}
    '''

    xfm_prov = strat_pool.get_cpac_provenance(
        'from-bold_to-EPItemplate_mode-image_xfm')
    reg_tool = check_prov_for_regtool(xfm_prov)

    num_cpus = cfg.pipeline_setup['system_config'][
        'max_cores_per_participant']

    num_ants_cores = cfg.pipeline_setup['system_config']['num_ants_threads']

    apply_xfm_CSF = apply_transform(f'warp_Tissuemask_to_EPItemplate_CSF{pipe_num}',
                                reg_tool, time_series=False,
                                num_cpus=num_cpus,
                                num_ants_cores=num_ants_cores)

    apply_xfm_WM = apply_transform(f'warp_Tissuemask_to_EPItemplate_WM{pipe_num}',
                                reg_tool, time_series=False,
                                num_cpus=num_cpus,
                                num_ants_cores=num_ants_cores)

    apply_xfm_GM = apply_transform(f'warp_Tissuemask_to_EPItemplate_GM{pipe_num}',
                                reg_tool, time_series=False,
                                num_cpus=num_cpus,
                                num_ants_cores=num_ants_cores)

    if reg_tool == 'ants':
        apply_xfm_CSF.inputs.inputspec.interpolation = 'NearestNeighbor'
        apply_xfm_WM.inputs.inputspec.interpolation = 'NearestNeighbor'
        apply_xfm_GM.inputs.inputspec.interpolation = 'NearestNeighbor'
    elif reg_tool == 'fsl':
        apply_xfm_CSF.inputs.inputspec.interpolation = 'nn'
        apply_xfm_WM.inputs.inputspec.interpolation = 'nn'
        apply_xfm_GM.inputs.inputspec.interpolation = 'nn'

    outputs = {}
    if strat_pool.check_rpool('label-CSF_mask'):
        node, out = strat_pool.get_data("label-CSF_mask")
        wf.connect(node, out, apply_xfm_CSF, 'inputspec.input_image')
        node, out = strat_pool.get_data("EPI-template")
        wf.connect(node, out, apply_xfm_CSF, 'inputspec.reference')
        node, out = strat_pool.get_data("from-bold_to-EPItemplate_mode-image_xfm")
        wf.connect(node, out, apply_xfm_CSF, 'inputspec.transform')
        outputs.update({
         f'space-EPItemplate_label-CSF_mask':

            (apply_xfm_CSF, 'outputspec.output_image')})



    if strat_pool.check_rpool('label-WM_mask'):
        node, out = strat_pool.get_data("label-WM_mask")
        wf.connect(node, out, apply_xfm_WM, 'inputspec.input_image')
        node, out = strat_pool.get_data("EPI-template")
        wf.connect(node, out, apply_xfm_WM, 'inputspec.reference')
        node, out = strat_pool.get_data("from-bold_to-EPItemplate_mode-image_xfm")
        wf.connect(node, out, apply_xfm_WM, 'inputspec.transform')

        outputs.update({
         f'space-EPItemplate_label-WM_mask':
            (apply_xfm_WM, 'outputspec.output_image')})


    if strat_pool.check_rpool('label-GM_mask'):
        node, out = strat_pool.get_data("label-GM_mask")
        wf.connect(node, out, apply_xfm_GM, 'inputspec.input_image')
        node, out = strat_pool.get_data("EPI-template")
        wf.connect(node, out, apply_xfm_GM, 'inputspec.reference')
        node, out = strat_pool.get_data("from-bold_to-EPItemplate_mode-image_xfm")
        wf.connect(node, out, apply_xfm_GM, 'inputspec.transform')

        outputs.update({
         f'space-EPItemplate_label-GM_mask':
            (apply_xfm_GM, 'outputspec.output_image')})


    return (wf, outputs)

<|MERGE_RESOLUTION|>--- conflicted
+++ resolved
@@ -3858,11 +3858,7 @@
     """
 
     # Apply motion correction, coreg, anat-to-template transforms on raw functional timeseries based on fMRIPrep pipeline
-<<<<<<< HEAD
-    # Ref: https://github.com/nipreps/fmriprep/blob/master/fmriprep/workflows/bold/resampling.py#L159-L419
-=======
     # Ref: https://github.com/nipreps/fmriprep/blob/84a6005b/fmriprep/workflows/bold/resampling.py#L159-L419
->>>>>>> 815779d5
 
     bbr2itk = pe.Node(util.Function(input_names=['reference_file',
                                                  'source_file',
