--- conflicted
+++ resolved
@@ -92,24 +92,6 @@
 
     Registration Procedure:
 
-<<<<<<< HEAD
-    1. Perform a nonlinear registration on an input file to the reference file utilizing affine
-       transformation from the previous step as a starting point.
-    2. Invert the affine transformation to provide the user a transformation (affine only) from the
-       space of the reference file to the input file.
-       
-    .. exec::
-        from CPAC.registration import create_fsl_fnirt_nonlinear_reg
-        wf = create_fsl_fnirt_nonlinear_reg()
-        wf.write_graph(
-            graph2use='orig',
-            dotfilename='./images/generated/nonlinear_register.dot'
-        )
-
-    Workflow Graph:
-    
-    .. image:: ../../images/generated/nonlinear_register.png
-=======
     1. Perform a nonlinear registration on an input file to the
        reference file utilizing affine transformation from the previous
        step as a starting point.
@@ -120,21 +102,13 @@
     Workflow Graph:
 
     .. image:: ../images/nonlinear_register.dot.png
->>>>>>> 6fb4ac20
         :width: 500
 
     Detailed Workflow Graph:
-<<<<<<< HEAD
-    
-    .. image:: ../../images/generated/nonlinear_register_detailed.png
-        :width: 500    
-       
-=======
-
     .. image:: ../images/nonlinear_register_detailed.dot.png
         :width: 500
->>>>>>> 6fb4ac20
     """
+
     nonlinear_register = pe.Workflow(name=name)
 
     inputspec = pe.Node(util.IdentityInterface(fields=['input_brain',
@@ -242,8 +216,7 @@
             Affine transformation from MNI to functional space
         outputspec.mni_func : string (nifti file)
             Functional scan registered to MNI standard space
-<<<<<<< HEAD
-            
+
     .. exec::
         from CPAC.registration import create_register_func_to_mni
         wf = create_register_func_to_mni()
@@ -255,22 +228,10 @@
     Workflow Graph:
     
     .. image:: ../../images/generated/register_func_to_mni.png
-=======
-
-    Workflow Graph:
-
-    .. image:: ../images/register_func_to_mni.dot.png
->>>>>>> 6fb4ac20
         :width: 500
 
     Detailed Workflow Graph:
-<<<<<<< HEAD
-    
-    .. image:: ../../images/generated/register_func_to_mni_detailed.png
-=======
-
     .. image:: ../images/register_func_to_mni_detailed.dot.png
->>>>>>> 6fb4ac20
         :width: 500
     """
     register_func_to_mni = pe.Workflow(name=name)
@@ -873,17 +834,6 @@
         )
 
     Workflow Graph:
-<<<<<<< HEAD
-    
-    .. image:: ../../images/generated/calculate_ants_warp.png
-        :width: 500
-
-    Detailed Workflow Graph:
-    
-    .. image:: ../../images/generated/calculate_ants_warp_detailed.png
-        :width: 500      
-=======
-
     .. image::
         :width: 500
 
@@ -891,7 +841,6 @@
 
     .. image::
         :width: 500
->>>>>>> 6fb4ac20
     '''
 
     calc_ants_warp_wf = pe.Workflow(name=name)
@@ -1005,7 +954,6 @@
         inputspec, 'fixed_image_mask',
         calculate_ants_warp, 'fixed_image_mask')
 
-<<<<<<< HEAD
     calc_ants_warp_wf.connect(inputspec, 'reference_mask',
             calculate_ants_warp, 'reference_mask')
 
@@ -1014,11 +962,6 @@
 
     calc_ants_warp_wf.connect(inputspec, 'ants_para',
             calculate_ants_warp, 'ants_para')
-=======
-    calc_ants_warp_wf.connect(
-        inputspec, 'ants_para',
-        calculate_ants_warp, 'ants_para')
->>>>>>> 6fb4ac20
 
     calc_ants_warp_wf.connect(
         inputspec, 'interp',
@@ -1185,19 +1128,16 @@
 
     new_strat_list = []
 
-<<<<<<< HEAD
-    if 1 in c.runRegisterFuncToAnat and True in c.functional_registration['1-coregistration']['boundary_based_registration']['run']:
-=======
     if (
         True in c.functional_registration['1-coregistration']['run'] and
         True in c.functional_registration[
             '1-coregistration'
         ]['boundary_based_registration']['run']
     ):
+
         template_based_segmentation = c.anatomical_preproc[
             'segmentation_workflow'
         ]['1-segmentation']['Template_Based']['template_for_segmentation']
->>>>>>> 6fb4ac20
 
         for num_strat, strat in enumerate(strat_list):
 
@@ -1214,13 +1154,9 @@
 
                 # Input registration parameters
                 func_to_anat_bbreg.inputs.inputspec.bbr_schedule = \
-<<<<<<< HEAD
-                    c.functional_registration['1-coregistration']['boundary_based_registration']['bbr_schedule']
-=======
                     c.functional_registration[
                         '1-coregistration'
                     ]['boundary_based_registration']['bbr_schedule']
->>>>>>> 6fb4ac20
 
                 if 'Mean Functional' in c.functional_registration[
                     '1-coregistration'
@@ -1246,26 +1182,6 @@
 
                 node, out_file = strat['functional_to_anat_linear_xfm']
                 workflow.connect(node, out_file,
-<<<<<<< HEAD
-                                    func_to_anat_bbreg,
-                                    'inputspec.linear_reg_matrix')
-
-                if 'T1_template' in c.template_based_segmentation or \
-                        'EPI_template' in c.template_based_segmentation or \
-                            'ANTs-Prior-Based' in c.segmentation_method :
-                    # Input segmentation mask,
-                    # since template-based segmentation or ANTs prior-based segmentation cannot generate
-                    # probability maps
-                    node, out_file = strat['anatomical_wm_mask']
-                    workflow.connect(node, out_file,
-                                        func_to_anat_bbreg,
-                                        'inputspec.anat_wm_segmentation')
-                # elif 'FreeSurfer' in c.segmentation_method:
-                #     node, out_file = strat['anatomical_wm_mask']
-                #     workflow.connect(node, out_file,
-                #                         func_to_anat_bbreg,
-                #                         'inputspec.anat_wm_segmentation')
-=======
                                  func_to_anat_bbreg,
                                  'inputspec.linear_reg_matrix')
 
@@ -1284,7 +1200,6 @@
                     workflow.connect(node, out_file,
                                      func_to_anat_bbreg,
                                      'inputspec.anat_wm_segmentation')
->>>>>>> 6fb4ac20
                 else:
                     # Input segmentation probability maps for white matter
                     # segmentation
@@ -1316,13 +1231,10 @@
                                      func_to_anat_bbreg,
                                      'inputspec.fieldmapmask')
 
-<<<<<<< HEAD
-                if False in c.functional_registration['1-coregistration']['boundary_based_registration']['run']:
-=======
+
                 if False in c.functional_registration[
                     '1-coregistration'
                 ]['boundary_based_registration']['run']:
->>>>>>> 6fb4ac20
                     strat = strat.fork()
                     new_strat_list.append(strat)
 
