--- conflicted
+++ resolved
@@ -1432,45 +1432,33 @@
         wf.connect(inputNode, 'fnirt_config',
                    fnirt_reg_anat_mni, 'inputspec.fnirt_config')
 
-<<<<<<< HEAD
-        # NOTE: this is an UPDATE because of the opt block above
-        added_outputs = {
-            f'space-{sym}{tmpl}template_desc-brain_{orig}': (
-                fnirt_reg_anat_mni, 'outputspec.output_brain'),
-            f'from-{orig}_to-{sym}{tmpl}template_mode-image_xfm': (
-                fnirt_reg_anat_mni, 'outputspec.nonlinear_xfm')
-        }
-        outputs.update(added_outputs)
-=======
         if cfg.registration_workflows['anatomical_registration']['registration']['FSL-FNIRT']['ref_resolution'] ==  \
             cfg.registration_workflows['anatomical_registration']['resolution_for_anat']:
             # NOTE: this is an UPDATE because of the opt block above
             added_outputs = {
-                f'space-{sym}template_desc-brain_{orig}': (
+                f'space-{sym}{tmpl}template_desc-brain_{orig}': (
                     fnirt_reg_anat_mni, 'outputspec.output_brain'),
-                f'from-{orig}_to-{sym}template_mode-image_xfm': (
+                f'from-{orig}_to-{sym}{tmpl}template_mode-image_xfm': (
                     fnirt_reg_anat_mni, 'outputspec.nonlinear_xfm')
             }
             outputs.update(added_outputs)
         else:
             # NOTE: this is an UPDATE because of the opt block above
             added_outputs = {
-                f'space-{sym}template_desc-brain_{orig}': (
+                f'space-{sym}{tmpl}template_desc-brain_{orig}': (
                     fnirt_reg_anat_mni, 'outputspec.output_brain'),
-                f'space-{sym}template_desc-head_{orig}': (
+                f'space-{sym}{tmpl}template_desc-head_{orig}': (
                     fnirt_reg_anat_mni, 'outputspec.output_head'),
-                f'space-{sym}template_desc-{orig}_mask': (
+                f'space-{sym}{tmpl}template_desc-{orig}_mask': (
                     fnirt_reg_anat_mni, 'outputspec.output_mask'),
-                f'space-{sym}template_desc-T1wT2w_biasfield': (
+                f'space-{sym}{tmpl}template_desc-T1wT2w_biasfield': (
                     fnirt_reg_anat_mni, 'outputspec.output_biasfield'),
-                f'from-{orig}_to-{sym}template_mode-image_xfm': (
+                f'from-{orig}_to-{sym}{tmpl}template_mode-image_xfm': (
                     fnirt_reg_anat_mni, 'outputspec.nonlinear_xfm'),
-                f'from-{orig}_to-{sym}template_mode-image_warp': (
+                f'from-{orig}_to-{sym}{tmpl}template_mode-image_warp': (
                     fnirt_reg_anat_mni, 'outputspec.nonlinear_warp')
             }
             outputs.update(added_outputs)
-
->>>>>>> 7c7637c5
 
     return (wf, outputs)
 
@@ -1952,17 +1940,11 @@
      "inputs": [(["desc-preproc_T1w", "desc-reorient_T1w", "T1w",
                   "space-longitudinal_desc-reorient_T1w"],
                  ["desc-brain_T1w", "space-longitudinal_desc-brain_T1w"]),
-<<<<<<< HEAD
                 "T1w-template",
                 "T1w-brain-template",
+                "FNIRT-T1w-template",
+                "FNIRT-T1w-brain-template",
                 "template-ref-mask"],
-=======
-                "T1w_template",
-                "T1w_brain_template",
-                "FNIRT_T1w_template",
-                "FNIRT_T1w_brain_template",
-                "template_ref_mask"],
->>>>>>> 7c7637c5
      "outputs": ["space-template_desc-brain_T1w",
                  "space-template_desc-head_T1w",
                  "space-template_desc-T1w_mask",
@@ -1995,39 +1977,28 @@
     node, out = connect
     wf.connect(node, out, fsl, 'inputspec.input_brain')
 
-<<<<<<< HEAD
-    node, out = strat_pool.get_data('T1w-brain-template')
-    wf.connect(node, out, fsl, 'inputspec.reference_brain')
-=======
     if cfg.registration_workflows['anatomical_registration']['registration']['FSL-FNIRT']['ref_resolution'] ==  \
         cfg.registration_workflows['anatomical_registration']['resolution_for_anat']:
 
-        node, out = strat_pool.get_data('T1w_brain_template')
+        node, out = strat_pool.get_data('T1w-brain-template')
         wf.connect(node, out, fsl, 'inputspec.reference_brain')
 
-        node, out = strat_pool.get_data('T1w_template')
+        node, out = strat_pool.get_data('T1w-template')
         wf.connect(node, out, fsl, 'inputspec.reference_head')
     else:
-        node, out = strat_pool.get_data('FNIRT_T1w_brain_template')
+        node, out = strat_pool.get_data('FNIRT-T1w-brain-template')
         wf.connect(node, out, fsl, 'inputspec.reference_brain')
 
-        node, out = strat_pool.get_data('FNIRT_T1w_template')
+        node, out = strat_pool.get_data('FNIRT-T1w-template')
         wf.connect(node, out, fsl, 'inputspec.reference_head')
->>>>>>> 7c7637c5
 
     node, out = strat_pool.get_data(["desc-preproc_T1w",
                                      "desc-reorient_T1w", "T1w",
                                      "space-longitudinal_desc-reorient_T1w"])
     wf.connect(node, out, fsl, 'inputspec.input_head')
 
-<<<<<<< HEAD
-    node, out = strat_pool.get_data('T1w-template')
-    wf.connect(node, out, fsl, 'inputspec.reference_head')
-
     node, out = strat_pool.get_data('template-ref-mask')
-=======
-    node, out = strat_pool.get_data('template_ref_mask')
->>>>>>> 7c7637c5
+
     wf.connect(node, out, fsl, 'inputspec.reference_mask')
 
     if 'space-longitudinal' in brain:
@@ -2742,16 +2713,14 @@
      "switch": ["run"],
      "option_key": "None",
      "option_val": "None",
-     "inputs": [(["desc-motion_bold","desc-reginput_bold", "desc-mean_bold"],
+     "inputs": [("desc-reginput_bold",
+                 "desc-motion_bold",
                  "space-bold_label-WM_mask"),
                 ("desc-brain_T1w",
-<<<<<<< HEAD
                  "desc-restore-brain_T1w",
-=======
                  "desc-preproc_T2w",
                  "desc-brain_T2w",
                  "T2w",
->>>>>>> 7c7637c5
                  ["label-WM_probseg", "label-WM_mask"],
                  "T1w"),
                 "diffphase_dwell",
@@ -2796,20 +2765,6 @@
         node, out = strat_pool.get_data('desc-brain_T2w')
         wf.connect(node, out, func_to_anat, 'inputspec.T2_brain')
 
-<<<<<<< HEAD
-    # if field map-based distortion correction is on, but BBR is off,
-    # send in the distortion correction files here
-    func_to_anat = create_register_func_to_anat(cfg, diff_complete,
-                                                f'func_to_anat_FLIRT_'
-                                                f'{pipe_num}')
-
-    func_to_anat.inputs.inputspec.dof = cfg.registration_workflows[
-        'functional_registration']['coregistration']['dof']
-
-    func_to_anat.inputs.inputspec.interp = cfg.registration_workflows[
-        'functional_registration']['coregistration']['interpolation']
-
-=======
     else:
         # if field map-based distortion correction is on, but BBR is off,
         # send in the distortion correction files here
@@ -2817,12 +2772,16 @@
                                                     f'func_to_anat_FLIRT_'
                                                     f'{pipe_num}')
         # func_to_anat.inputs.inputspec.interp = 'trilinear'
->>>>>>> 7c7637c5
-
-        node, out = strat_pool.get_data(['desc-reginput_bold', 'desc-mean_bold'])
+        
+        func_to_anat.inputs.inputspec.dof = cfg.registration_workflows[
+        'functional_registration']['coregistration']['dof']
+
+        func_to_anat.inputs.inputspec.interp = cfg.registration_workflows[
+        'functional_registration']['coregistration']['interpolation']
+
+        node, out = strat_pool.get_data('desc-reginput_bold')
         wf.connect(node, out, func_to_anat, 'inputspec.func')
 
-<<<<<<< HEAD
     if cfg.registration_workflows['functional_registration'][
         'coregistration']['reference'] == 'brain':
         node, out = strat_pool.get_data('desc-brain_T1w')
@@ -2830,10 +2789,7 @@
         'coregistration']['reference'] == 'restore-brain':
         node, out = strat_pool.get_data('desc-restore-brain_T1w')
     wf.connect(node, out, func_to_anat, 'inputspec.anat')
-=======
-        node, out = strat_pool.get_data('desc-brain_T1w')
-        wf.connect(node, out, func_to_anat, 'inputspec.anat')
->>>>>>> 7c7637c5
+
 
     if diff_complete:
         node, out = strat_pool.get_data('diffphase_dwell')
@@ -2877,7 +2833,7 @@
                 'coregistration']['boundary_based_registration'][
                 'bbr_schedule']
 
-        node, out = strat_pool.get_data(['desc-reginput_bold', 'desc-mean_bold'])
+        node, out = strat_pool.get_data('desc-reginput_bold'])
         wf.connect(node, out, func_to_anat_bbreg, 'inputspec.func')
 
         if cfg.registration_workflows['functional_registration'][
@@ -2939,18 +2895,13 @@
                 "func_registration_to_template"],
      "switch": ["run"],
      "option_key": ["target_template", "using"],
-<<<<<<< HEAD
-     "option_val": "T1_template",
-     "inputs": [(["desc-mean_bold", "desc-reginput_bold"],
-=======
      "option_val": ["T1_template", "DCAN_NHP"],
-     "inputs": [("desc-mean_bold",
->>>>>>> 7c7637c5
+     "inputs": [("desc-reginput_bold",
                  "from-bold_to-T1w_mode-image_desc-linear_xfm"),
                 ("from-T1w_to-template_mode-image_xfm",
                  "from-template_to-T1w_mode-image_xfm",
                  "desc-brain_T1w"),
-                "T1w-brain-template_funcreg"],
+                "T1w-brain-template-funcreg"],
      "outputs": ["from-bold_to-template_mode-image_xfm",
                  "from-template_to-bold_mode-image_xfm"]}
     '''
@@ -2971,10 +2922,10 @@
     node, out = strat_pool.get_data('desc-brain_T1w')
     wf.connect(node, out, xfm, 'inputspec.input_brain')
 
-    node, out = strat_pool.get_data(['desc-mean_bold', 'desc-reginput_bold'])
+    node, out = strat_pool.get_data(['desc-reginput_bold')
     wf.connect(node, out, xfm, 'inputspec.mean_bold')
 
-    node, out = strat_pool.get_data('T1w-brain-template_funcreg')
+    node, out = strat_pool.get_data('T1w-brain-template-funcreg')
     wf.connect(node, out, xfm, 'inputspec.T1w-brain-template_funcreg')
 
     node, out = strat_pool.get_data('from-T1w_to-template_mode-image_xfm')
@@ -3051,13 +3002,8 @@
      "config": ["registration_workflows", "functional_registration",
                 "func_registration_to_template"],
      "switch": ["run"],
-<<<<<<< HEAD
-     "option_key": ["apply_transform", "using"],
-     "option_val": "default",
-=======
      "option_key": ["target_template", "using"],
      "option_val": ["T1_template", "DCAN_NHP"],
->>>>>>> 7c7637c5
      "inputs": [(["desc-cleaned_bold", "desc-brain_bold",
                   "desc-motion_bold", "desc-preproc_bold", "bold"],
                  "from-bold_to-template_mode-image_xfm"),
@@ -3100,7 +3046,7 @@
     node, out = connect
     wf.connect(node, out, apply_xfm, 'inputspec.input_image')
 
-    node, out = strat_pool.get_data("T1w-brain-template_funcreg")
+    node, out = strat_pool.get_data("T1w-brain-template-funcreg")
     wf.connect(node, out, apply_xfm, 'inputspec.reference')
 
     node, out = strat_pool.get_data("from-bold_to-template_mode-image_xfm")
@@ -3113,7 +3059,6 @@
     return (wf, outputs)
 
 
-<<<<<<< HEAD
 def warp_timeseries_to_T1template_abcd(wf, cfg, strat_pool, pipe_num, opt=None):
     """
     {"name": "transform_timeseries_to_T1template_abcd",
@@ -3154,7 +3099,190 @@
     wf.connect(node, out, convert_func_to_anat_linear_warp, 'reference')
 
     # https://github.com/DCAN-Labs/DCAN-HCP/blob/master/fMRIVolume/scripts/OneStepResampling.sh#L140
-=======
+    # convertwarp --relout --rel --warp1=${fMRIToStructuralInput} --warp2=${StructuralToStandard} --ref=${WD}/${T1wImageFile}.${FinalfMRIResolution} --out=${OutputTransform}
+    convert_func_to_standard_warp = pe.Node(interface=fsl.ConvertWarp(),
+        name=f'convert_func_to_standard_warp_{pipe_num}')
+
+    convert_func_to_standard_warp.inputs.out_relwarp = True
+    convert_func_to_standard_warp.inputs.relwarp = True
+
+    wf.connect(convert_func_to_anat_linear_warp, 'out_file', 
+        convert_func_to_standard_warp, 'warp1')
+
+    node, out = strat_pool.get_data('from-T1w_to-template_mode-image_xfm')
+    wf.connect(node, out, convert_func_to_standard_warp, 'warp2')
+
+    node, out = strat_pool.get_data('space-template_res-bold_desc-brain_T1w')
+    wf.connect(node, out, convert_func_to_standard_warp, 'reference')
+
+    # TODO add condition: if no gradient distortion
+    # https://github.com/DCAN-Labs/DCAN-HCP/blob/master/fMRIVolume/GenericfMRIVolumeProcessingPipeline.sh#L283-L284
+    # fslroi "$fMRIFolder"/"$NameOffMRI"_gdc "$fMRIFolder"/"$NameOffMRI"_gdc_warp 0 3
+    extract_func_roi = pe.Node(interface=fsl.ExtractROI(),
+        name=f'extract_func_roi_{pipe_num}')
+    
+    extract_func_roi.inputs.t_min = 0
+    extract_func_roi.inputs.t_size = 3
+
+    node, out = strat_pool.get_data('bold')
+    wf.connect(node, out, extract_func_roi, 'in_file')
+
+    # fslmaths "$fMRIFolder"/"$NameOffMRI"_gdc_warp -mul 0 "$fMRIFolder"/"$NameOffMRI"_gdc_warp
+    multiply_func_roi_by_zero = pe.Node(interface=fsl.maths.MathsCommand(),
+                                        name=f'multiply_func_roi_by_zero_{pipe_num}')
+
+    multiply_func_roi_by_zero.inputs.args = '-mul 0'
+
+    wf.connect(extract_func_roi, 'roi_file', 
+        multiply_func_roi_by_zero, 'in_file')
+
+    # https://github.com/DCAN-Labs/DCAN-HCP/blob/master/fMRIVolume/scripts/OneStepResampling.sh#L168-L193
+    # fslsplit ${InputfMRI} ${WD}/prevols/vol -t
+    split_func = pe.Node(interface=fsl.Split(),
+        name=f'split_func_{pipe_num}')
+
+    split_func.inputs.dimension = 't'
+
+    node, out = strat_pool.get_data('bold')
+    wf.connect(node, out, split_func, 'in_file')
+
+    ### Loop starts! ###
+    # convertwarp --relout --rel --ref=${WD}/prevols/vol${vnum}.nii.gz --warp1=${GradientDistortionField} --postmat=${MotionMatrixFolder}/${MotionMatrixPrefix}${vnum} --out=${MotionMatrixFolder}/${MotionMatrixPrefix}${vnum}_gdc_warp.nii.gz
+    convert_motion_distortion_warp = pe.MapNode(interface=fsl.ConvertWarp(),
+        name=f'convert_motion_distortion_warp_{pipe_num}',
+        iterfield=['reference', 'postmat'])
+
+    convert_motion_distortion_warp.inputs.out_relwarp = True
+    convert_motion_distortion_warp.inputs.relwarp = True
+
+    wf.connect(multiply_func_roi_by_zero, 'out_file', 
+        convert_motion_distortion_warp, 'warp1')
+
+    wf.connect(split_func, 'out_files', 
+        convert_motion_distortion_warp, 'reference')
+
+    node, out = strat_pool.get_data('coordinate-transformation')
+    wf.connect(node, out, convert_motion_distortion_warp, 'postmat')
+    
+    # convertwarp --relout --rel --ref=${WD}/${T1wImageFile}.${FinalfMRIResolution} --warp1=${MotionMatrixFolder}/${MotionMatrixPrefix}${vnum}_gdc_warp.nii.gz --warp2=${OutputTransform} --out=${MotionMatrixFolder}/${MotionMatrixPrefix}${vnum}_all_warp.nii.gz
+    convert_registration_warp = pe.MapNode(interface=fsl.ConvertWarp(),
+        name=f'convert_registration_warp_{pipe_num}',
+        iterfield=['warp1'])
+
+    convert_registration_warp.inputs.out_relwarp = True
+    convert_registration_warp.inputs.relwarp = True
+
+    node, out = strat_pool.get_data('space-template_res-bold_desc-brain_T1w')
+    wf.connect(node, out, convert_registration_warp, 'reference')
+
+    wf.connect(convert_motion_distortion_warp, 'out_file', 
+        convert_registration_warp, 'warp1')
+
+    wf.connect(convert_func_to_standard_warp, 'out_file',
+        convert_registration_warp, 'warp2')
+
+    # fslmaths ${WD}/prevols/vol${vnum}.nii.gz -mul 0 -add 1 ${WD}/prevols/vol${vnum}_mask.nii.gz
+    generate_vol_mask = pe.MapNode(interface=fsl.maths.MathsCommand(),
+                        name=f'generate_mask_{pipe_num}',
+                        iterfield=['in_file'])
+
+    generate_vol_mask.inputs.args = '-mul 0 -add 1'
+
+    wf.connect(split_func, 'out_files',
+        generate_vol_mask, 'in_file')
+
+    # applywarp --rel --interp=spline --in=${WD}/prevols/vol${vnum}.nii.gz --warp=${MotionMatrixFolder}/${MotionMatrixPrefix}${vnum}_all_warp.nii.gz --ref=${WD}/${T1wImageFile}.${FinalfMRIResolution} --out=${WD}/postvols/vol${vnum}.nii.gz
+    applywarp_func_to_standard = pe.MapNode(interface=fsl.ApplyWarp(),
+                                    name=f'applywarp_func_to_standard_{pipe_num}',
+                                    iterfield=['in_file', 'field_file'])
+
+    applywarp_func_to_standard.inputs.relwarp = True
+    applywarp_func_to_standard.inputs.interp = 'spline'
+
+    wf.connect(split_func, 'out_files',
+        applywarp_func_to_standard, 'in_file')
+    
+    wf.connect(convert_registration_warp, 'out_file',
+        applywarp_func_to_standard, 'field_file')
+
+    node, out = strat_pool.get_data('space-template_res-bold_desc-brain_T1w')
+    wf.connect(node, out,
+        applywarp_func_to_standard, 'ref_file')
+
+    # applywarp --rel --interp=nn --in=${WD}/prevols/vol${vnum}_mask.nii.gz --warp=${MotionMatrixFolder}/${MotionMatrixPrefix}${vnum}_all_warp.nii.gz --ref=${WD}/${T1wImageFile}.${FinalfMRIResolution} --out=${WD}/postvols/vol${vnum}_mask.nii.gz
+    applywarp_func_mask_to_standard = pe.MapNode(interface=fsl.ApplyWarp(),
+                                    name=f'applywarp_func_mask_to_standard_{pipe_num}',
+                                    iterfield=['in_file', 'field_file'])
+
+    applywarp_func_mask_to_standard.inputs.relwarp = True
+    applywarp_func_mask_to_standard.inputs.interp = 'nn'
+
+    wf.connect(generate_vol_mask, 'out_file',
+        applywarp_func_mask_to_standard, 'in_file')
+    
+    wf.connect(convert_registration_warp, 'out_file',
+        applywarp_func_mask_to_standard, 'field_file')
+
+    node, out = strat_pool.get_data('space-template_res-bold_desc-brain_T1w')
+    wf.connect(node, out,
+        applywarp_func_mask_to_standard, 'ref_file')
+
+    ### Loop ends! ###
+
+    # fslmerge -tr ${OutputfMRI} $FrameMergeSTRING $TR_vol
+    merge_func_to_standard = pe.Node(interface=fsl.Merge(), 
+                         name=f'merge_func_to_standard_{pipe_num}')
+
+    merge_func_to_standard.inputs.dimension = 't'
+
+    wf.connect(applywarp_func_to_standard, 'out_file',
+        merge_func_to_standard, 'in_files')
+
+    # fslmerge -tr ${OutputfMRI}_mask $FrameMergeSTRINGII $TR_vol
+    merge_func_mask_to_standard = pe.Node(interface=fsl.Merge(), 
+                         name=f'merge_func_mask_to_standard_{pipe_num}')
+
+    merge_func_mask_to_standard.inputs.dimension = 't'
+
+    wf.connect(applywarp_func_mask_to_standard, 'out_file',
+        merge_func_mask_to_standard, 'in_files')
+
+    # fslmaths ${OutputfMRI}_mask -Tmin ${OutputfMRI}_mask
+    find_min_mask = pe.Node(interface=fsl.maths.MathsCommand(),
+                        name=f'find_min_mask_{pipe_num}')
+
+    find_min_mask.inputs.args = '-Tmin'
+
+    wf.connect(merge_func_mask_to_standard, 'merged_file',
+        find_min_mask, 'in_file')
+
+    # fslmaths ${OutputfMRI} -mas ${BrainMask} -mas ${OutputfMRI}_mask -thr 0 -ing 10000 task-rest01_nonlin_norm -odt float
+    merge_func_mask = pe.Node(util.Merge(2), 
+                                name=f'merge_func_mask_{pipe_num}')
+
+    node, out = strat_pool.get_data('space-template_desc-bold_mask')
+    wf.connect(node, out, merge_func_mask, 'in1')
+
+    wf.connect(find_min_mask, 'out_file', merge_func_mask, 'in2')
+
+    extract_func_brain = pe.Node(interface=fsl.MultiImageMaths(),
+                        name=f'extract_func_brain_{pipe_num}')
+
+    extract_func_brain.inputs.op_string = '-mas %s -mas %s -thr 0 -ing 10000'
+    extract_func_brain.inputs.output_datatype = 'float'
+
+    wf.connect(merge_func_to_standard, 'merged_file',
+        extract_func_brain, 'in_file')
+
+    wf.connect(merge_func_mask, 'out',
+        extract_func_brain, 'operand_files')
+
+    outputs = {
+        'space-template_desc-brain_bold': (extract_func_brain, 'out_file')
+    }
+
+    return (wf, outputs)
+                                     
 
 def warp_timeseries_to_T1template_dcan_nhp(wf, cfg, strat_pool, pipe_num, opt=None):
     """
@@ -3243,27 +3371,12 @@
     wf.connect(applywarp_bias_field_res, 'out_file', biasfield_thr, 'in_file')
 
     # https://github.com/DCAN-Labs/dcan-macaque-pipeline/blob/master/fMRIVolume/scripts/OneStepResampling.sh#L144-L146
->>>>>>> 7c7637c5
     # convertwarp --relout --rel --warp1=${fMRIToStructuralInput} --warp2=${StructuralToStandard} --ref=${WD}/${T1wImageFile}.${FinalfMRIResolution} --out=${OutputTransform}
     convert_func_to_standard_warp = pe.Node(interface=fsl.ConvertWarp(),
         name=f'convert_func_to_standard_warp_{pipe_num}')
 
     convert_func_to_standard_warp.inputs.out_relwarp = True
     convert_func_to_standard_warp.inputs.relwarp = True
-<<<<<<< HEAD
-
-    wf.connect(convert_func_to_anat_linear_warp, 'out_file', 
-        convert_func_to_standard_warp, 'warp1')
-
-    node, out = strat_pool.get_data('from-T1w_to-template_mode-image_xfm')
-    wf.connect(node, out, convert_func_to_standard_warp, 'warp2')
-
-    node, out = strat_pool.get_data('space-template_res-bold_desc-brain_T1w')
-    wf.connect(node, out, convert_func_to_standard_warp, 'reference')
-
-    # TODO add condition: if no gradient distortion
-    # https://github.com/DCAN-Labs/DCAN-HCP/blob/master/fMRIVolume/GenericfMRIVolumeProcessingPipeline.sh#L283-L284
-=======
     
     node, out = strat_pool.get_data('from-bold_to-T1w_mode-image_desc-linear_warp')
     wf.connect(node, out, convert_func_to_standard_warp, 'warp1')
@@ -3274,7 +3387,6 @@
     wf.connect(applywarp_anat_res, 'out_file', convert_func_to_standard_warp, 'reference')
 
     # https://github.com/DCAN-Labs/dcan-macaque-pipeline/blob/master/fMRIVolume/GenericfMRIVolumeProcessingPipeline.sh#L157-L158
->>>>>>> 7c7637c5
     # fslroi "$fMRIFolder"/"$NameOffMRI"_gdc "$fMRIFolder"/"$NameOffMRI"_gdc_warp 0 3
     extract_func_roi = pe.Node(interface=fsl.ExtractROI(),
         name=f'extract_func_roi_{pipe_num}')
@@ -3282,11 +3394,7 @@
     extract_func_roi.inputs.t_min = 0
     extract_func_roi.inputs.t_size = 3
 
-<<<<<<< HEAD
-    node, out = strat_pool.get_data('bold')
-=======
     node, out = strat_pool.get_data(['desc-reorient_bold', 'bold'])
->>>>>>> 7c7637c5
     wf.connect(node, out, extract_func_roi, 'in_file')
 
     # fslmaths "$fMRIFolder"/"$NameOffMRI"_gdc_warp -mul 0 "$fMRIFolder"/"$NameOffMRI"_gdc_warp
@@ -3298,22 +3406,14 @@
     wf.connect(extract_func_roi, 'roi_file', 
         multiply_func_roi_by_zero, 'in_file')
 
-<<<<<<< HEAD
-    # https://github.com/DCAN-Labs/DCAN-HCP/blob/master/fMRIVolume/scripts/OneStepResampling.sh#L168-L193
-=======
     # https://github.com/DCAN-Labs/dcan-macaque-pipeline/blob/master/fMRIVolume/scripts/OneStepResampling.sh#L173
->>>>>>> 7c7637c5
     # fslsplit ${InputfMRI} ${WD}/prevols/vol -t
     split_func = pe.Node(interface=fsl.Split(),
         name=f'split_func_{pipe_num}')
 
     split_func.inputs.dimension = 't'
 
-<<<<<<< HEAD
-    node, out = strat_pool.get_data('bold')
-=======
     node, out = strat_pool.get_data(['desc-reorient_bold', 'bold'])
->>>>>>> 7c7637c5
     wf.connect(node, out, split_func, 'in_file')
 
     ### Loop starts! ###
@@ -3342,12 +3442,7 @@
     convert_registration_warp.inputs.out_relwarp = True
     convert_registration_warp.inputs.relwarp = True
 
-<<<<<<< HEAD
-    node, out = strat_pool.get_data('space-template_res-bold_desc-brain_T1w')
-    wf.connect(node, out, convert_registration_warp, 'reference')
-=======
     wf.connect(applywarp_anat_res, 'out_file', convert_registration_warp, 'reference')
->>>>>>> 7c7637c5
 
     wf.connect(convert_motion_distortion_warp, 'out_file', 
         convert_registration_warp, 'warp1')
@@ -3379,12 +3474,7 @@
     wf.connect(convert_registration_warp, 'out_file',
         applywarp_func_to_standard, 'field_file')
 
-<<<<<<< HEAD
-    node, out = strat_pool.get_data('space-template_res-bold_desc-brain_T1w')
-    wf.connect(node, out,
-=======
     wf.connect(applywarp_anat_res, 'out_file', 
->>>>>>> 7c7637c5
         applywarp_func_to_standard, 'ref_file')
 
     # applywarp --rel --interp=nn --in=${WD}/prevols/vol${vnum}_mask.nii.gz --warp=${MotionMatrixFolder}/${MotionMatrixPrefix}${vnum}_all_warp.nii.gz --ref=${WD}/${T1wImageFile}.${FinalfMRIResolution} --out=${WD}/postvols/vol${vnum}_mask.nii.gz
@@ -3401,12 +3491,7 @@
     wf.connect(convert_registration_warp, 'out_file',
         applywarp_func_mask_to_standard, 'field_file')
 
-<<<<<<< HEAD
-    node, out = strat_pool.get_data('space-template_res-bold_desc-brain_T1w')
-    wf.connect(node, out,
-=======
     wf.connect(applywarp_anat_res, 'out_file',
->>>>>>> 7c7637c5
         applywarp_func_mask_to_standard, 'ref_file')
 
     ### Loop ends! ###
@@ -3438,16 +3523,6 @@
     wf.connect(merge_func_mask_to_standard, 'merged_file',
         find_min_mask, 'in_file')
 
-<<<<<<< HEAD
-    # fslmaths ${OutputfMRI} -mas ${BrainMask} -mas ${OutputfMRI}_mask -thr 0 -ing 10000 task-rest01_nonlin_norm -odt float
-    merge_func_mask = pe.Node(util.Merge(2), 
-                                name=f'merge_func_mask_{pipe_num}')
-
-    node, out = strat_pool.get_data('space-template_desc-bold_mask')
-    wf.connect(node, out, merge_func_mask, 'in1')
-
-    wf.connect(find_min_mask, 'out_file', merge_func_mask, 'in2')
-=======
     # https://github.com/DCAN-Labs/dcan-macaque-pipeline/blob/master/fMRIVolume/scripts/IntensityNormalization.sh#L113-L119
     # fslmaths ${InputfMRI} -div ${BiasField} $jacobiancom -mas ${BrainMask} -mas ${InputfMRI}_mask -ing 10000 ${OutputfMRI} -odt float
 
@@ -3460,16 +3535,11 @@
 
     wf.connect(find_min_mask, 'out_file', merge_func_mask, 'in3')
     
->>>>>>> 7c7637c5
 
     extract_func_brain = pe.Node(interface=fsl.MultiImageMaths(),
                         name=f'extract_func_brain_{pipe_num}')
 
-<<<<<<< HEAD
-    extract_func_brain.inputs.op_string = '-mas %s -mas %s -thr 0 -ing 10000'
-=======
     extract_func_brain.inputs.op_string = '-div %s -mas %s -mas %s -ing 10000'
->>>>>>> 7c7637c5
     extract_func_brain.inputs.output_datatype = 'float'
 
     wf.connect(merge_func_to_standard, 'merged_file',
@@ -3478,9 +3548,17 @@
     wf.connect(merge_func_mask, 'out',
         extract_func_brain, 'operand_files')
 
-<<<<<<< HEAD
+    func_mask_final = pe.Node(interface=fsl.MultiImageMaths(),
+                                name=f'func_mask_final_{pipe_num}')
+    func_mask_final.inputs.op_string = "-mas %s "
+
+    wf.connect(applywarp_anat_mask_res, 'out_file', func_mask_final, 'in_file')
+
+    wf.connect(find_min_mask, 'out_file', func_mask_final, 'operand_files')
+
     outputs = {
-        'space-template_desc-brain_bold': (extract_func_brain, 'out_file')
+        'space-template_desc-brain_bold': (extract_func_brain, 'out_file'),
+        'space-template_desc-bold_mask': (func_mask_final, 'out_file')
     }
 
     return (wf, outputs)
@@ -3640,19 +3718,6 @@
     outputs = {
         'space-template_desc-preproc_bold': (merge_func_to_standard, 'merged_file'),
         'space-template_desc-brain_bold': (apply_mask, 'out_file')
-=======
-    func_mask_final = pe.Node(interface=fsl.MultiImageMaths(),
-                                name=f'func_mask_final_{pipe_num}')
-    func_mask_final.inputs.op_string = "-mas %s "
-
-    wf.connect(applywarp_anat_mask_res, 'out_file', func_mask_final, 'in_file')
-
-    wf.connect(find_min_mask, 'out_file', func_mask_final, 'operand_files')
-
-    outputs = {
-        'space-template_desc-brain_bold': (extract_func_brain, 'out_file'),
-        'space-template_desc-bold_mask': (func_mask_final, 'out_file')
->>>>>>> 7c7637c5
     }
 
     return (wf, outputs)
@@ -3665,13 +3730,8 @@
      "config": ["registration_workflows", "functional_registration",
                 "func_registration_to_template"],
      "switch": ["run"],
-<<<<<<< HEAD
-     "option_key": ["apply_transform", "using"],
-     "option_val": "default",
-=======
      "option_key": ["target_template", "using"],
      "option_val": ["T1_template", "DCAN_NHP"], 
->>>>>>> 7c7637c5
      "inputs": [("desc-mean_bold",
                  "from-bold_to-template_mode-image_xfm"),
                 "T1w-brain-template_funcreg"],
@@ -3779,13 +3839,8 @@
      "config": ["registration_workflows", "functional_registration",
                 "func_registration_to_template"],
      "switch": ["run"],
-<<<<<<< HEAD
-     "option_key": ["apply_transform", "using"],
-     "option_val": "default",
-=======
      "option_key": ["target_template", "using"],
      "option_val": ["T1_template", "DCAN_NHP"],
->>>>>>> 7c7637c5
      "inputs": [("space-bold_desc-brain_mask",
                  "from-bold_to-template_mode-image_xfm"),
                 "T1w-brain-template_deriv"],
