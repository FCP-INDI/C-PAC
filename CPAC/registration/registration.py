--- conflicted
+++ resolved
@@ -2029,13 +2029,8 @@
      "inputs": [(["desc-reginput_bold", "desc-mean_bold"],
                  "space-bold_label-WM_mask"),
                 ("desc-brain_T1w",
-<<<<<<< HEAD
-                 ["label-WM_probseg", "label-WM_mask"]),
-                "T1w",
-=======
                  ["label-WM_probseg", "label-WM_mask"],
                  "T1w"),
->>>>>>> 66c6ddc3
                 "diffphase_dwell",
                 "diffphase_pedir",
                 ("despiked_fieldmap",
