--- conflicted
+++ resolved
@@ -999,11 +999,6 @@
     new_strat_list = []
 
     diff_complete = False
-<<<<<<< HEAD
-    
-=======
-
->>>>>>> 16c93e42
     if True in c.functional_registration['1-coregistration']['run']:
 
         for num_strat, strat in enumerate(strat_list):
@@ -1023,8 +1018,6 @@
 
             # TODO: if we're moving the distortion correction warp
             #       application, then the below is unnecessary
-<<<<<<< HEAD
-=======
             '''
             dist_corr = False
             if (
@@ -1040,7 +1033,6 @@
                     "required for distortion correction.\n\n"
                 raise Exception(err)
             '''
->>>>>>> 16c93e42
 
             func_to_anat = create_register_func_to_anat(
                 diff_complete, f'func_to_anat_FLIRT_{num_strat}')
@@ -1048,25 +1040,17 @@
             # Input registration parameters
             func_to_anat.inputs.inputspec.interp = 'trilinear'
 
-<<<<<<< HEAD
-            if 'Mean Functional' in c.functional_registration['1-coregistration']['func_input_prep']['input']:
-=======
             if 'Mean Functional' in c.functional_registration[
                 '1-coregistration'
             ]['func_input_prep']['input']:
->>>>>>> 16c93e42
                 # Input functional image (mean functional)
                 node, out_file = strat['mean_functional']
                 workflow.connect(node, out_file,
                                  func_to_anat, 'inputspec.func')
 
-<<<<<<< HEAD
-            elif 'Selected Functional Volume' in c.functional_registration['1-coregistration']['func_input_prep']['input']:
-=======
             elif 'Selected Functional Volume' in c.functional_registration[
                 '1-coregistration'
             ]['func_input_prep']['input']:
->>>>>>> 16c93e42
                 # Input functional image (specific volume)
                 node, out_file = strat['selected_func_volume']
                 workflow.connect(node, out_file,
@@ -1121,9 +1105,6 @@
 
     new_strat_list = []
 
-<<<<<<< HEAD
-    if True in c.functional_registration['1-coregistration']['run'] and True in c.functional_registration['1-coregistration']['boundary_based_registration']['run']:
-=======
     if (
         True in c.functional_registration['1-coregistration']['run'] and
         True in c.functional_registration[
@@ -1133,7 +1114,6 @@
         template_based_segmentation = c.anatomical_preproc[
             'segmentation_workflow'
         ]['1-segmentation']['Template_Based']['template_for_segmentation']
->>>>>>> 16c93e42
 
         for num_strat, strat in enumerate(strat_list):
 
@@ -1150,11 +1130,6 @@
 
                 # Input registration parameters
                 func_to_anat_bbreg.inputs.inputspec.bbr_schedule = \
-<<<<<<< HEAD
-                    c.functional_registration['1-coregistration']['boundary_based_registration']['bbr_schedule']
-
-                if 'Mean Functional' in c.functional_registration['1-coregistration']['func_input_prep']['input']:
-=======
                     c.functional_registration[
                         '1-coregistration'
                     ]['boundary_based_registration']['bbr_schedule']
@@ -1162,19 +1137,14 @@
                 if 'Mean Functional' in c.functional_registration[
                     '1-coregistration'
                 ]['func_input_prep']['input']:
->>>>>>> 16c93e42
                     # Input functional image (mean functional)
                     node, out_file = strat['mean_functional']
                     workflow.connect(node, out_file,
                                      func_to_anat_bbreg, 'inputspec.func')
 
-<<<<<<< HEAD
-                elif 'Selected Functional Volume' in c.functional_registration['1-coregistration']['func_input_prep']['input']:
-=======
                 elif 'Selected Functional Volume' in c.functional_registration[
                     '1-coregistration'
                 ]['func_input_prep']['input']:
->>>>>>> 16c93e42
                     # Input functional image (specific volume)
                     node, out_file = strat['selected_func_volume']
                     workflow.connect(node, out_file,
@@ -1236,13 +1206,9 @@
                                      func_to_anat_bbreg,
                                      'inputspec.fieldmapmask')
 
-<<<<<<< HEAD
-                if False in c.functional_registration['1-coregistration']['boundary_based_registration']['run']:
-=======
                 if False in c.functional_registration[
                     '1-coregistration'
                 ]['boundary_based_registration']['run']:
->>>>>>> 16c93e42
                     strat = strat.fork()
                     new_strat_list.append(strat)
 
@@ -1287,21 +1253,13 @@
 
     for num_strat, strat in enumerate(strat_list):
 
-<<<<<<< HEAD
-        if 'EPI_template' in c.functional_registration['2-func_registration_to_template']['target_template']['using']:
-=======
         if 'EPI_template' in templates_to_use:
->>>>>>> 16c93e42
 
             for reg in c.anatomical_preproc[
                 'registration_workflow'
             ]['registration']['using']:
 
-<<<<<<< HEAD
-                if 'T1_template' in c.functional_registration['2-func_registration_to_template']['target_template']['using']:
-=======
                 if 'T1_template' in templates_to_use:
->>>>>>> 16c93e42
                     strat = strat.fork()
 
                 func_to_epi = \
@@ -1315,19 +1273,6 @@
                     )
 
                 # Input registration parameters
-<<<<<<< HEAD
-                if reg.lower() == 'ants' and c.ANTs_para_EPI_registration is None:
-                    err_msg = '\n\n[!] C-PAC says: \n'\
-                        "You have selected EPI registration and used ANTs as registration option. \n"\
-                                'However, no EPI-to-template ANTs parameters were specified. ' \
-                                'Please specify ANTs parameters properly and try again'
-                    raise Exception(err_msg)
-                elif reg.lower() == 'ants':
-                    func_to_epi.inputs.inputspec.ants_para = c.ANTs_para_EPI_registration
-                    func_to_epi.inputs.inputspec.interp = c.functional_registration['2-func_registration_to_template']['ANTs_pipelines']['interpolation']
-                else:
-                    func_to_epi.inputs.inputspec.interp = c.functional_registration['2-func_registration_to_template']['FNIRT_pipelines']['interpolation']
-=======
                 if reg.lower() == 'ants' and c.anatomical_preproc[
                     'registration_workflow'
                 ]['registration']['ANTs']['EPI_registration'] is None:
@@ -1372,30 +1317,21 @@
                         c.anatomical_preproc[
                             'registration_workflow'
                         ]['registration']['FSL-FNIRT']['interpolation']
->>>>>>> 16c93e42
 
                 node, out_file = strat.get_leaf_properties()
                 workflow.connect(node, out_file, func_to_epi,
                                  'inputspec.func_4d')
 
-<<<<<<< HEAD
-                if 'Mean Functional' in c.functional_registration['1-coregistration']['func_input_prep']['input']:
-=======
                 if 'Mean Functional' in c.functional_registration[
                     '1-coregistration'
                 ]['func_input_prep']['input']:
->>>>>>> 16c93e42
                     node, out_file = strat['mean_functional']
                     workflow.connect(node, out_file, func_to_epi,
                                      'inputspec.func_3d')
 
-<<<<<<< HEAD
-                elif 'Selected Functional Volume' in c.functional_registration['1-coregistration']['func_input_prep']['input']:
-=======
                 elif 'Selected Functional Volume' in c.functional_registration[
                     '1-coregistration'
                 ]['func_input_prep']['input']:
->>>>>>> 16c93e42
                     node, out_file = strat['selected_func_volume']
                     workflow.connect(node, out_file, func_to_epi,
                                      'inputspec.func_3d')
@@ -1464,22 +1400,14 @@
                                             registration_template='epi',
                                             func_type='non-ica-aroma')
 
-<<<<<<< HEAD
-                if 'T1_template' in c.functional_registration['2-func_registration_to_template']['target_template']['using']:
-=======
                 if 'T1_template' in templates_to_use:
->>>>>>> 16c93e42
                     new_strat_list.append(strat)
 
     strat_list += new_strat_list
 
     for num_strat, strat in enumerate(strat_list):
 
-<<<<<<< HEAD
-        if 'T1_template' in c.functional_registration['2-func_registration_to_template']['target_template']['using'] and \
-=======
         if 'T1_template' in templates_to_use and \
->>>>>>> 16c93e42
                 'functional_to_epi-standard' not in strat:
 
             for output_name, func_key, ref_key, image_type in [
