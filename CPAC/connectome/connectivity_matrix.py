--- conflicted
+++ resolved
@@ -269,30 +269,6 @@
                     wf.connect(roi_dataflow, 'outputspec.out_file',
                                timeseries_correlation, 'parcellation')
 
-                elif opt == "AFNI":
-                    timeseries_correlation = pe.Node(
-                        NetCorr(),
-                        name=f'connectomeAFNI{measure}_{pipe_num}')
-                    if implementation:
-                        timeseries_correlation.inputs.part_corr = (
-                            measure == 'Partial'
-                        )
-<<<<<<< HEAD
-                        
-=======
-                else:
-                    timeseries_correlation = pe.Node(Function(
-                        input_names=['parcellation', 'timeseries', 'method'],
-                        output_names=['connectomeNilearn'],
-                        function=create_connectome_nilearn,
-                        as_module=True
-                    ), name=f'connectomeNilearn{measure}_{pipe_num}')
-                    timeseries_correlation.inputs.measure = measure
-
->>>>>>> e97e1a21
-                wf.connect(roi_dataflow, 'outputspec.out_file',
-                           timeseries_correlation, 'parcellation')
-
             else:
                 timeseries_correlation = pe.Node(Function(
                     input_names=['timeseries', 'method'], #was measure
