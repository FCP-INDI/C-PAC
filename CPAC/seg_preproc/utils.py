# Import packages
import os
import nipype.pipeline.engine as pe
import scipy.ndimage as nd
import numpy as np
import nibabel as nb


def check_if_file_is_empty(in_file):
    """Raise exception if regressor fie is empty.

    Parameters
    ----------

    in_file : nii file (string)
        regressor file

    Returns
    -------

    in_file : string
        return same file
    """
    import nibabel as nb
    import numpy as np
    nii = nb.load(in_file)
    data = nii.get_data()
    if data.size == 0 or np.all(data == 0) or np.all(data == np.nan):
        raise ValueError('File {0} is empty. Use a lower threshold or turn '
                         'off regressors.'.format(in_file))
    return in_file


def pick_wm_prob_0(probability_maps):
    """Returns the csf probability map from the list of segmented
    probability maps

    Parameters
    ----------

    probability_maps : list (string)
        List of Probability Maps

    Returns
    -------

    file : string
        Path to segment_prob_0.nii.gz is returned
    """  # noqa
    if isinstance(probability_maps, list):
        if len(probability_maps) == 1:
            probability_maps = probability_maps[0]
        for filename in probability_maps:
            if filename.endswith("prob_0.nii.gz"):
                return filename
    return None


def pick_wm_prob_1(probability_maps):
    """Returns the gray matter probability map from the list of segmented probability maps

    Parameters
    ----------

    probability_maps : list (string)
        List of Probability Maps

    Returns
    -------

    file : string
        Path to segment_prob_1.nii.gz is returned
    """  # noqa
    if isinstance(probability_maps, list):
        if len(probability_maps) == 1:
            probability_maps = probability_maps[0]
        for filename in probability_maps:
            if filename.endswith("prob_1.nii.gz"):
                return filename
    return None


def pick_wm_prob_2(probability_maps):
    """Returns the white matter probability map from the list of segmented probability maps

    Parameters
    ----------

    probability_maps : list (string)
        List of Probability Maps

    Returns
    -------

    file : string
        Path to segment_prob_2.nii.gz is returned
    """  # noqa
    if isinstance(probability_maps, list):
        if len(probability_maps) == 1:
            probability_maps = probability_maps[0]
        for filename in probability_maps:
            if filename.endswith("prob_2.nii.gz"):
                return filename
    return None


def pick_wm_class_0(tissue_class_files):
    """Returns the csf tissue class file from the list of segmented tissue class files

    Parameters
    ----------

    tissue_class_files : list (string)
        List of tissue class files

    Returns
    -------

    file : string
        Path to segment_seg_0.nii.gz is returned
    """  # noqa
    if isinstance(tissue_class_files, list):
        if len(tissue_class_files) == 1:
            tissue_class_files = tissue_class_files[0]
        for filename in tissue_class_files:
            if filename.endswith("seg_0.nii.gz"):
                return filename
    return None


def pick_wm_class_1(tissue_class_files):
    """Returns the gray matter tissue class file from the list of segmented tissue class files

    Parameters
    ----------

    tissue_class_files : list (string)
        List of tissue class files

    Returns
    -------

    file : string
        Path to segment_seg_1.nii.gz is returned
    """  # noqa
    if isinstance(tissue_class_files, list):
        if len(tissue_class_files) == 1:
            tissue_class_files = tissue_class_files[0]
        for filename in tissue_class_files:
            if filename.endswith("seg_1.nii.gz"):
                return filename
    return None


def pick_wm_class_2(tissue_class_files):
    """Returns the white matter tissue class file from the list of segmented tissue class files

    Parameters
    ----------

    tissue_class_files : list (string)
        List of tissue class files

    Returns
    -------

    file : string
        Path to segment_seg_2.nii.gz is returned
    """  # noqa
    if isinstance(tissue_class_files, list):
        if len(tissue_class_files) == 1:
            tissue_class_files = tissue_class_files[0]
        for filename in tissue_class_files:
            if filename.endswith("seg_2.nii.gz"):
                return filename
    return None

# This functionality is adapted from poldracklab/niworkflows:
# https://github.com/poldracklab/niworkflows/blob/master/niworkflows/interfaces/utils.py
# https://fmriprep.readthedocs.io/
# https://poldracklab.stanford.edu/
# We are temporarily maintaining our own copy for more granular control.


def mask_erosion(roi_mask=None, skullstrip_mask=None, mask_erosion_mm=None,
                 mask_erosion_prop=None):
    """Returns eroded segment mask and skull-stripped brain mask

    Parameters
    ----------

    roi_mask : string
        Path to binarized segment mask

    skullstrip_mask : string
        Path to skull-stripped brain mask

    mask_erosion_prop : float
        Proportion of erosion skull-stripped brain mask

    Returns
    -------

    output_roi_mask : string
        Path to eroded segment mask

    eroded_skullstrip_mask : string
        Path to eroded skull-stripped brain mask
    """
    skullstrip_mask_img = nb.load(skullstrip_mask)
    skullstrip_mask_data = skullstrip_mask_img.get_fdata()

    roi_mask_img = nb.load(roi_mask)
    roi_mask_data = roi_mask_img.get_fdata()
    erode_in = (mask_erosion_mm is not None and mask_erosion_mm > 0 or
                mask_erosion_prop is not None and mask_erosion_prop < 1 and
                mask_erosion_prop > 0)
    if erode_in:
        if mask_erosion_mm:
            iter_n = max(
                int(mask_erosion_mm / max(
                    skullstrip_mask_img.header.get_zooms()
                )), 1)
            skullstrip_mask_data = nd.binary_erosion(
                skullstrip_mask_data, iterations=iter_n)
        else:
            orig_vol = np.sum(skullstrip_mask_data > 0)
            while (
                np.sum(skullstrip_mask_data > 0) / (orig_vol*1.0) >
                mask_erosion_prop
            ):
                skullstrip_mask_data = nd.binary_erosion(
                    skullstrip_mask_data, iterations=1)

        roi_mask_data[~skullstrip_mask_data] = 0

    hdr = roi_mask_img.get_header()
    output_roi_mask_img = nb.Nifti1Image(roi_mask_data, header=hdr,
                                         affine=roi_mask_img.get_affine())
    output_roi_mask = os.path.join(os.getcwd(),
                                   'segment_tissue_eroded_mask.nii.gz')
    output_roi_mask_img.to_filename(output_roi_mask)

    hdr = skullstrip_mask_img.get_header()
    output_skullstrip_mask_img = nb.Nifti1Image(
        skullstrip_mask_data, header=hdr,
        affine=skullstrip_mask_img.get_affine())
    eroded_skullstrip_mask = os.path.join(os.getcwd(),
                                          'eroded_skullstrip_mask.nii.gz')

    output_skullstrip_mask_img.to_filename(eroded_skullstrip_mask)

    return output_roi_mask, eroded_skullstrip_mask


# This functionality is adapted from poldracklab/niworkflows:
# https://github.com/poldracklab/niworkflows/blob/master/niworkflows/interfaces/utils.py
# https://fmriprep.readthedocs.io/
# https://poldracklab.stanford.edu/
# We are temporarily maintaining our own copy for more granular control.
def erosion(roi_mask=None, erosion_mm=None, erosion_prop=None):
    """Returns eroded tissue segment mask

    Parameters
    ----------

    roi_mask : string
        Path to binarized segment (ROI) mask

    erosion_prop : float
        Proportion of erosion segment mask

    Returns
    -------

    eroded_roi_mask : string
        Path to eroded segment mask
    """
    roi_mask_img = nb.load(roi_mask)
    roi_mask_data = roi_mask_img.get_fdata()
    orig_vol = np.sum(roi_mask_data > 0)

    erode_out = (erosion_mm is not None and erosion_mm > 0 or
                 erosion_prop is not None and erosion_prop < 1 and
                 erosion_prop > 0)
    if erode_out:
        if erosion_mm:
            iter_n = max(
                int(erosion_mm / max(roi_mask_img.header.get_zooms())),
                1
            )
            iter_n = int(erosion_mm / max(roi_mask_img.header.get_zooms()))
            roi_mask_data = nd.binary_erosion(roi_mask_data, iterations=iter_n)
        else:
            while np.sum(roi_mask_data > 0) / (orig_vol*1.0) > erosion_prop:
                roi_mask_data = nd.binary_erosion(roi_mask_data, iterations=1)

    hdr = roi_mask_img.get_header()
    output_img = nb.Nifti1Image(roi_mask_data, header=hdr,
                                affine=roi_mask_img.get_affine())
    eroded_roi_mask = os.path.join(os.getcwd(), 'segment_tissue_mask.nii.gz')

    output_img.to_filename(eroded_roi_mask)

    return eroded_roi_mask


def hardcoded_antsJointLabelFusion(anatomical_brain, anatomical_brain_mask,
                                   template_brain_list,
                                   template_segmentation_list):
    """run antsJointLabelFusion.sh

    Parameters
    ----------

    anatomical_brain : string (nifti file)
        Target image to be labeled.

    anatomical_brain_mask: string (nifti file)
        Target mask image

    template_brain_list: list
        Atlas to be warped to target image.

    template_segmentation_list: list
        Labels corresponding to atlas.

    Returns
    -------

    multiatlas_Intensity : string (nifti file)

    multiatlas_Labels : string (nifti file)
    """
    import os
    import subprocess

    cmd = ["${ANTSPATH}${ANTSPATH:+/}antsJointLabelFusion.sh"]
    cmd.append(
        " -d 3 -o ants_multiatlas_ -t {0} -x {1} -y b -c 0".format(
            anatomical_brain, anatomical_brain_mask))

    if (not len(template_brain_list) == len(template_segmentation_list)):
        err_msg = '\n\n[!] C-PAC says: Please check ANTs Prior-based ' \
                  'Segmentation setting. For performing ANTs Prior-based ' \
                  'segmentation method the number of specified ' \
                  'segmentations should be identical to the number of atlas ' \
                  'image sets.\n\n'
        raise Exception(err_msg)
    else:
        for index in range(len(template_brain_list)):
            cmd.append(
                " -g {0} -l {1}".format(
                    template_brain_list[index],
                    template_segmentation_list[index]))

    # write out the actual command-line entry for testing/validation later
    command_file = os.path.join(os.getcwd(), 'command.txt')
    with open(command_file, 'wt') as f:
        f.write(' '.join(cmd))

    str = ""
    bash_cmd = str.join(cmd)

    try:
        retcode = subprocess.check_output(bash_cmd, shell=True)  # noqa F841
    except Exception as e:
        raise Exception('[!] antsJointLabel segmentation method did not '
                        'complete successfully.\n\nError '
                        'details:\n{0}\n{1}\n'.format(e, e.output))

    multiatlas_Intensity = None
    multiatlas_Labels = None

    files = [f for f in os.listdir('.') if os.path.isfile(f)]

    for f in files:
        if "Intensity" in f:
            multiatlas_Intensity = os.getcwd() + "/" + f
        if "Labels" in f:
            multiatlas_Labels = os.getcwd() + "/" + f

    if not multiatlas_Labels:
        raise Exception("\n\n[!] No multiatlas labels file found. "
                        "antsJointLabelFusion may not have completed "
                        "successfully.\n\n")

    return multiatlas_Intensity, multiatlas_Labels


<<<<<<< HEAD
def pick_tissue_from_labels_file(multiatlas_Labels, csf_label=24, 
                                left_gm_label=3, left_wm_label=2,
                                right_gm_label=42, right_wm_label=41,
                                include_ventricles=False):


    """
    Pick tissue mask from multiatlas labels file
=======
def pick_tissue_from_labels_file(multiatlas_Labels, csf_label=24,
                                 left_gm_label=3, left_wm_label=2,
                                 right_gm_label=42, right_wm_label=41,
                                 include_ventricles=False):
    """Pick tissue mask from multiatlas labels file
>>>>>>> 6fb4ac20
    based off of FreeSurferColorLUT https://surfer.nmr.mgh.harvard.edu/fswiki/FsTutorial/AnatomicalROI/FreeSurferColorLUT
    or user provided label value

    Parameters
    ----------

    multiatlas_Labels : string (nifti file)

    csf_label: integer 
        label value corresponding to CSF in multiatlas file

    left_gm_label: integer 
        label value corresponding to Left Gray Matter in multiatlas file

    left_wm_label: integer 
        label value corresponding to Left White Matter in multiatlas file

    right_gm_label: integer 
        label value corresponding to Right Gray Matter in multiatlas file

    right_wm_label: integer 
        label value corresponding to Right White Matter in multiatlas file

    include_ventricles: boolean
        whether include labels of ventricles in CSF or not

    Returns
    -------

    csf_mask : string (nifti file)

    gm_mask : string (nifti file)

    wm_mask : string (nifti file)
    """  # noqa
    import os
    import nibabel as nb
    import numpy as np

    img = nb.load(multiatlas_Labels)
    data = img.get_data()

    # pick tissue mask from multiatlas labels file
    # based off of FreeSurferColorLUT or user provided label values
    # hard-coded csf/gm/wm label values are based off of FreeSurferColorLUT

    # FreeSurfer Ventricle Labels:
<<<<<<< HEAD
    # Left-Lateral-Ventricle 4, 3rd-Ventricle 14, 4th-Ventricle 15, Right-Lateral-Ventricle 43

    csf = data.copy()
    if include_ventricles:
        csf[np.logical_and(np.logical_and(np.logical_and(np.logical_and(csf != csf_label, csf != 4), csf != 14), csf != 15), csf != 43)] = 0
        csf[np.logical_or(np.logical_or(np.logical_or(np.logical_or(csf == csf_label, csf == 4), csf == 14), csf == 15), csf == 43)] = 1
=======
    #   Left-Lateral-Ventricle 4
    #   3rd-Ventricle 14
    #   4th-Ventricle 15
    #   Right-Lateral-Ventricle 43

    csf = data.copy()
    if include_ventricles:
        csf[np.logical_and.reduce((
            csf != csf_label, csf != 4, csf != 14, csf != 15, csf != 43))] = 0
        csf[np.logical_or.reduce((
            csf == csf_label, csf == 4, csf == 14, csf == 15, csf == 43))] = 1
>>>>>>> 6fb4ac20
    else:
        csf[csf != csf_label] = 0
        csf[csf == csf_label] = 1

    gm = data.copy()
<<<<<<< HEAD
    gm[np.logical_and(gm != right_gm_label, gm != left_gm_label)] = 0 
=======
    gm[np.logical_and(gm != right_gm_label, gm != left_gm_label)] = 0
>>>>>>> 6fb4ac20
    gm[np.logical_or(gm == right_gm_label, gm == left_gm_label)] = 1

    wm = data.copy()
    wm[np.logical_and(wm != right_wm_label, wm != left_wm_label)] = 0
    wm[np.logical_or(wm == right_wm_label, wm == left_wm_label)] = 1

<<<<<<< HEAD
    save_img_csf = nb.Nifti1Image(csf, header=img.get_header(), affine=img.get_affine())
    save_img_gm = nb.Nifti1Image(gm, header=img.get_header(), affine=img.get_affine())
    save_img_wm = nb.Nifti1Image(wm, header=img.get_header(), affine=img.get_affine())
=======
    save_img_csf = nb.Nifti1Image(csf, header=img.get_header(),
                                  affine=img.get_affine())
    save_img_gm = nb.Nifti1Image(gm, header=img.get_header(),
                                 affine=img.get_affine())
    save_img_wm = nb.Nifti1Image(wm, header=img.get_header(),
                                 affine=img.get_affine())
>>>>>>> 6fb4ac20

    save_img_csf.to_filename('csf_mask.nii.gz')
    save_img_gm.to_filename('gm_mask.nii.gz')
    save_img_wm.to_filename('wm_mask.nii.gz')

    csf_mask = os.path.join(os.getcwd(), 'csf_mask.nii.gz')
    gm_mask = os.path.join(os.getcwd(), 'gm_mask.nii.gz')
    wm_mask = os.path.join(os.getcwd(), 'wm_mask.nii.gz')

    return csf_mask, gm_mask, wm_mask<|MERGE_RESOLUTION|>--- conflicted
+++ resolved
@@ -388,22 +388,11 @@
     return multiatlas_Intensity, multiatlas_Labels
 
 
-<<<<<<< HEAD
-def pick_tissue_from_labels_file(multiatlas_Labels, csf_label=24, 
-                                left_gm_label=3, left_wm_label=2,
-                                right_gm_label=42, right_wm_label=41,
-                                include_ventricles=False):
-
-
-    """
-    Pick tissue mask from multiatlas labels file
-=======
 def pick_tissue_from_labels_file(multiatlas_Labels, csf_label=24,
                                  left_gm_label=3, left_wm_label=2,
                                  right_gm_label=42, right_wm_label=41,
                                  include_ventricles=False):
     """Pick tissue mask from multiatlas labels file
->>>>>>> 6fb4ac20
     based off of FreeSurferColorLUT https://surfer.nmr.mgh.harvard.edu/fswiki/FsTutorial/AnatomicalROI/FreeSurferColorLUT
     or user provided label value
 
@@ -451,54 +440,28 @@
     # hard-coded csf/gm/wm label values are based off of FreeSurferColorLUT
 
     # FreeSurfer Ventricle Labels:
-<<<<<<< HEAD
     # Left-Lateral-Ventricle 4, 3rd-Ventricle 14, 4th-Ventricle 15, Right-Lateral-Ventricle 43
 
     csf = data.copy()
     if include_ventricles:
         csf[np.logical_and(np.logical_and(np.logical_and(np.logical_and(csf != csf_label, csf != 4), csf != 14), csf != 15), csf != 43)] = 0
-        csf[np.logical_or(np.logical_or(np.logical_or(np.logical_or(csf == csf_label, csf == 4), csf == 14), csf == 15), csf == 43)] = 1
-=======
-    #   Left-Lateral-Ventricle 4
-    #   3rd-Ventricle 14
-    #   4th-Ventricle 15
-    #   Right-Lateral-Ventricle 43
-
-    csf = data.copy()
-    if include_ventricles:
-        csf[np.logical_and.reduce((
-            csf != csf_label, csf != 4, csf != 14, csf != 15, csf != 43))] = 0
-        csf[np.logical_or.reduce((
-            csf == csf_label, csf == 4, csf == 14, csf == 15, csf == 43))] = 1
->>>>>>> 6fb4ac20
+        csf[np.logical_or(np.logical_or(np.logical_or(np.logical_or(csf == csf_label, csf == 4), csf == 14), csf == 15), csf == 43)] =
     else:
         csf[csf != csf_label] = 0
         csf[csf == csf_label] = 1
 
     gm = data.copy()
-<<<<<<< HEAD
+
     gm[np.logical_and(gm != right_gm_label, gm != left_gm_label)] = 0 
-=======
-    gm[np.logical_and(gm != right_gm_label, gm != left_gm_label)] = 0
->>>>>>> 6fb4ac20
     gm[np.logical_or(gm == right_gm_label, gm == left_gm_label)] = 1
 
     wm = data.copy()
     wm[np.logical_and(wm != right_wm_label, wm != left_wm_label)] = 0
     wm[np.logical_or(wm == right_wm_label, wm == left_wm_label)] = 1
 
-<<<<<<< HEAD
     save_img_csf = nb.Nifti1Image(csf, header=img.get_header(), affine=img.get_affine())
     save_img_gm = nb.Nifti1Image(gm, header=img.get_header(), affine=img.get_affine())
     save_img_wm = nb.Nifti1Image(wm, header=img.get_header(), affine=img.get_affine())
-=======
-    save_img_csf = nb.Nifti1Image(csf, header=img.get_header(),
-                                  affine=img.get_affine())
-    save_img_gm = nb.Nifti1Image(gm, header=img.get_header(),
-                                 affine=img.get_affine())
-    save_img_wm = nb.Nifti1Image(wm, header=img.get_header(),
-                                 affine=img.get_affine())
->>>>>>> 6fb4ac20
 
     save_img_csf.to_filename('csf_mask.nii.gz')
     save_img_gm.to_filename('gm_mask.nii.gz')
