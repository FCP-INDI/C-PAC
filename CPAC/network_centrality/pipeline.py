--- conflicted
+++ resolved
@@ -30,13 +30,9 @@
         )
         resample_functional_to_template.inputs.set(
             interp='trilinear',
-<<<<<<< HEAD
-            in_matrix_file=c.functional_registration['2-func_registration_to_template']['FNIRT_pipelines']['identity_matrix'],
-=======
             in_matrix_file=c.functional_registration[
                 '2-func_registration_to_template'
             ]['FNIRT_pipelines']['identity_matrix'],
->>>>>>> 16c93e42
             apply_xfm=True
         )
 
