# CPAC/network_centrality/utils.py
#
<<<<<<< HEAD
#

'''
Network centrality utilities
'''
=======
# Network centrality utilities
>>>>>>> 5f3c6e77

# Method to return recommended block size based on memory restrictions 
def calc_blocksize(timeseries, memory_allocated=None, 
                   include_full_matrix=False, sparsity_thresh=0.0):
    '''
    Method to calculate blocksize to calculate correlation matrix
    as per the memory allocated by the user. By default, the block
    size is 1000 when no memory limit is specified.

    If memory allocated is specified, then block size is calculated
    as memory allocated subtracted by the memory of the timeseries 
    and centrality output, then divided by the size of one correlation 
    map. That is how many correlation maps can we calculate simultaneously 
    in memory?

    Parameters
    ----------
    timeseries : numpy array
       timeseries data: `nvoxs` x `ntpts`
    memory_allocated : float
       memory allocated in GB for degree centrality
    include_full_matrix : boolean
        Boolean indicating if we're using the entire correlation matrix
        in RAM (needed during eigenvector centrality).
        Default is False
    sparsity_thresh : float
        a number between 0 and 1 that represents the number of
        connections to keep during sparsity thresholding.
        Default is 0.0.

    Returns
    -------
    block_size : an integer
      size of block for matrix calculation
    '''

    # Import packages
    import numpy as np
    from nipype import logging

    # Init variables
    logger = logging.getLogger('workflow')
    block_size = 1000   # default

    nvoxs   = timeseries.shape[0]
    ntpts   = timeseries.shape[1]
    nbytes  = timeseries.dtype.itemsize

    # If we need the full matrix for centrality calculation
    if include_full_matrix:
        memory_for_full_matrix = nvoxs * nvoxs * nbytes
    # Otherwise, we're doing it in blocks
    else:
        memory_for_full_matrix = 0

    # Memory variables
    memory_for_timeseries   = nvoxs * ntpts * nbytes
    memory_for_output       = 2 * nvoxs * nbytes    # bin and wght outputs
    needed_memory = memory_for_timeseries + \
                    memory_for_output + \
                    memory_for_full_matrix

    if memory_allocated:
        available_memory = memory_allocated * 1024.0**3  # assume it is in GB
        ## memory_for_block = # of seed voxels * nvoxs * nbytes
        block_size = int( (available_memory - needed_memory)/(nvoxs*nbytes) )
        # If we're doing degree/sparisty thresholding, calculate block_size
        if sparsity_thresh:
            # k - block_size, v - nvoxs, d - nbytes, m - memory_allocated
            # Polynomial for sparsity algorithm memory usage
            # Solve for k: (-d/2 - 20.5)*k^2 + (41*v + d*v -d/2 - 20.5)*k - m = 0
            coeffs = np.zeros(3)
            coeffs[0] = -nbytes/2 - 20.5
            coeffs[1] = 41*nvoxs + nbytes*nvoxs - nbytes/2 - 20.5
            coeffs[2] = -(available_memory - needed_memory)
            roots = np.roots(coeffs)
            # If roots are complex, then the block_size needed to occupy all of
            # the available memory is bigger than the number of voxels.
            # So set block_size = nvoxs
            if np.iscomplex(roots[0]):
                block_size = nvoxs
            # If the roots are real, test the roots for condition
            else:
                root = roots[np.where(roots <= nvoxs)]
                root = root[np.where(root > 0)]
                if len(root) == 1:
                    block_size = np.floor(root[0])
                else:
                    block_size = 1000

    # Test if calculated block size is beyond max/min limits
    if block_size > nvoxs:
        block_size = nvoxs
    elif block_size < 1:
        memory_usage = (needed_memory + 2.0*nvoxs*nbytes)/1024.0**3
        raise MemoryError('Not enough memory available to perform degree '\
                          'centrality. Need a minimum of %.2fGB' % memory_usage)

    # Convert block_size to an integer before returning
    block_size = int(block_size)

    # Return memory usage and block size
    if sparsity_thresh:
        # Calculate RAM usage by blocking algorithm
        m = (-nbytes/2 - 20.5)*block_size**2 + \
            (41*nvoxs + nbytes*nvoxs - nbytes/2 - 20.5)*block_size
        # Calculate RAM usage by sparse matrix at end
        max_conns = nvoxs**2-nvoxs
        # Max number of connections * i + j (32-bit ints) + w
        m2 = np.round(max_conns*sparsity_thresh)*(4 + 4 + nbytes)
        if m2 > m:
            m = m2
        memory_usage = (needed_memory + m)/1024.0**3
    else:
        memory_usage = (needed_memory + block_size*nvoxs*nbytes)/1024.0**3

    # Log information
    logger.info('block_size -> %i voxels' % block_size)
    logger.info('# of blocks -> %i' % np.ceil(float(nvoxs)/block_size))
    logger.info('expected usage -> %.2fGB' % memory_usage)

    return block_size


# Method to calculate correlation coefficient from (one or two) datasets
def calc_corrcoef(X, Y=None):
    '''
    Method to calculate correlation 
    Each of the columns in X will be correlated 
    with each of the columns in Y. Each column 
    represents a variable, with the rows containing the observations.

    Parameters
    ----------
    X : numpy array
       array of shape x1, x2
    Y : numpy array
      array of shape y1, y2

    Returns
    -------
    r : numpy array
      array containing correlation values of shape x2, y2
    '''

    # Import packages
    import numpy as np

    if Y is None:
        Y = X

    if X.shape[0] != Y.shape[0]:
        raise Exception("X and Y must have the same number of rows.")

    X = X.astype(float)
    Y = Y.astype(float)

    X -= X.mean(axis=0)[np.newaxis,...]
    Y -= Y.mean(axis=0)

    xx = np.sum(X**2, axis=0)
    yy = np.sum(Y**2, axis=0)

    r = np.dot(X.T, Y)/np.sqrt(np.multiply.outer(xx,yy))

    return r


# Method to cluster the data (used in lFCD)
def cluster_data(img, thr, xyz_a, k=26):
    '''docstring for cluster_data'''

    # Import packages
    from scipy.sparse import coo_matrix, cs_graph_components
    import numpy as np

    # Threshold the entire correlation map and find connected components, store this in sparse matrix
    val_idx = img > thr                 # store valid indices
    xyz_th = xyz_a[val_idx]             # find the 3D indices corresponding to the above threshold voxels
    i,j,d = graph_3d_grid(xyz_th, k=k)  # find the connected components for the above threshold voxels
    nvoxs = xyz_th.shape[0]             # store the number of correlated voxels in entire network
    adj = coo_matrix((d, (i,j)), shape=(nvoxs,nvoxs)) # and store the connected nodes and weights in sparse matrix

    # Identify the connected components (clusters) within the graph
    nc, labels = cs_graph_components(adj)

    # Copy the node labels to their voxel equivalents
    lbl_img = np.zeros(img.shape)           # init lbl_img - map to store label data
    # add 2 so that labels corresponding to unconnected voxels (-2)
    # will be zero in lbl_img, and label==0 will now equal 2
    lbl_img[val_idx] = labels + 2 
    return lbl_img


# Convert probability threshold value to correlation threshold
<<<<<<< HEAD
def convert_pvalue_to_r(datafile, p_value, two_tailed=False):
=======
def convert_pvalue_to_r(scans, threshold):
>>>>>>> 5f3c6e77
    '''
    Method to calculate correlation threshold from p_value

    Parameters
    ----------
<<<<<<< HEAD
    datafile : string
        filepath to dataset to extract number of time pts from
    p_value : float
        significance threshold p-value
    two_tailed : boolean (optional); default=False
        flag to indicate whether to calculate the two-tailed t-test
        threshold for the returned correlation value
=======
    scans : int
        Total number of scans in the data
    threshold : float
        input p_value
>>>>>>> 5f3c6e77

    Returns
    -------
    rvalue : float
        correlation threshold value 
    '''

    # Import packages
<<<<<<< HEAD
    import nibabel as nb
    import numpy as np
    import scipy.stats

    # Init variables
    # Get two-tailed distribution
    if two_tailed:
        p_value = p_value/2

    # Load in data and number of time pts
    img = nb.load(datafile).get_data()
    t_pts = img.shape[-1]

    # N-2 degrees of freedom with Pearson correlation (two sample means)
    deg_freedom = t_pts-2
=======
    import scipy.stats as s
    import math

    print "p_value ->", threshold
    x = 1-threshold/2
    dof = scans-2
    #Inverse Survival Function (Inverse of SF)
    tvalue = s.t.isf(x, dof)
    rvalue = math.sqrt(math.pow(tvalue, 2)/(dof+ math.pow(tvalue,2)))
>>>>>>> 5f3c6e77

    return rvalue


# Borrowed from nipy.graph.graph
# https://github.com/nipy/nipy/blob/master/nipy/algorithms/graph/graph.py
def graph_3d_grid(xyz, k=18):
    '''
    Utility that computes the six neighbors on a 3d grid

    Parameters
    ----------
    xyz: array of shape (n_samples, 3); grid coordinates of the points
    k: neighboring system, equal to 6, 18, or 26

    Returns
    -------
    i, j, d 3 arrays of shape (E),
            where E is the number of edges in the resulting graph
            (i, j) represent the edges, d their weights
    '''

    # Import packages
    import numpy as np

    if np.size(xyz) == 0:
        return None
    lxyz = xyz - xyz.min(0)
    m = 3 * lxyz.max(0).sum() + 2

    # six neighbours
    n6 = [np.array([1, m, m ** 2]), np.array([m ** 2, 1, m]),
         np.array([m, m ** 2, 1])]

    # eighteen neighbours
    n18 = [np.array([1 + m, 1 - m, m ** 2]),
           np.array([1 + m, m - 1, m ** 2]),
           np.array([m ** 2, 1 + m, 1 - m]),
           np.array([m ** 2, 1 + m, m - 1]),
           np.array([1 - m, m ** 2, 1 + m]),
           np.array([m - 1, m ** 2, 1 + m])]

    # twenty-six neighbours
    n26 = [np.array([1 + m + m ** 2, 1 - m, 1 - m ** 2]),
           np.array([1 + m + m ** 2, m - 1, 1 - m ** 2]),
           np.array([1 + m + m ** 2, 1 - m, m ** 2 - 1]),
           np.array([1 + m + m ** 2, m - 1, m ** 2 - 1])]

    # compute the edges in each possible direction
    def create_edges(lxyz, nn, l1dist=1, left=np.array([]), right=np.array([]),
                     weights=np.array([])):
        q = 0
        for nn_row in nn:
            v1 = np.dot(lxyz, nn_row)
            o1 = np.argsort(v1)
            sv1 = v1[o1]
            nz = np.squeeze(np.nonzero(sv1[: - 1] - sv1[1:] == - l1dist))
            o1z, o1z1 = o1[nz], o1[nz + 1]
            left = np.hstack((left, o1z, o1z1))
            right = np.hstack((right, o1z1, o1z))
            q += 2 * np.size(nz)
        weights = np.hstack((weights, np.sqrt(l1dist) * np.ones(q)))
        return left, right, weights

    i, j, d = create_edges(lxyz, n6, 1.)
    if k >= 18:
        i, j, d = create_edges(lxyz, n18, 2, i, j, d)
    if k == 26:
        i, j, d = create_edges(lxyz, n26, 3, i, j, d)
    i, j = i.astype(np.int), j.astype(np.int)

    # reorder the edges to have a more standard order
    order = np.argsort(i + j * (len(i) + 1))
    i, j, d = i[order], j[order], d[order]
    return i, j, d


# Function to map a centrality matrix to a nifti image
def map_centrality_matrix(centrality_matrix, aff, mask, template_type):
    '''
    Method to map centrality matrix to a nifti image

    Parameters
    ----------
    centrality_matrix : tuple (string, array_like)
        tuple containing matrix name and degree/eigenvector centrality matrix
    aff : ndarray
        Affine matrix of the input data
    mask : ndarray
        Mask or roi data matrix
    template_type : int
        type of template: 0 for mask, 1 for roi

    Returns
    -------
    out_file : string (nifti image)
        nifti image mapped from the centrality matrix

    Raises
    ------
    Exception
    '''

    # Import packages
    import os
    import nibabel as nib
    import numpy as np
    from nipype import logging

    # Init logger
    logger = logging.getLogger('workflow')

    try:
        out_file, matrix = centrality_matrix

        out_file = os.path.join(os.getcwd(), out_file + '.nii.gz')
        sparse_m = np.zeros((mask.shape), dtype=float)

        logger.info('mapping centrality matrix to nifti image: %s' % out_file)

        if int(template_type) == 0:
            cords = np.argwhere(mask)
            index=0
            for val in cords:
                x,y,z=val
                sparse_m[x,y,z]= matrix[index]
                index+=1

        elif int(template_type) == 1:
            nodes = np.unique(mask).tolist()
            nodes.sort()
            index = 0
            for n in nodes:
                if n> 0:
                    cords = np.argwhere(mask==n)
                    for val in cords:
                        x,y,z = val
                        if isinstance(matrix[index], list):
                            sparse_m[x,y,z] = matrix[index][0]
                        else:
                            sparse_m[x,y,z]=matrix[index]
                    index+=1

        nifti_img = nib.Nifti1Image(sparse_m, aff)
        nifti_img.to_filename(out_file)

        return out_file
    except Exception as exc:
        err_msg = 'Error in mapping centrality matrix to nifti image. '\
                  'Error: %s' % exc
        raise Exception(err_msg)


# Function to actually do the list merging
def merge_lists(deg_list=[],eig_list=[],lfcd_list=[]):
    merged_list = []
    merged_list.extend(deg_list)
    merged_list.extend(eig_list)
    merged_list.extend(lfcd_list)

    return merged_list
<<<<<<< HEAD


# Separate sub-briks of niftis and save
def sep_nifti_subbriks(nifti_file, out_names):
    '''
    '''

    # Import packages
    import os
    import nibabel as nib

    # Init variables
    output_niftis = []

    # Read in nifti and get dimensions
    nii_img = nib.load(nifti_file)
    nii_arr = nii_img.get_data()
    nii_affine = nii_img.get_affine()
    nii_dims = nii_arr.shape

    # Make sure there are as many names as dims
    if nii_dims[-1] != len(out_names):
        err_msg = 'out_names must have same number of elements as '\
                  'nifti sub-briks'
        raise Exception(err_msg)

    # Iterate through last dimension
    for brik, out_name in enumerate(out_names):
        brik_arr = nii_arr[:, :, :, 0, brik]
        out_file = os.path.join(os.getcwd(), out_name+'.nii.gz')
        out_img = nib.Nifti1Image(brik_arr, nii_affine)
        out_img.to_filename(out_file)
        output_niftis.append(out_file)

    # Return separated nifti filepaths
    return output_niftis


# Calculate eigenvector centrality from one_d file
def parse_and_return_mats(one_d_file, mask_arr):
    '''
    '''

    # Import packages
    import numpy as np
    import scipy.sparse as sparse
    from nipype import logging

    # Init logger
    logger = logging.getLogger('workflow')

    # Parse out numbers
    logger.info('Parsing contents...')
    graph_arr = np.loadtxt(one_d_file, skiprows=6)

    # Cast as numpy arrays and extract i, j, w
    logger.info('Creating arrays...')
    one_d_rows = graph_arr.shape[0]

    # Extract 3d indices
    ijk1 = graph_arr[:, 2:5].astype('int32')
    ijk2 = graph_arr[:, 5:8].astype('int32')
    # Weighted array and binarized array
    w_arr = graph_arr[:,-1].astype('float32')
    del graph_arr
    b_arr = np.ones(w_arr.shape)

    # Non-zero elements from mask is size of similarity matrix
    mask_idx = np.argwhere(mask_arr)
    mask_voxs = mask_idx.shape[0]

    # Extract the ijw's from 1D file
    i_arr = [np.where((mask_idx == ijk1[ii]).all(axis=1))[0][0] \
             for ii in range(one_d_rows)]
    del ijk1
    j_arr = [np.where((mask_idx == ijk2[ii]).all(axis=1))[0][0] \
             for ii in range(one_d_rows)]
    del ijk2
    i_arr = np.array(i_arr, dtype='int32')
    j_arr = np.array(j_arr, dtype='int32')

    # Construct the sparse matrix
    logger.info('Constructing sparse matrix...')
    wmat_upper_tri = sparse.coo_matrix((w_arr, (i_arr, j_arr)),
                                       shape=(mask_voxs, mask_voxs))
    bmat_upper_tri = sparse.coo_matrix((b_arr, (i_arr, j_arr)),
                                       shape=(mask_voxs, mask_voxs))

    # Make symmetric
    w_similarity_matrix = wmat_upper_tri + wmat_upper_tri.T
    b_similarity_matrix = bmat_upper_tri + bmat_upper_tri.T

    # Return the symmetric matrices and affine
    return b_similarity_matrix, w_similarity_matrix


# Check centrality parameters
def check_centrality_params(method_option, threshold_option, threshold):
    '''
    Function to check the centrality parameters
    '''

    # Check method option
    if type(method_option) is int:
        if method_option == 0:
            method_option = 'degree'
        elif method_option == 1:
            method_option = 'eigenvector'
        elif method_option == 2:
            method_option = 'lfcd'
        else:
            err_msg = 'Method option: %d not supported' % method_option
            raise Exception(err_msg)
    elif type(method_option) is not str:
        err_msg = 'Method option must be a string, but type: %s provided' \
                  % str(type(method_option))

    # Check threshold option
    if type(threshold_option) is list:
        threshold_option = threshold_option[0]
    if type(threshold_option) is int:
        if threshold_option == 0:
            threshold_option = 'significance'
        elif threshold_option == 1:
            threshold_option = 'sparsity'
        elif threshold_option == 2:
            threshold_option = 'correlation'
        else:
            err_msg = 'Threshold option: %s not supported for network centrality '\
                      'measure: %s; fix this in the pipeline config'\
                      % (str(threshold_option), str(method_option))
            raise Exception(err_msg)
    elif type(threshold_option) is not str:
        err_msg = 'Threshold option must be a string, but type: %s provided' \
                  % str(type(threshold_option))

    # Init lists of acceptable strings
    acceptable_methods = ['degree', 'eigenvector', 'lfcd']
    acceptable_thresholds = ['significance', 'sparsity', 'correlation']

    # Format input strings
    method_option = method_option.lower().replace('centrality', '').rstrip(' ')
    threshold_option = threshold_option.lower().replace('threshold', '').rstrip(' ')

    # Check for strings properly formatted
    if method_option not in acceptable_methods:
        err_msg = 'Method option: %s not supported' % method_option
        raise Exception(err_msg)

    # Check for strings properly formatted
    if threshold_option not in acceptable_thresholds:
        err_msg = 'Threshold option: %s not supported for network centrality '\
                  'measure: %s; fix this in the pipeline config'\
                  % (str(threshold_option), str(method_option))
        raise Exception(err_msg)

    # If it's significance/sparsity thresholding, check for (0,1]
    if threshold_option == 'significance' or threshold_option == 'sparsity':
        if threshold <= 0 or threshold > 1:
            err_msg = 'Threshold value must be a positive number greater than '\
                      '0 and less than or equal to 1.\nCurrently it is set '\
                      'at %f' % threshold
            raise Exception(err_msg)
    # If it's correlation, check for [-1,1]
    elif threshold_option == 'correlation':
        if threshold < -1 or threshold > 1:
            err_msg = 'Threshold value must be greater than or equal to -1 and '\
                      'less than or equal to 1.\n Current it is set at %f'\
                      % threshold
            raise Exception(err_msg)
    else:
        err_msg = 'Threshold option: %s not supported for network centrality '\
                  'measure: %s; fix this in the pipeline config'\
                  % (str(threshold_option), str(method_option))
        raise Exception(err_msg)
    # 
    if method_option == 'lfcd' and threshold_option == 'sparsity':
        err_msg = 'lFCD must use significance or correlation-type '\
                  'thresholding. Check the pipline configuration has '\
                  'this setting'
        raise Exception(err_msg)

    # Return valid method and threshold options
    return method_option, threshold_option
=======
>>>>>>> 5f3c6e77
<|MERGE_RESOLUTION|>--- conflicted
+++ resolved
@@ -1,14 +1,10 @@
 # CPAC/network_centrality/utils.py
 #
-<<<<<<< HEAD
 #
 
 '''
 Network centrality utilities
 '''
-=======
-# Network centrality utilities
->>>>>>> 5f3c6e77
 
 # Method to return recommended block size based on memory restrictions 
 def calc_blocksize(timeseries, memory_allocated=None, 
@@ -204,17 +200,12 @@
 
 
 # Convert probability threshold value to correlation threshold
-<<<<<<< HEAD
 def convert_pvalue_to_r(datafile, p_value, two_tailed=False):
-=======
-def convert_pvalue_to_r(scans, threshold):
->>>>>>> 5f3c6e77
     '''
     Method to calculate correlation threshold from p_value
 
     Parameters
     ----------
-<<<<<<< HEAD
     datafile : string
         filepath to dataset to extract number of time pts from
     p_value : float
@@ -222,12 +213,6 @@
     two_tailed : boolean (optional); default=False
         flag to indicate whether to calculate the two-tailed t-test
         threshold for the returned correlation value
-=======
-    scans : int
-        Total number of scans in the data
-    threshold : float
-        input p_value
->>>>>>> 5f3c6e77
 
     Returns
     -------
@@ -236,7 +221,6 @@
     '''
 
     # Import packages
-<<<<<<< HEAD
     import nibabel as nb
     import numpy as np
     import scipy.stats
@@ -252,17 +236,6 @@
 
     # N-2 degrees of freedom with Pearson correlation (two sample means)
     deg_freedom = t_pts-2
-=======
-    import scipy.stats as s
-    import math
-
-    print "p_value ->", threshold
-    x = 1-threshold/2
-    dof = scans-2
-    #Inverse Survival Function (Inverse of SF)
-    tvalue = s.t.isf(x, dof)
-    rvalue = math.sqrt(math.pow(tvalue, 2)/(dof+ math.pow(tvalue,2)))
->>>>>>> 5f3c6e77
 
     return rvalue
 
@@ -424,7 +397,6 @@
     merged_list.extend(lfcd_list)
 
     return merged_list
-<<<<<<< HEAD
 
 
 # Separate sub-briks of niftis and save
@@ -608,6 +580,4 @@
         raise Exception(err_msg)
 
     # Return valid method and threshold options
-    return method_option, threshold_option
-=======
->>>>>>> 5f3c6e77
+    return method_option, threshold_option