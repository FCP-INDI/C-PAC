def create_output_dict_list(nifti_globs,pipeline_output_folder,resource_list,search_dirs):
    import os
    import glob
    import fnmatch
    import itertools
    import pandas as pd
    import pkg_resources as p

    if len(resource_list) == 0:
        err= "\n\n[!] No derivatives selected!\n\n"
        raise Exception(err)
    exts=['nii','nii.gz']
    exts = ['.'+ ext.lstrip('.')for ext in exts]
    output_dict_list={}
    for root, _,files in os.walk(pipeline_output_folder):
        for filename in files:
            filepath=os.path.join(root,filename)

            if not any(fnmatch.fnmatch(filepath,pattern)for pattern in nifti_globs):
                continue
            if not any(filepath.endswith(ext)for ext in exts):
                continue
            relative_filepath=filepath.split(pipeline_output_folder)[1]
            filepath_pieces=filter(None, relative_filepath.split("/"))
            resource_id = filepath_pieces[1]

            if resource_id not in search_dirs:
                continue

            scan_id_string = filepath_pieces[2]
            strat_info = "_".join(filepath_pieces[3:])[:-len(ext)]
            unique_resource_id=(resource_id,strat_info)
            if unique_resource_id not in output_dict_list.keys():

                output_dict_list[unique_resource_id] = []

            unique_id = filepath_pieces[0]

            scan_id = scan_id_string.replace("_scan_", "")
            scan_id = scan_id.replace("_rest", "")

            new_row_dict = {}
            new_row_dict["participant_session_id"] = unique_id
            new_row_dict["participant_id"], new_row_dict["Sessions"] = \
                unique_id.split('_')

            new_row_dict["Scan"] = scan_id
            new_row_dict["Filepath"] = filepath

            print('{0} - {1} - {2}'.format(unique_id, scan_id,
                                           resource_id))
            output_dict_list[unique_resource_id].append(new_row_dict)
        #analysis, grouped either by sessions or scans.
    return output_dict_list


def gather_outputs(pipeline_folder,resource_list,inclusion_list):

    from CPAC.pipeline.cpac_group_runner import gather_nifti_globs
    from CPAC.pipeline.cpac_group_runner import create_output_df_dict
    import pandas as pd
    import pkg_resources as p

    keys_csv = p.resource_filename('CPAC', 'resources/cpac_outputs.csv')
    try:
        keys=pd.read_csv(keys_csv)

    except Exception as e:
        err= "\n[!] Could not access or read the cpac_outputs.csv " \
                "resource file:\n{0}\n\nError details {1}\n".format(keys_csv,e)
        raise Exception(err)
    resource_list = ['functional_nuisance_residuals']
    derivatives =list(keys[keys['Space'] == 'functional'][keys['Functional timeseries'] == 'yes']['Resource'])

    nifti_globs, search_dirs = gather_nifti_globs(pipeline_folder, resource_list, derivatives)

    output_dict_list = create_output_dict_list(nifti_globs,pipeline_folder,resource_list,search_dirs)
    # now we have a good dictionary which contains all the filepaths of the files we need to merge later on.
    # Steps after this: 1. This is only a dictionary so let's convert it to a data frame.
    # 2. In the data frame, we're going to only include whatever is in the participant list
    # 3. From the list of included participants, we're going to further prune the output dataframe to only contain the
    # scans included, and/or the sessions included
    # 4. Our final output df will contain, file paths for the .nii files of all the participants that are included in the
    output_df_dict=create_output_df_dict(output_dict_list,inclusion_list)

    return output_df_dict


def split_subdfs(output_df_dict, sess_inclusion=None, scan_inclusion=None,
                 grp_by_strat=None):

    for unique_resource in output_df_dict.keys():

        resource_id = unique_resource[0]
        strat_info = unique_resource[1]
        output_df = output_df_dict[unique_resource]

        if "Series" in output_df:
            output_df.rename(columns={"Series":"Scan"},
                             inplace=True)

        join_columns = ["participant_id"]
        col_names = output_df.columns.tolist()

        # We're then going to reduce the Output directory to contain only those scans and or the sessions which are expressed by the user.
        # If the user answers all to the option, then we're obviously not going to do any repeated measures.
        #add a qpp dict so that you don't make stupid af errors again!
        qpp_dict={}

        grp_by_sessions = False
        grp_by_scans = False
        grp_by_both = False
        repeated_measures=False

        if sess_inclusion:
        #multiple sessions, so you're going group by scans
            if len(sess_inclusion) > 0:
                grp_by_scans = True

        #Multiple scans so you're going to group by sessions
        if scan_inclusion:
            if len(scan_inclusion) > 0:
                grp_by_sessions = True

        if grp_by_scans or grp_by_sessions:
            repeated_measures = True

        if grp_by_scans and grp_by_sessions:
            grp_by_both = True

        #PSA #both multiple sessions and scans, youre going to do nothing
             #if neither, the output directory will not have any level of grouping, it will be ses1_scan1 --> nuisance strat, etc
        if repeated_measures:
            if grp_by_scans:
                new_output_df = output_df[output_df["Sessions"].isin(sess_inclusion)]
                join_columns.append("Sessions")
            elif grp_by_sessions:
                #drop all the scans that are not in the scan list
                new_output_df = output_df[output_df["Scan"].isin(scan_inclusion)]
                join_columns.append("Scan")
            elif grp_by_both:
                new_output_df = output_df[output_df["Scan"].isin(scan_inclusion)]
                join_columns.append("Scan")
                new_output_df = output_df[output_df["Sessions"].isin(sess_inclusion)]
                join_columns.append("Sessions")
        else:
            new_output_df = output_df

        #Make sure it is balanced
        new_output_df, dropped_parts = balance_df(new_output_df,
                                                  sess_inclusion, 
                                                  scan_inclusion)

        pre_qpp_dict={}

        if grp_by_strat:
            if grp_by_strat == "Scan":
                for scan_df_tuple in new_output_df.groupby("Scan"):
                    scans = scan_df_tuple[0]
                    scan_df=scan_df_tuple[1]

                    if 'Sessions' in scan_df.columns:
                        for ses_df_tuple in scan_df.groupby('Sessions'):
                            session = 'ses-{0}'.format(ses_df_tuple[0])
                            ses_df = ses_df_tuple[1]
                            if not ses_df_tuple[0] in qpp_dict:
                                pre_qpp_dict[ses_df_tuple[0]] = []
                            pre_qpp_dict[ses_df_tuple[0]].append(ses_df)
                        for key in pre_qpp_dict:
                            list_df=pre_qpp_dict[key]
                            concat_df = list_df[0]
                            for df in list_df[1:]:
                                concat_df=pd.concat(concat_df,df)
                            qpp_dict[key]=concat_df

            elif grp_by_strat == "Session":
                 session='ses-1'
                 qpp_dict['ses-1'] = scan_df
        else:
             qpp_dict['output_df'] = new_output_df

        if len(qpp_dict) == 0:
            err = '\n\n[!]C-PAC says:Could not find match betterrn the ' \
              'particpants in your pipeline output directory that were ' \
              'included in your analysis, and the particpants in the phenotype ' \
                    'phenotype file provided.\n\n'
            raise Exception(err)

    return qpp_dict


def prep_inputs(group_config_file):

    import os
    import shutil
    import pandas as pd
    import pkg_resources as p
    from CPAC.pipeline.cpac_group_runner import load_text_file
    from CPAC.pipeline.cpac_group_runner import grab_pipeline_dir_subs
    from CPAC.pipeline.cpac_group_runner import load_config_yml
    from CPAC.pipeline.cpac_ga_model_generator import create_merged_copefile,create_merge_mask

    keys_csv = p.resource_filename('CPAC','resources/cpac_outputs.csv')
    try:
        keys = pd.read_csv(keys_csv)
    except Exception as e:
        err = "\n[!] Could not access or read the cpac_outputs.csv " \
              "resource file:\n{0}\n\nError details {1}\n".format(keys_csv,e)
        raise Exception(err)

    group_config_obj=load_config_yml(group_config_file)
    pipeline_folder = group_config_obj.pipeline_dir

    try:
        grp_by_strat = group_config_obj.qpp_grpby_strat
    except AttributeError:
        grp_by_strat = False

    if not group_config_obj.participant_list:
        inclusion_list = grab_pipeline_dir_subs(pipeline_folder)
    elif '.' in group_config_obj.participant_list:

        if not os.path.isfile(group_config_obj.participant_list):

            raise Exception('\n[!] C-PAC says: Your participant '
                            'inclusion list is not a valid file!\n\n'
                            'File path: {0}'
                            '\n'.format(group_config_obj.participant_list))
        else:
            inclusion_list = load_text_file(group_config_obj.participant_list,"group-level analysis participant list")

    else:
        inclusion_list = grab_pipeline_dir_subs(pipeline_folder)

    resource_list = ['functional_nuisance_residuals']
    output_df_dict=gather_outputs(pipeline_folder,resource_list,inclusion_list)

    if not output_df_dict:
        err = '\n\n[!] For QPP, C-PAC requires the \'functional_nuisance_residuals\' outputs '\
              'in the individual-level analysis pipeline output directory! But none were '\
              'found.\n\nPipeline directory:\n{0}\n\n'.format(pipeline_folder)
        raise Exception(err)

<<<<<<< HEAD
    for unique_resource in output_df_dict.keys():
        resource_id = unique_resource[0]
        strat_info=unique_resource[1]
        output_df=output_df_dict[unique_resource]
        #We're going to reduce the size of the output df based on nuisance strat and the
        #participant list that actually is included.
        if not group_config_obj.participant_list:
            inclusion_list = grab_pipeline_dir_subs(pipeline_folder)
            output_df = output_df[output_df["participant_id"].isin(inclusion_list)]
        elif '.' in group_config_obj.participant_list:
            if os.path.isfile(group_config_obj.participant_list):
                inclusion_list = load_text_file(group_config_obj.participant_list,
                                        "group-level analysis "
                                        "participant list")
                output_df = output_df[output_df["participant_id"].isin(inclusion_list)]
            else:
                raise Exception('\nCannot read group-level analysis participant ' \
                        'list.\n')

        if len(output_df) == 0:
            err = "\n\n[!]The output data frame has not been compiled correctly. Please " \
                  "recheck the participants in the participant inclusion list and the " \
                  "pipeline output directory to troubleshoot.\n\n"
            raise Exception(err)

        join_columns = ["participant_id"]
        col_names = output_df.columns.tolist()
        # We're then going to reduce the Output directory to contain only those scans and or the sessions which are expressed by the user.
        # If the user answers all to the option, then we're obviously not going to do any repeated measures.
        #add a qpp dict so that you don't make stupid af errors again!
        qpp_dict={}
        grpby_strat = "None"
        for value in group_config_obj.qpp_grpby_strat:
            if value == 'Session':
                grpby_strat="session"
            if value == 'Scan':
                grpby_strat="scan"
            if value == 'None':
                grpby_strat="None"


        grp_by_sessions = False
        grp_by_scans = False
        grp_by_both = False
        repeated_measures=False
        if group_config_obj.qpp_sess_inclusion:
            if len(group_config_obj.qpp_sess_inclusion) > 0:
                grp_by_scans = True
        if group_config_obj.qpp_scan_inclusion:
            if len(group_config_obj.qpp_scan_inclusion) > 0:
                grp_by_sessions = True
        if grp_by_scans or grp_by_sessions:
            repeated_measures=True
        if grp_by_scans and grp_by_sessions:
            grp_by_both=True
        session_list=group_config_obj.qpp_sess_inclusion
        scan_list=group_config_obj.qpp_scan_inclusion

        #PSA #both multiple sessions and scans, youre going to do nothing
             #if neither, the output directory will not have any level of grouping, it will be ses1_scan1 --> nuisance strat, etc
        if repeated_measures:
            if grp_by_scans:
                new_output_df = output_df[output_df["Sessions"].isin(session_list)]
                new_output_df, dropped_parts = balance_df(new_output_df, session_list, scan_list)
                join_columns.append("Sessions")
            if grp_by_sessions:
                #drop all the scans that are not in the scan list
                new_output_df = output_df[output_df["Scan"].isin(scan_list)]
                new_output_df, dropped_parts = balance_df(new_output_df, session_list, scan_list)
                join_columns.append("Scan")
            if grp_by_both:
                new_output_df = output_df[output_df["Scan"].isin(scan_list)]
                join_columns.append("Scan")
                new_output_df = output_df[output_df["Sessions"].isin(session_list)]
                new_output_df, dropped_parts = balance_df(new_output_df, session_list, scan_list)
                join_columns.append("Sessions")

            pre_qpp_dict={}
            for scan_df_tuple in new_output_df.groupby("Scan"):
                scans = scan_df_tuple[0]
                scan_df=scan_df_tuple[1]
                    #print("scan_df:{0}".format(scan_df))
                    #if you have multiple sessions
                if grpby_strat == "session":
                    if 'Sessions' in scan_df.columns:
                        print("grouping by session")
                        for ses_df_tuple in scan_df.groupby('Sessions'):
                            session = 'ses-{0}'.format(ses_df_tuple[0])
                            ses_df = ses_df_tuple[1]
                            if not ses_df_tuple[0] in qpp_dict:
                                pre_qpp_dict[ses_df_tuple[0]] = []
                            pre_qpp_dict[ses_df_tuple[0]].append(ses_df)
                        for key in pre_qpp_dict:
                            list_df=pre_qpp_dict[key]
                            concat_df = list_df[0]
                            for df in list_df[1:]:
                                concat_df=pd.concat(concat_df,df)
                            qpp_dict[key]=concat_df
                if grpby_strat == "scan":
                    print("grouping by scan")
                    session='ses-1'
                    qpp_dict['ses-1'] = scan_df
                if grpby_strat == "None":
                    print("no grouping stratergy")
                    qpp_dict['output_df'] = new_output_df

        if repeated_measures == False:
            #new_output_df, dropped_parts = balance_df(output_df, session_list,scan_list)
            qpp_dict['output_df'] = output_df

                #qpp_dict['output_df'] = new_output_df

        if len(qpp_dict) == 0:
            err = '\n\n[!]C-PAC says:Could not find the ' \
                      'particpants in your pipeline output directory that were ' \
                      'included in your analysis, and the particpants in the phenotype ' \
                      'phenotype file provided.\n\n'
            raise Exception(err)

    print(qpp_dict)
=======
    qpp_dict = split_subdfs(output_df_dict, group_config_obj.qpp_sess_inclusion, 
                            group_config_obj.qpp_scan_inclusion, grp_by_strat)

>>>>>>> e370506a
    return qpp_dict,inclusion_list,resource_id,strat_info


def use_inputs(group_config_file):
    import os
    import shutil
    from CPAC.pipeline.cpac_group_runner import load_config_yml
    from CPAC.pipeline.cpac_ga_model_generator import create_merged_copefile, create_merge_mask
    import nibabel as nib
    import numpy as np


    qpp_dict,inclusion_list,resource_id,strat_info = prep_inputs(group_config_file)
    group_config_obj=load_config_yml(group_config_file)
    use_other_function = False
    for key in qpp_dict:

        newer_output_df = qpp_dict[key]

        pipeline_ID = group_config_obj.pipeline_dir.rstrip('/').split('/')[-1]

        model_dir = os.path.join(group_config_obj.output_dir,
                               'cpac_group_analysis',
                               'CPAC_QPP')
        out_dir = os.path.join(model_dir,
                               resource_id,  # nuisance strat to initialize
                               strat_info,'model_files')

        participant_id = newer_output_df['participant_id'].tolist()
        for element in participant_id:
            if "Scan" in newer_output_df.columns:
                scan_list=newer_output_df["Scan"].tolist()
                nrn=len(set(scan_list))
            elif "Session" in newer_output_df.columns:
                session_list=newer_output_df["Session"].tolist()
                nrn=len(set(session_list))
            else:
                nrn=1
        if not os.path.exists(out_dir):
            os.makedirs(out_dir)
        subject_list=newer_output_df["Filepath"].tolist()
        for subject in subject_list:
            sub_img=nib.load(subject)
            if sub_img.shape==3:
               use_other_function=False
               merge_outfile = os.path.join(out_dir,'_merged.nii.gz')
               merge_file = create_merged_copefile(newer_output_df["Filepath"].tolist(), merge_outfile)
               merge_mask_outfile=os.path.join(out_dir,'_merged_mask.nii.gz')
               merge_mask = create_merge_mask(merge_file, merge_mask_outfile)
                #return merge_file, merge_mask
            else:
               use_other_function=True
               merge_outfile = os.path.join(out_dir, '_merged.nii.gz')
               merge_file = create_merged_copefile(newer_output_df["Filepath"].tolist(), merge_outfile)
               merge_mask_outfile = os.path.join(out_dir, '_merged_mask.nii.gz')
               merge_mask = create_merge_mask(merge_file, merge_mask_outfile)



<<<<<<< HEAD
    return use_other_function,merge_file, merge_mask,subject_list,inclusion_list,out_dir,nrn

def balance_df(new_output_df,session_list,scan_list):
=======

def balance_df(new_output_df, sessions_list, scan_list):
>>>>>>> e370506a
    import pandas as pd
    from collections import Counter

    part_ID_count = Counter(new_output_df["participant_id"])
<<<<<<< HEAD
    print(part_ID_count)
    if scan_list and session_list:
        sessions_x_scans= len(session_list)*len(scan_list)
    elif session_list:
            sessions_x_scans = len(session_list)
    elif scan_list:
            sessions_x_scans = len(scan_list)
    dropped_parts = []
    for part_ID in part_ID_count.keys():
        if part_ID_count[part_ID] != sessions_x_scans:
            new_output_df = new_output_df[new_output_df.participant_id != part_ID]
            dropped_parts.append(part_ID)
    print(new_output_df)
    return new_output_df, dropped_parts











=======

    if scan_list and sessions_list:
        sessions_x_scans = len(sessions_list)*len(scan_list)
    elif sessions_list:
        sessions_x_scans = len(sessions_list)
    elif scan_list:
        sessions_x_scans = len(scan_list)

    dropped_parts = []
    for part_ID in part_ID_count.keys():
        if part_ID_count[part_ID] != sessions_x_scans:
            new_output_df=new_output_df[new_output_df.participant_id != part_ID]
            del new_output_df[part_ID]
            dropped_parts.append(part_ID)
>>>>>>> e370506a

    return new_output_df, dropped_parts

<|MERGE_RESOLUTION|>--- conflicted
+++ resolved
@@ -241,132 +241,9 @@
               'found.\n\nPipeline directory:\n{0}\n\n'.format(pipeline_folder)
         raise Exception(err)
 
-<<<<<<< HEAD
-    for unique_resource in output_df_dict.keys():
-        resource_id = unique_resource[0]
-        strat_info=unique_resource[1]
-        output_df=output_df_dict[unique_resource]
-        #We're going to reduce the size of the output df based on nuisance strat and the
-        #participant list that actually is included.
-        if not group_config_obj.participant_list:
-            inclusion_list = grab_pipeline_dir_subs(pipeline_folder)
-            output_df = output_df[output_df["participant_id"].isin(inclusion_list)]
-        elif '.' in group_config_obj.participant_list:
-            if os.path.isfile(group_config_obj.participant_list):
-                inclusion_list = load_text_file(group_config_obj.participant_list,
-                                        "group-level analysis "
-                                        "participant list")
-                output_df = output_df[output_df["participant_id"].isin(inclusion_list)]
-            else:
-                raise Exception('\nCannot read group-level analysis participant ' \
-                        'list.\n')
-
-        if len(output_df) == 0:
-            err = "\n\n[!]The output data frame has not been compiled correctly. Please " \
-                  "recheck the participants in the participant inclusion list and the " \
-                  "pipeline output directory to troubleshoot.\n\n"
-            raise Exception(err)
-
-        join_columns = ["participant_id"]
-        col_names = output_df.columns.tolist()
-        # We're then going to reduce the Output directory to contain only those scans and or the sessions which are expressed by the user.
-        # If the user answers all to the option, then we're obviously not going to do any repeated measures.
-        #add a qpp dict so that you don't make stupid af errors again!
-        qpp_dict={}
-        grpby_strat = "None"
-        for value in group_config_obj.qpp_grpby_strat:
-            if value == 'Session':
-                grpby_strat="session"
-            if value == 'Scan':
-                grpby_strat="scan"
-            if value == 'None':
-                grpby_strat="None"
-
-
-        grp_by_sessions = False
-        grp_by_scans = False
-        grp_by_both = False
-        repeated_measures=False
-        if group_config_obj.qpp_sess_inclusion:
-            if len(group_config_obj.qpp_sess_inclusion) > 0:
-                grp_by_scans = True
-        if group_config_obj.qpp_scan_inclusion:
-            if len(group_config_obj.qpp_scan_inclusion) > 0:
-                grp_by_sessions = True
-        if grp_by_scans or grp_by_sessions:
-            repeated_measures=True
-        if grp_by_scans and grp_by_sessions:
-            grp_by_both=True
-        session_list=group_config_obj.qpp_sess_inclusion
-        scan_list=group_config_obj.qpp_scan_inclusion
-
-        #PSA #both multiple sessions and scans, youre going to do nothing
-             #if neither, the output directory will not have any level of grouping, it will be ses1_scan1 --> nuisance strat, etc
-        if repeated_measures:
-            if grp_by_scans:
-                new_output_df = output_df[output_df["Sessions"].isin(session_list)]
-                new_output_df, dropped_parts = balance_df(new_output_df, session_list, scan_list)
-                join_columns.append("Sessions")
-            if grp_by_sessions:
-                #drop all the scans that are not in the scan list
-                new_output_df = output_df[output_df["Scan"].isin(scan_list)]
-                new_output_df, dropped_parts = balance_df(new_output_df, session_list, scan_list)
-                join_columns.append("Scan")
-            if grp_by_both:
-                new_output_df = output_df[output_df["Scan"].isin(scan_list)]
-                join_columns.append("Scan")
-                new_output_df = output_df[output_df["Sessions"].isin(session_list)]
-                new_output_df, dropped_parts = balance_df(new_output_df, session_list, scan_list)
-                join_columns.append("Sessions")
-
-            pre_qpp_dict={}
-            for scan_df_tuple in new_output_df.groupby("Scan"):
-                scans = scan_df_tuple[0]
-                scan_df=scan_df_tuple[1]
-                    #print("scan_df:{0}".format(scan_df))
-                    #if you have multiple sessions
-                if grpby_strat == "session":
-                    if 'Sessions' in scan_df.columns:
-                        print("grouping by session")
-                        for ses_df_tuple in scan_df.groupby('Sessions'):
-                            session = 'ses-{0}'.format(ses_df_tuple[0])
-                            ses_df = ses_df_tuple[1]
-                            if not ses_df_tuple[0] in qpp_dict:
-                                pre_qpp_dict[ses_df_tuple[0]] = []
-                            pre_qpp_dict[ses_df_tuple[0]].append(ses_df)
-                        for key in pre_qpp_dict:
-                            list_df=pre_qpp_dict[key]
-                            concat_df = list_df[0]
-                            for df in list_df[1:]:
-                                concat_df=pd.concat(concat_df,df)
-                            qpp_dict[key]=concat_df
-                if grpby_strat == "scan":
-                    print("grouping by scan")
-                    session='ses-1'
-                    qpp_dict['ses-1'] = scan_df
-                if grpby_strat == "None":
-                    print("no grouping stratergy")
-                    qpp_dict['output_df'] = new_output_df
-
-        if repeated_measures == False:
-            #new_output_df, dropped_parts = balance_df(output_df, session_list,scan_list)
-            qpp_dict['output_df'] = output_df
-
-                #qpp_dict['output_df'] = new_output_df
-
-        if len(qpp_dict) == 0:
-            err = '\n\n[!]C-PAC says:Could not find the ' \
-                      'particpants in your pipeline output directory that were ' \
-                      'included in your analysis, and the particpants in the phenotype ' \
-                      'phenotype file provided.\n\n'
-            raise Exception(err)
-
-    print(qpp_dict)
-=======
     qpp_dict = split_subdfs(output_df_dict, group_config_obj.qpp_sess_inclusion, 
                             group_config_obj.qpp_scan_inclusion, grp_by_strat)
 
->>>>>>> e370506a
     return qpp_dict,inclusion_list,resource_id,strat_info
 
 
@@ -377,7 +254,6 @@
     from CPAC.pipeline.cpac_ga_model_generator import create_merged_copefile, create_merge_mask
     import nibabel as nib
     import numpy as np
-
 
     qpp_dict,inclusion_list,resource_id,strat_info = prep_inputs(group_config_file)
     group_config_obj=load_config_yml(group_config_file)
@@ -423,22 +299,16 @@
                merge_file = create_merged_copefile(newer_output_df["Filepath"].tolist(), merge_outfile)
                merge_mask_outfile = os.path.join(out_dir, '_merged_mask.nii.gz')
                merge_mask = create_merge_mask(merge_file, merge_mask_outfile)
-
-
-
-<<<<<<< HEAD
+                
     return use_other_function,merge_file, merge_mask,subject_list,inclusion_list,out_dir,nrn
 
+  
 def balance_df(new_output_df,session_list,scan_list):
-=======
-
-def balance_df(new_output_df, sessions_list, scan_list):
->>>>>>> e370506a
     import pandas as pd
     from collections import Counter
 
     part_ID_count = Counter(new_output_df["participant_id"])
-<<<<<<< HEAD
+
     print(part_ID_count)
     if scan_list and session_list:
         sessions_x_scans= len(session_list)*len(scan_list)
@@ -452,34 +322,5 @@
             new_output_df = new_output_df[new_output_df.participant_id != part_ID]
             dropped_parts.append(part_ID)
     print(new_output_df)
-    return new_output_df, dropped_parts
-
-
-
-
-
-
-
-
-
-
-
-=======
-
-    if scan_list and sessions_list:
-        sessions_x_scans = len(sessions_list)*len(scan_list)
-    elif sessions_list:
-        sessions_x_scans = len(sessions_list)
-    elif scan_list:
-        sessions_x_scans = len(scan_list)
-
-    dropped_parts = []
-    for part_ID in part_ID_count.keys():
-        if part_ID_count[part_ID] != sessions_x_scans:
-            new_output_df=new_output_df[new_output_df.participant_id != part_ID]
-            del new_output_df[part_ID]
-            dropped_parts.append(part_ID)
->>>>>>> e370506a
-
-    return new_output_df, dropped_parts
-
+    
+    return new_output_df, dropped_parts