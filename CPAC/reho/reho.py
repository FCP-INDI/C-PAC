--- conflicted
+++ resolved
@@ -150,27 +150,15 @@
     config=["regional_homogeneity"],
     switch=["run"],
     inputs=[
-        "space-template_res-derivative_desc-preproc_bold",
-        "space-template_res-derivative_desc-bold_mask",
+        ["space-template_res-derivative_desc-preproc_bold",
+          "space-template_desc-preproc_bold"],
+        ["space-template_res-derivative_desc-bold_mask",
+          "space-template_desc-brain_mask"],
     ],
     outputs=["space-template_reho"],
 )
 def reho_space_template(wf, cfg, strat_pool, pipe_num, opt=None):
-<<<<<<< HEAD
-    '''
-    {"name": "ReHo_space_template",
-     "config": ["regional_homogeneity"],
-     "switch": ["run"],
-     "option_key": "None",
-     "option_val": "None",
-     "inputs": [("space-template_res-derivative_desc-preproc_bold",
-                "space-template_desc-preproc_bold"),
-                ("space-template_res-derivative_desc-bold_mask",
-                 "space-template_desc-brain_mask")],
-     "outputs": ["space-template_reho"]}
-    '''
-=======
->>>>>>> 50f39a28
+  
     cluster_size = cfg.regional_homogeneity['cluster_size']
 
     # Check the cluster size is supported
