import nipype.interfaces.fsl as fsl
import nipype.interface.afni as afni
import nipype.pipeline.engine as pe
import nipype.interfaces.utility as util
from CPAC.utils import Outputs


def set_gauss(fwhm):
    """
    Compute the sigma value, given Full Width Half Max.
    Returns an operand string

    Parameters
    ----------

    fwhm : float

    Returns
    -------

    op_string : string

    """

    sigma = float(fwhm) / 2.3548

    op_string = "-kernel gauss %f -fmean -mas " % sigma + "%s"

    return op_string,fwhm

<<<<<<< HEAD
def spatial_smooth_outputs(method='FSL',workflow, func_key, strat, num_strat, pipeline_config_object):
=======

def spatial_smooth_outputs(workflow, func_key, strat, num_strat, pipeline_config_object):
>>>>>>> 858d7655

    # set the mask for the smoothing operation
    if "centrality" in func_key:
        smoothing_mask_key = (pipeline_config_object.templateSpecificationFile, 'local_path')
    elif func_key in Outputs.functional_timeseries or "sca_tempreg" in func_key:
        smoothing_mask_key = "functional_brain_mask_to_standard"
    elif func_key in Outputs.template_nonsmooth + Outputs.template_nonsmooth_mult:
        smoothing_mask_key = "functional_brain_mask_to_standard_derivative"
    else:
        smoothing_mask_key = "functional_brain_mask"

    # set the image type for the smoothing operation
    if func_key in Outputs.template_nonsmooth_mult + Outputs.native_nonsmooth_mult:
        input_image_type = 'func_derivative_multi'
    else:
        input_image_type = 'func_derivative'

    output_name = '{0}_smooth'.format(func_key)

    # insert the smoothing workflow
    if output_name not in strat:
        workflow, strat = spatial_smooth(method='FSL',workflow, func_key, smoothing_mask_key, output_name,
                                         strat, num_strat, pipeline_config_object, input_image_type=input_image_type)
    else:
        print('{0} already exists in the resource pool'.format(output_name))

    return workflow, strat

<<<<<<< HEAD
def spatial_smooth(method='FSL',workflow, func_key, mask_key, output_name,
                  strat, num_strat, pipeline_config_object, input_image_type='func_derivative'):
=======
>>>>>>> 858d7655

def spatial_smooth(workflow, func_key, mask_key, output_name, strat,
                   num_strat, pipeline_config_object,
                   input_image_type='func_derivative'):

    image_types = ['func_derivative', 'func_derivative_multi', 'func_4d',
                   'func_mask']

    if input_image_type not in image_types:
        raise ValueError('Input image type {0} should be one of {1}'.format(input_image_type,
            ', '.join(image_types)))

    if method == 'FSL':
         if input_image_type == 'func_derivative_multi':
             output_smooth = pe.MapNode(interface=fsl.MultiImageMaths(),
                                   name='{0}_multi_{1}'.format(output_name, num_strat),
                                   iterfield=['in_file'])
         else:
             output_smooth = pe.Node(interface=fsl.MultiImageMaths(),
                                name='{0}_{1}'.format(output_name,num_strat))

    elif method == 'AFNI':
         op_string,fwhm = set_gauss(fwhm)
         if input_image_type == 'func_derivative_multi':
             output_smooth = pe.MapNode(interface= afni.preprocess.BlurToFWHM(),
                                   name='{0}_multi_{1}'.format(output_name, num_strat),
                                   iterfield=['in_file'])
             output_smooth.inputs.mask=smoothing_mask_key
             output_smooth.inputs.fwhm = fwhm 
         else:
             output_smooth = pe.Node(interface= afni.preprocess.BlurToFWHM(),
                                   name='{0}_multi_{1}'.format(output_name, num_strat),
                                   iterfield=['in_file'])
             output_smooth.inputs.mask=smoothing_mask_key
             output_smooth.inputs.fwhm = fwhm  # default,this can be change

    if isinstance(func_key, str):

        if func_key == 'leaf':
            func_node, func_file = strat.get_leaf_properties()
        else:
            try:
                func_node, func_file = strat[func_key]
            except KeyError as e:
                print('Could not find func_key {0} in resource pool'.format(func_key))

    elif isinstance(func_key, tuple):
        func_node, func_file = func_key

    if isinstance(mask_key, str):
        mask_node, mask_file = strat[mask_key]
    elif isinstance(mask_key, tuple):
        mask_node, mask_file = mask_key
    else:
        raise ValueError('mask {0} ({1}) could not be deciphered'.format(mask_key, type(mask_key)))
    
    
    if method =='FSL':
        # TODO review connetion to config, is the node really necessary?
        inputnode_fwhm = pe.Node(util.IdentityInterface(fields=['fwhm']),
                             name='fwhm_input_{0}_{1}'.format(output_name, num_strat))
        inputnode_fwhm.iterables = ("fwhm", pipeline_config_object.fwhm)
         # wire in the resource to be smoothed
        workflow.connect(func_node, func_file, output_smooth, 'in_file')
        # get the parameters for fwhm
        workflow.connect(inputnode_fwhm, ('fwhm', set_gauss),
                     output_smooth, 'op_string')
        workflow.connect(mask_node, mask_file,
                     output_smooth, 'operand_files')
    elif method =='AFNI':
        workflow.connect(func_node, func_file, output_smooth, 'in_file')
        workflow.connect(mask_node, mask_file,output_smooth,'in_file')


    # output the resource
    strat.append_name(output_smooth.name)
    strat.update_resource_pool({output_name: (output_smooth, 'out_file')})

    return workflow, strat
<|MERGE_RESOLUTION|>--- conflicted
+++ resolved
@@ -28,13 +28,8 @@
 
     return op_string,fwhm
 
-<<<<<<< HEAD
+
 def spatial_smooth_outputs(method='FSL',workflow, func_key, strat, num_strat, pipeline_config_object):
-=======
-
-def spatial_smooth_outputs(workflow, func_key, strat, num_strat, pipeline_config_object):
->>>>>>> 858d7655
-
     # set the mask for the smoothing operation
     if "centrality" in func_key:
         smoothing_mask_key = (pipeline_config_object.templateSpecificationFile, 'local_path')
@@ -62,15 +57,9 @@
 
     return workflow, strat
 
-<<<<<<< HEAD
+
 def spatial_smooth(method='FSL',workflow, func_key, mask_key, output_name,
-                  strat, num_strat, pipeline_config_object, input_image_type='func_derivative'):
-=======
->>>>>>> 858d7655
-
-def spatial_smooth(workflow, func_key, mask_key, output_name, strat,
-                   num_strat, pipeline_config_object,
-                   input_image_type='func_derivative'):
+                   strat, num_strat, pipeline_config_object, input_image_type='func_derivative'):
 
     image_types = ['func_derivative', 'func_derivative_multi', 'func_4d',
                    'func_mask']
