--- conflicted
+++ resolved
@@ -10,19 +10,11 @@
 ID_RUN_MEXT = 12
 
 class DataConfig(wx.Frame):
-<<<<<<< HEAD
 
     # Init method
     def __init__(self, parent):
 
         wx.Frame.__init__(self, parent, title="CPAC - Subject List Setup", size = (820,620))
-=======
-        
-    
-    def __init__(self, parent):
-
-        wx.Frame.__init__(self, parent, title="CPAC - Subject List Setup", size = (820,450))
->>>>>>> 5f3c6e77
         
         mainSizer = wx.BoxSizer(wx.VERTICAL)
         
@@ -200,13 +192,8 @@
     def onHelp(self, event):
             comment = "Check the box only if the scans have different slice timing infomation."
             wx.TipWindow(self, comment, 500)
-<<<<<<< HEAD
 
     # Generate the subject list from config
-    def run(self, config):
-=======
->>>>>>> 5f3c6e77
-        
     def run(self, config):
             
         try:  
@@ -227,7 +214,6 @@
             import CPAC
             
             if multiscan:
-<<<<<<< HEAD
                 # Didn't set up s3-ification for multiscan yet...
                 if 's3://' in config_map.get('anatomicalTemplate').lower() or \
                    's3://' in config_map.get('functionalTemplate').lower():
@@ -236,8 +222,6 @@
                     raise Exception(err_msg)
 
                 # Build subject list from multiscan data
-=======
->>>>>>> 5f3c6e77
                 CPAC.utils.extract_data_multiscan.run(config)
             else:
                 CPAC.utils.extract_data.run(config)
@@ -270,7 +254,7 @@
             print "Error importing CPAC"
             print e
             return -1
-<<<<<<< HEAD
+
         # Catch any other exceptions
         #except Exception as exc:
         #    dlg2 = wx.MessageDialog(self, "Error Creating CPAC Subject List.\n%s"%exc,
@@ -279,17 +263,6 @@
         #    dlg2.ShowModal()
         #    dlg2.Destroy()
         #    return -1
-=======
-        
-        except Exception, e:
-            dlg2 = wx.MessageDialog(self, "Error Creating CPAC Subject List.\n%s"%e,
-                               'Error!',
-                           wx.OK | wx.ICON_ERROR)
-            dlg2.ShowModal()
-            dlg2.Destroy()
-            return -1
-         
->>>>>>> 5f3c6e77
 
     def save(self, event, flag):
         
@@ -376,7 +349,6 @@
 
 
     def load(self, event):
-<<<<<<< HEAD
 
         dlg = wx.FileDialog(
         self, message="Choose the config yaml file",
@@ -390,17 +362,6 @@
             try:
                 path = dlg.GetPath()
                 # Try and load in file contents
-=======
-            dlg = wx.FileDialog(
-            self, message="Choose the config fsl yaml file",
-                defaultDir=os.getcwd(), 
-                defaultFile="",
-                wildcard= "YAML files(*.yaml, *.yml)|*.yaml;*.yml",
-                style=wx.OPEN | wx.CHANGE_DIR)
-            # Once user click's OK
-            if dlg.ShowModal() == wx.ID_OK:
-                # Try and load in the data config file to GUI
->>>>>>> 5f3c6e77
                 try:
                     path = dlg.GetPath()
                     # Check for path existence
@@ -457,11 +418,5 @@
                     errdlg.ShowModal()
                     errdlg.Destroy()
 
-<<<<<<< HEAD
             # Close dialog
-            dlg.Destroy()
-            
-=======
-                # Close dialog
-                dlg.Destroy()
->>>>>>> 5f3c6e77
+            dlg.Destroy()