import wx
from CPAC.GUI.interface.utils.constants import substitution_map
import pkg_resources as p
from CPAC.GUI.interface.pages import WorkflowConfig, Motion, AnatomicalPreprocessing, \
    Segmentation,  Registration, FunctionalPreProcessing,\
    MotionOptions, Scrubbing, AnatToFuncRegistration, FuncToMNIRegistration,\
    VMHC, VMHCSettings, ReHo, ReHoSettings, \
    SCA, SCASettings, MultipleRegressionSCA,\
    Settings, ComputerSettings, DirectorySettings, \
    Nuisance, NuisanceCorrection, MedianAngleCorrection,\
    CentralitySettings, Centrality,\
    ALFF, ALFFSettings,\
    Smoothing, SmoothingSettings,\
    Filtering, FilteringSettings,\
    TimeSeries, ROITimeseries, VOXELTimeseries, \
    SpatialRegression, GenerateSeeds, VerticesTimeSeries,\
    GroupAnalysis, GPASettings, BASCSettings,\
    BASC, CWAS, CWASSettings,\
    DualRegression, DualRegressionOptions, TimeSeriesOptions

ID_SUBMIT = 6


class Mybook(wx.Treebook):

    def __init__(self, parent):
        wx.Treebook.__init__(self, parent, wx.ID_ANY, style=
                             wx.BK_DEFAULT)
        self.page_list = []

        # create the page windows as children of the notebook
        page1 = Settings(self)
        page2 = ComputerSettings(self)
        page3 = DirectorySettings(self)
        page4 = WorkflowConfig(self)

        page5 = AnatomicalPreprocessing(self)
        page6 = Registration(self, 1)
        page7 = Segmentation(self, 2)

        page8 = FunctionalPreProcessing(self)
        page9 = TimeSeriesOptions(self)
        page10 = AnatToFuncRegistration(self, 5)
        page11 = FuncToMNIRegistration(self, 6)

        page12 = Nuisance(self)
        page13 = NuisanceCorrection(self, 7)
        page14 = MedianAngleCorrection(self, 8)

        page15 = Filtering(self)
        page16 = FilteringSettings(self, 9)

        page17 = Motion(self)
        page18 = MotionOptions(self)
        page19 = Scrubbing(self, 4)

        page20 = TimeSeries(self)
        page21 = GenerateSeeds(self)
        page22 = ROITimeseries(self)
        page23 = VOXELTimeseries(self)
        page24 = VerticesTimeSeries(self)
        page25 = SpatialRegression(self)

        page26 = SCA(self)
        page27 = SCASettings(self)
        page28 = MultipleRegressionSCA(self)

        page29 = DualRegression(self)
        page30 = DualRegressionOptions(self)

        page31 = VMHC(self)
        page32 = VMHCSettings(self)

        page33 = ALFF(self)
        page34 = ALFFSettings(self)

        page35 = ReHo(self)
        page36 = ReHoSettings(self)

        page37 = Centrality(self)
        page38 = CentralitySettings(self)
        
        page39 = Smoothing(self)
        page40 = SmoothingSettings(self)

        page41 = BASC(self)
        page42 = BASCSettings(self)

        page43 = CWAS(self)
        page44 = CWASSettings(self)

        page45 = GroupAnalysis(self)
        page46 = GPASettings(self)

        # add the pages to the notebook with the label to show on the tab
        self.AddPage(page1, "Environment Setup", wx.ID_ANY)
        self.AddSubPage(page2, "Computer Settings", wx.ID_ANY)
        self.AddSubPage(page3, "Output Settings", wx.ID_ANY)
        self.AddSubPage(page4, "Preprocessing Workflow Options", wx.ID_ANY)

        self.AddPage(page5, "Anatomical Preprocessing", wx.ID_ANY)
        self.AddSubPage(page6, "Anatomical Registration", wx.ID_ANY)
        self.AddSubPage(page7, "Tissue Segmentation", wx.ID_ANY)

        self.AddPage(page8, "Functional Preprocessing", wx.ID_ANY)
        self.AddSubPage(page9, "Time Series Options", wx.ID_ANY)
        self.AddSubPage(page10, "Functional to Anatomical Registration", wx.ID_ANY)
        self.AddSubPage(page11, "Functional to MNI Registration", wx.ID_ANY)

        self.AddPage(page12, "Nuisance", wx.ID_ANY)
        self.AddSubPage(page13, "Nuisance Correction", wx.ID_ANY)
        self.AddSubPage(page14, "Median Angle Correction", wx.ID_ANY)

        self.AddPage(page15, "Temporal Filtering", wx.ID_ANY)
        self.AddSubPage(page16, "Temporal Filtering Options", wx.ID_ANY)

        self.AddPage(page17, "Motion Correction", wx.ID_ANY)
        self.AddSubPage(page18, "Motion Correction Options", wx.ID_ANY)
        self.AddSubPage(page19, "Scrubbing Options", wx.ID_ANY)

        self.AddPage(page20, "Time Series Extraction (TSE)", wx.ID_ANY)
        self.AddSubPage(page21, "Define New Seeds", wx.ID_ANY)
        self.AddSubPage(page22, "ROI Average TSE", wx.ID_ANY)
        self.AddSubPage(page23, "ROI Voxelwise TSE", wx.ID_ANY)
        self.AddSubPage(page24, "Surface Vertices TSE", wx.ID_ANY)
        self.AddSubPage(page25, "Spatial Regression", wx.ID_ANY)

        self.AddPage(page26, "Seed-based Correlation Analysis (SCA)", wx.ID_ANY)
        self.AddSubPage(page27, "SCA Options", wx.ID_ANY)
        self.AddSubPage(page28, "Mutiple Regression SCA Options", wx.ID_ANY)

        self.AddPage(page29, "Dual Regression", wx.ID_ANY)
        self.AddSubPage(page30, "Dual Regression Options", wx.ID_ANY)

        self.AddPage(page31, "Voxel-mirrored Homotopic Connectivity", wx.ID_ANY)
        self.AddSubPage(page32, "VMHC Settings", wx.ID_ANY)

        self.AddPage(page33, "ALFF and f/ALFF", wx.ID_ANY)
        self.AddSubPage(page34, "ALFF and f/ALFF Options", wx.ID_ANY)

        self.AddPage(page35, "Regional Homogeneity (ReHo)", wx.ID_ANY)
        self.AddSubPage(page36, "ReHo Options", wx.ID_ANY)

        self.AddPage(page37, "Network Centrality", wx.ID_ANY)
        self.AddSubPage(page38, "Network Centrality Options", wx.ID_ANY)
        
        self.AddPage(page39, "Spatial Smoothing", wx.ID_ANY)
        self.AddSubPage(page40, "Spatial Smoothing Options", wx.ID_ANY)

        self.AddPage(page41, "Bootstrap Analysis of Stable Clusters", wx.ID_ANY)
        self.AddSubPage(page42, "BASC Settings", wx.ID_ANY)

        self.AddPage(page43, "CWAS", wx.ID_ANY)
        self.AddSubPage(page44, "CWAS Settings", wx.ID_ANY)

        self.AddPage(page45, "Group Analysis", wx.ID_ANY)
        self.AddSubPage(page46, "Group Analysis Settings", wx.ID_ANY)

        self.Bind(wx.EVT_TREEBOOK_PAGE_CHANGED, self.OnPageChanged)
        self.Bind(wx.EVT_TREEBOOK_PAGE_CHANGING, self.OnPageChanging)

        # This is a workaround for a sizing bug on Mac...
        wx.FutureCall(100, self.AdjustSize)
        
        self.SetSelection(1)

        self.Refresh()

    def OnPageChanged(self, event):
        old = event.GetOldSelection()
        new = event.GetSelection()
        sel = self.GetSelection()
        event.Skip()

    def OnPageChanging(self, event):
        old = event.GetOldSelection()
        new = event.GetSelection()
        sel = self.GetSelection()
        event.Skip()

    def AdjustSize(self):
        self.GetTreeCtrl().InvalidateBestSize()
        self.SendSizeEvent()

    def get_page_list(self):
        return self.page_list

    def get_page(self, index):
        return self.page_list[index]


class MainFrame(wx.Frame):

    def __init__(self, parent, option='save', path="", pipeline_id=""):
        wx.Frame.__init__(
            self, parent=parent, title="CPAC Pipeline Configuration", size=(1200, 520))

        # Here we create a panel and a notebook on the panel
        self.p = wx.Panel(self)
        self.nb = Mybook(self.p)
        self.path = path
        self.pipeline_id = pipeline_id
        self.option = option
        self.parent = parent

        btnPanel = wx.Panel(self.p, -1)
        hbox = wx.BoxSizer(wx.HORIZONTAL)
        
        submit = wx.Button(btnPanel, wx.ID_SAVE, "Save", (
            280, 10), wx.DefaultSize, 0)
        hbox.Add(submit, 0.6, wx.ALIGN_RIGHT | wx.ALL, 5)
        self.Bind(wx.EVT_BUTTON, self.submit_item, id=wx.ID_SAVE)
        
        testConfig = wx.Button(btnPanel, wx.ID_PREVIEW, "Test Configuration", (
            350, 10), wx.DefaultSize, 0)
        hbox.Add(testConfig, 0, wx.ALIGN_RIGHT | wx.ALL, 5)
        self.Bind(wx.EVT_BUTTON, self.testConfig, id=wx.ID_PREVIEW)
        
        cancel = wx.Button(btnPanel, wx.ID_CANCEL, "Cancel", (
            220, 10), wx.DefaultSize, 0)
        self.Bind(wx.EVT_BUTTON, self.cancel, id=wx.ID_CANCEL)
        hbox.Add(cancel, 0, wx.ALIGN_RIGHT | wx.ALL, 5)
        
        btnPanel.SetSizer(hbox)

        # finally, put the notebook in a sizer for the panel to manage
        # the layout
        sizer = wx.BoxSizer(wx.VERTICAL)
        sizer.Add(self.nb, 1, wx.EXPAND)
        sizer.Add(btnPanel, 0.6, wx.EXPAND | wx.RIGHT, 20)

        self.p.SetSizer(sizer)

        self.Layout()
        self.Show()
        if option == 'edit' or option == 'load':
            self.load()

    def load(self):

        import yaml
        try:
            config_file_map = yaml.load(open(self.path, 'r'))
        except:
            raise Exception("Error importing file - %s , Make"
                      " sure it is in correct yaml format")


<<<<<<< HEAD
=======
        #for config in config_file_map:
        #    print "\n\n config: ", config, " selection: ", config_file_map[config]



>>>>>>> 69d6420a
        for page in self.nb.get_page_list():

            ctrl_list = page.page.get_ctrl_list()

            for ctrl in ctrl_list:

                name = ctrl.get_name()

                val = config_file_map.get(str(name))

                #print "loading ctrl ->", name, "->", val
                sample_list = ctrl.get_values()
                #print "sample_list -->", sample_list
                s_map = dict((v, k)
                            for k, v in substitution_map.iteritems())
                if val:
                    if isinstance(val, list):
                        if ctrl.get_datatype() == 8:
                            value = []
                            for item in val:
                                data = ""
                                for k, v in item.iteritems():
                                    if v == 1 and k in sample_list:
                                        if data:
                                            data = data + "," + k
                                        else:
                                            data = k
                                value.append(data)

                        elif ctrl.get_datatype() == 6:
                            value = []
                            for v in val:
                                value.append(str(v))

                        elif ctrl.get_datatype() == 3:
                            value = [sample_list[i]
                                     for i, x in enumerate(val) if x == True]

                        elif ctrl.get_datatype() == 4:

                            if 1 in val and 0 in val:
                                val = [10]
                                
                            if 'ANTS' in val and 'FSL' in val:
                                val = [11]
                            
                            value = [s_map.get(item)
                                         for item in val if s_map.get(item) != None]
                            if not value:
                                value = [ str(item) for item in val]
                            
                                
                        elif ctrl.get_datatype() == 5 and ctrl.get_type() == 6:
                                value = [sample_list[v] for v in val]
                                
                        else:
                            value = None
                            for v in val:
                                if value:
                                    value = value + "," + str(v)
                                else:
                                    value = str(v)
                    else:
                        if ctrl.get_datatype() == 2 and ctrl.get_type() == 0 and\
                        str(val) not in sample_list:
                                value = sample_list[val]
                        else:
                            value = str(val)
                else:
                    value = ""

                #print "setting value in ctrl -->", value
                #print "type -->", type(value)
                ctrl.set_value(value)


<<<<<<< HEAD
=======
    def testConfig(self, event):
        
        '''
        This function runs when the user clicks the "Test Configuration" button in the
        pipeline configuration window.
        
        It prompts the user for a sample subject list (i.e. one that they will be using
        with the config they are building). Then it builds the pipeline but does not
        run it. It then reports whether or not the config will run or not depending
        on if the pipeline gets built successfully.
        '''
        
        import os
        import yaml
        
        from CPAC.utils import Configuration
        
        from CPAC.pipeline.cpac_pipeline import prep_workflow
        from CPAC.pipeline.cpac_runner import build_strategies
        
        def display(win, msg, changeBg=True):
            wx.MessageBox(msg, "Error")
            if changeBg:
                win.SetBackgroundColour("pink")
            win.SetFocus()
            win.Refresh()
        
        # Collect a sample subject list and parse it in
        testDlg0 = wx.MessageDialog(
            self, 'This tool will run a quick check on the current pipeline configuration.' \
                  ' Click OK to provide a subject list you will be using with this setup.',
            'Subject List',
            wx.OK | wx.ICON_INFORMATION)
        testDlg0.ShowModal()
        testDlg0.Destroy()
        
        dlg = wx.FileDialog(
            self, message="Choose the CPAC Subject list file",
            defaultDir=os.getcwd(), 
            defaultFile="CPAC_subject_list.yml",
            wildcard="YAML files(*.yaml, *.yml)|*.yaml;*.yml",
            style=wx.OPEN | wx.CHANGE_DIR)
        
        if dlg.ShowModal() == wx.ID_OK:
            subListPath = dlg.GetPath()
            
        sublist = yaml.load(open(os.path.realpath(subListPath), 'r'))
        
        
        # Check to ensure the user is providing an actual subject
        # list and not some other kind of file
        try:
            subInfo = sublist[0]
        except:
            errDlg4 = wx.MessageDialog(
                self, 'ERROR: Subject list file not in proper format - check if you' \
                        ' loaded the correct file? \n\n' \
                        'Error name: config_window_0001',
                'Subject List Error',
                wx.OK | wx.ICON_ERROR)
            errDlg4.ShowModal()
            errDlg4.Destroy()
    
            raise Exception  
            
        # Another check to ensure the actual subject list was generated
        # properly and that it will work
        if 'subject_id' not in subInfo:
            errDlg3 = wx.MessageDialog(
                self, 'ERROR: Subject list file not in proper format - check if you' \
                        ' loaded the correct file? \n\n' \
                        'Error name: config_window_0002',
                'Subject List Error',
                wx.OK | wx.ICON_ERROR)
            errDlg3.ShowModal()
            errDlg3.Destroy()
    
            raise Exception       
            
        
        # Following code reads in the parameters and selections from the
        # pipeline configuration window and populate the config_list
        config_list = []
        wf_counter = []

        #print "self.nb.get_page_list()", self.nb.get_page_list()
        for page in self.nb.get_page_list():
            #print "page ----> ", page
            switch = page.page.get_switch()
            #print "switch ---->", switch
            ctrl_list = page.page.get_ctrl_list()
            validate = False

            if switch:
                switch_val = str(switch.get_selection()).lower()
                #print "switch_val ---->", switch_val
                if switch_val == 'on' or switch_val == 'true' or switch_val == '1':
                    validate = True
                    wf_counter.append(page.get_counter())

            for ctrl in ctrl_list:
                
                #validating
                if (switch == None or validate) and ctrl.get_validation():


                    win = ctrl.get_ctrl()
                    #print "validating ctrl-->", ctrl.get_name()
                    #print "ctrl.get_selection()", ctrl.get_selection()
                    #print "type(ctrl.get_selection())", type(ctrl.get_selection())
                    
                    if isinstance(ctrl.get_selection(), list):
                        value = ctrl.get_selection()
                        if not value:
                            display(
                                win, "%s field is empty or the items are not checked!" % ctrl.get_name(), False)
                            return
                    else:
                        value = str(ctrl.get_selection())

                    if len(value) == 0:
                        display(win, "%s field is empty!" % ctrl.get_name())
                        return
                        
                    if '/' in value and '$' not in value and not isinstance(value, list):

                        if not os.path.exists(ctrl.get_selection()):
                            display(
                                win, "%s field contains incorrect path. Please update the path!" % ctrl.get_name())
                            return
                    
                config_list.append(ctrl)
                
        
        # Get the user's CPAC output directory for use in this script
        for config in config_list:
            #print config.get_name(), "   ", config.get_selection()
            if config.get_name() == 'outputDirectory':
                outDir = config.get_selection()
        
        
        # Write out a pipeline_config file, read it in and then delete it
        # (Will revise the data structure of the config files later so this
        # can just pass the data structure instead of doing it this way)
        try:
            
            self.write(outDir + 'testConfig.yml', config_list)
            c = Configuration(yaml.load(open(os.path.realpath(outDir + 'testConfig.yml'), 'r')))
        
            os.remove(outDir + 'testConfig.yml')
        
        except:
        
            errDlg2 = wx.MessageDialog(
                self, 'A problem occurred with preparing the pipeline test run. \n\n' \
                      'Please ensure you have rights access to the directories you' \
                      ' have chosen for the CPAC working, crash, and output folders.',
                'Test Configuration Error',
                wx.OK | wx.ICON_ERROR)
            errDlg2.ShowModal()
            errDlg2.Destroy()

        
        if (1 in c.runNuisance) or (c.Corrections != None):
            strategies = sorted(build_strategies(c))
        else:
            strategies = None
        
        
        # Run the actual pipeline building prep and see if it works or not
        try:
            
            testDlg1 = wx.MessageDialog(
                self, 'Click OK to run the test. This should take only a few seconds.',
                'Running Test',
                wx.OK | wx.ICON_INFORMATION)
            testDlg1.ShowModal()
                       
            prep_workflow(sublist[0], c, strategies, 0)
            
        except:
            
            testDlg1.Destroy()
            
            errDlg1 = wx.MessageDialog(
                self, 'There are issues with the current configuration which need to be' \
                      ' resolved - please check to make sure the options you are running' \
                      ' have the proper pre-requisites selected.',
                'Pipeline Not Ready',
                wx.OK | wx.ICON_ERROR)
            errDlg1.ShowModal()
            errDlg1.Destroy()
            
        else:
            
            testDlg1.Destroy()
            
            okDlg1 = wx.MessageDialog(
                self, 'The current configuration will run successfully. You can safely' \
                      ' save and run this setup!',
                'Pipeline Ready',
                wx.OK | wx.ICON_INFORMATION)
            okDlg1.ShowModal()
            okDlg1.Destroy()



>>>>>>> 69d6420a
    def submit_item(self, event):
        import os
        import linecache

        def display(win, msg, changeBg=True):
            wx.MessageBox(msg, "Error")
            if changeBg:
                win.SetBackgroundColour("pink")
            win.SetFocus()
            win.Refresh()

        config_list = []
        hash_val = 0
        wf_counter = []

        #print "self.nb.get_page_list()", self.nb.get_page_list()
        for page in self.nb.get_page_list():
            #print "page ----> ", page
            switch = page.page.get_switch()
            #print "switch ---->", switch
            ctrl_list = page.page.get_ctrl_list()
            validate = False

            if switch:
                switch_val = str(switch.get_selection()).lower()
                #print "switch_val ---->", switch_val
                if switch_val == 'on' or switch_val == 'true' or switch_val == '1':
                    validate = True
                    wf_counter.append(page.get_counter())

            for ctrl in ctrl_list:
                
                #validating
                if (switch == None or validate) and ctrl.get_validation():


                    win = ctrl.get_ctrl()
                    #print "validating ctrl-->", ctrl.get_name()
                    #print "ctrl.get_selection()", ctrl.get_selection()
                    #print "type(ctrl.get_selection())", type(ctrl.get_selection())
                    
                    if isinstance(ctrl.get_selection(), list):
                        value = ctrl.get_selection()
                        if not value:
                            display(
                                win, "%s field is empty or the items are not checked!" % ctrl.get_name(), False)
                            return
                    else:
                        value = str(ctrl.get_selection())

                    if len(value) == 0:
                        display(win, "%s field is empty!" % ctrl.get_name())
                        return
                        
                    if '/' in value and '$' not in value and not isinstance(value, list):

                        if not os.path.exists(ctrl.get_selection()):
                            display(
                                win, "%s field contains incorrect path. Please update the path!" % ctrl.get_name())
                            return
                    
                config_list.append(ctrl)

        # Get the user's CPAC pipeline name for use in this script
        for config in config_list:
            if config.get_name() == 'pipelineName':
                pipelineName = config.get_selection()

        dlg = wx.FileDialog(
            self, message="Save CPAC configuration file as ...", defaultDir=os.getcwd(),
<<<<<<< HEAD
            defaultFile="pipeline_config", wildcard="YAML files(*.yaml, *.yml)|*.yaml;*.yml", style=wx.SAVE)
=======
            defaultFile=("pipeline_config_%s" % pipelineName), wildcard="YAML files(*.yaml, *.yml)|*.yaml;*.yml", style=wx.SAVE)
>>>>>>> 69d6420a
        dlg.SetFilterIndex(2)

        if dlg.ShowModal() == wx.ID_OK:
            self.path = dlg.GetPath()

            # Strips any user-input file extension and enforces .yml as the extension
            self.path = os.path.splitext(self.path)[0] + '.yml'

            self.write(self.path, config_list)
            
            dlg.Destroy()
            if self.option != 'edit':
                for counter in wf_counter:
                    if counter != 0:
                        hash_val += 2 ** counter
                #print "wf_counter -- ", wf_counter
                #print "hashval --> ", hash_val
                pipeline_id = linecache.getline(p.resource_filename('CPAC', 'GUI/resources/pipeline_names.py'), hash_val)
                print "pipeline_id ==", pipeline_id
                if os.path.exists(self.path):
                    self.update_listbox(pipeline_id)
            else:
                pipeline_map = self.parent.get_pipeline_map()
                pipeline_map[self.pipeline_id] = self.path
            self.SetFocus()
            self.Close()

    def cancel(self, event):
        self.Close()

    def update_listbox(self, value):

        while True:
            dlg = wx.TextEntryDialog(
                self, 'Please enter a unique pipeline id for the configuration',
                'Pipeline Id', value.strip())
            dlg.SetValue(str(value.strip()))
            dlg.Restore()
            if dlg.ShowModal() == wx.ID_OK:
                if len(dlg.GetValue()) > 0:
                    self.pipeline_id = dlg.GetValue()
                    pipeline_map = self.parent.get_pipeline_map()
                    if pipeline_map.get(self.pipeline_id) == None:
                        pipeline_map[self.pipeline_id] = self.path
                        self.Parent.listbox.Append(self.pipeline_id)
                        dlg.Destroy()
                        break
                    else:

                        dlg2 = wx.MessageDialog(
                            self, 'Pipeline already exist. Please enter a new name',
                            'Error!',
                            wx.OK | wx.ICON_ERROR)
                        dlg2.ShowModal()
                        dlg2.Destroy()

    def write(self, path, config_list):
        import ast

        try:
            f = open(path, 'w')

            for item in config_list:

                label = item.get_name()
                value = item.get_selection()
                dtype = item.get_datatype()
                type = item.get_type()

                '''
                print "LABEL: ", label
                print "VALUE: ", value
                print "DTYPE: ", dtype
                print "TYPE: ", type
                print ""
                '''

                sample_list = item.get_values()
                comment = item.get_help()
                #print "*****label : type : value -->", label, " : ", dtype, " : ", value
                for line in comment.split("\n"):
                    if line:
                        print>>f, "#", line


                # prints setting names and values (ex. " runAnatomicalProcessing: [1] ") into the
                # pipeline_config file, using a different set of code depending on the data type


                # parameters that are strings (ex. " False " or a path)
                if dtype == 0 or dtype == 1:

                    print >>f, label, ": ", str(value)
                    print >>f,"\n"


                # parameters that are integers
                elif dtype == 2:

                    if type == 0:
                        value = sample_list.index(value)
                    else:
                        if substitution_map.get(value) != None:
                            value = substitution_map.get(value)
                        elif value != 'None':
                            value = ast.literal_eval(str(value))
                    
                    print >>f, label, ": ", value
                    print >>f,"\n"
                

                # parameters that are lists (ex. " [False, False] ")
                elif dtype == 3:

                    map = ast.literal_eval(str(value))
                    values = []
                    for x in range(0, len(map.keys())):
                        values.append(False)
                    for k, v in map.iteritems():
                        item, idx = k
                        values[idx] = v

                    print>>f, label, ": ", values
                    print>>f,"\n"
                

                # parameters that are switches (ex. [0] or [1] )
                elif dtype == 4:

                    values=[]

                    if isinstance(value, list):
                        value = ast.literal_eval(str(value))
                    else:
                        value = str(value).split(",")

                    for val in value:
                        val = val.strip()
                        sval = substitution_map.get(val)
                        if sval != None:
                            values.append(sval)
                        else:
                            values.append(val)
                            
                    if values == [10]:
                        values = [1,0]
                    elif values == [11]:
                        values = ['ANTS','FSL']

                    print>>f, label, ": ", values
                    print>>f,"\n"
                

                # parameters that are bracketed numbers (int or float)
                elif dtype == 5:

                    '''
                    print "1: ", ast.literal_eval(value)
                    print "2: ", ast.literal_eval(str(value))
                    print "3: ", value
                    print "4: ", str(value)
                    print "5: ", [value]
                    print "6: ", list(value)
                    print "7: ", [sample_list.index(val) for val in value]
                    '''                  

                    '''
                    if isinstance(value, list):
                        value = ast.literal_eval(str(value))
                    else:
                        value = str(value)
                    '''                  

                    '''
                    if isinstance(value, tuple):
                        value = list(value)
                    elif isinstance(value, list):
                        value = [sample_list.index(val) for val in value]
                    else:
                        value = [value]
                    '''


                    ### parse user input   ### can't use internal function type() here???
                    if value.find(',') != -1:
                        lvalue = value.split(',')
                    elif value.find(';') != -1:
                        lvalue = value.split(';')
                    elif value.find(':') != -1:
                        lvalue = value.split(':')
                    else:
                        lvalue = [value]

                    #print 'split value: ', lvalue

                    if value.find('.') != -1:
                        lvalue = [float(item) for item in lvalue]
                    elif len(value) > 0:
                        lvalue = [int(item) for item in lvalue]
                    else:
                        lvalue = 0
                    #print 'final value: ', lvalue

                    """
                    if len(value) > 1:
                        value = float(value)
                    elif len(value) == 1:
                        value = int(value)
                    else:
                        value = 0
                    
                    valueList = []
                    valueList.append(value)
                    """
                    
                    print>>f, label, ":", lvalue   ###
                    print>>f, "\n"



                # parameters that are ? (bandpass filter specs)
                elif dtype == 6:

                    values = []
 
                    for val in ast.literal_eval(str(value)):
                        values.append(ast.literal_eval(val))

                    print>>f, label, ":", values
                    print>>f, "\n"


                # parameters that are whole words
                elif dtype == 8:

                    print>>f, label,":"

                    value = ast.literal_eval(str(value))

                    for val in value:
                        val = val.split(',')
                        f.write("  - ")
                        flag = 0
                        for sample in sample_list:
                            if flag == 0:
                                space = ""
                                flag = 1
                            else:
                                space = "    "
                            if sample in val:
                                print>>f, space, sample, ": ", 1
                            else:
                                print>>f, space, sample, ": ", 0

                    print >>f, "\n"


                else:

                    value = ast.literal_eval(str(value))

                    print>>f, label, ":", value
                    print>>f, "\n"


            f.close()

        except Exception, e:
            print e
            print "Error Writing the pipeline configuration file %s" % path
            raise Exception<|MERGE_RESOLUTION|>--- conflicted
+++ resolved
@@ -246,14 +246,11 @@
                       " sure it is in correct yaml format")
 
 
-<<<<<<< HEAD
-=======
         #for config in config_file_map:
         #    print "\n\n config: ", config, " selection: ", config_file_map[config]
 
 
 
->>>>>>> 69d6420a
         for page in self.nb.get_page_list():
 
             ctrl_list = page.page.get_ctrl_list()
@@ -330,8 +327,7 @@
                 ctrl.set_value(value)
 
 
-<<<<<<< HEAD
-=======
+
     def testConfig(self, event):
         
         '''
@@ -539,7 +535,6 @@
 
 
 
->>>>>>> 69d6420a
     def submit_item(self, event):
         import os
         import linecache
@@ -610,11 +605,7 @@
 
         dlg = wx.FileDialog(
             self, message="Save CPAC configuration file as ...", defaultDir=os.getcwd(),
-<<<<<<< HEAD
-            defaultFile="pipeline_config", wildcard="YAML files(*.yaml, *.yml)|*.yaml;*.yml", style=wx.SAVE)
-=======
             defaultFile=("pipeline_config_%s" % pipelineName), wildcard="YAML files(*.yaml, *.yml)|*.yaml;*.yml", style=wx.SAVE)
->>>>>>> 69d6420a
         dlg.SetFilterIndex(2)
 
         if dlg.ShowModal() == wx.ID_OK:
