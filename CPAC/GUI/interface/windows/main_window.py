# Import packages
import wx
<<<<<<< HEAD
from config_window import MainFrame
from dataconfig_window import DataConfig
=======
from .config_window import MainFrame
from .dataconfig_window import DataConfig
>>>>>>> 027da997
from ..utils.custom_control import fsl_flame_presets_window
import os
import pkg_resources as p
import sys
from CPAC.utils.configuration import Configuration
import yaml

# Init constants
ID_NEW = 1
ID_GROUP = 12
ID_RENAME = 2
ID_CLEAR = 3
ID_DELETE = 4
ID_CREATE = 5
ID_LOAD = 6
ID_EDIT = 7
ID_ADD = 8
ID_SHOW = 9
ID_DISPLAY = 10
ID_CLEARALL = 11


# ListBox class definition
class ListBox(wx.Frame):
    def __init__(self, parent, id, title):
        wx.Frame.__init__(self, parent, id, title, size=(700, 650),
                          style=wx.SYSTEM_MENU | wx.CAPTION | wx.CLOSE_BOX)

        # Import packages
        import CPAC

        self.CreateStatusBar()
        self.SetStatusText("The Configurable Pipeline for the Analysis of "
                           "Connectomes (C-PAC) v" + CPAC.__version__)

        self.pipeline_map = {}
        self.sublist_map= {}

        self.pids = []

        mainPanel = wx.Panel(self)
        mainPanel.SetBackgroundColour('#E9E3DB')
        mainSizer = wx.BoxSizer(wx.VERTICAL)

        outerPanel1 = wx.Panel(mainPanel)
        outerSizer1 = wx.BoxSizer(wx.HORIZONTAL)

        outerPanel2 = wx.Panel(mainPanel)
        outerSizer2 = wx.BoxSizer(wx.HORIZONTAL)

        outerPanel3 = wx.Panel(mainPanel)
        outerSizer3 = wx.BoxSizer(wx.HORIZONTAL)

        innerPanel1 = wx.Panel(outerPanel1)
        innerSizer1 = wx.BoxSizer(wx.HORIZONTAL)

        innerPanel2 = wx.Panel(outerPanel1, )
        innerSizer2 = wx.BoxSizer(wx.HORIZONTAL)

        lboxPanel1 = wx.Panel(innerPanel1)
        lboxSizer1 = wx.BoxSizer(wx.VERTICAL)
        btnPanel1 = wx.Panel(innerPanel1, -1)
        btnSizer1 = wx.BoxSizer(wx.VERTICAL)

        label = wx.StaticText(lboxPanel1, -1, "Pipelines")

        if 'linux' in sys.platform:
            label.SetFont(wx.Font(12, wx.SWISS, wx.NORMAL, wx.BOLD))
        else:
            label.SetFont(wx.Font(16, wx.SWISS, wx.NORMAL, wx.BOLD))

        self.listbox = wx.CheckListBox(lboxPanel1, -1, size = (160,400))

        lboxSizer1.Add(label, 0, wx.ALIGN_CENTER)
        lboxSizer1.Add(self.listbox, 1, wx.EXPAND | wx.ALL, 10)
        lboxPanel1.SetSizer(lboxSizer1)

        lboxPanel1.SetBackgroundColour('#E9E3DB')

        new = wx.Button(btnPanel1, ID_NEW, 'New', size=(90, 30))
        group = wx.Button(btnPanel1, ID_GROUP, 'New Group',
                          size=(90, 30))
        ren = wx.Button(btnPanel1, ID_RENAME, 'Rename', size=(90, 30))
        dlt = wx.Button(btnPanel1, ID_DELETE, 'Delete', size=(90, 30))
        load = wx.Button(btnPanel1, ID_LOAD, 'Load', size=(90,30))
        edit = wx.Button(btnPanel1, ID_EDIT, 'Edit', size=(90,30))
        shw = wx.Button(btnPanel1, ID_DISPLAY, 'View', size=(90,30))
        clr = wx.Button(btnPanel1, ID_CLEAR, 'Clear', size=(90, 30))

        self.Bind(wx.EVT_BUTTON, self.NewItem, id=ID_NEW)
        self.Bind(wx.EVT_BUTTON, self.NewGroup, id=ID_GROUP)
        self.Bind(wx.EVT_BUTTON, self.OnRename, id=ID_RENAME)
        self.Bind(wx.EVT_BUTTON, self.OnDelete, id=ID_DELETE)
        self.Bind(wx.EVT_BUTTON, self.AddConfig, id=ID_LOAD)
        self.Bind(wx.EVT_BUTTON, self.OnEdit, id=ID_EDIT)
        self.Bind(wx.EVT_BUTTON, self.OnDisplay, id=ID_DISPLAY)
        self.Bind(wx.EVT_BUTTON, lambda event: self.OnClear(event, 1),
                  id=ID_CLEAR)
        self.Bind(wx.EVT_LISTBOX_DCLICK, self.OnDisplay)

        if 'linux' in sys.platform:
            btnSizer1.Add((-1,30))
        else:
            btnSizer1.Add((-1, 27))

        btnSizer1.Add(new, 0, wx.TOP)
        btnSizer1.Add(group, 0, wx.TOP)
        btnSizer1.Add(load, 0, wx.TOP)
        btnSizer1.Add(edit, 0, wx.TOP)
        btnSizer1.Add(shw, 0, wx.TOP)
        btnSizer1.Add(ren, 0, wx.TOP)
        btnSizer1.Add(dlt, 0, wx.TOP)
        btnSizer1.Add(clr, 0, wx.TOP)
        btnPanel1.SetSizer(btnSizer1)

        btnPanel1.SetBackgroundColour('#E9E3DB')

        innerSizer1.Add(lboxPanel1, 1, wx.EXPAND | wx.ALL)

        if 'linux' in sys.platform:
            innerSizer1.Add(btnPanel1, 1, wx.EXPAND | wx.ALL, 5)
        else:
            innerSizer1.Add(btnPanel1, 1, wx.EXPAND | wx.ALL)

        innerPanel1.SetSizer(innerSizer1)
        innerPanel1.SetBackgroundColour('#E9E3DB')

        lboxPanel2 = wx.Panel(innerPanel2)
        lboxSizer2 = wx.BoxSizer(wx.VERTICAL)
        btnPanel2 = wx.Panel(innerPanel2, -1)
        btnSizer2 = wx.BoxSizer(wx.VERTICAL)

        label2 = wx.StaticText(lboxPanel2, -1, "Data Configurations")

        if 'linux' in sys.platform:
            label2.SetFont(wx.Font(12, wx.SWISS, wx.NORMAL, wx.BOLD))
        else:
            label2.SetFont(wx.Font(16, wx.SWISS, wx.NORMAL, wx.BOLD))

        self.listbox2 = wx.CheckListBox(lboxPanel2, -1, size= (160,400))
        self.listbox2.Bind(wx.EVT_LISTBOX_DCLICK, self.OnShow)
        lboxSizer2.Add(label2, 0,wx.ALIGN_CENTER)
        lboxSizer2.Add(self.listbox2, 1, wx.EXPAND | wx.ALL, 10)
        lboxPanel2.SetSizer(lboxSizer2)

        lboxPanel2.SetBackgroundColour('#E9E3DB')

        create = wx.Button(btnPanel2, ID_CREATE, 'New', size=(90, 30))
        add = wx.Button(btnPanel2, ID_ADD, 'Load', size= (90,30))
        show = wx.Button(btnPanel2, ID_SHOW, 'View', size= (90,30))
        clr2 = wx.Button(btnPanel2, ID_CLEARALL, 'Clear', size=(90, 30))
        self.Bind(wx.EVT_BUTTON, self.CreateItem, id=ID_CREATE)
        self.Bind(wx.EVT_BUTTON, self.AddItem, id=ID_ADD)
        self.Bind(wx.EVT_BUTTON, self.OnShow, id= ID_SHOW)
        self.Bind(wx.EVT_BUTTON, lambda event: self.OnClear(event, 2),
                  id=ID_CLEARALL)

        if 'linux' in sys.platform:
            btnSizer2.Add((-1,30))
        else:
            btnSizer2.Add((-1, 27))

        # Add buttons to button sizer
        btnSizer2.Add(create, 0, wx.TOP)
        btnSizer2.Add(add, 0, wx.TOP)
        btnSizer2.Add(show, 0, wx.TOP)
        btnSizer2.Add(clr2, 0, wx.TOP)
        btnPanel2.SetSizer(btnSizer2)
        btnPanel2.SetBackgroundColour('#E9E3DB')

        innerSizer2.Add(lboxPanel2, 1, wx.EXPAND | wx.ALL)

        if 'linux' in sys.platform:
            innerSizer2.Add(btnPanel2, 1, wx.EXPAND | wx.ALL, 5)
        else:
            innerSizer2.Add(btnPanel2, 1, wx.EXPAND | wx.ALL)

        innerPanel2.SetSizer(innerSizer2)
        innerPanel2.SetBackgroundColour('#E9E3DB')

        outerSizer1.Add(innerPanel2, 1, wx.EXPAND | wx.ALL)
        outerSizer1.Add(innerPanel1, 1, wx.EXPAND | wx.ALL)

        outerPanel1.SetSizer(outerSizer1)
        outerPanel1.SetBackgroundColour('#E9E3DB')

        self.runCPAC1 = wx.Button(outerPanel2, -1,
                                  'Run Individual Level Analysis')
        self.runCPAC1.Bind(wx.EVT_BUTTON, self.runIndividualAnalysis)

        self.runCPAC2 = wx.Button(outerPanel2, -1, 'Run Group Level Analysis')
        self.runCPAC2.Bind(wx.EVT_BUTTON, self.runGroupLevelAnalysis)

        self.openPresets = wx.Button(outerPanel3, -1,
                                     'Generate FSL-FEAT Presets')
        self.openPresets.Bind(wx.EVT_BUTTON, self.openFSLPresets)

        self.buildModels = wx.Button(outerPanel3, -1,
                                     'Build FSL-FEAT Models')
        self.buildModels.Bind(wx.EVT_BUTTON, self.buildFSLModels)

        outerSizer2.Add(self.runCPAC1, 1, wx.RIGHT, 12)
        outerSizer2.Add(self.runCPAC2, 1, wx.LEFT, 12)
        outerSizer3.Add(self.openPresets, 1, wx.RIGHT, 12)
        outerSizer3.Add(self.buildModels, 1, wx.LEFT, 12)

        #outerSizer3.Add(self.stopCPAC1, 1, wx.RIGHT, 20)
        #outerSizer3.Add(self.stopCPAC2, 1, wx.LEFT, 20)

        outerPanel2.SetSizer(outerSizer2)
        outerPanel2.SetBackgroundColour('#E9E3DB')

        outerPanel3.SetSizer(outerSizer3)
        outerPanel3.SetBackgroundColour('#E9E3DB')

        hbox = wx.BoxSizer(wx.HORIZONTAL)
        text1 = wx.StaticText(mainPanel, -1, "Configure CPAC")

        if 'linux' in sys.platform:
            text1.SetFont(wx.Font(14, wx.SWISS, wx.NORMAL, wx.BOLD))
        else:
            text1.SetFont(wx.Font(18, wx.SWISS, wx.NORMAL, wx.BOLD))

        img = wx.Image(p.resource_filename('CPAC',
                                           'GUI/resources/images/cpac_new_logo.png'),
                       wx.BITMAP_TYPE_PNG).ConvertToBitmap()

        logo = wx.StaticBitmap(mainPanel, -1, img)
        hbox.Add(text1, 1, wx.TOP | wx.EXPAND, 15)
        hbox.Add(logo, 0,wx.ALIGN_RIGHT | wx.RIGHT)

        text2 = wx.StaticText(mainPanel, -1, "Run CPAC")

        if 'linux' in sys.platform:
            text2.SetFont(wx.Font(14, wx.SWISS, wx.NORMAL, wx.BOLD))
        else:
            text2.SetFont(wx.Font(18, wx.SWISS, wx.NORMAL, wx.BOLD))

        mainSizer.Add(hbox, 0, wx.EXPAND | wx.ALL, 10)
        mainSizer.Add(outerPanel1, 1, wx.EXPAND | wx.ALL, 20)
        mainSizer.Add(wx.StaticLine(mainPanel), 0, wx.EXPAND | wx.TOP | wx.BOTTOM, 10)
        mainSizer.Add(text2, 0, wx.EXPAND| wx.ALL, 5)
        mainSizer.Add(outerPanel2, 0, wx.EXPAND | wx.ALL, 5)
        mainSizer.Add(outerPanel3, 0, wx.EXPAND | wx.ALL, 5)

        mainPanel.SetSizer(mainSizer)

        self.Centre()
        self.Show(True)

    def runAnalysis1(self, pipeline, sublist, p):

        import CPAC.pipeline.cpac_runner
        from CPAC.utils import Configuration
        import yamlordereddictloader
        c = Configuration(yaml.load(open(os.path.realpath(pipeline), 'r'), Loader=yamlordereddictloader.Loader))

<<<<<<< HEAD
        c = Configuration(yaml.safe_load(open(os.path.realpath(pipeline), 'r')))
=======
>>>>>>> 027da997
        plugin_args = {'n_procs': c.maxCoresPerParticipant,
                       'memory_gb': c.maximumMemoryPerParticipant}

        # TODO: make this work
        if self.pids:
            #print "THERE'S SOMETHING RUNNING!"
            pass

        CPAC.pipeline.cpac_runner.run(sublist, pipeline, p,
                                      plugin='MultiProc',
                                      plugin_args=plugin_args)

    def runIndividualAnalysis(self, event):

        try:
            if (self.listbox.GetChecked() or self.listbox.GetSelection() != -1) \
                    and (self.listbox2.GetChecked() or self.listbox2.GetSelection() != -1):

                import _thread
                import CPAC

                pipelines = self.listbox.GetCheckedStrings()
                sublists = self.listbox2.GetCheckedStrings()

                for s in sublists:
                    sublist = self.sublist_map.get(s)
                    for p in pipelines:
                        pipeline = self.pipeline_map.get(p)
                        pid = _thread.start_new_thread(self.runAnalysis1,
                                                      (pipeline, sublist, p))
                        self.pids.append(pid)

            else:
                errmsg = 'CPAC says: No pipeline or subject list ' \
                      'selected.'
                errSubID = wx.MessageDialog(self, errmsg, 'Error',
                    wx.OK | wx.ICON_ERROR)
                errSubID.ShowModal()
                errSubID.Destroy()

                print('\n\n[!] ' + errmsg + '\n\n')

        except Exception as e:
            errSubID = wx.MessageDialog(self, str(e), 'Error',
                 wx.OK | wx.ICON_ERROR)
            errSubID.ShowModal()
            errSubID.Destroy()

            print(e)

    def openFSLPresets(self, event):
        fsl_flame_presets_window.FlamePresetsOne(self)

    def buildFSLModels(self, event):
        from CPAC.pipeline.cpac_group_runner import build_feat_models

        if (self.listbox.GetChecked() or self.listbox.GetSelection()!= -1):

            pipelines = self.listbox.GetCheckedStrings()
            group_config = False
            for p in pipelines:
                pipeline = self.pipeline_map.get(p)
                if os.path.exists(pipeline):
                    try:
                        import yaml
                        config = yaml.safe_load(open(pipeline, 'r'))
                    except:
                        raise Exception("Error reading config file- %s", config)
                    if 'pipeline_dir' in config.keys():
                        group_config = True

                        dialog_msg = 'Building your FSL-FEAT models. Check the terminal ' \
                                     'window for details and progress.'
                        dialog_title = 'Building models..'
                        bld_dialog = wx.MessageDialog(self, dialog_msg,
                                                      dialog_title,
                                      wx.OK | wx.ICON_INFORMATION)
                        bld_dialog.ShowModal()
                        bld_dialog.Destroy()

                        retval = build_feat_models(pipeline)

        if retval == 0:
            self.Close()

    def stopIndividualAnalysis(self, event):
        import os
        # not the best way to implement this...
        for pid in self.pids:
            try:
                os.kill(pid, 9)
            except OverflowError:
                pass
        print("\n\nCPAC run terminating...\n\n")
        self.pids = []

    def runGroupLevelAnalysis(self, event):

        import CPAC.pipeline.cpac_group_runner

        # Runs group analysis when user clicks "Run Group Level Analysis" in
        # GUI
        if (self.listbox.GetChecked() or self.listbox.GetSelection()!= -1):

            pipelines = self.listbox.GetCheckedStrings()
            group_config = False
            for p in pipelines:
                pipeline = self.pipeline_map.get(p)
                if os.path.exists(pipeline):
                    try:
                        import yaml
                        config = yaml.safe_load(open(pipeline, 'r'))
                    except:
                        raise Exception("Error reading config file- %s", config)
                    if 'pipeline_dir' in config.keys():
                        group_config = True
                        CPAC.pipeline.cpac_group_runner.run(pipeline)
                else:
                    print("pipeline doesn't exist")
            if not group_config:
                dlg = wx.MessageDialog(self, 'None of the pipeline '
                                       'configuration files had group config'
                                       'uration information in them.',
                                       'Error!', wx.OK | wx.ICON_ERROR)
                dlg.ShowModal()
                dlg.Destroy()
        else:
            print("No pipeline selected")

    def get_pipeline_map(self):
        return self.pipeline_map

    def get_sublist_map(self):
        return self.sublist_map

    def get_pipeline_path(self, idx):
        path = self.pipeline_map.get(idx)
        return path

    def NewItem(self, event):
        MainFrame(self, "load", path=p.resource_filename('CPAC', 'resources/configs/pipeline_config_template.yml'))

    def NewGroup(self, event):
        MainFrame(self, "load", path=p.resource_filename('CPAC', 'resources/configs/group_config_template.yml'),
                  ind=False)

    def OnRename(self, event):
        sel = self.listbox.GetSelection()
        if sel!= -1:
            text = self.listbox.GetString(sel)
            renamed = wx.GetTextFromUser('Rename item', 'Rename dialog', text)
            if renamed != '':
                self.listbox.Delete(sel)
                self.listbox.Insert(renamed, sel)
                self.pipeline_map[renamed]= self.pipeline_map[text]
                del self.pipeline_map[text]

    def OnDelete(self, event):

        def removekey(d, key):
            r = dict(d)
            del r[key]
            return r

        selections = self.listbox.GetChecked()
        for sel in selections[::-1]:
            if sel != -1:
                text = self.listbox.GetString(sel)
                dlg = wx.MessageDialog(self, 'Do you also want to delete the configuration file from your system?',
                                       text, wx.YES | wx.NO | wx.ICON_INFORMATION)

                result = dlg.ShowModal()

                if  result == wx.ID_YES:
                    file_path = self.pipeline_map.get(text)

                    if file_path and os.path.exists(file_path):
                        os.remove(file_path)

                self.listbox.Delete(sel)
                self.pipeline_map = removekey(self.pipeline_map, text)

                dlg.Destroy()

    def OnEdit(self, event):

        # get 'sel' integer of listbox selection
        sel = self.listbox.GetSelection()

        if sel != -1:
            # 'text' - name of pipeline config displayed in listbox
            text = str(self.listbox.GetString(sel))

            # 'path' - path of pipeline_config.yml
            path = self.get_pipeline_path(text)

            if os.path.exists(path):
                import yaml
                config = yaml.safe_load(open(path, 'r'))

                if 'pipelineName' in config.keys():
                    ind = True
                elif 'pipeline_dir' in config.keys():
                    ind = False
                else:
                    raise Exception('[!] This is not a C-PAC configuration '
                                    'file.')

                # open the pipeline_config editor window
                MainFrame(self, option="edit", path=path, pipeline_id=text,
                          ind=ind)
            else:
                print("Couldn't find the config file %s "%path)

    def OnLoad(self, event):

        # Does this code do anything?? If you are looking for the code that
        # gets called when you click Load, go to 'AddConfig'

        dlg = wx.FileDialog(
            self, message="Choose the config yaml file",
                defaultDir=os.getcwd(),
                defaultFile="",
                wildcard= "YAML files(*.yaml, *.yml)|*.yaml;*.yml",
                style=wx.OPEN | wx.CHANGE_DIR)

        if dlg.ShowModal() == wx.ID_OK:
            path = dlg.GetPath()

            if len(path)>0 and os.path.exists(path):
                MainFrame(self, option ="load", path=path)


            else:
                dlg = wx.MessageDialog(self, 'Invalid Path',
                                   'Error!',
                                   wx.OK | wx.ICON_ERROR)
                dlg.Destroy()

            dlg.Destroy()

    def OnClear(self, event, flag):
        if flag ==1:
            self.listbox.Clear()
            self.pipeline_map.clear()
        elif flag ==2:
            self.listbox2.Clear()
            self.sublist_map.clear()

    def CreateItem(self, event):
        DataConfig(self)

    def OnShow(self, event):
        import wx.lib.dialogs
        sel = self.listbox2.GetSelection()
        if sel != -1:
            text = self.listbox2.GetString(sel)
            name = self.sublist_map.get(text)
            if name:
                try:
                    f = open(name, "r")
                    msg = f.read()
                    f.close()
                    dlg = wx.lib.dialogs.ScrolledMessageDialog(self, msg, name, size = (800,800))
                    dlg.ShowModal()
                except:
                    print(f"Cannot open file {name}")

    def OnDisplay(self, event):
        import wx.lib.dialogs
        sel = self.listbox.GetSelection()
        if sel != -1:
            text = self.listbox.GetString(sel)
            name = self.pipeline_map.get(text)
            if name:
                try:
                    f = open(name, "r")
                    msg = f.read()
                    f.close()
                    dlg = wx.lib.dialogs.ScrolledMessageDialog(self, msg, name, size = (800,1000))
                    dlg.ShowModal()
                except:
                    print(f"Cannot open file {name}")

    def AddItem(self, event):

        dlg = wx.FileDialog(
            self, message="Choose the CPAC Subject list file",
            defaultDir=os.getcwd(),
            defaultFile="CPAC_subject_list.yml",
            wildcard="YAML files(*.yaml, *.yml)|*.yaml;*.yml",
            style=wx.OPEN | wx.CHANGE_DIR)

        if dlg.ShowModal() == wx.ID_OK:
            path = dlg.GetPath()
            # Check tfor path existence
            if os.path.exists(path):
                path = os.path.realpath(path)
                # Try and load in file contents
                try:
                    f_sl = yaml.safe_load(open(path, 'r'))
                except Exception as e:
                    print('Unable to load in the specified file: %s' % path)
                    print('Error:\n%s' % e)
                # If it's not a list, we know it's not a subject list
                if type(f_sl) != list:
                    err_msg = 'File is not a subject list file. It might be a '\
                              'pipeline or data configuration file.'
                    raise Exception(err_msg)
            # Otherwise, report error
            else:
                err_msg = 'File %s does not exist. Check and try again.' \
                          % path
                raise Exception(err_msg)

            while True:
                dlg2 = wx.TextEntryDialog(self, 'Please enter a alias name for the Subject List',
                                     'Sublist Name', os.path.splitext(os.path.basename(path))[0])

                if dlg2.ShowModal() == wx.ID_OK:
                    if len(dlg2.GetValue()) >0:
                        if self.sublist_map.get(dlg2.GetValue()) == None:
                            self.sublist_map[dlg2.GetValue()]= path
                            self.listbox2.Append(dlg2.GetValue())
                            dlg2.Destroy()
                            dlg.Destroy()
                            break
                        else:
                            dlg3 = wx.MessageDialog(self, 'Subject List with this name already exist','Error!',
                              wx.OK | wx.ICON_ERROR)
                            dlg3.ShowModal()
                            dlg3.Destroy()
                else:
                    dlg2.Destroy()
                    dlg.Destroy
                    break

    def check_config(self, config):

        ret_val = 1

        def display(win, msg, changeBg=True):
            wx.MessageBox(msg, "Error")
            if changeBg:
                win.SetBackgroundColour("pink")
            win.SetFocus()
            win.Refresh()

        try:
            c = yaml.safe_load(open(config, 'r'))
        except:
            dlg = wx.MessageDialog(self, 'Error loading yaml file. Please check the file format',
                                   'Error!', wx.OK | wx.ICON_ERROR)
            ret_val = -1
            dlg.ShowModal()
            dlg.Destroy()

        # if this is a group config file
        if 'pipeline_dir' in c.keys():
            return ret_val

        # the following code checks the loaded pipeline config file for missing parameters (ex. if an old config file is used and new parameters
        # or features have been added) - if missing parameters are detected, it warns the user and informs them of the new defaults
        missingParams = []
        paramList = []

        try:
            params_file = open(p.resource_filename('CPAC', 'GUI/resources/config_parameters.txt'), "r")
        except:
            print("Error: Could not open configuration parameter file.", "\n")
            raise Exception

        paramInfo = params_file.read().split('\n')

        for param in paramInfo:
            if param != '':
                paramList.append(param.split(','))

        notify_centrality_misconfig = True
        for param in paramList:
            try:
                if str(param[0]) not in c:
                    missingParams.append(param)
                # Check centrality threshold options during initial load
                if 'ThresholdOption' in str(param[0]):
                    config_val = c[str(param[0])]
                    if type(config_val) is list:
                        config_val = config_val[0]
                    if type(config_val) is int:
                        missingParams.append(param)
                        if notify_centrality_misconfig:
                            notify_centrality_misconfig = False
                            msg = 'At least one of your centrality threshold '\
                                  'options is mis-formatted as an integer. '\
                                  'Fix this in the pipeline config edit window.'
                            dlg = wx.MessageDialog(self, msg, 'Error!', wx.OK | wx.ICON_ERROR)
                            ret_val = -1
                            dlg.ShowModal()
                            dlg.Destroy()
            except:
                errdlg = wx.MessageDialog(self, "Your pipeline " \
                                          "configuration file could not be " \
                                          "processed properly - please " \
                                          "ensure it is formatted properly." \
                                          "\n\nConfig file: %s" % config,
                                          "Error!",
                                       wx.OK | wx.ICON_ERROR)
                errdlg.ShowModal()
                errdlg.Destroy()
                break

        # If any missing parameters, notify user
        if missingParams:
            message = 'The following parameters are missing from your pipeline configuration file:\n\n'

            for param in missingParams:
                message = message + "\"" + str(param[1]) + "\"" + "\n" + "which can be found in tab:" + "\n" +  "\"" + str(param[2]) + "\"\n\n"

            message = message + "Click OK to review the defaults and accept or change the parameters."

            dlg = wx.MessageDialog(self, message, 'Missing Parameters', wx.OK | wx.ICON_INFORMATION)
            dlg.ShowModal()
            dlg.Destroy()

            if os.path.exists(config):
                MainFrame(self, option ="load", path=config)
            else:
                print("Couldn't find the config file %s "%config)

            ret_val = -1

        # Return if config was correct
        return ret_val

    # Function to load and add config file to GUI
    def AddConfig(self, event):
        '''
        docstring
        '''

        current_dir = os.getcwd()

        # Gets called when you click 'Load' for pipeline config in the GUI
        dlg = wx.FileDialog(
            self, message="Choose the CPAC Configuration file",
            defaultDir=current_dir,
            defaultFile="",
            wildcard="YAML files(*.yaml, *.yml)|*.yaml;*.yml",
            style=wx.OPEN | wx.CHANGE_DIR)

        # User clicks "OK"
        if dlg.ShowModal() == wx.ID_OK:
            # Load config file into memory and verify its not a subject list
            path = dlg.GetPath()

            os.chdir(current_dir)

            # Check for path existence
            if os.path.exists(path):
                path = os.path.realpath(path)
                try:
                    f_cfg = yaml.safe_load(open(path, 'r'))
                except Exception as e:
                    print('\n\nUnable to load the specified file: %s' % path)
                    print("The YAML file may not be formatted properly.")
                    print('Error:\n%s\n\n' % e)
                    raise Exception
                if type(f_cfg) == dict:
                    if 'pipelineName' not in f_cfg and 'pipeline_dir' not in f_cfg:
                        err_msg = 'File is not a pipeline configuration '\
                                  'file. It might be a data configuration file.'
                        raise Exception(err_msg)
                else:
                    err_msg = 'File is not a pipeline configuration '\
                              'file. It might be a subject list file.'
                    raise Exception(err_msg)
            # Otherwise, report error
            else:
                err_msg = 'File %s does not exist. Check and try again.' % path
                raise Exception(err_msg)

            # If config file is ok, proceed to load
            if self.check_config(path) > 0:
                while True:
                    try:
                        c = Configuration(f_cfg)
                    except Exception as e:
                        if "object has no attribute" in e:
                            err = "%s\n\nIs this attribute linked (using " \
                                  "'${}') in any of your configuration " \
                                  "parameters? (Standard template paths, " \
                                  "for example). If this is a pipeline " \
                                  "configuration file from an older version "\
                                  "of CPAC, this parameter may be obsolete. "\
                                  "Double-check your selections.\n\n" % e
                            print(err)
                        else:
                            print('\n\nERROR: Configuration file could not ' \
                                  'be loaded properly - the file might be '\
                                  'access-protected or you might have ' \
                                  'chosen the wrong file.\n')
                            print('Error name: main_window_0001\n')
                            print('Exception: %s\n\n' % e)


                    # Valid pipeline name
                    pipeline_name = None
                    try:
                        pipeline_name = c.pipelineName
                    except AttributeError:
                        pass
                    try:
                        pipeline_name = c.pipeline_dir
                        pipeline_name = pipeline_name.split('/')[-1].replace('pipeline_', '')
                        pipeline_name = 'group_config_{0}'.format(pipeline_name)
                    except AttributeError:
                        pass

                    if pipeline_name != None:
                            if self.pipeline_map.get(pipeline_name) == None:
                                # this runs if you click 'Load' on the main
                                # CPAC window, enter a path, and the pipeline
                                # name attribute of the pipeline config file
                                # you are loading does NOT already exist in
                                # the listbox, i.e., the proper condition
                                self.pipeline_map[str(pipeline_name)] = path
                                self.listbox.Append(str(pipeline_name))
                                dlg.Destroy()
                                break
                            else:
                                # this runs if you click 'Load' on the main
                                # CPAC window, enter a path, and the pipeline
                                # name attribute of the pipeline config file
                                # you are loading DOES already exist in
                                # the listbox, which is a conflict
                                dlg3 = wx.MessageDialog(self, 'The \'' \
                                        'Pipeline Name\' attribute of the ' \
                                        'configuration file you are loading' \
                                        ' already exists in one of the' \
                                        ' configuration files listed under' \
                                        ' \'Pipelines\'.\n\nPlease change' \
                                        ' the pipeline name attribute (not' \
                                        ' the filename) from within the' \
                                        ' pipeline editor (under the' \
                                        ' \'Output Settings\' tab in' \
                                        ' \'Environment Setup\'), or load a' \
                                        ' new configuration file.\n\n' \
                                        'Pipeline configuration with' \
                                        ' conflicting name:\n%s' \
                                         % pipeline_name,
                                               'Conflicting Pipeline Names',
                                           wx.OK | wx.ICON_ERROR)
                                dlg3.ShowModal()
                                dlg3.Destroy()
                                break
                    # Pipeline name is None
                    else:
                        dlg4 = wx.MessageDialog(self, 'Warning: Pipeline name is blank.\n\nPlease edit' \
                                                ' the pipeline_config.yml file in a text editor and' \
                                                ' restore the pipelineName field.',
                                        'Warning',
                                wx.OK | wx.ICON_ERROR)
                        dlg4.ShowModal()
                        dlg4.Destroy()
                        dlg.Destroy
                        break


# runCPAC class
class runCPAC(wx.Frame):

    def __init__(self, pipeline, sublist, p, pid):
        wx.Frame.__init__(self, None, wx.ID_ANY, "Running CPAC")

        # Add a panel so it looks the correct on all platforms
        panel = wx.Panel(self, wx.ID_ANY)
        log = wx.TextCtrl(panel, wx.ID_ANY, size=(300,100),
                          style = wx.TE_MULTILINE|wx.TE_READONLY|wx.HSCROLL)
        btn = wx.Button(panel, wx.ID_ANY, 'Kill CPAC!')
        self.Bind(wx.EVT_BUTTON,lambda event: self.onButton(event, pid), btn)

        # Add widgets to a sizer
        sizer = wx.BoxSizer(wx.VERTICAL)
        sizer.Add(log, 1, wx.ALL|wx.EXPAND, 5)
        sizer.Add(btn, 0, wx.ALL|wx.CENTER, 5)
        panel.SetSizer(sizer)

        log.AppendText("running for pipeline --> %s \n"%p)
        log.AppendText("pipeline config --> %s \n"%pipeline)
        log.AppendText("participant list --> %s \n"%sublist)
        log.AppendText("process ids ---> %s \n"%pid)

    def onButton(self, event, pid):
        if pid:
            for id in pid:
                print("killing process id -%s"% id)
                os.kill(id, 9)
                print("please restart the gui")

            self.Close()
        else:
            dlg = wx.MessageDialog(self, 'Unable to retrieve the process id. '
                                         'Please kill the process from '
                                         'command prompt',
                                   'Alert!',
                                   wx.OK | wx.ICON_INFORMATION)
            dlg.Destroy()<|MERGE_RESOLUTION|>--- conflicted
+++ resolved
@@ -1,12 +1,7 @@
 # Import packages
 import wx
-<<<<<<< HEAD
-from config_window import MainFrame
-from dataconfig_window import DataConfig
-=======
 from .config_window import MainFrame
 from .dataconfig_window import DataConfig
->>>>>>> 027da997
 from ..utils.custom_control import fsl_flame_presets_window
 import os
 import pkg_resources as p
@@ -264,10 +259,6 @@
         import yamlordereddictloader
         c = Configuration(yaml.load(open(os.path.realpath(pipeline), 'r'), Loader=yamlordereddictloader.Loader))
 
-<<<<<<< HEAD
-        c = Configuration(yaml.safe_load(open(os.path.realpath(pipeline), 'r')))
-=======
->>>>>>> 027da997
         plugin_args = {'n_procs': c.maxCoresPerParticipant,
                        'memory_gb': c.maximumMemoryPerParticipant}
 
