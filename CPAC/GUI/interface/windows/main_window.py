--- conflicted
+++ resolved
@@ -610,8 +610,7 @@
                         print "Error name: main_window_0001" + "\n\n"
                         raise Exception
                     
-                    
-<<<<<<< HEAD
+
                     if c.pipelineName != None:
                             
                             if self.pipeline_map.get(c.pipelineName) == None:
@@ -640,36 +639,7 @@
                         
                         dlg.Destroy
                         break
-=======
-                    try:
-                        cfgPipelineNameStr = str(c.pipelineName)
-                        if len(cfgPipelineNameStr) > 0:
-                                
-                                if self.pipeline_map.get(cfgPipelineNameStr) == None:
-                                    self.pipeline_map[cfgPipelineNameStr] = path
-                                    self.listbox.Append(cfgPipelineNameStr)
-                                    dlg.Destroy()
-                                    break
-                                
-                                else:        
-                                           
-                                    dlg3 = wx.MessageDialog(self, 'Pipeline already exists. Please enter a new configuration file.',
-                                                   'Error!',
-                                               wx.OK | wx.ICON_ERROR)
-                                    dlg3.ShowModal()
-                                    dlg3.Destroy()
-                                    
-                        else:
-                            dlg.Destroy
-                            break
-                        
-                    except:
-                        
-                        print "\n\n" + "ERROR: The pipeline configuration file is missing a pipeline " \
-                              "name. Please add a pipeline name and try again." + "\n"
-                        print "Error name: main_window_0002" + "\n\n"
-                        raise Exception
->>>>>>> 25e3adcb
+
                     
                     
               
