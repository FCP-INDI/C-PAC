--- conflicted
+++ resolved
@@ -18,7 +18,6 @@
 from .isc import ISCSettings
 from .randomise import RandomiseSettings
 
-<<<<<<< HEAD
 __all__ = [
     'SkullStripProcessing',
     'SkullStripOptions',
@@ -62,23 +61,4 @@
     'GPASettings',
     'BASCSettings',
     'RandomiseSettings',
-]
-=======
-__all__ = ['SkullStripProcessing', 'SkullStripOptions', 'AFNI_options', 'BET_options',\
-           'AnatomicalPreprocessing', 'Segmentation', \
-           'Registration', 'FunctionalPreProcessing',\
-           'MotionOptions', 'Scrubbing','AnatToFuncRegistration',\
-           'VMHC', 'VMHCSettings', 'ReHo', 'ReHoSettings','TimeSeriesOptions', \
-           'SCA', 'SCASettings', 'FuncToMNIRegistration', \
-           'Settings', 'ComputerSettings', 'DirectorySettings', \
-           'Nuisance', 'NuisanceRegression', 'MedianAngleCorrection',\
-           'CentralitySettings', 'Centrality',\
-           'AromaSettings', 'AROMA_ICA',\
-           'ALFF', 'ALFFSettings',\
-           'AfterWarping', 'AfterWarpingOptions',\
-           'FilteringSettings',\
-           'TimeSeries', 'ROITimeseries', \
-           'GroupAnalysis', 'GPASettings', 'CWASSettings', 'EPI_DistCorr', \
-           'GroupAnalysis', 'GeneralGA', 'GPASettings', 'CWASSettings', \
-           'EPI_DistCorr', 'BASCSettings', 'QPPSettings','RandomiseSettings', 'Randomise']
->>>>>>> fd9e84d5
+]