import wx
import wx.html
import os
from ..utils.generic_class import GenericClass
from ..utils.constants import control, dtype
from ..utils.validator import CharValidator
import pkg_resources as p


class FunctionalPreProcessing(wx.html.HtmlWindow):

    def __init__(self, parent, counter  = 0):
        from urllib2 import urlopen
        wx.html.HtmlWindow.__init__(self, parent, style= wx.html.HW_SCROLLBAR_AUTO)
        self.SetStandardFonts()
        
        self.counter = counter
        
        self.LoadFile(p.resource_filename('CPAC', 'GUI/resources/html/func.html'))
        
#        try:
#            code = urlopen("http://fcp-indi.github.io/docs/user/nuisance.html").code
#            if (code / 100 < 4):
#                self.LoadPage('http://fcp-indi.github.io/docs/user/nuisance.html')
#            else:
#                self.LoadFile('html/functional.html')
#        except:
#            self.LoadFile('html/functional.html')

    def get_counter(self):
        return self.counter


class TimeSeriesOptions(wx.ScrolledWindow):
    
    def __init__(self, parent, counter =0):
        wx.ScrolledWindow.__init__(self, parent)
        
        self.page = GenericClass(self, "Time Series Options")
        self.counter = counter 
                
        self.page.add(label="Perform Slice Time Correction ",
                      control=control.CHOICE_BOX,
                      name='slice_timing_correction',
                      type=dtype.LSTR,
                      comment="Interpolate voxel time courses so they are "
                              "sampled at the same time points.",
                      values=["On", "Off", "On/Off"],
                      wkf_switch = True)

        self.page.add(label="TR (in seconds) ",
                      control=control.TEXT_BOX,
                      name='TR',
                      type=dtype.NUM,
                      values= "None",
                      validator = CharValidator("no-alpha"),
                      comment="Specify the TR (in seconds) at which images "
                              "were acquired."
                              "\n\nDefault is None- TR information is then "
                              "read from scan parameters in the data "
                              "configuration file, or the image file header "
                              "if there is no scan information in the data "
                              "configuration.\n\nNote: the selection chosen "
                              "here applies to all scans of all "
                              "participants.")

        self.page.add(label="Slice Acquisition Pattern ",
                      control=control.CHOICE_BOX,
                      name='slice_timing_pattern',
                      type=dtype.STR,
                      comment="Acquisition strategy for acquiring image "
                              "slices.\n\nSlice acquisition information is "
                              "read from scan parameters in the data "
                              "configuration file- if this is not provided, "
                              "then this option will apply.\n\nNote: the "
                              "selection here applies to all scans of all "
                              "participants.",
                      values=["Use NIFTI Header", "alt+z", "alt+z2",
                              "alt-z", "alt-z2", "seq+z", "seq-z"],
                      wkf_switch=True)

        self.page.add(label="First Timepoint ",
                      control=control.INT_CTRL, 
                      name='startIdx', 
                      type=dtype.NUM, 
                      comment="First timepoint to include in analysis.\n\n"
                              "Default is 0 (beginning of timeseries).\n\n"
                              "First timepoint selection in the scan "
                              "parameters in the data configuration file, if "
                              "present, will over-ride this selection.\n\n"
                              "Note: the selection here applies to all scans "
                              "of all participants.",
                      values=0)
        
        self.page.add(label="Last Timepoint ",
                      control=control.TEXT_BOX, 
                      name='stopIdx', 
                      type=dtype.NUM, 
                      values="End",
                      validator=CharValidator("no-alpha"),
                      comment="Last timepoint to include in analysis.\n\n"
                              "Default is None or End (end of timeseries).\n"
                              "\nLast timepoint selection in the scan "
                              "parameters in the data configuration file, if "
                              "present, will over-ride this selection.\n\n"
                              "NOte: the selection here applies to all scans "
                              "of all participants.")

        self.page.set_sizer() 
        parent.get_page_list().append(self)

    def get_counter(self):
        return self.counter


class EPI_DistCorr(wx.ScrolledWindow):
    
    def __init__(self, parent, counter =0):
        wx.ScrolledWindow.__init__(self, parent)
        
        self.page = GenericClass(self, "EPI Distortion correction options")
        self.counter = counter 
        fsl = os.environ.get('FSLDIR')
        if fsl == None:
            fsl = "$FSLDIR"        
                
        self.page.add(label= "Perform distortion correction with fieldmap correction ",
                      control=control.CHOICE_BOX,
                      name='runEPI_DistCorr',
                      type=dtype.LSTR,
                      comment="Perform fieldmap correction using a single phase difference image, a subtraction of the two phase images from each echo..Default scanner for this method is SIEMENS",
                      values=["On","Off"],wkf_switch = True)
                      
        self.page.add(label="SkullStripping method",
                      control=control.CHOICE_BOX,
                      name='skullstrip_method_EPI_DistCorr',
                      type=dtype.LSTR,
                      comment="Since the quality of the distortion heavily relies on the skullstrip,we provide a choice on which tool to be used for SkullStripping- AFNI 3dSkullStrip or FSL-BET.This is a feature localized for Distortion correction only.",
                      values=["AFNI-3dSkullStrip", "BET"])

                    
        self.page.add(label= "BET threshold/AFNI shrink factor",
                      control = control.TEXT_BOX,
                      name='bet_frac_EPI_DistCorr',
                      type = dtype.LNUM,
                      comment="Set the threshold value, used for brain extraction using FSL-BET, FSL specifies a tight extraction in order to prevent noisy voxels from interferring with preparing fieldmap.The default value is 0.5",
                      validator = CharValidator("no-alpha"),
                      values="0.5")
                        
        self.page.add(label= "DeltaTE, in ms",
                      control = control.TEXT_BOX,
                      name='deltaTE_EPI_DistCorr',
                      type = dtype.LNUM,
                      comment="Set the Delta-TE value, used for preparing fieldmap,time delay between the first and second echo images.Default value is 2.46 ms",
                      validator = CharValidator("no-alpha"),
                      values="2.46")
                            
        self.page.add(label = "Dwell Time, in s",
                      control = control.TEXT_BOX,
                      name='DwellTime_EPI_DistCorr',
                      type = dtype.LNUM,
                      comment = "Set the Dwell time for the fugue input.This is the time between scans, default value is 0.0005 s",
                      validator = CharValidator("no-alpha"),
                      values = "0.0005")
                                
        self.page.add(label = "Dwell to asymmetric ratio",
                      control = control.TEXT_BOX,
                      name='dwell_asym_ratio_EPI_DistCorr',
                      type = dtype.LNUM,
                      comment = "Set the asymmetric ratio value for the fugue input",
                      validator = CharValidator("no-alpha"),
                      values = "0.93902439")
<<<<<<< HEAD
                                    
=======
                      comment="Perform fieldmap correction using FSL FUGUE, "
                              "with a single phase difference image, a "
                              "subtraction of the two phase images from "
                              "each echo.\n\n"
                              "Default scanner for this method is SIEMENS.",
                      values=["On", "Off"], wkf_switch=True)
        
        self.page.add(label="DeltaTE, in ms",
                      control=control.TEXT_BOX,
                      name='fmap_distcorr_deltaTE',
                      type=dtype.LNUM,
                      comment="Set the Delta-TE value, used for preparing "
                              "the field map. This is the time delay between "
                              "the first and second echo images.",
                      validator=CharValidator("no-alpha"),
                      values="2.46")
        
        self.page.add(label="Dwell Time, in s",
                      control=control.TEXT_BOX,
                      name='fmap_distcorr_dwell_time',
                      type=dtype.LNUM,
                      comment="Set the Dwell time for FSL FUGUE. This is "
                              "the time between scans.\n\n"
                              "The default value is commonly 0.00231s.",
                      validator=CharValidator("no-alpha"),
                      values="0.00231")
        
        self.page.add(label="Asymmetric Ratio",
                      control=control.TEXT_BOX,
                      name='fmap_distcorr_asymmetric_ratio',
                      type=dtype.LNUM,
                      comment="Set the asymmetric ratio input value for "
                              "FSL FUGUE.",
                      validator=CharValidator("no-alpha"),
                      values="0.93902439")
>>>>>>> ef0ad274
        self.page.set_sizer() 
        parent.get_page_list().append(self)

    def get_counter(self):
        return self.counter


class AnatToFuncRegistration(wx.ScrolledWindow):
    def __init__(self, parent, counter = 0):
        wx.ScrolledWindow.__init__(self, parent)
        
        self.counter = counter
                
        self.page = GenericClass(self, "Functional to Anatomical Registration")
        
        fsl = os.environ.get('FSLDIR')
        if fsl == None:
            fsl = "$FSLDIR"

        self.page.add(label="Run Functional to Anatomical Registration ", 
                      control=control.CHOICE_BOX,
                      name='runRegisterFuncToAnat',
                      type=dtype.LSTR,
                      comment="Run Functional to Anatomical Registration",
                      values=["On","Off"],
                      wkf_switch = True)

        self.page.add(label="Using BB Register ", 
                      control=control.CHOICE_BOX,
                      name='runBBReg',
                      type=dtype.LSTR,
                      comment="Run Functional to Anatomical Registration with BB Register",
                      values=["On","Off","On/Off"],
                      wkf_switch = True)
       
        self.page.add(label="Boundary Based Registration Scheduler ", 
                      control=control.COMBO_BOX,
                      name='boundaryBasedRegistrationSchedule',
                      type=dtype.STR,
                      values = str(os.path.join(fsl,"etc/flirtsch/bbr.sch")),
                      comment="Standard FSL 5.0 Scheduler used for Boundary Based Registration.\n\nIt is not necessary to change this path unless you intend to use non-standard MNI registration.")

        self.page.add(label="Use as Functional-to-Anatomical Registration Input ", 
                      control=control.CHOICE_BOX, 
                      name='func_reg_input', 
                      type=dtype.LSTR, 
                      values =["Mean Functional","Selected Functional Volume"],
                      comment="Choose whether to use the mean of the functional/EPI as the input to functional-to-anatomical registration or one of the volumes from the functional 4D timeseries that you choose.")
     
        self.page.add(label="Functional Volume to Use as Input (Selected Functional Volume only) ", 
                      control=control.INT_CTRL, 
                      name='func_reg_input_volume', 
                      type=dtype.NUM, 
                      values = 0,
                      comment="Only for when 'Use as Functional-to-Anatomical Registration Input' is set to 'Selected Functional Volume'. Input the index of which volume from the functional 4D timeseries input file you wish to use as the input for functional-to-anatomical registration.")
 
        self.page.add(label="Functional Masking ",
                      control=control.CHOICE_BOX,
                      name='functionalMasking',
                      type=dtype.LSTR,
                      comment="Choose which tool to be used in functional masking - AFNI 3dAutoMask or FSL BET.",
                      values=["3dAutoMask", "BET", "3dAutoMask & BET"])
 
        self.page.set_sizer()
        parent.get_page_list().append(self)
        
    def get_counter(self):
        return self.counter


class FuncToMNIRegistration(wx.ScrolledWindow):
    def __init__(self, parent, counter = 0):
        wx.ScrolledWindow.__init__(self, parent)
        
        self.counter = counter
                
        self.page = GenericClass(self, "Functional to MNI Registration")
        
        fsl = os.environ.get('FSLDIR')
        if fsl == None:
            fsl = "$FSLDIR"
        
        self.page.add(label="Run Functional to MNI Registration ", 
                      control=control.CHOICE_BOX,
                      name='runRegisterFuncToMNI',
                      type=dtype.LSTR,
                      comment="Register functional images to a standard MNI152 template.\n\nThis option must be enabled if you wish to calculate any derivatives.",
                      values=["On","Off"],
                      wkf_switch = True)

        self.page.add(label="Functional-to-Template Resolution ", 
                      control=control.CHOICE_BOX,
                      name='resolution_for_func_preproc',
                      type=dtype.STR,
                      values = ["4mm", "3mm", "2mm", "1mm"],
                      comment="The resolution (in mm) to which the " \
                             "preprocessed, registered functional " \
                             "timeseries outputs are written into. Note " \
                             "that selecting a 1 mm or 2 mm resolution " \
                             "might substantially increase your RAM needs- " \
                             "these resolutions should be selected with " \
                             "caution. For most cases, 3 mm or 4 mm " \
                             "resolutions are suggested.")

        self.page.add(label="Functional Derivatives Resolution ",
                      control = control.CHOICE_BOX,
                      name = "resolution_for_func_derivative",
                      type = dtype.STR,
                      values = ["4mm", "3mm", "2mm", "1mm"],
                      comment = "The resolution (in mm) to which the " \
                                "registered derivative outputs are written " \
                                "into.")

        self.page.add(label="Standard Brain only Template (functional resolution) ", 
                      control=control.COMBO_BOX, 
                      name='template_brain_only_for_func', 
                      type=dtype.STR, 
                      values = str(os.path.join(fsl,"data/standard/MNI152_T1_${resolution_for_func_preproc}_brain.nii.gz")),
                      comment="Standard FSL Skull Stripped Template. Used as a reference image for functional registration")
        
        self.page.add(label="Standard Template with Skull (functional resolution) ", 
                      control=control.COMBO_BOX, 
                      name='template_skull_for_func', 
                      type=dtype.STR, 
                      values =  str(os.path.join(fsl,"data/standard/MNI152_T1_${resolution_for_func_preproc}.nii.gz")),
                      comment="Standard FSL Anatomical Brain Image with Skull")
        
        self.page.add(label="Standard Identity Matrix ", 
                      control=control.COMBO_BOX,
                      name='identityMatrix',
                      type=dtype.STR,
                      values = str(os.path.join(fsl,"etc/flirtsch/ident.mat")),
                      comment="Matrix containing all 1's. Used as an identity matrix during registration.\n\nIt is not necessary to change this path unless you intend to use non-standard MNI registration.")
     
        self.page.set_sizer()
        parent.get_page_list().append(self)
        
    def get_counter(self):
        return self.counter
<|MERGE_RESOLUTION|>--- conflicted
+++ resolved
@@ -170,45 +170,7 @@
                       comment = "Set the asymmetric ratio value for the fugue input",
                       validator = CharValidator("no-alpha"),
                       values = "0.93902439")
-<<<<<<< HEAD
-                                    
-=======
-                      comment="Perform fieldmap correction using FSL FUGUE, "
-                              "with a single phase difference image, a "
-                              "subtraction of the two phase images from "
-                              "each echo.\n\n"
-                              "Default scanner for this method is SIEMENS.",
-                      values=["On", "Off"], wkf_switch=True)
-        
-        self.page.add(label="DeltaTE, in ms",
-                      control=control.TEXT_BOX,
-                      name='fmap_distcorr_deltaTE',
-                      type=dtype.LNUM,
-                      comment="Set the Delta-TE value, used for preparing "
-                              "the field map. This is the time delay between "
-                              "the first and second echo images.",
-                      validator=CharValidator("no-alpha"),
-                      values="2.46")
-        
-        self.page.add(label="Dwell Time, in s",
-                      control=control.TEXT_BOX,
-                      name='fmap_distcorr_dwell_time',
-                      type=dtype.LNUM,
-                      comment="Set the Dwell time for FSL FUGUE. This is "
-                              "the time between scans.\n\n"
-                              "The default value is commonly 0.00231s.",
-                      validator=CharValidator("no-alpha"),
-                      values="0.00231")
-        
-        self.page.add(label="Asymmetric Ratio",
-                      control=control.TEXT_BOX,
-                      name='fmap_distcorr_asymmetric_ratio',
-                      type=dtype.LNUM,
-                      comment="Set the asymmetric ratio input value for "
-                              "FSL FUGUE.",
-                      validator=CharValidator("no-alpha"),
-                      values="0.93902439")
->>>>>>> ef0ad274
+
         self.page.set_sizer() 
         parent.get_page_list().append(self)
 
