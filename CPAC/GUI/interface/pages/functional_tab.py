--- conflicted
+++ resolved
@@ -150,11 +150,7 @@
         
         self.page.add(label = "Asymmetric ratio",
                       control = control.TEXT_BOX,
-<<<<<<< HEAD
-                      name='asymmetric_ratio_EPI_distCorr',
-=======
                       name='assymetric_ratio_EPI_DistCorr',
->>>>>>> 8f22cbbb
                       type = dtype.LNUM,
                       comment = "Set the asymmetric ratio value for the fugue input",
                       validator = CharValidator("no-alpha"),
