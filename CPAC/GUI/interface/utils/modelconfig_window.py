import wx
from . import generic_class
from .constants import control, dtype, substitution_map
import os
import yaml

ID_RUN = 11


class ModelConfig(wx.Frame):

    # this creates the wx.Frame mentioned above in the class declaration
    def __init__(self, parent, gpa_settings=None):

        wx.Frame.__init__(
            self, parent=parent, title="CPAC - Create New FSL FEAT Model",
            size=(900, 650))

        default_gpa_settings = {}
        default_gpa_settings['pipeline_dir'] = ''
        default_gpa_settings['participant_list'] = 'None'
        default_gpa_settings['output_dir'] = ''
        default_gpa_settings['work_dir'] = ''
        default_gpa_settings['log_dir'] = ''
        default_gpa_settings['FSLDIR'] = 'FSLDIR'
        default_gpa_settings['num_models_at_once'] = 1
        default_gpa_settings['pheno_file'] = ''
        default_gpa_settings['participant_id_label'] = ''
        default_gpa_settings['ev_selections'] = {'categorical': [''],
                                                 'demean': ['']}
        default_gpa_settings['design_formula'] = ''
        default_gpa_settings['mean_mask'] = ''
        default_gpa_settings['custom_roi_mask'] = 'None'
        default_gpa_settings['coding_scheme'] = ''
        default_gpa_settings['derivative_list'] = ''
        default_gpa_settings['sessions_list'] = []
        default_gpa_settings['series_list'] = []
        default_gpa_settings['group_sep'] = ''
        default_gpa_settings['grouping_var'] = 'None'
        default_gpa_settings['z_threshold'] = ''
        default_gpa_settings['p_threshold'] = ''

        if not gpa_settings:
            self.gpa_settings = default_gpa_settings
        else:
            for key in default_gpa_settings.keys():
                if key not in gpa_settings.keys():
                    gpa_settings[key] = default_gpa_settings[key]
            self.gpa_settings = gpa_settings

        self.parent = parent

        mainSizer = wx.BoxSizer(wx.VERTICAL)

        vertSizer = wx.BoxSizer(wx.VERTICAL)

        self.panel = wx.Panel(self)

        self.window = wx.ScrolledWindow(self.panel, size=(-1,300))

        self.page = generic_class.GenericClass(self.window,
                                               " FSL FEAT Group-Level "
                                               "Analysis - Model Builder")

        self.page.add(label="Pipeline Directory ",
                      control=control.DIR_COMBO_BOX,
                      name="pipeline_dir",
                      type=dtype.STR,
                      comment="Individual-level analysis pipeline output "
                              "directory.",
                      values=self.gpa_settings['pipeline_dir'])

        self.page.add(label="Participant List ",
                      control=control.COMBO_BOX,
                      name="participant_list",
                      type=dtype.STR,
                      comment="Full path to a list of participants to be "
                              "included in the model.\n\nThis should be a "
                              "text file with each participant ID on its "
                              "own line.",
                      values=self.gpa_settings['participant_list'])

        self.page.add(label="Output Directory ",
                      control=control.DIR_COMBO_BOX,
                      name="output_dir",
                      type=dtype.STR,
                      comment="Output directory for the results of FSL FEAT.",
                      values=self.gpa_settings['output_dir'])

        self.page.add(label="Working Directory ",
                      control=control.DIR_COMBO_BOX,
                      name="work_dir",
                      type=dtype.STR,
                      comment="Working directory for the intermediates of the "
                              "FSL FEAT pipeline. Can be deleted afterwards.",
                      values=self.gpa_settings['work_dir'])

        self.page.add(label="Log Directory ",
                      control=control.DIR_COMBO_BOX,
                      name="pipeline_dir",
                      type=dtype.STR,
                      comment="Directory to write log information.",
                      values=self.gpa_settings['log_dir'])

        self.page.add(label="FSL Directory ",
                      control=control.COMBO_BOX,
                      name="FSLDIR",
                      type=dtype.STR,
                      comment="Directory of your FSL install. Can be kept as "
                              "'FSLDIR' unless you want to use a custom FSL "
                              "directory.",
                      values=self.gpa_settings['FSLDIR'])

        self.page.add(label="Number of Models to Run Simultaneously ",
                      control=control.INT_CTRL,
                      name='num_models_at_once',
                      type=dtype.NUM,
                      comment="This number depends on computing resources.",
                      values=self.gpa_settings['num_models_at_once'])

        self.page.add(label="Phenotype/EV File ",
                      control=control.COMBO_BOX,
                      name="pheno_file",
                      type=dtype.STR,
                      comment="Full path to a .csv or .tsv file containing "
                              "EV information for each subject.",
                      values=self.gpa_settings['pheno_file'])

        self.page.add(label="Participant Column Name ",
                      control=control.TEXT_BOX,
                      name="participant_id_label",
                      type=dtype.STR,
                      comment="Name of the participants column in your EV "
                              "file.",
                      values=self.gpa_settings['participant_id_label'],
                      style=wx.EXPAND | wx.ALL,
                      size=(160, -1))

        load_panel_sizer = wx.BoxSizer(wx.HORIZONTAL)
        load_pheno_btn = wx.Button(self.window, 2, 'Load Phenotype File',
                                   (220,10), wx.DefaultSize, 0)
        load_panel_sizer.Add(load_pheno_btn)

        self.Bind(wx.EVT_BUTTON, self.populateEVs, id=2)

        self.page.add_pheno_load_panel(load_panel_sizer)

        self.page.add(label="Model Setup ",
                      control=control.GPA_CHECKBOX_GRID,
                      name="model_setup",
                      type=10,
                      values='',
                      comment="A list of EVs from your phenotype file will "
                              "populate in this window. From here, you can "
                              "select whether the EVs should be treated as "
                              "categorical or if they should be demeaned "
                              "(continuous/non-categorical EVs only). "
                              "'MeanFD', 'MeanFD_Jenkinson', 'Measure Mean', "
                              "and 'Custom_ROI_Mean' will also appear in "
                              "this window automatically as options to be "
                              "used as regressors that can be included in "
                              "your model design. Note that the MeanFD and "
                              "mean of measure values are automatically "
                              "calculated and supplied by C-PAC via "
                              "individual-level analysis.",
                      size=(450, -1))

        self.page.add(label="Design Matrix Formula ",
                      control=control.TEXT_BOX,
                      name="design_formula",
                      type=dtype.STR,
                      comment="Specify the formula to describe your model design. Essentially, including EVs in this formula inserts them into the model. The most basic format to include each EV you select would be 'EV + EV + EV + ..', etc. You can also select to include MeanFD, MeanFD_Jenkinson, Measure_Mean, and Custom_ROI_Mean here. See the C-PAC User Guide for more detailed information regarding formatting your design formula.",
                      values= self.gpa_settings['design_formula'],
                      size=(450, -1))

        self.page.add(label="Custom ROI Mean Mask ",
                      control=control.COMBO_BOX,
                      name="custom_roi_mask",
                      type=dtype.STR,
                      comment="Optional: Full path to a NIFTI file containing one or more ROI masks. The means of the masked regions will then be computed for each subject's output and will be included in the model as regressors (one for each ROI in the mask file) if you include 'Custom_ROI_Mean' in the Design Matrix Formula.",
                      values=self.gpa_settings['custom_roi_mask'])

        self.page.add(label = "Select Derivatives ",
                    control = control.CHECKLIST_BOX,
                    name = "derivative_list",
                    type = dtype.LSTR,
                    values = ['ALFF',
                              'f/ALFF',
                              'ReHo',
                              'ROI Average SCA',
                              'Dual Regression',
                              'Multiple Regression SCA',
                              'Network Centrality',
                              'VMHC'],
                    comment = "Select which derivatives you would like to "
                              "include when running group analysis.\n\nWhen "
                              "including Dual Regression, make sure to "
                              "correct your P-value for the number of maps "
                              "you are comparing.\n\nWhen including Multiple "
                              "Regression SCA, you must have more degrees of "
                              "freedom (subjects) than there were time "
                              "series.",
                    size = (350,180))

        self.page.add(label="Coding Scheme ",
                     control=control.CHOICE_BOX,
                     name="coding_scheme",
                     type=dtype.LSTR,
                     comment="Choose the coding scheme to use when generating your model. 'Treatment' encoding is generally considered the typical scheme. Consult the User Guide for more information.",
                     values=["Treatment", "Sum"])

        self.page.add(label="Mask for Means Calculation ",
                 control=control.CHOICE_BOX,
                 name='mean_mask',
                 type=dtype.LSTR,
                 comment = "Choose whether to use a group mask or individual-specific mask when calculating the output means to be used as a regressor.\n\nThis only takes effect if you include the 'Measure_Mean' or 'Custom_ROI_Mean' regressors in your Design Matrix Formula.",
                 values=["Group Mask","Individual Mask"])

        self.page.add(label="Z threshold ",
                     control=control.FLOAT_CTRL,
                     name='z_threshold',
                     type=dtype.NUM,
                     comment="Only voxels with a Z-score higher than this value will be considered significant.",
                     values=2.3)

        self.page.add(label="Cluster Significance Threshold ",
                     control=control.FLOAT_CTRL,
                     name='p_threshold',
                     type=dtype.NUM,
                     comment="Significance threshold (P-value) to use when doing cluster correction for multiple comparisons.",
                     values=0.05)

        self.page.add(label="Model Group Variances Separately ",
                      control=control.CHOICE_BOX,
                      name='group_sep',
                      type=dtype.NUM,
                      comment="Specify whether FSL should model the variance for each group separately.\n\nIf this option is enabled, you must specify a grouping variable below.",
                      values=['Off', 'On'])

        self.page.add(label="Grouping Variable ",
                      control=control.TEXT_BOX,
                      name="grouping_var",
                      type=dtype.STR,
                      comment="The name of the EV that should be used to group subjects when modeling variances.\n\nIf you do not wish to model group variances separately, set this value to None.",
                      values=self.gpa_settings['grouping_var'],
                      size=(160, -1))

        self.page.add(label = 'Sessions (Repeated Measures Only) ',
                      control = control.LISTBOX_COMBO,
                      name = 'sessions_list',
                      type = dtype.LSTR,
                      values = self.gpa_settings['sessions_list'],
                      comment = 'Enter the session names in your dataset ' \
                                'that you wish to include within the same ' \
                                'model (this is for repeated measures/' \
                                'within-subject designs).\n\nTip: These ' \
                                'will be the names listed as "unique_id" in '\
                                'the original individual-level participant ' \
                                'list, or the labels in the original data ' \
                                'directories you marked as {session} while ' \
                                'creating the CPAC participant list.',
                      size = (200,100),
                      combo_type = 7)

        self.page.add(label = 'Series/Scans (Repeated Measures Only) ',
                      control = control.LISTBOX_COMBO,
                      name = 'series_list',
                      type = dtype.LSTR,
                      values = self.gpa_settings['series_list'],
                      comment = 'Enter the series names in your dataset ' \
                                'that you wish to include within the same ' \
                                'model (this is for repeated measures/' \
                                'within-subject designs).\n\nTip: These ' \
                                'will be the labels listed under "func:"" '\
                                'in the original individual-level ' \
                                'participant list, or the labels in the ' \
                                'original data directories you marked as ' \
                                '{series} while creating the CPAC ' \
                                'participant list.',
                      size = (200,100),
                      combo_type = 8)

        self.page.set_sizer()

        if 'group_sep' in self.gpa_settings.keys():
            for ctrl in self.page.get_ctrl_list():
                name = ctrl.get_name()
                if name == 'group_sep':
                    if self.gpa_settings['group_sep'] == True:
                        ctrl.set_value('On')
                    elif self.gpa_settings['group_sep'] == False:
                        ctrl.set_value('Off')

        mainSizer.Add(self.window, 1, wx.EXPAND)

        btnPanel = wx.Panel(self.panel, -1)
        hbox = wx.BoxSizer(wx.HORIZONTAL)

        buffer = wx.StaticText(btnPanel, label="\t\t\t\t\t\t")
        hbox.Add(buffer)

        cancel = wx.Button(btnPanel, wx.ID_CANCEL, "Cancel", (
            220, 10), wx.DefaultSize, 0)
        self.Bind(wx.EVT_BUTTON, self.cancel, id=wx.ID_CANCEL)
        hbox.Add(cancel, 0, flag=wx.LEFT | wx.BOTTOM, border=5)

        load = wx.Button(btnPanel, wx.ID_ADD, "Load Config", (
            200, -1), wx.DefaultSize, 0)
        self.Bind(wx.EVT_BUTTON, self.load, id=wx.ID_ADD)
        hbox.Add(load, 0.6, flag=wx.LEFT | wx.BOTTOM, border=5)

        next = wx.Button(btnPanel, 3, "Build Models", (200, -1), wx.DefaultSize, 0)
        self.Bind(wx.EVT_BUTTON, self.build_models, id=3)
        hbox.Add(next, 0.6, flag=wx.LEFT | wx.BOTTOM, border=5)

        # reminder: functions bound to buttons require arguments
        #           (self, event)
        btnPanel.SetSizer(hbox)

        mainSizer.Add(
            btnPanel, 0.5,  flag=wx.ALIGN_RIGHT | wx.RIGHT, border=20)

        self.panel.SetSizer(mainSizer)

        self.Show()

        # this fires only if we're coming BACK to this page from the second
        # page, and these parameters are already pre-loaded. this is to
        # automatically repopulate the 'Model Setup' checkbox grid and other
        # settings under it
        if self.gpa_settings['pheno_file'] != '':

            phenoFile = open(os.path.abspath(self.gpa_settings['pheno_file']))

            self.get_pheno_header(phenoFile)

            # update the 'Model Setup' box and populate it with the EVs and
            # their associated checkboxes for categorical and demean
            for ctrl in self.page.get_ctrl_list():

                name = ctrl.get_name()

                if name == 'model_setup':
                    ctrl.set_value(self.phenoHeaderItems)
                    ctrl.set_selection(self.gpa_settings['ev_selections'])

                if name == 'coding_scheme':
                    ctrl.set_value(self.gpa_settings['coding_scheme'])

                if name == 'mean_mask':
                    ctrl.set_value(self.gpa_settings['mean_mask'])

                if name == 'z_threshold':
                    try:
                        ctrl.set_value(self.gpa_settings['z_threshold'][0])
                    except IndexError:
                        ctrl.set_value(self.gpa_settings['z_threshold'])

                if name == 'p_threshold':
                    ctrl.set_value(self.gpa_settings['p_threshold'])

                if name == 'group_sep':
                    ctrl.set_value(self.gpa_settings['group_sep'])

                if name == 'grouping_var':
                    grouping_var = self.gpa_settings['grouping_var']

                    if isinstance(grouping_var, list) or "[" in grouping_var:
                        new_grouping_var = ""
                        for cov in grouping_var:
                            new_grouping_var += "{0},".format(cov)
                        new_grouping_var = new_grouping_var.rstrip(",")

                        ctrl.set_value(new_grouping_var)

                if ("list" in name) and (name != "participant_list"):
                    value = self.gpa_settings[name]

                    if isinstance(value, str):
                        value = value.replace("[","").replace("]","")
                        if "\"" in value:
                            value = value.replace("\"","")
                        if "'" in value:
                            value = value.replace("'","")
                        values = value.split(",")
                    else:
                        # instead, is a list- most likely when clicking
                        # "Back" on the modelDesign_window
                        values = value

                    ctrl.set_value(values)

    def cancel(self, event):
        self.Close()

    def display(self, win, msg):
        wx.MessageBox(msg, "Error")
        win.SetBackgroundColour("pink")
        win.SetFocus()
        win.Refresh()
        raise ValueError

    ''' button: LOAD SETTINGS '''
    def load(self, event):
        # when the user clicks 'Load Settings', which loads the
        # self.gpa_settings dictionary - it populates the values for both
        # windows, so when they hit Next, the next window is also populated

        dlg = wx.FileDialog(
            self, message="Choose the config fsl yaml file",
            defaultDir=os.getcwd(),
            defaultFile="",
            wildcard="YAML files(*.yaml, *.yml)|*.yaml;*.yml",
            style=wx.OPEN | wx.CHANGE_DIR)

        if dlg.ShowModal() == wx.ID_OK:
            path = dlg.GetPath()

            config_map = yaml.safe_load(open(path, 'r'))
<<<<<<< HEAD
            s_map = dict((v, k) for k, v in substitution_map.iteritems())
=======
            s_map = dict((v, k) for k, v in substitution_map.items())
>>>>>>> 027da997

            # load the group analysis .yml config file (in dictionary form)
            # into the self.gpa_settings dictionary which holds all settings
            self.gpa_settings = config_map

            if self.gpa_settings is None:
                errDlgFileTest = wx.MessageDialog(
                    self, "Error reading file - group analysis " \
                          "configuration file appears to be blank.",
                    "File Read Error",
                    wx.OK | wx.ICON_ERROR)
                errDlgFileTest.ShowModal()
                errDlgFileTest.Destroy()
                raise Exception

            # repopulate the model setup checkbox grid, since this has to be
            # done specially
            if 'pheno_file' in self.gpa_settings.keys():

                phenoFile = open(os.path.abspath(self.gpa_settings['pheno_file']))
                self.get_pheno_header(phenoFile)

                # update the 'Model Setup' box and populate it with the EVs
                # and their associated checkboxes for categorical and demean
                for ctrl in self.page.get_ctrl_list():

                    if ctrl.get_name() == 'model_setup':
                        ctrl.set_value(self.phenoHeaderItems)
                        ctrl.set_selection(self.gpa_settings['ev_selections'])

            # populate the rest of the controls
            for ctrl in self.page.get_ctrl_list():

                name = ctrl.get_name()
                value = config_map.get(name)
                dtype = ctrl.get_datatype()

                # the model setup checkbox grid is the only one that doesn't
                # get repopulated the standard way. instead it is repopulated
                # by the code directly above

                if ("list" in name) and (name != "participant_list"):

                    mapped_values = [s_map.get(item)
                                 for item in value if s_map.get(item) != None]
                    if not mapped_values:
                        value = [str(item) for item in value]
                    else:
                        value = mapped_values

                    new_derlist = []

                    for val in value:
                        new_derlist.append(val)

                    if len(new_derlist) > 0:
                        ctrl.set_value(new_derlist)
                    else:
                        ctrl.set_value(None)

                elif name == 'z_threshold' or name == 'p_threshold':
                    try:
                        value = value[0]
                        ctrl.set_value(value)
                    except TypeError:
                        # if the user has put it in as a float and not a list
                        ctrl.set_value(str(value))

                elif name == 'group_sep':
                    value = s_map.get(value)
                    ctrl.set_value(value)

                elif name == 'grouping_var':
                    if isinstance(value, list) or "[" in value:
                        grouping_var = ""
                        for cov in value:
                            grouping_var += "{0},".format(cov)
                        grouping_var = grouping_var.rstrip(",")
                    else:
                        grouping_var = value

                    ctrl.set_value(grouping_var)

                elif name != 'model_setup' and name != 'derivative_list':
                    ctrl.set_value(value)

            dlg.Destroy()

    def get_pheno_header(self, pheno_file_obj):
        phenoHeaderString = pheno_file_obj.readline().rstrip('\r\n')
        phenoHeaderString = phenoHeaderString.replace(" ", "_")
        phenoHeaderString = phenoHeaderString.replace("/","_")

        if ',' in phenoHeaderString:
            self.phenoHeaderItems = phenoHeaderString.split(',')


        elif '\t' in phenoHeaderString:
            self.phenoHeaderItems = phenoHeaderString.split('\t')


        else:
            self.phenoHeaderItems = [phenoHeaderString]

        if self.gpa_settings['participant_id_label'] in self.phenoHeaderItems:
            self.phenoHeaderItems.remove(self.gpa_settings['participant_id_label'])
        else:
            print('Header labels found:\n{0}'.format(self.phenoHeaderItems))
            err = 'Please enter the name of the participant ID column as ' \
                  'it is labeled in the phenotype file.'
            print(err)
            errSubID = wx.MessageDialog(self, err,
                                        'Blank/Incorrect Subject Header Input',
                                        wx.OK | wx.ICON_ERROR)
            errSubID.ShowModal()
            errSubID.Destroy()
            raise Exception

    ''' button: LOAD PHENOTYPE FILE '''
    def populateEVs(self, event):

        # this runs when the user clicks 'Load Phenotype File'
        if self.gpa_settings is None:
            self.gpa_settings = {}

        for ctrl in self.page.get_ctrl_list():
            name = ctrl.get_name()
            self.gpa_settings[name] = str(ctrl.get_selection())

        ### CHECK PHENOFILE if can open etc.
        # function for file path checking
        def testFile(filepath, paramName):
            try:
                fileTest = open(filepath)
                fileTest.close()
            except:
                errDlgFileTest = wx.MessageDialog(
                    self, 'Error reading file - either it does not exist or '
                          'you do not have read access. \n\n' \
                          'Parameter: %s' % paramName,
                    'File Access Error',
                    wx.OK | wx.ICON_ERROR)
                errDlgFileTest.ShowModal()
                errDlgFileTest.Destroy()
                raise Exception

        # deal with phenotype file
        testFile(self.gpa_settings['pheno_file'], 'Phenotype/EV File')

        phenoFile = open(os.path.abspath(self.gpa_settings['pheno_file']),"rU")
        self.get_pheno_header(phenoFile)

        for ctrl in self.page.get_ctrl_list():

            # update the 'Model Setup' box and populate it with the EVs and
            # their associated checkboxes for categorical and demean
            if ctrl.get_name() == 'model_setup':

                evs_for_checkbox = []
                for EV in self.phenoHeaderItems:
                    evs_for_checkbox.append(EV)

                if "session" in evs_for_checkbox:
                    evs_for_checkbox.remove("session")

                if "series" in evs_for_checkbox:
                    evs_for_checkbox.remove("series")

                ctrl.set_value(evs_for_checkbox)

            # populate the design formula text box with a formula which
            # includes all of the EVs, and two of the measures (MeanFD and
            # the measure/derivative mean) - the user can edit this if they
            # need to, obviously
            if ctrl.get_name() == 'design_formula':

                formula_string = ''

                for EV in self.phenoHeaderItems:
                    if formula_string == '':
                        formula_string = EV
                    else:
                        formula_string = formula_string + ' + ' + EV

                formula_string = formula_string + ' + MeanFD_Jenkinson'

                ctrl.set_value(formula_string)

    def build_models(self, event):
        from CPAC.pipeline.cpac_group_runner import build_feat_models
        from CPAC.utils.create_fsl_flame_preset import write_config_dct_to_yaml

        dialog_msg = 'Building your FSL-FEAT models. Check the terminal ' \
                     'window for details and progress.'
        dialog_title = 'Building models..'
        bld_dialog = wx.MessageDialog(self, dialog_msg, dialog_title,
                                      wx.OK | wx.ICON_INFORMATION)
        bld_dialog.ShowModal()
        bld_dialog.Destroy()

        for ctrl in self.page.get_ctrl_list():
            name = ctrl.get_name()
            val = str(ctrl.get_selection())
            if val in substitution_map.keys():
                val = substitution_map[val]
            if isinstance(val, list):
                new_val = []
                for v in val:
                    if v in substitution_map.keys():
                        v = substitution_map[v]
                    new_val.append(v)
                val = new_val
            elif isinstance(val, str):
                if 'derivative' in name:
                    val = val.replace('[', '').replace(']', '').replace(' ', '').replace("'", "")
                    val = val.split(',')
                    new_val = []
                    for v in val:
                        if v in substitution_map.keys():
                            v = substitution_map[v]
                        new_val.append(v)
                    val = new_val

            self.gpa_settings[name] = val

        group_config_path = os.path.join(self.gpa_settings['output_dir'],
                                         'group_config_{0}.yml'.format(self.gpa_settings['model_name']))
        write_config_dct_to_yaml(self.gpa_settings, group_config_path)
        retval = build_feat_models(group_config_path)

        if retval == 0:
            self.Close()<|MERGE_RESOLUTION|>--- conflicted
+++ resolved
@@ -417,11 +417,7 @@
             path = dlg.GetPath()
 
             config_map = yaml.safe_load(open(path, 'r'))
-<<<<<<< HEAD
-            s_map = dict((v, k) for k, v in substitution_map.iteritems())
-=======
             s_map = dict((v, k) for k, v in substitution_map.items())
->>>>>>> 027da997
 
             # load the group analysis .yml config file (in dictionary form)
             # into the self.gpa_settings dictionary which holds all settings
