--- conflicted
+++ resolved
@@ -1,8 +1,5 @@
 Bootstrap: docker
 From: fcpindi/c-pac
-<<<<<<< HEAD
-IncludeCmd: yes
-=======
 IncludeCmd: yes
 
 %post
@@ -18,5 +15,4 @@
 fi
 
 ln -s /usr/lib/x86_64-linux-gnu/mesa/libGL.so.1.2.0 \
-   /usr/lib/x86_64-linux-gnu/libGL.so.1
->>>>>>> 7befcf9c
+   /usr/lib/x86_64-linux-gnu/libGL.so.1