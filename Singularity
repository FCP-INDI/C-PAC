Bootstrap: docker
From: fcpindi/c-pac:latest
IncludeCmd: yes

%environment
FREESURFER_HOME=

<<<<<<< HEAD
%post

ln -s /usr/lib/x86_64-linux-gnu/libgsl.so.23.0.0 \
      /usr/lib/x86_64-linux-gnu/libgsl.so.23 || echo "Link exists"

ln -s /usr/lib/x86_64-linux-gnu/libgsl.so.23.0.0 \
      /usr/lib/x86_64-linux-gnu/libgsl.so.0 || echo "Link exists"

if [ -e /usr/lib/x86_64-linux-gnu/libGL.so.1 ] ; then
    rm -f /usr/lib/x86_64-linux-gnu/libGL.so.1 || echo "Link exists"
fi

ln -s /usr/lib/x86_64-linux-gnu/mesa/libGL.so.1.2.0 \
   /usr/lib/x86_64-linux-gnu/libGL.so.1 || echo "Link exists"
=======
%post
>>>>>>> 36168dff
<|MERGE_RESOLUTION|>--- conflicted
+++ resolved
@@ -1,25 +1,7 @@
 Bootstrap: docker
-From: fcpindi/c-pac:latest
 IncludeCmd: yes
 
 %environment
 FREESURFER_HOME=
 
-<<<<<<< HEAD
-%post
-
-ln -s /usr/lib/x86_64-linux-gnu/libgsl.so.23.0.0 \
-      /usr/lib/x86_64-linux-gnu/libgsl.so.23 || echo "Link exists"
-
-ln -s /usr/lib/x86_64-linux-gnu/libgsl.so.23.0.0 \
-      /usr/lib/x86_64-linux-gnu/libgsl.so.0 || echo "Link exists"
-
-if [ -e /usr/lib/x86_64-linux-gnu/libGL.so.1 ] ; then
-    rm -f /usr/lib/x86_64-linux-gnu/libGL.so.1 || echo "Link exists"
-fi
-
-ln -s /usr/lib/x86_64-linux-gnu/mesa/libGL.so.1.2.0 \
-   /usr/lib/x86_64-linux-gnu/libGL.so.1 || echo "Link exists"
-=======
-%post
->>>>>>> 36168dff
+%post