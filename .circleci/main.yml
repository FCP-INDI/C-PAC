--- conflicted
+++ resolved
@@ -27,79 +27,6 @@
       - run:
           name: "Push to Docker Hub"
           command: "docker push fcpindi/c-pac:<< parameters.tag >>${VARIANT}"
-<<<<<<< HEAD
-  build-images:
-    parameters:
-      variant:
-        type: string
-        default: ""
-    steps:
-      - set-up-variant:
-          variant: "<< parameters.variant >>"
-      - run:
-          name: "Building Docker image"
-          command: |
-            docker build -t fcpindi/c-pac:${DOCKER_TAG} . ${DOCKERFILE}
-            docker save fcpindi/c-pac:${DOCKER_TAG} | gzip > ${DOCKER_TARBALL}.tar.gz
-          no_output_timeout: 5h
-      - when:
-          condition:
-            equal: [ << pipeline.parameters.owner >>, "FCP-INDI" ]
-          steps:
-            - when:
-                condition:
-                  or:
-                    - equal: [ << pipeline.parameters.branch >>, "main" ]
-                    - equal: [ << pipeline.parameters.branch >>, "master" ]
-                steps:
-                  - push-to-docker-hub:
-                      tag: latest
-            - when:
-                condition:
-                  equal: [ << pipeline.parameters.branch >>, "develop" ]
-                steps:
-                  - push-to-docker-hub:
-                      tag: nightly
-            - when:
-                condition:
-                  equal: [ << pipeline.parameters.branch >>, "develop-1.8.4" ]
-                steps:
-                  - push-to-docker-hub:
-                      tag: nightly-1.8.4
-      # - when:
-      #     condition:
-      #       not:
-      #         equal: [ << parameters.variant >>, fMRIPrep-LTS ]
-      #     steps:
-      #     - run:
-      #         name: "Starting local registry"
-      #         command: docker run -d -p 5000:5000 --restart=always --name registry registry:2
-      #     - get-singularity
-      #     - run:
-      #         name: "Building Singularity image from Docker image"
-      #         command: |
-      #           docker load < ${DOCKER_TARBALL}.tar.gz
-      #           docker tag fcpindi/c-pac:${DOCKER_TAG} localhost:5000/fcpindi/c-pac:${DOCKER_TAG}
-      #           docker push localhost:5000/fcpindi/c-pac:${DOCKER_TAG}
-      #           SINGULARITY_NOHTTPS=1 singularity build cpac-singularity-image${VARIANT}.simg docker://localhost:5000/fcpindi/c-pac:${DOCKER_TAG}
-      #         no_output_timeout: 5h
-  check-updated:
-    steps:
-      - restore_cache:
-          key: updated--{{ .Revision }}
-      - run:
-          name: "Halt if version updated"
-          command: if [[ $(cat /home/circleci/HALT) == true ]]; then circleci step halt; fi
-  clear-up-space:
-    parameters:
-      filepath:
-        type: string
-    steps:
-      - run:
-          name: "Delete file we're done with"
-          command: rm -rf << parameters.filepath >>
-=======
->>>>>>> 846259f0
   combine-coverage:
     steps:
       - run:
@@ -184,12 +111,9 @@
           command: docker exec --user $(id -u) docker_test /bin/bash /code/dev/circleci_data/test_in_image.sh
   set-python-version:
     steps:
-<<<<<<< HEAD
-=======
       - restore_cache:
           keys:
             - pip-ci-requirements-{{ checksum "dev/circleci_data/requirements.txt" }}-3.8.5
->>>>>>> 846259f0
       - run:
           name: "Installing CI dependencies"
           command: |
@@ -233,126 +157,10 @@
             pip install -r dev/circleci_data/requirements.txt
             coverage run -m pytest --junitxml=test-results/junit.xml --continue-on-collection-errors  dev/circleci_data/test_install.py
 
-<<<<<<< HEAD
-jobs:         
-  build:
-    machine:
-      image: ubuntu-2004:202010-01
-    resource_class: xlarge
-    steps:
-      - checkout
-      - check-updated
-      - set-python-version
-      - build-images
-      - store_artifacts:
-          path: cpac-docker-image.tar.gz
-      # - store_artifacts:
-      #     path: cpac-singularity-image.simg
-      - persist_to_workspace:
-          root: /home/circleci/
-          paths:
-            - project/cpac-docker-image.tar.gz
-            # - project/cpac-singularity-image.simg
-  build-ABCD-HCP:
-    machine:
-      image: ubuntu-2004:202010-01
-    resource_class: xlarge
-    steps:
-      - checkout
-      - check-updated
-      - set-python-version
-      - build-images:
-          variant: ABCD-HCP
-      - store_artifacts:
-          path: cpac-docker-image-ABCD-HCP.tar.gz
-      # - store_artifacts:
-      #     path: cpac-singularity-image-ABCD-HCP.simg
-      - persist_to_workspace:
-          root: /home/circleci/
-          paths:
-            - project/cpac-docker-image-ABCD-HCP.tar.gz
-            # - project/cpac-singularity-image-ABCD-HCP.simg
-  build-fMRIPrep-LTS:
-    machine:
-      image: ubuntu-2004:202010-01
-    resource_class: xlarge
-    steps:
-      - checkout
-      - check-updated
-      - set-python-version
-      - build-images:
-          variant: fMRIPrep-LTS
-      - store_artifacts:
-          path: cpac-docker-image-fMRIPrep-LTS.tar.gz
-      # - store_artifacts:
-      #     path: cpac-singularity-image-fMRIPrep-LTS.simg
-      - persist_to_workspace:
-          root: /home/circleci/
-          paths:
-            - project/cpac-docker-image-fMRIPrep-LTS.tar.gz
-            # - project/cpac-singularity-image-fMRIPrep-LTS.simg
-  build-lite:
-    machine:
-      image: ubuntu-2004:202010-01
-    resource_class: large
-    steps:
-      - checkout
-      - check-updated
-      - set-python-version
-      - build-images:
-          variant: lite
-      - store_artifacts:
-          path: cpac-docker-image-lite.tar.gz
-      # - store_artifacts:
-      #     path: cpac-singularity-image-lite.simg
-      - persist_to_workspace:
-          root: /home/circleci/
-          paths:
-            - project/cpac-docker-image-lite.tar.gz
-            # - project/cpac-singularity-image-lite.simg
-  check-version:
-    machine:
-      image: ubuntu-2004:202010-01
-    resource_class: medium
-    steps:
-      - checkout
-      - set-python-version
-      - configure-git-user
-      - run:
-          name: "Checking if version needs updated"
-          # update version if version needs updated, otherwise just move on
-          command: |
-            HALT=false
-            COMMIT_MESSAGE=$(git log -1 --pretty=%B)
-            if [[ ! "$COMMIT_MESSAGE" == *"Update version to"* ]]
-            then
-              cd $HOME/project/CPAC
-              VERSION=$(python -c "from info import __version__; print('.'.join(('.'.join(__version__[::-1].split('-')[1].split('.')[1:])[::-1], __version__.split('-')[1])) if '-' in __version__ else __version__)")
-              cd ..
-              echo "v${VERSION}" > version
-              sed -i -r "s/^(# [Vv]ersion ).*$/# Version ${VERSION}/g" dev/docker_data/default_pipeline.yml
-              find ./CPAC/resources/configs -name "*.yml" -exec sed -i -r "s/^(# [Vv]ersion ).*$/# Version ${VERSION}/g" {} \;
-              git add version CPAC/resources/configs dev/docker_data/default_pipeline.yml
-              if [[ ! -z $(git diff origin/${CIRCLE_BRANCH}) ]]
-              then
-                git commit -m ":bookmark: Update version to ${VERSION} ($COMMIT_MESSAGE)"
-                git push origin HEAD:${CIRCLE_BRANCH} || true
-                HALT=true
-              fi
-              cd ..
-            fi
-            echo "${HALT}" > /home/circleci/HALT
-      - save_cache:
-          key: updated--{{ .Revision }}
-          paths:
-            - /home/circleci/HALT
-=======
 jobs:
->>>>>>> 846259f0
   combine-coverage:
     machine:
       image: ubuntu-2004:202010-01
-    resource_class: medium
     steps:
       - checkout
       - restore_cache:
@@ -388,7 +196,6 @@
       - store_artifacts:
           path: htmlcov
   push-release:
-<<<<<<< HEAD
     parameters:
       variant:
         type: string
@@ -406,29 +213,6 @@
       - push-to-docker-hub:
           tag: release-$CIRCLE_TAG
   pytest-docker:
-=======
->>>>>>> 846259f0
-    parameters:
-      variant:
-        type: string
-        default: ""
-    machine:
-      image: ubuntu-2004:202010-01
-<<<<<<< HEAD
-    resource_class: large
-=======
-    resource_class: medium
->>>>>>> 846259f0
-    steps:
-      - checkout
-      - check-updated
-      - set-up-variant:
-          variant: "<< parameters.variant >>"
-      - attach_workspace:
-          at: /home/circleci/
-      - push-to-docker-hub:
-          tag: release-$CIRCLE_TAG
-  pytest-docker:
     parameters:
       variant:
         type: string
@@ -483,93 +267,16 @@
   version: 2
   test:
     jobs:
-<<<<<<< HEAD
-      - build:
-          name: "Build images"
-          requires:
-            - "Checking for updated version"
-      - build-ABCD-HCP:
-          name: "Build ABCD-HCP variant images"
-          requires:
-            - "Checking for updated version"
-          filters:
-            branches:
-              ignore: /.*/
-            tags:
-              only: /^v(\d+\.)*\d+.*/
-      - build-fMRIPrep-LTS:
-          name: "Build fMRIPrep-LTS variant images"
-          requires:
-            - "Checking for updated version"
-          filters:
-            branches:
-              ignore: /.*/
-            tags:
-              only: /^v(\d+\.)*\d+.*/
-      - build-lite:
-          name: "Build lite variant images"
-          requires:
-            - "Checking for updated version"
-      - check-version:
-          name: "Checking for updated version"
-=======
->>>>>>> 846259f0
       - combine-coverage:
           name: "Combine coverage"
           requires:
             - "Test in Docker"
             - "Test in Singularity"
             - "Test lite variant in Docker"
-<<<<<<< HEAD
-            # - "Test lite variant in Singularity"
-            # - "Test ABCD-HCP variant in Docker"
-            # - "Test ABCD-HCP variant in Singularity"
-            # - "Test fMRIPrep-LTS variant in Docker"
-      - push-release:
-          name: "Push release to Docker Hub"
-          requires:
-            - "Build images"
-          filters:
-            branches:
-              ignore: /.*/
-            tags:
-              only: /^v(\d+\.)*\d+.*/
-      - push-release:
-          name: "Push ABCD-HCP variant release to Docker Hub"
-          requires:
-            - "Build ABCD-HCP variant images"
-          filters:
-            branches:
-              ignore: /.*/
-            tags:
-              only: /^v(\d+\.)*\d+.*/
-          variant: ABCD-HCP
-      - push-release:
-          name: "Push fMRIPrep-LTS variant release to Docker Hub"
-          requires:
-            - "Build fMRIPrep-LTS variant images"
-          filters:
-            branches:
-              ignore: /.*/
-            tags:
-              only: /^v(\d+\.)*\d+.*/
-          variant: fMRIPrep-LTS
-      - push-release:
-          name: "Push lite-variant release to Docker Hub"
-          requires:
-            - "Build lite variant images"
-          filters:
-            branches:
-              ignore: /.*/
-            tags:
-              only: /^v(\d+\.)*\d+.*/
-          variant: lite
-=======
             - "Test lite variant in Singularity"
             - "Test ABCD-HCP variant in Docker"
             - "Test ABCD-HCP variant in Singularity"
             - "Test fMRIPrep-LTS variant in Docker"
->>>>>>> 846259f0
       - pytest-docker:
           name: "Test in Docker"
       - pytest-docker:
