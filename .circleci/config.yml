version: 2.1

commands:
  check-for-built-images:
    steps:
      - run:
          name: "Checking for locally built images"
          command: |
            if [[ ! -f cpac-docker-image.tar.gz || ! -f cpac-singularity-image.simg ]]
            then
              circleci step halt
            fi
  set-python-version:
    steps:
      - run:
          name: "Setting Python Version"
          command: |
            pyenv install 3.6.3
            pyenv global 3.6.3
  install-singularity-requirements:
    steps:
      - run:
          name: "Installing Singularity requirements"
          command: |
           sudo apt-get update && sudo apt-get install flawfinder squashfs-tools uuid-dev libuuid1 libffi-dev libssl-dev libssl1.0.0 libarchive-dev libgpgme11-dev libseccomp-dev -y
  set-up-singularity:
    steps:
      - run:
         name: "Setting up Singularity"
         command: |
           cd singularity
           ./autogen.sh
           ./configure --prefix=/usr/local --sysconfdir=/etc
           make
           sudo make install
           cd ..
  build-images:
    steps:
      - run:
          name: "Building Docker image"
          command: |
            docker build -t fcpindi/c-pac:${CIRCLE_BRANCH//\//_} .
            docker save fcpindi/c-pac:${CIRCLE_BRANCH//\//_} | gzip > cpac-docker-image.tar.gz
<<<<<<< HEAD
          no_output_timeout: 5h
=======
          no_output_timeout: 1h
>>>>>>> ea2f1562
          # Persist the specified paths (workspace/echo-output) into the workspace for use in downstream job.
      - run:
          name: "Starting local registry"
          command: docker run -d -p 5000:5000 --restart=always --name registry registry:2
      - install-singularity-requirements
      - run: 
          name: "Cloning Singularity 2.5.2"
          command: git clone -b 2.5.2 https://github.com/sylabs/singularity
      - set-up-singularity
      - run:
          name: "Building Singularity image from Docker image"
          command: |
            docker load < cpac-docker-image.tar.gz
            docker tag fcpindi/c-pac:${CIRCLE_BRANCH//\//_} localhost:5000/fcpindi/c-pac:${CIRCLE_BRANCH//\//_}
            docker push localhost:5000/fcpindi/c-pac:${CIRCLE_BRANCH//\//_}
            SINGULARITY_NOHTTPS=1 singularity build C-PAC-CI.simg docker://localhost:5000/fcpindi/c-pac:${CIRCLE_BRANCH//\//_}
<<<<<<< HEAD
          no_output_timeout: 5h
=======
          no_output_timeout: 2h
>>>>>>> ea2f1562
      - store_artifacts:
          path: cpac-docker-image.tar.gz
      - store_artifacts:
          path: C-PAC-CI.simg
          destination: cpac-singularity-image.simg
      - persist_to_workspace:
          # Must be an absolute path, or relative path from working_directory. This is a directory on the container which is
          # taken to be the root directory of the workspace.
          root: /home/circleci/
          # Must be relative path from root
          paths: project
<<<<<<< HEAD
  configure-git-user:
    steps:
      - add_ssh_keys:
          fingerprints:
            - "12:bc:f2:e4:31:cc:72:54:54:bc:f5:5b:89:e6:d8:ee"
      - run:
          name: "Configuring git user"
          command: |
            sudo apt-key adv --recv-keys --keyserver keyserver.ubuntu.com 78BD65473CB3BD13
            curl -L https://packagecloud.io/circleci/trusty/gpgkey | sudo apt-key add -
            sudo apt-get update
            sudo apt-get install git -y
            git config --global user.email "${CIRCLE_USERNAME}@users.noreply.github.com"
            git config --global user.name "${CIRCLE_USERNAME} @ CircleCI"

jobs:
  pytest-docker:
=======
  build_surface:
    machine: true
    steps:
      - attach_workspace:
          # Must be absolute path or relative path from working_directory
          at: /home/circleci/
      - run:
          name: "Set Python Version"
          command: |
            pyenv install 3.6.3
            pyenv global 3.6.3
      - run:
          name: build-docker
          command: |
            docker load < cpac-docker-image.tar.gz
            sed -i "s|:latest|:${CIRCLE_BRANCH//\//_}|g" variant-surface.Dockerfile
            docker build -t fcpindi/c-pac:${CIRCLE_BRANCH//\//_}-surface -f variant-surface.Dockerfile .
            docker save fcpindi/c-pac:${CIRCLE_BRANCH//\//_}-surface | gzip > cpac-surface-docker-image.tar.gz
          no_output_timeout: 1h
          # Persist the specified paths (workspace/echo-output) into the workspace for use in downstream job.
      - run:
          name: local-registry
          command: docker run -d -p 5000:5000 --restart=always --name registry registry:2
      - run:
          name: build-singularity
          command: |
            sudo apt-get update && sudo apt-get install flawfinder squashfs-tools uuid-dev libuuid1 libffi-dev libssl-dev libssl1.0.0 libarchive-dev libgpgme11-dev libseccomp-dev -y
            cd singularity
            ./autogen.sh
            ./configure --prefix=/usr/local --sysconfdir=/etc
            make
            sudo make install
            cd ..
            docker load < cpac-surface-docker-image.tar.gz
            docker tag fcpindi/c-pac:${CIRCLE_BRANCH//\//_}-surface localhost:5000/fcpindi/c-pac:${CIRCLE_BRANCH//\//_}-surface
            docker push localhost:5000/fcpindi/c-pac:${CIRCLE_BRANCH//\//_}-surface
            SINGULARITY_NOHTTPS=1 singularity build C-PAC-surface-CI.simg docker://localhost:5000/fcpindi/c-pac:${CIRCLE_BRANCH//\//_}-surface
          no_output_timeout: 2h
      - store_artifacts:
          path: cpac-surface-docker-image.tar.gz
      - store_artifacts:
          path: C-PAC-surface-CI.simg
          destination: cpac-surface-singularity-image.simg
  heatmaps:
>>>>>>> ea2f1562
    machine: true
    steps:
      - attach_workspace:
          # Must be absolute path or relative path from working_directory
          at: /home/circleci/
      - check-for-built-images
      - set-python-version
      - run:
          name: Getting Sample BIDS Data
          command: git clone https://github.com/bids-standard/bids-examples.git
      - run:
          name: Running pytest on Docker image
          command: |
            docker load < cpac-docker-image.tar.gz
            docker run -dit -P -v /home/circleci/project/test-results:/code/test-results -v /home/circleci/project/htmlcov:/code/htmlcov --entrypoint=/bin/bash --name docker_test fcpindi/c-pac:${CIRCLE_BRANCH//\//_}
            docker exec docker_test /bin/bash ./code/dev/circleci_data/test_in_image.sh
      - store_test_results:
          path: test-results
      - store_artifacts:
          path: test-results
      - store_artifacts:
          path: htmlcov
          no_output_timeout: 5h
  pytest-singularity:
    machine: true
    steps:
      - attach_workspace:
          # Must be absolute path or relative path from working_directory
          at: /home/circleci/
      - check-for-built-images
      - set-python-version
      - install-singularity-requirements
      - set-up-singularity
      - run:
          name: Testing Singularity installation
          command: |
            pip install -r dev/circleci_data/requirements.txt
            coverage run -m pytest --junitxml=test-results/junit.xml --continue-on-collection-errors  dev/circleci_data/test_install.py
  build:
    machine: true
    steps:
      - checkout
      - set-python-version
      - configure-git-user
      - run:
          name: "Checking if version needs updated"
          # update version if version needs updated, otherwise just move on
          command: |
            if [[ ! $(git log -1 --pretty=%B) == *"Update version to"* ]]
            then
              cd $HOME/project/CPAC
              VERSION=$(python -c "from info import __version__; print(__version__)")
              cd ..
              if ! [[ $CIRCLE_BRANCH = 'master' ]]
                then
                  git fetch --all
                  if [[ -n ${CIRCLE_PR_NUMBER} && -n ${GITHUB_PR_BASE_TOKEN} ]]
                    then
                      curl -L "https://github.com/stedolan/jq/releases/download/jq-1.5/jq-linux64" -o jq
                      chmod +x jq
                      REBASE_BASE=origin/$(curl -u shnizzedy:$GITHUB_PR_BASE_TOKEN "https://api.github.com/repos/$CIRCLE_PROJECT_USERNAME/$CIRCLE_PROJECT_REPONAME/pulls/$CIRCLE_PR_NUMBER" | jq '.base.ref' | tr -d '"')
                  else
                    REBASE_BASE=$(git rev-parse --short HEAD~30)
                  fi
                GIT_SEQUENCE_EDITOR=dev/circleci_data/drop_version_bump_commits git rebase -X ours -i $REBASE_BASE --empty drop
              fi
              echo "v${VERSION}" > version
              sed -i -r "s/^(# [Vv]ersion ).*$/# Version ${VERSION}/g" dev/docker_data/default_pipeline.yml
              find ./CPAC/resources/configs -name "*.yml" -exec sed -i -r "s/^(# [Vv]ersion ).*$/# Version ${VERSION}/g" {} \;
              git add version CPAC/resources/configs dev/docker_data/default_pipeline.yml
              if [[ ! -z $(git diff origin/${CIRCLE_BRANCH}) ]]
              then
                git commit -m ":bookmark: Update version to ${VERSION}"
                git push origin HEAD:${CIRCLE_BRANCH} -f || true
                circleci step halt
              fi
              cd ..
            fi
      - build-images

workflows:
  version: 2
  build-and-test:
    jobs:
<<<<<<< HEAD
      - build
=======
      - build:
          filters:
            branches:
              ignore:
                - feature/auto-heatmaps
                - config/test_config
      - build_surface:
          requires:
            - build
      - test:
          requires:
            - build
          filters:
            branches:
              only:
                - develop
                - master
      - heatmaps:
          requires:
            - build
            - test
          filters:
            branches:
              only: feature/auto-heatmaps
>>>>>>> ea2f1562
      - pytest-docker:
          requires:
            - build
      - pytest-singularity:
          requires:
            - build<|MERGE_RESOLUTION|>--- conflicted
+++ resolved
@@ -1,72 +1,90 @@
-version: 2.1
-
-commands:
-  check-for-built-images:
-    steps:
-      - run:
-          name: "Checking for locally built images"
-          command: |
-            if [[ ! -f cpac-docker-image.tar.gz || ! -f cpac-singularity-image.simg ]]
-            then
-              circleci step halt
-            fi
-  set-python-version:
-    steps:
-      - run:
-          name: "Setting Python Version"
-          command: |
-            pyenv install 3.6.3
-            pyenv global 3.6.3
-  install-singularity-requirements:
-    steps:
-      - run:
-          name: "Installing Singularity requirements"
-          command: |
-           sudo apt-get update && sudo apt-get install flawfinder squashfs-tools uuid-dev libuuid1 libffi-dev libssl-dev libssl1.0.0 libarchive-dev libgpgme11-dev libseccomp-dev -y
-  set-up-singularity:
-    steps:
-      - run:
-         name: "Setting up Singularity"
-         command: |
-           cd singularity
-           ./autogen.sh
-           ./configure --prefix=/usr/local --sysconfdir=/etc
-           make
-           sudo make install
-           cd ..
-  build-images:
-    steps:
-      - run:
-          name: "Building Docker image"
+version: 2
+jobs:
+  pytest-docker:
+    machine: true
+    steps:
+      - attach_workspace:
+          # Must be absolute path or relative path from working_directory
+          at: /home/circleci/
+      - run:
+          name: "Set Python Version"
+          command: |
+            pyenv install 3.6.3
+            pyenv global 3.6.3
+      - run:
+          name: Get Sample BIDS Data
+          command: git clone https://github.com/bids-standard/bids-examples.git
+      - run:
+          name: pytest
+          command: |
+            docker load < cpac-docker-image.tar.gz
+            docker run -dit -P -v /home/circleci/project/test-results:/code/test-results -v /home/circleci/project/htmlcov:/code/htmlcov --entrypoint=/bin/bash --name docker_test fcpindi/c-pac:${CIRCLE_BRANCH//\//_}
+            docker exec docker_test /bin/bash ./code/dev/circleci_data/test_in_image.sh
+      - store_test_results:
+          path: test-results
+      - store_artifacts:
+          path: test-results
+      - store_artifacts:
+          path: htmlcov
+          no_output_timeout: 5h
+  pytest-singularity:
+    machine: true
+    steps:
+      - attach_workspace:
+          # Must be absolute path or relative path from working_directory
+          at: /home/circleci/
+      - run:
+          name: "Set Python Version"
+          command: |
+            pyenv install 3.6.3
+            pyenv global 3.6.3
+      - run:
+          name: test_install
+          command: |
+            sudo apt-get update && sudo apt-get install flawfinder squashfs-tools uuid-dev libuuid1 libffi-dev libssl-dev libssl1.0.0 libarchive-dev libgpgme11-dev libseccomp-dev -y
+            cd singularity
+            ./autogen.sh
+            ./configure --prefix=/usr/local --sysconfdir=/etc
+            make
+            sudo make install
+            cd ..
+            pip install -r dev/circleci_data/requirements.txt
+            coverage run -m pytest --junitxml=test-results/junit.xml --continue-on-collection-errors  dev/circleci_data/test_install.py
+  build:
+    machine: true
+    steps:
+      - checkout
+      - run:
+          name: "Set Python Version"
+          command: |
+            pyenv install 3.6.3
+            pyenv global 3.6.3
+      - run:
+          name: build-docker
           command: |
             docker build -t fcpindi/c-pac:${CIRCLE_BRANCH//\//_} .
             docker save fcpindi/c-pac:${CIRCLE_BRANCH//\//_} | gzip > cpac-docker-image.tar.gz
-<<<<<<< HEAD
-          no_output_timeout: 5h
-=======
           no_output_timeout: 1h
->>>>>>> ea2f1562
           # Persist the specified paths (workspace/echo-output) into the workspace for use in downstream job.
       - run:
-          name: "Starting local registry"
+          name: local-registry
           command: docker run -d -p 5000:5000 --restart=always --name registry registry:2
-      - install-singularity-requirements
-      - run: 
-          name: "Cloning Singularity 2.5.2"
-          command: git clone -b 2.5.2 https://github.com/sylabs/singularity
-      - set-up-singularity
-      - run:
-          name: "Building Singularity image from Docker image"
-          command: |
+      - run:
+          name: build-singularity
+          command: |
+            sudo apt-get update && sudo apt-get install flawfinder squashfs-tools uuid-dev libuuid1 libffi-dev libssl-dev libssl1.0.0 libarchive-dev libgpgme11-dev libseccomp-dev -y
+            git clone -b 2.5.2 https://github.com/sylabs/singularity
+            cd singularity
+            ./autogen.sh
+            ./configure --prefix=/usr/local --sysconfdir=/etc
+            make
+            sudo make install
+            cd ..
             docker load < cpac-docker-image.tar.gz
             docker tag fcpindi/c-pac:${CIRCLE_BRANCH//\//_} localhost:5000/fcpindi/c-pac:${CIRCLE_BRANCH//\//_}
             docker push localhost:5000/fcpindi/c-pac:${CIRCLE_BRANCH//\//_}
             SINGULARITY_NOHTTPS=1 singularity build C-PAC-CI.simg docker://localhost:5000/fcpindi/c-pac:${CIRCLE_BRANCH//\//_}
-<<<<<<< HEAD
-          no_output_timeout: 5h
-=======
           no_output_timeout: 2h
->>>>>>> ea2f1562
       - store_artifacts:
           path: cpac-docker-image.tar.gz
       - store_artifacts:
@@ -78,25 +96,6 @@
           root: /home/circleci/
           # Must be relative path from root
           paths: project
-<<<<<<< HEAD
-  configure-git-user:
-    steps:
-      - add_ssh_keys:
-          fingerprints:
-            - "12:bc:f2:e4:31:cc:72:54:54:bc:f5:5b:89:e6:d8:ee"
-      - run:
-          name: "Configuring git user"
-          command: |
-            sudo apt-key adv --recv-keys --keyserver keyserver.ubuntu.com 78BD65473CB3BD13
-            curl -L https://packagecloud.io/circleci/trusty/gpgkey | sudo apt-key add -
-            sudo apt-get update
-            sudo apt-get install git -y
-            git config --global user.email "${CIRCLE_USERNAME}@users.noreply.github.com"
-            git config --global user.name "${CIRCLE_USERNAME} @ CircleCI"
-
-jobs:
-  pytest-docker:
-=======
   build_surface:
     machine: true
     steps:
@@ -141,94 +140,41 @@
           path: C-PAC-surface-CI.simg
           destination: cpac-surface-singularity-image.simg
   heatmaps:
->>>>>>> ea2f1562
-    machine: true
-    steps:
-      - attach_workspace:
-          # Must be absolute path or relative path from working_directory
-          at: /home/circleci/
-      - check-for-built-images
-      - set-python-version
-      - run:
-          name: Getting Sample BIDS Data
-          command: git clone https://github.com/bids-standard/bids-examples.git
-      - run:
-          name: Running pytest on Docker image
-          command: |
-            docker load < cpac-docker-image.tar.gz
-            docker run -dit -P -v /home/circleci/project/test-results:/code/test-results -v /home/circleci/project/htmlcov:/code/htmlcov --entrypoint=/bin/bash --name docker_test fcpindi/c-pac:${CIRCLE_BRANCH//\//_}
-            docker exec docker_test /bin/bash ./code/dev/circleci_data/test_in_image.sh
-      - store_test_results:
-          path: test-results
-      - store_artifacts:
-          path: test-results
-      - store_artifacts:
-          path: htmlcov
-          no_output_timeout: 5h
-  pytest-singularity:
-    machine: true
-    steps:
-      - attach_workspace:
-          # Must be absolute path or relative path from working_directory
-          at: /home/circleci/
-      - check-for-built-images
-      - set-python-version
-      - install-singularity-requirements
-      - set-up-singularity
-      - run:
-          name: Testing Singularity installation
-          command: |
-            pip install -r dev/circleci_data/requirements.txt
-            coverage run -m pytest --junitxml=test-results/junit.xml --continue-on-collection-errors  dev/circleci_data/test_install.py
-  build:
-    machine: true
-    steps:
-      - checkout
-      - set-python-version
-      - configure-git-user
-      - run:
-          name: "Checking if version needs updated"
-          # update version if version needs updated, otherwise just move on
-          command: |
-            if [[ ! $(git log -1 --pretty=%B) == *"Update version to"* ]]
-            then
-              cd $HOME/project/CPAC
-              VERSION=$(python -c "from info import __version__; print(__version__)")
-              cd ..
-              if ! [[ $CIRCLE_BRANCH = 'master' ]]
-                then
-                  git fetch --all
-                  if [[ -n ${CIRCLE_PR_NUMBER} && -n ${GITHUB_PR_BASE_TOKEN} ]]
-                    then
-                      curl -L "https://github.com/stedolan/jq/releases/download/jq-1.5/jq-linux64" -o jq
-                      chmod +x jq
-                      REBASE_BASE=origin/$(curl -u shnizzedy:$GITHUB_PR_BASE_TOKEN "https://api.github.com/repos/$CIRCLE_PROJECT_USERNAME/$CIRCLE_PROJECT_REPONAME/pulls/$CIRCLE_PR_NUMBER" | jq '.base.ref' | tr -d '"')
-                  else
-                    REBASE_BASE=$(git rev-parse --short HEAD~30)
-                  fi
-                GIT_SEQUENCE_EDITOR=dev/circleci_data/drop_version_bump_commits git rebase -X ours -i $REBASE_BASE --empty drop
-              fi
-              echo "v${VERSION}" > version
-              sed -i -r "s/^(# [Vv]ersion ).*$/# Version ${VERSION}/g" dev/docker_data/default_pipeline.yml
-              find ./CPAC/resources/configs -name "*.yml" -exec sed -i -r "s/^(# [Vv]ersion ).*$/# Version ${VERSION}/g" {} \;
-              git add version CPAC/resources/configs dev/docker_data/default_pipeline.yml
-              if [[ ! -z $(git diff origin/${CIRCLE_BRANCH}) ]]
-              then
-                git commit -m ":bookmark: Update version to ${VERSION}"
-                git push origin HEAD:${CIRCLE_BRANCH} -f || true
-                circleci step halt
-              fi
-              cd ..
-            fi
-      - build-images
+    machine: true
+    steps:
+      - attach_workspace:
+          # Must be absolute path or relative path from working_directory
+          at: /home/circleci/
+      - run:
+          name: "Set Python Version"
+          command: |
+            pyenv install 3.6.3
+            pyenv global 3.6.3
+      - run:
+          name: ≟
+          command: python dev/circleci_data/scripts/compare.py
+  test:
+    machine: true
+    steps:
+      - attach_workspace:
+          # Must be absolute path or relative path from working_directory
+          at: /home/circleci/
+      - run:
+          name: "Set Python Version"
+          command: |
+            pyenv install 3.6.3
+            pyenv global 3.6.3
+      - run:
+          name: Run C-PAC
+          command: |
+            docker load < cpac-docker-image.tar.gz
+            docker run -i --rm -v $HOME:/output -v /tmp:/tmp cpac:${CIRCLE_BRANCH//\//_} s3://fcp-indi/data/Projects/RocklandSample/RawDataBIDS /output participant --participant_label A00028185 --pipeline_file /cpac_resources/pipe-test_ci.yml
+          no_output_timeout: 3h
 
 workflows:
   version: 2
-  build-and-test:
+  build_and_test:
     jobs:
-<<<<<<< HEAD
-      - build
-=======
       - build:
           filters:
             branches:
@@ -253,7 +199,6 @@
           filters:
             branches:
               only: feature/auto-heatmaps
->>>>>>> ea2f1562
       - pytest-docker:
           requires:
             - build
