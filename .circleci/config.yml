--- conflicted
+++ resolved
@@ -5,71 +5,6 @@
 workflows:
   setup:
     jobs:
-<<<<<<< HEAD
-      - build:
-          name: "Build images"
-      - build-ABCD-HCP:
-          name: "Build ABCD-HCP variant images"
-          filters:
-            branches:
-              ignore: 
-                - CI/GitHub-workflows
-      - build-fMRIPrep-LTS:
-          name: "Build fMRIPrep-LTS variant images"
-          filters:
-            branches:
-              ignore: 
-                - CI/GitHub-workflows
-      - build-lite:
-          name: "Build lite variant images"
-          filters:
-            branches:
-              ignore: 
-                - CI/GitHub-workflows
-      - combine-coverage:
-          name: "Combine coverage"
-          requires:
-            - "Test in Docker"
-            - "Test in Singularity"
-            - "Test lite variant in Docker"
-            - "Test lite variant in Singularity"
-            - "Test ABCD-HCP variant in Docker"
-            - "Test ABCD-HCP variant in Singularity"
-            - "Test fMRIPrep-LTS variant in Docker"
-      - pytest-docker:
-          name: "Test in Docker"
-          requires:
-            - "Build images"
-      - pytest-docker:
-          name: "Test ABCD-HCP variant in Docker"
-          requires:
-            - "Build ABCD-HCP variant images"
-          variant: ABCD-HCP
-      - pytest-docker:
-          name: "Test fMRIPrep-LTS variant in Docker"
-          requires:
-            - "Build fMRIPrep-LTS variant images"
-          variant: fMRIPrep-LTS
-      - pytest-docker:
-          name: "Test lite variant in Docker"
-          requires:
-            - "Build lite variant images"
-          variant: lite
-      - pytest-singularity:
-          name: "Test in Singularity"
-          requires:
-            - "Build images"
-      - pytest-singularity:
-          name: "Test ABCD-HCP variant in Singularity"
-          requires:
-            - "Build ABCD-HCP variant images"
-          variant: ABCD-HCP
-      - pytest-singularity:
-          name: "Test lite variant in Singularity"
-          requires:
-            - "Build lite variant images"
-          variant: lite
-=======
       - continuation/continue:
           configuration_path: ".circleci/main.yml"
           parameters: /home/circleci/test.json
@@ -77,4 +12,3 @@
             - run:
                 command: |
                   echo '{ "owner": "'${CIRCLE_PROJECT_USERNAME}'", "branch": "'${CIRCLE_BRANCH}'" }' >> /home/circleci/test.json
->>>>>>> 2e063976
