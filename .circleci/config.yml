--- conflicted
+++ resolved
@@ -1,7 +1,51 @@
 version: 2.1
 
 commands:
-<<<<<<< HEAD
+  build-images:
+    steps:
+      - run:
+          name: "Building Docker image"
+          command: |
+            docker build -t fcpindi/c-pac:${CIRCLE_BRANCH//\//_} .
+            docker save fcpindi/c-pac:${CIRCLE_BRANCH//\//_} | gzip > cpac-docker-image.tar.gz
+          no_output_timeout: 5h
+          # Persist the specified paths (workspace/echo-output) into the workspace for use in downstream job.
+      - run:
+          name: "Starting local registry"
+          command: docker run -d -p 5000:5000 --restart=always --name registry registry:2
+      - install-singularity-requirements
+      - run: 
+          name: "Cloning Singularity 2.5.2"
+          command: git clone -b 2.5.2 https://github.com/sylabs/singularity
+      - set-up-singularity
+      - run:
+          name: "Building Singularity image from Docker image"
+          command: |
+            docker load < cpac-docker-image.tar.gz
+            docker tag fcpindi/c-pac:${CIRCLE_BRANCH//\//_} localhost:5000/fcpindi/c-pac:${CIRCLE_BRANCH//\//_}
+            docker push localhost:5000/fcpindi/c-pac:${CIRCLE_BRANCH//\//_}
+            SINGULARITY_NOHTTPS=1 singularity build C-PAC-CI.simg docker://localhost:5000/fcpindi/c-pac:${CIRCLE_BRANCH//\//_}
+          no_output_timeout: 5h
+      - store_artifacts:
+          path: cpac-docker-image.tar.gz
+      - store_artifacts:
+          path: C-PAC-CI.simg
+          destination: cpac-singularity-image.simg
+      - persist_to_workspace:
+          # Must be an absolute path, or relative path from working_directory. This is a directory on the container which is
+          # taken to be the root directory of the workspace.
+          root: /home/circleci/
+          # Must be relative path from root
+          paths: project
+  check-for-built-images:
+    steps:
+      - run:
+          name: "Checking for locally built images"
+          command: |
+            if [[ ! -f cpac-docker-image.tar.gz || ! -f cpac-singularity-image.simg ]]
+            then
+              circleci step halt
+            fi
   combine-coverage:
     steps:
       - run:
@@ -9,6 +53,20 @@
           command: |
             coverage combine
             coverage html
+  configure-git-user:
+    steps:
+      - add_ssh_keys:
+          fingerprints:
+            - "12:bc:f2:e4:31:cc:72:54:54:bc:f5:5b:89:e6:d8:ee"
+      - run:
+          name: "Configuring git user"
+          command: |
+            sudo apt-key adv --recv-keys --keyserver keyserver.ubuntu.com 78BD65473CB3BD13
+            curl -L https://packagecloud.io/circleci/trusty/gpgkey | sudo apt-key add -
+            sudo apt-get update
+            sudo apt-get install git -y
+            git config --global user.email "${CIRCLE_USERNAME}@users.noreply.github.com"
+            git config --global user.name "${CIRCLE_USERNAME} @ CircleCI"
   create-docker-test-container:
     parameters:
       coverage-file:
@@ -20,6 +78,11 @@
       - run:
           name: "Creating Docker container"
           command: docker run -dit -P -e COVERAGE_FILE=<< parameters.coverage-file >> -v /home/circleci/project/test-results:/code/test-results -v /home/circleci/project:/home/circleci/project -v /home/circleci/project/CPAC/resources/configs/test_configs:/test_configs -v $PWD:/code -v $PWD/dev/circleci_data:$PWD/dev/circleci_data --workdir=/home/circleci/project --entrypoint=/bin/bash --name docker_test fcpindi/c-pac:${CIRCLE_BRANCH//\//_}
+  generate-random-run:
+    steps:
+      - run:
+          name: "Generating run command"
+          command: python dev/circleci_data/generate_run_command.py
   install-singularity:
     steps:
       - install-singularity-requirements
@@ -37,11 +100,6 @@
       - run:
           name: "Loading Docker image"
           command: docker load < cpac-docker-image.tar.gz
-  generate-random-run:
-    steps:
-      - run:
-          name: "Generating run command"
-          command: python dev/circleci_data/generate_run_command.py
   set-python-version:
     steps:
       - run:
@@ -80,9 +138,10 @@
     steps:
       - attach_workspace:
           at: /home/circleci/
-      - set-python-version
-      - run:
-          name: Get Sample BIDS Data
+      - check-for-built-images
+      - set-python-version
+      - run:
+          name: Getting Sample BIDS Data
           command: git clone https://github.com/bids-standard/bids-examples.git
       - create-docker-test-container
       - run:
@@ -138,7 +197,9 @@
     steps:
       - attach_workspace:
           at: /home/circleci/
-      - set-python-version
+      - check-for-built-images
+      - set-python-version
+      - install-singularity-requirements
       - set-up-singularity
       - generate-random-run
       - run:
@@ -152,158 +213,6 @@
           path: dev/circleci_data/run_command.sh
       - store_artifacts:
           path: outputs
-  build:
-    machine: true
-    steps:
-      - checkout
-      - set-python-version
-      - run:
-=======
-  check-for-built-images:
-    steps:
-      - run:
-          name: "Checking for locally built images"
-          command: |
-            if [[ ! -f cpac-docker-image.tar.gz || ! -f cpac-singularity-image.simg ]]
-            then
-              circleci step halt
-            fi
-  set-python-version:
-    steps:
-      - run:
-          name: "Setting Python Version"
-          command: |
-            pyenv install 3.6.3
-            pyenv global 3.6.3
-  install-singularity-requirements:
-    steps:
-      - run:
-          name: "Installing Singularity requirements"
-          command: |
-           sudo apt-get update && sudo apt-get install flawfinder squashfs-tools uuid-dev libuuid1 libffi-dev libssl-dev libssl1.0.0 libarchive-dev libgpgme11-dev libseccomp-dev -y
-  set-up-singularity:
-    steps:
-      - run:
-         name: "Setting up Singularity"
-         command: |
-           cd singularity
-           ./autogen.sh
-           ./configure --prefix=/usr/local --sysconfdir=/etc
-           make
-           sudo make install
-           cd ..
-  build-images:
-    steps:
-      - run:
->>>>>>> f136ed8c
-          name: "Building Docker image"
-          command: |
-            docker build -t fcpindi/c-pac:${CIRCLE_BRANCH//\//_} .
-            docker save fcpindi/c-pac:${CIRCLE_BRANCH//\//_} | gzip > cpac-docker-image.tar.gz
-<<<<<<< HEAD
-      - run:
-          name: "Starting local Docker registry"
-          command: docker run -d -p 5000:5000 --restart=always --name registry registry:2
-      - install-singularity
-      - load-docker-image
-      - run:
-          name: "Building Singularity image"
-          command: |
-=======
-          no_output_timeout: 5h
-          # Persist the specified paths (workspace/echo-output) into the workspace for use in downstream job.
-      - run:
-          name: "Starting local registry"
-          command: docker run -d -p 5000:5000 --restart=always --name registry registry:2
-      - install-singularity-requirements
-      - run: 
-          name: "Cloning Singularity 2.5.2"
-          command: git clone -b 2.5.2 https://github.com/sylabs/singularity
-      - set-up-singularity
-      - run:
-          name: "Building Singularity image from Docker image"
-          command: |
-            docker load < cpac-docker-image.tar.gz
->>>>>>> f136ed8c
-            docker tag fcpindi/c-pac:${CIRCLE_BRANCH//\//_} localhost:5000/fcpindi/c-pac:${CIRCLE_BRANCH//\//_}
-            docker push localhost:5000/fcpindi/c-pac:${CIRCLE_BRANCH//\//_}
-            SINGULARITY_NOHTTPS=1 singularity build C-PAC-CI.simg docker://localhost:5000/fcpindi/c-pac:${CIRCLE_BRANCH//\//_}
-          no_output_timeout: 5h
-      - store_artifacts:
-          path: cpac-docker-image.tar.gz
-      - store_artifacts:
-          path: C-PAC-CI.simg
-          destination: cpac-singularity-image.simg
-      - persist_to_workspace:
-          root: /home/circleci/
-          paths: project
-<<<<<<< HEAD
-  test:
-=======
-  configure-git-user:
-    steps:
-      - add_ssh_keys:
-          fingerprints:
-            - "12:bc:f2:e4:31:cc:72:54:54:bc:f5:5b:89:e6:d8:ee"
-      - run:
-          name: "Configuring git user"
-          command: |
-            sudo apt-key adv --recv-keys --keyserver keyserver.ubuntu.com 78BD65473CB3BD13
-            curl -L https://packagecloud.io/circleci/trusty/gpgkey | sudo apt-key add -
-            sudo apt-get update
-            sudo apt-get install git -y
-            git config --global user.email "${CIRCLE_USERNAME}@users.noreply.github.com"
-            git config --global user.name "${CIRCLE_USERNAME} @ CircleCI"
-
-jobs:
-  pytest-docker:
-    machine: true
-    steps:
-      - attach_workspace:
-          # Must be absolute path or relative path from working_directory
-          at: /home/circleci/
-      - check-for-built-images
-      - set-python-version
-      - run:
-          name: Getting Sample BIDS Data
-          command: git clone https://github.com/bids-standard/bids-examples.git
-      - run:
-          name: Running pytest on Docker image
-          command: |
-            docker load < cpac-docker-image.tar.gz
-            docker run -dit -P -v /home/circleci/project/test-results:/code/test-results -v /home/circleci/project/htmlcov:/code/htmlcov --entrypoint=/bin/bash --name docker_test fcpindi/c-pac:${CIRCLE_BRANCH//\//_}
-            docker exec docker_test /bin/bash ./code/dev/circleci_data/test_in_image.sh
-      - store_test_results:
-          path: test-results
-      - store_artifacts:
-          path: test-results
-      - store_artifacts:
-          path: htmlcov
-          no_output_timeout: 5h
-  pytest-singularity:
->>>>>>> f136ed8c
-    machine: true
-    steps:
-      - attach_workspace:
-          at: /home/circleci/
-<<<<<<< HEAD
-      - set-python-version
-      - load-docker-image
-      - run:
-          name: Running C-PAC pipe-test
-          command: |
-            docker run -i --rm -v $HOME:/output -v /tmp:/tmp cpac:${CIRCLE_BRANCH//\//_} s3://fcp-indi/data/Projects/RocklandSample/RawDataBIDS /output participant --participant_label A00028185 --pipeline_file /cpac_resources/pipe-test_ci.yml
-          no_output_timeout: 3h
-=======
-      - check-for-built-images
-      - set-python-version
-      - install-singularity-requirements
-      - set-up-singularity
-      - run:
-          name: Testing Singularity installation
-          command: |
-            pip install -r dev/circleci_data/requirements.txt
-            coverage run -m pytest --junitxml=test-results/junit.xml --continue-on-collection-errors  dev/circleci_data/test_install.py
   build:
     machine: true
     steps:
@@ -345,14 +254,12 @@
               cd ..
             fi
       - build-images
->>>>>>> f136ed8c
 
 workflows:
   version: 2
   build-and-test:
     jobs:
       - build
-<<<<<<< HEAD
       - test:
           requires:
             - build
@@ -361,8 +268,6 @@
               only:
                 - develop
                 - master
-=======
->>>>>>> f136ed8c
       - pytest-docker:
           requires:
             - build
