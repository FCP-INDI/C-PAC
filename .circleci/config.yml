--- conflicted
+++ resolved
@@ -42,10 +42,6 @@
         default: ""
     steps:
       - run:
-<<<<<<< HEAD
-          name: "Logging into GitHub Container Registry"
-          command: echo "${GITHUB_REGISTRY_TOKEN}" | docker login https://docker.pkg.github.com -u ${GITHUB_REGISTRY_NAME} --password-stdin
-=======
           name: "Setting up variant"
           command: |
             DOCKER_TARBALL="cpac-docker-image"
@@ -60,7 +56,13 @@
             fi
             echo "export DOCKER_TARBALL=${DOCKER_TARBALL}" >> $BASH_ENV
             echo "export VARIANT=${VARIANT}" >> $BASH_ENV
->>>>>>> be2eb028
+      - when:
+          condition:
+            equal: [ "", "<< parameters.variant >>" ]
+          steps:
+              - run:
+                  name: "Logging into GitHub Container Registry"
+                  command: echo "${GITHUB_REGISTRY_TOKEN}" | docker login https://docker.pkg.github.com -u ${GITHUB_REGISTRY_NAME} --password-stdin
       - run:
           name: "Building Docker image"
           command: |
