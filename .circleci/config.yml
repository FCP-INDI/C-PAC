version: 2.1

commands:
<<<<<<< HEAD
  check-for-built-images:
    steps:
      - run:
          name: "Checking for locally built images"
          command: |
            if [[ ! -f cpac-docker-image.tar.gz || ! -f cpac-singularity-image.simg ]]
            then
              circleci step halt
            fi
  set-python-version:
    steps:
      - run:
          name: "Setting Python Version"
          command: |
            pyenv install 3.9.0
            pyenv global 3.9.0
  install-singularity-requirements:
    steps:
      - run:
          name: "Installing Singularity requirements"
          command: |
           sudo apt-get update && sudo apt-get install flawfinder squashfs-tools uuid-dev libuuid1 libffi-dev libssl-dev libssl1.0.0 libarchive-dev libgpgme11-dev libseccomp-dev -y
  set-up-singularity:
    steps:
      - run:
         name: "Setting up Singularity"
         command: |
           cd singularity
           ./autogen.sh
           ./configure --prefix=/usr/local --sysconfdir=/etc
           make
           sudo make install
           cd ..
=======
>>>>>>> ad3bd367
  build-images:
    steps:
      - run:
          name: "Building Docker image"
          command: |
            docker build -t fcpindi/c-pac:${CIRCLE_BRANCH//\//_} .
            docker save fcpindi/c-pac:${CIRCLE_BRANCH//\//_} | gzip > cpac-docker-image.tar.gz
          no_output_timeout: 5h
          # Persist the specified paths (workspace/echo-output) into the workspace for use in downstream job.
      - run:
          name: "Starting local registry"
          command: docker run -d -p 5000:5000 --restart=always --name registry registry:2
      - install-singularity-requirements
      - run: 
          name: "Cloning Singularity 2.5.2"
          command: git clone -b 2.5.2 https://github.com/sylabs/singularity
      - set-up-singularity
      - run:
          name: "Building Singularity image from Docker image"
          command: |
            docker load < cpac-docker-image.tar.gz
            docker tag fcpindi/c-pac:${CIRCLE_BRANCH//\//_} localhost:5000/fcpindi/c-pac:${CIRCLE_BRANCH//\//_}
            docker push localhost:5000/fcpindi/c-pac:${CIRCLE_BRANCH//\//_}
            SINGULARITY_NOHTTPS=1 singularity build C-PAC-CI.simg docker://localhost:5000/fcpindi/c-pac:${CIRCLE_BRANCH//\//_}
          no_output_timeout: 5h
      - store_artifacts:
          path: cpac-docker-image.tar.gz
      - store_artifacts:
          path: C-PAC-CI.simg
          destination: cpac-singularity-image.simg
      - persist_to_workspace:
          # Must be an absolute path, or relative path from working_directory. This is a directory on the container which is
          # taken to be the root directory of the workspace.
          root: /home/circleci/
          # Must be relative path from root
          paths: project
  check-for-built-images:
    steps:
      - run:
          name: "Checking for locally built images"
          command: |
            if [[ ! -f cpac-docker-image.tar.gz || ! -f cpac-singularity-image.simg ]]
            then
              circleci step halt
            fi
  combine-coverage:
    steps:
      - run:
          name: "Combining and reporting coverage"
          command: |
            coverage combine
            coverage html
  configure-git-user:
    steps:
      - add_ssh_keys:
          fingerprints:
            - "12:bc:f2:e4:31:cc:72:54:54:bc:f5:5b:89:e6:d8:ee"
      - run:
          name: "Configuring git user"
          command: |
            sudo apt-key adv --recv-keys --keyserver keyserver.ubuntu.com 78BD65473CB3BD13
            curl -L https://packagecloud.io/circleci/trusty/gpgkey | sudo apt-key add -
            sudo apt-get update
            sudo apt-get install git -y
            git config --global user.email "${CIRCLE_USERNAME}@users.noreply.github.com"
            git config --global user.name "${CIRCLE_USERNAME} @ CircleCI"
  create-docker-test-container:
    parameters:
      coverage-file:
        description: "Filename for coverage file"
        type: string
        default: .coverage.docker
    steps:
      - load-docker-image
      - run:
          name: "Creating Docker container"
          command: docker run -dit -P -e COVERAGE_FILE=<< parameters.coverage-file >> -v /home/circleci/project/test-results:/code/test-results -v /home/circleci/project:/home/circleci/project -v /home/circleci/project/CPAC/resources/configs/test_configs:/test_configs -v $PWD:/code -v $PWD/dev/circleci_data:$PWD/dev/circleci_data --workdir=/home/circleci/project --entrypoint=/bin/bash --name docker_test fcpindi/c-pac:${CIRCLE_BRANCH//\//_}
  generate-random-run:
    steps:
      - run:
          name: "Generating run command"
          command: python dev/circleci_data/generate_run_command.py
  install-singularity:
    steps:
      - install-singularity-requirements
      - run:
          name: "Cloning Singularity v2.5.2 source code"
          command: git clone -b 2.5.2 https://github.com/sylabs/singularity
      - set-up-singularity
  install-singularity-requirements:
    steps:
      - run:
          name: "Installing Singularity v2.5.2 requirements"
          command: sudo apt-get update && sudo apt-get install flawfinder squashfs-tools uuid-dev libuuid1 libffi-dev libssl-dev libssl1.0.0 libarchive-dev libgpgme11-dev libseccomp-dev -y
  load-docker-image:
    steps:
      - run:
          name: "Loading Docker image"
          command: docker load < cpac-docker-image.tar.gz
  set-python-version:
    steps:
      - run:
          name: "Setting Python Version"
          command: |
            pyenv install 3.6.3
            pyenv global 3.6.3
            pip install -r dev/circleci_data/requirements.txt
  set-up-singularity:
    steps:
      - install-singularity-requirements
      - run:
          name: "Setting up Singularity v2.5.2"
          command: |
            cd singularity
            ./autogen.sh
            ./configure --prefix=/usr/local --sysconfdir=/etc
            make
            sudo make install
            cd ..

jobs:
  combine-coverage:
    machine: true
    steps:
      - attach_workspace:
          at: /home/circleci
      - set-python-version
      - combine-coverage
      - store_test_results:        
          path: test-results
      - store_artifacts:
          path: htmlcov
  pytest-docker:
    machine: true
    steps:
      - attach_workspace:
          at: /home/circleci/
      - check-for-built-images
      - set-python-version
      - run:
          name: Getting Sample BIDS Data
          command: git clone https://github.com/bids-standard/bids-examples.git
      - create-docker-test-container
      - run:
          name: "Running unit tests in Docker image"
          command: docker exec docker_test /bin/bash /code/dev/circleci_data/test_in_image.sh
      - store_test_results:
          path: test-results
      - persist_to_workspace:
          root: /home/circleci/
          paths: project/.coverage*
  pytest-singularity:
    machine: true
    steps:
      - attach_workspace:
          at: /home/circleci/
      - set-python-version
      - set-up-singularity
      - run:
          name: "Testing C-PAC installation in Singularity Image"
          command: |
            COVERAGE_FILE=.coverage.singularity-install
            coverage run -m pytest --junitxml=test-results/junit.xml --continue-on-collection-errors dev/circleci_data/test_install.py
      - run:
          name: "Running unit tests in Singularity image"
          command: SINGULARITYENV_COVERAGE_FILE=.coverage.singularity singularity exec -B $PWD:/code C-PAC-CI.simg ./dev/circleci_data/test_in_image.sh
      - store_test_results:
          path: test-results
      - persist_to_workspace:
          root: /home/circleci/
          paths: project/.coverage*
  run-docker:
    machine: true
    steps:
      - attach_workspace:
          at: /home/circleci/
      - set-python-version
      - generate-random-run
      - create-docker-test-container:
          coverage-file: .coverage.docker-run
      - run:
          name: "Running one participant in Docker"
          command: docker exec docker_test dev/circleci_data/run_command.sh
          no_output_timeout: 5h
      - persist_to_workspace:
          root: /home/circleci/
          paths: project/.coverage*
      - store_artifacts:
          path: dev/circleci_data/run_command.sh
      - store_artifacts:
          path: outputs
  run-singularity:
    machine: true
    steps:
      - attach_workspace:
          at: /home/circleci/
      - check-for-built-images
      - set-python-version
      - install-singularity-requirements
      - set-up-singularity
      - generate-random-run
      - run:
          name: "Running one participant in Singularity"
          command: SINGULARITYENV_COVERAGE_FILE=.coverage.singularity-test-run singularity exec -H /home/circleci/project -B CPAC/resources/configs/test_configs:/test_configs C-PAC-CI.simg dev/circleci_data/run_command.sh
          no_output_timeout: 5h
      - persist_to_workspace:
          root: /home/circleci/
          paths: project/.coverage*
      - store_artifacts:
          path: dev/circleci_data/run_command.sh
      - store_artifacts:
          path: outputs
  build:
    machine: true
    steps:
      - checkout
      - set-python-version
      - configure-git-user
      - run:
          name: "Checking if version needs updated"
          # update version if version needs updated, otherwise just move on
          command: |
            if [[ ! $(git log -1 --pretty=%B) == *"Update version to"* ]]
            then
              cd $HOME/project/CPAC
              VERSION=$(python -c "from info import __version__; print(__version__)")
              cd ..
              if ! [[ $CIRCLE_BRANCH = 'master' ]]
                then
                  git fetch --all
                  if [[ -n ${CIRCLE_PR_NUMBER} && -n ${GITHUB_PR_BASE_TOKEN} ]]
                    then
                      curl -L "https://github.com/stedolan/jq/releases/download/jq-1.5/jq-linux64" -o jq
                      chmod +x jq
                      REBASE_BASE=origin/$(curl -u shnizzedy:$GITHUB_PR_BASE_TOKEN "https://api.github.com/repos/$CIRCLE_PROJECT_USERNAME/$CIRCLE_PROJECT_REPONAME/pulls/$CIRCLE_PR_NUMBER" | jq '.base.ref' | tr -d '"')
                  else
                    REBASE_BASE=$(git rev-parse --short HEAD~30)
                  fi
                GIT_SEQUENCE_EDITOR=dev/circleci_data/drop_version_bump_commits git rebase -X ours -i $REBASE_BASE --empty drop
              fi
              echo "v${VERSION}" > version
              sed -i -r "s/^(# [Vv]ersion ).*$/# Version ${VERSION}/g" dev/docker_data/default_pipeline.yml
              find ./CPAC/resources/configs -name "*.yml" -exec sed -i -r "s/^(# [Vv]ersion ).*$/# Version ${VERSION}/g" {} \;
              git add version CPAC/resources/configs dev/docker_data/default_pipeline.yml
              if [[ ! -z $(git diff origin/${CIRCLE_BRANCH}) ]]
              then
                git commit -m ":bookmark: Update version to ${VERSION}"
                git push origin HEAD:${CIRCLE_BRANCH} -f || true
                circleci step halt
              fi
              cd ..
            fi
      - build-images

workflows:
  version: 2
  build-and-test:
    jobs:
      - build
      - test:
          requires:
            - build
          filters:
            branches:
              only:
                - develop
                - master
      - pytest-docker:
          requires:
            - build
      - pytest-singularity:
          requires:
            - build
      - run-docker:
          requires:
            - build
      - run-singularity:
          requires:
            - build
      - combine-coverage:
          requires:
            - pytest-docker
            - pytest-singularity
            - run-docker
            - run-singularity<|MERGE_RESOLUTION|>--- conflicted
+++ resolved
@@ -1,42 +1,6 @@
 version: 2.1
 
 commands:
-<<<<<<< HEAD
-  check-for-built-images:
-    steps:
-      - run:
-          name: "Checking for locally built images"
-          command: |
-            if [[ ! -f cpac-docker-image.tar.gz || ! -f cpac-singularity-image.simg ]]
-            then
-              circleci step halt
-            fi
-  set-python-version:
-    steps:
-      - run:
-          name: "Setting Python Version"
-          command: |
-            pyenv install 3.9.0
-            pyenv global 3.9.0
-  install-singularity-requirements:
-    steps:
-      - run:
-          name: "Installing Singularity requirements"
-          command: |
-           sudo apt-get update && sudo apt-get install flawfinder squashfs-tools uuid-dev libuuid1 libffi-dev libssl-dev libssl1.0.0 libarchive-dev libgpgme11-dev libseccomp-dev -y
-  set-up-singularity:
-    steps:
-      - run:
-         name: "Setting up Singularity"
-         command: |
-           cd singularity
-           ./autogen.sh
-           ./configure --prefix=/usr/local --sysconfdir=/etc
-           make
-           sudo make install
-           cd ..
-=======
->>>>>>> ad3bd367
   build-images:
     steps:
       - run:
@@ -141,8 +105,8 @@
       - run:
           name: "Setting Python Version"
           command: |
-            pyenv install 3.6.3
-            pyenv global 3.6.3
+            pyenv install 3.9.0
+            pyenv global 3.9.0
             pip install -r dev/circleci_data/requirements.txt
   set-up-singularity:
     steps:
