version: 2.1

commands:
  check-for-built-images:
    steps:
      - run:
          name: "Checking for locally built images"
          command: |
            if [[ ! -f cpac-docker-image.tar.gz || ! -f cpac-singularity-image.simg ]]
            then
              circleci step halt
            fi
  set-python-version:
    steps:
      - run:
          name: "Setting Python Version"
          command: |
            pyenv install 3.6.3
            pyenv global 3.6.3
  install-singularity-requirements:
    steps:
      - run:
          name: "Installing Singularity requirements"
          command: |
           sudo apt-get update && sudo apt-get install flawfinder squashfs-tools uuid-dev libuuid1 libffi-dev libssl-dev libssl1.0.0 libarchive-dev libgpgme11-dev libseccomp-dev -y
  set-up-singularity:
    steps:
      - run:
         name: "Setting up Singularity"
         command: |
           cd singularity
           ./autogen.sh
           ./configure --prefix=/usr/local --sysconfdir=/etc
           make
           sudo make install
           cd ..
  build-images:
    steps:
      - run:
          name: "Building Docker image"
          command: |
            docker build -t fcpindi/c-pac:${CIRCLE_BRANCH//\//_} .
            docker save fcpindi/c-pac:${CIRCLE_BRANCH//\//_} | gzip > cpac-docker-image.tar.gz
<<<<<<< HEAD
          no_output_timeout: 1h
=======
          no_output_timeout: 5h
>>>>>>> 2b482414
          # Persist the specified paths (workspace/echo-output) into the workspace for use in downstream job.
      - run:
          name: "Starting local registry"
          command: docker run -d -p 5000:5000 --restart=always --name registry registry:2
      - install-singularity-requirements
      - run: 
          name: "Cloning Singularity 2.5.2"
          command: git clone -b 2.5.2 https://github.com/sylabs/singularity
      - set-up-singularity
      - run:
          name: "Building Singularity image from Docker image"
          command: |
            docker load < cpac-docker-image.tar.gz
            docker tag fcpindi/c-pac:${CIRCLE_BRANCH//\//_} localhost:5000/fcpindi/c-pac:${CIRCLE_BRANCH//\//_}
            docker push localhost:5000/fcpindi/c-pac:${CIRCLE_BRANCH//\//_}
            SINGULARITY_NOHTTPS=1 singularity build C-PAC-CI.simg docker://localhost:5000/fcpindi/c-pac:${CIRCLE_BRANCH//\//_}
<<<<<<< HEAD
          no_output_timeout: 2h
=======
          no_output_timeout: 5h
>>>>>>> 2b482414
      - store_artifacts:
          path: cpac-docker-image.tar.gz
      - store_artifacts:
          path: C-PAC-CI.simg
          destination: cpac-singularity-image.simg
      - persist_to_workspace:
          # Must be an absolute path, or relative path from working_directory. This is a directory on the container which is
          # taken to be the root directory of the workspace.
          root: /home/circleci/
          # Must be relative path from root
          paths: project
<<<<<<< HEAD
  build_surface:
    machine: true
    steps:
      - attach_workspace:
          # Must be absolute path or relative path from working_directory
          at: /home/circleci/
      - run:
          name: "Set Python Version"
          command: |
            pyenv install 3.6.3
            pyenv global 3.6.3
      - run:
          name: build-docker
          command: |
            docker load < cpac-docker-image.tar.gz
            sed -i "s|:latest|:${CIRCLE_BRANCH//\//_}|g" variant-surface.Dockerfile
            docker build -t fcpindi/c-pac:${CIRCLE_BRANCH//\//_}-surface -f variant-surface.Dockerfile .
            docker save fcpindi/c-pac:${CIRCLE_BRANCH//\//_}-surface | gzip > cpac-surface-docker-image.tar.gz
          no_output_timeout: 1h
          # Persist the specified paths (workspace/echo-output) into the workspace for use in downstream job.
      - run:
          name: local-registry
          command: docker run -d -p 5000:5000 --restart=always --name registry registry:2
      - run:
          name: build-singularity
          command: |
            sudo apt-get update && sudo apt-get install flawfinder squashfs-tools uuid-dev libuuid1 libffi-dev libssl-dev libssl1.0.0 libarchive-dev libgpgme11-dev libseccomp-dev -y
            cd singularity
            ./autogen.sh
            ./configure --prefix=/usr/local --sysconfdir=/etc
            make
            sudo make install
            cd ..
            docker load < cpac-surface-docker-image.tar.gz
            docker tag fcpindi/c-pac:${CIRCLE_BRANCH//\//_}-surface localhost:5000/fcpindi/c-pac:${CIRCLE_BRANCH//\//_}-surface
            docker push localhost:5000/fcpindi/c-pac:${CIRCLE_BRANCH//\//_}-surface
            SINGULARITY_NOHTTPS=1 singularity build C-PAC-surface-CI.simg docker://localhost:5000/fcpindi/c-pac:${CIRCLE_BRANCH//\//_}-surface
          no_output_timeout: 2h
      - store_artifacts:
          path: cpac-surface-docker-image.tar.gz
      - store_artifacts:
          path: C-PAC-surface-CI.simg
          destination: cpac-surface-singularity-image.simg
  heatmaps:
=======
  configure-git-user:
    steps:
      - add_ssh_keys:
          fingerprints:
            - "12:bc:f2:e4:31:cc:72:54:54:bc:f5:5b:89:e6:d8:ee"
      - run:
          name: "Configuring git user"
          command: |
            sudo apt-key adv --recv-keys --keyserver keyserver.ubuntu.com 78BD65473CB3BD13
            curl -L https://packagecloud.io/circleci/trusty/gpgkey | sudo apt-key add -
            sudo apt-get update
            sudo apt-get install git -y
            git config --global user.email "${CIRCLE_USERNAME}@users.noreply.github.com"
            git config --global user.name "${CIRCLE_USERNAME} @ CircleCI"

jobs:
  pytest-docker:
>>>>>>> 2b482414
    machine: true
    steps:
      - attach_workspace:
          # Must be absolute path or relative path from working_directory
          at: /home/circleci/
      - check-for-built-images
      - set-python-version
      - run:
          name: Getting Sample BIDS Data
          command: git clone https://github.com/bids-standard/bids-examples.git
      - run:
          name: Running pytest on Docker image
          command: |
            docker load < cpac-docker-image.tar.gz
            docker run -dit -P -v /home/circleci/project/test-results:/code/test-results -v /home/circleci/project/htmlcov:/code/htmlcov --entrypoint=/bin/bash --name docker_test fcpindi/c-pac:${CIRCLE_BRANCH//\//_}
            docker exec docker_test /bin/bash ./code/dev/circleci_data/test_in_image.sh
      - store_test_results:
          path: test-results
      - store_artifacts:
          path: test-results
      - store_artifacts:
          path: htmlcov
          no_output_timeout: 5h
  pytest-singularity:
    machine: true
    steps:
      - attach_workspace:
          # Must be absolute path or relative path from working_directory
          at: /home/circleci/
      - check-for-built-images
      - set-python-version
      - install-singularity-requirements
      - set-up-singularity
      - run:
          name: Testing Singularity installation
          command: |
            pip install -r dev/circleci_data/requirements.txt
            coverage run -m pytest --junitxml=test-results/junit.xml --continue-on-collection-errors  dev/circleci_data/test_install.py
  build:
    machine: true
    steps:
      - checkout
      - set-python-version
      - configure-git-user
      - run:
          name: "Checking if version needs updated"
          # update version if version needs updated, otherwise just move on
          command: |
            if [[ ! $(git log -1 --pretty=%B) == *"Update version to"* ]]
            then
              cd $HOME/project/CPAC
              VERSION=$(python -c "from info import __version__; print(__version__)")
              cd ..
              if ! [[ $CIRCLE_BRANCH = 'master' ]]
                then
                  git fetch --all
                  if [[ -n ${CIRCLE_PR_NUMBER} && -n ${GITHUB_PR_BASE_TOKEN} ]]
                    then
                      curl -L "https://github.com/stedolan/jq/releases/download/jq-1.5/jq-linux64" -o jq
                      chmod +x jq
                      REBASE_BASE=origin/$(curl -u shnizzedy:$GITHUB_PR_BASE_TOKEN "https://api.github.com/repos/$CIRCLE_PROJECT_USERNAME/$CIRCLE_PROJECT_REPONAME/pulls/$CIRCLE_PR_NUMBER" | jq '.base.ref' | tr -d '"')
                  else
                    REBASE_BASE=$(git rev-parse --short HEAD~30)
                  fi
                GIT_SEQUENCE_EDITOR=dev/circleci_data/drop_version_bump_commits git rebase -X ours -i $REBASE_BASE --empty drop
              fi
              echo "v${VERSION}" > version
              sed -i -r "s/^(# [Vv]ersion ).*$/# Version ${VERSION}/g" dev/docker_data/default_pipeline.yml
              find ./CPAC/resources/configs -name "*.yml" -exec sed -i -r "s/^(# [Vv]ersion ).*$/# Version ${VERSION}/g" {} \;
              git add version CPAC/resources/configs dev/docker_data/default_pipeline.yml
              if [[ ! -z $(git diff origin/${CIRCLE_BRANCH}) ]]
              then
                git commit -m ":bookmark: Update version to ${VERSION}"
                git push origin HEAD:${CIRCLE_BRANCH} -f || true
                circleci step halt
              fi
              cd ..
            fi
      - build-images

workflows:
  version: 2
  build-and-test:
    jobs:
<<<<<<< HEAD
      - build:
          filters:
            branches:
              ignore:
                - feature/auto-heatmaps
                - config/test_config
      - build_surface:
          requires:
            - build
      - test:
          requires:
            - build
          filters:
            branches:
              only:
                - develop
                - master
      - heatmaps:
          requires:
            - build
            - test
          filters:
            branches:
              only: feature/auto-heatmaps
=======
      - build
>>>>>>> 2b482414
      - pytest-docker:
          requires:
            - build
      - pytest-singularity:
          requires:
            - build<|MERGE_RESOLUTION|>--- conflicted
+++ resolved
@@ -41,11 +41,7 @@
           command: |
             docker build -t fcpindi/c-pac:${CIRCLE_BRANCH//\//_} .
             docker save fcpindi/c-pac:${CIRCLE_BRANCH//\//_} | gzip > cpac-docker-image.tar.gz
-<<<<<<< HEAD
-          no_output_timeout: 1h
-=======
           no_output_timeout: 5h
->>>>>>> 2b482414
           # Persist the specified paths (workspace/echo-output) into the workspace for use in downstream job.
       - run:
           name: "Starting local registry"
@@ -62,11 +58,7 @@
             docker tag fcpindi/c-pac:${CIRCLE_BRANCH//\//_} localhost:5000/fcpindi/c-pac:${CIRCLE_BRANCH//\//_}
             docker push localhost:5000/fcpindi/c-pac:${CIRCLE_BRANCH//\//_}
             SINGULARITY_NOHTTPS=1 singularity build C-PAC-CI.simg docker://localhost:5000/fcpindi/c-pac:${CIRCLE_BRANCH//\//_}
-<<<<<<< HEAD
-          no_output_timeout: 2h
-=======
           no_output_timeout: 5h
->>>>>>> 2b482414
       - store_artifacts:
           path: cpac-docker-image.tar.gz
       - store_artifacts:
@@ -78,7 +70,6 @@
           root: /home/circleci/
           # Must be relative path from root
           paths: project
-<<<<<<< HEAD
   build_surface:
     machine: true
     steps:
@@ -123,25 +114,6 @@
           path: C-PAC-surface-CI.simg
           destination: cpac-surface-singularity-image.simg
   heatmaps:
-=======
-  configure-git-user:
-    steps:
-      - add_ssh_keys:
-          fingerprints:
-            - "12:bc:f2:e4:31:cc:72:54:54:bc:f5:5b:89:e6:d8:ee"
-      - run:
-          name: "Configuring git user"
-          command: |
-            sudo apt-key adv --recv-keys --keyserver keyserver.ubuntu.com 78BD65473CB3BD13
-            curl -L https://packagecloud.io/circleci/trusty/gpgkey | sudo apt-key add -
-            sudo apt-get update
-            sudo apt-get install git -y
-            git config --global user.email "${CIRCLE_USERNAME}@users.noreply.github.com"
-            git config --global user.name "${CIRCLE_USERNAME} @ CircleCI"
-
-jobs:
-  pytest-docker:
->>>>>>> 2b482414
     machine: true
     steps:
       - attach_workspace:
@@ -226,7 +198,6 @@
   version: 2
   build-and-test:
     jobs:
-<<<<<<< HEAD
       - build:
           filters:
             branches:
@@ -251,9 +222,6 @@
           filters:
             branches:
               only: feature/auto-heatmaps
-=======
-      - build
->>>>>>> 2b482414
       - pytest-docker:
           requires:
             - build
