--- conflicted
+++ resolved
@@ -229,21 +229,7 @@
               VERSION=$(python -c "from info import __version__; print(__version__)")
               cd ..
               if ! [[ $CIRCLE_BRANCH = 'master' ]]
-<<<<<<< HEAD
-                then
-                  git fetch --all
-                  if [[ -n ${CIRCLE_PR_NUMBER} && -n ${GITHUB_PR_BASE_TOKEN} ]]
-                    then
-                      curl -L "https://github.com/stedolan/jq/releases/download/jq-1.5/jq-linux64" -o jq
-                      chmod +x jq
-                      REBASE_BASE=origin/$(curl -u shnizzedy:$GITHUB_PR_BASE_TOKEN "https://api.github.com/repos/$CIRCLE_PROJECT_USERNAME/$CIRCLE_PROJECT_REPONAME/pulls/$CIRCLE_PR_NUMBER" | jq '.base.ref' | tr -d '"')
-                  else
-                    REBASE_BASE=$(git rev-parse --short HEAD~30)
-                  fi
-                GIT_SEQUENCE_EDITOR=dev/circleci_data/drop_version_bump_commits git rebase -X ours -i $REBASE_BASE --empty drop
-=======
                 then GIT_SEQUENCE_EDITOR=dev/circleci_data/drop_version_bump_commits git rebase -X ours -i HEAD~5 --empty drop
->>>>>>> b7ebdbd0
               fi
               echo "v${VERSION}" > version
               sed -i -r "s/^(# [Vv]ersion ).*$/# Version ${VERSION}/g" dev/docker_data/default_pipeline.yml
