version: 2.1

commands:
  check-for-built-images:
    steps:
      - run:
          name: "Checking for locally built images"
          command: |
            if [[ ! -f cpac-docker-image.tar.gz || ! -f cpac-singularity-image.simg ]]
            then
              circleci step halt
            fi
  set-python-version:
    steps:
      - run:
          name: "Setting Python Version"
          command: |
            cd /opt/circleci/.pyenv/plugins/python-build/../.. && git pull && cd -
            pyenv install -v 3.9.0
            pyenv global 3.9.0
  install-singularity-requirements:
    steps:
      - run:
          name: "Installing Singularity requirements"
          command: |
           sudo apt-get update && sudo apt-get install flawfinder squashfs-tools uuid-dev libuuid1 libffi-dev libssl-dev libssl1.1 libarchive-dev libgpgme11-dev libseccomp-dev -y
  set-up-singularity:
    steps:
      - run:
         name: "Setting up Singularity"
         command: |
           cd singularity
           ./autogen.sh
           ./configure --prefix=/usr/local --sysconfdir=/etc
           make
           sudo make install
           cd ..
  build-images:
    parameters:
      variant:
        type: string
        default: ""
    steps:
      - run:
          name: "Setting up variant"
          command: |
            DOCKER_TARBALL="cpac-docker-image"
            if [[ -n "<< parameters.variant >>" ]]
            then
              docker load < ${DOCKER_TARBALL}.tar.gz
<<<<<<< HEAD
              DOCKERFILE="-f variant-<< parameters.variant >>.Dockerfile"
              sed -i "s|:latest|:${CIRCLE_BRANCH//\//_}|g" ${DOCKERFILE}
              DOCKER_TARBALL="${DOCKER_TARBALL}-<< parameters.variant >>"
              VARIANT="-<< parameters.variant >>"
            fi
            echo "export DOCKER_TARBALL=${DOCKER_TARBALL}" >> $BASH_ENV
            echo "export DOCKERFILE=${DOCKERFILE}" >> $BASH_ENV
=======
              DOCKERFILE="variant-<< parameters.variant >>.Dockerfile"
              sed -i "s|:latest|:${CIRCLE_BRANCH//\//_}|g" ${DOCKERFILE}
              DOCKER_TARBALL="${DOCKER_TARBALL}-<< parameters.variant >>"
              VARIANT="-<< parameters.variant >>"
              echo "export DOCKERFILE=-f ${DOCKERFILE}" >> $BASH_ENV
            fi
            echo "export DOCKER_TARBALL=${DOCKER_TARBALL}" >> $BASH_ENV
>>>>>>> 25092405
            echo "export VARIANT=${VARIANT}" >> $BASH_ENV
      - run:
          name: "Building Docker image"
          command: |
            docker build -t fcpindi/c-pac:${CIRCLE_BRANCH//\//_}${VARIANT} . ${DOCKERFILE}
            docker save fcpindi/c-pac:${CIRCLE_BRANCH//\//_}${VARIANT} | gzip > ${DOCKER_TARBALL}.tar.gz
          no_output_timeout: 5h
          # Persist the specified paths (workspace/echo-output) into the workspace for use in downstream job.
      - run:
          name: "Starting local registry"
          command: docker run -d -p 5000:5000 --restart=always --name registry registry:2
      - install-singularity-requirements
      - run: 
          name: "Cloning Singularity 2.5.2"
          command: git clone -b 2.5.2 https://github.com/sylabs/singularity
      - set-up-singularity
      - run:
          name: "Building Singularity image from Docker image"
          command: |
            docker load < ${DOCKER_TARBALL}.tar.gz
            docker tag fcpindi/c-pac:${CIRCLE_BRANCH//\//_}${VARIANT} localhost:5000/fcpindi/c-pac:${CIRCLE_BRANCH//\//_}${VARIANT}
            docker push localhost:5000/fcpindi/c-pac:${CIRCLE_BRANCH//\//_}${VARIANT}
            SINGULARITY_NOHTTPS=1 singularity build cpac-singularity-image${VARIANT}.simg docker://localhost:5000/fcpindi/c-pac:${CIRCLE_BRANCH//\//_}${VARIANT}
          no_output_timeout: 5h
  configure-git-user:
    steps:
      - add_ssh_keys:
          fingerprints:
            - "12:bc:f2:e4:31:cc:72:54:54:bc:f5:5b:89:e6:d8:ee"
      - run:
          name: "Configuring git user"
          command: |
            sudo apt-key adv --recv-keys --keyserver keyserver.ubuntu.com 78BD65473CB3BD13
            curl -L https://packagecloud.io/circleci/trusty/gpgkey | sudo apt-key add -
            sudo apt-get update
            sudo apt-get install git -y
            git config --global user.email "${CIRCLE_USERNAME}@users.noreply.github.com"
            git config --global user.name "${CIRCLE_USERNAME} @ CircleCI"

jobs:
  pytest-docker:
    machine:
      image: ubuntu-2004:202010-01
    steps:
      - attach_workspace:
          # Must be absolute path or relative path from working_directory
          at: /home/circleci/
      - check-for-built-images
      - set-python-version
      - run:
          name: Getting Sample BIDS Data
          command: git clone https://github.com/bids-standard/bids-examples.git
      - run:
          name: Running pytest on Docker image
          command: |
            docker load < cpac-docker-image.tar.gz
            docker run -dit -P -v /home/circleci/project/test-results:/code/test-results -v /home/circleci/project/htmlcov:/code/htmlcov --entrypoint=/bin/bash --name docker_test fcpindi/c-pac:${CIRCLE_BRANCH//\//_}
            docker exec docker_test /bin/bash ./code/dev/circleci_data/test_in_image.sh
      - store_test_results:
          path: test-results
      - store_artifacts:
          path: test-results
      - store_artifacts:
          path: htmlcov
          no_output_timeout: 5h
  pytest-singularity:
    machine:
      image: ubuntu-2004:202010-01
    steps:
      - attach_workspace:
          # Must be absolute path or relative path from working_directory
          at: /home/circleci/
      - check-for-built-images
      - set-python-version
      - install-singularity-requirements
      - set-up-singularity
      - run:
          name: Testing Singularity installation
          command: |
            pip install -r dev/circleci_data/requirements.txt
            coverage run -m pytest --junitxml=test-results/junit.xml --continue-on-collection-errors  dev/circleci_data/test_install.py
  build:
    machine:
      image: ubuntu-2004:202010-01
    steps:
      - checkout
      - set-python-version
      - configure-git-user
      - run:
          name: "Checking if version needs updated"
          # update version if version needs updated, otherwise just move on
          command: |
            COMMIT_MESSAGE=$(git log -1 --pretty=%B)
            if [[ ! "$COMMIT_MESSAGE" == *"Update version to"* ]]
            then
              cd $HOME/project/CPAC
              VERSION=$(python -c "from info import __version__; print('.'.join(('.'.join(__version__[::-1].split('-')[1].split('.')[1:])[::-1], __version__.split('-')[1])) if '-' in __version__ else __version__)")
              cd ..
              echo "v${VERSION}" > version
              sed -i -r "s/^(# [Vv]ersion ).*$/# Version ${VERSION}/g" dev/docker_data/default_pipeline.yml
              find ./CPAC/resources/configs -name "*.yml" -exec sed -i -r "s/^(# [Vv]ersion ).*$/# Version ${VERSION}/g" {} \;
              git add version CPAC/resources/configs dev/docker_data/default_pipeline.yml
              if [[ ! -z $(git diff origin/${CIRCLE_BRANCH}) ]]
              then
                git commit -m ":bookmark: Update version to ${VERSION} ($COMMIT_MESSAGE)"
                git push origin HEAD:${CIRCLE_BRANCH} || true
                circleci step halt
              fi
              cd ..
            fi
      - build-images
      - store_artifacts:
          path: cpac-docker-image.tar.gz
      - store_artifacts:
          path: cpac-singularity-image.simg
      - persist_to_workspace:
          root: /home/circleci/
          paths:
            - cpac-docker-image.tar.gz
            - cpac-singularity-image.simg
            - project
  build-surface:
    machine:
      image: ubuntu-2004:202010-01
    steps:
      - attach_workspace:
          # Must be absolute path or relative path from working_directory
          at: /home/circleci/
      - check-for-built-images
      - run:
          name: "Loading original Docker image"
          command: docker load < cpac-docker-image.tar.gz
      - set-python-version
      - build-images:
          variant: surface
      - store_artifacts:
          path: cpac-docker-image-surface.tar.gz
      - store_artifacts:
          path: cpac-singularity-image-surface.simg

workflows:
  version: 2
  build-and-test:
    jobs:
      - build
      - build-surface:
          requires:
            - build
      - pytest-docker:
          requires:
            - build
      - pytest-singularity:
          requires:
            - build<|MERGE_RESOLUTION|>--- conflicted
+++ resolved
@@ -48,15 +48,6 @@
             if [[ -n "<< parameters.variant >>" ]]
             then
               docker load < ${DOCKER_TARBALL}.tar.gz
-<<<<<<< HEAD
-              DOCKERFILE="-f variant-<< parameters.variant >>.Dockerfile"
-              sed -i "s|:latest|:${CIRCLE_BRANCH//\//_}|g" ${DOCKERFILE}
-              DOCKER_TARBALL="${DOCKER_TARBALL}-<< parameters.variant >>"
-              VARIANT="-<< parameters.variant >>"
-            fi
-            echo "export DOCKER_TARBALL=${DOCKER_TARBALL}" >> $BASH_ENV
-            echo "export DOCKERFILE=${DOCKERFILE}" >> $BASH_ENV
-=======
               DOCKERFILE="variant-<< parameters.variant >>.Dockerfile"
               sed -i "s|:latest|:${CIRCLE_BRANCH//\//_}|g" ${DOCKERFILE}
               DOCKER_TARBALL="${DOCKER_TARBALL}-<< parameters.variant >>"
@@ -64,7 +55,6 @@
               echo "export DOCKERFILE=-f ${DOCKERFILE}" >> $BASH_ENV
             fi
             echo "export DOCKER_TARBALL=${DOCKER_TARBALL}" >> $BASH_ENV
->>>>>>> 25092405
             echo "export VARIANT=${VARIANT}" >> $BASH_ENV
       - run:
           name: "Building Docker image"
