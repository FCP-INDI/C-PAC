extend-exclude = ["dev/docker_data/get-pip_23.0.1.py"]
<<<<<<< HEAD
extend-select = ["A", "C4", "D", "EM", "F541", "G", "I", "ICN", "NPY", "PL", "RET", "RSE", "RUF", "Q", "T20", "UP032", "W"]
# proposed rules to add next release cylce: ["B904", "LOG007", "TRY002", "TRY201", "TRY400", "TRY401"]
=======
>>>>>>> c418ec88
# variants still use 3.7
target-version = "py37"

[lint]
<<<<<<< HEAD
external = ["T20"]  # Don't autoremove 'noqa` comments for these rules
=======
extend-select = ["A", "C4", "D", "G", "I", "ICN", "NPY", "PL", "RET", "RSE", "RUF", "Q", "T20", "W"]

[lint.per-file-ignores]
"CPAC/func_preproc/func_preproc.py" = ["E402"]
>>>>>>> c418ec88

[lint.flake8-import-conventions.extend-aliases]
"CPAC.pipeline.cpac_group_runner" = "cgr"
"nibabel" = "nib"
"nipype.interfaces.io" = "nio"
"networkx" = "nx"
"pkg_resources" = "p"
"CPAC.pipeline.nipype_pipeline_engine" = "pe"

[lint.isort]
combine-as-imports = true
force-sort-within-sections = true
known-first-party = ["CPAC"]
no-lines-before = ["collab", "other-first-party", "local-folder"]
order-by-type = false
section-order = ["future", "standard-library", "third-party", "collab", "other-first-party", "first-party", "local-folder"]

[lint.isort.sections]
"collab" = ["nibabel", "nilearn", "nipype", "PyBASC", "pybids", "scipy", "spython"]
"other-first-party" = ["flowdump", "indi_aws", "indi_schedulers", "PyPEER"]

[lint.pydocstyle]
convention = "numpy"
ignore-decorators = ["CPAC.utils.docs.docstring_parameter"]

[lint.pylint]
max-args = 10
max-branches = 50
max-returns = 12
max-statements = 100

[lint.pyupgrade]
<<<<<<< HEAD
# Until variants Python ≥ 3.10
keep-runtime-typing = true

[per-file-ignores]
"CPAC/func_preproc/func_preproc.py" = ["E402"]
"CPAC/utils/sklearn.py" = ["RUF003"]
"CPAC/utils/utils.py" = ["T201"]  # until `repickle` is removed
=======
# Until variants Python >= 3.10
keep-runtime-typing = true
>>>>>>> c418ec88
<|MERGE_RESOLUTION|>--- conflicted
+++ resolved
@@ -1,21 +1,15 @@
 extend-exclude = ["dev/docker_data/get-pip_23.0.1.py"]
-<<<<<<< HEAD
-extend-select = ["A", "C4", "D", "EM", "F541", "G", "I", "ICN", "NPY", "PL", "RET", "RSE", "RUF", "Q", "T20", "UP032", "W"]
-# proposed rules to add next release cylce: ["B904", "LOG007", "TRY002", "TRY201", "TRY400", "TRY401"]
-=======
->>>>>>> c418ec88
 # variants still use 3.7
 target-version = "py37"
 
 [lint]
-<<<<<<< HEAD
+extend-select = ["A", "C4", "D", "EM", "F541", "G", "I", "ICN", "NPY", "PL", "RET", "RSE", "RUF", "Q", "T20", "UP032", "W"]  # proposed rules to add next release cylce: ["B904", "LOG007", "TRY002", "TRY201", "TRY400", "TRY401"]
 external = ["T20"]  # Don't autoremove 'noqa` comments for these rules
-=======
-extend-select = ["A", "C4", "D", "G", "I", "ICN", "NPY", "PL", "RET", "RSE", "RUF", "Q", "T20", "W"]
 
 [lint.per-file-ignores]
 "CPAC/func_preproc/func_preproc.py" = ["E402"]
->>>>>>> c418ec88
+"CPAC/utils/sklearn.py" = ["RUF003"]
+"CPAC/utils/utils.py" = ["T201"]  # until `repickle` is removed
 
 [lint.flake8-import-conventions.extend-aliases]
 "CPAC.pipeline.cpac_group_runner" = "cgr"
@@ -48,15 +42,5 @@
 max-statements = 100
 
 [lint.pyupgrade]
-<<<<<<< HEAD
-# Until variants Python ≥ 3.10
-keep-runtime-typing = true
-
-[per-file-ignores]
-"CPAC/func_preproc/func_preproc.py" = ["E402"]
-"CPAC/utils/sklearn.py" = ["RUF003"]
-"CPAC/utils/utils.py" = ["T201"]  # until `repickle` is removed
-=======
 # Until variants Python >= 3.10
-keep-runtime-typing = true
->>>>>>> c418ec88
+keep-runtime-typing = true