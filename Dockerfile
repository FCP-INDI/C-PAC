#using neurodebian runtime as parent image
FROM neurodebian:xenial-non-free
MAINTAINER C-PAC team <cnl@childmind.org>

RUN mkdir -p /code 

#Run the only command 
RUN echo Please use the fcp-indi container instead. Use docker pull fcpindi/c-pac!

<<<<<<< HEAD

#entrypoint
ENTRYPOINT = ["/code/run.py"]
=======
# Install the validator
RUN apt-get update && \
     apt-get install -y curl && \
     curl -sL https://deb.nodesource.com/setup_11.x | bash - && \
     apt-get install -y nodejs && \
     rm -rf /var/lib/apt/lists/* /tmp/* /var/tmp/*
RUN npm install -g bids-validator

# Install Ubuntu dependencies
RUN apt-get update && \
    apt-get install -y \
      build-essential \
      cmake \
      git \
      graphviz \
      graphviz-dev \
      gsl-bin \
      libcanberra-gtk-module \
      libexpat1-dev \
      libgiftiio-dev \
      libglib2.0-dev \
      libglu1-mesa \
      libglu1-mesa-dev \
      libjpeg-progs \
      libgl1-mesa-dri \
      libglw1-mesa \
      libxml2 \
      libxml2-dev \
      libxext-dev \
      libxft2 \
      libxft-dev \
      libxi-dev \
      libxmu-headers \
      libxmu-dev \
      libxpm-dev \
      libxslt1-dev \
      m4 \
      make \
      mesa-common-dev \
      mesa-utils \
      netpbm \
      pkg-config \
      tcsh \
      unzip \
      xvfb \
      xauth \
      zlib1g-dev

# Install 16.04 dependencies
RUN apt-get update && \
    apt-get install -y \
      dh-autoreconf \
      libgsl-dev \
      libmotif-dev \
      libtool \
      libx11-dev \
      libxext-dev \
      x11proto-xext-dev \
      x11proto-print-dev \
      xutils-dev

# Compiles libxp- this is necessary for some newer versions of Ubuntu
# where the is no Debian package available.
RUN git clone git://anongit.freedesktop.org/xorg/lib/libXp /tmp/libXp && \
    cd /tmp/libXp && \
    ./autogen.sh && \
    ./configure && \
    make && \
    make install && \
    cd / && \
    rm -rf /tmp/libXp

# Installing and setting up c3d
RUN mkdir -p /opt/c3d && \
    curl -sSL "http://downloads.sourceforge.net/project/c3d/c3d/1.0.0/c3d-1.0.0-Linux-x86_64.tar.gz" \
    | tar -xzC /opt/c3d --strip-components 1
ENV C3DPATH /opt/c3d/
ENV PATH $C3DPATH/bin:$PATH

# install AFNI
COPY required_afni_pkgs.txt /opt/required_afni_pkgs.txt
RUN libs_path=/usr/lib/x86_64-linux-gnu && \
    if [ -f $libs_path/libgsl.so.19 ]; then \
           ln $libs_path/libgsl.so.19 $libs_path/libgsl.so.0; \
    fi && \
    mkdir -p /opt/afni && \
    wget -q http://afni.nimh.nih.gov/pub/dist/tgz/linux_openmp_64.tgz && \
    tar zxv -C /opt/afni --strip-components=1 -f linux_openmp_64.tgz $(cat /opt/required_afni_pkgs.txt) && \
    rm -rf linux_openmp_64.tgz

# set up AFNI
ENV PATH=/opt/afni:$PATH

# install FSL
RUN apt-get update  && \
    apt-get install -y --no-install-recommends \
                    fsl-core \
                    fsl-atlases \
                    fsl-mni152-templates

# setup FSL environment
ENV FSLDIR=/usr/share/fsl/5.0 \
    FSLOUTPUTTYPE=NIFTI_GZ \
    FSLMULTIFILEQUIT=TRUE \
    POSSUMDIR=/usr/share/fsl/5.0 \
    LD_LIBRARY_PATH=/usr/lib/fsl/5.0:$LD_LIBRARY_PATH \
    FSLTCLSH=/usr/bin/tclsh \
    FSLWISH=/usr/bin/wish \
    PATH=/usr/lib/fsl/5.0:$PATH

# install CPAC resources into FSL
RUN cd /tmp && \
    wget -q http://fcon_1000.projects.nitrc.org/indi/cpac_resources.tar.gz && \
    tar xfz cpac_resources.tar.gz && \
    cd cpac_image_resources && \
    cp -n MNI_3mm/* $FSLDIR/data/standard && \
    cp -n MNI_4mm/* $FSLDIR/data/standard && \
    cp -n symmetric/* $FSLDIR/data/standard && \
    cp -nr tissuepriors/2mm $FSLDIR/data/standard/tissuepriors && \
    cp -nr tissuepriors/3mm $FSLDIR/data/standard/tissuepriors && \
    cp -n HarvardOxford-lateral-ventricles-thr25-2mm.nii.gz $FSLDIR/data/atlases/HarvardOxford

# install ANTs
RUN apt-get update && \
    apt-get install -y ants

# install ICA-AROMA
RUN mkdir -p /opt/ICA-AROMA
RUN curl -SL https://github.com/rhr-pruim/ICA-AROMA/archive/v0.4.3-beta.tar.gz | tar -xzC /opt/ICA-AROMA --strip-components 1
RUN chmod +x /opt/ICA-AROMA/ICA_AROMA.py
ENV PATH=/opt/ICA-AROMA:$PATH

# install miniconda
RUN wget -q http://repo.continuum.io/miniconda/Miniconda-3.8.3-Linux-x86_64.sh && \
    bash Miniconda-3.8.3-Linux-x86_64.sh -b -p /usr/local/miniconda && \
    rm Miniconda-3.8.3-Linux-x86_64.sh

# update path to include conda
ENV PATH=/usr/local/miniconda/bin:$PATH

# install blas dependency first
RUN conda install -y \
        blas

# install conda dependencies
RUN conda install -y  \
        cython==0.26 \
        jinja2==2.7.2 \
        matplotlib=2.0.2 \
        networkx==1.11 \
        nose==1.3.7 \
        numpy==1.13.0 \
        pandas==0.23.4 \
        pyyaml==3.12 \
        scipy==0.19.1 \
        traits==4.6.0 \
        wxpython==3.0.0.0 \
        pip

# install python dependencies
COPY requirements.txt /opt/requirements.txt
RUN pip install -r /opt/requirements.txt
RUN pip install xvfbwrapper

# install cpac templates
COPY cpac_templates.tar.gz /cpac_resources/cpac_templates.tar.gz
RUN tar xzvf /cpac_resources/cpac_templates.tar.gz && \
    rm -f /cpac_resources/cpac_templates.tar.gz

# clean up
RUN apt-get clean && \
    apt-get autoremove -y && \
    rm -rf /var/lib/apt/lists/* /tmp/* /var/tmp/*

# install cpac
COPY . /code
RUN pip install -e /code

# make the run.py executable
RUN chmod +x /code/run.py

# copy useful pipeline scripts
COPY default_pipeline.yaml /cpac_resources/default_pipeline.yaml
COPY test_pipeline.yaml /cpac_resources/test_pipeline.yaml
COPY pipe-test_ci.yml /cpac_resources/pipe-test_ci.yml

ENTRYPOINT ["/code/run.py"]
>>>>>>> 8d345b2b
<|MERGE_RESOLUTION|>--- conflicted
+++ resolved
@@ -1,17 +1,12 @@
 #using neurodebian runtime as parent image
 FROM neurodebian:xenial-non-free
-MAINTAINER C-PAC team <cnl@childmind.org>
+MAINTAINER The C-PAC Team <cnl@childmind.org>
 
 RUN mkdir -p /code 
 
 #Run the only command 
 RUN echo Please use the fcp-indi container instead. Use docker pull fcpindi/c-pac!
 
-<<<<<<< HEAD
-
-#entrypoint
-ENTRYPOINT = ["/code/run.py"]
-=======
 # Install the validator
 RUN apt-get update && \
      apt-get install -y curl && \
@@ -198,5 +193,4 @@
 COPY test_pipeline.yaml /cpac_resources/test_pipeline.yaml
 COPY pipe-test_ci.yml /cpac_resources/pipe-test_ci.yml
 
-ENTRYPOINT ["/code/run.py"]
->>>>>>> 8d345b2b
+ENTRYPOINT ["/code/run.py"]