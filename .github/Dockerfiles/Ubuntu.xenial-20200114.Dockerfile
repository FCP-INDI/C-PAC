FROM nipreps/fmriprep:20.2.1 as fmriprep
FROM ubuntu:xenial-20200114 AS dcan-hcp

ARG DEBIAN_FRONTEND=noninteractive

RUN apt-get update && apt-get install -y git

# add DCAN dependencies
RUN mkdir -p /opt/dcan-tools
# DCAN HCP code
RUN git clone -b 'v2.0.0' --single-branch --depth 1 https://github.com/DCAN-Labs/DCAN-HCP.git /opt/dcan-tools/pipeline

# using Ubuntu 16.04 LTS as parent image
FROM ubuntu:xenial-20200114
LABEL org.opencontainers.image.description "NOT INTENDED FOR USE OTHER THAN AS A STAGE IMAGE IN A MULTI-STAGE BUILD \
Ubuntu Xenial base image"
ARG DEBIAN_FRONTEND=noninteractive

# create usergroup and user, set permissions, install curl
RUN groupadd -r c-pac && \
    useradd -r -g c-pac c-pac_user && \
    mkdir -p /home/c-pac_user/ && \
    chown -R c-pac_user:c-pac /home/c-pac_user && \
    chmod 777 / && \
    chmod ugo+w /etc/passwd && \
    apt-get update && \
    apt-get install -y apt-utils curl

RUN export XDG_CONFIG_HOME=/usr/bin && \
     curl https://raw.githubusercontent.com/nvm-sh/nvm/v0.35.2/install.sh | bash && \
     export NVM_DIR=/usr/bin/nvm && \
     [ -s "$NVM_DIR/nvm.sh" ] && \. "$NVM_DIR/nvm.sh" && \
     [ -s "$NVM_DIR/bash_completion" ] && \. "$NVM_DIR/bash_completion" && \
     nvm install 12.12.0 && \
     nvm use 12.12.0 && \
     nvm alias default 12.12.0 && \
     npm install --global npm@^7 && \
     npm install -g bids-validator

ENV PATH=/usr/bin/nvm/versions/node/v12.12.0/bin:$PATH

# Install Ubuntu dependencies and utilities
RUN apt-get install -y \
      bc \
      build-essential \
      bzip2 \
      ca-certificates \
      cmake \
      git \
      graphviz \
      graphviz-dev \
      gsl-bin \
      libcanberra-gtk-module \
      libexpat1-dev \
      libgiftiio-dev \
      libglib2.0-dev \
      libglu1-mesa \
      libglu1-mesa-dev \
      libjpeg-progs \
      libgl1-mesa-dri \
      libglw1-mesa \
      libxml2 \
      libxml2-dev \
      libxext-dev \
      libxft2 \
      libxft-dev \
      libxi-dev \
      libxmu-headers \
      libxmu-dev \
      libxpm-dev \
      libxslt1-dev \
      locales \
      m4 \
      make \
      mesa-common-dev \
      mesa-utils \
      netpbm \
      openssh-client \
      pkg-config \
      rsync \
      tcsh \
      unzip \
      vim \
      xvfb \
      xauth \
      zlib1g-dev

# Install 16.04 dependencies
RUN apt-get install -y \
      dh-autoreconf \
      libgsl-dev \
      libmotif-dev \
      libtool \
      libx11-dev \
      libxext-dev \
      python3 \
      x11proto-xext-dev \
      x11proto-print-dev \
      xutils-dev

# Install libxp from third-party repository
RUN apt-get update && \
    apt-get install -y software-properties-common && \
    add-apt-repository --yes ppa:zeehio/libxp && \
    apt-get update && apt-get install libxp6 libxp-dev && \
    add-apt-repository --remove --yes ppa:zeehio/libxp && \
    apt-get update

# Installing and setting up wb_command
COPY --from=fmriprep /usr/local/etc/neurodebian.gpg /usr/local/etc/

RUN curl -sSL "http://neuro.debian.net/lists/$( lsb_release -c | cut -f2 ).us-ca.full" >> /etc/apt/sources.list.d/neurodebian.sources.list && \
    APT_KEY_DONT_WARN_ON_DANGEROUS_USAGE=1 apt-key add /usr/local/etc/neurodebian.gpg && \
    (apt-key adv --refresh-keys --keyserver hkp://ha.pool.sks-keyservers.net 0xA5D32F012649A5A9 || true)

RUN apt-get update && \
    apt-get install -y --no-install-recommends \
                    connectome-workbench=1.3.2-2~nd16.04+1 && \
    apt-get clean && rm -rf /var/lib/apt/lists/* /tmp/* /var/tmp/*

# Installing and setting up miniconda
RUN curl -sSLO https://repo.continuum.io/miniconda/Miniconda3-4.5.11-Linux-x86_64.sh && \
    bash Miniconda3-4.5.11-Linux-x86_64.sh -b -p /usr/local/miniconda && \
    rm Miniconda3-4.5.11-Linux-x86_64.sh && chmod -R 777 /usr/local/miniconda

# Set CPATH for packages relying on compiled libs (e.g. indexed_gzip)
ENV PATH="/usr/local/miniconda/bin:$PATH" \
    CPATH="/usr/local/miniconda/include/:$CPATH" \
    LANG="C.UTF-8" \
    LC_ALL="C.UTF-8" \
    PYTHONNOUSERSITE=1

# install conda dependencies
RUN conda update conda -y && \
    conda install nomkl && \
    conda install -y  \
        blas \
        cython \
        matplotlib==2.2.2 \
        networkx==2.4 \
        nose==1.3.7 \
        numpy==1.15.4 \
<<<<<<< HEAD
        pandas==0.23.4 \
        scipy==1.1.0 \
=======
        pandas==1.0.5 \
        scipy==1.6.3 \
>>>>>>> 7f94c3a4
        traits==4.6.0 \
        pip

# install torch
RUN pip install torch==1.2.0 torchvision==0.4.0 -f https://download.pytorch.org/whl/torch_stable.html

# install python dependencies
COPY requirements.txt /opt/requirements.txt
RUN pip install --upgrade setuptools
RUN pip install --upgrade pip
RUN pip install -r /opt/requirements.txt
RUN pip install xvfbwrapper

# install cpac templates
COPY --from=ghcr.io/fcp-indi/c-pac_templates:latest /cpac_templates /cpac_templates
COPY --from=dcan-hcp /opt/dcan-tools/pipeline/global /opt/dcan-tools/pipeline/global

RUN curl -s https://packagecloud.io/install/repositories/github/git-lfs/script.deb.sh | bash
RUN apt-get install git-lfs
RUN git lfs install

# Get atlases
COPY --from=ghcr.io/fcp-indi/c-pac/neuroparc:v1.0-human /ndmg_atlases /ndmg_atlases

ENTRYPOINT ["/bin/bash"]

# Link libraries for Singularity images
RUN ldconfig

RUN apt-get clean && \
    apt-get autoremove -y && \
    rm -rf /var/lib/apt/lists/* /tmp/* /var/tmp/*

# set user
USER c-pac_user<|MERGE_RESOLUTION|>--- conflicted
+++ resolved
@@ -140,13 +140,8 @@
         networkx==2.4 \
         nose==1.3.7 \
         numpy==1.15.4 \
-<<<<<<< HEAD
-        pandas==0.23.4 \
-        scipy==1.1.0 \
-=======
         pandas==1.0.5 \
         scipy==1.6.3 \
->>>>>>> 7f94c3a4
         traits==4.6.0 \
         pip
 
