FROM ghcr.io/fcp-indi/c-pac_templates:latest as c-pac_templates
FROM nipreps/fmriprep:20.2.1 as fmriprep
FROM ubuntu:xenial-20200114 AS dcan-hcp

ARG DEBIAN_FRONTEND=noninteractive

RUN apt-get update && apt-get install -y git

# add DCAN dependencies
RUN mkdir -p /opt/dcan-tools
# DCAN HCP code
RUN git clone -b 'v2.0.0' --single-branch --depth 1 https://github.com/DCAN-Labs/DCAN-HCP.git /opt/dcan-tools/pipeline

# using Ubuntu 16.04 LTS as parent image
FROM ubuntu:xenial-20200114
LABEL org.opencontainers.image.description "NOT INTENDED FOR USE OTHER THAN AS A STAGE IMAGE IN A MULTI-STAGE BUILD \
Ubuntu Xenial base image"
LABEL org.opencontainers.image.source https://github.com/FCP-INDI/C-PAC
ARG DEBIAN_FRONTEND=noninteractive

# create usergroup and user, set permissions, install curl
RUN groupadd -r c-pac && \
    useradd -r -g c-pac c-pac_user && \
    mkdir -p /home/c-pac_user/ && \
    chown -R c-pac_user:c-pac /home/c-pac_user && \
    chmod 777 / && \
    chmod ugo+w /etc/passwd && \
    apt-get update && \
    apt-get install -y apt-utils curl

RUN export XDG_CONFIG_HOME=/usr/bin && \
     curl https://raw.githubusercontent.com/nvm-sh/nvm/v0.35.2/install.sh | bash && \
     export NVM_DIR=/usr/bin/nvm && \
     [ -s "$NVM_DIR/nvm.sh" ] && \. "$NVM_DIR/nvm.sh" && \
     [ -s "$NVM_DIR/bash_completion" ] && \. "$NVM_DIR/bash_completion" && \
     nvm install 12.12.0 && \
     nvm use 12.12.0 && \
     nvm alias default 12.12.0 && \
     npm install --global npm@^7 && \
     npm install -g bids-validator

ENV PATH=/usr/bin/nvm/versions/node/v12.12.0/bin:$PATH

# Install Ubuntu dependencies and utilities
RUN apt-get install -y \
      bc \
      build-essential \
      bzip2 \
      ca-certificates \
      cmake \
      git \
      graphviz \
      graphviz-dev \
      gsl-bin \
      libcanberra-gtk-module \
      libexpat1-dev \
      libgiftiio-dev \
      libglib2.0-dev \
      libglu1-mesa \
      libglu1-mesa-dev \
      libjpeg-progs \
      libgl1-mesa-dri \
      libglw1-mesa \
      libxml2 \
      libxml2-dev \
      libxext-dev \
      libxft2 \
      libxft-dev \
      libxi-dev \
      libxmu-headers \
      libxmu-dev \
      libxpm-dev \
      libxslt1-dev \
      locales \
      m4 \
      make \
      mesa-common-dev \
      mesa-utils \
      netpbm \
      openssh-client \
      pkg-config \
      rsync \
      tcsh \
      unzip \
      vim \
      xvfb \
      xauth \
      zlib1g-dev

# Install 16.04 dependencies
RUN apt-get install -y \
      dh-autoreconf \
      libgsl-dev \
      libmotif-dev \
      libtool \
      libx11-dev \
      libxext-dev \
      python3 \
      x11proto-xext-dev \
      x11proto-print-dev \
      xutils-dev

# Install libxp from third-party repository
RUN apt-get update && \
    apt-get install -y software-properties-common && \
    add-apt-repository --yes ppa:zeehio/libxp && \
    apt-get update && apt-get install libxp6 libxp-dev && \
    add-apt-repository --remove --yes ppa:zeehio/libxp && \
    apt-get update

# Installing and setting up wb_command
COPY --from=fmriprep /usr/local/etc/neurodebian.gpg /usr/local/etc/

RUN curl -sSL "http://neuro.debian.net/lists/$( lsb_release -c | cut -f2 ).us-ca.full" >> /etc/apt/sources.list.d/neurodebian.sources.list && \
    APT_KEY_DONT_WARN_ON_DANGEROUS_USAGE=1 apt-key add /usr/local/etc/neurodebian.gpg && \
    (apt-key adv --refresh-keys --keyserver hkp://ha.pool.sks-keyservers.net 0xA5D32F012649A5A9 || true)

RUN apt-get update && \
    apt-get install -y --no-install-recommends \
                    connectome-workbench=1.3.2-2~nd16.04+1 && \
    apt-get clean && rm -rf /var/lib/apt/lists/* /tmp/* /var/tmp/*

# Installing and setting up miniconda
RUN curl -sSLO https://repo.continuum.io/miniconda/Miniconda3-py37_4.12.0-Linux-x86_64.sh && \
    bash Miniconda3-py37_4.12.0-Linux-x86_64.sh -b -p /usr/local/miniconda && \
    rm Miniconda3-py37_4.12.0-Linux-x86_64.sh && chmod -R 777 /usr/local/miniconda

# Set CPATH for packages relying on compiled libs (e.g. indexed_gzip)
ENV PATH="/usr/local/miniconda/bin:$PATH" \
    CPATH="/usr/local/miniconda/include/:$CPATH" \
    LANG="C.UTF-8" \
    LC_ALL="C.UTF-8" \
    PYTHONNOUSERSITE=1

# install conda dependencies
RUN conda update conda -y && \
    conda install nomkl && \
    conda install -y  \
        blas \
        cython \
        matplotlib==2.2.2 \
        networkx==2.4 \
        nose==1.3.7 \
        numpy==1.15.4 \
<<<<<<< HEAD
        pandas==1.0.5 \
        scipy==1.1.0 \
=======
        pandas==0.23.4 \
        scipy==1.6.3 \
>>>>>>> 46b00a1a
        traits==4.6.0 \
        pip

# install torch
RUN pip install torch==1.2.0 torchvision==0.4.0 -f https://download.pytorch.org/whl/torch_stable.html

# install python dependencies
COPY requirements.txt /opt/requirements.txt
RUN pip install --upgrade setuptools
RUN pip install --upgrade pip
RUN pip install -r /opt/requirements.txt
RUN pip install xvfbwrapper

# install cpac templates
COPY --from=c-pac_templates /cpac_templates /cpac_templates
COPY --from=dcan-hcp /opt/dcan-tools/pipeline/global /opt/dcan-tools/pipeline/global

# Installing surface files for downsampling
COPY --from=c-pac_templates /opt/dcan-tools/pipeline/global/templates/standard_mesh_atlases/ /opt/dcan-tools/pipeline/global/templates/standard_mesh_atlases/
COPY --from=c-pac_templates /opt/dcan-tools/pipeline/global/templates/Greyordinates/ /opt/dcan-tools/pipeline/global/templates/Greyordinates/

RUN curl -s https://packagecloud.io/install/repositories/github/git-lfs/script.deb.sh | bash
RUN apt-get install git-lfs
RUN git lfs install

# Get atlases
COPY --from=ghcr.io/fcp-indi/c-pac/neuroparc:v1.0-human /ndmg_atlases /ndmg_atlases

ENTRYPOINT ["/bin/bash"]

# Link libraries for Singularity images
RUN ldconfig

RUN apt-get clean && \
    apt-get autoremove -y && \
    rm -rf /var/lib/apt/lists/* /tmp/* /var/tmp/*

# set user
USER c-pac_user<|MERGE_RESOLUTION|>--- conflicted
+++ resolved
@@ -142,13 +142,8 @@
         networkx==2.4 \
         nose==1.3.7 \
         numpy==1.15.4 \
-<<<<<<< HEAD
         pandas==1.0.5 \
-        scipy==1.1.0 \
-=======
-        pandas==0.23.4 \
         scipy==1.6.3 \
->>>>>>> 46b00a1a
         traits==4.6.0 \
         pip
 
