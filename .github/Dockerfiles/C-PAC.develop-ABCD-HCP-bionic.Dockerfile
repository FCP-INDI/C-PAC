FROM ghcr.io/fcp-indi/c-pac/stage-base:abcd-hcp-v1.8.6.dev1
LABEL org.opencontainers.image.description "Full C-PAC image with software dependencies version-matched to [ABCD-HCP BIDS fMRI Pipeline](https://github.com/DCAN-Labs/abcd-hcp-pipeline/blob/e480a8f99534f1b05f37bf44c64827384b69b383/Dockerfile)"
LABEL org.opencontainers.image.source https://github.com/FCP-INDI/C-PAC
USER root

# install C-PAC
COPY dev/circleci_data/pipe-test_ci.yml /cpac_resources/pipe-test_ci.yml
COPY . /code
RUN pip cache purge && pip install -e /code
# set up runscript
COPY dev/docker_data /code/docker_data
RUN rm -Rf /code/docker_data/checksum && \
    mv /code/docker_data/* /code && \
    rm -Rf /code/docker_data && \
    chmod +x /code/run.py && \
    chmod +x /code/run-with-freesurfer.sh
ENTRYPOINT ["/code/run-with-freesurfer.sh"]

# Link libraries for Singularity images
RUN ldconfig \
    && apt-get clean \
    && apt-get autoremove -y \
<<<<<<< HEAD
    && rm -rf /var/lib/apt/lists/* /tmp/* /var/tmp/* \
    && chmod 777 $(ls / | grep -v sys | grep -v proc) /home/c-pac_user
=======
    && rm -rf /var/lib/apt/lists/* /tmp/* /var/tmp/* /root/.cache/pip/* \
    && chmod 777 / \
    && chmod -R 777 /home/c-pac_user \
    && chmod 777 $(ls / | grep -v sys | grep -v proc)
ENV PYTHONUSERBASE=/home/c-pac_user/.local
ENV PATH=$PATH:/home/c-pac_user/.local/bin \
    PYTHONPATH=$PYTHONPATH:$PYTHONUSERBASE/lib/python3.10/site-packages
>>>>>>> 7e09679f

# set user
# USER c-pac_user
WORKDIR /home/c-pac_user<|MERGE_RESOLUTION|>--- conflicted
+++ resolved
@@ -20,10 +20,6 @@
 RUN ldconfig \
     && apt-get clean \
     && apt-get autoremove -y \
-<<<<<<< HEAD
-    && rm -rf /var/lib/apt/lists/* /tmp/* /var/tmp/* \
-    && chmod 777 $(ls / | grep -v sys | grep -v proc) /home/c-pac_user
-=======
     && rm -rf /var/lib/apt/lists/* /tmp/* /var/tmp/* /root/.cache/pip/* \
     && chmod 777 / \
     && chmod -R 777 /home/c-pac_user \
@@ -31,7 +27,6 @@
 ENV PYTHONUSERBASE=/home/c-pac_user/.local
 ENV PATH=$PATH:/home/c-pac_user/.local/bin \
     PYTHONPATH=$PYTHONPATH:$PYTHONUSERBASE/lib/python3.10/site-packages
->>>>>>> 7e09679f
 
 # set user
 # USER c-pac_user
