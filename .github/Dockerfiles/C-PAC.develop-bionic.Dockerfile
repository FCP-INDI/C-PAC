FROM ghcr.io/fcp-indi/c-pac/stage-base:standard-v1.8.6.dev
LABEL org.opencontainers.image.description "Full C-PAC image"
LABEL org.opencontainers.image.source https://github.com/FCP-INDI/C-PAC
USER root

# install C-PAC
COPY dev/circleci_data/pipe-test_ci.yml /cpac_resources/pipe-test_ci.yml
COPY . /code
RUN pip install -e /code
# set up runscript
COPY dev/docker_data /code/docker_data
RUN rm -Rf /code/docker_data/Dockerfiles && \
    mv /code/docker_data/* /code && \
    rm -Rf /code/docker_data && \
    chmod +x /code/run.py && \
    chmod +x /code/run-with-freesurfer.sh
ENTRYPOINT ["/code/run-with-freesurfer.sh"]

# link libraries & clean up
<<<<<<< HEAD
RUN rm -rf /var/lib/apt/lists/* /tmp/* /var/tmp/* && \
    ldconfig && \
    chmod 777 $(ls / | grep -v sys | grep -v proc)\
    chmod 777 /
=======
RUN rm -rf /var/lib/apt/lists/* /tmp/* /var/tmp/* \
    && ldconfig \
    && chmod 777 / \
    && chmod 777 $(ls / | grep -v sys | grep -v proc)
>>>>>>> 6efb38d3

# set user
# USER c-pac_user<|MERGE_RESOLUTION|>--- conflicted
+++ resolved
@@ -17,17 +17,10 @@
 ENTRYPOINT ["/code/run-with-freesurfer.sh"]
 
 # link libraries & clean up
-<<<<<<< HEAD
-RUN rm -rf /var/lib/apt/lists/* /tmp/* /var/tmp/* && \
-    ldconfig && \
-    chmod 777 $(ls / | grep -v sys | grep -v proc)\
-    chmod 777 /
-=======
 RUN rm -rf /var/lib/apt/lists/* /tmp/* /var/tmp/* \
     && ldconfig \
     && chmod 777 / \
     && chmod 777 $(ls / | grep -v sys | grep -v proc)
->>>>>>> 6efb38d3
 
 # set user
 # USER c-pac_user