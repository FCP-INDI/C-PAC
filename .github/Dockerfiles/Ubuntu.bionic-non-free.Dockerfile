FROM neurodebian:bionic-non-free AS dcan-hcp

ARG DEBIAN_FRONTEND=noninteractive

# Adding DCAN dependencies & HCP code
RUN apt-get update && \
    apt-get install -y git && \
    mkdir -p /opt/dcan-tools && \
    git clone -b 'v2.0.0' --single-branch --depth 1 https://github.com/DCAN-Labs/DCAN-HCP.git /opt/dcan-tools/pipeline

# using neurodebian runtime as parent image
FROM neurodebian:bionic-non-free
LABEL org.opencontainers.image.description "NOT INTENDED FOR USE OTHER THAN AS A STAGE IMAGE IN A MULTI-STAGE BUILD \
Ubuntu Bionic base image"
ARG DEBIAN_FRONTEND=noninteractive

ENV TZ=America/New_York

# Creating usergroup and user
# Allow users to update / create themselves
# Installing system requirments, the BIDS validator & minconda
RUN groupadd -r c-pac && \
    useradd -r -g c-pac c-pac_user && \
    mkdir -p /home/c-pac_user/ && \
    chown -R c-pac_user:c-pac /home/c-pac_user && \
    chmod 777 / && \
    chmod ugo+w /etc/passwd && \
    apt-get update && \
    apt-get install -y --no-install-recommends \
      apt-utils \
      apt-transport-https \
      bc \
      build-essential \
      bzip2 \
      ca-certificates \
      cmake \
      curl \
      dh-autoreconf \
      git \
      gnupg \
      graphviz \
      graphviz-dev \
      gsl-bin \
      libcanberra-gtk-module \
      libexpat1-dev \
      libgiftiio-dev \
      libglib2.0-dev \
      libglu1-mesa \
      libglu1-mesa-dev \
      libjpeg-progs \
      libgl1-mesa-dri \
      libglw1-mesa \
      libgsl-dev \
      libmotif-dev \
      libtool \
      libx11-dev \
      libxext-dev \
      libxft2 \
      libxft-dev \
      libxi-dev \
      libxml2 \
      libxml2-dev \
      libxmu-dev \
      libxmu-headers \
      libxpm-dev \
      libxslt1-dev \
      locales \
      m4 \
      make \
      mesa-common-dev \
      mesa-utils \
      netpbm \
      ninja-build \
      openssh-client \
      pkg-config \
      rsync \
      software-properties-common \
      tcsh \
      unzip \
      vim \
      wget \
      x11proto-xext-dev \
      x11proto-print-dev \
      xauth \
      xutils-dev \
      xvfb \
      zlib1g-dev && \
    export XDG_CONFIG_HOME=/usr/bin && \
    curl https://raw.githubusercontent.com/nvm-sh/nvm/v0.35.2/install.sh | bash && \
    export NVM_DIR=/usr/bin/nvm && \
    [ -s "$NVM_DIR/nvm.sh" ] && \. "$NVM_DIR/nvm.sh" && \
    [ -s "$NVM_DIR/bash_completion" ] && \. "$NVM_DIR/bash_completion" && \
    nvm install 12.12.0 && \
    nvm use 12.12.0 && \
    nvm alias default 12.12.0 && \
    npm install --global npm@^7 && \
    npm install -g bids-validator && \
    curl -sLo /tmp/libpng12.deb http://mirrors.kernel.org/ubuntu/pool/main/libp/libpng/libpng12-0_1.2.54-1ubuntu1_amd64.deb && \
    dpkg -i /tmp/libpng12.deb && \
    rm /tmp/libpng12.deb && \
    add-apt-repository --yes ppa:zeehio/libxp && \
    apt-get update && \
    apt-get install --no-install-recommends \
      libxp6 \
      libxp-dev && \
    add-apt-repository --remove --yes ppa:zeehio/libxp && \
    apt-get update && \
    curl -sO https://repo.anaconda.com/miniconda/Miniconda3-py37_4.8.2-Linux-x86_64.sh && \
    bash Miniconda3-py37_4.8.2-Linux-x86_64.sh -b -p /usr/local/miniconda && \
    rm Miniconda3-py37_4.8.2-Linux-x86_64.sh && chmod -R 777 /usr/local/miniconda && \
    ln -snf /usr/share/zoneinfo/$TZ /etc/localtime && \
    echo $TZ > /etc/timezone && \
    sed -i -e 's/# en_US.UTF-8 UTF-8/en_US.UTF-8 UTF-8/' /etc/locale.gen && \
    dpkg-reconfigure --frontend=noninteractive locales && \
    update-locale LANG="en_US.UTF-8" && \
    chmod 777 /opt && \
    chmod a+s /opt

ENV PATH=/usr/bin/nvm/versions/node/v12.12.0/bin:/usr/local/miniconda/bin:$PATH

# Installing conda dependencies, torch & Python dependencies
COPY requirements.txt /opt/requirements.txt
RUN conda update conda -y && \
    conda install nomkl && \
    conda install -y  \
      blas \
      cython \
      matplotlib==3.1.3 \
      networkx==2.4 \
      nose==1.3.7 \
      numpy==1.16.4 \
<<<<<<< HEAD
      pandas==0.23.4 \
      scipy==1.4.1 \
=======
      pandas==1.0.5 \
      scipy==1.6.3 \
>>>>>>> 7f94c3a4
      traits==4.6.0 \
      wxpython \
      pip && \
    pip install \
      torch==1.2.0 torchvision==0.4.0 -f https://download.pytorch.org/whl/torch_stable.html && \
    pip install --upgrade setuptools && \
    pip install --upgrade pip && \
    pip install -r /opt/requirements.txt && \
    pip install xvfbwrapper && \
    curl -s https://packagecloud.io/install/repositories/github/git-lfs/script.deb.sh | bash && \
    apt-get install -y --no-install-recommends git-lfs && \
    git lfs install

# Installing C-PAC templates and atlases
COPY --from=ghcr.io/fcp-indi/c-pac_templates:latest /cpac_templates /cpac_templates
COPY --from=dcan-hcp /opt/dcan-tools/pipeline/global /opt/dcan-tools/pipeline/global
COPY --from=ghcr.io/fcp-indi/c-pac/neuroparc:v1.0-human /ndmg_atlases /ndmg_atlases

ENTRYPOINT ["/bin/bash"]

# Link libraries for Singularity images
RUN ldconfig && \
    apt-get clean && \
    apt-get autoremove -y && \
    rm -rf /var/lib/apt/lists/* /tmp/* /var/tmp/*

# set user
USER c-pac_user<|MERGE_RESOLUTION|>--- conflicted
+++ resolved
@@ -1,3 +1,4 @@
+FROM ghcr.io/fcp-indi/c-pac_templates:latest as c-pac_templates
 FROM neurodebian:bionic-non-free AS dcan-hcp
 
 ARG DEBIAN_FRONTEND=noninteractive
@@ -12,6 +13,7 @@
 FROM neurodebian:bionic-non-free
 LABEL org.opencontainers.image.description "NOT INTENDED FOR USE OTHER THAN AS A STAGE IMAGE IN A MULTI-STAGE BUILD \
 Ubuntu Bionic base image"
+LABEL org.opencontainers.image.source https://github.com/FCP-INDI/C-PAC
 ARG DEBIAN_FRONTEND=noninteractive
 
 ENV TZ=America/New_York
@@ -129,13 +131,8 @@
       networkx==2.4 \
       nose==1.3.7 \
       numpy==1.16.4 \
-<<<<<<< HEAD
-      pandas==0.23.4 \
-      scipy==1.4.1 \
-=======
       pandas==1.0.5 \
       scipy==1.6.3 \
->>>>>>> 7f94c3a4
       traits==4.6.0 \
       wxpython \
       pip && \
@@ -150,9 +147,14 @@
     git lfs install
 
 # Installing C-PAC templates and atlases
-COPY --from=ghcr.io/fcp-indi/c-pac_templates:latest /cpac_templates /cpac_templates
+COPY --from=c-pac_templates /cpac_templates /cpac_templates
 COPY --from=dcan-hcp /opt/dcan-tools/pipeline/global /opt/dcan-tools/pipeline/global
 COPY --from=ghcr.io/fcp-indi/c-pac/neuroparc:v1.0-human /ndmg_atlases /ndmg_atlases
+
+# Installing surface files for downsampling
+COPY --from=c-pac_templates /opt/dcan-tools/pipeline/global/templates/standard_mesh_atlases/ /opt/dcan-tools/pipeline/global/templates/standard_mesh_atlases/
+COPY --from=c-pac_templates /opt/dcan-tools/pipeline/global/templates/Greyordinates/ /opt/dcan-tools/pipeline/global/templates/Greyordinates/
+
 
 ENTRYPOINT ["/bin/bash"]
 
