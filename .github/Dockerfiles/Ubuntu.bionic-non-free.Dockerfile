--- conflicted
+++ resolved
@@ -25,11 +25,7 @@
     useradd -r -g c-pac c-pac_user && \
     mkdir -p /home/c-pac_user/ && \
     chown -R c-pac_user:c-pac /home/c-pac_user && \
-<<<<<<< HEAD
-    chmod 777 /home/c-pac_user && \
-=======
     chmod 777 / /home/c-pac_user && \
->>>>>>> 7e09679f
     chmod ugo+w /etc/passwd && \
     apt-get update && \
     apt-get install -y --no-install-recommends \
