FROM ghcr.io/fcp-indi/c-pac_templates:latest as c-pac_templates
FROM neurodebian:bionic-non-free AS dcan-hcp


ARG DEBIAN_FRONTEND=noninteractive

# Adding DCAN dependencies & HCP code
RUN apt-get update && \
    apt-get install -y git && \
    mkdir -p /opt/dcan-tools && \
    git clone -b 'v2.0.0' --single-branch --depth 1 https://github.com/DCAN-Labs/DCAN-HCP.git /opt/dcan-tools/pipeline

# using neurodebian runtime as parent image
FROM neurodebian:bionic-non-free
LABEL org.opencontainers.image.description "NOT INTENDED FOR USE OTHER THAN AS A STAGE IMAGE IN A MULTI-STAGE BUILD \
Ubuntu Bionic base image"
LABEL org.opencontainers.image.source https://github.com/FCP-INDI/C-PAC
ARG DEBIAN_FRONTEND=noninteractive

ENV TZ=America/New_York

# Creating usergroup and user
# Allow users to update / create themselves
# Installing system requirments, the BIDS validator & minconda
RUN groupadd -r c-pac && \
    useradd -r -g c-pac c-pac_user && \
    mkdir -p /home/c-pac_user/ && \
    chown -R c-pac_user:c-pac /home/c-pac_user && \
    chmod 777 / && \
    chmod ugo+w /etc/passwd && \
    apt-get update && \
    apt-get install -y --no-install-recommends \
      apt-utils \
      apt-transport-https \
      bc \
      build-essential \
      bzip2 \
      ca-certificates \
      cmake \
      curl \
      dh-autoreconf \
      git \
      gnupg \
      graphviz \
      graphviz-dev \
      gsl-bin \
      libcanberra-gtk-module \
      libexpat1-dev \
      libgiftiio-dev \
      libglib2.0-dev \
      libglu1-mesa \
      libglu1-mesa-dev \
      libjpeg-progs \
      libgl1-mesa-dri \
      libglw1-mesa \
      libgsl-dev \
      libmotif-dev \
      libtool \
      libx11-dev \
      libxext-dev \
      libxft2 \
      libxft-dev \
      libxi-dev \
      libxml2 \
      libxml2-dev \
      libxmu-dev \
      libxmu-headers \
      libxpm-dev \
      libxslt1-dev \
      locales \
      m4 \
      make \
      mesa-common-dev \
      mesa-utils \
      netpbm \
      ninja-build \
      openssh-client \
      pkg-config \
      rsync \
      software-properties-common \
      tcsh \
      unzip \
      vim \
      wget \
      x11proto-xext-dev \
      x11proto-print-dev \
      xauth \
      xutils-dev \
      xvfb \
      zlib1g-dev && \
    export XDG_CONFIG_HOME=/usr/bin && \
    curl https://raw.githubusercontent.com/nvm-sh/nvm/v0.35.2/install.sh | bash && \
    export NVM_DIR=/usr/bin/nvm && \
    [ -s "$NVM_DIR/nvm.sh" ] && \. "$NVM_DIR/nvm.sh" && \
    [ -s "$NVM_DIR/bash_completion" ] && \. "$NVM_DIR/bash_completion" && \
    nvm install 12.12.0 && \
    nvm use 12.12.0 && \
    nvm alias default 12.12.0 && \
    npm install --global npm@^7 && \
    npm install -g bids-validator && \
    curl -sLo /tmp/libpng12.deb http://mirrors.kernel.org/ubuntu/pool/main/libp/libpng/libpng12-0_1.2.54-1ubuntu1_amd64.deb && \
    dpkg -i /tmp/libpng12.deb && \
    rm /tmp/libpng12.deb && \
    add-apt-repository --yes ppa:zeehio/libxp && \
    apt-get update && \
    apt-get install --no-install-recommends \
      libxp6 \
      libxp-dev && \
    add-apt-repository --remove --yes ppa:zeehio/libxp && \
    apt-get update && \
    curl -sO https://repo.anaconda.com/miniconda/Miniconda3-py37_4.12.0-Linux-x86_64.sh && \
    bash Miniconda3-py37_4.12.0-Linux-x86_64.sh -b -p /usr/local/miniconda && \
    rm Miniconda3-py37_4.12.0-Linux-x86_64.sh && chmod -R 777 /usr/local/miniconda && \
    ln -snf /usr/share/zoneinfo/$TZ /etc/localtime && \
    echo $TZ > /etc/timezone && \
    sed -i -e 's/# en_US.UTF-8 UTF-8/en_US.UTF-8 UTF-8/' /etc/locale.gen && \
    dpkg-reconfigure --frontend=noninteractive locales && \
    update-locale LANG="en_US.UTF-8" && \
    chmod 777 /opt && \
    chmod a+s /opt

ENV PATH=/usr/bin/nvm/versions/node/v12.12.0/bin:/usr/local/miniconda/bin:$PATH

# Installing conda dependencies, torch & Python dependencies
COPY requirements.txt /opt/requirements.txt
RUN conda update conda -y && \
    conda install nomkl && \
    conda install -y  \
      blas \
      cython \
      matplotlib==3.1.3 \
      networkx==2.4 \
      nose==1.3.7 \
      numpy==1.16.4 \
<<<<<<< HEAD
      pandas==1.0.5 \
      scipy==1.4.1 \
=======
      pandas==0.23.4 \
      scipy==1.6.3 \
>>>>>>> 46b00a1a
      traits==4.6.0 \
      wxpython \
      pip && \
    pip install \
      torch==1.2.0 torchvision==0.4.0 -f https://download.pytorch.org/whl/torch_stable.html && \
    pip install --upgrade setuptools && \
    pip install --upgrade pip && \
    pip install -r /opt/requirements.txt && \
    pip install xvfbwrapper && \
    curl -s https://packagecloud.io/install/repositories/github/git-lfs/script.deb.sh | bash && \
    apt-get install -y --no-install-recommends git-lfs && \
    git lfs install

# Installing C-PAC templates and atlases
COPY --from=c-pac_templates /cpac_templates /cpac_templates
COPY --from=dcan-hcp /opt/dcan-tools/pipeline/global /opt/dcan-tools/pipeline/global
COPY --from=ghcr.io/fcp-indi/c-pac/neuroparc:v1.0-human /ndmg_atlases /ndmg_atlases

# Installing surface files for downsampling
COPY --from=c-pac_templates /opt/dcan-tools/pipeline/global/templates/standard_mesh_atlases/ /opt/dcan-tools/pipeline/global/templates/standard_mesh_atlases/
COPY --from=c-pac_templates /opt/dcan-tools/pipeline/global/templates/Greyordinates/ /opt/dcan-tools/pipeline/global/templates/Greyordinates/


ENTRYPOINT ["/bin/bash"]

# Link libraries for Singularity images
RUN ldconfig && \
    apt-get clean && \
    apt-get autoremove -y && \
    rm -rf /var/lib/apt/lists/* /tmp/* /var/tmp/*

# set user
USER c-pac_user<|MERGE_RESOLUTION|>--- conflicted
+++ resolved
@@ -132,13 +132,8 @@
       networkx==2.4 \
       nose==1.3.7 \
       numpy==1.16.4 \
-<<<<<<< HEAD
       pandas==1.0.5 \
-      scipy==1.4.1 \
-=======
-      pandas==0.23.4 \
       scipy==1.6.3 \
->>>>>>> 46b00a1a
       traits==4.6.0 \
       wxpython \
       pip && \
