--- conflicted
+++ resolved
@@ -23,16 +23,12 @@
     && apt-get autoremove -y \
     && rm -rf /var/lib/apt/lists/* /tmp/* /var/tmp/* /root/.cache/pip/* \
     && ldconfig \
-<<<<<<< HEAD
-    && chmod 777 $(ls / | grep -v sys | grep -v proc) /home/c-pac_user
-=======
     && chmod 777 / \
     && chmod -R 777 /home/c-pac_user \
     && chmod 777 $(ls / | grep -v sys | grep -v proc)
 ENV PYTHONUSERBASE=/home/c-pac_user/.local
 ENV PATH=$PATH:/home/c-pac_user/.local/bin \
     PYTHONPATH=$PYTHONPATH:$PYTHONUSERBASE/lib/python3.10/site-packages
->>>>>>> 7e09679f
 
 # set user
 # USER c-pac_user
