# Requires secret `ACTIONS_WORKFLOW_TOKEN` with `workflow` scope

name: Build stages

on:
  workflow_dispatch:
    inputs:
      base_ref:
        description: 'Base reference if triggered by a pull request'
        required: false
        default: ""


jobs:
  update-check:
    name: Update GitHub check
    runs-on: ubuntu-latest
    steps:
      - name: Update check's target URL
        uses: Sibz/github-status-action@v1.1.6
        with:
          authToken: ${{ secrets.ACTIONS_WORKFLOW_TOKEN }}
          context: "Build C-PAC images"
          state: pending
          target_url: ${{ github.server_url }}/${{ github.repository}}/actions/runs/${{ github.run_id }}

  Ubuntu:
    name: Build C-PAC Ubuntu
    needs:
      - update-check
    strategy:
      matrix:
        Dockerfile: 
        - Ubuntu.bionic-non-free
        - Ubuntu.xenial-20200114
    runs-on: ubuntu-latest
    steps:
      - name: Check out C-PAC (depth 0)
        if: github.event.inputs.base_ref != ''
        uses: actions/checkout@v2
        with:
          fetch-depth: 0
      - name: Check out C-PAC (depth 2)
        if: github.event.inputs.base_ref == ''
        uses: actions/checkout@v2
        with:
          fetch-depth: 2
      - name: Get changed files since fork point
        uses: tj-actions/changed-files@v17.2
        if: github.event.inputs.base_ref != ''
        id: changed-files-base
        with:
          use_fork_point: "true"
          files: .github/Dockerfiles/*
      - name: Get changed files since last commit
        uses: tj-actions/changed-files@v17.2
        if: github.event.inputs.base_ref == ''
        id: changed-files
        with:
          since_last_remote_commit: "true"
          files: .github/Dockerfiles/*
      - name: Set up Docker Buildx
        uses: docker/setup-buildx-action@v1.6.0
        if: contains(steps.changed-files-base.outputs.all_changed_files, matrix.Dockerfile) || contains(steps.changed-files.outputs.all_changed_files, matrix.Dockerfile)
      - name: Log in to GitHub Container Registry
        uses: docker/login-action@v1
        with:
          registry: ghcr.io
          username: ${{ github.actor }}
          password: ${{ secrets.GITHUB_TOKEN }}
        if: contains(steps.changed-files-base.outputs.all_changed_files, matrix.Dockerfile) || contains(steps.changed-files.outputs.all_changed_files, matrix.Dockerfile)
      - name: Set tag
        run: |
          TAG=$(sed 's/\./:/' <(echo ${{ matrix.Dockerfile }}))
          echo DOCKER_TAG=$(echo "ghcr.io/${{ github.repository }}/$TAG" | tr '[:upper:]' '[:lower:]') >> $GITHUB_ENV
        if: contains(steps.changed-files-base.outputs.all_changed_files, matrix.Dockerfile) || contains(steps.changed-files.outputs.all_changed_files, matrix.Dockerfile)
      - name: Build and push Docker image
        uses: docker/build-push-action@v2.9.0
        with:
          file: .github/Dockerfiles/${{ matrix.Dockerfile }}.Dockerfile
          push: true
          tags: |
            ${{ env.DOCKER_TAG }}
          cache-from: type=gha
          cache-to: type=gha,mode=max
        if: contains(steps.changed-files-base.outputs.all_changed_files, matrix.Dockerfile) || contains(steps.changed-files.outputs.all_changed_files, matrix.Dockerfile)
  
  stages:
    name: Build Docker stage images
    needs: Ubuntu
    strategy:
      matrix:
        Dockerfile:
        - AFNI.16.2.07.neurodocker-xenial
        - AFNI.20.0.04-bionic
        - ANTs.2.2.0.neurodocker-bionic
        - c3d.1.0.0-xenial
        - connectome-workbench.1.3.2-1.neurodebian-bionic
        - connectome-workbench.1.3.2-2.neurodebian-xenial
        - FreeSurfer.6.0.0-min.neurodocker-bionic
        - FreeSurfer.6.0.1-min-xenial
        - FSL.5.0.9-5.neurodebian-xenial
        - FSL.5.0.10-bionic
        - ICA-AROMA.0.4.5-xenial
        - msm.2.0-bionic
    runs-on: ubuntu-latest
    steps:
      - name: Check out C-PAC (depth 0)
        if: github.event.inputs.base_ref != ''
        uses: actions/checkout@v2
        with:
          fetch-depth: 0
      - name: Check out C-PAC (depth 2)
        if: github.event.inputs.base_ref == ''
        uses: actions/checkout@v2
        with:
          fetch-depth: 2
      - name: Get changed files since fork point
        uses: tj-actions/changed-files@v17.2
        if: github.event.inputs.base_ref != ''
        id: changed-files-base
        with:
          use_fork_point: "true"
          files: .github/Dockerfiles/*
      - name: Get changed files since last commit
        uses: tj-actions/changed-files@v17.2
        if: github.event.inputs.base_ref == ''
        id: changed-files
        with:
          since_last_remote_commit: "true"
          files: .github/Dockerfiles/*
      - name: Clear up some space on runner
        if: contains(steps.changed-files-base.outputs.all_changed_files, matrix.Dockerfile) || contains(steps.changed-files.outputs.all_changed_files, matrix.Dockerfile)
        run: |
          sudo rm -rf /usr/share/dotnet
          sudo rm -rf /opt/ghc
          sudo rm -rf "/usr/local/share/boost"
          sudo rm -rf "$AGENT_TOOLSDIRECTORY"
      - name: Set up Docker Buildx
        uses: docker/setup-buildx-action@v1.6.0
        if: contains(steps.changed-files-base.outputs.all_changed_files, matrix.Dockerfile) || contains(steps.changed-files.outputs.all_changed_files, matrix.Dockerfile)
      - name: Log in to GitHub Container Registry
        uses: docker/login-action@v1
        with:
          registry: ghcr.io
          username: ${{ github.actor }}
          password: ${{ secrets.GITHUB_TOKEN }}
        if: contains(steps.changed-files-base.outputs.all_changed_files, matrix.Dockerfile) || contains(steps.changed-files.outputs.all_changed_files, matrix.Dockerfile)
      - name: Set tag
        run: |
          TAG=$(sed 's/\./:/' <(echo ${{ matrix.Dockerfile }}))
          echo DOCKER_TAG=$(echo "ghcr.io/${{ github.repository }}/$TAG" | tr '[:upper:]' '[:lower:]') >> $GITHUB_ENV
        if: contains(steps.changed-files-base.outputs.all_changed_files, matrix.Dockerfile) || contains(steps.changed-files.outputs.all_changed_files, matrix.Dockerfile)
      - name: Prep Dockerfiles for forked repository
        if: github.repository_owner != 'FCP-INDI' && contains(steps.changed-files-base.outputs.all_changed_files, matrix.Dockerfile) || contains(steps.changed-files.outputs.all_changed_files, matrix.Dockerfile)
        run: |
<<<<<<< HEAD
            .github/scripts/local_ghcr .github/Dockerfiles/${{ matrix.Dockerfile }}.Dockerfile ${{ github.repository_owner }} $DOCKER_TAG
            cat .github/Dockerfiles/${{ matrix.Dockerfile }}.Dockerfile
=======
            .github/scripts/local_ghcr .github/Dockerfiles/${{ matrix.Dockerfile }}.Dockerfile ${{ github.repository_owner }}
            cat .github/Dockerfiles/${{ matrix.Dockerfile }}.Dockerfile $DOCKER_TAG
>>>>>>> 9e7dd3f1
      - name: See Dockerfile
        run: cat .github/Dockerfiles/${{ matrix.Dockerfile }}.Dockerfile
        if: contains(steps.changed-files-base.outputs.all_changed_files, matrix.Dockerfile) || contains(steps.changed-files.outputs.all_changed_files, matrix.Dockerfile)
      - name: Build and push Docker image
        uses: docker/build-push-action@v2.9.0
        with:
          context: .
          file: .github/Dockerfiles/${{ matrix.Dockerfile }}.Dockerfile
          push: true
          tags: |
            ${{ env.DOCKER_TAG }}
          cache-from: type=gha
          cache-to: type=gha,mode=max
        if: contains(steps.changed-files-base.outputs.all_changed_files, matrix.Dockerfile) || contains(steps.changed-files.outputs.all_changed_files, matrix.Dockerfile)

  build-base:
    needs: stages
    runs-on: ubuntu-latest
    strategy:
      matrix:
        variant:
          - standard
          - ABCD-HCP
          - fMRIPrep-LTS
    steps:
    - name: Maximize build space
      uses: easimon/maximize-build-space@v4
      with:
        remove-dotnet: 'true'
        remove-android: 'true'
        remove-haskell: 'true'
        overprovision-lvm: 'true'
    - name: Check out C-PAC (depth 0)
      if: github.event.inputs.base_ref != ''
      uses: actions/checkout@v2
      with:
        fetch-depth: 0
    - name: Check out C-PAC (depth 2)
      if: github.event.inputs.base_ref == ''
      uses: actions/checkout@v2
      with:
        fetch-depth: 2
    - name: Prep source files
      run: sed -i -e 's/^/\.github\/Dockerfiles\//' .github/stage_requirements/${{ matrix.variant }}.txt
    - name: Get changed files since fork point
      uses: tj-actions/changed-files@v17.2
      if: github.event.inputs.base_ref != ''
      id: changed-files-base
      with:
        use_fork_point: "true"
        files_from_source_file: |
          .github/stage_requirements/${{ matrix.variant }}.txt
    - name: Get changed files since last commit
      uses: tj-actions/changed-files@v17.2
      if: github.event.inputs.base_ref == ''
      id: changed-files
      with:
        since_last_remote_commit: "true"
        files_from_source_file: |
          .github/stage_requirements/${{ matrix.variant }}.txt
    - name: Clear up some space on runner
      if: steps.changed-files-base.outputs.any_changed == 'true' || steps.changed-files.outputs.any_changed == 'true'
      run: |
        sudo rm -rf /usr/share/dotnet
        sudo rm -rf /opt/ghc
        sudo rm -rf "/usr/local/share/boost"
        sudo rm -rf "$AGENT_TOOLSDIRECTORY"
    - name: Set up Docker Buildx
      uses: docker/setup-buildx-action@v1.6.0
      if: steps.changed-files-base.outputs.any_changed == 'true' || steps.changed-files.outputs.any_changed == 'true'
    - name: Log in to GitHub Container Registry
      uses: docker/login-action@v1
      with:
        registry: ghcr.io
        username: ${{ github.actor }}
        password: ${{ secrets.GITHUB_TOKEN }}
      if: steps.changed-files-base.outputs.any_changed == 'true' || steps.changed-files.outputs.any_changed == 'true'
    - name: Set tag
      run: |
        TAG="stage-base:${{ matrix.variant }}-$(cat version)"
        echo DOCKER_TAG=$(echo "ghcr.io/${{ github.repository }}/$TAG" | tr '[:upper:]' '[:lower:]') >> $GITHUB_ENV
      if: steps.changed-files-base.outputs.any_changed == 'true' || steps.changed-files.outputs.any_changed == 'true'
    - name: Prep Dockerfiles for forked repository
      if: steps.changed-files-base.outputs.any_changed == 'true' || steps.changed-files.outputs.any_changed == 'true'
      run: |
<<<<<<< HEAD
          .github/scripts/local_ghcr .github/Dockerfiles/base-${{ matrix.variant }}.Dockerfile ${{ github.repository_owner }} $DOCKER_TAG
          cat .github/Dockerfiles/base-${{ matrix.variant }}.Dockerfile
=======
          .github/scripts/local_ghcr .github/Dockerfiles/base-${{ matrix.variant }}.Dockerfile ${{ github.repository_owner }}
          cat .github/Dockerfiles/base-${{ matrix.variant }}.Dockerfile $DOCKER_TAG
>>>>>>> 9e7dd3f1
    - name: See Dockerfile
      run: cat .github/Dockerfiles/base-${{ matrix.variant }}.Dockerfile
      if: steps.changed-files-base.outputs.any_changed == 'true' || steps.changed-files.outputs.any_changed == 'true'
    - name: Build and push base image
      uses: docker/build-push-action@v2.9.0
      with:
        context: .
        file: .github/Dockerfiles/base-${{ matrix.variant }}.Dockerfile
        push: true
        tags: |
          ${{ env.DOCKER_TAG }}
        cache-from: type=gha
        cache-to: type=gha,mode=max
      if: steps.changed-files-base.outputs.any_changed == 'true' || steps.changed-files.outputs.any_changed == 'true'

  trigger-next-workflow:
    needs: build-base
    runs-on: ubuntu-latest
    steps:
      - name: Check out C-PAC
        uses: actions/checkout@v2
        with:
          fetch-depth: 2
      - name: Build and test C-PAC
        run: gh workflow run build_and_test.yml --ref ${GITHUB_REF_NAME}
        env:
          GITHUB_TOKEN: ${{ secrets.ACTIONS_WORKFLOW_TOKEN }}<|MERGE_RESOLUTION|>--- conflicted
+++ resolved
@@ -154,13 +154,8 @@
       - name: Prep Dockerfiles for forked repository
         if: github.repository_owner != 'FCP-INDI' && contains(steps.changed-files-base.outputs.all_changed_files, matrix.Dockerfile) || contains(steps.changed-files.outputs.all_changed_files, matrix.Dockerfile)
         run: |
-<<<<<<< HEAD
             .github/scripts/local_ghcr .github/Dockerfiles/${{ matrix.Dockerfile }}.Dockerfile ${{ github.repository_owner }} $DOCKER_TAG
-            cat .github/Dockerfiles/${{ matrix.Dockerfile }}.Dockerfile
-=======
-            .github/scripts/local_ghcr .github/Dockerfiles/${{ matrix.Dockerfile }}.Dockerfile ${{ github.repository_owner }}
             cat .github/Dockerfiles/${{ matrix.Dockerfile }}.Dockerfile $DOCKER_TAG
->>>>>>> 9e7dd3f1
       - name: See Dockerfile
         run: cat .github/Dockerfiles/${{ matrix.Dockerfile }}.Dockerfile
         if: contains(steps.changed-files-base.outputs.all_changed_files, matrix.Dockerfile) || contains(steps.changed-files.outputs.all_changed_files, matrix.Dockerfile)
@@ -246,13 +241,8 @@
     - name: Prep Dockerfiles for forked repository
       if: steps.changed-files-base.outputs.any_changed == 'true' || steps.changed-files.outputs.any_changed == 'true'
       run: |
-<<<<<<< HEAD
           .github/scripts/local_ghcr .github/Dockerfiles/base-${{ matrix.variant }}.Dockerfile ${{ github.repository_owner }} $DOCKER_TAG
-          cat .github/Dockerfiles/base-${{ matrix.variant }}.Dockerfile
-=======
-          .github/scripts/local_ghcr .github/Dockerfiles/base-${{ matrix.variant }}.Dockerfile ${{ github.repository_owner }}
           cat .github/Dockerfiles/base-${{ matrix.variant }}.Dockerfile $DOCKER_TAG
->>>>>>> 9e7dd3f1
     - name: See Dockerfile
       run: cat .github/Dockerfiles/base-${{ matrix.variant }}.Dockerfile
       if: steps.changed-files-base.outputs.any_changed == 'true' || steps.changed-files.outputs.any_changed == 'true'
