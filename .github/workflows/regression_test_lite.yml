--- conflicted
+++ resolved
@@ -69,17 +69,6 @@
           echo "${{ env.SSH_PRIVATE_KEY }}" > ~/.ssh/id_rsa
           chmod 600 ~/.ssh/id_rsa
           ssh-keyscan -H -t rsa "${{ env.SSH_HOST }}" > ~/.ssh/known_hosts
-<<<<<<< HEAD
-=======
-
-      - name: Initiate check
-        uses: guibranco/github-status-action-v2@v1.1.7
-        with:
-          authToken: ${{ secrets.GITHUB_TOKEN }}
-          context: Launch lite regression test
-          description: launching
-          state: pending
->>>>>>> e132d488
 
       - name: Connect and Run Regression Test Lite
         uses: appleboy/ssh-action@v1.0.0
