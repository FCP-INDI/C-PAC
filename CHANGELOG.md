--- conflicted
+++ resolved
@@ -19,10 +19,8 @@
 ## Changed
 
 - Moved autoversioning from CI to pre-commit
-<<<<<<< HEAD
 - Added `dvars` as optional output in `cpac_outputs`
-=======
->>>>>>> 58468719
+
 
 ## [1.8.6] - 2024-01-15
 
