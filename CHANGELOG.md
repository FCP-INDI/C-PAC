# Changelog

All notable changes to this project will be documented in this file.

The format is based on [Keep a Changelog](https://keepachangelog.com/en/1.0.0/),
and this project adheres to [Semantic Versioning](https://semver.org/spec/v2.0.0.html).

## [unreleased]

### Added
- Added the ability to follow symlinks for BIDS directories
- Added log of expected outputs, generated at the beginning of the run
- Added additional surface derivatives to outputs directory
- Added additional time series outputs from ABCD-options related processes to outputs directory
- Added the ability to disable the exception raised if the initial resource check estimates more memory is needed
- Added `--runtime_usage` and `--runtime_buffer` flags and related pipeline config entries and functionality
- Added additional error checks and a more informative message for node block connecting in the engine

### Changed
- Made ndmg correlation matrices a configurable option
- Made surface output filenames BIDSier
- Uses max instead of sum for intial memory estimation
- Updated rbc-options configuration
- Updated XCP-QC files to better adhere to XCP

### Fixed
- Fixed [bug](https://github.com/FCP-INDI/C-PAC/issues/1702) that was causing `single_step_resampling` to crash with `3dVolReg`
- Fixed merge error preventing QC files and surface derivatives copying to output directory and renaming connectome → connectivity matrix files
- Fixed a bug where subsequent subjects' logs were being appended to prior subjects' logs
- Fixed templates used for rodent pipeline and added outputs that were missing
<<<<<<< HEAD
- Fixed a bug where a node with zero nanoseconds in timing information causes report generation to fail.
=======
- Fixed [bug](https://github.com/FCP-INDI/C-PAC/issues/1556) in which ITK header imprecision was causing N4 bias correction to crash
>>>>>>> 9863ed4e

## [1.8.3] - 2022-02-11

### Added
- Added XCP-style quality control file
- Added RBC-options pipeline preconfiguration
- Added `engine.log` (when verbose debugging is on)
- Added ability to fix random seed for
    - `antsAI`
    - `antsRegistration`
    - `Atropos` (fixed but not specified)
    - `fslmaths`
    - `mri_vol2vol`
    - `recon-all`
- Added ability to use lateral ventricles mask in place of cerebrospinal fluid mask when when segmentation is Off, specifically for the rodent pipeline, but works on any dataset when segmentation is off

### Changed
- In a given pipeline configuration, segmentation probability maps and binary tissue masks are warped to template space, and those warped masks are included in the output directory
    - if `registration_workflows['functional_registration']['EPI_registration']['run segmentation']` is `On` and `segmentation['tissue_segmentation']['Template_Based']['template_for_segmentation']` includes `EPI_Template`
    
      and/or
    - if `registration_workflows['anatomical_registration']['run']` is `On` and `segmentation['tissue_segmentation']['Template_Based']['template_for_segmentation']` includes `T1_Template`
- Renamed connectivity matrices from `*_connectome.tsv` to `*_correlations.tsv`
- Moved some ephemeral logging statements into `pypeline.log`

### Fixed
- Fixed [bug](https://github.com/FCP-INDI/C-PAC/issues/1638) in which working connectivity matrix filepaths were generated incorrectly, preventing generating matrices depending on container bindings
- Fixed broken links in README
- Fixed [bug](https://github.com/FCP-INDI/C-PAC/issues/1575) in which anatomical-only configurations required functional data directories
- Fixed [bug](https://github.com/FCP-INDI/C-PAC/issues/1532) in which nuisance regressors would crash when segmentation is off and no CSF mask is provided

## [1.8.2] - 2021-12-02

### Added 

- Added FSL-TOPUP as an option for distortion correction.
- Added changelog
- Added CHD8 mouse template (`/cpac_templates/chd8_functional_template_noise_mask_ag.nii.gz`) 
- Added commandline flags `--T1w_label` and `--bold_label`
- Added the ability to ingress an entire FreeSurfer output directory to bypass surface analysis if already completed elsewhere
- Added AFNI and Nilearn implementations of Pearson and partial correlation matrices

### Changed

- Expanded meta-data ingress for EPI field maps to include more fields when parsing BIDS sidecar JSONs.
- Updated possible inputs for T2w processing and ACPC-alignment blocks to increase the modularity of these pipeline options.
- `master` branch renamed `main`
- Packaged templates in https://github.com/FCP-INDI/C-PAC_templates

### Deprecated

- `master` branch name (renamed `main`)

### Fixed

- Fixed [bug](https://github.com/FCP-INDI/C-PAC/issues/1620) in which the preprocessed T2w data would not be found in the resource pool when expected.
- Fixed [bug](https://github.com/FCP-INDI/C-PAC/issues/1582) in which distortion correction-related field map ingress would raise `IndexError: list index out of range` when ingressing the field maps.
- Fixed [bug](https://github.com/FCP-INDI/C-PAC/issues/1572) in which some nodes would raise `KeyError: 'in_file'` when estimating memory allocation
- Improved memory management for multi-core node allocation.
- Fixed [bug](https://github.com/FCP-INDI/C-PAC/issues/1548) where `--participant_label [A B C]` would skip first and last labels (`A` and `C`).
- Stripped the ABI tag note (which was preventing the library from loading dynamically on some host operating systems) from `libQt5Core.so.5` in the ABCD-HCP variant image.
- Fixed an issue blocking non-C-PAC output data from being read in without sidecar meta-data.

## [1.8.1] - 2021-09-17

See [Version 1.8.1 Beta](https://fcp-indi.github.io/docs/user/release_notes/v1.8.1) for release notes for v1.8.1 and [Release Notes](https://fcp-indi.github.io/docs/user/release_notes) for all release notes back to v0.1.1.

[unreleased]: https://github.com/FCP-INDI/C-PAC/compare/v1.8.3...develop
[1.8.3]: https://github.com/FCP-INDI/C-PAC/releases/tag/v1.8.3
[1.8.2]: https://github.com/FCP-INDI/C-PAC/releases/tag/v1.8.2
[1.8.1]: https://github.com/FCP-INDI/C-PAC/releases/tag/v1.8.1<|MERGE_RESOLUTION|>--- conflicted
+++ resolved
@@ -28,11 +28,8 @@
 - Fixed merge error preventing QC files and surface derivatives copying to output directory and renaming connectome → connectivity matrix files
 - Fixed a bug where subsequent subjects' logs were being appended to prior subjects' logs
 - Fixed templates used for rodent pipeline and added outputs that were missing
-<<<<<<< HEAD
+- Fixed [bug](https://github.com/FCP-INDI/C-PAC/issues/1556) in which ITK header imprecision was causing N4 bias correction to crash
 - Fixed a bug where a node with zero nanoseconds in timing information causes report generation to fail.
-=======
-- Fixed [bug](https://github.com/FCP-INDI/C-PAC/issues/1556) in which ITK header imprecision was causing N4 bias correction to crash
->>>>>>> 9863ed4e
 
 ## [1.8.3] - 2022-02-11
 
