--- conflicted
+++ resolved
@@ -30,10 +30,7 @@
 - Moved default pipeline config into directory with other preconfigs
 - Added crash messages from during and before graph building to logs
 - Added data-config-specific hash string to C-PAC-generated config files
-<<<<<<< HEAD
-=======
 - Updated `rbc-options` preconfig to use `fmriprep-options` preprocessing
->>>>>>> b5d0d1f8
 
 ### Fixed
 - Fixed [bug](https://github.com/FCP-INDI/C-PAC/issues/1795) that was causing `cpac run` to fail when passing a manual random seed via `--random_seed`.
