--- conflicted
+++ resolved
@@ -37,9 +37,6 @@
 - Made orientation configurable (was hard-coded as "RPI").
 - Resource-not-found errors now include information about where to source those resources.
 - Moved `ref_mask_res_2` and `T1w_template_res-2` fields from registration into surface under `abcd_prefreesurfer_prep`.
-<<<<<<< HEAD
-- Updated GitHub Actions to run automated integration and regression tests on HPC.
-=======
 - Moved `find_censors node` inside `create_nuisance_regression_workflow` into its own function/subworkflow as `offending_timepoints_connector`.
 - [FSL-AFNI subworkflow](https://github.com/FCP-INDI/C-PAC/blob/4bdd6c410ef0a9b90f53100ea005af1f7d6e76c0/CPAC/func_preproc/func_preproc.py#L1052C4-L1231C25)
   - Moved `FSL-AFNI subworkflow` from inside a `bold_mask_fsl_afni` nodeblock into a separate function.
@@ -48,7 +45,7 @@
 - Input `desc-brain_bold` to `desc-preproc_bold` for `sbref` generation nodeblock `coregistration_prep_vol`.
 - Turned `generate_xcpqc_files` on for all preconfigurations except `blank`.
 - Introduced specific switch `restore_t1w_intensity` for `correct_restore_brain_intensity_abcd` nodeblock, enabling it by default only in `abcd-options` pre-config.
->>>>>>> fd49ded9
+- Updated GitHub Actions to run automated integration and regression tests on HPC.
 
 ### Fixed
 
