<!-- Copyright (C) 2022-2023  C-PAC Developers

This file is part of C-PAC.

C-PAC is free software: you can redistribute it and/or modify it under the terms of the GNU Lesser General Public License as published by the Free Software Foundation, either version 3 of the License, or (at your option) any later version.

C-PAC is distributed in the hope that it will be useful, but WITHOUT ANY WARRANTY; without even the implied warranty of MERCHANTABILITY or FITNESS FOR A PARTICULAR PURPOSE. See the GNU Lesser General Public License for more details.

You should have received a copy of the GNU Lesser General Public License along with C-PAC. If not, see <https://www.gnu.org/licenses/>. -->
# Changelog

All notable changes to this project will be documented in this file.

The format is based on [Keep a Changelog](https://keepachangelog.com/en/1.0.0/),
and this project adheres to [Semantic Versioning](https://semver.org/spec/v2.0.0.html).

## [unreleased]

## Fixed

- Fixed a bug where some connectivity matrices wouldn't generate if anatomical and functional outputs were in different resolutions.

### Changed

- Updates develop version numbers to adhere to [PEP440](https://peps.python.org/pep-0440) by changing `{major}.{minor}.{patch}.{SHA}-{dev}` to `{major}.{minor}.{patch}.dev{integer}+{SHA}`
- Adds checksum steps to `curl`d steps in Docker build process (for standard and `lite` images)
- Makes in-container root directory writable by all
- Updates multiword CLI commands and options to accept either standard `-`s or backwards-compatible `_`s interchangeably
<<<<<<< HEAD
- Disabled `--use-estimate-learning-rate-once` in `antsRegistration` (ANTsX/ANTs#1405; ANTsX/ANTs#1411)
=======
- Removes `torch` from preinstalled dependencies and only installs if we're running `unet`
>>>>>>> 95271e2c

### Added dependencies

- `click-aliases`
- `dc`

### Removed dependencies

- `bids-validator`
- `Node`
- `NVM`
- `simplejson`
- `wxpython`
- `yamlordereddictloader`

### Upgraded dependencies

- `AFNI` 21.1.00 'Domitian' → 23.0.07 'Commodus'
- `ANTs` 2.3.3 'Leptomyrmex' → 2.4.3 'Emplastus'
- `boto3` 1.7.37 → 1.26.91
- `click` 6.7 → 8.1.3
- `configparser` 3.7.4 → 5.3.0
- `FSL` 5.0.10 (5.0.9) → 6.0.6 (6.0.4:ddd0a010c)
- `future` 0.16.0 → 0.18.3
- `ICA-AROMA` 0.4.3-beta → 0.4.4-beta
- `INDI-Tools` 0.0.7@`main` → 0.0.7@`998c246`
- `joblib` 1.0.1 → 1.2.0
- `matplotlib` 3.1.3 → 3.7.1
- `networkx` 2.4 → 3.1
- `nibabel` 3.0.1 → 5.0.1
- `nilearn` 0.4.1 → 0.10.0
- `nipype` 1.5.1 → 1.8.6
- `numpy` 1.21.0 → 1.24.2
- `pandas` 1.0.5 → 1.5.3
- `patsy` 0.5.0 → 0.5.3
- `prov` 1.5.2 → 2.0.0
- `psutil` 5.6.6 → 5.9.4
- `pybids` 0.15.1 → 0.15.6
- `PyPEER` 1.0@`main` → 1.1@`6965d2b`
- `Python` 3.7.13 → 3.10.10 (holding back from 3.11 for `sdcflows`, `torch`, and `torchvision`)
- `python-dateutil` 2.7.3 → 2.8.2
- `PyYAML` 5.4 → 6.0
- `requests` 2.21.0 → 2.28.2
- `scipy` 1.6.3 → 1.10.1
- `sdcflows` 2.0.5 → 2.4.0
- `torch` 1.2.0+cu92 → 1.13.1
- `torchvision` 0.4.0+cu92 → 0.14.1
- `traits` 4.6.0 → 6.3.2
- `voluptuous` 0.12.0 → 0.13.1
- `wb_command` neurodebian latest → 1.5.0

## [1.8.5]

### Added

- Added the ability to downsample to 10K or 2K resolution for freesurfer runs
- Added the ability to run AFNI 3dDespike on template-space BOLD data.
- Added the ability to ingress TotalReadoutTime from epi field map meta-data from the JSON sidecars.
- Added the ability to use TotalReadoutTime of epi field maps in the calculation of FSL topup distortion correction.
- Difference method (`-`) for `CPAC.utils.configuration.Configuration` instances
- Calculate reho and alff when timeseries in template space
- Added new default pipeline that uses FSL-BET for brain extraction. Previous default pipleine is now called default-deprecated.
- Added `fail_fast` configuration setting and CLI flag
- Added abililty to fork on motion filter
- Added [`sdcflows`](https://www.nipreps.org/sdcflows/2.0/) to CPAC requirements
- Added NodeBlock information to `pypeline.log` when verbose debugging is on
- Added the ability to ingress FreeSurfer data into CPAC
- Added the ability to toggle FreeSurfer derived masks for brain extraction
- Added an optional volume center to FD-J calculation
- Added new preconfig `abcd-prep`, which performs minimal preprocessing on the T1w data in preparation for Freesurfer Recon-All

### Changed

- Freesurfer output directory ingress moved to the data configuration YAML
- Space labels in output filenames now contain specific template labels for MNI templates
- Added a level of depth to `working` directories to match `log` and `output` directory structure
- Renamed participant-pipeline-level `output` directory prefix to `pipeline_` to match `log` and `working` paths
- Changed the 1mm atlases chosen in the rbc-options preconfig to the 2mm versions
- For Nilearn-generated correlation matrices, diagonals are now set to all `1`s (were all `0`s)
- Added ability to apply nusiance correction to template-space BOLD images
- Removed ability to run single-step-resampling on motion-corrected BOLD data
- Moved default pipeline config into directory with other preconfigs
- Added crash messages from during and before graph building to logs
- Added data-config-specific hash string to C-PAC-generated config files
- Updated `rbc-options` preconfig to use `fmriprep-options` preprocessing
- Changed minimized pipeline base from `default` to `blank`
- Removed deprecated `--disable_file_logging` CLI flag
- Improved flexibility of some pipeline options regarding the application of distortion correction transforms
- Pinned AFNI to AFNI_21.1.00
- Updated some output filenaming conventions for human-readability and to move closer to BIDS-derivatives compliance
- Changed motion filter from single dictionary to list of dictionaries
- Changed CI logic to allow non-release tags
- When applying a filter to motion parameters, now C-PAC reports both the original and the filtered motion parameters and uses the original parameters for qc. Previous versions only reported the filtered parameters and used the filtered parameters for qc.

### Upgraded dependencies

- `nibabel` 2.3.3 → 3.0.1
- `numpy` 1.16.4 → 1.21.0
- `pandas` 0.23.4 → 1.0.5
- `pybids` 0.13.2 → 0.15.1
- `scipy` 1.4.1 → 1.6.0

### Fixed

- Fixed an issue where the distortion correction un-warps were not being applied to the final template-space BOLD time series data depending on pipeline configuration decisions.
- Fixed [a bug](https://github.com/FCP-INDI/C-PAC/issues/1779) in which generated pipeline configs were not 100% accurate. The only affected configurable option discovered in testing was seed-based correlation analysis always reverting to the default configuration.
- Fixed [bug](https://github.com/FCP-INDI/C-PAC/issues/1795) that was causing `cpac run` to fail when passing a manual random seed via `--random_seed`.
- Replaces `DwellTime` with `EffectiveEchoSpacing` for FSL usage of the term
- Fixed an issue that was causing some epi field maps to not be ingressed if the BIDS tags were not in the correct order.
- Fixed an issue where some phase-difference GRE field map files were not properly being ingressed if the filenames were not expected.
- Fixed a bug where ALFF & f/ALFF would not run if frequency filtering was disabled earlier in the pipeline.
- Fixed a bug where `surface_analysis.freesurfer.freesurfer_dir` in the pipeline config was not ingressed at runtime.
- Added public read access to some overly restricted packaged templates
- Fixed a bug where notch filter was always assuming the sampling frequency was `2.0`.

## [1.8.4] - 2022-06-27

### Added

- Added the ability to follow symlinks for BIDS directories
- Added log of expected outputs, generated at the beginning of the run
- Added additional surface derivatives to outputs directory
- Added additional time series outputs from ABCD-options related processes to outputs directory
- Added the ability to disable the exception raised if the initial resource check estimates more memory is needed
- Added `--runtime_usage` and `--runtime_buffer` flags and related pipeline config entries and functionality
- Added additional error checks and a more informative message for node block connecting in the engine
- Expanded some surface post-processing workflows to be more flexible with other pipeline configurations
- Added [lint definition file](./.pylintrc) (for developers)
- Added list of preconfigured pipelines to the usage string
- Added CI smoke tests for preconfigs

### Changed

- Made ndmg correlation matrices a configurable option
- Made surface output filenames BIDSier
- Uses max instead of sum for intial memory estimation
- Updated rbc-options configuration
- Updated XCP-QC files to better adhere to XCP
- Updated CI to only rebuild software dependencies on change
- Replaced deprecated `optparse.OptionError` with to `click.BadParameter`
- Relicensed C-PAC from BSD-3-Clause to LGPL-3.0-or-later

### Fixed

- Fixed [bug](https://github.com/FCP-INDI/C-PAC/issues/1741) that was causing `single_step_resampling` to inadvertently cause unexpected forks in the pipeline past transform application.
- Fixed [bug](https://github.com/FCP-INDI/C-PAC/issues/1702) that was causing `single_step_resampling` to crash with `3dVolReg`
- Fixed [bug](https://github.com/FCP-INDI/C-PAC/issues/1686) that was causing datasets containing phase-difference field maps to crash.
- Fixed merge error preventing QC files and surface derivatives copying to output directory and renaming connectome → connectivity matrix files
- Fixed some incorrect connections in XCP-QC file generation
- Fixed a bug where subsequent subjects' logs were being appended to prior subjects' logs
- Fixed templates used for rodent pipeline and added outputs that were missing
- Fixed [bug](https://github.com/FCP-INDI/C-PAC/issues/1556) in which ITK header imprecision was causing N4 bias correction to crash
- Fixed a bug where a node with zero nanoseconds in timing information causes report generation to fail.
- Fixed a bug in which `--tracking_opt-out` was not applied to calls to `utils`

## [1.8.3] - 2022-02-11

### Added

- Added XCP-style quality control file
- Added RBC-options pipeline preconfiguration
- Added `engine.log` (when verbose debugging is on)
- Added ability to fix random seed for
  - `antsAI`
  - `antsRegistration`
  - `Atropos` (fixed but not specified)
  - `fslmaths`
  - `mri_vol2vol`
  - `recon-all`
- Added ability to use lateral ventricles mask in place of cerebrospinal fluid mask when when segmentation is Off, specifically for the rodent pipeline, but works on any dataset when segmentation is off

### Changed

- In a given pipeline configuration, segmentation probability maps and binary tissue masks are warped to template space, and those warped masks are included in the output directory
  - if `registration_workflows['functional_registration']['EPI_registration']['run segmentation']` is `On` and `segmentation['tissue_segmentation']['Template_Based']['template_for_segmentation']` includes `EPI_Template`
  
    and/or
  - if `registration_workflows['anatomical_registration']['run']` is `On` and `segmentation['tissue_segmentation']['Template_Based']['template_for_segmentation']` includes `T1_Template`
- Renamed connectivity matrices from `*_connectome.tsv` to `*_correlations.tsv`
- Moved some ephemeral logging statements into `pypeline.log`

### Fixed

- Fixed [bug](https://github.com/FCP-INDI/C-PAC/issues/1638) in which working connectivity matrix filepaths were generated incorrectly, preventing generating matrices depending on container bindings
- Fixed broken links in README
- Fixed [bug](https://github.com/FCP-INDI/C-PAC/issues/1575) in which anatomical-only configurations required functional data directories
- Fixed [bug](https://github.com/FCP-INDI/C-PAC/issues/1532) in which nuisance regressors would crash when segmentation is off and no CSF mask is provided

## [1.8.2] - 2021-12-02

### Added

- Added FSL-TOPUP as an option for distortion correction.
- Added changelog
- Added CHD8 mouse template (`/cpac_templates/chd8_functional_template_noise_mask_ag.nii.gz`)
- Added commandline flags `--T1w_label` and `--bold_label`
- Added the ability to ingress an entire FreeSurfer output directory to bypass surface analysis if already completed elsewhere
- Added AFNI and Nilearn implementations of Pearson and partial correlation matrices

### Changed

- Expanded meta-data ingress for EPI field maps to include more fields when parsing BIDS sidecar JSONs.
- Updated possible inputs for T2w processing and ACPC-alignment blocks to increase the modularity of these pipeline options.
- `master` branch renamed `main`
- Packaged templates in [:octocat:/FCP-INDI/C-PAC_templates](https://github.com/FCP-INDI/C-PAC_templates)

### Deprecated

- `master` branch name (renamed `main`)

### Fixed

- Fixed [bug](https://github.com/FCP-INDI/C-PAC/issues/1620) in which the preprocessed T2w data would not be found in the resource pool when expected.
- Fixed [bug](https://github.com/FCP-INDI/C-PAC/issues/1582) in which distortion correction-related field map ingress would raise `IndexError: list index out of range` when ingressing the field maps.
- Fixed [bug](https://github.com/FCP-INDI/C-PAC/issues/1572) in which some nodes would raise `KeyError: 'in_file'` when estimating memory allocation
- Improved memory management for multi-core node allocation.
- Fixed [bug](https://github.com/FCP-INDI/C-PAC/issues/1548) where `--participant_label [A B C]` would skip first and last labels (`A` and `C`).
- Stripped the ABI tag note (which was preventing the library from loading dynamically on some host operating systems) from `libQt5Core.so.5` in the ABCD-HCP variant image.
- Fixed an issue blocking non-C-PAC output data from being read in without sidecar meta-data.

## [1.8.1] - 2021-09-17

See [Version 1.8.1 Beta](https://fcp-indi.github.io/docs/user/release_notes/v1.8.1) for release notes for v1.8.1 and [Release Notes](https://fcp-indi.github.io/docs/user/release_notes) for all release notes back to v0.1.1.

[unreleased]: https://github.com/FCP-INDI/C-PAC/compare/v1.8.4...develop
[1.8.4]: https://github.com/FCP-INDI/C-PAC/releases/tag/v1.8.4
[1.8.3]: https://github.com/FCP-INDI/C-PAC/releases/tag/v1.8.3
[1.8.2]: https://github.com/FCP-INDI/C-PAC/releases/tag/v1.8.2
[1.8.1]: https://github.com/FCP-INDI/C-PAC/releases/tag/v1.8.1<|MERGE_RESOLUTION|>--- conflicted
+++ resolved
@@ -26,11 +26,8 @@
 - Adds checksum steps to `curl`d steps in Docker build process (for standard and `lite` images)
 - Makes in-container root directory writable by all
 - Updates multiword CLI commands and options to accept either standard `-`s or backwards-compatible `_`s interchangeably
-<<<<<<< HEAD
 - Disabled `--use-estimate-learning-rate-once` in `antsRegistration` (ANTsX/ANTs#1405; ANTsX/ANTs#1411)
-=======
 - Removes `torch` from preinstalled dependencies and only installs if we're running `unet`
->>>>>>> 95271e2c
 
 ### Added dependencies
 
