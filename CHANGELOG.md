--- conflicted
+++ resolved
@@ -24,10 +24,7 @@
 - Required positional parameter "wf" in input and output of `ingress_pipeconfig_paths` function, where a node to reorient templates is added to the `wf`.
 - Required positional parameter "orientation" to `resolve_resolution`.
 - Optional positional argument "cfg" to `create_lesion_preproc`.
-<<<<<<< HEAD
 - Allow enabling `overwrite_transform` only when the registration method is `ANTS`.
-=======
->>>>>>> 766bfd48
 - `resource_inventory` utility to inventory NodeBlock function inputs and outputs.
 
 ### Changed
