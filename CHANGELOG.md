--- conflicted
+++ resolved
@@ -21,11 +21,8 @@
 - Updates develop version numbers to adhere to [PEP440](https://peps.python.org/pep-0440) by changing `{major}.{minor}.{patch}.{SHA}-{dev}` to `{major}.{minor}.{patch}.dev{integer}+{SHA}`
 - Adds checksum steps to `curl`d steps in Docker build process (for standard and `lite` images)
 - Makes in-container root directory writable by all
-<<<<<<< HEAD
+- Updates multiword CLI commands and options to accept either standard `-`s or backwards-compatible `_`s interchangeably
 - Disabled `--use-estimate-learning-rate-once` in `antsRegistration` (ANTsX/ANTs#1405; ANTsX/ANTs#1411)
-=======
-- Updates multiword CLI commands and options to accept either standard `-`s or backwards-compatible `_`s interchangeably
->>>>>>> 0c565486
 
 ### Added dependencies
 
