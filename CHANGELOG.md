--- conflicted
+++ resolved
@@ -21,11 +21,8 @@
 - Updates develop version numbers to adhere to [PEP440](https://peps.python.org/pep-0440) by changing `{major}.{minor}.{patch}.{SHA}-{dev}` to `{major}.{minor}.{patch}.dev{integer}+{SHA}`
 - Adds checksum steps to `curl`d steps in Docker build process (for standard and `lite` images)
 - Makes in-container root directory writable by all
-<<<<<<< HEAD
+- Updates multiword CLI commands and options to accept either standard `-`s or backwards-compatible `_`s interchangeably
 - Removes `torch` from preinstalled dependencies and only installs if we're running `unet`
-=======
-- Updates multiword CLI commands and options to accept either standard `-`s or backwards-compatible `_`s interchangeably
->>>>>>> 02344dbb
 
 ### Added dependencies
 
