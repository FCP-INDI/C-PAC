--- conflicted
+++ resolved
@@ -30,11 +30,8 @@
 
 - A bug in which AWS S3 encryption was looked for in Nipype config instead of pipeline config (only affected uploading logs).
 - Restored `bids-validator` functionality.
-<<<<<<< HEAD
 - Fixed empty `shell` variable in cluster run scripts.
-=======
 - A bug in which bandpass filters always assumed 1D regressor files have exactly 5 header rows.
->>>>>>> b464a5d5
 
 ### Removed
 
