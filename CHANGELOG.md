--- conflicted
+++ resolved
@@ -24,15 +24,12 @@
 - Added a level of depth to `working` directories to match `log` and `output` directory structure
 - Renamed participant-pipeline-level `output` directory prefix to `pipeline_` to match `log` and `working` paths
 - Changed the 1mm atlases chosen in the rbc-options preconfig to the 2mm versions
-<<<<<<< HEAD
-- Added data-config-specific hash string to C-PAC-generated config files
-=======
 - For Nilearn-generated correlation matrices, diagonals are now set to all `1`s (were all `0`s)
 - Added ability to apply nusiance correction to template-space BOLD images
 - Removed ability to run single-step-resampling on motion-corrected BOLD data
 - Moved default pipeline config into directory with other preconfigs
 - Added crash messages from during and before graph building to logs
->>>>>>> a64541e0
+- Added data-config-specific hash string to C-PAC-generated config files
 
 
 ## [v1.8.4] - 2022-06-27
