--- conflicted
+++ resolved
@@ -24,26 +24,19 @@
 - Required positional parameter "wf" in input and output of `ingress_pipeconfig_paths` function, where a node to reorient templates is added to the `wf`.
 - Required positional parameter "orientation" to `resolve_resolution`.
 - Optional positional argument "cfg" to `create_lesion_preproc`.
-<<<<<<< HEAD
-- `mri_robust_template` for longitudinal template generation.
-- `max_iter` parameter for longitudinal template generation.
-=======
 - Allow enabling `overwrite_transform` only when the registration method is `ANTS`.
 - `resource_inventory` utility to inventory NodeBlock function inputs and outputs.
 - New switch `mask_sbref` under `func_input_prep` in functional registration and set to default `on`.
 - New resource `desc-head_bold` as non skull-stripped bold from nodeblock `bold_masking`.
 - `censor_file_path` from `offending_timepoints_connector` in the `build_nuisance_regressor` node.
->>>>>>> 2567db59
+- `mri_robust_template` for longitudinal template generation.
+- `max_iter` parameter for longitudinal template generation.
 
 ### Changed
 
 - Moved `pygraphviz` from requirements to `graphviz` optional dependencies group.
 - Automatically tag untagged `subject_id` and `unique_id` as `!!str` when loading data config files.
 - Made orientation configurable (was hard-coded as "RPI").
-<<<<<<< HEAD
-- Disabled variant image builds.
-- Made `mri_robust_template` default implementation for longitudinal template generation.
-=======
 - Resource-not-found errors now include information about where to source those resources.
 - Moved `ref_mask_res_2` and `T1w_template_res-2` fields from registration into surface under `abcd_prefreesurfer_prep`.
 - Moved `find_censors node` inside `create_nuisance_regression_workflow` into its own function/subworkflow as `offending_timepoints_connector`.
@@ -54,7 +47,7 @@
 - Input `desc-brain_bold` to `desc-preproc_bold` for `sbref` generation nodeblock `coregistration_prep_vol`.
 - Turned `generate_xcpqc_files` on for all preconfigurations except `blank`.
 - Introduced specific switch `restore_t1w_intensity` for `correct_restore_brain_intensity_abcd` nodeblock, enabling it by default only in `abcd-options` pre-config.
->>>>>>> 2567db59
+- Made `mri_robust_template` default implementation for longitudinal template generation.
 
 ### Fixed
 
@@ -62,11 +55,8 @@
 - Restored `bids-validator` functionality.
 - Fixed empty `shell` variable in cluster run scripts.
 - A bug in which bandpass filters always assumed 1D regressor files have exactly 5 header rows.
-<<<<<<< HEAD
+- Removed an erroneous connection to AFNI 3dTProject in nuisance denoising that would unnecessarily send a spike regressor as a censor. This would sometimes cause TRs to unnecessarily be dropped from the timeseries as if scrubbing were being performed.
 - Supplied missing `subject_id` for longitudinal workflow logger and make that field optional for the logger.
-=======
-- Removed an erroneous connection to AFNI 3dTProject in nuisance denoising that would unnecessarily send a spike regressor as a censor. This would sometimes cause TRs to unnecessarily be dropped from the timeseries as if scrubbing were being performed.
->>>>>>> 2567db59
 
 ### Removed
 
