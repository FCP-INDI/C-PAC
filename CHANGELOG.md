<!-- Copyright (C) 2022  C-PAC Developers

This file is part of C-PAC.

C-PAC is free software: you can redistribute it and/or modify it under the terms of the GNU Lesser General Public License as published by the Free Software Foundation, either version 3 of the License, or (at your option) any later version.

C-PAC is distributed in the hope that it will be useful, but WITHOUT ANY WARRANTY; without even the implied warranty of MERCHANTABILITY or FITNESS FOR A PARTICULAR PURPOSE. See the GNU Lesser General Public License for more details.

You should have received a copy of the GNU Lesser General Public License along with C-PAC. If not, see <https://www.gnu.org/licenses/>. -->
# Changelog

All notable changes to this project will be documented in this file.

The format is based on [Keep a Changelog](https://keepachangelog.com/en/1.0.0/),
and this project adheres to [Semantic Versioning](https://semver.org/spec/v2.0.0.html).

<<<<<<< HEAD
## [Unreleased]
=======
## [unreleased]
>>>>>>> 68ac96ab

### Added
- Added the ability to downsample to 10K or 2K resolution for freesurfer runs

### Changed
- Added a level of depth to `working` directories to match `log` and `output` directory structure
- Renamed participant-pipeline-level `output` directory prefix to `pipeline_` to match `log` and `working` paths
- Changed the 1mm atlases chosen in the rbc-options preconfig to the 2mm versions
- Added data-config-specific hash string to C-PAC-generated config files


## [v1.8.4] - 2022-06-27

### Added
- Added the ability to follow symlinks for BIDS directories
- Added log of expected outputs, generated at the beginning of the run
- Added additional surface derivatives to outputs directory
- Added additional time series outputs from ABCD-options related processes to outputs directory
- Added the ability to disable the exception raised if the initial resource check estimates more memory is needed
- Added `--runtime_usage` and `--runtime_buffer` flags and related pipeline config entries and functionality
- Added additional error checks and a more informative message for node block connecting in the engine
- Expanded some surface post-processing workflows to be more flexible with other pipeline configurations
- Added [lint definition file](./.pylintrc) (for developers)
- Added list of preconfigured pipelines to the usage string
- Added CI smoke tests for preconfigs

### Changed
- Made ndmg correlation matrices a configurable option
- Made surface output filenames BIDSier
- Uses max instead of sum for intial memory estimation
- Updated rbc-options configuration
- Updated XCP-QC files to better adhere to XCP
- Updated CI to only rebuild software dependencies on change
- Replaced deprecated `optparse.OptionError` with to `click.BadParameter`
- Relicensed C-PAC from BSD-3-Clause to LGPL-3.0-or-later

### Fixed
- Fixed [bug](https://github.com/FCP-INDI/C-PAC/issues/1741) that was causing `single_step_resampling` to inadvertently cause unexpected forks in the pipeline past transform application.
- Fixed [bug](https://github.com/FCP-INDI/C-PAC/issues/1702) that was causing `single_step_resampling` to crash with `3dVolReg`
- Fixed [bug](https://github.com/FCP-INDI/C-PAC/issues/1686) that was causing datasets containing phase-difference field maps to crash.
- Fixed merge error preventing QC files and surface derivatives copying to output directory and renaming connectome → connectivity matrix files
- Fixed some incorrect connections in XCP-QC file generation
- Fixed a bug where subsequent subjects' logs were being appended to prior subjects' logs
- Fixed templates used for rodent pipeline and added outputs that were missing
- Fixed [bug](https://github.com/FCP-INDI/C-PAC/issues/1556) in which ITK header imprecision was causing N4 bias correction to crash
- Fixed a bug where a node with zero nanoseconds in timing information causes report generation to fail.
- Fixed a bug in which `--tracking_opt-out` was not applied to calls to `utils`

## [1.8.3] - 2022-02-11

### Added
- Added XCP-style quality control file
- Added RBC-options pipeline preconfiguration
- Added `engine.log` (when verbose debugging is on)
- Added ability to fix random seed for
    - `antsAI`
    - `antsRegistration`
    - `Atropos` (fixed but not specified)
    - `fslmaths`
    - `mri_vol2vol`
    - `recon-all`
- Added ability to use lateral ventricles mask in place of cerebrospinal fluid mask when when segmentation is Off, specifically for the rodent pipeline, but works on any dataset when segmentation is off

### Changed
- In a given pipeline configuration, segmentation probability maps and binary tissue masks are warped to template space, and those warped masks are included in the output directory
    - if `registration_workflows['functional_registration']['EPI_registration']['run segmentation']` is `On` and `segmentation['tissue_segmentation']['Template_Based']['template_for_segmentation']` includes `EPI_Template`
    
      and/or
    - if `registration_workflows['anatomical_registration']['run']` is `On` and `segmentation['tissue_segmentation']['Template_Based']['template_for_segmentation']` includes `T1_Template`
- Renamed connectivity matrices from `*_connectome.tsv` to `*_correlations.tsv`
- Moved some ephemeral logging statements into `pypeline.log`

### Fixed
- Fixed [bug](https://github.com/FCP-INDI/C-PAC/issues/1638) in which working connectivity matrix filepaths were generated incorrectly, preventing generating matrices depending on container bindings
- Fixed broken links in README
- Fixed [bug](https://github.com/FCP-INDI/C-PAC/issues/1575) in which anatomical-only configurations required functional data directories
- Fixed [bug](https://github.com/FCP-INDI/C-PAC/issues/1532) in which nuisance regressors would crash when segmentation is off and no CSF mask is provided

## [1.8.2] - 2021-12-02

### Added 

- Added FSL-TOPUP as an option for distortion correction.
- Added changelog
- Added CHD8 mouse template (`/cpac_templates/chd8_functional_template_noise_mask_ag.nii.gz`) 
- Added commandline flags `--T1w_label` and `--bold_label`
- Added the ability to ingress an entire FreeSurfer output directory to bypass surface analysis if already completed elsewhere
- Added AFNI and Nilearn implementations of Pearson and partial correlation matrices

### Changed

- Expanded meta-data ingress for EPI field maps to include more fields when parsing BIDS sidecar JSONs.
- Updated possible inputs for T2w processing and ACPC-alignment blocks to increase the modularity of these pipeline options.
- `master` branch renamed `main`
- Packaged templates in https://github.com/FCP-INDI/C-PAC_templates

### Deprecated

- `master` branch name (renamed `main`)

### Fixed

- Fixed [bug](https://github.com/FCP-INDI/C-PAC/issues/1620) in which the preprocessed T2w data would not be found in the resource pool when expected.
- Fixed [bug](https://github.com/FCP-INDI/C-PAC/issues/1582) in which distortion correction-related field map ingress would raise `IndexError: list index out of range` when ingressing the field maps.
- Fixed [bug](https://github.com/FCP-INDI/C-PAC/issues/1572) in which some nodes would raise `KeyError: 'in_file'` when estimating memory allocation
- Improved memory management for multi-core node allocation.
- Fixed [bug](https://github.com/FCP-INDI/C-PAC/issues/1548) where `--participant_label [A B C]` would skip first and last labels (`A` and `C`).
- Stripped the ABI tag note (which was preventing the library from loading dynamically on some host operating systems) from `libQt5Core.so.5` in the ABCD-HCP variant image.
- Fixed an issue blocking non-C-PAC output data from being read in without sidecar meta-data.

## [1.8.1] - 2021-09-17

See [Version 1.8.1 Beta](https://fcp-indi.github.io/docs/user/release_notes/v1.8.1) for release notes for v1.8.1 and [Release Notes](https://fcp-indi.github.io/docs/user/release_notes) for all release notes back to v0.1.1.

[unreleased]: https://github.com/FCP-INDI/C-PAC/compare/v1.8.4...develop
[1.8.4]: https://github.com/FCP-INDI/C-PAC/releases/tag/v1.8.4
[1.8.3]: https://github.com/FCP-INDI/C-PAC/releases/tag/v1.8.3
[1.8.2]: https://github.com/FCP-INDI/C-PAC/releases/tag/v1.8.2
[1.8.1]: https://github.com/FCP-INDI/C-PAC/releases/tag/v1.8.1<|MERGE_RESOLUTION|>--- conflicted
+++ resolved
@@ -14,11 +14,7 @@
 The format is based on [Keep a Changelog](https://keepachangelog.com/en/1.0.0/),
 and this project adheres to [Semantic Versioning](https://semver.org/spec/v2.0.0.html).
 
-<<<<<<< HEAD
-## [Unreleased]
-=======
 ## [unreleased]
->>>>>>> 68ac96ab
 
 ### Added
 - Added the ability to downsample to 10K or 2K resolution for freesurfer runs
