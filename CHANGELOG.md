# Changelog

All notable changes to this project will be documented in this file.

The format is based on [Keep a Changelog](https://keepachangelog.com/en/1.0.0/),
and this project adheres to [Semantic Versioning](https://semver.org/spec/v2.0.0.html).

## [unreleased]

### Added
<<<<<<< HEAD
- XCP-style quality control file
- RBC-options pipeline preconfiguration

### Changed
- Renamed connectivity matrices from `*_connectome.tsv` to `*_correlations.tsv`

### Fixed
- Fixed [bug](https://github.com/FCP-INDI/C-PAC/issues/1638) in which working connectivity matrix filepaths were generated incorrectly, preventing generating matrices depending on container bindings
=======
- Added XCP-style quality control file
- Added `engine.log` (when verbose debugging is on)

### Changed
- Renamed connectivity matrices from `*_connectome.tsv` to `*_correlations.tsv`
- Moved some ephemeral logging statements into `pypeline.log`

### Fixed
- Fixed [bug](https://github.com/FCP-INDI/C-PAC/issues/1638) in which working connectivity matrix filepaths were generated incorrectly, preventing generating matrices depending on container bindings
- Fixed broken links in README
>>>>>>> a227abb9

## [1.8.2] - 2021-12-02

### Added 

- Added FSL-TOPUP as an option for distortion correction.
- Added changelog
- Added CHD8 mouse template (`/cpac_templates/chd8_functional_template_noise_mask_ag.nii.gz`) 
- Added commandline flags `--T1w_label` and `--bold_label`
- Added the ability to ingress an entire FreeSurfer output directory to bypass surface analysis if already completed elsewhere
- Added AFNI and Nilearn implementations of Pearson and partial correlation matrices

### Changed

- Expanded meta-data ingress for EPI field maps to include more fields when parsing BIDS sidecar JSONs.
- Updated possible inputs for T2w processing and ACPC-alignment blocks to increase the modularity of these pipeline options.
- `master` branch renamed `main`
- Packaged templates in https://github.com/FCP-INDI/C-PAC_templates

### Deprecated

- `master` branch name (renamed `main`)

### Fixed

- Fixed [bug](https://github.com/FCP-INDI/C-PAC/issues/1620) in which the preprocessed T2w data would not be found in the resource pool when expected.
- Fixed [bug](https://github.com/FCP-INDI/C-PAC/issues/1582) in which distortion correction-related field map ingress would raise `IndexError: list index out of range` when ingressing the field maps.
- Fixed [bug](https://github.com/FCP-INDI/C-PAC/issues/1572) in which some nodes would raise `KeyError: 'in_file'` when estimating memory allocation
- Improved memory management for multi-core node allocation.
- Fixed [bug](https://github.com/FCP-INDI/C-PAC/issues/1548) where `--participant_label [A B C]` would skip first and last labels (`A` and `C`).
- Stripped the ABI tag note (which was preventing the library from loading dynamically on some host operating systems) from `libQt5Core.so.5` in the ABCD-HCP variant image.
- Fixed an issue blocking non-C-PAC output data from being read in without sidecar meta-data.

## [1.8.1] - 2021-09-17

See [Version 1.8.1 Beta](https://fcp-indi.github.io/docs/user/release_notes/v1.8.1) for release notes for v1.8.1 and [Release Notes](https://fcp-indi.github.io/docs/user/release_notes) for all release notes back to v0.1.1.

[unreleased]: https://github.com/FCP-INDI/C-PAC/compare/v1.8.2...develop
[1.8.2]: https://github.com/FCP-INDI/C-PAC/releases/tag/v1.8.2
[1.8.1]: https://github.com/FCP-INDI/C-PAC/releases/tag/v1.8.1<|MERGE_RESOLUTION|>--- conflicted
+++ resolved
@@ -8,17 +8,8 @@
 ## [unreleased]
 
 ### Added
-<<<<<<< HEAD
-- XCP-style quality control file
-- RBC-options pipeline preconfiguration
-
-### Changed
-- Renamed connectivity matrices from `*_connectome.tsv` to `*_correlations.tsv`
-
-### Fixed
-- Fixed [bug](https://github.com/FCP-INDI/C-PAC/issues/1638) in which working connectivity matrix filepaths were generated incorrectly, preventing generating matrices depending on container bindings
-=======
 - Added XCP-style quality control file
+- Added RBC-options pipeline preconfiguration
 - Added `engine.log` (when verbose debugging is on)
 
 ### Changed
@@ -28,7 +19,6 @@
 ### Fixed
 - Fixed [bug](https://github.com/FCP-INDI/C-PAC/issues/1638) in which working connectivity matrix filepaths were generated incorrectly, preventing generating matrices depending on container bindings
 - Fixed broken links in README
->>>>>>> a227abb9
 
 ## [1.8.2] - 2021-12-02
 
