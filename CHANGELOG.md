# Changelog

All notable changes to this project will be documented in this file.

The format is based on [Keep a Changelog](https://keepachangelog.com/en/1.0.0/),
and this project adheres to [Semantic Versioning](https://semver.org/spec/v2.0.0.html).

## [unreleased]

### Added
- Added the ability to follow symlinks for BIDS directories
- Added log of expected outputs, generated at the beginning of the run
- Added additional surface derivatives to outputs directory
- Added the ability to disable the exception raised if the initial resource check estimates more memory is needed
- Added `--runtime_usage` and `--runtime_buffer` flags and related pipeline config entries and functionality

### Changed
<<<<<<< HEAD
- Updated CI to only rebuild software dependencies on change
=======
- Made surface output filenames BIDSier
- Uses max instead of sum for intial memory estimation
>>>>>>> ecf29773

### Fixed
- Fixed merge error preventing QC files and surface derivatives copying to output directory and renaming connectome → connectivity matrix files
- Fixed a bug where subsequent subjects' logs were being appended to prior subjects' logs

## [1.8.3] - 2022-02-11

### Added
- Added XCP-style quality control file
- Added RBC-options pipeline preconfiguration
- Added `engine.log` (when verbose debugging is on)
- Added ability to fix random seed for
    - `antsAI`
    - `antsRegistration`
    - `Atropos` (fixed but not specified)
    - `fslmaths`
    - `mri_vol2vol`
    - `recon-all`
- Added ability to use lateral ventricles mask in place of cerebrospinal fluid mask when when segmentation is Off, specifically for the rodent pipeline, but works on any dataset when segmentation is off

### Changed
- In a given pipeline configuration, segmentation probability maps and binary tissue masks are warped to template space, and those warped masks are included in the output directory
    - if `registration_workflows['functional_registration']['EPI_registration']['run segmentation']` is `On` and `segmentation['tissue_segmentation']['Template_Based']['template_for_segmentation']` includes `EPI_Template`
    
      and/or
    - if `registration_workflows['anatomical_registration']['run']` is `On` and `segmentation['tissue_segmentation']['Template_Based']['template_for_segmentation']` includes `T1_Template`
- Renamed connectivity matrices from `*_connectome.tsv` to `*_correlations.tsv`
- Moved some ephemeral logging statements into `pypeline.log`

### Fixed
- Fixed [bug](https://github.com/FCP-INDI/C-PAC/issues/1638) in which working connectivity matrix filepaths were generated incorrectly, preventing generating matrices depending on container bindings
- Fixed broken links in README
- Fixed [bug](https://github.com/FCP-INDI/C-PAC/issues/1575) in which anatomical-only configurations required functional data directories
- Fixed [bug](https://github.com/FCP-INDI/C-PAC/issues/1532) in which nuisance regressors would crash when segmentation is off and no CSF mask is provided

## [1.8.2] - 2021-12-02

### Added 

- Added FSL-TOPUP as an option for distortion correction.
- Added changelog
- Added CHD8 mouse template (`/cpac_templates/chd8_functional_template_noise_mask_ag.nii.gz`) 
- Added commandline flags `--T1w_label` and `--bold_label`
- Added the ability to ingress an entire FreeSurfer output directory to bypass surface analysis if already completed elsewhere
- Added AFNI and Nilearn implementations of Pearson and partial correlation matrices

### Changed

- Expanded meta-data ingress for EPI field maps to include more fields when parsing BIDS sidecar JSONs.
- Updated possible inputs for T2w processing and ACPC-alignment blocks to increase the modularity of these pipeline options.
- `master` branch renamed `main`
- Packaged templates in https://github.com/FCP-INDI/C-PAC_templates

### Deprecated

- `master` branch name (renamed `main`)

### Fixed

- Fixed [bug](https://github.com/FCP-INDI/C-PAC/issues/1620) in which the preprocessed T2w data would not be found in the resource pool when expected.
- Fixed [bug](https://github.com/FCP-INDI/C-PAC/issues/1582) in which distortion correction-related field map ingress would raise `IndexError: list index out of range` when ingressing the field maps.
- Fixed [bug](https://github.com/FCP-INDI/C-PAC/issues/1572) in which some nodes would raise `KeyError: 'in_file'` when estimating memory allocation
- Improved memory management for multi-core node allocation.
- Fixed [bug](https://github.com/FCP-INDI/C-PAC/issues/1548) where `--participant_label [A B C]` would skip first and last labels (`A` and `C`).
- Stripped the ABI tag note (which was preventing the library from loading dynamically on some host operating systems) from `libQt5Core.so.5` in the ABCD-HCP variant image.
- Fixed an issue blocking non-C-PAC output data from being read in without sidecar meta-data.

## [1.8.1] - 2021-09-17

See [Version 1.8.1 Beta](https://fcp-indi.github.io/docs/user/release_notes/v1.8.1) for release notes for v1.8.1 and [Release Notes](https://fcp-indi.github.io/docs/user/release_notes) for all release notes back to v0.1.1.

[unreleased]: https://github.com/FCP-INDI/C-PAC/compare/v1.8.3...develop
[1.8.3]: https://github.com/FCP-INDI/C-PAC/releases/tag/v1.8.3
[1.8.2]: https://github.com/FCP-INDI/C-PAC/releases/tag/v1.8.2
[1.8.1]: https://github.com/FCP-INDI/C-PAC/releases/tag/v1.8.1<|MERGE_RESOLUTION|>--- conflicted
+++ resolved
@@ -15,12 +15,9 @@
 - Added `--runtime_usage` and `--runtime_buffer` flags and related pipeline config entries and functionality
 
 ### Changed
-<<<<<<< HEAD
-- Updated CI to only rebuild software dependencies on change
-=======
 - Made surface output filenames BIDSier
 - Uses max instead of sum for intial memory estimation
->>>>>>> ecf29773
+- Updated CI to only rebuild software dependencies on change
 
 ### Fixed
 - Fixed merge error preventing QC files and surface derivatives copying to output directory and renaming connectome → connectivity matrix files
