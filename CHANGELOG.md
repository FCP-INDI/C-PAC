--- conflicted
+++ resolved
@@ -8,26 +8,14 @@
 ## [unreleased]
 
 ### Added
-
-### Changed
-- Updated CI to only rebuild software dependencies on change
-
-### Fixed
-
-## [1.8.4] - 
-
-### Added
 - Added the ability to follow symlinks for BIDS directories
 - Added log of expected outputs, generated at the beginning of the run
 - Added additional surface derivatives to outputs directory
 - Added additional time series outputs from ABCD-options related processes to outputs directory
 - Added the ability to disable the exception raised if the initial resource check estimates more memory is needed
 - Added `--runtime_usage` and `--runtime_buffer` flags and related pipeline config entries and functionality
-<<<<<<< HEAD
 - Added additional error checks and a more informative message for node block connecting in the engine
-=======
 - Expanded some surface post-processing workflows to be more flexible with other pipeline configurations
->>>>>>> 846259f0
 
 ### Changed
 - Made ndmg correlation matrices a configurable option
@@ -35,6 +23,7 @@
 - Uses max instead of sum for intial memory estimation
 - Updated rbc-options configuration
 - Updated XCP-QC files to better adhere to XCP
+- Updated CI to only rebuild software dependencies on change
 
 ### Fixed
 - Fixed [bug](https://github.com/FCP-INDI/C-PAC/issues/1702) that was causing `single_step_resampling` to crash with `3dVolReg`
@@ -110,8 +99,7 @@
 
 See [Version 1.8.1 Beta](https://fcp-indi.github.io/docs/user/release_notes/v1.8.1) for release notes for v1.8.1 and [Release Notes](https://fcp-indi.github.io/docs/user/release_notes) for all release notes back to v0.1.1.
 
-[unreleased]: https://github.com/FCP-INDI/C-PAC/compare/v1.8.4...develop
-[1.8.4]: https://github.com/FCP-INDI/C-PAC/releases/tag/v1.8.4
+[unreleased]: https://github.com/FCP-INDI/C-PAC/compare/v1.8.3...develop
 [1.8.3]: https://github.com/FCP-INDI/C-PAC/releases/tag/v1.8.3
 [1.8.2]: https://github.com/FCP-INDI/C-PAC/releases/tag/v1.8.2
 [1.8.1]: https://github.com/FCP-INDI/C-PAC/releases/tag/v1.8.1