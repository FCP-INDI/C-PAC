--- conflicted
+++ resolved
@@ -33,11 +33,8 @@
 - Updated `rbc-options` preconfig to use `fmriprep-options` preprocessing
 
 ### Fixed
-<<<<<<< HEAD
 - Fixed [bug](https://github.com/FCP-INDI/C-PAC/issues/1795) that was causing `cpac run` to fail when passing a manual random seed via `--random_seed`.
-=======
 - Replaces ``DwellTime`` with ``EffectiveEchoSpacing`` for FSL usage of the term
->>>>>>> 7f50838c
 
 ## [v1.8.4] - 2022-06-27
 
