--- conflicted
+++ resolved
@@ -43,12 +43,8 @@
   - Renamed `desc-ref_bold` created in this workflow to `desc-unifized_bold`.
   - `coregistration_prep_fmriprep` nodeblock now checks if `desc-unifized_bold` exists in the Resource Pool, if not it runs the `FSL-AFNI subworkflow` to create it.
 - Input `desc-brain_bold` to `desc-preproc_bold` for `sbref` generation nodeblock `coregistration_prep_vol`.
-<<<<<<< HEAD
-- Disabled variant image builds.
-=======
 - Turned `generate_xcpqc_files` on for all preconfigurations except `blank`.
 - Introduced specific switch `restore_t1w_intensity` for `correct_restore_brain_intensity_abcd` nodeblock, enabling it by default only in `abcd-options` pre-config.
->>>>>>> 2567db59
 
 ### Fixed
 
