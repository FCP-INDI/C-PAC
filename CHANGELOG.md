# Changelog

All notable changes to this project will be documented in this file.

The format is based on [Keep a Changelog](https://keepachangelog.com/en/1.0.0/),
and this project adheres to [Semantic Versioning](https://semver.org/spec/v2.0.0.html).

## [unreleased]

### Added
- Added the ability to follow symlinks for BIDS directories
- Added log of expected outputs, generated at the beginning of the run
<<<<<<< HEAD
- Added the ability to disable the exception raised if the initial resource check estimates more memory is needed
=======
- Added additional surface derivatives to outputs directory
>>>>>>> 2542f666

### Changed
- Made surface output filenames BIDSier

### Fixed
- Merge error preventing QC files and surface derivatives copying to output directory and renaming connectome → connectivity matrix files

## [1.8.3] - 2022-02-11

### Added
- Added XCP-style quality control file
- Added RBC-options pipeline preconfiguration
- Added `engine.log` (when verbose debugging is on)
- Added ability to fix random seed for
    - `antsAI`
    - `antsRegistration`
    - `Atropos` (fixed but not specified)
    - `fslmaths`
    - `mri_vol2vol`
    - `recon-all`
- Added ability to use lateral ventricles mask in place of cerebrospinal fluid mask when when segmentation is Off, specifically for the rodent pipeline, but works on any dataset when segmentation is off

### Changed
- In a given pipeline configuration, segmentation probability maps and binary tissue masks are warped to template space, and those warped masks are included in the output directory
    - if `registration_workflows['functional_registration']['EPI_registration']['run segmentation']` is `On` and `segmentation['tissue_segmentation']['Template_Based']['template_for_segmentation']` includes `EPI_Template`
    
      and/or
    - if `registration_workflows['anatomical_registration']['run']` is `On` and `segmentation['tissue_segmentation']['Template_Based']['template_for_segmentation']` includes `T1_Template`
- Renamed connectivity matrices from `*_connectome.tsv` to `*_correlations.tsv`
- Moved some ephemeral logging statements into `pypeline.log`

### Fixed
- Fixed [bug](https://github.com/FCP-INDI/C-PAC/issues/1638) in which working connectivity matrix filepaths were generated incorrectly, preventing generating matrices depending on container bindings
- Fixed broken links in README
- Fixed [bug](https://github.com/FCP-INDI/C-PAC/issues/1575) in which anatomical-only configurations required functional data directories
- Fixed [bug](https://github.com/FCP-INDI/C-PAC/issues/1532) in which nuisance regressors would crash when segmentation is off and no CSF mask is provided

## [1.8.2] - 2021-12-02

### Added 

- Added FSL-TOPUP as an option for distortion correction.
- Added changelog
- Added CHD8 mouse template (`/cpac_templates/chd8_functional_template_noise_mask_ag.nii.gz`) 
- Added commandline flags `--T1w_label` and `--bold_label`
- Added the ability to ingress an entire FreeSurfer output directory to bypass surface analysis if already completed elsewhere
- Added AFNI and Nilearn implementations of Pearson and partial correlation matrices

### Changed

- Expanded meta-data ingress for EPI field maps to include more fields when parsing BIDS sidecar JSONs.
- Updated possible inputs for T2w processing and ACPC-alignment blocks to increase the modularity of these pipeline options.
- `master` branch renamed `main`
- Packaged templates in https://github.com/FCP-INDI/C-PAC_templates

### Deprecated

- `master` branch name (renamed `main`)

### Fixed

- Fixed [bug](https://github.com/FCP-INDI/C-PAC/issues/1620) in which the preprocessed T2w data would not be found in the resource pool when expected.
- Fixed [bug](https://github.com/FCP-INDI/C-PAC/issues/1582) in which distortion correction-related field map ingress would raise `IndexError: list index out of range` when ingressing the field maps.
- Fixed [bug](https://github.com/FCP-INDI/C-PAC/issues/1572) in which some nodes would raise `KeyError: 'in_file'` when estimating memory allocation
- Improved memory management for multi-core node allocation.
- Fixed [bug](https://github.com/FCP-INDI/C-PAC/issues/1548) where `--participant_label [A B C]` would skip first and last labels (`A` and `C`).
- Stripped the ABI tag note (which was preventing the library from loading dynamically on some host operating systems) from `libQt5Core.so.5` in the ABCD-HCP variant image.
- Fixed an issue blocking non-C-PAC output data from being read in without sidecar meta-data.

## [1.8.1] - 2021-09-17

See [Version 1.8.1 Beta](https://fcp-indi.github.io/docs/user/release_notes/v1.8.1) for release notes for v1.8.1 and [Release Notes](https://fcp-indi.github.io/docs/user/release_notes) for all release notes back to v0.1.1.

[unreleased]: https://github.com/FCP-INDI/C-PAC/compare/v1.8.3...develop
[1.8.3]: https://github.com/FCP-INDI/C-PAC/releases/tag/v1.8.3
[1.8.2]: https://github.com/FCP-INDI/C-PAC/releases/tag/v1.8.2
[1.8.1]: https://github.com/FCP-INDI/C-PAC/releases/tag/v1.8.1<|MERGE_RESOLUTION|>--- conflicted
+++ resolved
@@ -10,11 +10,8 @@
 ### Added
 - Added the ability to follow symlinks for BIDS directories
 - Added log of expected outputs, generated at the beginning of the run
-<<<<<<< HEAD
+- Added additional surface derivatives to outputs directory
 - Added the ability to disable the exception raised if the initial resource check estimates more memory is needed
-=======
-- Added additional surface derivatives to outputs directory
->>>>>>> 2542f666
 
 ### Changed
 - Made surface output filenames BIDSier
