--- conflicted
+++ resolved
@@ -28,11 +28,8 @@
 ### Changed
 
 - Moved `pygraphviz` from requirements to `graphviz` optional dependencies group.
-<<<<<<< HEAD
+- Automatically tag untagged `subject_id` and `unique_id` as `!!str` when loading data config files.
 - Made orientation configurable (was hard-coded as "RPI").
-=======
-- Automatically tag untagged `subject_id` and `unique_id` as `!!str` when loading data config files.
->>>>>>> b464a5d5
 
 ### Fixed
 
