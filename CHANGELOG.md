--- conflicted
+++ resolved
@@ -8,16 +8,6 @@
 ## [unreleased]
 
 ### Added
-- CI smoke tests for preconfigs
-
-### Changed
-- Updated CI to only rebuild software dependencies on change
-
-### Fixed
-
-## [1.8.4] - 
-
-### Added
 - Added the ability to follow symlinks for BIDS directories
 - Added log of expected outputs, generated at the beginning of the run
 - Added additional surface derivatives to outputs directory
@@ -26,11 +16,9 @@
 - Added `--runtime_usage` and `--runtime_buffer` flags and related pipeline config entries and functionality
 - Added additional error checks and a more informative message for node block connecting in the engine
 - Expanded some surface post-processing workflows to be more flexible with other pipeline configurations
-<<<<<<< HEAD
-=======
 - Added [lint definition file](./.pylintrc) (for developers)
->>>>>>> 815779d5
 - Added list of preconfigured pipelines to the usage string
+- Added CI smoke tests for preconfigs
 
 ### Changed
 - Made ndmg correlation matrices a configurable option
@@ -117,8 +105,7 @@
 
 See [Version 1.8.1 Beta](https://fcp-indi.github.io/docs/user/release_notes/v1.8.1) for release notes for v1.8.1 and [Release Notes](https://fcp-indi.github.io/docs/user/release_notes) for all release notes back to v0.1.1.
 
-[unreleased]: https://github.com/FCP-INDI/C-PAC/compare/v1.8.4...develop
-[1.8.4]: https://github.com/FCP-INDI/C-PAC/releases/tag/v1.8.4
+[unreleased]: https://github.com/FCP-INDI/C-PAC/compare/v1.8.3...develop
 [1.8.3]: https://github.com/FCP-INDI/C-PAC/releases/tag/v1.8.3
 [1.8.2]: https://github.com/FCP-INDI/C-PAC/releases/tag/v1.8.2
 [1.8.1]: https://github.com/FCP-INDI/C-PAC/releases/tag/v1.8.1