--- conflicted
+++ resolved
@@ -17,29 +17,20 @@
 ## [1.8.7.post1.dev3] - unreleased
 
 ### Added
-<<<<<<< HEAD
-- Validation node to match the pixdim4 of CPAC processed bold outputs with the original raw bold sources.
-=======
 
 - `desired_orientation` key in participant-level pipeline config under `pipeline_setup`.
 - Required positional parameter "wf" in input and output of `ingress_pipeconfig_paths` function, where a node to reorient templates is added to the `wf`.
 - Required positional parameter "orientation" to `resolve_resolution`.
 - Optional positional argument "cfg" to `create_lesion_preproc`.
->>>>>>> cc0ff4d5
+- Validation node to match the pixdim4 of CPAC processed bold outputs with the original raw bold sources.
 
 ### Changed
 
 - Disabled variant image builds.
 - Made orientation configurable (was hard-coded as "RPI").
 
-<<<<<<< HEAD
-
 ### Removed
 
-=======
-### Removed
-
->>>>>>> cc0ff4d5
 - Variant image recipes.
   - `ABCD-HCP`
   - `fMRIPrep-LTS`
