# Changelog

All notable changes to this project will be documented in this file.

The format is based on [Keep a Changelog](https://keepachangelog.com/en/1.0.0/),
and this project adheres to [Semantic Versioning](https://semver.org/spec/v2.0.0.html).

## [unreleased]

### Added
- Added the ability to follow symlinks for BIDS directories
- Added log of expected outputs, generated at the beginning of the run
- Added additional surface derivatives to outputs directory
- Added the ability to disable the exception raised if the initial resource check estimates more memory is needed

### Changed
<<<<<<< HEAD
- Uses max instead of sum for intial memory estimation
=======
- Made surface output filenames BIDSier
>>>>>>> 181068a3

### Fixed
- Merge error preventing QC files and surface derivatives copying to output directory and renaming connectome → connectivity matrix files

## [1.8.3] - 2022-02-11

### Added
- Added XCP-style quality control file
- Added RBC-options pipeline preconfiguration
- Added `engine.log` (when verbose debugging is on)
- Added ability to fix random seed for
    - `antsAI`
    - `antsRegistration`
    - `Atropos` (fixed but not specified)
    - `fslmaths`
    - `mri_vol2vol`
    - `recon-all`
- Added ability to use lateral ventricles mask in place of cerebrospinal fluid mask when when segmentation is Off, specifically for the rodent pipeline, but works on any dataset when segmentation is off

### Changed
- In a given pipeline configuration, segmentation probability maps and binary tissue masks are warped to template space, and those warped masks are included in the output directory
    - if `registration_workflows['functional_registration']['EPI_registration']['run segmentation']` is `On` and `segmentation['tissue_segmentation']['Template_Based']['template_for_segmentation']` includes `EPI_Template`
    
      and/or
    - if `registration_workflows['anatomical_registration']['run']` is `On` and `segmentation['tissue_segmentation']['Template_Based']['template_for_segmentation']` includes `T1_Template`
- Renamed connectivity matrices from `*_connectome.tsv` to `*_correlations.tsv`
- Moved some ephemeral logging statements into `pypeline.log`

### Fixed
- Fixed [bug](https://github.com/FCP-INDI/C-PAC/issues/1638) in which working connectivity matrix filepaths were generated incorrectly, preventing generating matrices depending on container bindings
- Fixed broken links in README
- Fixed [bug](https://github.com/FCP-INDI/C-PAC/issues/1575) in which anatomical-only configurations required functional data directories
- Fixed [bug](https://github.com/FCP-INDI/C-PAC/issues/1532) in which nuisance regressors would crash when segmentation is off and no CSF mask is provided

## [1.8.2] - 2021-12-02

### Added 

- Added FSL-TOPUP as an option for distortion correction.
- Added changelog
- Added CHD8 mouse template (`/cpac_templates/chd8_functional_template_noise_mask_ag.nii.gz`) 
- Added commandline flags `--T1w_label` and `--bold_label`
- Added the ability to ingress an entire FreeSurfer output directory to bypass surface analysis if already completed elsewhere
- Added AFNI and Nilearn implementations of Pearson and partial correlation matrices

### Changed

- Expanded meta-data ingress for EPI field maps to include more fields when parsing BIDS sidecar JSONs.
- Updated possible inputs for T2w processing and ACPC-alignment blocks to increase the modularity of these pipeline options.
- `master` branch renamed `main`
- Packaged templates in https://github.com/FCP-INDI/C-PAC_templates

### Deprecated

- `master` branch name (renamed `main`)

### Fixed

- Fixed [bug](https://github.com/FCP-INDI/C-PAC/issues/1620) in which the preprocessed T2w data would not be found in the resource pool when expected.
- Fixed [bug](https://github.com/FCP-INDI/C-PAC/issues/1582) in which distortion correction-related field map ingress would raise `IndexError: list index out of range` when ingressing the field maps.
- Fixed [bug](https://github.com/FCP-INDI/C-PAC/issues/1572) in which some nodes would raise `KeyError: 'in_file'` when estimating memory allocation
- Improved memory management for multi-core node allocation.
- Fixed [bug](https://github.com/FCP-INDI/C-PAC/issues/1548) where `--participant_label [A B C]` would skip first and last labels (`A` and `C`).
- Stripped the ABI tag note (which was preventing the library from loading dynamically on some host operating systems) from `libQt5Core.so.5` in the ABCD-HCP variant image.
- Fixed an issue blocking non-C-PAC output data from being read in without sidecar meta-data.

## [1.8.1] - 2021-09-17

See [Version 1.8.1 Beta](https://fcp-indi.github.io/docs/user/release_notes/v1.8.1) for release notes for v1.8.1 and [Release Notes](https://fcp-indi.github.io/docs/user/release_notes) for all release notes back to v0.1.1.

[unreleased]: https://github.com/FCP-INDI/C-PAC/compare/v1.8.3...develop
[1.8.3]: https://github.com/FCP-INDI/C-PAC/releases/tag/v1.8.3
[1.8.2]: https://github.com/FCP-INDI/C-PAC/releases/tag/v1.8.2
[1.8.1]: https://github.com/FCP-INDI/C-PAC/releases/tag/v1.8.1<|MERGE_RESOLUTION|>--- conflicted
+++ resolved
@@ -14,14 +14,11 @@
 - Added the ability to disable the exception raised if the initial resource check estimates more memory is needed
 
 ### Changed
-<<<<<<< HEAD
+- Made surface output filenames BIDSier
 - Uses max instead of sum for intial memory estimation
-=======
-- Made surface output filenames BIDSier
->>>>>>> 181068a3
 
 ### Fixed
-- Merge error preventing QC files and surface derivatives copying to output directory and renaming connectome → connectivity matrix files
+- Fixed merge error preventing QC files and surface derivatives copying to output directory and renaming connectome → connectivity matrix files
 
 ## [1.8.3] - 2022-02-11
 
