<!-- Copyright (C) 2022  C-PAC Developers

This file is part of C-PAC.

C-PAC is free software: you can redistribute it and/or modify it under the terms of the GNU Lesser General Public License as published by the Free Software Foundation, either version 3 of the License, or (at your option) any later version.

C-PAC is distributed in the hope that it will be useful, but WITHOUT ANY WARRANTY; without even the implied warranty of MERCHANTABILITY or FITNESS FOR A PARTICULAR PURPOSE. See the GNU Lesser General Public License for more details.

You should have received a copy of the GNU Lesser General Public License along with C-PAC. If not, see <https://www.gnu.org/licenses/>. -->
# Changelog

All notable changes to this project will be documented in this file.

The format is based on [Keep a Changelog](https://keepachangelog.com/en/1.0.0/),
and this project adheres to [Semantic Versioning](https://semver.org/spec/v2.0.0.html).

<<<<<<< HEAD
## [Unreleased]

### Added
- Difference method (``-``) for ``CPAC.utils.configuration.Configuration`` instances

### Changed
- For Nilearn-generated correlation matrices, diagonals are now set to all `1`s (were all `0`s)
- Added ability to apply nusiance correction to template-space BOLD images
- Removed ability to run single-step-resampling on motion-corrected BOLD data
- Moved default pipeline config into directory with other preconfigs
- Added crash messages from during and before graph building to logs
=======
## unreleased

### Changed
- Changed the 1mm atlases chosen in the rbc-options preconfig to the 2mm versions
>>>>>>> 1f821b73

## [v1.8.4] - 2022-06-27

### Added
- Added the ability to follow symlinks for BIDS directories
- Added log of expected outputs, generated at the beginning of the run
- Added additional surface derivatives to outputs directory
- Added additional time series outputs from ABCD-options related processes to outputs directory
- Added the ability to disable the exception raised if the initial resource check estimates more memory is needed
- Added `--runtime_usage` and `--runtime_buffer` flags and related pipeline config entries and functionality
- Added additional error checks and a more informative message for node block connecting in the engine
- Expanded some surface post-processing workflows to be more flexible with other pipeline configurations
- Added [lint definition file](./.pylintrc) (for developers)
- Added list of preconfigured pipelines to the usage string
- Added CI smoke tests for preconfigs

### Changed
- Made ndmg correlation matrices a configurable option
- Made surface output filenames BIDSier
- Uses max instead of sum for intial memory estimation
- Updated rbc-options configuration
- Updated XCP-QC files to better adhere to XCP
- Updated CI to only rebuild software dependencies on change
- Replaced deprecated `optparse.OptionError` with to `click.BadParameter`
- Relicensed C-PAC from BSD-3-Clause to LGPL-3.0-or-later

### Fixed
- Fixed [bug](https://github.com/FCP-INDI/C-PAC/issues/1741) that was causing `single_step_resampling` to inadvertently cause unexpected forks in the pipeline past transform application.
- Fixed [bug](https://github.com/FCP-INDI/C-PAC/issues/1702) that was causing `single_step_resampling` to crash with `3dVolReg`
- Fixed [bug](https://github.com/FCP-INDI/C-PAC/issues/1686) that was causing datasets containing phase-difference field maps to crash.
- Fixed merge error preventing QC files and surface derivatives copying to output directory and renaming connectome → connectivity matrix files
- Fixed some incorrect connections in XCP-QC file generation
- Fixed a bug where subsequent subjects' logs were being appended to prior subjects' logs
- Fixed templates used for rodent pipeline and added outputs that were missing
- Fixed [bug](https://github.com/FCP-INDI/C-PAC/issues/1556) in which ITK header imprecision was causing N4 bias correction to crash
- Fixed a bug where a node with zero nanoseconds in timing information causes report generation to fail.
- Fixed a bug in which `--tracking_opt-out` was not applied to calls to `utils`

## [1.8.3] - 2022-02-11

### Added
- Added XCP-style quality control file
- Added RBC-options pipeline preconfiguration
- Added `engine.log` (when verbose debugging is on)
- Added ability to fix random seed for
    - `antsAI`
    - `antsRegistration`
    - `Atropos` (fixed but not specified)
    - `fslmaths`
    - `mri_vol2vol`
    - `recon-all`
- Added ability to use lateral ventricles mask in place of cerebrospinal fluid mask when when segmentation is Off, specifically for the rodent pipeline, but works on any dataset when segmentation is off

### Changed
- In a given pipeline configuration, segmentation probability maps and binary tissue masks are warped to template space, and those warped masks are included in the output directory
    - if `registration_workflows['functional_registration']['EPI_registration']['run segmentation']` is `On` and `segmentation['tissue_segmentation']['Template_Based']['template_for_segmentation']` includes `EPI_Template`
    
      and/or
    - if `registration_workflows['anatomical_registration']['run']` is `On` and `segmentation['tissue_segmentation']['Template_Based']['template_for_segmentation']` includes `T1_Template`
- Renamed connectivity matrices from `*_connectome.tsv` to `*_correlations.tsv`
- Moved some ephemeral logging statements into `pypeline.log`

### Fixed
- Fixed [bug](https://github.com/FCP-INDI/C-PAC/issues/1638) in which working connectivity matrix filepaths were generated incorrectly, preventing generating matrices depending on container bindings
- Fixed broken links in README
- Fixed [bug](https://github.com/FCP-INDI/C-PAC/issues/1575) in which anatomical-only configurations required functional data directories
- Fixed [bug](https://github.com/FCP-INDI/C-PAC/issues/1532) in which nuisance regressors would crash when segmentation is off and no CSF mask is provided

## [1.8.2] - 2021-12-02

### Added 

- Added FSL-TOPUP as an option for distortion correction.
- Added changelog
- Added CHD8 mouse template (`/cpac_templates/chd8_functional_template_noise_mask_ag.nii.gz`) 
- Added commandline flags `--T1w_label` and `--bold_label`
- Added the ability to ingress an entire FreeSurfer output directory to bypass surface analysis if already completed elsewhere
- Added AFNI and Nilearn implementations of Pearson and partial correlation matrices

### Changed

- Expanded meta-data ingress for EPI field maps to include more fields when parsing BIDS sidecar JSONs.
- Updated possible inputs for T2w processing and ACPC-alignment blocks to increase the modularity of these pipeline options.
- `master` branch renamed `main`
- Packaged templates in https://github.com/FCP-INDI/C-PAC_templates

### Deprecated

- `master` branch name (renamed `main`)

### Fixed

- Fixed [bug](https://github.com/FCP-INDI/C-PAC/issues/1620) in which the preprocessed T2w data would not be found in the resource pool when expected.
- Fixed [bug](https://github.com/FCP-INDI/C-PAC/issues/1582) in which distortion correction-related field map ingress would raise `IndexError: list index out of range` when ingressing the field maps.
- Fixed [bug](https://github.com/FCP-INDI/C-PAC/issues/1572) in which some nodes would raise `KeyError: 'in_file'` when estimating memory allocation
- Improved memory management for multi-core node allocation.
- Fixed [bug](https://github.com/FCP-INDI/C-PAC/issues/1548) where `--participant_label [A B C]` would skip first and last labels (`A` and `C`).
- Stripped the ABI tag note (which was preventing the library from loading dynamically on some host operating systems) from `libQt5Core.so.5` in the ABCD-HCP variant image.
- Fixed an issue blocking non-C-PAC output data from being read in without sidecar meta-data.

## [1.8.1] - 2021-09-17

See [Version 1.8.1 Beta](https://fcp-indi.github.io/docs/user/release_notes/v1.8.1) for release notes for v1.8.1 and [Release Notes](https://fcp-indi.github.io/docs/user/release_notes) for all release notes back to v0.1.1.

[unreleased]: https://github.com/FCP-INDI/C-PAC/compare/v1.8.4...develop
[1.8.4]: https://github.com/FCP-INDI/C-PAC/releases/tag/v1.8.4
[1.8.3]: https://github.com/FCP-INDI/C-PAC/releases/tag/v1.8.3
[1.8.2]: https://github.com/FCP-INDI/C-PAC/releases/tag/v1.8.2
[1.8.1]: https://github.com/FCP-INDI/C-PAC/releases/tag/v1.8.1<|MERGE_RESOLUTION|>--- conflicted
+++ resolved
@@ -14,24 +14,18 @@
 The format is based on [Keep a Changelog](https://keepachangelog.com/en/1.0.0/),
 and this project adheres to [Semantic Versioning](https://semver.org/spec/v2.0.0.html).
 
-<<<<<<< HEAD
 ## [Unreleased]
 
 ### Added
 - Difference method (``-``) for ``CPAC.utils.configuration.Configuration`` instances
 
 ### Changed
+- Changed the 1mm atlases chosen in the rbc-options preconfig to the 2mm versions
 - For Nilearn-generated correlation matrices, diagonals are now set to all `1`s (were all `0`s)
 - Added ability to apply nusiance correction to template-space BOLD images
 - Removed ability to run single-step-resampling on motion-corrected BOLD data
 - Moved default pipeline config into directory with other preconfigs
 - Added crash messages from during and before graph building to logs
-=======
-## unreleased
-
-### Changed
-- Changed the 1mm atlases chosen in the rbc-options preconfig to the 2mm versions
->>>>>>> 1f821b73
 
 ## [v1.8.4] - 2022-06-27
 
