--- conflicted
+++ resolved
@@ -10,11 +10,8 @@
 ### Added 
 
 - Added changelog
-<<<<<<< HEAD
+- Added CHD8 mouse template (`/cpac_templates/chd8_functional_template_noise_mask_ag.nii.gz`) 
 - Added commandline flags `--T1w_label` and `--bold_label`
-=======
-- Added CHD8 mouse template (`/cpac_templates/chd8_functional_template_noise_mask_ag.nii.gz`) 
->>>>>>> d5d0cab7
 
 ### Changed
 
