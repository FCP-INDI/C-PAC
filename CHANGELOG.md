<!-- Copyright (C) 2022  C-PAC Developers

This file is part of C-PAC.

C-PAC is free software: you can redistribute it and/or modify it under the terms of the GNU Lesser General Public License as published by the Free Software Foundation, either version 3 of the License, or (at your option) any later version.

C-PAC is distributed in the hope that it will be useful, but WITHOUT ANY WARRANTY; without even the implied warranty of MERCHANTABILITY or FITNESS FOR A PARTICULAR PURPOSE. See the GNU Lesser General Public License for more details.

You should have received a copy of the GNU Lesser General Public License along with C-PAC. If not, see <https://www.gnu.org/licenses/>. -->
# Changelog

All notable changes to this project will be documented in this file.

The format is based on [Keep a Changelog](https://keepachangelog.com/en/1.0.0/),
and this project adheres to [Semantic Versioning](https://semver.org/spec/v2.0.0.html).

## [unreleased]

### Added
- Added the ability to downsample to 10K or 2K resolution for freesurfer runs
- Added the ability to run AFNI 3dDespike on template-space BOLD data.
- Added the ability to ingress TotalReadoutTime from epi field map meta-data from the JSON sidecars.
- Added the ability to use TotalReadoutTime of epi field maps in the calculation of FSL topup distortion correction.
- Difference method (`-`) for `CPAC.utils.configuration.Configuration` instances
- Calculate reho and alff when timeseries in template space
- Added new default pipeline that uses FSL-BET for brain extraction. Previous default pipleine is now called default-deprecated.
- Added `fail_fast` configuration setting and CLI flag
- Added abililty to fork on motion filter
- Added [`sdcflows`](https://www.nipreps.org/sdcflows/2.0/) to CPAC requirements
<<<<<<< HEAD
- Added NodeBlock information to `pypeline.log` when verbose debugging is on
=======
- Added the ability to ingress FreeSurfer data into CPAC
- Added the ability to toggle FreeSurfer derived masks for brain extraction
>>>>>>> 0ff4c44c

### Changed
- Freesurfer output directory ingress moved to the data configuration YAML
- Space labels in output filenames now contain specific template labels for MNI templates
- Added a level of depth to `working` directories to match `log` and `output` directory structure
- Renamed participant-pipeline-level `output` directory prefix to `pipeline_` to match `log` and `working` paths
- Changed the 1mm atlases chosen in the rbc-options preconfig to the 2mm versions
- For Nilearn-generated correlation matrices, diagonals are now set to all `1`s (were all `0`s)
- Added ability to apply nusiance correction to template-space BOLD images
- Removed ability to run single-step-resampling on motion-corrected BOLD data
- Moved default pipeline config into directory with other preconfigs
- Added crash messages from during and before graph building to logs
- Added data-config-specific hash string to C-PAC-generated config files
- Updated `rbc-options` preconfig to use `fmriprep-options` preprocessing
- Changed minimized pipeline base from `default` to `blank`
- Removed deprecated `--disable_file_logging` CLI flag
- Improved flexibility of some pipeline options regarding the application of distortion correction transforms
- Pinned AFNI to AFNI_21.1.00
- Updated some output filenaming conventions for human-readability and to move closer to BIDS-derivatives compliance
- Changed motion filter from single dictionary to list of dictionaries
- Changed CI logic to allow non-release tags

### Upgraded dependencies
- `nibabel` 2.3.3 → 3.0.1
- `numpy` 1.16.4 → 1.21.0
- `pandas` 0.23.4 → 1.0.5
- `pybids` 0.13.2 → 0.15.1
- `scipy` 1.4.1 → 1.6.0

### Fixed
- Fixed an issue where the distortion correction un-warps were not being applied to the final template-space BOLD time series data depending on pipeline configuration decisions.
- Fixed [a bug](https://github.com/FCP-INDI/C-PAC/issues/1779) in which generated pipeline configs were not 100% accurate. The only affected configurable option discovered in testing was seed-based correlation analysis always reverting to the default configuration.
- Fixed [bug](https://github.com/FCP-INDI/C-PAC/issues/1795) that was causing `cpac run` to fail when passing a manual random seed via `--random_seed`.
- Replaces `DwellTime` with `EffectiveEchoSpacing` for FSL usage of the term
- Fixed an issue that was causing some epi field maps to not be ingressed if the BIDS tags were not in the correct order.
- Fixed an issue where some phase-difference GRE field map files were not properly being ingressed if the filenames were not expected.
- Fixed a bug where ALFF & f/ALFF would not run if frequency filtering was disabled earlier in the pipeline.
- Fixed a bug where `surface_analysis.freesurfer.freesurfer_dir` in the pipeline config was not ingressed at runtime.
- Added public read access to some overly restricted packaged templates
- Fixed a bug where notch filter was always assuming the sampling frequency was `2.0`.

## [v1.8.4] - 2022-06-27

### Added
- Added the ability to follow symlinks for BIDS directories
- Added log of expected outputs, generated at the beginning of the run
- Added additional surface derivatives to outputs directory
- Added additional time series outputs from ABCD-options related processes to outputs directory
- Added the ability to disable the exception raised if the initial resource check estimates more memory is needed
- Added `--runtime_usage` and `--runtime_buffer` flags and related pipeline config entries and functionality
- Added additional error checks and a more informative message for node block connecting in the engine
- Expanded some surface post-processing workflows to be more flexible with other pipeline configurations
- Added [lint definition file](./.pylintrc) (for developers)
- Added list of preconfigured pipelines to the usage string
- Added CI smoke tests for preconfigs

### Changed
- Made ndmg correlation matrices a configurable option
- Made surface output filenames BIDSier
- Uses max instead of sum for intial memory estimation
- Updated rbc-options configuration
- Updated XCP-QC files to better adhere to XCP
- Updated CI to only rebuild software dependencies on change
- Replaced deprecated `optparse.OptionError` with to `click.BadParameter`
- Relicensed C-PAC from BSD-3-Clause to LGPL-3.0-or-later

### Fixed
- Fixed [bug](https://github.com/FCP-INDI/C-PAC/issues/1741) that was causing `single_step_resampling` to inadvertently cause unexpected forks in the pipeline past transform application.
- Fixed [bug](https://github.com/FCP-INDI/C-PAC/issues/1702) that was causing `single_step_resampling` to crash with `3dVolReg`
- Fixed [bug](https://github.com/FCP-INDI/C-PAC/issues/1686) that was causing datasets containing phase-difference field maps to crash.
- Fixed merge error preventing QC files and surface derivatives copying to output directory and renaming connectome → connectivity matrix files
- Fixed some incorrect connections in XCP-QC file generation
- Fixed a bug where subsequent subjects' logs were being appended to prior subjects' logs
- Fixed templates used for rodent pipeline and added outputs that were missing
- Fixed [bug](https://github.com/FCP-INDI/C-PAC/issues/1556) in which ITK header imprecision was causing N4 bias correction to crash
- Fixed a bug where a node with zero nanoseconds in timing information causes report generation to fail.
- Fixed a bug in which `--tracking_opt-out` was not applied to calls to `utils`

## [1.8.3] - 2022-02-11

### Added
- Added XCP-style quality control file
- Added RBC-options pipeline preconfiguration
- Added `engine.log` (when verbose debugging is on)
- Added ability to fix random seed for
    - `antsAI`
    - `antsRegistration`
    - `Atropos` (fixed but not specified)
    - `fslmaths`
    - `mri_vol2vol`
    - `recon-all`
- Added ability to use lateral ventricles mask in place of cerebrospinal fluid mask when when segmentation is Off, specifically for the rodent pipeline, but works on any dataset when segmentation is off

### Changed
- In a given pipeline configuration, segmentation probability maps and binary tissue masks are warped to template space, and those warped masks are included in the output directory
    - if `registration_workflows['functional_registration']['EPI_registration']['run segmentation']` is `On` and `segmentation['tissue_segmentation']['Template_Based']['template_for_segmentation']` includes `EPI_Template`
    
      and/or
    - if `registration_workflows['anatomical_registration']['run']` is `On` and `segmentation['tissue_segmentation']['Template_Based']['template_for_segmentation']` includes `T1_Template`
- Renamed connectivity matrices from `*_connectome.tsv` to `*_correlations.tsv`
- Moved some ephemeral logging statements into `pypeline.log`

### Fixed
- Fixed [bug](https://github.com/FCP-INDI/C-PAC/issues/1638) in which working connectivity matrix filepaths were generated incorrectly, preventing generating matrices depending on container bindings
- Fixed broken links in README
- Fixed [bug](https://github.com/FCP-INDI/C-PAC/issues/1575) in which anatomical-only configurations required functional data directories
- Fixed [bug](https://github.com/FCP-INDI/C-PAC/issues/1532) in which nuisance regressors would crash when segmentation is off and no CSF mask is provided

## [1.8.2] - 2021-12-02

### Added 

- Added FSL-TOPUP as an option for distortion correction.
- Added changelog
- Added CHD8 mouse template (`/cpac_templates/chd8_functional_template_noise_mask_ag.nii.gz`) 
- Added commandline flags `--T1w_label` and `--bold_label`
- Added the ability to ingress an entire FreeSurfer output directory to bypass surface analysis if already completed elsewhere
- Added AFNI and Nilearn implementations of Pearson and partial correlation matrices

### Changed

- Expanded meta-data ingress for EPI field maps to include more fields when parsing BIDS sidecar JSONs.
- Updated possible inputs for T2w processing and ACPC-alignment blocks to increase the modularity of these pipeline options.
- `master` branch renamed `main`
- Packaged templates in https://github.com/FCP-INDI/C-PAC_templates

### Deprecated

- `master` branch name (renamed `main`)

### Fixed

- Fixed [bug](https://github.com/FCP-INDI/C-PAC/issues/1620) in which the preprocessed T2w data would not be found in the resource pool when expected.
- Fixed [bug](https://github.com/FCP-INDI/C-PAC/issues/1582) in which distortion correction-related field map ingress would raise `IndexError: list index out of range` when ingressing the field maps.
- Fixed [bug](https://github.com/FCP-INDI/C-PAC/issues/1572) in which some nodes would raise `KeyError: 'in_file'` when estimating memory allocation
- Improved memory management for multi-core node allocation.
- Fixed [bug](https://github.com/FCP-INDI/C-PAC/issues/1548) where `--participant_label [A B C]` would skip first and last labels (`A` and `C`).
- Stripped the ABI tag note (which was preventing the library from loading dynamically on some host operating systems) from `libQt5Core.so.5` in the ABCD-HCP variant image.
- Fixed an issue blocking non-C-PAC output data from being read in without sidecar meta-data.

## [1.8.1] - 2021-09-17

See [Version 1.8.1 Beta](https://fcp-indi.github.io/docs/user/release_notes/v1.8.1) for release notes for v1.8.1 and [Release Notes](https://fcp-indi.github.io/docs/user/release_notes) for all release notes back to v0.1.1.

[unreleased]: https://github.com/FCP-INDI/C-PAC/compare/v1.8.4...develop
[1.8.4]: https://github.com/FCP-INDI/C-PAC/releases/tag/v1.8.4
[1.8.3]: https://github.com/FCP-INDI/C-PAC/releases/tag/v1.8.3
[1.8.2]: https://github.com/FCP-INDI/C-PAC/releases/tag/v1.8.2
[1.8.1]: https://github.com/FCP-INDI/C-PAC/releases/tag/v1.8.1<|MERGE_RESOLUTION|>--- conflicted
+++ resolved
@@ -27,12 +27,9 @@
 - Added `fail_fast` configuration setting and CLI flag
 - Added abililty to fork on motion filter
 - Added [`sdcflows`](https://www.nipreps.org/sdcflows/2.0/) to CPAC requirements
-<<<<<<< HEAD
 - Added NodeBlock information to `pypeline.log` when verbose debugging is on
-=======
 - Added the ability to ingress FreeSurfer data into CPAC
 - Added the ability to toggle FreeSurfer derived masks for brain extraction
->>>>>>> 0ff4c44c
 
 ### Changed
 - Freesurfer output directory ingress moved to the data configuration YAML
