--- conflicted
+++ resolved
@@ -13,11 +13,8 @@
 - Added additional surface derivatives to outputs directory
 
 ### Changed
-<<<<<<< HEAD
+- Made surface output filenames BIDSier
 - Updated rbc-options configuration
-=======
-- Made surface output filenames BIDSier
->>>>>>> 2542f666
 
 ### Fixed
 - Merge error preventing QC files and surface derivatives copying to output directory and renaming connectome → connectivity matrix files
