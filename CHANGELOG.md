<!-- Copyright (C) 2022-2023  C-PAC Developers

This file is part of C-PAC.

C-PAC is free software: you can redistribute it and/or modify it under the terms of the GNU Lesser General Public License as published by the Free Software Foundation, either version 3 of the License, or (at your option) any later version.

C-PAC is distributed in the hope that it will be useful, but WITHOUT ANY WARRANTY; without even the implied warranty of MERCHANTABILITY or FITNESS FOR A PARTICULAR PURPOSE. See the GNU Lesser General Public License for more details.

You should have received a copy of the GNU Lesser General Public License along with C-PAC. If not, see <https://www.gnu.org/licenses/>. -->
# Changelog

All notable changes to this project will be documented in this file.

The format is based on [Keep a Changelog](https://keepachangelog.com/en/1.0.0/),
and this project adheres to [Semantic Versioning](https://semver.org/spec/v2.0.0.html).

## [unreleased]

<<<<<<< HEAD
## Added

- `Robustfov` feature in `FSL-BET` to crop images ensuring removal of neck regions that may appear in the skull-stripped images. 

## Changed

- Moved autoversioning from CI to pre-commit
=======
## Changed

- Moved autoversioning from CI to pre-commit
- Updated `FSL-BET` config to default `-mask-boolean` flag as on, and removed all removed `mask-boolean` keys from configs.
- Added `dvars` as optional output in `cpac_outputs`
>>>>>>> 555db772

## [1.8.6] - 2024-01-15

## Added

- Some automatic handling of user-provided BIDSy atlas names.
- `sig_imports` static method decorator for `Function` nodes, to accommodate type hinting in signatures of `Function` node functions.
- Ability to ingress an fmriprep output directory and run derivatives with C-PAC
- fmriprep-ingress preconfig that runs derivatives
- String representations for NodeBlock and ResourcePool class instances
- `switch_is_off`, `switch_is_on` and `switch_is_on_off` methods to `Configuration` class
- `__repr__` and `__str__` methods to `ResourcePool`s and `NodeBlockFunction`s

### Fixed

- Fixed a bug where some connectivity matrices wouldn't generate if anatomical and functional outputs were in different resolutions.
- Handling of `3dECM` outputs for AFNI ≥ 21.1.1.
- Fixed a bug where sparsity thresholds were not being scaled for network centrality.
- Fixed a bug where `calculate_motion_first` would not calculate motion at all.
- Fixed a bug in parsing `FROM: /file/path` syntax

### Changed

- Updates develop version numbers to adhere to [PEP440](https://peps.python.org/pep-0440) by changing `{major}.{minor}.{patch}.{SHA}-{dev}` to `{major}.{minor}.{patch}.dev{integer}+{SHA}`
- Adds checksum steps to `curl`d steps in Docker build process (for standard and `lite` images)
- Makes in-container root directory writable by all
- Updates multiword CLI commands and options to accept either standard `-`s or backwards-compatible `_`s interchangeably
- Disabled `--use-estimate-learning-rate-once` in `antsRegistration` (ANTsX/ANTs#1405; ANTsX/ANTs#1411)
- Removes `torch` from preinstalled dependencies and only installs if we're running `unet`
- Uses highest resolution available locally as reference when resampling a template to a non-packaged resolution (was always using 1mm reference before)
- Updates config boolean validation from anything-truthy-is-True (e.g., `[True, False]`, or `[False]`, or a typo like `Offf`) to only accepting bools, ints, and YAML boolean strings like "On" and "Off" as boolean
- When applying a filter to motion parameters, now C-PAC reports both the original and the filtered motion parameters and uses the original parameters for qc. Previous versions only reported the filtered parameters and used the filtered parameters for qc.
- Makes nuisance regression space non-forkable. In v1.8.5, nuisance regression forking was broken, so this change should not cause backwards-compatibility issues.

### Added dependencies

- `click-aliases`
- `dc`
- `semver`

### Removed dependencies

- `bids-validator`
- `MSM` (now packaged with `FSL`)
- `Node`
- `NVM`
- `simplejson`
- `wxpython`
- `yamlordereddictloader`

### Upgraded dependencies

- `AFNI` 21.1.00 'Domitian' → 23.3.09 'Septimius Severus'
- `ANTs` 2.3.3 'Leptomyrmex' → 2.4.3 'Emplastus'
- `boto3` 1.7.37 → 1.28.4
- `click` 6.7 → 8.1.5
- `configparser` 3.7.4 → 5.3.0
- `FSL` 5.0.10 (5.0.9) → 6.0.6.5
- `future` 0.16.0 → 0.18.3
- `ICA-AROMA` 0.4.3-beta → 0.4.4-beta
- `INDI-Tools` 0.0.7@`main` → 0.0.7@`998c246`
- `joblib` 1.0.1 → 1.2.0
- `matplotlib` 3.1.3 → 3.7.1
- `networkx` 2.4 → 3.1
- `nibabel` 3.0.1 → 5.1.0
- `nilearn` 0.4.1 → 0.10.0
- `nipype` 1.5.1 → 1.8.6
- `numpy` 1.21.0 → 1.25.1
- `pandas` 1.0.5 → 2.0.3
- `patsy` 0.5.0 → 0.5.3
- `prov` 1.5.2 → 2.0.0
- `psutil` 5.6.6 → 5.9.5
- `pybids` 0.15.1 → 0.15.6
- `PyPEER` 1.0@`main` → 1.1@`6965d2b`
- `Python` 3.7.13 → 3.10.6 (holding back from 3.11 for `sdcflows`, `torch`, and `torchvision`)
- `python-dateutil` 2.7.3 → 2.8.2
- `PyYAML` 5.4 → 6.0
- `requests` 2.21.0 → 2.28.2
- `scipy` 1.6.3 → 1.11.1
- `sdcflows` 2.0.5 → 2.4.0
- `torch` 1.2.0+cu92 → 1.13.1
- `torchvision` 0.4.0+cu92 → 0.14.1
- `traits` 4.6.0 → 6.3.2
- `Ubuntu` 18.04 'Bionic Beaver' → 22.04 'Jammy Jellyfish'
- `voluptuous` 0.12.0 → 0.13.1
- `wb_command` neurodebian latest → 1.5.0

## [1.8.5] - 2023-05-24

### Added

- Added the ability to downsample to 10K or 2K resolution for freesurfer runs
- Added the ability to run AFNI 3dDespike on template-space BOLD data.
- Added the ability to ingress TotalReadoutTime from epi field map meta-data from the JSON sidecars.
- Added the ability to use TotalReadoutTime of epi field maps in the calculation of FSL topup distortion correction.
- Difference method (`-`) for `CPAC.utils.configuration.Configuration` instances
- Calculate reho and alff when timeseries in template space
- Added new default pipeline that uses FSL-BET for brain extraction. Previous default pipleine is now called default-deprecated.
- Added `fail_fast` configuration setting and CLI flag
- Added abililty to fork on motion filter
- Added [`sdcflows`](https://www.nipreps.org/sdcflows/2.0/) to CPAC requirements
- Added NodeBlock information to `pypeline.log` when verbose debugging is on
- Added the ability to ingress FreeSurfer data into CPAC
- Added the ability to toggle FreeSurfer derived masks for brain extraction
- Added an optional volume center to FD-J calculation
- Added new preconfig `abcd-prep`, which performs minimal preprocessing on the T1w data in preparation for Freesurfer Recon-All

### Changed

- Freesurfer output directory ingress moved to the data configuration YAML
- Space labels in output filenames now contain specific template labels for MNI templates
- Added a level of depth to `working` directories to match `log` and `output` directory structure
- Renamed participant-pipeline-level `output` directory prefix to `pipeline_` to match `log` and `working` paths
- Changed the 1mm atlases chosen in the rbc-options preconfig to the 2mm versions
- For Nilearn-generated correlation matrices, diagonals are now set to all `1`s (were all `0`s)
- Added ability to apply nusiance correction to template-space BOLD images
- Removed ability to run single-step-resampling on motion-corrected BOLD data
- Moved default pipeline config into directory with other preconfigs
- Added crash messages from during and before graph building to logs
- Added data-config-specific hash string to C-PAC-generated config files
- Updated `rbc-options` preconfig to use `fmriprep-options` preprocessing
- Changed minimized pipeline base from `default` to `blank`
- Removed deprecated `--disable_file_logging` CLI flag
- Improved flexibility of some pipeline options regarding the application of distortion correction transforms
- Pinned AFNI to AFNI_21.1.00
- Updated some output filenaming conventions for human-readability and to move closer to BIDS-derivatives compliance
- Changed motion filter from single dictionary to list of dictionaries
- Changed CI logic to allow non-release tags

### Upgraded dependencies

- `nibabel` 2.3.3 → 3.0.1
- `numpy` 1.16.4 → 1.21.0
- `pandas` 0.23.4 → 1.0.5
- `pybids` 0.13.2 → 0.15.1
- `scipy` 1.4.1 → 1.6.0

### Fixed

- Fixed an issue where the distortion correction un-warps were not being applied to the final template-space BOLD time series data depending on pipeline configuration decisions.
- Fixed [a bug](https://github.com/FCP-INDI/C-PAC/issues/1779) in which generated pipeline configs were not 100% accurate. The only affected configurable option discovered in testing was seed-based correlation analysis always reverting to the default configuration.
- Fixed [bug](https://github.com/FCP-INDI/C-PAC/issues/1795) that was causing `cpac run` to fail when passing a manual random seed via `--random_seed`.
- Replaces `DwellTime` with `EffectiveEchoSpacing` for FSL usage of the term
- Fixed an issue that was causing some epi field maps to not be ingressed if the BIDS tags were not in the correct order.
- Fixed an issue where some phase-difference GRE field map files were not properly being ingressed if the filenames were not expected.
- Fixed a bug where ALFF & f/ALFF would not run if frequency filtering was disabled earlier in the pipeline.
- Fixed a bug where `surface_analysis.freesurfer.freesurfer_dir` in the pipeline config was not ingressed at runtime.
- Added public read access to some overly restricted packaged templates
- Fixed a bug where notch filter was always assuming the sampling frequency was `2.0`.

## [1.8.4] - 2022-06-27

### Added

- Added the ability to follow symlinks for BIDS directories
- Added log of expected outputs, generated at the beginning of the run
- Added additional surface derivatives to outputs directory
- Added additional time series outputs from ABCD-options related processes to outputs directory
- Added the ability to disable the exception raised if the initial resource check estimates more memory is needed
- Added `--runtime_usage` and `--runtime_buffer` flags and related pipeline config entries and functionality
- Added additional error checks and a more informative message for node block connecting in the engine
- Expanded some surface post-processing workflows to be more flexible with other pipeline configurations
- Added [lint definition file](./.pylintrc) (for developers)
- Added list of preconfigured pipelines to the usage string
- Added CI smoke tests for preconfigs

### Changed

- Made ndmg correlation matrices a configurable option
- Made surface output filenames BIDSier
- Uses max instead of sum for intial memory estimation
- Updated rbc-options configuration
- Updated XCP-QC files to better adhere to XCP
- Updated CI to only rebuild software dependencies on change
- Replaced deprecated `optparse.OptionError` with to `click.BadParameter`
- Relicensed C-PAC from BSD-3-Clause to LGPL-3.0-or-later

### Fixed

- Fixed [bug](https://github.com/FCP-INDI/C-PAC/issues/1741) that was causing `single_step_resampling` to inadvertently cause unexpected forks in the pipeline past transform application.
- Fixed [bug](https://github.com/FCP-INDI/C-PAC/issues/1702) that was causing `single_step_resampling` to crash with `3dVolReg`
- Fixed [bug](https://github.com/FCP-INDI/C-PAC/issues/1686) that was causing datasets containing phase-difference field maps to crash.
- Fixed merge error preventing QC files and surface derivatives copying to output directory and renaming connectome → connectivity matrix files
- Fixed some incorrect connections in XCP-QC file generation
- Fixed a bug where subsequent subjects' logs were being appended to prior subjects' logs
- Fixed templates used for rodent pipeline and added outputs that were missing
- Fixed [bug](https://github.com/FCP-INDI/C-PAC/issues/1556) in which ITK header imprecision was causing N4 bias correction to crash
- Fixed a bug where a node with zero nanoseconds in timing information causes report generation to fail.
- Fixed a bug in which `--tracking_opt-out` was not applied to calls to `utils`

## [1.8.3] - 2022-02-11

### Added

- Added XCP-style quality control file
- Added RBC-options pipeline preconfiguration
- Added `engine.log` (when verbose debugging is on)
- Added ability to fix random seed for
  - `antsAI`
  - `antsRegistration`
  - `Atropos` (fixed but not specified)
  - `fslmaths`
  - `mri_vol2vol`
  - `recon-all`
- Added ability to use lateral ventricles mask in place of cerebrospinal fluid mask when when segmentation is Off, specifically for the rodent pipeline, but works on any dataset when segmentation is off

### Changed

- In a given pipeline configuration, segmentation probability maps and binary tissue masks are warped to template space, and those warped masks are included in the output directory
  - if `registration_workflows['functional_registration']['EPI_registration']['run segmentation']` is `On` and `segmentation['tissue_segmentation']['Template_Based']['template_for_segmentation']` includes `EPI_Template`
  
    and/or
  - if `registration_workflows['anatomical_registration']['run']` is `On` and `segmentation['tissue_segmentation']['Template_Based']['template_for_segmentation']` includes `T1_Template`
- Renamed connectivity matrices from `*_connectome.tsv` to `*_correlations.tsv`
- Moved some ephemeral logging statements into `pypeline.log`

### Fixed

- Fixed [bug](https://github.com/FCP-INDI/C-PAC/issues/1638) in which working connectivity matrix filepaths were generated incorrectly, preventing generating matrices depending on container bindings
- Fixed broken links in README
- Fixed [bug](https://github.com/FCP-INDI/C-PAC/issues/1575) in which anatomical-only configurations required functional data directories
- Fixed [bug](https://github.com/FCP-INDI/C-PAC/issues/1532) in which nuisance regressors would crash when segmentation is off and no CSF mask is provided

## [1.8.2] - 2021-12-02

### Added

- Added FSL-TOPUP as an option for distortion correction.
- Added changelog
- Added CHD8 mouse template (`/cpac_templates/chd8_functional_template_noise_mask_ag.nii.gz`)
- Added commandline flags `--T1w_label` and `--bold_label`
- Added the ability to ingress an entire FreeSurfer output directory to bypass surface analysis if already completed elsewhere
- Added AFNI and Nilearn implementations of Pearson and partial correlation matrices

### Changed

- Expanded meta-data ingress for EPI field maps to include more fields when parsing BIDS sidecar JSONs.
- Updated possible inputs for T2w processing and ACPC-alignment blocks to increase the modularity of these pipeline options.
- `master` branch renamed `main`
- Packaged templates in [:octocat:/FCP-INDI/C-PAC_templates](https://github.com/FCP-INDI/C-PAC_templates)

### Deprecated

- `master` branch name (renamed `main`)

### Fixed

- Fixed [bug](https://github.com/FCP-INDI/C-PAC/issues/1620) in which the preprocessed T2w data would not be found in the resource pool when expected.
- Fixed [bug](https://github.com/FCP-INDI/C-PAC/issues/1582) in which distortion correction-related field map ingress would raise `IndexError: list index out of range` when ingressing the field maps.
- Fixed [bug](https://github.com/FCP-INDI/C-PAC/issues/1572) in which some nodes would raise `KeyError: 'in_file'` when estimating memory allocation
- Improved memory management for multi-core node allocation.
- Fixed [bug](https://github.com/FCP-INDI/C-PAC/issues/1548) where `--participant_label [A B C]` would skip first and last labels (`A` and `C`).
- Stripped the ABI tag note (which was preventing the library from loading dynamically on some host operating systems) from `libQt5Core.so.5` in the ABCD-HCP variant image.
- Fixed an issue blocking non-C-PAC output data from being read in without sidecar meta-data.

## [1.8.1] - 2021-09-17

See [Version 1.8.1 Beta](https://fcp-indi.github.io/docs/user/release_notes/v1.8.1) for release notes for v1.8.1 and [Release Notes](https://fcp-indi.github.io/docs/user/release_notes) for all release notes back to v0.1.1.

[unreleased]: https://github.com/FCP-INDI/C-PAC/compare/v1.8.6...develop
[1.8.6]: https://github.com/FCP-INDI/C-PAC/releases/tag/v1.8.6
[1.8.5]: https://github.com/FCP-INDI/C-PAC/releases/tag/v1.8.5
[1.8.4]: https://github.com/FCP-INDI/C-PAC/releases/tag/v1.8.4
[1.8.3]: https://github.com/FCP-INDI/C-PAC/releases/tag/v1.8.3
[1.8.2]: https://github.com/FCP-INDI/C-PAC/releases/tag/v1.8.2
[1.8.1]: https://github.com/FCP-INDI/C-PAC/releases/tag/v1.8.1<|MERGE_RESOLUTION|>--- conflicted
+++ resolved
@@ -16,21 +16,11 @@
 
 ## [unreleased]
 
-<<<<<<< HEAD
-## Added
-
-- `Robustfov` feature in `FSL-BET` to crop images ensuring removal of neck regions that may appear in the skull-stripped images. 
-
-## Changed
-
-- Moved autoversioning from CI to pre-commit
-=======
 ## Changed
 
 - Moved autoversioning from CI to pre-commit
 - Updated `FSL-BET` config to default `-mask-boolean` flag as on, and removed all removed `mask-boolean` keys from configs.
 - Added `dvars` as optional output in `cpac_outputs`
->>>>>>> 555db772
 
 ## [1.8.6] - 2024-01-15
 
