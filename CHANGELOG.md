# Changelog
All notable changes to this project will be documented in this file.

<<<<<<< HEAD
The format is based on [Keep a Changelog](http://keepachangelog.com/en/1.0.0/),
and this project adheres to [Semantic Versioning](http://semver.org/spec/v2.0.0.html).
=======
The format is based on [Keep a Changelog](https://keepachangelog.com/en/1.0.0/)
and this project adheres to [Semantic Versioning](https://semver.org/spec/v2.0.0.html).
>>>>>>> 4b4d59c8

## [Unreleased]

## [1.0.0] - 2017-06-20
### Added
- New visual identity by @tylerfortune8.
- Version navigation.
- Links to latest released version in previous versions.
- "Why keep a changelog?" section.
- "Who needs a changelog?" section.
- "How do I make a changelog?" section.
- "Frequently Asked Questions" section.
- New "Guiding Principles" sub-section to "How do I make a changelog?".
- Simplified and Traditional Chinese translations from @tianshuo.
- German translation from @mpbzh & @Art4.
- Italian translation from @azkidenz.
- Swedish translation from @magol.
- Turkish translation from @karalamalar.
- French translation from @zapashcanon.
- Brazilian Portugese translation from @aisamu.
- Polish translation from @amielucha.
- Russian translation from @aishek.
- Czech translation from @h4vry.
- Slovak translation from @jkostolansky.
- Korean translation from @pierceh89.

### Changed
- Start using "changelog" over "change log" since it's the common usage.
- Start versioning based on the current English version at 0.3.0 to help
translation authors keep things up-to-date.
- Rewrite "What makes unicorns cry?" section.
- Rewrite "Ignoring Deprecations" sub-section to clarify the ideal
  scenario.
- Improve "Commit log diffs" sub-section to further argument against
  them.
- Merge "Why can’t people just use a git log diff?" with "Commit log
  diffs"
- Fix typos in Simplified Chinese and Traditional Chinese translations.
- Fix typos in Brazilian Portugese translation.
- Fix typos in Turkish translation.
- Fix typos in Czech translation.
- Fix typos in Swedish translation.
- Improve phrasing in French translation.
- Fix phrasing and spelling in German translation.

### Removed
- Section about "changelog" vs "CHANGELOG".

## [0.3.0] - 2015-12-03
### Added
- RU translation from @aishek.
- pt-BR translation from @tallesl.
- es-ES translation from @ZeliosAriex.

## [0.2.0] - 2015-10-06
### Changed
- Remove exclusionary mentions of "open source" since this project can
benefit both "open" and "closed" source projects equally.

## [0.1.0] - 2015-10-06
### Added
- Answer "Should you ever rewrite a change log?".

### Changed
- Improve argument against commit logs.
- Start following [SemVer](https://semver.org) properly.

## [0.0.8] - 2015-02-17
### Changed
- Update year to match in every README example.
- Reluctantly stop making fun of Brits only, since most of the world
  writes dates in a strange way.

### Fixed
- Fix typos in recent README changes.
- Update outdated unreleased diff link.

## [0.0.7] - 2015-02-16
### Added
- Link, and make it obvious that date format is ISO 8601.

### Changed
- Clarified the section on "Is there a standard change log format?".

### Fixed
- Fix Markdown links to tag comparison URL with footnote-style links.

## [0.0.6] - 2014-12-12
### Added
- README section on "yanked" releases.

## [0.0.5] - 2014-08-09
### Added
- Markdown links to version tags on release headings.
- Unreleased section to gather unreleased changes and encourage note
keeping prior to releases.

## [0.0.4] - 2014-08-09
### Added
- Better explanation of the difference between the file ("CHANGELOG")
and its function "the change log".

### Changed
- Refer to a "change log" instead of a "CHANGELOG" throughout the site
to differentiate between the file and the purpose of the file — the
logging of changes.

### Removed
- Remove empty sections from CHANGELOG, they occupy too much space and
create too much noise in the file. People will have to assume that the
missing sections were intentionally left out because they contained no
notable changes.

## [0.0.3] - 2014-08-09
### Added
- "Why should I care?" section mentioning The Changelog podcast.

## [0.0.2] - 2014-07-10
### Added
- Explanation of the recommended reverse chronological release ordering.

## 0.0.1 - 2014-05-31
### Added
- This CHANGELOG file to hopefully serve as an evolving example of a
  standardized open source project CHANGELOG.
- CNAME file to enable GitHub Pages custom domain
- README now contains answers to common questions about CHANGELOGs
- Good examples and basic guidelines, including proper date formatting.
- Counter-examples: "What makes unicorns cry?"

[Unreleased]: https://github.com/olivierlacan/keep-a-changelog/compare/v1.0.0...HEAD
[1.0.0]: https://github.com/olivierlacan/keep-a-changelog/compare/v0.3.0...v1.0.0
[0.3.0]: https://github.com/olivierlacan/keep-a-changelog/compare/v0.2.0...v0.3.0
[0.2.0]: https://github.com/olivierlacan/keep-a-changelog/compare/v0.1.0...v0.2.0
[0.1.0]: https://github.com/olivierlacan/keep-a-changelog/compare/v0.0.8...v0.1.0
[0.0.8]: https://github.com/olivierlacan/keep-a-changelog/compare/v0.0.7...v0.0.8
[0.0.7]: https://github.com/olivierlacan/keep-a-changelog/compare/v0.0.6...v0.0.7
[0.0.6]: https://github.com/olivierlacan/keep-a-changelog/compare/v0.0.5...v0.0.6
[0.0.5]: https://github.com/olivierlacan/keep-a-changelog/compare/v0.0.4...v0.0.5
[0.0.4]: https://github.com/olivierlacan/keep-a-changelog/compare/v0.0.3...v0.0.4
[0.0.3]: https://github.com/olivierlacan/keep-a-changelog/compare/v0.0.2...v0.0.3
[0.0.2]: https://github.com/olivierlacan/keep-a-changelog/compare/v0.0.1...v0.0.2<|MERGE_RESOLUTION|>--- conflicted
+++ resolved
@@ -1,13 +1,8 @@
 # Changelog
 All notable changes to this project will be documented in this file.
 
-<<<<<<< HEAD
-The format is based on [Keep a Changelog](http://keepachangelog.com/en/1.0.0/),
-and this project adheres to [Semantic Versioning](http://semver.org/spec/v2.0.0.html).
-=======
-The format is based on [Keep a Changelog](https://keepachangelog.com/en/1.0.0/)
+The format is based on [Keep a Changelog](https://keepachangelog.com/en/1.0.0/),
 and this project adheres to [Semantic Versioning](https://semver.org/spec/v2.0.0.html).
->>>>>>> 4b4d59c8
 
 ## [Unreleased]
 
