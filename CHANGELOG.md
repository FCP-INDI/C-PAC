--- conflicted
+++ resolved
@@ -8,16 +8,13 @@
 ### Added
 - zh-CN and zh-TW translations from @tianshuo.
 - de translation from @mpbzh.
-<<<<<<< HEAD
 - it-IT translation from @roalz.
-=======
 - sv translation from @magol.
 - tr-TR translation from @karalamalar.
 
 ### Changed
 - Start versioning based on the current English version at 0.3.0 to help
 translation authors keep things up-to-date.
->>>>>>> cc63d97d
 
 ## [0.3.0] - 2015-12-03
 ### Added
