<!-- Copyright (C) 2022-2023  C-PAC Developers

This file is part of C-PAC.

C-PAC is free software: you can redistribute it and/or modify it under the terms of the GNU Lesser General Public License as published by the Free Software Foundation, either version 3 of the License, or (at your option) any later version.

C-PAC is distributed in the hope that it will be useful, but WITHOUT ANY WARRANTY; without even the implied warranty of MERCHANTABILITY or FITNESS FOR A PARTICULAR PURPOSE. See the GNU Lesser General Public License for more details.

You should have received a copy of the GNU Lesser General Public License along with C-PAC. If not, see <https://www.gnu.org/licenses/>. -->
# Changelog

All notable changes to this project will be documented in this file.

The format is based on [Keep a Changelog](https://keepachangelog.com/en/1.0.0/),
and this project adheres to [Semantic Versioning](https://semver.org/spec/v2.0.0.html).

## [unreleased]

### Added

- `pyproject.toml` file with `[build-system]` defined.
- [![pre-commit.ci status](https://results.pre-commit.ci/badge/github/FCP-INDI/C-PAC/main.svg)](https://results.pre-commit.ci/latest/github/FCP-INDI/C-PAC/main) badge to [`README`](./README.md).
- `desired_orientation` key in participant-level pipeline config under `pipeline_setup`.
- Required positional parameter "wf" in input and output of `ingress_pipeconfig_paths` function, where a node to reorient templates is added to the `wf`.
- Required positional parameter "orientation" to `resolve_resolution`.
- Optional positional argument "cfg" to `create_lesion_preproc`.
- `mri_robust_template` for longitudinal template generation.
- `max_iter` parameter for longitudinal template generation.

### Changed

- Moved `pygraphviz` from requirements to `graphviz` optional dependencies group.
- Automatically tag untagged `subject_id` and `unique_id` as `!!str` when loading data config files.
- Made orientation configurable (was hard-coded as "RPI").
<<<<<<< HEAD
- Disabled variant image builds.
=======
- Made `mri_robust_template` default implementation for longitudinal template generation.
>>>>>>> dc4c2df8

### Fixed

- A bug in which AWS S3 encryption was looked for in Nipype config instead of pipeline config (only affected uploading logs).
- Restored `bids-validator` functionality.
- Fixed empty `shell` variable in cluster run scripts.
- A bug in which bandpass filters always assumed 1D regressor files have exactly 5 header rows.
- Supplied missing `subject_id` for longitudinal workflow logger and make that field optional for the logger.

### Removed

- Variant image recipes.
  - `ABCD-HCP`
  - `fMRIPrep-LTS`
- Typehinting support for Python < 3.10.

## [1.8.7] - 2024-05-03

### Added

- `Robustfov` feature in `FSL-BET` to crop images ensuring removal of neck regions that may appear in the skull-stripped images.
- Ability to throttle nodes, estimating all available memory when threading.
- Ability to configure FreeSurfer ingress from the command line.

### Changed

- The ABCD-pipeline based surface post-processing workflows have been modularized to be more robust, resolving a running issue with this part of the pipeline stalling or crashing in some runs.
- Moved autoversioning from CI to pre-commit
- Updated `FSL-BET` config to default `-mask-boolean` flag as on, and removed all removed `mask-boolean` keys from configs.
- Added `dvars` as optional output in `cpac_outputs`.

### Fixed

- Fixed a bug where ingressing fmriprep outputs into C-PAC with a blank nuisance confounds field in the C-PAC pipeline configuration file would cause a crash.
- Fixed a bug where spatial smoothing and z-scoring of final outputs would sometimes fail to run when running a C-PAC pipeline that would ingress fmriprep outputs.
- Fixed a bug where ingress of distortion correction-related field map metadata would sometimes fail to recognize both echo times, when there were two present, leading to an error message claiming an echo time is missing.
- Changed an extraneous default pipeline configuration setting - `surface_connectivity` is now disabled in the default configuration as intended.

## [1.8.6] - 2024-01-15

### Added

- Some automatic handling of user-provided BIDSy atlas names.
- `sig_imports` static method decorator for `Function` nodes, to accommodate type hinting in signatures of `Function` node functions.
- Ability to ingress an fmriprep output directory and run derivatives with C-PAC
- fmriprep-ingress preconfig that runs derivatives
- String representations for NodeBlock and ResourcePool class instances
- `switch_is_off`, `switch_is_on` and `switch_is_on_off` methods to `Configuration` class
- `__repr__` and `__str__` methods to `ResourcePool`s and `NodeBlockFunction`s

### Fixed

- Fixed a bug where some connectivity matrices wouldn't generate if anatomical and functional outputs were in different resolutions.
- Handling of `3dECM` outputs for AFNI ≥ 21.1.1.
- Fixed a bug where sparsity thresholds were not being scaled for network centrality.
- Fixed a bug where `calculate_motion_first` would not calculate motion at all.
- Fixed a bug in parsing `FROM: /file/path` syntax

### Changed

- Updates develop version numbers to adhere to [PEP440](https://peps.python.org/pep-0440) by changing `{major}.{minor}.{patch}.{SHA}-{dev}` to `{major}.{minor}.{patch}.dev{integer}+{SHA}`
- Adds checksum steps to `curl`d steps in Docker build process (for standard and `lite` images)
- Makes in-container root directory writable by all
- Updates multiword CLI commands and options to accept either standard `-`s or backwards-compatible `_`s interchangeably
- Disabled `--use-estimate-learning-rate-once` in `antsRegistration` (ANTsX/ANTs#1405; ANTsX/ANTs#1411)
- Removes `torch` from preinstalled dependencies and only installs if we're running `unet`
- Uses highest resolution available locally as reference when resampling a template to a non-packaged resolution (was always using 1mm reference before)
- Updates config boolean validation from anything-truthy-is-True (e.g., `[True, False]`, or `[False]`, or a typo like `Offf`) to only accepting bools, ints, and YAML boolean strings like "On" and "Off" as boolean
- When applying a filter to motion parameters, now C-PAC reports both the original and the filtered motion parameters and uses the original parameters for qc. Previous versions only reported the filtered parameters and used the filtered parameters for qc.
- Makes nuisance regression space non-forkable. In v1.8.5, nuisance regression forking was broken, so this change should not cause backwards-compatibility issues.

### Added dependencies

- `click-aliases`
- `dc`
- `semver`

### Removed dependencies

- `bids-validator`
- `MSM` (now packaged with `FSL`)
- `Node`
- `NVM`
- `simplejson`
- `wxpython`
- `yamlordereddictloader`

### Upgraded dependencies

- `AFNI` 21.1.00 'Domitian' → 23.3.09 'Septimius Severus'
- `ANTs` 2.3.3 'Leptomyrmex' → 2.4.3 'Emplastus'
- `boto3` 1.7.37 → 1.28.4
- `click` 6.7 → 8.1.5
- `configparser` 3.7.4 → 5.3.0
- `FSL` 5.0.10 (5.0.9) → 6.0.6.5
- `future` 0.16.0 → 0.18.3
- `ICA-AROMA` 0.4.3-beta → 0.4.4-beta
- `INDI-Tools` 0.0.7@`main` → 0.0.7@`998c246`
- `joblib` 1.0.1 → 1.2.0
- `matplotlib` 3.1.3 → 3.7.1
- `networkx` 2.4 → 3.1
- `nibabel` 3.0.1 → 5.1.0
- `nilearn` 0.4.1 → 0.10.0
- `nipype` 1.5.1 → 1.8.6
- `numpy` 1.21.0 → 1.25.1
- `pandas` 1.0.5 → 2.0.3
- `patsy` 0.5.0 → 0.5.3
- `prov` 1.5.2 → 2.0.0
- `psutil` 5.6.6 → 5.9.5
- `pybids` 0.15.1 → 0.15.6
- `PyPEER` 1.0@`main` → 1.1@`6965d2b`
- `Python` 3.7.13 → 3.10.6 (holding back from 3.11 for `sdcflows`, `torch`, and `torchvision`)
- `python-dateutil` 2.7.3 → 2.8.2
- `PyYAML` 5.4 → 6.0
- `requests` 2.21.0 → 2.28.2
- `scipy` 1.6.3 → 1.11.1
- `sdcflows` 2.0.5 → 2.4.0
- `torch` 1.2.0+cu92 → 1.13.1
- `torchvision` 0.4.0+cu92 → 0.14.1
- `traits` 4.6.0 → 6.3.2
- `Ubuntu` 18.04 'Bionic Beaver' → 22.04 'Jammy Jellyfish'
- `voluptuous` 0.12.0 → 0.13.1
- `wb_command` neurodebian latest → 1.5.0

## [1.8.5] - 2023-05-24

### Added

- Added the ability to downsample to 10K or 2K resolution for freesurfer runs
- Added the ability to run AFNI 3dDespike on template-space BOLD data.
- Added the ability to ingress TotalReadoutTime from epi field map meta-data from the JSON sidecars.
- Added the ability to use TotalReadoutTime of epi field maps in the calculation of FSL topup distortion correction.
- Difference method (`-`) for `CPAC.utils.configuration.Configuration` instances
- Calculate reho and alff when timeseries in template space
- Added new default pipeline that uses FSL-BET for brain extraction. Previous default pipleine is now called default-deprecated.
- Added `fail_fast` configuration setting and CLI flag
- Added abililty to fork on motion filter
- Added [`sdcflows`](https://www.nipreps.org/sdcflows/2.0/) to CPAC requirements
- Added NodeBlock information to `pypeline.log` when verbose debugging is on
- Added the ability to ingress FreeSurfer data into CPAC
- Added the ability to toggle FreeSurfer derived masks for brain extraction
- Added an optional volume center to FD-J calculation
- Added new preconfig `abcd-prep`, which performs minimal preprocessing on the T1w data in preparation for Freesurfer Recon-All

### Changed

- Freesurfer output directory ingress moved to the data configuration YAML
- Space labels in output filenames now contain specific template labels for MNI templates
- Added a level of depth to `working` directories to match `log` and `output` directory structure
- Renamed participant-pipeline-level `output` directory prefix to `pipeline_` to match `log` and `working` paths
- Changed the 1mm atlases chosen in the rbc-options preconfig to the 2mm versions
- For Nilearn-generated correlation matrices, diagonals are now set to all `1`s (were all `0`s)
- Added ability to apply nusiance correction to template-space BOLD images
- Removed ability to run single-step-resampling on motion-corrected BOLD data
- Moved default pipeline config into directory with other preconfigs
- Added crash messages from during and before graph building to logs
- Added data-config-specific hash string to C-PAC-generated config files
- Updated `rbc-options` preconfig to use `fmriprep-options` preprocessing
- Changed minimized pipeline base from `default` to `blank`
- Removed deprecated `--disable_file_logging` CLI flag
- Improved flexibility of some pipeline options regarding the application of distortion correction transforms
- Pinned AFNI to AFNI_21.1.00
- Updated some output filenaming conventions for human-readability and to move closer to BIDS-derivatives compliance
- Changed motion filter from single dictionary to list of dictionaries
- Changed CI logic to allow non-release tags

### Upgraded dependencies

- `nibabel` 2.3.3 → 3.0.1
- `numpy` 1.16.4 → 1.21.0
- `pandas` 0.23.4 → 1.0.5
- `pybids` 0.13.2 → 0.15.1
- `scipy` 1.4.1 → 1.6.0

### Fixed

- Fixed an issue where the distortion correction un-warps were not being applied to the final template-space BOLD time series data depending on pipeline configuration decisions.
- Fixed [a bug](https://github.com/FCP-INDI/C-PAC/issues/1779) in which generated pipeline configs were not 100% accurate. The only affected configurable option discovered in testing was seed-based correlation analysis always reverting to the default configuration.
- Fixed [bug](https://github.com/FCP-INDI/C-PAC/issues/1795) that was causing `cpac run` to fail when passing a manual random seed via `--random_seed`.
- Replaces `DwellTime` with `EffectiveEchoSpacing` for FSL usage of the term
- Fixed an issue that was causing some epi field maps to not be ingressed if the BIDS tags were not in the correct order.
- Fixed an issue where some phase-difference GRE field map files were not properly being ingressed if the filenames were not expected.
- Fixed a bug where ALFF & f/ALFF would not run if frequency filtering was disabled earlier in the pipeline.
- Fixed a bug where `surface_analysis.freesurfer.freesurfer_dir` in the pipeline config was not ingressed at runtime.
- Added public read access to some overly restricted packaged templates
- Fixed a bug where notch filter was always assuming the sampling frequency was `2.0`.

## [1.8.4] - 2022-06-27

### Added

- Added the ability to follow symlinks for BIDS directories
- Added log of expected outputs, generated at the beginning of the run
- Added additional surface derivatives to outputs directory
- Added additional time series outputs from ABCD-options related processes to outputs directory
- Added the ability to disable the exception raised if the initial resource check estimates more memory is needed
- Added `--runtime_usage` and `--runtime_buffer` flags and related pipeline config entries and functionality
- Added additional error checks and a more informative message for node block connecting in the engine
- Expanded some surface post-processing workflows to be more flexible with other pipeline configurations
- Added [lint definition file](./.pylintrc) (for developers)
- Added list of preconfigured pipelines to the usage string
- Added CI smoke tests for preconfigs

### Changed

- Made ndmg correlation matrices a configurable option
- Made surface output filenames BIDSier
- Uses max instead of sum for intial memory estimation
- Updated rbc-options configuration
- Updated XCP-QC files to better adhere to XCP
- Updated CI to only rebuild software dependencies on change
- Replaced deprecated `optparse.OptionError` with to `click.BadParameter`
- Relicensed C-PAC from BSD-3-Clause to LGPL-3.0-or-later

### Fixed

- Fixed [bug](https://github.com/FCP-INDI/C-PAC/issues/1741) that was causing `single_step_resampling` to inadvertently cause unexpected forks in the pipeline past transform application.
- Fixed [bug](https://github.com/FCP-INDI/C-PAC/issues/1702) that was causing `single_step_resampling` to crash with `3dVolReg`
- Fixed [bug](https://github.com/FCP-INDI/C-PAC/issues/1686) that was causing datasets containing phase-difference field maps to crash.
- Fixed merge error preventing QC files and surface derivatives copying to output directory and renaming connectome → connectivity matrix files
- Fixed some incorrect connections in XCP-QC file generation
- Fixed a bug where subsequent subjects' logs were being appended to prior subjects' logs
- Fixed templates used for rodent pipeline and added outputs that were missing
- Fixed [bug](https://github.com/FCP-INDI/C-PAC/issues/1556) in which ITK header imprecision was causing N4 bias correction to crash
- Fixed a bug where a node with zero nanoseconds in timing information causes report generation to fail.
- Fixed a bug in which `--tracking_opt-out` was not applied to calls to `utils`

## [1.8.3] - 2022-02-11

### Added

- Added XCP-style quality control file
- Added RBC-options pipeline preconfiguration
- Added `engine.log` (when verbose debugging is on)
- Added ability to fix random seed for
  - `antsAI`
  - `antsRegistration`
  - `Atropos` (fixed but not specified)
  - `fslmaths`
  - `mri_vol2vol`
  - `recon-all`
- Added ability to use lateral ventricles mask in place of cerebrospinal fluid mask when when segmentation is Off, specifically for the rodent pipeline, but works on any dataset when segmentation is off

### Changed

- In a given pipeline configuration, segmentation probability maps and binary tissue masks are warped to template space, and those warped masks are included in the output directory
  - if `registration_workflows['functional_registration']['EPI_registration']['run segmentation']` is `On` and `segmentation['tissue_segmentation']['Template_Based']['template_for_segmentation']` includes `EPI_Template`

    and/or
  - if `registration_workflows['anatomical_registration']['run']` is `On` and `segmentation['tissue_segmentation']['Template_Based']['template_for_segmentation']` includes `T1_Template`
- Renamed connectivity matrices from `*_connectome.tsv` to `*_correlations.tsv`
- Moved some ephemeral logging statements into `pypeline.log`

### Fixed

- Fixed [bug](https://github.com/FCP-INDI/C-PAC/issues/1638) in which working connectivity matrix filepaths were generated incorrectly, preventing generating matrices depending on container bindings
- Fixed broken links in README
- Fixed [bug](https://github.com/FCP-INDI/C-PAC/issues/1575) in which anatomical-only configurations required functional data directories
- Fixed [bug](https://github.com/FCP-INDI/C-PAC/issues/1532) in which nuisance regressors would crash when segmentation is off and no CSF mask is provided

## [1.8.2] - 2021-12-02

### Added

- Added FSL-TOPUP as an option for distortion correction.
- Added changelog
- Added CHD8 mouse template (`/cpac_templates/chd8_functional_template_noise_mask_ag.nii.gz`)
- Added commandline flags `--T1w_label` and `--bold_label`
- Added the ability to ingress an entire FreeSurfer output directory to bypass surface analysis if already completed elsewhere
- Added AFNI and Nilearn implementations of Pearson and partial correlation matrices

### Changed

- Expanded meta-data ingress for EPI field maps to include more fields when parsing BIDS sidecar JSONs.
- Updated possible inputs for T2w processing and ACPC-alignment blocks to increase the modularity of these pipeline options.
- `master` branch renamed `main`
- Packaged templates in [:octocat:/FCP-INDI/C-PAC_templates](https://github.com/FCP-INDI/C-PAC_templates)

### Deprecated

- `master` branch name (renamed `main`)

### Fixed

- Fixed [bug](https://github.com/FCP-INDI/C-PAC/issues/1620) in which the preprocessed T2w data would not be found in the resource pool when expected.
- Fixed [bug](https://github.com/FCP-INDI/C-PAC/issues/1582) in which distortion correction-related field map ingress would raise `IndexError: list index out of range` when ingressing the field maps.
- Fixed [bug](https://github.com/FCP-INDI/C-PAC/issues/1572) in which some nodes would raise `KeyError: 'in_file'` when estimating memory allocation
- Improved memory management for multi-core node allocation.
- Fixed [bug](https://github.com/FCP-INDI/C-PAC/issues/1548) where `--participant_label [A B C]` would skip first and last labels (`A` and `C`).
- Stripped the ABI tag note (which was preventing the library from loading dynamically on some host operating systems) from `libQt5Core.so.5` in the ABCD-HCP variant image.
- Fixed an issue blocking non-C-PAC output data from being read in without sidecar meta-data.

## [1.8.1] - 2021-09-17

See [Version 1.8.1 Beta](https://fcp-indi.github.io/docs/user/release_notes/v1.8.1) for release notes for v1.8.1 and [Release Notes](https://fcp-indi.github.io/docs/user/release_notes) for all release notes back to v0.1.1.

[unreleased]: https://github.com/FCP-INDI/C-PAC/compare/v1.8.7...develop
[1.8.7]: https://github.com/FCP-INDI/C-PAC/releases/tag/v1.8.7
[1.8.6]: https://github.com/FCP-INDI/C-PAC/releases/tag/v1.8.6
[1.8.5]: https://github.com/FCP-INDI/C-PAC/releases/tag/v1.8.5
[1.8.4]: https://github.com/FCP-INDI/C-PAC/releases/tag/v1.8.4
[1.8.3]: https://github.com/FCP-INDI/C-PAC/releases/tag/v1.8.3
[1.8.2]: https://github.com/FCP-INDI/C-PAC/releases/tag/v1.8.2
[1.8.1]: https://github.com/FCP-INDI/C-PAC/releases/tag/v1.8.1<|MERGE_RESOLUTION|>--- conflicted
+++ resolved
@@ -32,11 +32,8 @@
 - Moved `pygraphviz` from requirements to `graphviz` optional dependencies group.
 - Automatically tag untagged `subject_id` and `unique_id` as `!!str` when loading data config files.
 - Made orientation configurable (was hard-coded as "RPI").
-<<<<<<< HEAD
 - Disabled variant image builds.
-=======
 - Made `mri_robust_template` default implementation for longitudinal template generation.
->>>>>>> dc4c2df8
 
 ### Fixed
 
