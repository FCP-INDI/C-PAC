--- conflicted
+++ resolved
@@ -24,14 +24,11 @@
 - Required positional parameter "wf" in input and output of `ingress_pipeconfig_paths` function, where a node to reorient templates is added to the `wf`.
 - Required positional parameter "orientation" to `resolve_resolution`.
 - Optional positional argument "cfg" to `create_lesion_preproc`.
-<<<<<<< HEAD
 - Allow enabling `overwrite_transform` only when the registration method is `ANTS`.
 - `resource_inventory` utility to inventory NodeBlock function inputs and outputs.
-=======
 - New switch `mask_sbref` under `func_input_prep` in functional registration and set to default `on`.
 - New resource `desc-head_bold` as non skull-stripped bold from nodeblock `bold_masking`.
 - `censor_file_path` from `offending_timepoints_connector` in the `build_nuisance_regressor` node.
->>>>>>> 6a7d31a5
 
 ### Changed
 
