<!-- Copyright (C) 2022-2023  C-PAC Developers

This file is part of C-PAC.

C-PAC is free software: you can redistribute it and/or modify it under the terms of the GNU Lesser General Public License as published by the Free Software Foundation, either version 3 of the License, or (at your option) any later version.

C-PAC is distributed in the hope that it will be useful, but WITHOUT ANY WARRANTY; without even the implied warranty of MERCHANTABILITY or FITNESS FOR A PARTICULAR PURPOSE. See the GNU Lesser General Public License for more details.

You should have received a copy of the GNU Lesser General Public License along with C-PAC. If not, see <https://www.gnu.org/licenses/>. -->
# Changelog

All notable changes to this project will be documented in this file.

The format is based on [Keep a Changelog](https://keepachangelog.com/en/1.0.0/),
and this project adheres to [Semantic Versioning](https://semver.org/spec/v2.0.0.html).

## [unreleased]

### Added

- `pyproject.toml` file with `[build-system]` defined.
- [![pre-commit.ci status](https://results.pre-commit.ci/badge/github/FCP-INDI/C-PAC/main.svg)](https://results.pre-commit.ci/latest/github/FCP-INDI/C-PAC/main) badge to [`README`](./README.md).
- `desired_orientation` key in participant-level pipeline config under `pipeline_setup`.
- Required positional parameter "wf" in input and output of `ingress_pipeconfig_paths` function, where a node to reorient templates is added to the `wf`.
- Required positional parameter "orientation" to `resolve_resolution`.
- Optional positional argument "cfg" to `create_lesion_preproc`.
- `censor_file_path` from `offending_timepoints_connector` in the `build_nuisance_regressor` node.

### Changed

- Moved `pygraphviz` from requirements to `graphviz` optional dependencies group.
- Automatically tag untagged `subject_id` and `unique_id` as `!!str` when loading data config files.
- Made orientation configurable (was hard-coded as "RPI").
- Moved `ref_mask_res_2` and `T1w_template_res-2` fields from registration into surface under `abcd_prefreesurfer_prep`.
<<<<<<< HEAD
- Moved `find_censors node` inside `create_nuisance_regression_workflow` into its own function/subworkflow as `offending_timepoints_connector`.
=======
- [FSL-AFNI subworkflow](https://github.com/FCP-INDI/C-PAC/blob/4bdd6c410ef0a9b90f53100ea005af1f7d6e76c0/CPAC/func_preproc/func_preproc.py#L1052C4-L1231C25)
  - Moved `FSL-AFNI subworkflow` from inside a `bold_mask_fsl_afni` nodeblock into a separate function.
  - Renamed `desc-ref_bold` created in this workflow to `desc-unifized_bold`.
  - `coregistration_prep_fmriprep` nodeblock now checks if `desc-unifized_bold` exists in the Resource Pool, if not it runs the `FSL-AFNI subworkflow` to create it.
>>>>>>> 58e3dff9

### Fixed

- A bug in which AWS S3 encryption was looked for in Nipype config instead of pipeline config (only affected uploading logs).
- Restored `bids-validator` functionality.
- Fixed empty `shell` variable in cluster run scripts.
- A bug in which bandpass filters always assumed 1D regressor files have exactly 5 header rows.
- Removed an erroneous connection to AFNI 3dTProject in nuisance denoising that would unnecessarily send a spike regressor as a censor. This would sometimes cause TRs to unnecessarily be dropped from the timeseries as if scrubbing were being performed.

### Removed

- Variant image recipes.
  - `ABCD-HCP`
  - `fMRIPrep-LTS`
- Typehinting support for Python < 3.10.
- Extra outputs listed in `freesurfer_abcd_preproc`.
- Resource `space-template_desc-T1w_mask`
  - as output from FNIRT registration.
  - as inputs from Nodeblocks requesting it and, replaced with `space-template_desc-brain_mask`.
  - from outputs tsv.


## [1.8.7] - 2024-05-03

### Added

- `Robustfov` feature in `FSL-BET` to crop images ensuring removal of neck regions that may appear in the skull-stripped images.
- Ability to throttle nodes, estimating all available memory when threading.
- Ability to configure FreeSurfer ingress from the command line.

### Changed

- The ABCD-pipeline based surface post-processing workflows have been modularized to be more robust, resolving a running issue with this part of the pipeline stalling or crashing in some runs.
- Moved autoversioning from CI to pre-commit
- Updated `FSL-BET` config to default `-mask-boolean` flag as on, and removed all removed `mask-boolean` keys from configs.
- Added `dvars` as optional output in `cpac_outputs`.

### Fixed

- Fixed a bug where ingressing fmriprep outputs into C-PAC with a blank nuisance confounds field in the C-PAC pipeline configuration file would cause a crash.
- Fixed a bug where spatial smoothing and z-scoring of final outputs would sometimes fail to run when running a C-PAC pipeline that would ingress fmriprep outputs.
- Fixed a bug where ingress of distortion correction-related field map metadata would sometimes fail to recognize both echo times, when there were two present, leading to an error message claiming an echo time is missing.
- Changed an extraneous default pipeline configuration setting - `surface_connectivity` is now disabled in the default configuration as intended.

## [1.8.6] - 2024-01-15

### Added

- Some automatic handling of user-provided BIDSy atlas names.
- `sig_imports` static method decorator for `Function` nodes, to accommodate type hinting in signatures of `Function` node functions.
- Ability to ingress an fmriprep output directory and run derivatives with C-PAC
- fmriprep-ingress preconfig that runs derivatives
- String representations for NodeBlock and ResourcePool class instances
- `switch_is_off`, `switch_is_on` and `switch_is_on_off` methods to `Configuration` class
- `__repr__` and `__str__` methods to `ResourcePool`s and `NodeBlockFunction`s

### Fixed

- Fixed a bug where some connectivity matrices wouldn't generate if anatomical and functional outputs were in different resolutions.
- Handling of `3dECM` outputs for AFNI ≥ 21.1.1.
- Fixed a bug where sparsity thresholds were not being scaled for network centrality.
- Fixed a bug where `calculate_motion_first` would not calculate motion at all.
- Fixed a bug in parsing `FROM: /file/path` syntax

### Changed

- Updates develop version numbers to adhere to [PEP440](https://peps.python.org/pep-0440) by changing `{major}.{minor}.{patch}.{SHA}-{dev}` to `{major}.{minor}.{patch}.dev{integer}+{SHA}`
- Adds checksum steps to `curl`d steps in Docker build process (for standard and `lite` images)
- Makes in-container root directory writable by all
- Updates multiword CLI commands and options to accept either standard `-`s or backwards-compatible `_`s interchangeably
- Disabled `--use-estimate-learning-rate-once` in `antsRegistration` (ANTsX/ANTs#1405; ANTsX/ANTs#1411)
- Removes `torch` from preinstalled dependencies and only installs if we're running `unet`
- Uses highest resolution available locally as reference when resampling a template to a non-packaged resolution (was always using 1mm reference before)
- Updates config boolean validation from anything-truthy-is-True (e.g., `[True, False]`, or `[False]`, or a typo like `Offf`) to only accepting bools, ints, and YAML boolean strings like "On" and "Off" as boolean
- When applying a filter to motion parameters, now C-PAC reports both the original and the filtered motion parameters and uses the original parameters for qc. Previous versions only reported the filtered parameters and used the filtered parameters for qc.
- Makes nuisance regression space non-forkable. In v1.8.5, nuisance regression forking was broken, so this change should not cause backwards-compatibility issues.

### Added dependencies

- `click-aliases`
- `dc`
- `semver`

### Removed dependencies

- `bids-validator`
- `MSM` (now packaged with `FSL`)
- `Node`
- `NVM`
- `simplejson`
- `wxpython`
- `yamlordereddictloader`

#### Removed CI dependency

- `tj-actions/changed-files` ([CVE-2023-51664](https://www.stepsecurity.io/blog/harden-runner-detection-tj-actions-changed-files-action-is-compromised))

### Upgraded dependencies

- `AFNI` 21.1.00 'Domitian' → 23.3.09 'Septimius Severus'
- `ANTs` 2.3.3 'Leptomyrmex' → 2.4.3 'Emplastus'
- `boto3` 1.7.37 → 1.28.4
- `click` 6.7 → 8.1.5
- `configparser` 3.7.4 → 5.3.0
- `FSL` 5.0.10 (5.0.9) → 6.0.6.5
- `future` 0.16.0 → 0.18.3
- `ICA-AROMA` 0.4.3-beta → 0.4.4-beta
- `INDI-Tools` 0.0.7@`main` → 0.0.7@`998c246`
- `joblib` 1.0.1 → 1.2.0
- `matplotlib` 3.1.3 → 3.7.1
- `networkx` 2.4 → 3.1
- `nibabel` 3.0.1 → 5.1.0
- `nilearn` 0.4.1 → 0.10.0
- `nipype` 1.5.1 → 1.8.6
- `numpy` 1.21.0 → 1.25.1
- `pandas` 1.0.5 → 2.0.3
- `patsy` 0.5.0 → 0.5.3
- `prov` 1.5.2 → 2.0.0
- `psutil` 5.6.6 → 5.9.5
- `pybids` 0.15.1 → 0.15.6
- `PyPEER` 1.0@`main` → 1.1@`6965d2b`
- `Python` 3.7.13 → 3.10.6 (holding back from 3.11 for `sdcflows`, `torch`, and `torchvision`)
- `python-dateutil` 2.7.3 → 2.8.2
- `PyYAML` 5.4 → 6.0
- `requests` 2.21.0 → 2.28.2
- `scipy` 1.6.3 → 1.11.1
- `sdcflows` 2.0.5 → 2.4.0
- `torch` 1.2.0+cu92 → 1.13.1
- `torchvision` 0.4.0+cu92 → 0.14.1
- `traits` 4.6.0 → 6.3.2
- `Ubuntu` 18.04 'Bionic Beaver' → 22.04 'Jammy Jellyfish'
- `voluptuous` 0.12.0 → 0.13.1
- `wb_command` neurodebian latest → 1.5.0

## [1.8.5] - 2023-05-24

### Added

- Added the ability to downsample to 10K or 2K resolution for freesurfer runs
- Added the ability to run AFNI 3dDespike on template-space BOLD data.
- Added the ability to ingress TotalReadoutTime from epi field map meta-data from the JSON sidecars.
- Added the ability to use TotalReadoutTime of epi field maps in the calculation of FSL topup distortion correction.
- Difference method (`-`) for `CPAC.utils.configuration.Configuration` instances
- Calculate reho and alff when timeseries in template space
- Added new default pipeline that uses FSL-BET for brain extraction. Previous default pipleine is now called default-deprecated.
- Added `fail_fast` configuration setting and CLI flag
- Added abililty to fork on motion filter
- Added [`sdcflows`](https://www.nipreps.org/sdcflows/2.0/) to CPAC requirements
- Added NodeBlock information to `pypeline.log` when verbose debugging is on
- Added the ability to ingress FreeSurfer data into CPAC
- Added the ability to toggle FreeSurfer derived masks for brain extraction
- Added an optional volume center to FD-J calculation
- Added new preconfig `abcd-prep`, which performs minimal preprocessing on the T1w data in preparation for Freesurfer Recon-All

### Changed

- Freesurfer output directory ingress moved to the data configuration YAML
- Space labels in output filenames now contain specific template labels for MNI templates
- Added a level of depth to `working` directories to match `log` and `output` directory structure
- Renamed participant-pipeline-level `output` directory prefix to `pipeline_` to match `log` and `working` paths
- Changed the 1mm atlases chosen in the rbc-options preconfig to the 2mm versions
- For Nilearn-generated correlation matrices, diagonals are now set to all `1`s (were all `0`s)
- Added ability to apply nusiance correction to template-space BOLD images
- Removed ability to run single-step-resampling on motion-corrected BOLD data
- Moved default pipeline config into directory with other preconfigs
- Added crash messages from during and before graph building to logs
- Added data-config-specific hash string to C-PAC-generated config files
- Updated `rbc-options` preconfig to use `fmriprep-options` preprocessing
- Changed minimized pipeline base from `default` to `blank`
- Removed deprecated `--disable_file_logging` CLI flag
- Improved flexibility of some pipeline options regarding the application of distortion correction transforms
- Pinned AFNI to AFNI_21.1.00
- Updated some output filenaming conventions for human-readability and to move closer to BIDS-derivatives compliance
- Changed motion filter from single dictionary to list of dictionaries
- Changed CI logic to allow non-release tags

### Upgraded dependencies

- `nibabel` 2.3.3 → 3.0.1
- `numpy` 1.16.4 → 1.21.0
- `pandas` 0.23.4 → 1.0.5
- `pybids` 0.13.2 → 0.15.1
- `scipy` 1.4.1 → 1.6.0

### Fixed

- Fixed an issue where the distortion correction un-warps were not being applied to the final template-space BOLD time series data depending on pipeline configuration decisions.
- Fixed [a bug](https://github.com/FCP-INDI/C-PAC/issues/1779) in which generated pipeline configs were not 100% accurate. The only affected configurable option discovered in testing was seed-based correlation analysis always reverting to the default configuration.
- Fixed [bug](https://github.com/FCP-INDI/C-PAC/issues/1795) that was causing `cpac run` to fail when passing a manual random seed via `--random_seed`.
- Replaces `DwellTime` with `EffectiveEchoSpacing` for FSL usage of the term
- Fixed an issue that was causing some epi field maps to not be ingressed if the BIDS tags were not in the correct order.
- Fixed an issue where some phase-difference GRE field map files were not properly being ingressed if the filenames were not expected.
- Fixed a bug where ALFF & f/ALFF would not run if frequency filtering was disabled earlier in the pipeline.
- Fixed a bug where `surface_analysis.freesurfer.freesurfer_dir` in the pipeline config was not ingressed at runtime.
- Added public read access to some overly restricted packaged templates
- Fixed a bug where notch filter was always assuming the sampling frequency was `2.0`.

## [1.8.4] - 2022-06-27

### Added

- Added the ability to follow symlinks for BIDS directories
- Added log of expected outputs, generated at the beginning of the run
- Added additional surface derivatives to outputs directory
- Added additional time series outputs from ABCD-options related processes to outputs directory
- Added the ability to disable the exception raised if the initial resource check estimates more memory is needed
- Added `--runtime_usage` and `--runtime_buffer` flags and related pipeline config entries and functionality
- Added additional error checks and a more informative message for node block connecting in the engine
- Expanded some surface post-processing workflows to be more flexible with other pipeline configurations
- Added [lint definition file](./.pylintrc) (for developers)
- Added list of preconfigured pipelines to the usage string
- Added CI smoke tests for preconfigs

### Changed

- Made ndmg correlation matrices a configurable option
- Made surface output filenames BIDSier
- Uses max instead of sum for intial memory estimation
- Updated rbc-options configuration
- Updated XCP-QC files to better adhere to XCP
- Updated CI to only rebuild software dependencies on change
- Replaced deprecated `optparse.OptionError` with to `click.BadParameter`
- Relicensed C-PAC from BSD-3-Clause to LGPL-3.0-or-later

### Fixed

- Fixed [bug](https://github.com/FCP-INDI/C-PAC/issues/1741) that was causing `single_step_resampling` to inadvertently cause unexpected forks in the pipeline past transform application.
- Fixed [bug](https://github.com/FCP-INDI/C-PAC/issues/1702) that was causing `single_step_resampling` to crash with `3dVolReg`
- Fixed [bug](https://github.com/FCP-INDI/C-PAC/issues/1686) that was causing datasets containing phase-difference field maps to crash.
- Fixed merge error preventing QC files and surface derivatives copying to output directory and renaming connectome → connectivity matrix files
- Fixed some incorrect connections in XCP-QC file generation
- Fixed a bug where subsequent subjects' logs were being appended to prior subjects' logs
- Fixed templates used for rodent pipeline and added outputs that were missing
- Fixed [bug](https://github.com/FCP-INDI/C-PAC/issues/1556) in which ITK header imprecision was causing N4 bias correction to crash
- Fixed a bug where a node with zero nanoseconds in timing information causes report generation to fail.
- Fixed a bug in which `--tracking_opt-out` was not applied to calls to `utils`

## [1.8.3] - 2022-02-11

### Added

- Added XCP-style quality control file
- Added RBC-options pipeline preconfiguration
- Added `engine.log` (when verbose debugging is on)
- Added ability to fix random seed for
  - `antsAI`
  - `antsRegistration`
  - `Atropos` (fixed but not specified)
  - `fslmaths`
  - `mri_vol2vol`
  - `recon-all`
- Added ability to use lateral ventricles mask in place of cerebrospinal fluid mask when when segmentation is Off, specifically for the rodent pipeline, but works on any dataset when segmentation is off

### Changed

- In a given pipeline configuration, segmentation probability maps and binary tissue masks are warped to template space, and those warped masks are included in the output directory
  - if `registration_workflows['functional_registration']['EPI_registration']['run segmentation']` is `On` and `segmentation['tissue_segmentation']['Template_Based']['template_for_segmentation']` includes `EPI_Template`

    and/or
  - if `registration_workflows['anatomical_registration']['run']` is `On` and `segmentation['tissue_segmentation']['Template_Based']['template_for_segmentation']` includes `T1_Template`
- Renamed connectivity matrices from `*_connectome.tsv` to `*_correlations.tsv`
- Moved some ephemeral logging statements into `pypeline.log`

### Fixed

- Fixed [bug](https://github.com/FCP-INDI/C-PAC/issues/1638) in which working connectivity matrix filepaths were generated incorrectly, preventing generating matrices depending on container bindings
- Fixed broken links in README
- Fixed [bug](https://github.com/FCP-INDI/C-PAC/issues/1575) in which anatomical-only configurations required functional data directories
- Fixed [bug](https://github.com/FCP-INDI/C-PAC/issues/1532) in which nuisance regressors would crash when segmentation is off and no CSF mask is provided

## [1.8.2] - 2021-12-02

### Added

- Added FSL-TOPUP as an option for distortion correction.
- Added changelog
- Added CHD8 mouse template (`/cpac_templates/chd8_functional_template_noise_mask_ag.nii.gz`)
- Added commandline flags `--T1w_label` and `--bold_label`
- Added the ability to ingress an entire FreeSurfer output directory to bypass surface analysis if already completed elsewhere
- Added AFNI and Nilearn implementations of Pearson and partial correlation matrices

### Changed

- Expanded meta-data ingress for EPI field maps to include more fields when parsing BIDS sidecar JSONs.
- Updated possible inputs for T2w processing and ACPC-alignment blocks to increase the modularity of these pipeline options.
- `master` branch renamed `main`
- Packaged templates in [:octocat:/FCP-INDI/C-PAC_templates](https://github.com/FCP-INDI/C-PAC_templates)

### Deprecated

- `master` branch name (renamed `main`)

### Fixed

- Fixed [bug](https://github.com/FCP-INDI/C-PAC/issues/1620) in which the preprocessed T2w data would not be found in the resource pool when expected.
- Fixed [bug](https://github.com/FCP-INDI/C-PAC/issues/1582) in which distortion correction-related field map ingress would raise `IndexError: list index out of range` when ingressing the field maps.
- Fixed [bug](https://github.com/FCP-INDI/C-PAC/issues/1572) in which some nodes would raise `KeyError: 'in_file'` when estimating memory allocation
- Improved memory management for multi-core node allocation.
- Fixed [bug](https://github.com/FCP-INDI/C-PAC/issues/1548) where `--participant_label [A B C]` would skip first and last labels (`A` and `C`).
- Stripped the ABI tag note (which was preventing the library from loading dynamically on some host operating systems) from `libQt5Core.so.5` in the ABCD-HCP variant image.
- Fixed an issue blocking non-C-PAC output data from being read in without sidecar meta-data.

## [1.8.1] - 2021-09-17

See [Version 1.8.1 Beta](https://fcp-indi.github.io/docs/user/release_notes/v1.8.1) for release notes for v1.8.1 and [Release Notes](https://fcp-indi.github.io/docs/user/release_notes) for all release notes back to v0.1.1.

[unreleased]: https://github.com/FCP-INDI/C-PAC/compare/v1.8.7...develop
[1.8.7]: https://github.com/FCP-INDI/C-PAC/releases/tag/v1.8.7
[1.8.6]: https://github.com/FCP-INDI/C-PAC/releases/tag/v1.8.6
[1.8.5]: https://github.com/FCP-INDI/C-PAC/releases/tag/v1.8.5
[1.8.4]: https://github.com/FCP-INDI/C-PAC/releases/tag/v1.8.4
[1.8.3]: https://github.com/FCP-INDI/C-PAC/releases/tag/v1.8.3
[1.8.2]: https://github.com/FCP-INDI/C-PAC/releases/tag/v1.8.2
[1.8.1]: https://github.com/FCP-INDI/C-PAC/releases/tag/v1.8.1<|MERGE_RESOLUTION|>--- conflicted
+++ resolved
@@ -32,14 +32,11 @@
 - Automatically tag untagged `subject_id` and `unique_id` as `!!str` when loading data config files.
 - Made orientation configurable (was hard-coded as "RPI").
 - Moved `ref_mask_res_2` and `T1w_template_res-2` fields from registration into surface under `abcd_prefreesurfer_prep`.
-<<<<<<< HEAD
 - Moved `find_censors node` inside `create_nuisance_regression_workflow` into its own function/subworkflow as `offending_timepoints_connector`.
-=======
 - [FSL-AFNI subworkflow](https://github.com/FCP-INDI/C-PAC/blob/4bdd6c410ef0a9b90f53100ea005af1f7d6e76c0/CPAC/func_preproc/func_preproc.py#L1052C4-L1231C25)
   - Moved `FSL-AFNI subworkflow` from inside a `bold_mask_fsl_afni` nodeblock into a separate function.
   - Renamed `desc-ref_bold` created in this workflow to `desc-unifized_bold`.
   - `coregistration_prep_fmriprep` nodeblock now checks if `desc-unifized_bold` exists in the Resource Pool, if not it runs the `FSL-AFNI subworkflow` to create it.
->>>>>>> 58e3dff9
 
 ### Fixed
 
