--- conflicted
+++ resolved
@@ -63,13 +63,7 @@
 - `psutil` 5.6.6 → 5.9.5
 - `pybids` 0.15.1 → 0.15.6
 - `PyPEER` 1.0@`main` → 1.1@`6965d2b`
-<<<<<<< HEAD
-- `Python` 3.7.13 → 3.10.10 (holding back from 3.11 for `sdcflows`, `torch`, and `torchvision`)
-- `PyPEER` 1.0@`main` → 1.1@`6965d2b`
-- `Python` 3.7.13 → 3.10.10 (holding back from 3.11 for `sdcflows`, `torch`, and `torchvision`)
-=======
 - `Python` 3.7.13 → 3.10.6 (holding back from 3.11 for `sdcflows`, `torch`, and `torchvision`)
->>>>>>> 7e09679f
 - `python-dateutil` 2.7.3 → 2.8.2
 - `PyYAML` 5.4 → 6.0
 - `requests` 2.21.0 → 2.28.2
