--- conflicted
+++ resolved
@@ -20,10 +20,7 @@
 
 ### Fixed
 - Fixed merge error preventing QC files and surface derivatives copying to output directory and renaming connectome → connectivity matrix files
-<<<<<<< HEAD
 - Fixed a bug where subsequent subjects' logs were being appended to prior subjects' logs
-=======
->>>>>>> 7eb26b8a
 
 ## [1.8.3] - 2022-02-11
 
