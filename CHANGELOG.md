--- conflicted
+++ resolved
@@ -8,20 +8,17 @@
 ## [unreleased]
 
 ### Added
-<<<<<<< HEAD
 - Added the ability to follow symlinks for BIDS directories
 
 ### Changed
 - 
 
 ### Fixed
-- 
+- Merge error preventing QC files copying to output directory and renaming connectome → connectivity matrix files
 
 ## [1.8.3] - 2022-02-11
 
 ### Added
-=======
->>>>>>> ff2e8206
 - Added XCP-style quality control file
 - Added RBC-options pipeline preconfiguration
 - Added `engine.log` (when verbose debugging is on)
@@ -32,7 +29,6 @@
     - `fslmaths`
     - `mri_vol2vol`
     - `recon-all`
-<<<<<<< HEAD
 - Added ability to use lateral ventricles mask in place of cerebrospinal fluid mask when when segmentation is Off, specifically for the rodent pipeline, but works on any dataset when segmentation is off
 
 ### Changed
@@ -41,21 +37,14 @@
     
       and/or
     - if `registration_workflows['anatomical_registration']['run']` is `On` and `segmentation['tissue_segmentation']['Template_Based']['template_for_segmentation']` includes `T1_Template`
-=======
-
-### Changed
->>>>>>> ff2e8206
 - Renamed connectivity matrices from `*_connectome.tsv` to `*_correlations.tsv`
 - Moved some ephemeral logging statements into `pypeline.log`
 
 ### Fixed
 - Fixed [bug](https://github.com/FCP-INDI/C-PAC/issues/1638) in which working connectivity matrix filepaths were generated incorrectly, preventing generating matrices depending on container bindings
 - Fixed broken links in README
-<<<<<<< HEAD
 - Fixed [bug](https://github.com/FCP-INDI/C-PAC/issues/1575) in which anatomical-only configurations required functional data directories
 - Fixed [bug](https://github.com/FCP-INDI/C-PAC/issues/1532) in which nuisance regressors would crash when segmentation is off and no CSF mask is provided
-=======
->>>>>>> ff2e8206
 
 ## [1.8.2] - 2021-12-02
 
@@ -93,11 +82,7 @@
 
 See [Version 1.8.1 Beta](https://fcp-indi.github.io/docs/user/release_notes/v1.8.1) for release notes for v1.8.1 and [Release Notes](https://fcp-indi.github.io/docs/user/release_notes) for all release notes back to v0.1.1.
 
-<<<<<<< HEAD
 [unreleased]: https://github.com/FCP-INDI/C-PAC/compare/v1.8.3...develop
 [1.8.3]: https://github.com/FCP-INDI/C-PAC/releases/tag/v1.8.3
-=======
-[unreleased]: https://github.com/FCP-INDI/C-PAC/compare/v1.8.2...develop
->>>>>>> ff2e8206
 [1.8.2]: https://github.com/FCP-INDI/C-PAC/releases/tag/v1.8.2
 [1.8.1]: https://github.com/FCP-INDI/C-PAC/releases/tag/v1.8.1