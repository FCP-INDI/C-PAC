--- conflicted
+++ resolved
@@ -27,12 +27,8 @@
 - Fixed [bug](https://github.com/FCP-INDI/C-PAC/issues/1702) that was causing `single_step_resampling` to crash with `3dVolReg`
 - Fixed merge error preventing QC files and surface derivatives copying to output directory and renaming connectome → connectivity matrix files
 - Fixed a bug where subsequent subjects' logs were being appended to prior subjects' logs
-<<<<<<< HEAD
-- Fixed templates used for rodent pipeline
+- Fixed templates used for rodent pipeline and added outputs that were missing
 - Fixed [bug](https://github.com/FCP-INDI/C-PAC/issues/1556) in which ITK header imprecision was causing N4 bias correction to crash
-=======
-- Fixed templates used for rodent pipeline and added outputs that were missing
->>>>>>> cc706c45
 
 ## [1.8.3] - 2022-02-11
 
