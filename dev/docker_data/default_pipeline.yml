--- conflicted
+++ resolved
@@ -559,11 +559,7 @@
 
 
 # Choose motion correction reference. Options: mean, median, selected volume 
-<<<<<<< HEAD
-motion_correction_reference: ['mean', 'median', 'selected volume']
-=======
 motion_correction_reference: ['mean']
->>>>>>> b174e146
 
 
 # Choose motion correction reference volume
