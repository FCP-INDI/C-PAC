--- conflicted
+++ resolved
@@ -109,23 +109,22 @@
 # Anatomical preprocessing options.
 # ---------------------------------
 
-<<<<<<< HEAD
+# Run anatomical preproceessing
+runAnatomical: [1]
+
+
+# Non-local means filtering via ANTs DenoiseImage
+non_local_means_filtering: False
+
+
+# N4 bias field correction via ANTs
+n4_bias_field_correction: False
+
+
 # ACPC Alignment
 acpc_align: False
-acpc_brainsize: 70
-=======
-
-# Run anatomical preproceessing
-runAnatomical: [1]
->>>>>>> 238e3742
-
-
-# Non-local means filtering via ANTs DenoiseImage
-non_local_means_filtering: False
-
-
-# N4 bias field correction via ANTs
-n4_bias_field_correction: False
+acpc_brainsize: 150
+acpc_target: whole-head
 
 
 # Disables skull-stripping on the anatomical inputs if they are already skull-stripped outside of C-PAC.
