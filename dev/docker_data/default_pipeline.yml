--- conflicted
+++ resolved
@@ -1,11 +1,7 @@
 %YAML 1.1
 ---
 # CPAC Pipeline Configuration YAML file
-<<<<<<< HEAD
-# Version 1.8.0.dev
-=======
-# Version 1.7.2
->>>>>>> 55ae58c0
+# Version 1.8.0
 #
 # http://fcp-indi.github.io for more info.
 #
@@ -1222,407 +1218,12 @@
 
   run: On
 
-<<<<<<< HEAD
   # Enter paths to region-of-interest (ROI) NIFTI files (.nii or .nii.gz) to be used for time-series extraction, and then select which types of analyses to run.
   # Denote which analyses to run for each ROI path by listing the names below. For example, if you wish to run Avg and SpatialReg, you would enter: '/path/to/ROI.nii.gz': Avg, SpatialReg
   # available analyses:
   #   /path/to/atlas.nii.gz: Avg, Voxel, SpatialReg, PearsonCorr, PartialCorr
   tse_roi_paths:
     /cpac_templates/CC400.nii.gz: Avg
-=======
-
-# Run functional preproceessing
-runFunctional: [1]
-
-
-# Scale functional raw data, usually used in rodent pipeline
-runScaling : False
-
-
-# Set scaling factor, if runScaling : True. Scale the size of the dataset voxels by the factor.
-scaling_factor : 10
-
-
-# run motion statistics before slice timing correction
-runMotionStatisticsFirst : [0]
-
-
-# Choose motion correction method. Options: AFNI 3dvolreg, FSL mcflirt
-motion_correction : ['3dvolreg']
-
-
-# Choose motion correction reference. Options: mean, median, selected volume
-motion_correction_reference: ['mean']
-
-
-# Choose motion correction reference volume
-motion_correction_reference_volume :  0
-
-
-# This options is useful when aligning high-resolution datasets that may need more alignment than a few voxels.
-functional_volreg_twopass :  On
-
-
-# Filter physiological (respiration) artifacts from the head motion estimates.
-# Adapted from DCAN Labs filter.
-#     https://www.ohsu.edu/school-of-medicine/developmental-cognition-and-neuroimaging-lab
-#     https://www.biorxiv.org/content/10.1101/337360v1.full.pdf
-motion_estimate_filter:
-
-    # run: [On, Off]
-    # this is a fork option
-    run: [Off]
-
-    # options: "notch", "lowpass"
-    filter_type: "notch"
-
-    # Number of filter coefficients.
-    filter_order: 4
-
-  # Dataset-wide respiratory rate data from breathing belt required.
-    # mutually exclusive with cutoff, center frequency, and bandwidth options further below
-
-    # Lowest Breaths-Per-Minute in dataset.
-    # Required for both notch and lowpass filters.
-    breathing_rate_min:
-
-    # Highest Breaths-Per-Minute in dataset.
-    # Required for the notch filter.
-    breathing_rate_max:
-
-  # notch filter direct customization parameters
-    # mutually exclusive with breathing_rate options above
-
-    # the center frequency of the notch filter
-    center_frequency:
-
-    # the width of the notch filter
-    filter_bandwidth:
-
-  # lowpass filter direct customization parameters
-    # mutually exclusive with breathing_rate options above
-
-    # the frequency cutoff of the filter
-    lowpass_cutoff:
-
-
-# Run AFNI 3dDespike
-runDespike : [0]
-
-
-# Interpolate voxel time courses so they are sampled at the same time points.
-slice_timing_correction :  [1]
-
-
-# Specify the TR (in seconds) at which images were acquired.
-# Default is None- TR information is then read from scan parameters in the data configuration file, or the image file header if there is no scan information in the data configuration.
-# Note: the selection chosen here applies to all scans of all participants.
-TR :  None
-
-
-# Acquisition strategy for acquiring image slices.
-# Slice acquisition information is read from scan parameters in the data configuration file- if this is not provided, then this option will apply.
-# Note: the selection here applies to all scans of all participants.
-slice_timing_pattern :  Use NIFTI Header
-
-
-# First timepoint to include in analysis.
-# Default is 0 (beginning of timeseries).
-# First timepoint selection in the scan parameters in the data configuration file, if present, will over-ride this selection.
-# Note: the selection here applies to all scans of all participants.
-startIdx :  0
-
-
-# Last timepoint to include in analysis.
-# Default is None or End (end of timeseries).
-# Last timepoint selection in the scan parameters in the data configuration file, if present, will over-ride this selection.
-# Note: the selection here applies to all scans of all participants.
-stopIdx :  None
-
-
-
-# Perform distortion correction.
-# PhaseDiff - Perform field map correction using a single phase difference image, a subtraction of the two phase images from each echo. Default scanner for this method is SIEMENS.
-# Blip - Uses AFNI 3dQWarp to calculate the distortion unwarp for EPI field maps of opposite/same phase encoding direction.
-# Options: ["PhaseDiff", "Blip", "None"]
-distortion_correction :  ["None"]
-
-
-# Options for 'PhaseDiff' distortion correction only.
-
-# Since the quality of the distortion heavily relies on the skull-stripping step, we provide a choice of method (AFNI 3dSkullStrip or FSL BET).
-fmap_distcorr_skullstrip :  ['BET']
-
-
-# Set the fraction value for the skull-stripping of the magnitude file. Depending on the data, a tighter extraction may be necessary in order to prevent noisy voxels from interfering with preparing the field map.
-# The default value is 0.5.
-fmap_distcorr_frac : [0.5]
-
-
-# Set the threshold value for the skull-stripping of the magnitude file. Depending on the data, a tighter extraction may be necessary in order to prevent noisy voxels from interfering with preparing the field map.
-# The default value is 0.6.
-fmap_distcorr_threshold :  0.6
-
-
-# Run Functional to Anatomical Registration
-runRegisterFuncToAnat :  [1]
-
-
-# Run Functional to Anatomical Registration with BB Register
-runBBReg :  [1]
-
-
-# Standard FSL 5.0 Scheduler used for Boundary Based Registration.
-# It is not necessary to change this path unless you intend to use non-standard MNI registration.
-boundaryBasedRegistrationSchedule :  /usr/share/fsl/5.0/etc/flirtsch/bbr.sch
-
-
-# Interpolation method for writing out transformed anatomical images.
-# ANTS registration tools only.
-# Possible values: Linear, BSpline, LanczosWindowedSinc
-anatRegANTSinterpolation: LanczosWindowedSinc
-
-
-# Interpolation method for writing out transformed anatomical images.
-# FSL registration tools only.
-# Possible values: trilinear, sinc, spline
-anatRegFSLinterpolation: sinc
-
-
-# Interpolation method for writing out transformed functional images.
-# ANTS registration tools only.
-# Possible values: Linear, BSpline, LanczosWindowedSinc
-funcRegANTSinterpolation: LanczosWindowedSinc
-
-
-# Interpolation method for writing out transformed functional images.
-# FSL registration tools only.
-# Possible values: trilinear, sinc, spline
-funcRegFSLinterpolation: sinc
-
-
-# Choose whether to use the mean of the functional/EPI as the input to functional-to-anatomical registration or one of the volumes from the functional 4D timeseries that you choose.
-# Options: ['Mean Functional', 'Selected Functional Volume']
-func_reg_input :  ['Mean Functional']
-
-# Only for when 'Use as Functional-to-Anatomical Registration Input' is set to 'Selected Functional Volume'. Input the index of which volume from the functional 4D timeseries input file you wish to use as the input for functional-to-anatomical registration.
-func_reg_input_volume :  0
-
-
-# Run ANTs’ N4 Bias Field Correction on the input of functional-to-anatomical registration (mean of the functional/EPI or one of the volumes from the functional 4D timeseries)
-n4_correct_func_reg_input : False
-
-
-# Choose which tool to be used in functional masking - AFNI (3dAutoMask), FSL (BET), FSL_AFNI (BET+3dAutoMask), Anatomical_Refined, or Anatomical_Based method 
-# 'Anatomical_Refined' : refine functional mask by registering anatomical mask to functional space. 
-# 'Anatomical_Based' : simply transforms the anatomical brain to the functional space to get BOLD mask. 
-# Options: ['AFNI', 'FSL', 'FSL_AFNI', 'Anatomical_Refined', 'Anatomical_Based'] 
-functionalMasking : ['AFNI'] 
-
-
-# Options to be used for FSL skull-stripping of functional masking.
-
-# Apply to 4D FMRI data, if bold_bet_functional_mean_boolean : Off.
-# Mutually exclusive with functional,reduce_bias,robust,padding,remove_eyes,surfaces
-# It must be 'on' if select 'bold_bet_reduce_bias','bold_bet_robust','bold_bet_padding','bold_bet_remove_eyes',or 'bold_bet_surfaces' on
-bold_bet_functional_mean_boolean : Off
-
-
-# Set the threshold value controling the brain vs non-brain voxels.
-bold_bet_frac :  0.3
-
-
-# Mesh created along with skull stripping
-bold_bet_mesh_boolean :  Off
-
-
-# Create a surface outline image
-bold_bet_outline :  Off
-
-
-# Add padding to the end of the image, improving BET.Mutually exclusive with functional,reduce_bias,robust,padding,remove_eyes,surfaces
-bold_bet_padding :  Off
-
-
-# Integer value of head radius
-bold_bet_radius :  0
-
-
-# Reduce bias and cleanup neck. Mutually exclusive with functional,reduce_bias,robust,padding,remove_eyes,surfaces
-bold_bet_reduce_bias :  Off
-
-
-# Eyes and optic nerve cleanup. Mutually exclusive with functional,reduce_bias,robust,padding,remove_eyes,surfaces
-bold_bet_remove_eyes :  Off
-
-
-# Robust brain center estimation. Mutually exclusive with functional,reduce_bias,robust,padding,remove_eyes,surfaces
-bold_bet_robust :  Off
-
-
-# Create a skull image
-bold_bet_skull :  Off
-
-
-# Gets additional skull and scalp surfaces by running bet2 and betsurf. This is mutually exclusive with reduce_bias, robust, padding, remove_eyes
-bold_bet_surfaces :  Off
-
-
-# Apply thresholding to segmented brain image and mask
-bold_bet_threshold :  Off
-
-
-# Vertical gradient in fractional intensity threshold (-1,1)
-bold_bet_vertical_gradient : 0.0
-
-
-# Choose whether or not to dilate anatomical mask if choose 'Anatomical_Refined' as functionalMasking option. It will dilate only one voxel if anatomical_mask_dilation : True
-anatomical_mask_dilation : False
-
-
-# Run Functional to Template Registration
-# This option must be enabled if you wish to calculate any derivatives.
-# Options: ['T1_template', 'EPI_template', 'Off']
-runRegisterFuncToTemplate :  ['T1_template']
-
-
-# The resolution (in mm) to which the preprocessed, registered functional timeseries outputs are written into. Note that selecting a 1 mm or 2 mm resolution might substantially increase your RAM needs- these resolutions should be selected with caution. For most cases, 3 mm or 4 mm resolutions are suggested.
-resolution_for_func_preproc :  3mm
-
-
-# The resolution (in mm) to which the registered derivative outputs are written into.
-resolution_for_func_derivative :  3mm
-
-
-# A standard template for resampling if using float resolution
-template_for_resample :  $FSLDIR/data/standard/MNI152_T1_1mm_brain.nii.gz
-
-
-# Standard FSL Skull Stripped Template. Used as a reference image for functional registration
-template_brain_only_for_func :  /usr/share/fsl/5.0/data/standard/MNI152_T1_${resolution_for_func_preproc}_brain.nii.gz
-
-
-# Standard FSL Anatomical Brain Image with Skull
-template_skull_for_func :  /usr/share/fsl/5.0/data/standard/MNI152_T1_${resolution_for_func_preproc}.nii.gz
-
-
-# EPI template
-template_epi :  s3://fcp-indi/resources/cpac/resources/epi_hbn.nii.gz
-
-
-# Matrix containing all 1's. Used as an identity matrix during registration.
-# It is not necessary to change this path unless you intend to use non-standard MNI registration.
-identityMatrix :  /usr/share/fsl/5.0/etc/flirtsch/ident.mat
-
-
-# Run ICA-AROMA de-noising.
-runICA :  [0]
-
-
-# Types of denoising strategy:i)nonaggr-patial component regression,ii)aggr-aggressive denoising
-aroma_denoise_type :  nonaggr
-
-
-# Run Nuisance Signal Regression
-runNuisance :  [1]
-
-
-# Standard Lateral Ventricles Binary Mask
-lateral_ventricles_mask :  $FSLDIR/data/atlases/HarvardOxford/HarvardOxford-lateral-ventricles-thr25-2mm.nii.gz
-
-
-# Select which nuisance signal corrections to apply
-Regressors :
-
- - Motion:
-     include_delayed: true
-     include_squared: true
-     include_delayed_squared: true
-
-   aCompCor:
-     summary:
-       method: DetrendPC
-       components: 5
-     tissues:
-       - WhiteMatter
-       - CerebrospinalFluid
-     extraction_resolution: 2
-
-   CerebrospinalFluid:
-     summary: Mean
-     extraction_resolution: 2
-     erode_mask: true
-
-   GlobalSignal:
-     summary: Mean
-
-   PolyOrt:
-    degree: 2
-
-   Bandpass:
-     bottom_frequency: 0.01
-     top_frequency: 0.1
-
- - Motion:
-     include_delayed: true
-     include_squared: true
-     include_delayed_squared: true
-
-   aCompCor:
-     summary:
-       method: DetrendPC
-       components: 5
-     tissues:
-       - WhiteMatter
-       - CerebrospinalFluid
-     extraction_resolution: 2
-
-   CerebrospinalFluid:
-     summary: Mean
-     extraction_resolution: 2
-     erode_mask: true
-
-   PolyOrt:
-    degree: 2
-
-   Bandpass:
-     bottom_frequency: 0.01
-     top_frequency: 0.1
-
-
-# Whether to run frequency filtering before or after nuisance regression.
-# ['Before'] or ['After']
-filtering_order: ['After']
-
-
-# Correct for the global signal using Median Angle Correction.
-runMedianAngleCorrection :  [0]
-
-
-# Target angle used during Median Angle Correction.
-targetAngleDeg : [90]
-
-
-# Extract the average time series of one or more ROIs/seeds. Must be enabled if you wish to run Seed-based Correlation Analysis.
-runROITimeseries :  [1]
-
-
-# Functional time-series and ROI realignment method: ['ROI_to_func'] or ['func_to_ROI']
-# 'ROI_to_func' will realign the atlas/ROI to functional space (fast)
-# 'func_to_ROI' will realign the functional time series to the atlas/ROI space
-#
-#     NOTE: in rare cases, realigning the ROI to the functional space may
-#           result in small misalignments for very small ROIs - please double
-#           check your data if you see issues
-realignment : ['ROI_to_func']
-
-
-# Enter paths to region-of-interest (ROI) NIFTI files (.nii or .nii.gz) to be used for time-series extraction, and then select which types of analyses to run.
-# Available analyses: ['Avg', 'Voxel', 'SpatialReg', 'PearsonCorr', 'PartialCorr'].
-# Denote which analyses to run for each ROI path by listing the names above. For example, if you wish to run Avg and SpatialReg, you would enter: '/path/to/ROI.nii.gz': Avg, SpatialReg
-tsa_roi_paths:
-  - /cpac_templates/CC400.nii.gz: Avg
->>>>>>> 55ae58c0
     /cpac_templates/aal_mask_pad.nii.gz: Avg
     /cpac_templates/CC200.nii.gz: Avg
     /cpac_templates/tt_mask_pad.nii.gz: Avg
