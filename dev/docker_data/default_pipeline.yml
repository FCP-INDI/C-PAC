--- conflicted
+++ resolved
@@ -149,13 +149,8 @@
 already_skullstripped :  [0]
 
 
-<<<<<<< HEAD
-# Choice of using AFNI or FSL-BET or niworkflows-ants or UNet for monkey data to perform SkullStripping
-# Options: ['AFNI', 'FSL', 'niworkflows-ants', 'unet']
-=======
 # Choice of using AFNI (3dSkullStrip), FSL (BET), niworkflows-ants, FreeSurfer (recon-all) or UNet for monkey data to perform skull-stripping.
 # Options: ['AFNI', 'FSL', 'niworkflows-ants', 'FreeSurfer', 'unet']
->>>>>>> ea2f1562
 skullstrip_option :  ['AFNI']
 
 
