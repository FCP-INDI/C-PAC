--- conflicted
+++ resolved
@@ -604,7 +604,6 @@
 functionalMasking :  ['AFNI']
 
 
-<<<<<<< HEAD
 # Options to be used for FSL skull-stripping of functional masking.
 
 # Apply to 4D FMRI data, if bold_bet_functional_mean_boolean : On
@@ -657,10 +656,10 @@
 
 # Vertical gradient in fractional intensity threshold (-1,1)
 bold_bet_vertical_gradient : 0.0
-=======
+
+
 # Run AFNI 3dDespike after motion correction
 runDespike : False
->>>>>>> b6b69adb
 
 
 # Choose whether or not to dilate anatomical mask if choose 'Anatomical_Refined' as functionalMasking option. It will dilate only one voxel if anatomical_mask_dilation : True 
