--- conflicted
+++ resolved
@@ -1,13 +1,6 @@
 %YAML 1.1
 ---
 # CPAC Pipeline Configuration YAML file
-<<<<<<< HEAD
-
-=======
-<<<<<<< HEAD
-# Version 1.8.5.dev
-=======
->>>>>>> 0921c6ca
 # Version 1.8.5.dev
 #
 # http://fcp-indi.github.io for more info.
