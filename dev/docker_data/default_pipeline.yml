%YAML 1.1
---
# CPAC Pipeline Configuration YAML file
# Version 1.8.0.dev
#
# http://fcp-indi.github.io for more info.
#
# Tip: This file can be edited manually with a text editor for quick modifications.

pipeline_setup:

  # Name for this pipeline configuration - useful for identification.
  pipeline_name: cpac-default-pipeline

  output_directory:

    # Directory where C-PAC should write out processed data, logs, and crash reports.
    # - If running in a container (Singularity/Docker), you can simply set this to an arbitrary
    #   name like '/output', and then map (-B/-v) your desired output directory to that label.
    # - If running outside a container, this should be a full path to a directory.
    path: /output

    # Include extra versions and intermediate steps of functional preprocessing in the output directory.
    write_func_outputs: False

    # Include extra outputs in the output directory that may be of interest when more information is needed.
    write_debugging_outputs: False

    # Output directory format and structure.
    # Options: default, ndmg
    output_tree: "default"

    # Generate quality control pages containing preprocessing and derivative outputs.
    generate_quality_control_images: True

  working_directory:

    # Directory where C-PAC should store temporary and intermediate files.
    # - This directory must be saved if you wish to re-run your pipeline from where you left off (if not completed).
    # - NOTE: As it stores all intermediate files, this directory can grow to become very
    #   large, especially for data with a large amount of TRs.
    # - If running in a container (Singularity/Docker), you can simply set this to an arbitrary
    #   name like '/work', and then map (-B/-v) your desired output directory to that label.
    # - If running outside a container, this should be a full path to a directory.
    # - This can be written to '/tmp' if you do not intend to save your working directory.
    path: /tmp

    # Deletes the contents of the Working Directory after running.
    # This saves disk space, but any additional preprocessing or analysis will have to be completely re-run.
    remove_working_dir: True

  log_directory:

    # Whether to write log details of the pipeline run to the logging files.
    run_logging: True

    path: /logs

  crash_log_directory:

    # Directory where CPAC should write crash logs.
    path: /crash

  system_config:

    # Select Off if you intend to run CPAC on a single machine.
    # If set to On, CPAC will attempt to submit jobs through the job scheduler / resource manager selected below.
    on_grid:  

      run: Off

      # Sun Grid Engine (SGE), Portable Batch System (PBS), or Simple Linux Utility for Resource Management (SLURM).
      # Only applies if you are running on a grid or compute cluster.
      resource_manager: SGE
        
      SGE:
        # SGE Parallel Environment to use when running CPAC.
        # Only applies when you are running on a grid or compute cluster using SGE.
        parallel_environment:  mpi_smp

        # SGE Queue to use when running CPAC.
        # Only applies when you are running on a grid or compute cluster using SGE.
        queue:  all.q

    # The maximum amount of memory each participant's workflow can allocate.
    # Use this to place an upper bound of memory usage.
    # - Warning: 'Memory Per Participant' multiplied by 'Number of Participants to Run Simultaneously'
    #   must not be more than the total amount of RAM.
    # - Conversely, using too little RAM can impede the speed of a pipeline run.
    # - It is recommended that you set this to a value that when multiplied by
    #   'Number of Participants to Run Simultaneously' is as much RAM you can safely allocate.
    maximum_memory_per_participant: 1

    # The maximum amount of cores (on a single machine) or slots on a node (on a cluster/grid)
    # to allocate per participant.
    # - Setting this above 1 will parallelize each participant's workflow where possible.
    #   If you wish to dedicate multiple cores to ANTS-based anatomical registration (below),
    #   this value must be equal or higher than the amount of cores provided to ANTS.
    # - The maximum number of cores your run can possibly employ will be this setting multiplied
    #   by the number of participants set to run in parallel (the 'Number of Participants to Run
    #   Simultaneously' setting).
    max_cores_per_participant: 1

    # The number of cores to allocate to ANTS-based anatomical registration per participant.
    # - Multiple cores can greatly speed up this preprocessing step.
    # - This number cannot be greater than the number of cores per participant.
    num_ants_threads: 1

    # The number of cores to allocate to processes that use OpenMP.
    num_OMP_threads: 1

    # The number of participant workflows to run at the same time.
    # - The maximum number of cores your run can possibly employ will be this setting
    #   multiplied by the number of cores dedicated to each participant (the 'Maximum Number of Cores Per Participant' setting).
    num_participants_at_once: 1

    # Full path to the FSL version to be used by CPAC.
    # If you have specified an FSL path in your .bashrc file, this path will be set automatically.
    FSLDIR:  /usr/share/fsl/5.0

  Amazon-AWS:

    # If setting the 'Output Directory' to an S3 bucket, insert the path to your AWS credentials file here.
    aws_output_bucket_credentials:

    # Enable server-side 256-AES encryption on data to the S3 bucket
    s3_encryption: False


# PREPROCESSING
# -------------
surface_analysis:

  # Will run Freesurfer for surface-based analysis. Will output traditional Freesurfer derivatives.
  # If you wish to employ Freesurfer outputs for brain masking or tissue segmentation in the voxel-based pipeline,
  # select those 'Freesurfer-' labeled options further below in anatomical_preproc.
  run_freesurfer: Off


longitudinal_template_generation:

  # If you have multiple T1w's, you can generate your own run-specific custom
  # T1w template to serve as an intermediate to the standard template for
  # anatomical registration.

  # This runs before the main pipeline as it requires multiple T1w sessions
  # at once.
  run: Off

  # Freesurfer longitudinal template algorithm using FSL FLIRT
  # Method to average the dataset at each iteration of the template creation
  # Options: median, mean or std
  average_method: median

  # Degree of freedom for FLIRT in the template creation
  # Options: 12 (affine), 9 (traditional), 7 (global rescale) or 6 (rigid body)
  dof: 12

  # Interpolation parameter for FLIRT in the template creation
  # Options: trilinear, nearestneighbour, sinc or spline
  interp: trilinear

  # Cost function for FLIRT in the template creation
  # Options: corratio, mutualinfo, normmi, normcorr, leastsq, labeldiff or bbr
  cost: corratio

  # Number of threads used for one run of the template generation algorithm
  thread_pool: 2

  # Threshold of transformation distance to consider that the loop converged
  # (-1 means numpy.finfo(np.float64).eps and is the default)
  convergence_threshold: -1


anatomical_preproc:

  run: On

  # Non-local means filtering via ANTs DenoiseImage
  non_local_means_filtering: False

  # N4 bias field correction via ANTs
  n4_bias_field_correction: False

  acpc_alignment:

    run: Off

    # Run ACPC alignment before non-local means filtering or N4 bias
    # correction
    run_before_preproc: True

    # ACPC size of brain in z-dimension in mm.
    # Default: 150mm for human data.
    brain_size: 150

    # ACPC Target
    # options: 'brain' or 'whole-head'
    #   note: 'brain' requires T1w_brain_ACPC_template below to be populated
    acpc_target: 'whole-head'

    # ACPC aligned template
    T1w_ACPC_template: /usr/share/fsl/5.0/data/standard/MNI152_T1_1mm.nii.gz
    T1w_brain_ACPC_template: None

  brain_extraction:

    # using: ['3dSkullStrip', 'BET', 'UNet', 'niworkflows-ants', 'Freesurfer']
    # this is a fork option
    using: ['3dSkullStrip']

    # option parameters
    AFNI-3dSkullStrip:

      # Output a mask volume instead of a skull-stripped volume. The mask volume containes 0 to 6, which represents voxel's postion. If set to True, C-PAC will use this output to generate anatomical brain mask for further analysis.
      mask_vol: False

      # Set the threshold value controlling the brain vs non-brain voxels. Default is 0.6.
      shrink_factor: 0.6

      # Vary the shrink factor at every iteration of the algorithm. This prevents the likelihood of surface getting stuck in large pools of CSF before reaching the outer surface of the brain. Default is On.
      var_shrink_fac: True

      # The shrink factor bottom limit sets the lower threshold when varying the shrink factor. Default is 0.4, for when edge detection is used (which is On by default), otherwise the default value is 0.65.
      shrink_factor_bot_lim: 0.4

      # Avoids ventricles while skullstripping.
      avoid_vent: True

      # Set the number of iterations. Default is 250.The number of iterations should depend upon the density of your mesh.
      n_iterations: 250

      # While expanding, consider the voxels above and not only the voxels below
      pushout: True

      # Perform touchup operations at the end to include areas not covered by surface expansion.
      touchup: True

      # Give the maximum number of pixels on either side of the hole that can be filled. The default is 10 only if 'Touchup' is On - otherwise, the default is 0.
      fill_hole: 10

      # Perform nearest neighbor coordinate interpolation every few iterations. Default is 72.
      NN_smooth: 72

      # Perform final surface smoothing after all iterations. Default is 20.
      smooth_final: 20

      # Avoid eyes while skull stripping. Default is On.
      avoid_eyes: True

      # Use edge detection to reduce leakage into meninges and eyes. Default is On.
      use_edge: True

      # Speed of expansion.
      exp_frac: 0.1

      # Perform aggressive push to edge. This might cause leakage. Default is Off.
      push_to_edge: False

      # Use outer skull to limit expansion of surface into the skull in case of very strong shading artifacts. Use this only if you have leakage into the skull.
      use_skull: Off

      # Percentage of segments allowed to intersect surface. It is typically a number between 0 and 0.1, but can include negative values (which implies no testing for intersection).
      perc_int: 0

      # Number of iterations to remove intersection problems. With each iteration, the program automatically increases the amount of smoothing to get rid of intersections. Default is 4.
      max_inter_iter: 4

      # Multiply input dataset by FAC if range of values is too small.
      fac: 1

      # Blur dataset after spatial normalization. Recommended when you have lots of CSF in brain and when you have protruding gyri (finger like). If so, recommended value range is 2-4. Otherwise, leave at 0.
      blur_fwhm: 0

      # Set it as True if processing monkey data with AFNI
      monkey: False

    FSL-BET:

      # Set the threshold value controling the brain vs non-brain voxels, default is 0.5
      frac: 0.5

      # Mask created along with skull stripping. It should be `On`, if selected functionalMasking :  ['Anatomical_Refined'] and `FSL` as skull-stripping method.
      mask_boolean: On

      # Mesh created along with skull stripping
      mesh_boolean: Off

      # Create a surface outline image
      outline: Off

      # Add padding to the end of the image, improving BET.Mutually exclusive with functional,reduce_bias,robust,padding,remove_eyes,surfaces
      padding: Off

      # Integer value of head radius
      radius: 0

      # Reduce bias and cleanup neck. Mutually exclusive with functional,reduce_bias,robust,padding,remove_eyes,surfaces
      reduce_bias: Off

      # Eyes and optic nerve cleanup. Mutually exclusive with functional,reduce_bias,robust,padding,remove_eyes,surfaces
      remove_eyes: Off

      # Robust brain center estimation. Mutually exclusive with functional,reduce_bias,robust,padding,remove_eyes,surfaces
      robust: Off

      # Create a skull image
      skull: Off

      # Gets additional skull and scalp surfaces by running bet2 and betsurf. This is mutually exclusive with reduce_bias, robust, padding, remove_eyes
      surfaces: Off

      # Apply thresholding to segmented brain image and mask
      threshold: Off

      # Vertical gradient in fractional intensity threshold (-1,1)
      vertical_gradient : 0.0

    UNet:

      # UNet model
      unet_model : s3://fcp-indi/resources/cpac/resources/Site-All-T-epoch_36.model

    niworkflows-ants:

      # Template to be used during niworkflows-ants.
      # It is not necessary to change this path unless you intend to use a non-standard template.

      # niworkflows-ants Brain extraction template
      template_path : /ants_template/oasis/T_template0.nii.gz

      # niworkflows-ants probability mask
      mask_path : /ants_template/oasis/T_template0_BrainCerebellumProbabilityMask.nii.gz

      # niworkflows-ants registration mask (can be optional)
      regmask_path : /ants_template/oasis/T_template0_BrainCerebellumRegistrationMask.nii.gz


segmentation:

  # Automatically segment anatomical images into white matter, gray matter,
  # and CSF based on prior probability maps.
  run: On

  tissue_segmentation:

    # using: ['FSL-FAST', 'Template_Based', 'Freesurfer', 'ANTs_Prior_Based']
    # this is a fork point
    using: ['FSL-FAST']

    # option parameters
    FSL-FAST:

      thresholding:

        # thresholding of the tissue segmentation probability maps
        # options: 'Auto', 'Custom'
        use: 'Auto'

        Custom:
          # Set the threshold value for the segmentation probability masks (CSF, White Matter, and Gray Matter)
          # The values remaining will become the binary tissue masks.
          # A good starting point is 0.95.

          # CSF (cerebrospinal fluid) threshold.
          CSF_threshold_value : 0.95

          # White matter threshold.
          WM_threshold_value : 0.95

          # Gray matter threshold.
          GM_threshold_value : 0.95

      use_priors:

        # Use template-space tissue priors to refine the binary tissue masks generated by segmentation.
        run: On

        # Full path to a directory containing binarized prior probability maps.
        # These maps are included as part of the 'Image Resource Files' package available on the Install page of the User Guide.
        # It is not necessary to change this path unless you intend to use non-standard priors.
        priors_path: $FSLDIR/data/standard/tissuepriors/2mm

        # Full path to a binarized White Matter prior probability map.
        # It is not necessary to change this path unless you intend to use non-standard priors.
        WM_path: $priors_path/avg152T1_white_bin.nii.gz

        # Full path to a binarized Gray Matter prior probability map.
        # It is not necessary to change this path unless you intend to use non-standard priors.
        GM_path: $priors_path/avg152T1_gray_bin.nii.gz

        # Full path to a binarized CSF prior probability map.
        # It is not necessary to change this path unless you intend to use non-standard priors.
        CSF_path: $priors_path/avg152T1_csf_bin.nii.gz

    Template_Based:

      # These masks should be in the same space of your registration template, e.g. if
      # you choose 'EPI Template' , below tissue masks should also be EPI template tissue masks.
      #
      # Options: ['EPI Template', 'T1 Template']
      template_for_segmentation: ['EPI Template']

      # These masks are included as part of the 'Image Resource Files' package available
      # on the Install page of the User Guide.

      # Full path to a binarized White Matter mask.
      WHITE: $FSLDIR/data/standard/tissuepriors/2mm/avg152T1_white_bin.nii.gz

      # Full path to a binarized Gray Matter mask.
      GRAY: $FSLDIR/data/standard/tissuepriors/2mm/avg152T1_gray_bin.nii.gz

      # Full path to a binarized CSF mask.
      CSF: $FSLDIR/data/standard/tissuepriors/2mm/avg152T1_csf_bin.nii.gz

    Freesurfer:

    ANTs_Prior_Based:

      # Generate white matter, gray matter, CSF masks based on antsJointLabelFusion
      # ANTs Prior-based Segmentation workflow that has shown optimal results for non-human primate data.

      # The atlas image assumed to be used in ANTs Prior-based Segmentation.
      template_brain_list :
        - /monkey_seg/templates/JointLabelCouncil/MacaqueYerkes19_T1w_0.5mm/T1w_brain.nii.gz
        - /monkey_seg/templates/JointLabelCouncil/J_Macaque_11mo_atlas_nACQ_194x252x160space_0.5mm/T1w_brain.nii.gz

      # The atlas segmentation images.
      # For performing ANTs Prior-based segmentation method
      # the number of specified segmentations should be identical to the number of atlas brain image sets.
      # eg.
      # ANTs_prior_seg_template_brain_list :
      #   - atlas1.nii.gz
      #   - atlas2.nii.gz
      # ANTs_prior_seg_template_segmentation_list:
      #   - segmentation1.nii.gz
      #   - segmentation1.nii.gz
      template_segmentation_list:
        - /monkey_seg/templates/JointLabelCouncil/MacaqueYerkes19_T1w_0.5mm/Segmentation.nii.gz
        - /monkey_seg/templates/JointLabelCouncil/J_Macaque_11mo_atlas_nACQ_194x252x160space_0.5mm/Segmentation.nii.gz

      # Label values corresponding to CSF/GM/WM in atlas file
      # It is not necessary to change this values unless your CSF/GM/WM label values are different from Freesurfer Color Lookup Table.
      # https://surfer.nmr.mgh.harvard.edu/fswiki/FsTutorial/AnatomicalROI/FreeSurferColorLUT

      # Label value corresponding to CSF in multiatlas file
      CSF_label : 24

      # Label value corresponding to Left Gray Matter in multiatlas file
      left_GM_label : 3

      # Label value corresponding to Right Gray Matter in multiatlas file
      right_GM_label : 42

      # Label value corresponding to Left White Matter in multiatlas file
      left_WM_label : 2

      # Label value corresponding to Right White Matter in multiatlas file
      right_WM_label : 41


registration_workflows:

  anatomical_registration:

    run: On

    # The resolution to which anatomical images should be transformed during registration.
    # This is the resolution at which processed anatomical files will be output.
    resolution_for_anat: 2mm

    # Template to be used during registration.
    # It is not necessary to change this path unless you intend to use a non-standard template.
<<<<<<< HEAD
    template_brain_only_for_anat: /usr/share/fsl/5.0/data/standard/MNI152_T1_${anatomical_preproc.registration_workflow.resolution_for_anat}_brain.nii.gz

    # Template to be used during registration.
    # It is not necessary to change this path unless you intend to use a non-standard template.
    template_skull_for_anat: /usr/share/fsl/5.0/data/standard/MNI152_T1_${anatomical_preproc.registration_workflow.resolution_for_anat}.nii.gz
=======
    T1w_brain_template: /usr/share/fsl/5.0/data/standard/MNI152_T1_${resolution_for_anat}_brain.nii.gz

    # Template to be used during registration.
    # It is not necessary to change this path unless you intend to use a non-standard template.
    T1w_template: /usr/share/fsl/5.0/data/standard/MNI152_T1_${resolution_for_anat}.nii.gz

    # Template to be used during registration.
    # It is not necessary to change this path unless you intend to use a non-standard template.
    T1w_brain_template_mask: /usr/share/fsl/5.0/data/standard/MNI152_T1_${resolution_for_anat}_brain_mask.nii.gz
>>>>>>> 23d86fa8

    # Register skull-on anatomical image to a template.
    reg_with_skull: True

    registration:

      # using: ['ANTS', 'FSL', 'FSL-linear']
      # this is a fork point
      #   selecting both ['ANTS', 'FSL'] will run both and fork the pipeline
      using: ['ANTS']

      # option parameters
      ANTs:

        # If a lesion mask is available for a T1w image, use it to improve the ANTs' registration
        # ANTS registration only.
        use_lesion_mask: False

        # ANTs parameters for T1-template-based registration
        T1_registration:

          - collapse-output-transforms: 0
          - dimensionality: 3
          - initial-moving-transform :
             initializationFeature: 0

          - transforms:
             - Rigid:
                 gradientStep : 0.1
                 metric :
                   type : MI
                   metricWeight: 1
                   numberOfBins : 32
                   samplingStrategy : Regular
                   samplingPercentage : 0.25
                 convergence:
                   iteration : 1000x500x250x100
                   convergenceThreshold : 1e-08
                   convergenceWindowSize : 10
                 smoothing-sigmas : 3.0x2.0x1.0x0.0
                 shrink-factors : 8x4x2x1
                 use-histogram-matching : True

             - Affine:
                 gradientStep : 0.1
                 metric :
                   type : MI
                   metricWeight: 1
                   numberOfBins : 32
                   samplingStrategy : Regular
                   samplingPercentage : 0.25
                 convergence:
                   iteration : 1000x500x250x100
                   convergenceThreshold : 1e-08
                   convergenceWindowSize : 10
                 smoothing-sigmas : 3.0x2.0x1.0x0.0
                 shrink-factors : 8x4x2x1
                 use-histogram-matching : True

             - SyN:
                 gradientStep : 0.1
                 updateFieldVarianceInVoxelSpace : 3.0
                 totalFieldVarianceInVoxelSpace : 0.0
                 metric:
                   type : CC
                   metricWeight: 1
                   radius : 4
                 convergence:
                   iteration : 100x100x70x20
                   convergenceThreshold : 1e-09
                   convergenceWindowSize : 15
                 smoothing-sigmas : 3.0x2.0x1.0x0.0
                 shrink-factors : 6x4x2x1
                 use-histogram-matching : True
                 winsorize-image-intensities :
                   lowerQuantile : 0.01
                   upperQuantile : 0.99

        # Interpolation method for writing out transformed anatomical images.
        # Possible values: Linear, BSpline, LanczosWindowedSinc
        interpolation: LanczosWindowedSinc

      FSL-FNIRT:

        # Configuration file to be used by FSL to set FNIRT parameters.
        # It is not necessary to change this path unless you intend to use custom FNIRT parameters or a non-standard template.
        fnirt_config :  T1_2_MNI152_2mm

        # Configuration file to be used by FSL to set FNIRT parameters.
        # It is not necessary to change this path unless you intend to use custom FNIRT parameters or a non-standard template.
        ref_mask :  /usr/share/fsl/5.0/data/standard/MNI152_T1_${anatomical_preproc.registration_workflow.resolution_for_anat}_brain_mask_dil.nii.gz

        # Interpolation method for writing out transformed anatomical images.
        # Possible values: trilinear, sinc, spline
        interpolation: sinc

        # Identity matrix used during FSL-based resampling of anatomical-space data throughout the pipeline.
        # It is not necessary to change this path unless you intend to use a different template.
        identity_matrix: /usr/share/fsl/5.0/etc/flirtsch/ident.mat

  functional_registration:

    coregistration:
      # functional (BOLD/EPI) registration to anatomical (structural/T1)

      run: On

      func_input_prep:

        # Choose whether to use the mean of the functional/EPI as the input to functional-to-anatomical registration or one of the volumes from the functional 4D timeseries that you choose.
        # input: ['Mean Functional', 'Selected_Functional_Volume']
        input: ['Mean_Functional']

        Mean Functional:

          # Run ANTs’ N4 Bias Field Correction on the input BOLD (EPI)
          # this can increase tissue contrast which may improve registration quality in some data
          n4_correct_func: False

        Selected Functional Volume:

          # Only for when 'Use as Functional-to-Anatomical Registration Input' is set to 'Selected Functional Volume'.
          #Input the index of which volume from the functional 4D timeseries input file you wish to use as the input for functional-to-anatomical registration.
          func_reg_input_volume: 0

      boundary_based_registration:
        # this is a fork point
        #   run: [On, Off] - this will run both and fork the pipeline
        run: [On]

        # Standard FSL 5.0 Scheduler used for Boundary Based Registration.
        # It is not necessary to change this path unless you intend to use non-standard MNI registration.
        bbr_schedule: /usr/share/fsl/5.0/etc/flirtsch/bbr.sch

    func_registration_to_template:

      # these options modify the application (to the functional data), not the calculation, of the
      # T1-to-template transforms calculated earlier during anatomical registration
      run: On

      output_resolution:

        # The resolution (in mm) to which the preprocessed, registered functional timeseries outputs are written into.
        # NOTE:
        #   selecting a 1 mm or 2 mm resolution might substantially increase your RAM needs- these resolutions should be selected with caution.
        #   for most cases, 3 mm or 4 mm resolutions are suggested.
        # NOTE:
        #   this also includes the single-volume 3D preprocessed functional data,
        #   such as the mean functional (mean EPI) in template space
        func_preproc_outputs: 3mm

        # The resolution (in mm) to which the registered derivative outputs are written into.
        # NOTE:
        #   this is for the single-volume functional-space outputs (i.e. derivatives)
        #   thus, a higher resolution may not result in a large increase in RAM needs as above
        func_derivative_outputs: 3mm

        # a standard template for resampling if using float resolution
        template_for_resample :  $FSLDIR/data/standard/MNI152_T1_1mm_brain.nii.gz

      target_template:

        # using: ['T1_template', 'EPI_template']
        # this is a fork point
        # NOTE:
        #   'EPI_template' registers the mean-functional directly to the template (chosen below under EPI_template)
        #   instead of applying the anatomical T1-to-template transform to the functional data that has been
        #   coregistered to anatomical/T1 space
        using: ['T1_template']

        # option parameters
        T1_template:

          # Standard Skull Stripped Template. Used as a reference image for functional registration.
          # This can be different than the template used as the reference/fixed for T1-to-template registration.
          T1w_brain_template: /usr/share/fsl/5.0/data/standard/MNI152_T1_${resolution_for_func_preproc}_brain.nii.gz

          # Standard Anatomical Brain Image with Skull.
          # This can be different than the template used as the reference/fixed for T1-to-template registration.
          T1w_template: /usr/share/fsl/5.0/data/standard/MNI152_T1_${resolution_for_func_preproc}.nii.gz

        EPI_template:

          # EPI template for direct functional-to-template registration
          # (bypassing coregistration and the anatomical-to-template transforms)
          template_epi: s3://fcp-indi/resources/cpac/resources/epi_hbn.nii.gz

          # EPI template mask.
          template_epi_mask: None

      ANTs_pipelines:

        # EPI registration configuration - synonymous with T1_registration
        # parameters under anatomical registration above
        EPI_registration:

        # Interpolation method for writing out transformed functional images.
        # Possible values: Linear, BSpline, LanczosWindowedSinc
        interpolation: LanczosWindowedSinc

      FNIRT_pipelines:

        # Interpolation method for writing out transformed functional images.
        # Possible values: trilinear, sinc, spline
        interpolation: sinc

        # Identity matrix used during FSL-based resampling of functional-space data throughout the pipeline.
        # It is not necessary to change this path unless you intend to use a different template.
        identity_matrix: /usr/share/fsl/5.0/etc/flirtsch/ident.mat


functional_preproc:

  run: On

  truncation:

    # First timepoint to include in analysis.
    # Default is 0 (beginning of timeseries).
    # First timepoint selection in the scan parameters in the data configuration file, if present, will over-ride this selection.
    # Note: the selection here applies to all scans of all participants.
    start_tr: 0

    # Last timepoint to include in analysis.
    # Default is None or End (end of timeseries).
    # Last timepoint selection in the scan parameters in the data configuration file, if present, will over-ride this selection.
    # Note: the selection here applies to all scans of all participants.
    stop_tr: None

  scaling:

    # Scale functional raw data, usually used in rodent pipeline
    run: Off

    # Scale the size of the dataset voxels by the factor.
    scaling_factor: 10

  despiking:

    # Run AFNI 3dDespike
    # this is a fork point
    #   run: [On, Off] - this will run both and fork the pipeline
    run: [Off]

  slice_timing_correction:

    # Interpolate voxel time courses so they are sampled at the same time points.
    # this is a fork point
    #   run: [On, Off] - this will run both and fork the pipeline
    run: [On]

  motion_estimates_and_correction:

    # calculate motion statistics BEFORE slice-timing correction
    calculate_motion_first: Off

    motion_correction:

      # using: ['3dvolreg', 'mcflirt']
      # this is a fork point
      using: ['3dvolreg']

      # option parameters
      AFNI-3dvolreg:

        # This option is useful when aligning high-resolution datasets that may need more alignment than a few voxels.
        functional_volreg_twopass: On

      # Choose motion correction reference. Options: mean, median, selected volume
      motion_correction_reference: ['mean']

      # Choose motion correction reference volume
      motion_correction_reference_volume: 0

    motion_estimate_filter:

      # Filter physiological (respiration) artifacts from the head motion estimates.
      # Adapted from DCAN Labs filter.
      #     https://www.ohsu.edu/school-of-medicine/developmental-cognition-and-neuroimaging-lab
      #     https://www.biorxiv.org/content/10.1101/337360v1.full.pdf
      # this is a fork point
      #   run: [On, Off] - this will run both and fork the pipeline
      run: [Off]

      # options: "notch", "lowpass"
      filter_type: "notch"

      # Number of filter coefficients.
      filter_order: 4

      # Dataset-wide respiratory rate data from breathing belt required.
      # mutually exclusive with cutoff, center frequency, and bandwidth options further below

      # Lowest Breaths-Per-Minute in dataset.
      # Required for both notch and lowpass filters.
      breathing_rate_min:

      # Highest Breaths-Per-Minute in dataset.
      # Required for the notch filter.
      breathing_rate_max:

      # notch filter direct customization parameters
      # mutually exclusive with breathing_rate options above

      # the center frequency of the notch filter
      center_frequency:

      # the width of the notch filter
      filter_bandwidth:

      # lowpass filter direct customization parameters
      # mutually exclusive with breathing_rate options above

      # the frequency cutoff of the filter
      lowpass_cutoff:

  distortion_correction:

    # this is a fork point
    #   run: [On, Off] - this will run both and fork the pipeline
    run: [On]

    # using: ['PhaseDiff', 'Blip']
    #   PhaseDiff - Perform field map correction using a single phase difference image, a subtraction of the two phase images from each echo. Default scanner for this method is SIEMENS.
    #   Blip - Uses AFNI 3dQWarp to calculate the distortion unwarp for EPI field maps of opposite/same phase encoding direction.
    #   NOTE:
    #     this is NOT a fork point - instead, the technique used will depend on what type of distortion correction field data accompanies the dataset
    #     for example, phase-difference field maps will lead to phase-difference distortion correction, and phase-encoding direction field maps will lead to blip-up/blip-down
    using: ['PhaseDiff', 'Blip']

    # option parameters
    PhaseDiff:

      # Since the quality of the distortion heavily relies on the skull-stripping step, we provide a choice of method ('AFNI' for AFNI 3dSkullStrip or 'BET' for FSL BET).
      fmap_skullstrip_option: BET

      # Set the fraction value for the skull-stripping of the magnitude file. Depending on the data, a tighter extraction may be necessary in order to prevent noisy voxels from interfering with preparing the field map.
      # The default value is 0.5.
      fmap_skullstrip_frac: 0.5

      # Set the threshold value for the skull-stripping of the magnitude file. Depending on the data, a tighter extraction may be necessary in order to prevent noisy voxels from interfering with preparing the field map.
      # The default value is 0.6.
      fmap_skullstrip_threshold:  0.6

  func_masking:

    # using: ['AFNI', 'FSL', 'FSL_AFNI', 'Anatomical_Refined']
    # this is a fork point
    using: ['AFNI']

    FSL-BET:

      # Apply to 4D FMRI data, if bold_bet_functional_mean_boolean : Off.
      # Mutually exclusive with functional, reduce_bias, robust, padding, remove_eyes, surfaces
      # It must be 'on' if select 'reduce_bias', 'robust', 'padding', 'remove_eyes', or 'bet_surfaces' on
      functional_mean_boolean: Off

      # Set the threshold value controling the brain vs non-brain voxels.
      frac: 0.3

      # Mesh created along with skull stripping
      mesh_boolean: Off

      # Create a surface outline image
      outline: Off

      # Add padding to the end of the image, improving BET.Mutually exclusive with functional,reduce_bias,robust,padding,remove_eyes,surfaces
      padding: Off

      # Integer value of head radius
      radius: 0

      # Reduce bias and cleanup neck. Mutually exclusive with functional,reduce_bias,robust,padding,remove_eyes,surfaces
      reduce_bias: Off

      # Eyes and optic nerve cleanup. Mutually exclusive with functional,reduce_bias,robust,padding,remove_eyes,surfaces
      remove_eyes: Off

      # Robust brain center estimation. Mutually exclusive with functional,reduce_bias,robust,padding,remove_eyes,surfaces
      robust: Off

      # Create a skull image
      skull: Off

      # Gets additional skull and scalp surfaces by running bet2 and betsurf. This is mutually exclusive with reduce_bias, robust, padding, remove_eyes
      surfaces: Off

      # Apply thresholding to segmented brain image and mask
      threshold: Off

      # Vertical gradient in fractional intensity threshold (-1,1)
      vertical_gradient: 0.0

    Anatomical_Refined:

      # Choose whether or not to dilate the anatomical mask if you choose 'Anatomical_Refined' as the functional masking option. It will dilate one voxel if enabled.
      anatomical_mask_dilation: False


nuisance_corrections:

  1-ICA-AROMA:

    # this is a fork point
    #   run: [On, Off] - this will run both and fork the pipeline
    run: [On]

    # Types of denoising strategy:
    #   nonaggr: nonaggressive-partial component regression
    #   aggr:    aggressive denoising
    denoising_type: nonaggr

  2-nuisance_regression:

    # this is a fork point
    #   run: [On, Off] - this will run both and fork the pipeline
    run: [On]

    # Select which nuisance signal corrections to apply
    Regressors:

     - Motion:
         include_delayed: true
         include_squared: true
         include_delayed_squared: true

       aCompCor:
         summary:
           method: DetrendPC
           components: 5
         tissues:
           - WhiteMatter
           - CerebrospinalFluid
         extraction_resolution: 2

       CerebrospinalFluid:
         summary: Mean
         extraction_resolution: 2
         erode_mask: true

       GlobalSignal:
         summary: Mean

       PolyOrt:
        degree: 2

       Bandpass:
         bottom_frequency: 0.01
         top_frequency: 0.1

     - Motion:
         include_delayed: true
         include_squared: true
         include_delayed_squared: true

       aCompCor:
         summary:
           method: DetrendPC
           components: 5
         tissues:
           - WhiteMatter
           - CerebrospinalFluid
         extraction_resolution: 2

       CerebrospinalFluid:
         summary: Mean
         extraction_resolution: 2
         erode_mask: true

       PolyOrt:
        degree: 2

       Bandpass:
         bottom_frequency: 0.01
         top_frequency: 0.1

    # Standard Lateral Ventricles Binary Mask
    # used in CSF mask refinement for CSF signal-related regressions
    lateral_ventricles_mask: $FSLDIR/data/atlases/HarvardOxford/HarvardOxford-lateral-ventricles-thr25-2mm.nii.gz

    # Whether to run frequency filtering before or after nuisance regression.
    # Options: 'After' or 'Before'
    bandpass_filtering_order: 'After'

    # Process and refine masks used to produce regressors and time series for
    # regression.
    regressor_masks:

      erode_anatomical_brain_mask:

        # Erode binarized anatomical brain mask. If choosing True, please also set seg_csf_use_erosion: True; regOption: niworkflows-ants.
        run: Off

        # Erosion proportion, if using erosion.
        # Default proportion is 0 for anatomical brain mask.
        # Recommend that do not use erosion in both proportion and millimeter method.
        brain_mask_erosion_prop : 0

        # Erode brain mask in millimeter, default of brain is 30 mm
        # brain erosion default is using millimeter erosion method when use erosion for brain.
        brain_mask_erosion_mm : 30

        # Erode binarized brain mask in millimeter
        brain_erosion_mm: 0

      erode_csf:

        # Erode binarized csf tissue mask.
        run: Off

        # Erosion proportion, if use erosion.
        # Default proportion is 0 for CSF (cerebrospinal fluid)  mask.
        # Recommend to do not use erosion in both proportion and millimeter method.
        csf_erosion_prop : 0

        # Erode brain mask in millimeter, default of csf is 30 mm
        # CSF erosion default is using millimeter erosion method when use erosion for CSF.
        csf_mask_erosion_mm: 30

        # Erode binarized CSF (cerebrospinal fluid)  mask in millimeter
        csf_erosion_mm: 0

      erode_wm:

<<<<<<< HEAD
        # Standard Skull Stripped Template. Used as a reference image for functional registration.
        # This can be different than the template used as the reference/fixed for T1-to-template registration.
        template_brain: /usr/share/fsl/5.0/data/standard/MNI152_T1_${functional_registration.2-func_registration_to_template.output_resolution.func_preproc_outputs}_brain.nii.gz

        # Standard Anatomical Brain Image with Skull.
        # This can be different than the template used as the reference/fixed for T1-to-template registration.
        template_skull: /usr/share/fsl/5.0/data/standard/MNI152_T1_${functional_registration.2-func_registration_to_template.output_resolution.func_preproc_outputs}.nii.gz
=======
        # Erode WM binarized tissue mask.
        run: Off

        # Erosion proportion, if use erosion.
        # Default proportion is 0.6 for White Matter mask.
        # Recommend to do not use erosion in both proportion and millimeter method.
        # White Matter erosion default is using proportion erosion method when use erosion for White Matter.
        wm_erosion_prop : 0.6
>>>>>>> 23d86fa8

        # Erode brain mask in millimeter, default of White Matter is 0 mm
        wm_mask_erosion_mm: 0

        # Erode binarized White Matter mask in millimeter
        wm_erosion_mm: 0

      erode_gm:

        # Erode GM binarized tissue mask.
        run: Off

        # Erosion proportion, if use erosion.
        # Recommend to do not use erosion in both proportion and millimeter method.
        gm_erosion_prop : 0.6

        # Erode brain mask in millimeter, default of csf is 30 mm
        gm_mask_erosion_mm: 30

        # Erode binarized White Matter mask in millimeter
        gm_erosion_mm: 0


# OUTPUTS AND DERIVATIVES
# -----------------------
post_processing:

  spatial_smoothing:

    # Smooth the derivative outputs.
    run: On

    # Tool to use for smoothing.
    # 'FSL' for FSL MultiImageMaths for FWHM provided
    # 'AFNI' for AFNI 3dBlurToFWHM for FWHM provided
    smoothing_method: 'FSL'

    # Full Width at Half Maximum of the Gaussian kernel used during spatial smoothing.
    # this is a fork point
    #   i.e. multiple kernels - fwhm: [4,6,8]
    fwhm: [4]

    # Choose whether to smooth outputs before or after z-scoring.
    # options: 'Before' or 'After'
    smoothing_order: 'Before'

  z-scoring:

    # z-score standardize the derivatives. This may be needed for group-level analysis.
    run: On


timeseries_extraction:

  run: On

  # Enter paths to region-of-interest (ROI) NIFTI files (.nii or .nii.gz) to be used for time-series extraction, and then select which types of analyses to run.
  # Denote which analyses to run for each ROI path by listing the names below. For example, if you wish to run Avg and SpatialReg, you would enter: '/path/to/ROI.nii.gz': Avg, SpatialReg
  # available analyses:
  #   /path/to/atlas.nii.gz: Avg, Voxel, SpatialReg, PearsonCorr, PartialCorr
  tse_roi_paths:
    /cpac_templates/CC400.nii.gz: Avg
    /cpac_templates/aal_mask_pad.nii.gz: Avg
    /cpac_templates/CC200.nii.gz: Avg
    /cpac_templates/tt_mask_pad.nii.gz: Avg
    /cpac_templates/PNAS_Smith09_rsn10.nii.gz: SpatialReg
    /cpac_templates/ho_mask_pad.nii.gz: Avg
    /cpac_templates/rois_3mm.nii.gz: Avg
    /ndmg_atlases/label/Human/AAL_space-MNI152NLin6_res-1x1x1.nii.gz: Avg
    /ndmg_atlases/label/Human/CAPRSC_space-MNI152NLin6_res-1x1x1.nii.gz: Avg
    /ndmg_atlases/label/Human/DKT_space-MNI152NLin6_res-1x1x1.nii.gz: Avg
    /ndmg_atlases/label/Human/DesikanKlein_space-MNI152NLin6_res-1x1x1.nii.gz: Avg
    /ndmg_atlases/label/Human/HarvardOxfordcort-maxprob-thr25_space-MNI152NLin6_res-1x1x1.nii.gz: Avg
    /ndmg_atlases/label/Human/HarvardOxfordsub-maxprob-thr25_space-MNI152NLin6_res-1x1x1.nii.gz: Avg
    /ndmg_atlases/label/Human/Juelich_space-MNI152NLin6_res-1x1x1.nii.gz: Avg
    /ndmg_atlases/label/Human/MICCAI_space-MNI152NLin6_res-1x1x1.nii.gz: Avg
    /ndmg_atlases/label/Human/Schaefer1000_space-MNI152NLin6_res-1x1x1.nii.gz: Avg
    /ndmg_atlases/label/Human/Schaefer200_space-MNI152NLin6_res-1x1x1.nii.gz: Avg
    /ndmg_atlases/label/Human/Schaefer300_space-MNI152NLin6_res-1x1x1.nii.gz: Avg
    /ndmg_atlases/label/Human/Schaefer400_space-MNI152NLin6_res-1x1x1.nii.gz: Avg
    /ndmg_atlases/label/Human/Talairach_space-MNI152NLin6_res-1x1x1.nii.gz: Avg
    /ndmg_atlases/label/Human/Brodmann_space-MNI152NLin6_res-1x1x1.nii.gz: Avg
    /ndmg_atlases/label/Human/Desikan_space-MNI152NLin6_res-1x1x1.nii.gz: Avg
    /ndmg_atlases/label/Human/Glasser_space-MNI152NLin6_res-1x1x1.nii.gz: Avg
    /ndmg_atlases/label/Human/Slab907_space-MNI152NLin6_res-1x1x1.nii.gz: Avg
    /ndmg_atlases/label/Human/Yeo-17-liberal_space-MNI152NLin6_res-1x1x1.nii.gz: Avg
    /ndmg_atlases/label/Human/Yeo-17_space-MNI152NLin6_res-1x1x1.nii.gz: Avg
    /ndmg_atlases/label/Human/Yeo-7-liberal_space-MNI152NLin6_res-1x1x1.nii.gz: Avg
    /ndmg_atlases/label/Human/Yeo-7_space-MNI152NLin6_res-1x1x1.nii.gz: Avg

  # Functional time-series and ROI realignment method: ['ROI_to_func'] or ['func_to_ROI']
  # 'ROI_to_func' will realign the atlas/ROI to functional space (fast)
  # 'func_to_ROI' will realign the functional time series to the atlas/ROI space
  #
  #     NOTE: in rare cases, realigning the ROI to the functional space may
  #           result in small misalignments for very small ROIs - please double
  #           check your data if you see issues
  realignment: 'ROI_to_func'

  # By default, extracted time series are written as both a text file and a 1D file. Additional output formats are as a .csv spreadsheet or a Numpy array, indicated here as ['csv', 'numpy'] for both.
  roi_tse_outputs: ['csv', 'numpy']


seed_based_correlation_analysis:

  # SCA - Seed-Based Correlation Analysis
  # For each extracted ROI Average time series, CPAC will generate a whole-brain correlation map.
  # It should be noted that for a given seed/ROI, SCA maps for ROI Average time series will be the same.
  run: True

  # Enter paths to region-of-interest (ROI) NIFTI files (.nii or .nii.gz) to be used for time-series extraction, and then select which types of analyses to run.
  # Denote which analyses to run for each ROI path by listing the names below. For example, if you wish to run Avg and MultReg, you would enter: '/path/to/ROI.nii.gz': Avg, MultReg
  # available analyses:
  #   /path/to/atlas.nii.gz: Avg, DualReg, MultReg
  sca_roi_paths:
    /cpac_templates/PNAS_Smith09_rsn10.nii.gz: DualReg
    /cpac_templates/CC400.nii.gz: Avg, MultReg
    /cpac_templates/ez_mask_pad.nii.gz: Avg, MultReg
    /cpac_templates/aal_mask_pad.nii.gz: Avg, MultReg
    /cpac_templates/CC200.nii.gz: Avg, MultReg
    /cpac_templates/tt_mask_pad.nii.gz: Avg, MultReg
    /cpac_templates/ho_mask_pad.nii.gz: Avg, MultReg
    /cpac_templates/rois_3mm.nii.gz: Avg, MultReg

  # Normalize each time series before running Dual Regression SCA.
  norm_timeseries_for_DR: True


amplitude_low_frequency_fluctuation:

  # ALFF & f/ALFF
  # Calculate Amplitude of Low Frequency Fluctuations (ALFF) and and fractional ALFF (f/ALFF) for all voxels.
  run: True

  # Frequency cutoff (in Hz) for the high-pass filter used when calculating f/ALFF.
  highpass_cutoff: [0.01]

  # Frequency cutoff (in Hz) for the low-pass filter used when calculating f/ALFF
  lowpass_cutoff: [0.1]


regional_homogeneity:

  # ReHo
  # Calculate Regional Homogeneity (ReHo) for all voxels.
  run: True

  # Number of neighboring voxels used when calculating ReHo
  # 7 (Faces)
  # 19 (Faces + Edges)
  # 27 (Faces + Edges + Corners)
  cluster_size: 27


voxel_mirrored_homotopic_connectivity:

  # VMHC
  # Calculate Voxel-mirrored Homotopic Connectivity (VMHC) for all voxels.
  run: True

  symmetric_registration:

    # Included as part of the 'Image Resource Files' package available on the Install page of the User Guide.
    # It is not necessary to change this path unless you intend to use a non-standard symmetric template.
<<<<<<< HEAD
    template_symmetric_brain_only: $FSLDIR/data/standard/MNI152_T1_${anatomical_preproc.registration_workflow.resolution_for_anat}_brain_symmetric.nii.gz
=======
    T1w_brain_template_symmetric: $FSLDIR/data/standard/MNI152_T1_${resolution_for_anat}_brain_symmetric.nii.gz
>>>>>>> 23d86fa8

    # A reference symmetric brain template for resampling
    T1w_brain_template_symmetric_for_resample: $FSLDIR/data/standard/MNI152_T1_1mm_brain_symmetric.nii.gz

    # Included as part of the 'Image Resource Files' package available on the Install page of the User Guide.
    # It is not necessary to change this path unless you intend to use a non-standard symmetric template.
<<<<<<< HEAD
    template_symmetric_skull: $FSLDIR/data/standard/MNI152_T1_${anatomical_preproc.registration_workflow.resolution_for_anat}_symmetric.nii.gz
=======
    T1w_template_symmetric: $FSLDIR/data/standard/MNI152_T1_${resolution_for_anat}_symmetric.nii.gz
>>>>>>> 23d86fa8

    # A reference symmetric skull template for resampling
    T1w_template_symmetric_for_resample: $FSLDIR/data/standard/MNI152_T1_1mm_symmetric.nii.gz

    # Included as part of the 'Image Resource Files' package available on the Install page of the User Guide.
    # It is not necessary to change this path unless you intend to use a non-standard symmetric template.
    dilated_symmetric_brain_mask: $FSLDIR/data/standard/MNI152_T1_${anatomical_preproc.registration_workflow.resolution_for_anat}_brain_mask_symmetric_dil.nii.gz

    # A reference symmetric brain mask template for resampling
    dilated_symmetric_brain_mask_for_resample: $FSLDIR/data/standard/MNI152_T1_1mm_brain_mask_symmetric_dil.nii.gz

    FNIRT_pipelines:

      # Included as part of the 'Image Resource Files' package available on the Install page of the User Guide.
      # It is not necessary to change this path unless you intend to use a non-standard symmetric template.
      config_file: $FSLDIR/etc/flirtsch/T1_2_MNI152_2mm.cnf


network_centrality:

  # Calculate Degree, Eigenvector Centrality, or Functional Connectivity Density.
  # this is a fork point
  #   run: [On, Off] - this will run both and fork the pipeline
  run: [On]

  # Maximum amount of RAM (in GB) to be used when calculating Degree Centrality.
  # Calculating Eigenvector Centrality will require additional memory based on the size of the mask or number of ROI nodes.
  memory_allocation:  1.0

  # Full path to a NIFTI file describing the mask. Centrality will be calculated for all voxels within the mask.
  template_specification_file :  /cpac_templates/Mask_ABIDE_85Percent_GM.nii.gz

  degree_centrality:

    # Enable/Disable degree centrality by selecting the connectivity weights
    #   weight_options: ['Binarized', 'Weighted']
    # disable this type of centrality with:
    #   weight_options: []
    weight_options:  ['Binarized', 'Weighted']

    # Select the type of threshold used when creating the degree centrality adjacency matrix.
    # options:
    #   'Significance threshold', 'Sparsity threshold', 'Correlation threshold'
    correlation_threshold_option: 'Sparsity threshold'

    # Based on the Threshold Type selected above, enter a Threshold Value.
    # P-value for Significance Threshold
    # Sparsity value for Sparsity Threshold
    # Pearson's r value for Correlation Threshold
    correlation_threshold: 0.001

  eigenvector_centrality:

    # Enable/Disable eigenvector centrality by selecting the connectivity weights
    #   weight_options: ['Binarized', 'Weighted']
    # disable this type of centrality with:
    #   weight_options: []
    weight_options: ['Weighted']

    # Select the type of threshold used when creating the eigenvector centrality adjacency matrix.
    # options:
    #   'Significance threshold', 'Sparsity threshold', 'Correlation threshold'
    correlation_threshold_option: 'Sparsity threshold'

    # Based on the Threshold Type selected above, enter a Threshold Value.
    # P-value for Significance Threshold
    # Sparsity value for Sparsity Threshold
    # Pearson's r value for Correlation Threshold
    correlation_threshold: 0.001

  local_functional_connectivity_density:

    # Enable/Disable lFCD by selecting the connectivity weights
    #   weight_options: ['Binarized', 'Weighted']
    # disable this type of centrality with:
    #   weight_options: []
    weight_options: ['Binarized', 'Weighted']

    # Select the type of threshold used when creating the lFCD adjacency matrix.
    # options:
    #   'Significance threshold', 'Correlation threshold'
    correlation_threshold_option: 'Correlation threshold'

    # Based on the Threshold Type selected above, enter a Threshold Value.
    # P-value for Significance Threshold
    # Sparsity value for Sparsity Threshold
    # Pearson's r value for Correlation Threshold
    correlation_threshold: 0.6


# PACKAGE INTEGRATIONS
# --------------------
PyPEER:

  # Training of eye-estimation models. Commonly used for movies data/naturalistic viewing.
  run: Off

  # PEER scan names to use for training
  # Example: ['peer_run-1', 'peer_run-2']
  eye_scan_names: []

  # Naturalistic viewing data scan names to use for eye estimation
  # Example: ['movieDM']
  data_scan_names: []

  # Template-space eye mask
  eye_mask_path: $FSLDIR/data/standard/MNI152_T1_${functional_registration.2-func_registration_to_template.output_resolution.func_preproc_outputs}_eye_mask.nii.gz

  # PyPEER Stimulus File Path
  # This is a file describing the stimulus locations from the calibration sequence.
  stimulus_path: None

  minimal_nuisance_correction:

    # PyPEER Minimal nuisance regression
    # Note: PyPEER employs minimal preprocessing - these choices do not reflect what runs in the main pipeline.
    #       PyPEER uses non-nuisance-regressed data from the main pipeline.

    # Global signal regression (PyPEER only)
    peer_gsr: True

    # Motion scrubbing (PyPEER only)
    peer_scrub: False

    # Motion scrubbing threshold (PyPEER only)
    scrub_thresh: 0.2<|MERGE_RESOLUTION|>--- conflicted
+++ resolved
@@ -125,6 +125,8 @@
 
     # Enable server-side 256-AES encryption on data to the S3 bucket
     s3_encryption: False
+
+  pipeline_IMPORT: None
 
 
 # PREPROCESSING
@@ -471,13 +473,6 @@
 
     # Template to be used during registration.
     # It is not necessary to change this path unless you intend to use a non-standard template.
-<<<<<<< HEAD
-    template_brain_only_for_anat: /usr/share/fsl/5.0/data/standard/MNI152_T1_${anatomical_preproc.registration_workflow.resolution_for_anat}_brain.nii.gz
-
-    # Template to be used during registration.
-    # It is not necessary to change this path unless you intend to use a non-standard template.
-    template_skull_for_anat: /usr/share/fsl/5.0/data/standard/MNI152_T1_${anatomical_preproc.registration_workflow.resolution_for_anat}.nii.gz
-=======
     T1w_brain_template: /usr/share/fsl/5.0/data/standard/MNI152_T1_${resolution_for_anat}_brain.nii.gz
 
     # Template to be used during registration.
@@ -487,7 +482,6 @@
     # Template to be used during registration.
     # It is not necessary to change this path unless you intend to use a non-standard template.
     T1w_brain_template_mask: /usr/share/fsl/5.0/data/standard/MNI152_T1_${resolution_for_anat}_brain_mask.nii.gz
->>>>>>> 23d86fa8
 
     # Register skull-on anatomical image to a template.
     reg_with_skull: True
@@ -578,7 +572,7 @@
 
         # Configuration file to be used by FSL to set FNIRT parameters.
         # It is not necessary to change this path unless you intend to use custom FNIRT parameters or a non-standard template.
-        ref_mask :  /usr/share/fsl/5.0/data/standard/MNI152_T1_${anatomical_preproc.registration_workflow.resolution_for_anat}_brain_mask_dil.nii.gz
+        ref_mask :  /usr/share/fsl/5.0/data/standard/MNI152_T1_${resolution_for_anat}_brain_mask_dil.nii.gz
 
         # Interpolation method for writing out transformed anatomical images.
         # Possible values: trilinear, sinc, spline
@@ -1012,15 +1006,6 @@
 
       erode_wm:
 
-<<<<<<< HEAD
-        # Standard Skull Stripped Template. Used as a reference image for functional registration.
-        # This can be different than the template used as the reference/fixed for T1-to-template registration.
-        template_brain: /usr/share/fsl/5.0/data/standard/MNI152_T1_${functional_registration.2-func_registration_to_template.output_resolution.func_preproc_outputs}_brain.nii.gz
-
-        # Standard Anatomical Brain Image with Skull.
-        # This can be different than the template used as the reference/fixed for T1-to-template registration.
-        template_skull: /usr/share/fsl/5.0/data/standard/MNI152_T1_${functional_registration.2-func_registration_to_template.output_resolution.func_preproc_outputs}.nii.gz
-=======
         # Erode WM binarized tissue mask.
         run: Off
 
@@ -1029,7 +1014,6 @@
         # Recommend to do not use erosion in both proportion and millimeter method.
         # White Matter erosion default is using proportion erosion method when use erosion for White Matter.
         wm_erosion_prop : 0.6
->>>>>>> 23d86fa8
 
         # Erode brain mask in millimeter, default of White Matter is 0 mm
         wm_mask_erosion_mm: 0
@@ -1129,7 +1113,7 @@
   #           check your data if you see issues
   realignment: 'ROI_to_func'
 
-  # By default, extracted time series are written as both a text file and a 1D file. Additional output formats are as a .csv spreadsheet or a Numpy array, indicated here as ['csv', 'numpy'] for both.
+  # By default, extracted time series are written as both a text file and a 1D file. Additional output formats are as a .csv spreadsheet or a Numpy array.
   roi_tse_outputs: ['csv', 'numpy']
 
 
@@ -1194,29 +1178,21 @@
 
     # Included as part of the 'Image Resource Files' package available on the Install page of the User Guide.
     # It is not necessary to change this path unless you intend to use a non-standard symmetric template.
-<<<<<<< HEAD
-    template_symmetric_brain_only: $FSLDIR/data/standard/MNI152_T1_${anatomical_preproc.registration_workflow.resolution_for_anat}_brain_symmetric.nii.gz
-=======
     T1w_brain_template_symmetric: $FSLDIR/data/standard/MNI152_T1_${resolution_for_anat}_brain_symmetric.nii.gz
->>>>>>> 23d86fa8
 
     # A reference symmetric brain template for resampling
     T1w_brain_template_symmetric_for_resample: $FSLDIR/data/standard/MNI152_T1_1mm_brain_symmetric.nii.gz
 
     # Included as part of the 'Image Resource Files' package available on the Install page of the User Guide.
     # It is not necessary to change this path unless you intend to use a non-standard symmetric template.
-<<<<<<< HEAD
-    template_symmetric_skull: $FSLDIR/data/standard/MNI152_T1_${anatomical_preproc.registration_workflow.resolution_for_anat}_symmetric.nii.gz
-=======
     T1w_template_symmetric: $FSLDIR/data/standard/MNI152_T1_${resolution_for_anat}_symmetric.nii.gz
->>>>>>> 23d86fa8
 
     # A reference symmetric skull template for resampling
     T1w_template_symmetric_for_resample: $FSLDIR/data/standard/MNI152_T1_1mm_symmetric.nii.gz
 
     # Included as part of the 'Image Resource Files' package available on the Install page of the User Guide.
     # It is not necessary to change this path unless you intend to use a non-standard symmetric template.
-    dilated_symmetric_brain_mask: $FSLDIR/data/standard/MNI152_T1_${anatomical_preproc.registration_workflow.resolution_for_anat}_brain_mask_symmetric_dil.nii.gz
+    dilated_symmetric_brain_mask: $FSLDIR/data/standard/MNI152_T1_${resolution_for_anat}_brain_mask_symmetric_dil.nii.gz
 
     # A reference symmetric brain mask template for resampling
     dilated_symmetric_brain_mask_for_resample: $FSLDIR/data/standard/MNI152_T1_1mm_brain_mask_symmetric_dil.nii.gz
@@ -1316,7 +1292,7 @@
   data_scan_names: []
 
   # Template-space eye mask
-  eye_mask_path: $FSLDIR/data/standard/MNI152_T1_${functional_registration.2-func_registration_to_template.output_resolution.func_preproc_outputs}_eye_mask.nii.gz
+  eye_mask_path: $FSLDIR/data/standard/MNI152_T1_${resolution_for_func_preproc}_eye_mask.nii.gz
 
   # PyPEER Stimulus File Path
   # This is a file describing the stimulus locations from the calibration sequence.
