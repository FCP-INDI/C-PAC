--- conflicted
+++ resolved
@@ -1,11 +1,7 @@
 %YAML 1.1
 ---
 # CPAC Pipeline Configuration YAML file
-<<<<<<< HEAD
-# Version 1.7.1
-=======
 # Version 1.8.0.dev
->>>>>>> 168aed39
 #
 # http://fcp-indi.github.io for more info.
 #
@@ -782,11 +778,7 @@
 
     # this is a fork point
     #   run: [On, Off] - this will run both and fork the pipeline
-<<<<<<< HEAD
-    run: [True]
-=======
     run: [On]
->>>>>>> 168aed39
 
     # Types of denoising strategy:
     #   nonaggr: nonaggressive-partial component regression
@@ -797,11 +789,7 @@
 
     # this is a fork point
     #   run: [On, Off] - this will run both and fork the pipeline
-<<<<<<< HEAD
-    run: [True]
-=======
     run: [On]
->>>>>>> 168aed39
 
     # Select which nuisance signal corrections to apply
     Regressors:
@@ -1215,11 +1203,7 @@
 PyPEER:
 
   # Training of eye-estimation models. Commonly used for movies data/naturalistic viewing.
-<<<<<<< HEAD
-  run: [False]
-=======
   run: [Off]
->>>>>>> 168aed39
 
   # PEER scan names to use for training
   # Example: ['peer_run-1', 'peer_run-2']
