%YAML 1.1
---
# CPAC Pipeline Configuration YAML file
# Version 1.8.0.dev
#
# http://fcp-indi.github.io for more info.
#
# Tip: This file can be edited manually with a text editor for quick modifications.

pipeline_setup:

  # Name for this pipeline configuration - useful for identification.
  pipeline_name: cpac-default-pipeline

  output_directory:

    # Directory where C-PAC should write out processed data, logs, and crash reports.
    # - If running in a container (Singularity/Docker), you can simply set this to an arbitrary
    #   name like '/output', and then map (-B/-v) your desired output directory to that label.
    # - If running outside a container, this should be a full path to a directory.
    path: /output

    # Include extra versions and intermediate steps of functional preprocessing in the output directory.
    write_func_outputs: False

    # Include extra outputs in the output directory that may be of interest when more information is needed.
    write_debugging_outputs: False

    # Generate quality control pages containing preprocessing and derivative outputs.
    generate_quality_control_images: True

  working_directory:

    # Directory where C-PAC should store temporary and intermediate files.
    # - This directory must be saved if you wish to re-run your pipeline from where you left off (if not completed).
    # - NOTE: As it stores all intermediate files, this directory can grow to become very
    #   large, especially for data with a large amount of TRs.
    # - If running in a container (Singularity/Docker), you can simply set this to an arbitrary
    #   name like '/work', and then map (-B/-v) your desired output directory to that label.
    # - If running outside a container, this should be a full path to a directory.
    # - This can be written to '/tmp' if you do not intend to save your working directory.
    path: /tmp

    # Deletes the contents of the Working Directory after running.
    # This saves disk space, but any additional preprocessing or analysis will have to be completely re-run.
    remove_working_dir: True

  log_directory:

    # Whether to write log details of the pipeline run to the logging files.
    run_logging: True

    path: /logs

  system_config:

    # Select Off if you intend to run CPAC on a single machine.
    # If set to On, CPAC will attempt to submit jobs through the job scheduler / resource manager selected below.
    on_grid:

      run: Off

      # Sun Grid Engine (SGE), Portable Batch System (PBS), or Simple Linux Utility for Resource Management (SLURM).
      # Only applies if you are running on a grid or compute cluster.
      resource_manager: SGE

      SGE:
        # SGE Parallel Environment to use when running CPAC.
        # Only applies when you are running on a grid or compute cluster using SGE.
        parallel_environment:  mpi_smp

        # SGE Queue to use when running CPAC.
        # Only applies when you are running on a grid or compute cluster using SGE.
        queue:  all.q

    # The maximum amount of memory each participant's workflow can allocate.
    # Use this to place an upper bound of memory usage.
    # - Warning: 'Memory Per Participant' multiplied by 'Number of Participants to Run Simultaneously'
    #   must not be more than the total amount of RAM.
    # - Conversely, using too little RAM can impede the speed of a pipeline run.
    # - It is recommended that you set this to a value that when multiplied by
    #   'Number of Participants to Run Simultaneously' is as much RAM you can safely allocate.
    maximum_memory_per_participant: 1

    # The maximum amount of cores (on a single machine) or slots on a node (on a cluster/grid)
    # to allocate per participant.
    # - Setting this above 1 will parallelize each participant's workflow where possible.
    #   If you wish to dedicate multiple cores to ANTS-based anatomical registration (below),
    #   this value must be equal or higher than the amount of cores provided to ANTS.
    # - The maximum number of cores your run can possibly employ will be this setting multiplied
    #   by the number of participants set to run in parallel (the 'Number of Participants to Run
    #   Simultaneously' setting).
    max_cores_per_participant: 1

    # The number of cores to allocate to ANTS-based anatomical registration per participant.
    # - Multiple cores can greatly speed up this preprocessing step.
    # - This number cannot be greater than the number of cores per participant.
    num_ants_threads: 1

    # The number of cores to allocate to processes that use OpenMP.
    num_OMP_threads: 1

    # The number of participant workflows to run at the same time.
    # - The maximum number of cores your run can possibly employ will be this setting
    #   multiplied by the number of cores dedicated to each participant (the 'Maximum Number of Cores Per Participant' setting).
    num_participants_at_once: 1

    # Full path to the FSL version to be used by CPAC.
    # If you have specified an FSL path in your .bashrc file, this path will be set automatically.
    FSLDIR:  /usr/share/fsl/5.0

  Amazon-AWS:

    # If setting the 'Output Directory' to an S3 bucket, insert the path to your AWS credentials file here.
    aws_output_bucket_credentials:

    # Enable server-side 256-AES encryption on data to the S3 bucket
    s3_encryption: False

<<<<<<< HEAD
=======
  Debugging:

    # Verbose developer messages.
    verbose: False

  pipeline_IMPORT: None

>>>>>>> fd64344c

# PREPROCESSING
# -------------
surface_analysis:

  # Will run Freesurfer for surface-based analysis. Will output traditional Freesurfer derivatives.
  # If you wish to employ Freesurfer outputs for brain masking or tissue segmentation in the voxel-based pipeline,
  # select those 'Freesurfer-' labeled options further below in anatomical_preproc.
  run_freesurfer: Off


longitudinal_template_generation:

  # If you have multiple T1w's, you can generate your own run-specific custom
  # T1w template to serve as an intermediate to the standard template for
  # anatomical registration.

  # This runs before the main pipeline as it requires multiple T1w sessions
  # at once.
  run: Off

  # Freesurfer longitudinal template algorithm using FSL FLIRT
  # Method to average the dataset at each iteration of the template creation
  # Options: median, mean or std
  average_method: median

  # Degree of freedom for FLIRT in the template creation
  # Options: 12 (affine), 9 (traditional), 7 (global rescale) or 6 (rigid body)
  dof: 12

  # Interpolation parameter for FLIRT in the template creation
  # Options: trilinear, nearestneighbour, sinc or spline
  interp: trilinear

  # Cost function for FLIRT in the template creation
  # Options: corratio, mutualinfo, normmi, normcorr, leastsq, labeldiff or bbr
  cost: corratio

  # Number of threads used for one run of the template generation algorithm
  thread_pool: 2

  # Threshold of transformation distance to consider that the loop converged
  # (-1 means numpy.finfo(np.float64).eps and is the default)
  convergence_threshold: -1


anatomical_preproc:

  run: On

  # Non-local means filtering via ANTs DenoiseImage
  non_local_means_filtering: False

  # N4 bias field correction via ANTs
  n4_bias_field_correction: False

  acpc_alignment:

    run: Off

    # Run ACPC alignment before non-local means filtering or N4 bias
    # correction
    run_before_preproc: True

    # ACPC size of brain in z-dimension in mm.
    # Default: 150mm for human data.
    brain_size: 150

    # ACPC Target
    # options: 'brain' or 'whole-head'
    #   note: 'brain' requires T1w_brain_ACPC_template below to be populated
    acpc_target: 'whole-head'

    # ACPC aligned template
    T1w_ACPC_template: /usr/share/fsl/5.0/data/standard/MNI152_T1_1mm.nii.gz
    T1w_brain_ACPC_template:

  brain_extraction:

    # using: ['3dSkullStrip', 'BET', 'UNet', 'niworkflows-ants', 'Freesurfer']
    # this is a fork option
    using: ['3dSkullStrip']

    # option parameters
    AFNI-3dSkullStrip:

      # Output a mask volume instead of a skull-stripped volume. The mask volume containes 0 to 6, which represents voxel's postion. If set to True, C-PAC will use this output to generate anatomical brain mask for further analysis.
      mask_vol: False

      # Set the threshold value controlling the brain vs non-brain voxels. Default is 0.6.
      shrink_factor: 0.6

      # Vary the shrink factor at every iteration of the algorithm. This prevents the likelihood of surface getting stuck in large pools of CSF before reaching the outer surface of the brain. Default is On.
      var_shrink_fac: True

      # The shrink factor bottom limit sets the lower threshold when varying the shrink factor. Default is 0.4, for when edge detection is used (which is On by default), otherwise the default value is 0.65.
      shrink_factor_bot_lim: 0.4

      # Avoids ventricles while skullstripping.
      avoid_vent: True

      # Set the number of iterations. Default is 250.The number of iterations should depend upon the density of your mesh.
      n_iterations: 250

      # While expanding, consider the voxels above and not only the voxels below
      pushout: True

      # Perform touchup operations at the end to include areas not covered by surface expansion.
      touchup: True

      # Give the maximum number of pixels on either side of the hole that can be filled. The default is 10 only if 'Touchup' is On - otherwise, the default is 0.
      fill_hole: 10

      # Perform nearest neighbor coordinate interpolation every few iterations. Default is 72.
      NN_smooth: 72

      # Perform final surface smoothing after all iterations. Default is 20.
      smooth_final: 20

      # Avoid eyes while skull stripping. Default is On.
      avoid_eyes: True

      # Use edge detection to reduce leakage into meninges and eyes. Default is On.
      use_edge: True

      # Speed of expansion.
      exp_frac: 0.1

      # Perform aggressive push to edge. This might cause leakage. Default is Off.
      push_to_edge: False

      # Use outer skull to limit expansion of surface into the skull in case of very strong shading artifacts. Use this only if you have leakage into the skull.
      use_skull: Off

      # Percentage of segments allowed to intersect surface. It is typically a number between 0 and 0.1, but can include negative values (which implies no testing for intersection).
      perc_int: 0

      # Number of iterations to remove intersection problems. With each iteration, the program automatically increases the amount of smoothing to get rid of intersections. Default is 4.
      max_inter_iter: 4

      # Multiply input dataset by FAC if range of values is too small.
      fac: 1

      # Blur dataset after spatial normalization. Recommended when you have lots of CSF in brain and when you have protruding gyri (finger like). If so, recommended value range is 2-4. Otherwise, leave at 0.
      blur_fwhm: 0

      # Set it as True if processing monkey data with AFNI
      monkey: False

    FSL-BET:

      # Set the threshold value controling the brain vs non-brain voxels, default is 0.5
      frac: 0.5

      # Mask created along with skull stripping. It should be `On`, if selected functionalMasking:  ['Anatomical_Refined'] and `FSL` as skull-stripping method.
      mask_boolean: On

      # Mesh created along with skull stripping
      mesh_boolean: Off

      # Create a surface outline image
      outline: Off

      # Add padding to the end of the image, improving BET.Mutually exclusive with functional,reduce_bias,robust,padding,remove_eyes,surfaces
      padding: Off

      # Integer value of head radius
      radius: 0

      # Reduce bias and cleanup neck. Mutually exclusive with functional,reduce_bias,robust,padding,remove_eyes,surfaces
      reduce_bias: Off

      # Eyes and optic nerve cleanup. Mutually exclusive with functional,reduce_bias,robust,padding,remove_eyes,surfaces
      remove_eyes: Off

      # Robust brain center estimation. Mutually exclusive with functional,reduce_bias,robust,padding,remove_eyes,surfaces
      robust: Off

      # Create a skull image
      skull: Off

      # Gets additional skull and scalp surfaces by running bet2 and betsurf. This is mutually exclusive with reduce_bias, robust, padding, remove_eyes
      surfaces: Off

      # Apply thresholding to segmented brain image and mask
      threshold: Off

      # Vertical gradient in fractional intensity threshold (-1,1)
      vertical_gradient: 0.0

    UNet:

      # UNet model
      unet_model: s3://fcp-indi/resources/cpac/resources/Site-All-T-epoch_36.model

    niworkflows-ants:

      # Template to be used during niworkflows-ants.
      # It is not necessary to change this path unless you intend to use a non-standard template.

      # niworkflows-ants Brain extraction template
      template_path: /ants_template/oasis/T_template0.nii.gz

      # niworkflows-ants probability mask
      mask_path: /ants_template/oasis/T_template0_BrainCerebellumProbabilityMask.nii.gz

      # niworkflows-ants registration mask (can be optional)
      regmask_path: /ants_template/oasis/T_template0_BrainCerebellumRegistrationMask.nii.gz


segmentation:

  # Automatically segment anatomical images into white matter, gray matter,
  # and CSF based on prior probability maps.
  run: On

  tissue_segmentation:

    # using: ['FSL-FAST', 'Template_Based', 'Freesurfer', 'ANTs_Prior_Based']
    # this is a fork point
    using: ['FSL-FAST']

    # option parameters
    FSL-FAST:

      thresholding:

        # thresholding of the tissue segmentation probability maps
        # options: 'Auto', 'Custom'
        use: 'Auto'

        Custom:
          # Set the threshold value for the segmentation probability masks (CSF, White Matter, and Gray Matter)
          # The values remaining will become the binary tissue masks.
          # A good starting point is 0.95.

          # CSF (cerebrospinal fluid) threshold.
          CSF_threshold_value: 0.95

          # White matter threshold.
          WM_threshold_value: 0.95

          # Gray matter threshold.
          GM_threshold_value: 0.95

      use_priors:

        # Use template-space tissue priors to refine the binary tissue masks generated by segmentation.
        run: On

        # Full path to a directory containing binarized prior probability maps.
        # These maps are included as part of the 'Image Resource Files' package available on the Install page of the User Guide.
        # It is not necessary to change this path unless you intend to use non-standard priors.
        priors_path: $FSLDIR/data/standard/tissuepriors/2mm

        # Full path to a binarized White Matter prior probability map.
        # It is not necessary to change this path unless you intend to use non-standard priors.
        WM_path: $priors_path/avg152T1_white_bin.nii.gz

        # Full path to a binarized Gray Matter prior probability map.
        # It is not necessary to change this path unless you intend to use non-standard priors.
        GM_path: $priors_path/avg152T1_gray_bin.nii.gz

        # Full path to a binarized CSF prior probability map.
        # It is not necessary to change this path unless you intend to use non-standard priors.
        CSF_path: $priors_path/avg152T1_csf_bin.nii.gz

    Template_Based:

      # These masks should be in the same space of your registration template, e.g. if
      # you choose 'EPI Template' , below tissue masks should also be EPI template tissue masks.
      #
      # Options: ['T1_Template', 'EPI_Template']
      template_for_segmentation: ['T1_Template']

      # These masks are included as part of the 'Image Resource Files' package available
      # on the Install page of the User Guide.

      # Full path to a binarized White Matter mask.
      WHITE: $FSLDIR/data/standard/tissuepriors/2mm/avg152T1_white_bin.nii.gz

      # Full path to a binarized Gray Matter mask.
      GRAY: $FSLDIR/data/standard/tissuepriors/2mm/avg152T1_gray_bin.nii.gz

      # Full path to a binarized CSF mask.
      CSF: $FSLDIR/data/standard/tissuepriors/2mm/avg152T1_csf_bin.nii.gz

    Freesurfer:

    ANTs_Prior_Based:

      # Generate white matter, gray matter, CSF masks based on antsJointLabelFusion
      # ANTs Prior-based Segmentation workflow that has shown optimal results for non-human primate data.

      # The atlas image assumed to be used in ANTs Prior-based Segmentation.
      template_brain_list:
        - /monkey_seg/templates/JointLabelCouncil/MacaqueYerkes19_T1w_0.5mm/T1w_brain.nii.gz
        - /monkey_seg/templates/JointLabelCouncil/J_Macaque_11mo_atlas_nACQ_194x252x160space_0.5mm/T1w_brain.nii.gz

      # The atlas segmentation images.
      # For performing ANTs Prior-based segmentation method
      # the number of specified segmentations should be identical to the number of atlas brain image sets.
      # eg.
      # ANTs_prior_seg_template_brain_list:
      #   - atlas1.nii.gz
      #   - atlas2.nii.gz
      # ANTs_prior_seg_template_segmentation_list:
      #   - segmentation1.nii.gz
      #   - segmentation1.nii.gz
      template_segmentation_list:
        - /monkey_seg/templates/JointLabelCouncil/MacaqueYerkes19_T1w_0.5mm/Segmentation.nii.gz
        - /monkey_seg/templates/JointLabelCouncil/J_Macaque_11mo_atlas_nACQ_194x252x160space_0.5mm/Segmentation.nii.gz

      # Label values corresponding to CSF/GM/WM in atlas file
      # It is not necessary to change this values unless your CSF/GM/WM label values are different from Freesurfer Color Lookup Table.
      # https://surfer.nmr.mgh.harvard.edu/fswiki/FsTutorial/AnatomicalROI/FreeSurferColorLUT

      # Label value corresponding to CSF in multiatlas file
      CSF_label: 24

      # Label value corresponding to Left Gray Matter in multiatlas file
      left_GM_label: 3

      # Label value corresponding to Right Gray Matter in multiatlas file
      right_GM_label: 42

      # Label value corresponding to Left White Matter in multiatlas file
      left_WM_label: 2

      # Label value corresponding to Right White Matter in multiatlas file
      right_WM_label: 41


registration_workflows:

  anatomical_registration:

    run: On

    # The resolution to which anatomical images should be transformed during registration.
    # This is the resolution at which processed anatomical files will be output.
    resolution_for_anat: 2mm

    # Template to be used during registration.
    # It is not necessary to change this path unless you intend to use a non-standard template.
    T1w_brain_template: /usr/share/fsl/5.0/data/standard/MNI152_T1_${resolution_for_anat}_brain.nii.gz

    # Template to be used during registration.
    # It is not necessary to change this path unless you intend to use a non-standard template.
    T1w_template: /usr/share/fsl/5.0/data/standard/MNI152_T1_${resolution_for_anat}.nii.gz

    # Template to be used during registration.
    # It is not necessary to change this path unless you intend to use a non-standard template.
    T1w_brain_template_mask: /usr/share/fsl/5.0/data/standard/MNI152_T1_${resolution_for_anat}_brain_mask.nii.gz

    # Register skull-on anatomical image to a template.
    reg_with_skull: True

    registration:

      # using: ['ANTS', 'FSL', 'FSL-linear']
      # this is a fork point
      #   selecting both ['ANTS', 'FSL'] will run both and fork the pipeline
      using: ['ANTS']

      # option parameters
      ANTs:

        # If a lesion mask is available for a T1w image, use it to improve the ANTs' registration
        # ANTS registration only.
        use_lesion_mask: False

        # ANTs parameters for T1-template-based registration
        T1_registration:

          - collapse-output-transforms: 0
          - dimensionality: 3
          - initial-moving-transform:
             initializationFeature: 0

          - transforms:
             - Rigid:
                 gradientStep: 0.1
                 metric:
                   type: MI
                   metricWeight: 1
                   numberOfBins: 32
                   samplingStrategy: Regular
                   samplingPercentage: 0.25
                 convergence:
                   iteration: 1000x500x250x100
                   convergenceThreshold: 1e-08
                   convergenceWindowSize: 10
                 smoothing-sigmas: 3.0x2.0x1.0x0.0
                 shrink-factors: 8x4x2x1
                 use-histogram-matching: True

             - Affine:
                 gradientStep: 0.1
                 metric:
                   type: MI
                   metricWeight: 1
                   numberOfBins: 32
                   samplingStrategy: Regular
                   samplingPercentage: 0.25
                 convergence:
                   iteration: 1000x500x250x100
                   convergenceThreshold: 1e-08
                   convergenceWindowSize: 10
                 smoothing-sigmas: 3.0x2.0x1.0x0.0
                 shrink-factors: 8x4x2x1
                 use-histogram-matching: True

             - SyN:
                 gradientStep: 0.1
                 updateFieldVarianceInVoxelSpace: 3.0
                 totalFieldVarianceInVoxelSpace: 0.0
                 metric:
                   type: CC
                   metricWeight: 1
                   radius: 4
                 convergence:
                   iteration: 100x100x70x20
                   convergenceThreshold: 1e-09
                   convergenceWindowSize: 15
                 smoothing-sigmas: 3.0x2.0x1.0x0.0
                 shrink-factors: 6x4x2x1
                 use-histogram-matching: True
                 winsorize-image-intensities:
                   lowerQuantile: 0.01
                   upperQuantile: 0.99

        # Interpolation method for writing out transformed anatomical images.
        # Possible values: Linear, BSpline, LanczosWindowedSinc
        interpolation: LanczosWindowedSinc

      FSL-FNIRT:

        # Configuration file to be used by FSL to set FNIRT parameters.
        # It is not necessary to change this path unless you intend to use custom FNIRT parameters or a non-standard template.
        fnirt_config: T1_2_MNI152_2mm

        # Reference mask for FSL registration.
        ref_mask: /usr/share/fsl/5.0/data/standard/MNI152_T1_${resolution_for_anat}_brain_mask_dil.nii.gz

        # Interpolation method for writing out transformed anatomical images.
        # Possible values: trilinear, sinc, spline
        interpolation: sinc

        # Identity matrix used during FSL-based resampling of anatomical-space data throughout the pipeline.
        # It is not necessary to change this path unless you intend to use a different template.
        identity_matrix: /usr/share/fsl/5.0/etc/flirtsch/ident.mat

  functional_registration:

    coregistration:
      # functional (BOLD/EPI) registration to anatomical (structural/T1)

      run: On

      func_input_prep:

        # Choose whether to use the mean of the functional/EPI as the input to functional-to-anatomical registration or one of the volumes from the functional 4D timeseries that you choose.
        # input: ['Mean_Functional', 'Selected_Functional_Volume']
        input: ['Mean_Functional']

        Mean Functional:

          # Run ANTs’ N4 Bias Field Correction on the input BOLD (EPI)
          # this can increase tissue contrast which may improve registration quality in some data
          n4_correct_func: False

        Selected Functional Volume:

          # Only for when 'Use as Functional-to-Anatomical Registration Input' is set to 'Selected Functional Volume'.
          #Input the index of which volume from the functional 4D timeseries input file you wish to use as the input for functional-to-anatomical registration.
          func_reg_input_volume: 0

      boundary_based_registration:
        # this is a fork point
        #   run: [On, Off] - this will run both and fork the pipeline
        run: [On]

        # Standard FSL 5.0 Scheduler used for Boundary Based Registration.
        # It is not necessary to change this path unless you intend to use non-standard MNI registration.
        bbr_schedule: /usr/share/fsl/5.0/etc/flirtsch/bbr.sch

    EPI_registration:

      # directly register the mean functional to an EPI template
      #   instead of applying the anatomical T1-to-template transform to the functional data that has been
      #   coregistered to anatomical/T1 space
      run: Off

      # using: ['ANTS', 'FSL', 'FSL-linear']
      # this is a fork point
      # ex. selecting both ['ANTS', 'FSL'] will run both and fork the pipeline
      using: ['ANTS']

      # EPI template for direct functional-to-template registration
      # (bypassing coregistration and the anatomical-to-template transforms)
      EPI_template: s3://fcp-indi/resources/cpac/resources/epi_hbn.nii.gz

      # EPI template mask.
      EPI_template_mask: None

      ANTs:

        # EPI registration configuration - synonymous with T1_registration
        # parameters under anatomical registration above
        parameters:

          - collapse-output-transforms: 0
          - dimensionality: 3
          - initial-moving-transform:
             initializationFeature: 0

          - transforms:
             - Rigid:
                 gradientStep: 0.1
                 metric:
                   type: MI
                   metricWeight: 1
                   numberOfBins: 32
                   samplingStrategy: Regular
                   samplingPercentage: 0.25
                 convergence:
                   iteration: 1000x500x250x100
                   convergenceThreshold: 1e-08
                   convergenceWindowSize: 10
                 smoothing-sigmas: 3.0x2.0x1.0x0.0
                 shrink-factors: 8x4x2x1
                 use-histogram-matching: True

             - Affine:
                 gradientStep: 0.1
                 metric:
                   type: MI
                   metricWeight: 1
                   numberOfBins: 32
                   samplingStrategy: Regular
                   samplingPercentage: 0.25
                 convergence:
                   iteration: 1000x500x250x100
                   convergenceThreshold: 1e-08
                   convergenceWindowSize: 10
                 smoothing-sigmas: 3.0x2.0x1.0x0.0
                 shrink-factors: 8x4x2x1
                 use-histogram-matching: True

             - SyN:
                 gradientStep: 0.1
                 updateFieldVarianceInVoxelSpace: 3.0
                 totalFieldVarianceInVoxelSpace: 0.0
                 metric:
                   type: CC
                   metricWeight: 1
                   radius: 4
                 convergence:
                   iteration: 100x100x70x20
                   convergenceThreshold: 1e-09
                   convergenceWindowSize: 15
                 smoothing-sigmas: 3.0x2.0x1.0x0.0
                 shrink-factors: 6x4x2x1
                 use-histogram-matching: True
                 winsorize-image-intensities:
                   lowerQuantile: 0.01
                   upperQuantile: 0.99

        # Interpolation method for writing out transformed EPI images.
        # Possible values: Linear, BSpline, LanczosWindowedSinc
        interpolation: LanczosWindowedSinc

      FSL-FNIRT:

        # Configuration file to be used by FSL to set FNIRT parameters.
        # It is not necessary to change this path unless you intend to use custom FNIRT parameters or a non-standard template.
        fnirt_config: T1_2_MNI152_2mm

        # Interpolation method for writing out transformed EPI images.
        # Possible values: trilinear, sinc, spline
        interpolation: sinc

        # Identity matrix used during FSL-based resampling of BOLD-space data throughout the pipeline.
        # It is not necessary to change this path unless you intend to use a different template.
        identity_matrix: /usr/share/fsl/5.0/etc/flirtsch/ident.mat

    func_registration_to_template:

      # these options modify the application (to the functional data), not the calculation, of the
      # T1-to-template and EPI-to-template transforms calculated earlier during registration
      run: On

      output_resolution:

        # The resolution (in mm) to which the preprocessed, registered functional timeseries outputs are written into.
        # NOTE:
        #   selecting a 1 mm or 2 mm resolution might substantially increase your RAM needs- these resolutions should be selected with caution.
        #   for most cases, 3 mm or 4 mm resolutions are suggested.
        # NOTE:
        #   this also includes the single-volume 3D preprocessed functional data,
        #   such as the mean functional (mean EPI) in template space
        func_preproc_outputs: 3mm

        # The resolution (in mm) to which the registered derivative outputs are written into.
        # NOTE:
        #   this is for the single-volume functional-space outputs (i.e. derivatives)
        #   thus, a higher resolution may not result in a large increase in RAM needs as above
        func_derivative_outputs: 3mm

      target_template:

        # using: ['T1_template', 'EPI_template']
        # this is a fork point
        # NOTE:
        #   this will determine which registration transform to use to warp the functional
        #   outputs and derivatives to template space
        using: ['T1_template']

        # option parameters
        T1_template:

          # Standard Skull Stripped Template. Used as a reference image for functional registration.
          # This can be different than the template used as the reference/fixed for T1-to-template registration.
          T1w_brain_template_funcreg: /usr/share/fsl/5.0/data/standard/MNI152_T1_${func_resolution}_brain.nii.gz

          # Standard Anatomical Brain Image with Skull.
          # This can be different than the template used as the reference/fixed for T1-to-template registration.
          T1w_template_funcreg: /usr/share/fsl/5.0/data/standard/MNI152_T1_${func_resolution}.nii.gz

          # Template to be used during registration.
          # It is not necessary to change this path unless you intend to use a non-standard template.
          T1w_brain_template_mask_funcreg: /usr/share/fsl/5.0/data/standard/MNI152_T1_${func_resolution}_brain_mask.nii.gz

          # a standard template for resampling if using float resolution
          T1w_template_for_resample:  $FSLDIR/data/standard/MNI152_T1_1mm_brain.nii.gz

        EPI_template:

          # EPI template for direct functional-to-template registration
          # (bypassing coregistration and the anatomical-to-template transforms)
          EPI_template_funcreg: s3://fcp-indi/resources/cpac/resources/epi_hbn.nii.gz

          # EPI template mask.
          EPI_template_mask_funcreg: None

          # a standard template for resampling if using float resolution
          EPI_template_for_resample:  $FSLDIR/data/standard/MNI152_T1_1mm_brain.nii.gz

      ANTs_pipelines:

        # Interpolation method for writing out transformed functional images.
        # Possible values: Linear, BSpline, LanczosWindowedSinc
        interpolation: LanczosWindowedSinc

      FNIRT_pipelines:

        # Interpolation method for writing out transformed functional images.
        # Possible values: trilinear, sinc, spline
        interpolation: sinc

        # Identity matrix used during FSL-based resampling of functional-space data throughout the pipeline.
        # It is not necessary to change this path unless you intend to use a different template.
        identity_matrix: /usr/share/fsl/5.0/etc/flirtsch/ident.mat


functional_preproc:

  run: On

  truncation:

    # First timepoint to include in analysis.
    # Default is 0 (beginning of timeseries).
    # First timepoint selection in the scan parameters in the data configuration file, if present, will over-ride this selection.
    # Note: the selection here applies to all scans of all participants.
    start_tr: 0

    # Last timepoint to include in analysis.
    # Default is None or End (end of timeseries).
    # Last timepoint selection in the scan parameters in the data configuration file, if present, will over-ride this selection.
    # Note: the selection here applies to all scans of all participants.
    stop_tr: None

  scaling:

    # Scale functional raw data, usually used in rodent pipeline
    run: Off

    # Scale the size of the dataset voxels by the factor.
    scaling_factor: 10

  despiking:

    # Run AFNI 3dDespike
    # this is a fork point
    #   run: [On, Off] - this will run both and fork the pipeline
    run: [Off]

  slice_timing_correction:

    # Interpolate voxel time courses so they are sampled at the same time points.
    # this is a fork point
    #   run: [On, Off] - this will run both and fork the pipeline
    run: [On]

  motion_estimates_and_correction:

    # calculate motion statistics BEFORE slice-timing correction
    calculate_motion_first: Off

    motion_correction:

      # using: ['3dvolreg', 'mcflirt']
      # this is a fork point
      using: ['3dvolreg']

      # option parameters
      AFNI-3dvolreg:

        # This option is useful when aligning high-resolution datasets that may need more alignment than a few voxels.
        functional_volreg_twopass: Off

      # Choose motion correction reference. Options: mean, median, selected volume
      motion_correction_reference: ['mean']

      # Choose motion correction reference volume
      motion_correction_reference_volume: 0

    motion_estimate_filter:

      # Filter physiological (respiration) artifacts from the head motion estimates.
      # Adapted from DCAN Labs filter.
      #     https://www.ohsu.edu/school-of-medicine/developmental-cognition-and-neuroimaging-lab
      #     https://www.biorxiv.org/content/10.1101/337360v1.full.pdf
      # this is a fork point
      #   run: [On, Off] - this will run both and fork the pipeline
      run: [Off]

      # options: "notch", "lowpass"
      filter_type: "notch"

      # Number of filter coefficients.
      filter_order: 4

      # Dataset-wide respiratory rate data from breathing belt required.
      # mutually exclusive with cutoff, center frequency, and bandwidth options further below

      # Lowest Breaths-Per-Minute in dataset.
      # Required for both notch and lowpass filters.
      breathing_rate_min:

      # Highest Breaths-Per-Minute in dataset.
      # Required for the notch filter.
      breathing_rate_max:

      # notch filter direct customization parameters
      # mutually exclusive with breathing_rate options above

      # the center frequency of the notch filter
      center_frequency:

      # the width of the notch filter
      filter_bandwidth:

      # lowpass filter direct customization parameters
      # mutually exclusive with breathing_rate options above

      # the frequency cutoff of the filter
      lowpass_cutoff:

  distortion_correction:

    # this is a fork point
    #   run: [On, Off] - this will run both and fork the pipeline
    run: [On]

    # using: ['PhaseDiff', 'Blip']
    #   PhaseDiff - Perform field map correction using a single phase difference image, a subtraction of the two phase images from each echo. Default scanner for this method is SIEMENS.
    #   Blip - Uses AFNI 3dQWarp to calculate the distortion unwarp for EPI field maps of opposite/same phase encoding direction.
    #   NOTE:
    #     this is NOT a fork point - instead, the technique used will depend on what type of distortion correction field data accompanies the dataset
    #     for example, phase-difference field maps will lead to phase-difference distortion correction, and phase-encoding direction field maps will lead to blip-up/blip-down
    using: ['PhaseDiff', 'Blip']

    # option parameters
    PhaseDiff:

      # Since the quality of the distortion heavily relies on the skull-stripping step, we provide a choice of method ('AFNI' for AFNI 3dSkullStrip or 'BET' for FSL BET).
      # Options: 'BET' or 'AFNI'
      fmap_skullstrip_option: 'BET'

      # Set the fraction value for the skull-stripping of the magnitude file. Depending on the data, a tighter extraction may be necessary in order to prevent noisy voxels from interfering with preparing the field map.
      # The default value is 0.5.
      fmap_skullstrip_BET_frac: 0.5

      # Set the threshold value for the skull-stripping of the magnitude file. Depending on the data, a tighter extraction may be necessary in order to prevent noisy voxels from interfering with preparing the field map.
      # The default value is 0.6.
      fmap_skullstrip_AFNI_threshold:  0.6

  func_masking:

    # using: ['AFNI', 'FSL', 'FSL_AFNI', 'Anatomical_Refined', 'Anatomical_Based']
    # this is a fork point
    using: ['AFNI']

    FSL-BET:

      # Apply to 4D FMRI data, if bold_bet_functional_mean_boolean: Off.
      # Mutually exclusive with functional, reduce_bias, robust, padding, remove_eyes, surfaces
      # It must be 'on' if select 'reduce_bias', 'robust', 'padding', 'remove_eyes', or 'bet_surfaces' on
      functional_mean_boolean: Off

      # Set the threshold value controling the brain vs non-brain voxels.
      frac: 0.3

      # Mesh created along with skull stripping
      mesh_boolean: Off

      # Create a surface outline image
      outline: Off

      # Add padding to the end of the image, improving BET.Mutually exclusive with functional,reduce_bias,robust,padding,remove_eyes,surfaces
      padding: Off

      # Integer value of head radius
      radius: 0

      # Reduce bias and cleanup neck. Mutually exclusive with functional,reduce_bias,robust,padding,remove_eyes,surfaces
      reduce_bias: Off

      # Eyes and optic nerve cleanup. Mutually exclusive with functional,reduce_bias,robust,padding,remove_eyes,surfaces
      remove_eyes: Off

      # Robust brain center estimation. Mutually exclusive with functional,reduce_bias,robust,padding,remove_eyes,surfaces
      robust: Off

      # Create a skull image
      skull: Off

      # Gets additional skull and scalp surfaces by running bet2 and betsurf. This is mutually exclusive with reduce_bias, robust, padding, remove_eyes
      surfaces: Off

      # Apply thresholding to segmented brain image and mask
      threshold: Off

      # Vertical gradient in fractional intensity threshold (-1,1)
      vertical_gradient: 0.0

    Anatomical_Refined:

      # Choose whether or not to dilate the anatomical mask if you choose 'Anatomical_Refined' as the functional masking option. It will dilate one voxel if enabled.
      anatomical_mask_dilation: False


nuisance_corrections:

  1-ICA-AROMA:

    # this is a fork point
    #   run: [On, Off] - this will run both and fork the pipeline
    run: [On]

    # Types of denoising strategy:
    #   nonaggr: nonaggressive-partial component regression
    #   aggr:    aggressive denoising
    denoising_type: nonaggr

  2-nuisance_regression:

    # this is a fork point
    #   run: [On, Off] - this will run both and fork the pipeline
    run: [On]

    # Select which nuisance signal corrections to apply
    Regressors:

      -  Name: 'default'

         Motion:
           include_delayed: true
           include_squared: true
           include_delayed_squared: true

         aCompCor:
           summary:
             method: DetrendPC
             components: 5
           tissues:
             - WhiteMatter
             - CerebrospinalFluid
           extraction_resolution: 2

         CerebrospinalFluid:
           summary: Mean
           extraction_resolution: 2
           erode_mask: true

         GlobalSignal:
           summary: Mean

         PolyOrt:
          degree: 2

         Bandpass:
           bottom_frequency: 0.01
           top_frequency: 0.1

      -  Name: 'defaultNoGSR'

         Motion:
           include_delayed: true
           include_squared: true
           include_delayed_squared: true

         aCompCor:
           summary:
             method: DetrendPC
             components: 5
           tissues:
             - WhiteMatter
             - CerebrospinalFluid
           extraction_resolution: 2

         CerebrospinalFluid:
           summary: Mean
           extraction_resolution: 2
           erode_mask: true

         PolyOrt:
          degree: 2

         Bandpass:
           bottom_frequency: 0.01
           top_frequency: 0.1

    # Standard Lateral Ventricles Binary Mask
    # used in CSF mask refinement for CSF signal-related regressions
    lateral_ventricles_mask: $FSLDIR/data/atlases/HarvardOxford/HarvardOxford-lateral-ventricles-thr25-2mm.nii.gz

    # Whether to run frequency filtering before or after nuisance regression.
    # Options: 'After' or 'Before'
    bandpass_filtering_order: 'After'

    # Process and refine masks used to produce regressors and time series for
    # regression.
    regressor_masks:

      erode_anatomical_brain_mask:

        # Erode binarized anatomical brain mask. If choosing True, please also set seg_csf_use_erosion: True; regOption: niworkflows-ants.
        run: Off

        # Erosion proportion, if using erosion.
        # Default proportion is 0 for anatomical brain mask.
        # Recommend that do not use erosion in both proportion and millimeter method.
        brain_mask_erosion_prop: 0

        # Erode brain mask in millimeter, default of brain is 30 mm
        # brain erosion default is using millimeter erosion method when use erosion for brain.
        brain_mask_erosion_mm: 30

        # Erode binarized brain mask in millimeter
        brain_erosion_mm: 0

      erode_csf:

        # Erode binarized csf tissue mask.
        run: Off

        # Erosion proportion, if use erosion.
        # Default proportion is 0 for CSF (cerebrospinal fluid)  mask.
        # Recommend to do not use erosion in both proportion and millimeter method.
        csf_erosion_prop: 0

        # Erode brain mask in millimeter, default of csf is 30 mm
        # CSF erosion default is using millimeter erosion method when use erosion for CSF.
        csf_mask_erosion_mm: 30

        # Erode binarized CSF (cerebrospinal fluid)  mask in millimeter
        csf_erosion_mm: 0

      erode_wm:

        # Erode WM binarized tissue mask.
        run: Off

        # Erosion proportion, if use erosion.
        # Default proportion is 0.6 for White Matter mask.
        # Recommend to do not use erosion in both proportion and millimeter method.
        # White Matter erosion default is using proportion erosion method when use erosion for White Matter.
        wm_erosion_prop: 0.6

        # Erode brain mask in millimeter, default of White Matter is 0 mm
        wm_mask_erosion_mm: 0

        # Erode binarized White Matter mask in millimeter
        wm_erosion_mm: 0

      erode_gm:

        # Erode GM binarized tissue mask.
        run: Off

        # Erosion proportion, if use erosion.
        # Recommend to do not use erosion in both proportion and millimeter method.
        gm_erosion_prop: 0.6

        # Erode brain mask in millimeter, default of csf is 30 mm
        gm_mask_erosion_mm: 30

        # Erode binarized White Matter mask in millimeter
        gm_erosion_mm: 0


# OUTPUTS AND DERIVATIVES
# -----------------------
post_processing:

  spatial_smoothing:

    # Smooth the derivative outputs.
    # Set as ['nonsmoothed'] to disable smoothing. Set as both to get both.
    #
    # Options:
    #     ['smoothed', 'nonsmoothed']
    output: ['smoothed']

    # Tool to use for smoothing.
    # 'FSL' for FSL MultiImageMaths for FWHM provided
    # 'AFNI' for AFNI 3dBlurToFWHM for FWHM provided
    smoothing_method: ['FSL']

    # Full Width at Half Maximum of the Gaussian kernel used during spatial smoothing.
    # this is a fork point
    #   i.e. multiple kernels - fwhm: [4,6,8]
    fwhm: [4]

  z-scoring:

    # z-score standardize the derivatives. This may be needed for group-level analysis.
    # Set as ['raw'] to disable z-scoring. Set as both to get both.
    #
    # Options:
    #     ['z-scored', 'raw']
    output: ['z-scored']


timeseries_extraction:

  run: On

  # Enter paths to region-of-interest (ROI) NIFTI files (.nii or .nii.gz) to be used for time-series extraction, and then select which types of analyses to run.
  # Denote which analyses to run for each ROI path by listing the names below. For example, if you wish to run Avg and SpatialReg, you would enter: '/path/to/ROI.nii.gz': Avg, SpatialReg
  # available analyses:
  #   /path/to/atlas.nii.gz: Avg, Voxel, SpatialReg, PearsonCorr, PartialCorr
  tse_roi_paths:
    /cpac_templates/CC400.nii.gz: Avg
    /cpac_templates/aal_mask_pad.nii.gz: Avg
    /cpac_templates/CC200.nii.gz: Avg
    /cpac_templates/tt_mask_pad.nii.gz: Avg
    /cpac_templates/PNAS_Smith09_rsn10.nii.gz: SpatialReg
    /cpac_templates/ho_mask_pad.nii.gz: Avg
    /cpac_templates/rois_3mm.nii.gz: Avg
    /ndmg_atlases/label/Human/AAL_space-MNI152NLin6_res-1x1x1.nii.gz: Avg
    /ndmg_atlases/label/Human/CAPRSC_space-MNI152NLin6_res-1x1x1.nii.gz: Avg
    /ndmg_atlases/label/Human/DKT_space-MNI152NLin6_res-1x1x1.nii.gz: Avg
    /ndmg_atlases/label/Human/DesikanKlein_space-MNI152NLin6_res-1x1x1.nii.gz: Avg
    /ndmg_atlases/label/Human/HarvardOxfordcort-maxprob-thr25_space-MNI152NLin6_res-1x1x1.nii.gz: Avg
    /ndmg_atlases/label/Human/HarvardOxfordsub-maxprob-thr25_space-MNI152NLin6_res-1x1x1.nii.gz: Avg
    /ndmg_atlases/label/Human/Juelich_space-MNI152NLin6_res-1x1x1.nii.gz: Avg
    /ndmg_atlases/label/Human/MICCAI_space-MNI152NLin6_res-1x1x1.nii.gz: Avg
    /ndmg_atlases/label/Human/Schaefer1000_space-MNI152NLin6_res-1x1x1.nii.gz: Avg
    /ndmg_atlases/label/Human/Schaefer200_space-MNI152NLin6_res-1x1x1.nii.gz: Avg
    /ndmg_atlases/label/Human/Schaefer300_space-MNI152NLin6_res-1x1x1.nii.gz: Avg
    /ndmg_atlases/label/Human/Schaefer400_space-MNI152NLin6_res-1x1x1.nii.gz: Avg
    /ndmg_atlases/label/Human/Talairach_space-MNI152NLin6_res-1x1x1.nii.gz: Avg
    /ndmg_atlases/label/Human/Brodmann_space-MNI152NLin6_res-1x1x1.nii.gz: Avg
    /ndmg_atlases/label/Human/Desikan_space-MNI152NLin6_res-1x1x1.nii.gz: Avg
    /ndmg_atlases/label/Human/Glasser_space-MNI152NLin6_res-1x1x1.nii.gz: Avg
    /ndmg_atlases/label/Human/Slab907_space-MNI152NLin6_res-1x1x1.nii.gz: Avg
    /ndmg_atlases/label/Human/Yeo-17-liberal_space-MNI152NLin6_res-1x1x1.nii.gz: Avg
    /ndmg_atlases/label/Human/Yeo-17_space-MNI152NLin6_res-1x1x1.nii.gz: Avg
    /ndmg_atlases/label/Human/Yeo-7-liberal_space-MNI152NLin6_res-1x1x1.nii.gz: Avg
    /ndmg_atlases/label/Human/Yeo-7_space-MNI152NLin6_res-1x1x1.nii.gz: Avg

  # Functional time-series and ROI realignment method: ['ROI_to_func'] or ['func_to_ROI']
  # 'ROI_to_func' will realign the atlas/ROI to functional space (fast)
  # 'func_to_ROI' will realign the functional time series to the atlas/ROI space
  #
  #     NOTE: in rare cases, realigning the ROI to the functional space may
  #           result in small misalignments for very small ROIs - please double
  #           check your data if you see issues
  realignment: 'ROI_to_func'

  # By default, extracted time series are written as both a text file and a 1D file. Additional output formats are as a .csv spreadsheet or a Numpy array.
  roi_tse_outputs: ['csv', 'numpy']


seed_based_correlation_analysis:

  # SCA - Seed-Based Correlation Analysis
  # For each extracted ROI Average time series, CPAC will generate a whole-brain correlation map.
  # It should be noted that for a given seed/ROI, SCA maps for ROI Average time series will be the same.
  run: On

  # Enter paths to region-of-interest (ROI) NIFTI files (.nii or .nii.gz) to be used for time-series extraction, and then select which types of analyses to run.
  # Denote which analyses to run for each ROI path by listing the names below. For example, if you wish to run Avg and MultReg, you would enter: '/path/to/ROI.nii.gz': Avg, MultReg
  # available analyses:
  #   /path/to/atlas.nii.gz: Avg, DualReg, MultReg
  sca_roi_paths:
    /cpac_templates/PNAS_Smith09_rsn10.nii.gz: DualReg
    /cpac_templates/CC400.nii.gz: Avg, MultReg
    /cpac_templates/ez_mask_pad.nii.gz: Avg, MultReg
    /cpac_templates/aal_mask_pad.nii.gz: Avg, MultReg
    /cpac_templates/CC200.nii.gz: Avg, MultReg
    /cpac_templates/tt_mask_pad.nii.gz: Avg, MultReg
    /cpac_templates/ho_mask_pad.nii.gz: Avg, MultReg
    /cpac_templates/rois_3mm.nii.gz: Avg, MultReg

  # Normalize each time series before running Dual Regression SCA.
  norm_timeseries_for_DR: True


amplitude_low_frequency_fluctuation:

  # ALFF & f/ALFF
  # Calculate Amplitude of Low Frequency Fluctuations (ALFF) and and fractional ALFF (f/ALFF) for all voxels.
  run: On

  # Frequency cutoff (in Hz) for the high-pass filter used when calculating f/ALFF.
  highpass_cutoff: [0.01]

  # Frequency cutoff (in Hz) for the low-pass filter used when calculating f/ALFF
  lowpass_cutoff: [0.1]


regional_homogeneity:

  # ReHo
  # Calculate Regional Homogeneity (ReHo) for all voxels.
  run: On

  # Number of neighboring voxels used when calculating ReHo
  # 7 (Faces)
  # 19 (Faces + Edges)
  # 27 (Faces + Edges + Corners)
  cluster_size: 27


voxel_mirrored_homotopic_connectivity:

  # VMHC
  # Calculate Voxel-mirrored Homotopic Connectivity (VMHC) for all voxels.
  run: On

  symmetric_registration:

    # Included as part of the 'Image Resource Files' package available on the Install page of the User Guide.
    # It is not necessary to change this path unless you intend to use a non-standard symmetric template.
    T1w_brain_template_symmetric: $FSLDIR/data/standard/MNI152_T1_${resolution_for_anat}_brain_symmetric.nii.gz

    # A reference symmetric brain template for resampling
    T1w_brain_template_symmetric_for_resample: $FSLDIR/data/standard/MNI152_T1_1mm_brain_symmetric.nii.gz

    # Included as part of the 'Image Resource Files' package available on the Install page of the User Guide.
    # It is not necessary to change this path unless you intend to use a non-standard symmetric template.
    T1w_template_symmetric: $FSLDIR/data/standard/MNI152_T1_${resolution_for_anat}_symmetric.nii.gz

    # A reference symmetric skull template for resampling
    T1w_template_symmetric_for_resample: $FSLDIR/data/standard/MNI152_T1_1mm_symmetric.nii.gz

    # Included as part of the 'Image Resource Files' package available on the Install page of the User Guide.
    # It is not necessary to change this path unless you intend to use a non-standard symmetric template.
    dilated_symmetric_brain_mask: $FSLDIR/data/standard/MNI152_T1_${resolution_for_anat}_brain_mask_symmetric_dil.nii.gz

    # A reference symmetric brain mask template for resampling
    dilated_symmetric_brain_mask_for_resample: $FSLDIR/data/standard/MNI152_T1_1mm_brain_mask_symmetric_dil.nii.gz


network_centrality:

  # Calculate Degree, Eigenvector Centrality, or Functional Connectivity Density.
  # this is a fork point
  #   run: [On, Off] - this will run both and fork the pipeline
  run: [On]

  # Maximum amount of RAM (in GB) to be used when calculating Degree Centrality.
  # Calculating Eigenvector Centrality will require additional memory based on the size of the mask or number of ROI nodes.
  memory_allocation:  1.0

  # Full path to a NIFTI file describing the mask. Centrality will be calculated for all voxels within the mask.
  template_specification_file:  /cpac_templates/Mask_ABIDE_85Percent_GM.nii.gz

  degree_centrality:

    # Enable/Disable degree centrality by selecting the connectivity weights
    #   weight_options: ['Binarized', 'Weighted']
    # disable this type of centrality with:
    #   weight_options: []
    weight_options:  ['Binarized', 'Weighted']

    # Select the type of threshold used when creating the degree centrality adjacency matrix.
    # options:
    #   'Significance threshold', 'Sparsity threshold', 'Correlation threshold'
    correlation_threshold_option: 'Sparsity threshold'

    # Based on the Threshold Type selected above, enter a Threshold Value.
    # P-value for Significance Threshold
    # Sparsity value for Sparsity Threshold
    # Pearson's r value for Correlation Threshold
    correlation_threshold: 0.001

  eigenvector_centrality:

    # Enable/Disable eigenvector centrality by selecting the connectivity weights
    #   weight_options: ['Binarized', 'Weighted']
    # disable this type of centrality with:
    #   weight_options: []
    weight_options: ['Weighted']

    # Select the type of threshold used when creating the eigenvector centrality adjacency matrix.
    # options:
    #   'Significance threshold', 'Sparsity threshold', 'Correlation threshold'
    correlation_threshold_option: 'Sparsity threshold'

    # Based on the Threshold Type selected above, enter a Threshold Value.
    # P-value for Significance Threshold
    # Sparsity value for Sparsity Threshold
    # Pearson's r value for Correlation Threshold
    correlation_threshold: 0.001

  local_functional_connectivity_density:

    # Enable/Disable lFCD by selecting the connectivity weights
    #   weight_options: ['Binarized', 'Weighted']
    # disable this type of centrality with:
    #   weight_options: []
    weight_options: ['Binarized', 'Weighted']

    # Select the type of threshold used when creating the lFCD adjacency matrix.
    # options:
    #   'Significance threshold', 'Correlation threshold'
    correlation_threshold_option: 'Correlation threshold'

    # Based on the Threshold Type selected above, enter a Threshold Value.
    # P-value for Significance Threshold
    # Sparsity value for Sparsity Threshold
    # Pearson's r value for Correlation Threshold
    correlation_threshold: 0.6


# PACKAGE INTEGRATIONS
# --------------------
PyPEER:

  # Training of eye-estimation models. Commonly used for movies data/naturalistic viewing.
  run: Off

  # PEER scan names to use for training
  # Example: ['peer_run-1', 'peer_run-2']
  eye_scan_names: []

  # Naturalistic viewing data scan names to use for eye estimation
  # Example: ['movieDM']
  data_scan_names: []

  # Template-space eye mask
  eye_mask_path: $FSLDIR/data/standard/MNI152_T1_${resolution_for_func_preproc}_eye_mask.nii.gz

  # PyPEER Stimulus File Path
  # This is a file describing the stimulus locations from the calibration sequence.
  stimulus_path: None

  minimal_nuisance_correction:

    # PyPEER Minimal nuisance regression
    # Note: PyPEER employs minimal preprocessing - these choices do not reflect what runs in the main pipeline.
    #       PyPEER uses non-nuisance-regressed data from the main pipeline.

    # Global signal regression (PyPEER only)
    peer_gsr: True

    # Motion scrubbing (PyPEER only)
    peer_scrub: False

    # Motion scrubbing threshold (PyPEER only)
    scrub_thresh: 0.2<|MERGE_RESOLUTION|>--- conflicted
+++ resolved
@@ -117,8 +117,6 @@
     # Enable server-side 256-AES encryption on data to the S3 bucket
     s3_encryption: False
 
-<<<<<<< HEAD
-=======
   Debugging:
 
     # Verbose developer messages.
@@ -126,7 +124,6 @@
 
   pipeline_IMPORT: None
 
->>>>>>> fd64344c
 
 # PREPROCESSING
 # -------------
