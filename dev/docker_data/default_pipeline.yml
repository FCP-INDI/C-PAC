%YAML 1.1
---
# CPAC Pipeline Configuration YAML file
# Version 1.8.0.dev
#
# http://fcp-indi.github.io for more info.
#
# Tip: This file can be edited manually with a text editor for quick modifications.

pipeline_setup:

  # Name for this pipeline configuration - useful for identification.
  pipeline_name: cpac-default-pipeline

  output_directory:

    # Directory where C-PAC should write out processed data, logs, and crash reports.
    # - If running in a container (Singularity/Docker), you can simply set this to an arbitrary
    #   name like '/output', and then map (-B/-v) your desired output directory to that label.
    # - If running outside a container, this should be a full path to a directory.
    path: /output

    # Include extra versions and intermediate steps of functional preprocessing in the output directory.
    write_func_outputs: False

    # Include extra outputs in the output directory that may be of interest when more information is needed.
    write_debugging_outputs: False

    # Output directory format and structure.
    # Options: default, ndmg
    output_tree: "default"

    # Generate quality control pages containing preprocessing and derivative outputs.
    generate_quality_control_images: True

  working_directory:

    # Directory where C-PAC should store temporary and intermediate files.
    # - This directory must be saved if you wish to re-run your pipeline from where you left off (if not completed).
    # - NOTE: As it stores all intermediate files, this directory can grow to become very
    #   large, especially for data with a large amount of TRs.
    # - If running in a container (Singularity/Docker), you can simply set this to an arbitrary
    #   name like '/work', and then map (-B/-v) your desired output directory to that label.
    # - If running outside a container, this should be a full path to a directory.
    # - This can be written to '/tmp' if you do not intend to save your working directory.
    path: /tmp

    # Deletes the contents of the Working Directory after running.
    # This saves disk space, but any additional preprocessing or analysis will have to be completely re-run.
    remove_working_dir: True

  log_directory:

    # Whether to write log details of the pipeline run to the logging files.
    run_logging: True

    path: /logs

  crash_log_directory:

    # Directory where CPAC should write crash logs.
    path: /crash

  system_config:

    # Select Off if you intend to run CPAC on a single machine.
    # If set to On, CPAC will attempt to submit jobs through the job scheduler / resource manager selected below.
    on_grid:

      run: Off

      # Sun Grid Engine (SGE), Portable Batch System (PBS), or Simple Linux Utility for Resource Management (SLURM).
      # Only applies if you are running on a grid or compute cluster.
      resource_manager: SGE

      SGE:
        # SGE Parallel Environment to use when running CPAC.
        # Only applies when you are running on a grid or compute cluster using SGE.
        parallel_environment:  mpi_smp

        # SGE Queue to use when running CPAC.
        # Only applies when you are running on a grid or compute cluster using SGE.
        queue:  all.q

    # The maximum amount of memory each participant's workflow can allocate.
    # Use this to place an upper bound of memory usage.
    # - Warning: 'Memory Per Participant' multiplied by 'Number of Participants to Run Simultaneously'
    #   must not be more than the total amount of RAM.
    # - Conversely, using too little RAM can impede the speed of a pipeline run.
    # - It is recommended that you set this to a value that when multiplied by
    #   'Number of Participants to Run Simultaneously' is as much RAM you can safely allocate.
    maximum_memory_per_participant: 1

    # The maximum amount of cores (on a single machine) or slots on a node (on a cluster/grid)
    # to allocate per participant.
    # - Setting this above 1 will parallelize each participant's workflow where possible.
    #   If you wish to dedicate multiple cores to ANTS-based anatomical registration (below),
    #   this value must be equal or higher than the amount of cores provided to ANTS.
    # - The maximum number of cores your run can possibly employ will be this setting multiplied
    #   by the number of participants set to run in parallel (the 'Number of Participants to Run
    #   Simultaneously' setting).
    max_cores_per_participant: 1

    # The number of cores to allocate to ANTS-based anatomical registration per participant.
    # - Multiple cores can greatly speed up this preprocessing step.
    # - This number cannot be greater than the number of cores per participant.
    num_ants_threads: 1

    # The number of cores to allocate to processes that use OpenMP.
    num_OMP_threads: 1

    # The number of participant workflows to run at the same time.
    # - The maximum number of cores your run can possibly employ will be this setting
    #   multiplied by the number of cores dedicated to each participant (the 'Maximum Number of Cores Per Participant' setting).
    num_participants_at_once: 1

    # Full path to the FSL version to be used by CPAC.
    # If you have specified an FSL path in your .bashrc file, this path will be set automatically.
    FSLDIR:  /usr/share/fsl/5.0

  Amazon-AWS:

    # If setting the 'Output Directory' to an S3 bucket, insert the path to your AWS credentials file here.
    aws_output_bucket_credentials:

    # Enable server-side 256-AES encryption on data to the S3 bucket
    s3_encryption: False


# PREPROCESSING
# -------------
surface_analysis:

  # Will run Freesurfer for surface-based analysis. Will output traditional Freesurfer derivatives.
  # If you wish to employ Freesurfer outputs for brain masking or tissue segmentation in the voxel-based pipeline,
  # select those 'Freesurfer-' labeled options further below in anatomical_preproc.
  run_freesurfer: Off


longitudinal_template_generation:

  # If you have multiple T1w's, you can generate your own run-specific custom
  # T1w template to serve as an intermediate to the standard template for
  # anatomical registration.

  # This runs before the main pipeline as it requires multiple T1w sessions
  # at once.
  run: Off

  # Freesurfer longitudinal template algorithm using FSL FLIRT
  # Method to average the dataset at each iteration of the template creation
  # Options: median, mean or std
  average_method: median

  # Degree of freedom for FLIRT in the template creation
  # Options: 12 (affine), 9 (traditional), 7 (global rescale) or 6 (rigid body)
  dof: 12

  # Interpolation parameter for FLIRT in the template creation
  # Options: trilinear, nearestneighbour, sinc or spline
  interp: trilinear

  # Cost function for FLIRT in the template creation
  # Options: corratio, mutualinfo, normmi, normcorr, leastsq, labeldiff or bbr
  cost: corratio

  # Number of threads used for one run of the template generation algorithm
  thread_pool: 2

  # Threshold of transformation distance to consider that the loop converged
  # (-1 means numpy.finfo(np.float64).eps and is the default)
  convergence_threshold: -1


anatomical_preproc:

  run: On

  # Non-local means filtering via ANTs DenoiseImage
  non_local_means_filtering: False

  # N4 bias field correction via ANTs
  n4_bias_field_correction: False

  acpc_alignment:

    run: Off

    # Run ACPC alignment before non-local means filtering or N4 bias
    # correction
    run_before_preproc: True

    # ACPC size of brain in z-dimension in mm.
    # Default: 150mm for human data.
    brain_size: 150

    # ACPC Target
    # options: 'brain' or 'whole-head'
    #   note: 'brain' requires T1w_brain_ACPC_template below to be populated
    acpc_target: 'whole-head'

    # ACPC aligned template
    T1w_ACPC_template: /usr/share/fsl/5.0/data/standard/MNI152_T1_1mm.nii.gz
    T1w_brain_ACPC_template: 

  brain_extraction:

    # using: ['3dSkullStrip', 'BET', 'UNet', 'niworkflows-ants', 'Freesurfer']
    # this is a fork option
    using: ['3dSkullStrip']

    # option parameters
    AFNI-3dSkullStrip:

      # Output a mask volume instead of a skull-stripped volume. The mask volume containes 0 to 6, which represents voxel's postion. If set to True, C-PAC will use this output to generate anatomical brain mask for further analysis.
      mask_vol: False

      # Set the threshold value controlling the brain vs non-brain voxels. Default is 0.6.
      shrink_factor: 0.6

      # Vary the shrink factor at every iteration of the algorithm. This prevents the likelihood of surface getting stuck in large pools of CSF before reaching the outer surface of the brain. Default is On.
      var_shrink_fac: True

      # The shrink factor bottom limit sets the lower threshold when varying the shrink factor. Default is 0.4, for when edge detection is used (which is On by default), otherwise the default value is 0.65.
      shrink_factor_bot_lim: 0.4

      # Avoids ventricles while skullstripping.
      avoid_vent: True

      # Set the number of iterations. Default is 250.The number of iterations should depend upon the density of your mesh.
      n_iterations: 250

      # While expanding, consider the voxels above and not only the voxels below
      pushout: True

      # Perform touchup operations at the end to include areas not covered by surface expansion.
      touchup: True

      # Give the maximum number of pixels on either side of the hole that can be filled. The default is 10 only if 'Touchup' is On - otherwise, the default is 0.
      fill_hole: 10

      # Perform nearest neighbor coordinate interpolation every few iterations. Default is 72.
      NN_smooth: 72

      # Perform final surface smoothing after all iterations. Default is 20.
      smooth_final: 20

      # Avoid eyes while skull stripping. Default is On.
      avoid_eyes: True

      # Use edge detection to reduce leakage into meninges and eyes. Default is On.
      use_edge: True

      # Speed of expansion.
      exp_frac: 0.1

      # Perform aggressive push to edge. This might cause leakage. Default is Off.
      push_to_edge: False

      # Use outer skull to limit expansion of surface into the skull in case of very strong shading artifacts. Use this only if you have leakage into the skull.
      use_skull: Off

      # Percentage of segments allowed to intersect surface. It is typically a number between 0 and 0.1, but can include negative values (which implies no testing for intersection).
      perc_int: 0

      # Number of iterations to remove intersection problems. With each iteration, the program automatically increases the amount of smoothing to get rid of intersections. Default is 4.
      max_inter_iter: 4

      # Multiply input dataset by FAC if range of values is too small.
      fac: 1

      # Blur dataset after spatial normalization. Recommended when you have lots of CSF in brain and when you have protruding gyri (finger like). If so, recommended value range is 2-4. Otherwise, leave at 0.
      blur_fwhm: 0

      # Set it as True if processing monkey data with AFNI
      monkey: False

    FSL-BET:

      # Set the threshold value controling the brain vs non-brain voxels, default is 0.5
      frac: 0.5

      # Mask created along with skull stripping. It should be `On`, if selected functionalMasking :  ['Anatomical_Refined'] and `FSL` as skull-stripping method.
      mask_boolean: On

      # Mesh created along with skull stripping
      mesh_boolean: Off

      # Create a surface outline image
      outline: Off

      # Add padding to the end of the image, improving BET.Mutually exclusive with functional,reduce_bias,robust,padding,remove_eyes,surfaces
      padding: Off

      # Integer value of head radius
      radius: 0

      # Reduce bias and cleanup neck. Mutually exclusive with functional,reduce_bias,robust,padding,remove_eyes,surfaces
      reduce_bias: Off

      # Eyes and optic nerve cleanup. Mutually exclusive with functional,reduce_bias,robust,padding,remove_eyes,surfaces
      remove_eyes: Off

      # Robust brain center estimation. Mutually exclusive with functional,reduce_bias,robust,padding,remove_eyes,surfaces
      robust: Off

      # Create a skull image
      skull: Off

      # Gets additional skull and scalp surfaces by running bet2 and betsurf. This is mutually exclusive with reduce_bias, robust, padding, remove_eyes
      surfaces: Off

      # Apply thresholding to segmented brain image and mask
      threshold: Off

      # Vertical gradient in fractional intensity threshold (-1,1)
      vertical_gradient : 0.0

    UNet:

      # UNet model
      unet_model : s3://fcp-indi/resources/cpac/resources/Site-All-T-epoch_36.model

    niworkflows-ants:

      # Template to be used during niworkflows-ants.
      # It is not necessary to change this path unless you intend to use a non-standard template.

      # niworkflows-ants Brain extraction template
      template_path : /ants_template/oasis/T_template0.nii.gz

      # niworkflows-ants probability mask
      mask_path : /ants_template/oasis/T_template0_BrainCerebellumProbabilityMask.nii.gz

      # niworkflows-ants registration mask (can be optional)
      regmask_path : /ants_template/oasis/T_template0_BrainCerebellumRegistrationMask.nii.gz


segmentation:

  # Automatically segment anatomical images into white matter, gray matter,
  # and CSF based on prior probability maps.
  run: On

  tissue_segmentation:

    # using: ['FSL-FAST', 'Template_Based', 'Freesurfer', 'ANTs_Prior_Based']
    # this is a fork point
    using: ['FSL-FAST']

    # option parameters
    FSL-FAST:

      thresholding:

        # thresholding of the tissue segmentation probability maps
        # options: 'Auto', 'Custom'
        use: 'Auto'

        Custom:
          # Set the threshold value for the segmentation probability masks (CSF, White Matter, and Gray Matter)
          # The values remaining will become the binary tissue masks.
          # A good starting point is 0.95.

          # CSF (cerebrospinal fluid) threshold.
          CSF_threshold_value : 0.95

          # White matter threshold.
          WM_threshold_value : 0.95

          # Gray matter threshold.
          GM_threshold_value : 0.95

      use_priors:

        # Use template-space tissue priors to refine the binary tissue masks generated by segmentation.
        run: On

        # Full path to a directory containing binarized prior probability maps.
        # These maps are included as part of the 'Image Resource Files' package available on the Install page of the User Guide.
        # It is not necessary to change this path unless you intend to use non-standard priors.
        priors_path: $FSLDIR/data/standard/tissuepriors/2mm

        # Full path to a binarized White Matter prior probability map.
        # It is not necessary to change this path unless you intend to use non-standard priors.
        WM_path: $priors_path/avg152T1_white_bin.nii.gz

        # Full path to a binarized Gray Matter prior probability map.
        # It is not necessary to change this path unless you intend to use non-standard priors.
        GM_path: $priors_path/avg152T1_gray_bin.nii.gz

        # Full path to a binarized CSF prior probability map.
        # It is not necessary to change this path unless you intend to use non-standard priors.
        CSF_path: $priors_path/avg152T1_csf_bin.nii.gz

    Template_Based:

      # These masks should be in the same space of your registration template, e.g. if
      # you choose 'EPI Template' , below tissue masks should also be EPI template tissue masks.
      #
      # Options: ['T1_Template', 'EPI_Template']
      template_for_segmentation: ['T1_Template']

      # These masks are included as part of the 'Image Resource Files' package available
      # on the Install page of the User Guide.

      # Full path to a binarized White Matter mask.
      WHITE: $FSLDIR/data/standard/tissuepriors/2mm/avg152T1_white_bin.nii.gz

      # Full path to a binarized Gray Matter mask.
      GRAY: $FSLDIR/data/standard/tissuepriors/2mm/avg152T1_gray_bin.nii.gz

      # Full path to a binarized CSF mask.
      CSF: $FSLDIR/data/standard/tissuepriors/2mm/avg152T1_csf_bin.nii.gz

    Freesurfer:

    ANTs_Prior_Based:

      # Generate white matter, gray matter, CSF masks based on antsJointLabelFusion
      # ANTs Prior-based Segmentation workflow that has shown optimal results for non-human primate data.

      # The atlas image assumed to be used in ANTs Prior-based Segmentation.
      template_brain_list :
        - /monkey_seg/templates/JointLabelCouncil/MacaqueYerkes19_T1w_0.5mm/T1w_brain.nii.gz
        - /monkey_seg/templates/JointLabelCouncil/J_Macaque_11mo_atlas_nACQ_194x252x160space_0.5mm/T1w_brain.nii.gz

      # The atlas segmentation images.
      # For performing ANTs Prior-based segmentation method
      # the number of specified segmentations should be identical to the number of atlas brain image sets.
      # eg.
      # ANTs_prior_seg_template_brain_list :
      #   - atlas1.nii.gz
      #   - atlas2.nii.gz
      # ANTs_prior_seg_template_segmentation_list:
      #   - segmentation1.nii.gz
      #   - segmentation1.nii.gz
      template_segmentation_list:
        - /monkey_seg/templates/JointLabelCouncil/MacaqueYerkes19_T1w_0.5mm/Segmentation.nii.gz
        - /monkey_seg/templates/JointLabelCouncil/J_Macaque_11mo_atlas_nACQ_194x252x160space_0.5mm/Segmentation.nii.gz

      # Label values corresponding to CSF/GM/WM in atlas file
      # It is not necessary to change this values unless your CSF/GM/WM label values are different from Freesurfer Color Lookup Table.
      # https://surfer.nmr.mgh.harvard.edu/fswiki/FsTutorial/AnatomicalROI/FreeSurferColorLUT

      # Label value corresponding to CSF in multiatlas file
      CSF_label : 24

      # Label value corresponding to Left Gray Matter in multiatlas file
      left_GM_label : 3

      # Label value corresponding to Right Gray Matter in multiatlas file
      right_GM_label : 42

      # Label value corresponding to Left White Matter in multiatlas file
      left_WM_label : 2

      # Label value corresponding to Right White Matter in multiatlas file
      right_WM_label : 41


registration_workflows:

  anatomical_registration:

    run: On

    # The resolution to which anatomical images should be transformed during registration.
    # This is the resolution at which processed anatomical files will be output.
    resolution_for_anat: 2mm

    # Template to be used during registration.
    # It is not necessary to change this path unless you intend to use a non-standard template.
    T1w_brain_template: /usr/share/fsl/5.0/data/standard/MNI152_T1_${resolution_for_anat}_brain.nii.gz

    # Template to be used during registration.
    # It is not necessary to change this path unless you intend to use a non-standard template.
    T1w_template: /usr/share/fsl/5.0/data/standard/MNI152_T1_${resolution_for_anat}.nii.gz

    # Template to be used during registration.
    # It is not necessary to change this path unless you intend to use a non-standard template.
    T1w_brain_template_mask: /usr/share/fsl/5.0/data/standard/MNI152_T1_${resolution_for_anat}_brain_mask.nii.gz

    # Register skull-on anatomical image to a template.
    reg_with_skull: True

    registration:

      # using: ['ANTS', 'FSL', 'FSL-linear']
      # this is a fork point
      #   selecting both ['ANTS', 'FSL'] will run both and fork the pipeline
      using: ['ANTS']

      # option parameters
      ANTs:

        # If a lesion mask is available for a T1w image, use it to improve the ANTs' registration
        # ANTS registration only.
        use_lesion_mask: False

        # ANTs parameters for T1-template-based registration
        T1_registration:

          - collapse-output-transforms: 0
          - dimensionality: 3
          - initial-moving-transform :
             initializationFeature: 0

          - transforms:
             - Rigid:
                 gradientStep : 0.1
                 metric :
                   type : MI
                   metricWeight: 1
                   numberOfBins : 32
                   samplingStrategy : Regular
                   samplingPercentage : 0.25
                 convergence:
                   iteration : 1000x500x250x100
                   convergenceThreshold : 1e-08
                   convergenceWindowSize : 10
                 smoothing-sigmas : 3.0x2.0x1.0x0.0
                 shrink-factors : 8x4x2x1
                 use-histogram-matching : True

             - Affine:
                 gradientStep : 0.1
                 metric :
                   type : MI
                   metricWeight: 1
                   numberOfBins : 32
                   samplingStrategy : Regular
                   samplingPercentage : 0.25
                 convergence:
                   iteration : 1000x500x250x100
                   convergenceThreshold : 1e-08
                   convergenceWindowSize : 10
                 smoothing-sigmas : 3.0x2.0x1.0x0.0
                 shrink-factors : 8x4x2x1
                 use-histogram-matching : True

             - SyN:
                 gradientStep : 0.1
                 updateFieldVarianceInVoxelSpace : 3.0
                 totalFieldVarianceInVoxelSpace : 0.0
                 metric:
                   type : CC
                   metricWeight: 1
                   radius : 4
                 convergence:
                   iteration : 100x100x70x20
                   convergenceThreshold : 1e-09
                   convergenceWindowSize : 15
                 smoothing-sigmas : 3.0x2.0x1.0x0.0
                 shrink-factors : 6x4x2x1
                 use-histogram-matching : True
                 winsorize-image-intensities :
                   lowerQuantile : 0.01
                   upperQuantile : 0.99

        # Interpolation method for writing out transformed anatomical images.
        # Possible values: Linear, BSpline, LanczosWindowedSinc
        interpolation: LanczosWindowedSinc

      FSL-FNIRT:

        # Configuration file to be used by FSL to set FNIRT parameters.
        # It is not necessary to change this path unless you intend to use custom FNIRT parameters or a non-standard template.
        fnirt_config: T1_2_MNI152_2mm

        # Reference mask for FSL registration.
        ref_mask: /usr/share/fsl/5.0/data/standard/MNI152_T1_${resolution_for_anat}_brain_mask_dil.nii.gz

        # Interpolation method for writing out transformed anatomical images.
        # Possible values: trilinear, sinc, spline
        interpolation: sinc

        # Identity matrix used during FSL-based resampling of anatomical-space data throughout the pipeline.
        # It is not necessary to change this path unless you intend to use a different template.
        identity_matrix: /usr/share/fsl/5.0/etc/flirtsch/ident.mat

  functional_registration:

    coregistration:
      # functional (BOLD/EPI) registration to anatomical (structural/T1)

      run: On

      func_input_prep:

        # Choose whether to use the mean of the functional/EPI as the input to functional-to-anatomical registration or one of the volumes from the functional 4D timeseries that you choose.
        # input: ['Mean_Functional', 'Selected_Functional_Volume']
        input: ['Mean_Functional']

        Mean Functional:

          # Run ANTs’ N4 Bias Field Correction on the input BOLD (EPI)
          # this can increase tissue contrast which may improve registration quality in some data
          n4_correct_func: False

        Selected Functional Volume:

          # Only for when 'Use as Functional-to-Anatomical Registration Input' is set to 'Selected Functional Volume'.
          #Input the index of which volume from the functional 4D timeseries input file you wish to use as the input for functional-to-anatomical registration.
          func_reg_input_volume: 0

      boundary_based_registration:
        # this is a fork point
        #   run: [On, Off] - this will run both and fork the pipeline
        run: [On]

        # Standard FSL 5.0 Scheduler used for Boundary Based Registration.
        # It is not necessary to change this path unless you intend to use non-standard MNI registration.
        bbr_schedule: /usr/share/fsl/5.0/etc/flirtsch/bbr.sch

    EPI_registration:

      # directly register the mean functional to an EPI template
      #   instead of applying the anatomical T1-to-template transform to the functional data that has been
      #   coregistered to anatomical/T1 space
      run: Off

      # using: ['ANTS', 'FSL', 'FSL-linear']
      # this is a fork point
      # ex. selecting both ['ANTS', 'FSL'] will run both and fork the pipeline
      using: ['ANTS']

      # EPI template for direct functional-to-template registration
      # (bypassing coregistration and the anatomical-to-template transforms)
      EPI_template: s3://fcp-indi/resources/cpac/resources/epi_hbn.nii.gz

      # EPI template mask.
      EPI_template_mask: None

      ANTs:

        # EPI registration configuration - synonymous with T1_registration
        # parameters under anatomical registration above
        parameters:

          - collapse-output-transforms: 0
          - dimensionality: 3
          - initial-moving-transform :
             initializationFeature: 0

          - transforms:
             - Rigid:
                 gradientStep : 0.1
                 metric :
                   type : MI
                   metricWeight: 1
                   numberOfBins : 32
                   samplingStrategy : Regular
                   samplingPercentage : 0.25
                 convergence:
                   iteration : 1000x500x250x100
                   convergenceThreshold : 1e-08
                   convergenceWindowSize : 10
                 smoothing-sigmas : 3.0x2.0x1.0x0.0
                 shrink-factors : 8x4x2x1
                 use-histogram-matching : True

             - Affine:
                 gradientStep : 0.1
                 metric :
                   type : MI
                   metricWeight: 1
                   numberOfBins : 32
                   samplingStrategy : Regular
                   samplingPercentage : 0.25
                 convergence:
                   iteration : 1000x500x250x100
                   convergenceThreshold : 1e-08
                   convergenceWindowSize : 10
                 smoothing-sigmas : 3.0x2.0x1.0x0.0
                 shrink-factors : 8x4x2x1
                 use-histogram-matching : True

             - SyN:
                 gradientStep : 0.1
                 updateFieldVarianceInVoxelSpace : 3.0
                 totalFieldVarianceInVoxelSpace : 0.0
                 metric:
                   type : CC
                   metricWeight: 1
                   radius : 4
                 convergence:
                   iteration : 100x100x70x20
                   convergenceThreshold : 1e-09
                   convergenceWindowSize : 15
                 smoothing-sigmas : 3.0x2.0x1.0x0.0
                 shrink-factors : 6x4x2x1
                 use-histogram-matching : True
                 winsorize-image-intensities :
                   lowerQuantile : 0.01
                   upperQuantile : 0.99

        # Interpolation method for writing out transformed EPI images.
        # Possible values: Linear, BSpline, LanczosWindowedSinc
        interpolation: LanczosWindowedSinc

      FSL-FNIRT:

        # Configuration file to be used by FSL to set FNIRT parameters.
        # It is not necessary to change this path unless you intend to use custom FNIRT parameters or a non-standard template.
        fnirt_config: T1_2_MNI152_2mm

        # Interpolation method for writing out transformed EPI images.
        # Possible values: trilinear, sinc, spline
        interpolation: sinc

        # Identity matrix used during FSL-based resampling of BOLD-space data throughout the pipeline.
        # It is not necessary to change this path unless you intend to use a different template.
        identity_matrix: /usr/share/fsl/5.0/etc/flirtsch/ident.mat

    func_registration_to_template:

      # these options modify the application (to the functional data), not the calculation, of the
      # T1-to-template and EPI-to-template transforms calculated earlier during registration
      run: On

      output_resolution:

        # The resolution (in mm) to which the preprocessed, registered functional timeseries outputs are written into.
        # NOTE:
        #   selecting a 1 mm or 2 mm resolution might substantially increase your RAM needs- these resolutions should be selected with caution.
        #   for most cases, 3 mm or 4 mm resolutions are suggested.
        # NOTE:
        #   this also includes the single-volume 3D preprocessed functional data,
        #   such as the mean functional (mean EPI) in template space
        func_preproc_outputs: 3mm

        # The resolution (in mm) to which the registered derivative outputs are written into.
        # NOTE:
        #   this is for the single-volume functional-space outputs (i.e. derivatives)
        #   thus, a higher resolution may not result in a large increase in RAM needs as above
        func_derivative_outputs: 3mm

      target_template:

        # using: ['T1_template', 'EPI_template']
        # this is a fork point
        # NOTE:
        #   this will determine which registration transform to use to warp the functional
        #   outputs and derivatives to template space
        using: ['T1_template']

        # option parameters
        T1_template:

          # Standard Skull Stripped Template. Used as a reference image for functional registration.
          # This can be different than the template used as the reference/fixed for T1-to-template registration.
          T1w_brain_template_funcreg: /usr/share/fsl/5.0/data/standard/MNI152_T1_${func_resolution}_brain.nii.gz

          # Standard Anatomical Brain Image with Skull.
          # This can be different than the template used as the reference/fixed for T1-to-template registration.
          T1w_template_funcreg: /usr/share/fsl/5.0/data/standard/MNI152_T1_${func_resolution}.nii.gz

          # a standard template for resampling if using float resolution
          T1w_template_for_resample:  $FSLDIR/data/standard/MNI152_T1_1mm_brain.nii.gz

        EPI_template:

          # EPI template for direct functional-to-template registration
          # (bypassing coregistration and the anatomical-to-template transforms)
          EPI_template_funcreg: s3://fcp-indi/resources/cpac/resources/epi_hbn.nii.gz

<<<<<<< HEAD
          # EPI template mask.
          template_epi_mask: 
=======
          # a standard template for resampling if using float resolution
          EPI_template_for_resample:  $FSLDIR/data/standard/MNI152_T1_1mm_brain.nii.gz
>>>>>>> 54b54e29

      ANTs_pipelines:

        # Interpolation method for writing out transformed functional images.
        # Possible values: Linear, BSpline, LanczosWindowedSinc
        interpolation: LanczosWindowedSinc

      FNIRT_pipelines:

        # Interpolation method for writing out transformed functional images.
        # Possible values: trilinear, sinc, spline
        interpolation: sinc

        # Identity matrix used during FSL-based resampling of functional-space data throughout the pipeline.
        # It is not necessary to change this path unless you intend to use a different template.
        identity_matrix: /usr/share/fsl/5.0/etc/flirtsch/ident.mat


functional_preproc:

  run: On

  truncation:

    # First timepoint to include in analysis.
    # Default is 0 (beginning of timeseries).
    # First timepoint selection in the scan parameters in the data configuration file, if present, will over-ride this selection.
    # Note: the selection here applies to all scans of all participants.
    start_tr: 0

    # Last timepoint to include in analysis.
    # Default is None or End (end of timeseries).
    # Last timepoint selection in the scan parameters in the data configuration file, if present, will over-ride this selection.
    # Note: the selection here applies to all scans of all participants.
    stop_tr: None

  scaling:

    # Scale functional raw data, usually used in rodent pipeline
    run: Off

    # Scale the size of the dataset voxels by the factor.
    scaling_factor: 10

  despiking:

    # Run AFNI 3dDespike
    # this is a fork point
    #   run: [On, Off] - this will run both and fork the pipeline
    run: [Off]

  slice_timing_correction:

    # Interpolate voxel time courses so they are sampled at the same time points.
    # this is a fork point
    #   run: [On, Off] - this will run both and fork the pipeline
    run: [On]

  motion_estimates_and_correction:

    # calculate motion statistics BEFORE slice-timing correction
    calculate_motion_first: Off

    motion_correction:

      # using: ['3dvolreg', 'mcflirt']
      # this is a fork point
      using: ['3dvolreg']

      # option parameters
      AFNI-3dvolreg:

        # This option is useful when aligning high-resolution datasets that may need more alignment than a few voxels.
        functional_volreg_twopass: Off

      # Choose motion correction reference. Options: mean, median, selected volume
      motion_correction_reference: ['mean']

      # Choose motion correction reference volume
      motion_correction_reference_volume: 0

    motion_estimate_filter:

      # Filter physiological (respiration) artifacts from the head motion estimates.
      # Adapted from DCAN Labs filter.
      #     https://www.ohsu.edu/school-of-medicine/developmental-cognition-and-neuroimaging-lab
      #     https://www.biorxiv.org/content/10.1101/337360v1.full.pdf
      # this is a fork point
      #   run: [On, Off] - this will run both and fork the pipeline
      run: [Off]

      # options: "notch", "lowpass"
      filter_type: "notch"

      # Number of filter coefficients.
      filter_order: 4

      # Dataset-wide respiratory rate data from breathing belt required.
      # mutually exclusive with cutoff, center frequency, and bandwidth options further below

      # Lowest Breaths-Per-Minute in dataset.
      # Required for both notch and lowpass filters.
      breathing_rate_min:

      # Highest Breaths-Per-Minute in dataset.
      # Required for the notch filter.
      breathing_rate_max:

      # notch filter direct customization parameters
      # mutually exclusive with breathing_rate options above

      # the center frequency of the notch filter
      center_frequency:

      # the width of the notch filter
      filter_bandwidth:

      # lowpass filter direct customization parameters
      # mutually exclusive with breathing_rate options above

      # the frequency cutoff of the filter
      lowpass_cutoff:

  distortion_correction:

    # this is a fork point
    #   run: [On, Off] - this will run both and fork the pipeline
    run: [On]

    # using: ['PhaseDiff', 'Blip']
    #   PhaseDiff - Perform field map correction using a single phase difference image, a subtraction of the two phase images from each echo. Default scanner for this method is SIEMENS.
    #   Blip - Uses AFNI 3dQWarp to calculate the distortion unwarp for EPI field maps of opposite/same phase encoding direction.
    #   NOTE:
    #     this is NOT a fork point - instead, the technique used will depend on what type of distortion correction field data accompanies the dataset
    #     for example, phase-difference field maps will lead to phase-difference distortion correction, and phase-encoding direction field maps will lead to blip-up/blip-down
    using: ['PhaseDiff', 'Blip']

    # option parameters
    PhaseDiff:

      # Since the quality of the distortion heavily relies on the skull-stripping step, we provide a choice of method ('AFNI' for AFNI 3dSkullStrip or 'BET' for FSL BET).
      # Options: 'BET' or 'AFNI'
      fmap_skullstrip_option: 'BET'

      # Set the fraction value for the skull-stripping of the magnitude file. Depending on the data, a tighter extraction may be necessary in order to prevent noisy voxels from interfering with preparing the field map.
      # The default value is 0.5.
      fmap_skullstrip_BET_frac: 0.5

      # Set the threshold value for the skull-stripping of the magnitude file. Depending on the data, a tighter extraction may be necessary in order to prevent noisy voxels from interfering with preparing the field map.
      # The default value is 0.6.
      fmap_skullstrip_AFNI_threshold:  0.6

  func_masking:

    # using: ['AFNI', 'FSL', 'FSL_AFNI', 'Anatomical_Refined', 'Anatomical_Based']
    # this is a fork point
    using: ['AFNI']

    FSL-BET:

      # Apply to 4D FMRI data, if bold_bet_functional_mean_boolean : Off.
      # Mutually exclusive with functional, reduce_bias, robust, padding, remove_eyes, surfaces
      # It must be 'on' if select 'reduce_bias', 'robust', 'padding', 'remove_eyes', or 'bet_surfaces' on
      functional_mean_boolean: Off

      # Set the threshold value controling the brain vs non-brain voxels.
      frac: 0.3

      # Mesh created along with skull stripping
      mesh_boolean: Off

      # Create a surface outline image
      outline: Off

      # Add padding to the end of the image, improving BET.Mutually exclusive with functional,reduce_bias,robust,padding,remove_eyes,surfaces
      padding: Off

      # Integer value of head radius
      radius: 0

      # Reduce bias and cleanup neck. Mutually exclusive with functional,reduce_bias,robust,padding,remove_eyes,surfaces
      reduce_bias: Off

      # Eyes and optic nerve cleanup. Mutually exclusive with functional,reduce_bias,robust,padding,remove_eyes,surfaces
      remove_eyes: Off

      # Robust brain center estimation. Mutually exclusive with functional,reduce_bias,robust,padding,remove_eyes,surfaces
      robust: Off

      # Create a skull image
      skull: Off

      # Gets additional skull and scalp surfaces by running bet2 and betsurf. This is mutually exclusive with reduce_bias, robust, padding, remove_eyes
      surfaces: Off

      # Apply thresholding to segmented brain image and mask
      threshold: Off

      # Vertical gradient in fractional intensity threshold (-1,1)
      vertical_gradient: 0.0

    Anatomical_Refined:

      # Choose whether or not to dilate the anatomical mask if you choose 'Anatomical_Refined' as the functional masking option. It will dilate one voxel if enabled.
      anatomical_mask_dilation: False


nuisance_corrections:

  1-ICA-AROMA:

    # this is a fork point
    #   run: [On, Off] - this will run both and fork the pipeline
    run: [On]

    # Types of denoising strategy:
    #   nonaggr: nonaggressive-partial component regression
    #   aggr:    aggressive denoising
    denoising_type: nonaggr

  2-nuisance_regression:

    # this is a fork point
    #   run: [On, Off] - this will run both and fork the pipeline
    run: [On]

    # Select which nuisance signal corrections to apply
    Regressors:

      -  Name: 'default'

         Motion:
           include_delayed: true
           include_squared: true
           include_delayed_squared: true

         aCompCor:
           summary:
             method: DetrendPC
             components: 5
           tissues:
             - WhiteMatter
             - CerebrospinalFluid
           extraction_resolution: 2

         CerebrospinalFluid:
           summary: Mean
           extraction_resolution: 2
           erode_mask: true

         GlobalSignal:
           summary: Mean

         PolyOrt:
          degree: 2

         Bandpass:
           bottom_frequency: 0.01
           top_frequency: 0.1

    # Standard Lateral Ventricles Binary Mask
    # used in CSF mask refinement for CSF signal-related regressions
    lateral_ventricles_mask: $FSLDIR/data/atlases/HarvardOxford/HarvardOxford-lateral-ventricles-thr25-2mm.nii.gz

    # Whether to run frequency filtering before or after nuisance regression.
    # Options: 'After' or 'Before'
    bandpass_filtering_order: 'After'

    # Process and refine masks used to produce regressors and time series for
    # regression.
    regressor_masks:

      erode_anatomical_brain_mask:

        # Erode binarized anatomical brain mask. If choosing True, please also set seg_csf_use_erosion: True; regOption: niworkflows-ants.
        run: Off

        # Erosion proportion, if using erosion.
        # Default proportion is 0 for anatomical brain mask.
        # Recommend that do not use erosion in both proportion and millimeter method.
        brain_mask_erosion_prop : 0

        # Erode brain mask in millimeter, default of brain is 30 mm
        # brain erosion default is using millimeter erosion method when use erosion for brain.
        brain_mask_erosion_mm : 30

        # Erode binarized brain mask in millimeter
        brain_erosion_mm: 0

      erode_csf:

        # Erode binarized csf tissue mask.
        run: Off

        # Erosion proportion, if use erosion.
        # Default proportion is 0 for CSF (cerebrospinal fluid)  mask.
        # Recommend to do not use erosion in both proportion and millimeter method.
        csf_erosion_prop : 0

        # Erode brain mask in millimeter, default of csf is 30 mm
        # CSF erosion default is using millimeter erosion method when use erosion for CSF.
        csf_mask_erosion_mm: 30

        # Erode binarized CSF (cerebrospinal fluid)  mask in millimeter
        csf_erosion_mm: 0

      erode_wm:

        # Erode WM binarized tissue mask.
        run: Off

        # Erosion proportion, if use erosion.
        # Default proportion is 0.6 for White Matter mask.
        # Recommend to do not use erosion in both proportion and millimeter method.
        # White Matter erosion default is using proportion erosion method when use erosion for White Matter.
        wm_erosion_prop : 0.6

        # Erode brain mask in millimeter, default of White Matter is 0 mm
        wm_mask_erosion_mm: 0

        # Erode binarized White Matter mask in millimeter
        wm_erosion_mm: 0

      erode_gm:

        # Erode GM binarized tissue mask.
        run: Off

        # Erosion proportion, if use erosion.
        # Recommend to do not use erosion in both proportion and millimeter method.
        gm_erosion_prop : 0.6

        # Erode brain mask in millimeter, default of csf is 30 mm
        gm_mask_erosion_mm: 30

        # Erode binarized White Matter mask in millimeter
        gm_erosion_mm: 0


# OUTPUTS AND DERIVATIVES
# -----------------------
post_processing:

  spatial_smoothing:

    # Smooth the derivative outputs.
    # Set as ['nonsmoothed'] to disable smoothing. Set as both to get both.
    #
    # Options:
    #     ['smoothed', 'nonsmoothed']
    output: ['smoothed']

    # Tool to use for smoothing.
    # 'FSL' for FSL MultiImageMaths for FWHM provided
    # 'AFNI' for AFNI 3dBlurToFWHM for FWHM provided
    smoothing_method: ['FSL']

    # Full Width at Half Maximum of the Gaussian kernel used during spatial smoothing.
    # this is a fork point
    #   i.e. multiple kernels - fwhm: [4,6,8]
    fwhm: [4]

  z-scoring:

    # z-score standardize the derivatives. This may be needed for group-level analysis.
    # Set as ['raw'] to disable z-scoring. Set as both to get both.
    #
    # Options:
    #     ['z-scored', 'raw']
    output: ['z-scored']


timeseries_extraction:

  run: On

  # Enter paths to region-of-interest (ROI) NIFTI files (.nii or .nii.gz) to be used for time-series extraction, and then select which types of analyses to run.
  # Denote which analyses to run for each ROI path by listing the names below. For example, if you wish to run Avg and SpatialReg, you would enter: '/path/to/ROI.nii.gz': Avg, SpatialReg
  # available analyses:
  #   /path/to/atlas.nii.gz: Avg, Voxel, SpatialReg, PearsonCorr, PartialCorr
  tse_roi_paths:
    /cpac_templates/CC400.nii.gz: Avg
    /cpac_templates/aal_mask_pad.nii.gz: Avg
    /cpac_templates/CC200.nii.gz: Avg
    /cpac_templates/tt_mask_pad.nii.gz: Avg
    /cpac_templates/PNAS_Smith09_rsn10.nii.gz: SpatialReg
    /cpac_templates/ho_mask_pad.nii.gz: Avg
    /cpac_templates/rois_3mm.nii.gz: Avg
    /ndmg_atlases/label/Human/AAL_space-MNI152NLin6_res-1x1x1.nii.gz: Avg
    /ndmg_atlases/label/Human/CAPRSC_space-MNI152NLin6_res-1x1x1.nii.gz: Avg
    /ndmg_atlases/label/Human/DKT_space-MNI152NLin6_res-1x1x1.nii.gz: Avg
    /ndmg_atlases/label/Human/DesikanKlein_space-MNI152NLin6_res-1x1x1.nii.gz: Avg
    /ndmg_atlases/label/Human/HarvardOxfordcort-maxprob-thr25_space-MNI152NLin6_res-1x1x1.nii.gz: Avg
    /ndmg_atlases/label/Human/HarvardOxfordsub-maxprob-thr25_space-MNI152NLin6_res-1x1x1.nii.gz: Avg
    /ndmg_atlases/label/Human/Juelich_space-MNI152NLin6_res-1x1x1.nii.gz: Avg
    /ndmg_atlases/label/Human/MICCAI_space-MNI152NLin6_res-1x1x1.nii.gz: Avg
    /ndmg_atlases/label/Human/Schaefer1000_space-MNI152NLin6_res-1x1x1.nii.gz: Avg
    /ndmg_atlases/label/Human/Schaefer200_space-MNI152NLin6_res-1x1x1.nii.gz: Avg
    /ndmg_atlases/label/Human/Schaefer300_space-MNI152NLin6_res-1x1x1.nii.gz: Avg
    /ndmg_atlases/label/Human/Schaefer400_space-MNI152NLin6_res-1x1x1.nii.gz: Avg
    /ndmg_atlases/label/Human/Talairach_space-MNI152NLin6_res-1x1x1.nii.gz: Avg
    /ndmg_atlases/label/Human/Brodmann_space-MNI152NLin6_res-1x1x1.nii.gz: Avg
    /ndmg_atlases/label/Human/Desikan_space-MNI152NLin6_res-1x1x1.nii.gz: Avg
    /ndmg_atlases/label/Human/Glasser_space-MNI152NLin6_res-1x1x1.nii.gz: Avg
    /ndmg_atlases/label/Human/Slab907_space-MNI152NLin6_res-1x1x1.nii.gz: Avg
    /ndmg_atlases/label/Human/Yeo-17-liberal_space-MNI152NLin6_res-1x1x1.nii.gz: Avg
    /ndmg_atlases/label/Human/Yeo-17_space-MNI152NLin6_res-1x1x1.nii.gz: Avg
    /ndmg_atlases/label/Human/Yeo-7-liberal_space-MNI152NLin6_res-1x1x1.nii.gz: Avg
    /ndmg_atlases/label/Human/Yeo-7_space-MNI152NLin6_res-1x1x1.nii.gz: Avg

  # Functional time-series and ROI realignment method: ['ROI_to_func'] or ['func_to_ROI']
  # 'ROI_to_func' will realign the atlas/ROI to functional space (fast)
  # 'func_to_ROI' will realign the functional time series to the atlas/ROI space
  #
  #     NOTE: in rare cases, realigning the ROI to the functional space may
  #           result in small misalignments for very small ROIs - please double
  #           check your data if you see issues
  realignment: 'ROI_to_func'

  # By default, extracted time series are written as both a text file and a 1D file. Additional output formats are as a .csv spreadsheet or a Numpy array.
  roi_tse_outputs: ['csv', 'numpy']


seed_based_correlation_analysis:

  # SCA - Seed-Based Correlation Analysis
  # For each extracted ROI Average time series, CPAC will generate a whole-brain correlation map.
  # It should be noted that for a given seed/ROI, SCA maps for ROI Average time series will be the same.
  run: On

  # Enter paths to region-of-interest (ROI) NIFTI files (.nii or .nii.gz) to be used for time-series extraction, and then select which types of analyses to run.
  # Denote which analyses to run for each ROI path by listing the names below. For example, if you wish to run Avg and MultReg, you would enter: '/path/to/ROI.nii.gz': Avg, MultReg
  # available analyses:
  #   /path/to/atlas.nii.gz: Avg, DualReg, MultReg
  sca_roi_paths:
    /cpac_templates/PNAS_Smith09_rsn10.nii.gz: DualReg
    /cpac_templates/CC400.nii.gz: Avg, MultReg
    /cpac_templates/ez_mask_pad.nii.gz: Avg, MultReg
    /cpac_templates/aal_mask_pad.nii.gz: Avg, MultReg
    /cpac_templates/CC200.nii.gz: Avg, MultReg
    /cpac_templates/tt_mask_pad.nii.gz: Avg, MultReg
    /cpac_templates/ho_mask_pad.nii.gz: Avg, MultReg
    /cpac_templates/rois_3mm.nii.gz: Avg, MultReg

  # Normalize each time series before running Dual Regression SCA.
  norm_timeseries_for_DR: True


amplitude_low_frequency_fluctuation:

  # ALFF & f/ALFF
  # Calculate Amplitude of Low Frequency Fluctuations (ALFF) and and fractional ALFF (f/ALFF) for all voxels.
  run: On

  # Frequency cutoff (in Hz) for the high-pass filter used when calculating f/ALFF.
  highpass_cutoff: [0.01]

  # Frequency cutoff (in Hz) for the low-pass filter used when calculating f/ALFF
  lowpass_cutoff: [0.1]


regional_homogeneity:

  # ReHo
  # Calculate Regional Homogeneity (ReHo) for all voxels.
  run: On

  # Number of neighboring voxels used when calculating ReHo
  # 7 (Faces)
  # 19 (Faces + Edges)
  # 27 (Faces + Edges + Corners)
  cluster_size: 27


voxel_mirrored_homotopic_connectivity:

  # VMHC
  # Calculate Voxel-mirrored Homotopic Connectivity (VMHC) for all voxels.
  run: Off

  symmetric_registration:

    # Included as part of the 'Image Resource Files' package available on the Install page of the User Guide.
    # It is not necessary to change this path unless you intend to use a non-standard symmetric template.
    T1w_brain_template_symmetric: $FSLDIR/data/standard/MNI152_T1_${resolution_for_anat}_brain_symmetric.nii.gz

    # A reference symmetric brain template for resampling
    T1w_brain_template_symmetric_for_resample: $FSLDIR/data/standard/MNI152_T1_1mm_brain_symmetric.nii.gz

    # Included as part of the 'Image Resource Files' package available on the Install page of the User Guide.
    # It is not necessary to change this path unless you intend to use a non-standard symmetric template.
    T1w_template_symmetric: $FSLDIR/data/standard/MNI152_T1_${resolution_for_anat}_symmetric.nii.gz

    # A reference symmetric skull template for resampling
    T1w_template_symmetric_for_resample: $FSLDIR/data/standard/MNI152_T1_1mm_symmetric.nii.gz

    # Included as part of the 'Image Resource Files' package available on the Install page of the User Guide.
    # It is not necessary to change this path unless you intend to use a non-standard symmetric template.
    dilated_symmetric_brain_mask: $FSLDIR/data/standard/MNI152_T1_${resolution_for_anat}_brain_mask_symmetric_dil.nii.gz

    # A reference symmetric brain mask template for resampling
    dilated_symmetric_brain_mask_for_resample: $FSLDIR/data/standard/MNI152_T1_1mm_brain_mask_symmetric_dil.nii.gz


network_centrality:

  # Calculate Degree, Eigenvector Centrality, or Functional Connectivity Density.
  # this is a fork point
  #   run: [On, Off] - this will run both and fork the pipeline
  run: [On]

  # Maximum amount of RAM (in GB) to be used when calculating Degree Centrality.
  # Calculating Eigenvector Centrality will require additional memory based on the size of the mask or number of ROI nodes.
  memory_allocation:  1.0

  # Full path to a NIFTI file describing the mask. Centrality will be calculated for all voxels within the mask.
  template_specification_file:  /cpac_templates/Mask_ABIDE_85Percent_GM.nii.gz

  degree_centrality:

    # Enable/Disable degree centrality by selecting the connectivity weights
    #   weight_options: ['Binarized', 'Weighted']
    # disable this type of centrality with:
    #   weight_options: []
    weight_options:  ['Binarized', 'Weighted']

    # Select the type of threshold used when creating the degree centrality adjacency matrix.
    # options:
    #   'Significance threshold', 'Sparsity threshold', 'Correlation threshold'
    correlation_threshold_option: 'Sparsity threshold'

    # Based on the Threshold Type selected above, enter a Threshold Value.
    # P-value for Significance Threshold
    # Sparsity value for Sparsity Threshold
    # Pearson's r value for Correlation Threshold
    correlation_threshold: 0.001

  eigenvector_centrality:

    # Enable/Disable eigenvector centrality by selecting the connectivity weights
    #   weight_options: ['Binarized', 'Weighted']
    # disable this type of centrality with:
    #   weight_options: []
    weight_options: ['Weighted']

    # Select the type of threshold used when creating the eigenvector centrality adjacency matrix.
    # options:
    #   'Significance threshold', 'Sparsity threshold', 'Correlation threshold'
    correlation_threshold_option: 'Sparsity threshold'

    # Based on the Threshold Type selected above, enter a Threshold Value.
    # P-value for Significance Threshold
    # Sparsity value for Sparsity Threshold
    # Pearson's r value for Correlation Threshold
    correlation_threshold: 0.001

  local_functional_connectivity_density:

    # Enable/Disable lFCD by selecting the connectivity weights
    #   weight_options: ['Binarized', 'Weighted']
    # disable this type of centrality with:
    #   weight_options: []
    weight_options: ['Binarized', 'Weighted']

    # Select the type of threshold used when creating the lFCD adjacency matrix.
    # options:
    #   'Significance threshold', 'Correlation threshold'
    correlation_threshold_option: 'Correlation threshold'

    # Based on the Threshold Type selected above, enter a Threshold Value.
    # P-value for Significance Threshold
    # Sparsity value for Sparsity Threshold
    # Pearson's r value for Correlation Threshold
    correlation_threshold: 0.6


# PACKAGE INTEGRATIONS
# --------------------
PyPEER:

  # Training of eye-estimation models. Commonly used for movies data/naturalistic viewing.
  run: Off

  # PEER scan names to use for training
  # Example: ['peer_run-1', 'peer_run-2']
  eye_scan_names: []

  # Naturalistic viewing data scan names to use for eye estimation
  # Example: ['movieDM']
  data_scan_names: []

  # Template-space eye mask
  eye_mask_path: $FSLDIR/data/standard/MNI152_T1_${resolution_for_func_preproc}_eye_mask.nii.gz

  # PyPEER Stimulus File Path
  # This is a file describing the stimulus locations from the calibration sequence.
  stimulus_path: None

  minimal_nuisance_correction:

    # PyPEER Minimal nuisance regression
    # Note: PyPEER employs minimal preprocessing - these choices do not reflect what runs in the main pipeline.
    #       PyPEER uses non-nuisance-regressed data from the main pipeline.

    # Global signal regression (PyPEER only)
    peer_gsr: True

    # Motion scrubbing (PyPEER only)
    peer_scrub: False

    # Motion scrubbing threshold (PyPEER only)
    scrub_thresh: 0.2<|MERGE_RESOLUTION|>--- conflicted
+++ resolved
@@ -201,7 +201,7 @@
 
     # ACPC aligned template
     T1w_ACPC_template: /usr/share/fsl/5.0/data/standard/MNI152_T1_1mm.nii.gz
-    T1w_brain_ACPC_template: 
+    T1w_brain_ACPC_template:
 
   brain_extraction:
 
@@ -765,13 +765,8 @@
           # (bypassing coregistration and the anatomical-to-template transforms)
           EPI_template_funcreg: s3://fcp-indi/resources/cpac/resources/epi_hbn.nii.gz
 
-<<<<<<< HEAD
-          # EPI template mask.
-          template_epi_mask: 
-=======
           # a standard template for resampling if using float resolution
           EPI_template_for_resample:  $FSLDIR/data/standard/MNI152_T1_1mm_brain.nii.gz
->>>>>>> 54b54e29
 
       ANTs_pipelines:
 
