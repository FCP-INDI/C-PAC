#!/usr/bin/env python
from __future__ import print_function

import argparse
import datetime
import os
import subprocess
import sys
import time
from base64 import b64decode
import shutil
import yaml

from CPAC import __version__
from CPAC.utils.yaml_template import create_yaml_from_template

DEFAULT_PIPELINE = "/cpac_resources/default_pipeline.yml"
if not os.path.exists(DEFAULT_PIPELINE):
    DEFAULT_PIPELINE = os.path.join(
        os.path.dirname(os.path.realpath(__file__)),
        "default_pipeline.yml"
    )


def load_yaml_config(config_filename, aws_input_creds):

    if config_filename.lower().startswith('data:'):
        try:
            header, encoded = config_filename.split(",", 1)
            config_content = b64decode(encoded)
            config_data = yaml.load(config_content)
            return config_data
        except:
            print("Error! Could not find load config from data URI")
            raise

    if config_filename.lower().startswith("s3://"):
        # s3 paths begin with s3://bucket/
        bucket_name = config_filename.split('/')[2]
        s3_prefix = '/'.join(config_filename.split('/')[:3])
        prefix = config_filename.replace(s3_prefix, '').lstrip('/')

        if aws_input_creds:
            if not os.path.isfile(aws_input_creds):
                raise IOError("Could not find aws_input_creds (%s)" %
                              (aws_input_creds))

        from indi_aws import fetch_creds
        bucket = fetch_creds.return_bucket(aws_input_creds, bucket_name)
        downloaded_config = '/tmp/' + os.path.basename(config_filename)
        bucket.download_file(prefix, downloaded_config)
        config_filename = downloaded_config

    config_filename = os.path.realpath(config_filename)

    try:
        with open(config_filename, 'r') as f:
            config_data = yaml.load(f)
            return config_data
    except IOError:
        print("Error! Could not find config file {0}".format(config_filename))
        raise


def run(command, env={}):
    process = subprocess.Popen(command, stdout=subprocess.PIPE, stderr=subprocess.STDOUT,
                               shell=True, env=env)
    while True:
        line = process.stdout.readline()
        line = str(line)[:-1]
        print(line)
        if line == '' and process.poll() is not None:
            break


def parse_yaml(value):
    try:
        config = yaml.load(value)
        if type(config) != dict:
            raise
        return config
    except:
        raise argparse.ArgumentTypeError("Invalid configuration: '%s'" % value)


def resolve_aws_credential(source):

    if source == "env":
        import urllib2
        aws_creds_address = "169.254.170.2{}".format(
            os.environ["AWS_CONTAINER_CREDENTIALS_RELATIVE_URI"]
        )
        aws_creds = urllib2.urlopen(aws_creds_address).read()

        aws_input_creds = "/tmp/aws_input_creds_%d.csv" % int(round(time.time() * 1000))
        with open(aws_input_creds) as ofd:
            for key, vname in [
                ("AccessKeyId", "AWSAcessKeyId"),
                ("SecretAccessKey", "AWSSecretKey")
            ]:
                ofd.write("{0}={1}".format(vname, aws_creds[key]))

        return aws_input_creds

    if os.path.isfile(source):
        return source
    else:
        raise IOError(
            "Could not find aws credentials {0}"
            .format(source)
        )


parser = argparse.ArgumentParser(description='C-PAC Pipeline Runner')
parser.add_argument('bids_dir', help='The directory with the input dataset '
                                     'formatted according to the BIDS standard. '
                                     'Use the format'
                                     ' s3://bucket/path/to/bidsdir to read data directly from an S3 bucket.'
                                     ' This may require AWS S3 credentials specificied via the'
                                     ' --aws_input_creds option.')
parser.add_argument('output_dir', help='The directory where the output files '
                                       'should be stored. If you are running group level analysis '
                                       'this folder should be prepopulated with the results of the '
                                       'participant level analysis. Us the format '
                                       ' s3://bucket/path/to/bidsdir to write data directly to an S3 bucket.'
                                       ' This may require AWS S3 credentials specificied via the'
                                       ' --aws_output_creds option.')
parser.add_argument('analysis_level', help='Level of the analysis that will '
                                           ' be performed. Multiple participant level analyses can be run '
                                           ' independently (in parallel) using the same output_dir. '
                                           ' GUI will open the CPAC gui (currently only works with singularity) and'
                                           ' test_config will run through the entire configuration process but will'
                                           ' not execute the pipeline.',
                    choices=['participant', 'group', 'test_config', 'gui', 'cli'], type=str.lower)

parser.add_argument('args', nargs=argparse.REMAINDER)

parser.add_argument('--pipeline_file', help='Path for the pipeline '
                                            ' configuration file to use. '
                                            'Use the format'
                                            ' s3://bucket/path/to/pipeline_file to read data directly from an S3 bucket.'
                                            ' This may require AWS S3 credentials specificied via the'
                                            ' --aws_input_creds option.',
                    default=DEFAULT_PIPELINE)
parser.add_argument('--group_file', help='Path for the group analysis configuration file to use. '
                                         'Use the format s3://bucket/path/to/pipeline_file to read data directly from an S3 bucket. '
                                         'This may require AWS S3 credentials specificied via the --aws_input_creds option. '
                                         'The output directory needs to refer to the output of a preprocessing individual pipeline.',
                    default=None)
parser.add_argument('--data_config_file', help='Yaml file containing the location'
                                               ' of the data that is to be processed. Can be generated from the CPAC'
                                               ' gui. This file is not necessary if the data in bids_dir is organized'
                                               ' according to'
                                               ' the BIDS format. This enables support for legacy data organization'
                                               ' and cloud based storage. A bids_dir must still be specified when'
                                               ' using this option, but its value will be ignored.'
                                               ' Use the format'
                                               ' s3://bucket/path/to/data_config_file to read data directly from an S3 bucket.'
                                               ' This may require AWS S3 credentials specificied via the'
                                               ' --aws_input_creds option.',
                    default=None)

parser.add_argument('--pipeline_override', type=parse_yaml, action='append',
                    help='Override specific options from the pipeline configuration. E.g.: "maximumMemoryPerParticipant: 10"')

parser.add_argument('--aws_input_creds', help='Credentials for reading from S3.'
                                              ' If not provided and s3 paths are specified in the data config'
                                              ' we will try to access the bucket anonymously'
                                              ' use the string "env" to indicate that input credentials should'
                                              ' read from the environment. (E.g. when using AWS iam roles).',
                    default=None)
parser.add_argument('--aws_output_creds', help='Credentials for writing to S3.'
                                               ' If not provided and s3 paths are specified in the output directory'
                                               ' we will try to access the bucket anonymously'
                    ' use the string "env" to indicate that output credentials should'
                    ' read from the environment. (E.g. when using AWS iam roles).',
                    default=None)
parser.add_argument('--n_cpus', type=int, default=1,
                    help='Number of execution '
                         ' resources available for the pipeline')
parser.add_argument('--mem_mb', type=float,
                    help='Amount of RAM available to the pipeline in megabytes.'
                         ' Included for compatibility with BIDS-Apps standard, but mem_gb is preferred')
parser.add_argument('--mem_gb', type=float,
                    help='Amount of RAM available to the pipeline in gigabytes.'
                         ' if this is specified along with mem_mb, this flag will take precedence.')

parser.add_argument('--save_working_dir', action='store_true',
                    help='Save the contents of the working directory.', default=False)
parser.add_argument('--disable_file_logging', action='store_true',
                    help='Disable file logging, this is useful for clusters that have disabled file locking.',
                    default=False)
parser.add_argument('--participant_label', help='The label of the participant'
                                                ' that should be analyzed. The label '
                                                'corresponds to sub-<participant_label> from the BIDS spec '
                                                '(so it does not include "sub-"). If this parameter is not '
                                                'provided all participants should be analyzed. Multiple '
                                                'participants can be specified with a space separated list. To work'
                                                ' correctly this should come at the end of the command line',
                    nargs="+")
parser.add_argument('--participant_ndx', help='The index of the participant'
                                              ' that should be analyzed. This corresponds to the index of the'
                                              ' participant in the data config file. This was added to make it easier'
                                              ' to accomodate SGE array jobs. Only a single participant will be'
                                              ' analyzed. Can be used with participant label, in which case it is the'
                                              ' index into the list that follows the particpant_label flag.'
                                              ' Use the value "-1" to indicate that the participant index should'
                                              ' be read from the AWS_BATCH_JOB_ARRAY_INDEX environment variable.',
                    default=None, type=int)

parser.add_argument('-v', '--version', action='version',
                    version='C-PAC BIDS-App version {}'.format(__version__))
parser.add_argument('--bids_validator_config', help='JSON file specifying configuration of '
                    'bids-validator: See https://github.com/INCF/bids-validator for more info')
parser.add_argument('--skip_bids_validator',
                    help='skips bids validation',
                    action='store_true')

parser.add_argument('--ndmg_mode', help='produce ndmg connectome graphs and '
                    'write out in the ndmg output format',
                    action='store_true')
parser.add_argument('--anat_only', help='run only the anatomical preprocessing',
                    action='store_true')

parser.add_argument('--tracking_opt-out', action='store_true',
                    help='Disable usage tracking. Only the number of participants on the analysis is tracked.',
                    default=False)

parser.add_argument('--monitoring',
                    help='Enable monitoring server on port 8080. You need to bind the port using the Docker flag "-p".',
                    action='store_true')

# get the command line arguments
args = parser.parse_args()

# if we are running the GUI, then get to it
if args.analysis_level == "gui":
    print("Starting CPAC GUI")
    import CPAC

    CPAC.GUI.run()
    sys.exit(0)

<<<<<<< HEAD
# check to make sure that the output directory exists
if not args.output_dir.lower().startswith("s3://") and not os.path.exists(args.output_dir):
    print("Error! Could not find {0}".format(args.output_dir))
    sys.exit(0)

# validate input dir (if skip_bids_validator is not set)
if not args.data_config_file:
    if args.bids_validator_config:
        print("\nRunning BIDS validator")
        run("bids-validator --config {config} {bids_dir}".format(
            config=args.bids_validator_config,
            bids_dir=args.bids_dir))
    elif args.skip_bids_validator:
        print('\nSkipping bids-validator...')
    elif args.bids_dir.lower().startswith("s3://"):
        print('\nSkipping bids-validator for S3 datasets...')
    else:
        print("\nRunning BIDS validator")
        run("bids-validator {bids_dir}".format(bids_dir=args.bids_dir))

if args.ndmg_mode:
    print('\nRunning ndmg mode')
    import os
    import pkg_resources as p
    args.pipeline_file = \
        p.resource_filename("CPAC",
                            os.path.join("resources",
                                         "configs",
                                         "pipeline_config_ndmg.yml"))

# otherwise, if we are running group, participant, or dry run we
# begin by conforming the configuration
c = load_yaml_config(args.pipeline_file, args.aws_input_creds)
overrides = {}
if args.pipeline_override:
    overrides = {k: v for d in args.pipeline_override for k, v in d.items()}
    c.update(overrides)

if args.anat_only:
    c.update({ "runFunctional": [0] })

# get the aws_input_credentials, if any are specified
if args.aws_input_creds:
    if args.aws_input_creds is "env":
        import urllib2
        aws_creds_address = "169.254.170.2" + os.environ["AWS_CONTAINER_CREDENTIALS_RELATIVE_URI"]
        aws_creds = urllib2.urlopen(aws_creds_address).read()

        args.aws_input_creds = "/tmp/aws_input_creds.csv"

        with open(args.aws_input_creds) as ofd:
            for key, vname in [("AccessKeyId","AWSAcessKeyId"), ("SecretAccessKey","AWSSecretKey")]:
                ofd.write("{0}={1}".format(vname,aws_creds[key])) 

    if os.path.isfile(args.aws_input_creds):
        c['awsCredentialsFile'] = args.aws_input_creds
    else:
        raise IOError("Could not find aws credentials {0}".format(args.aws_input_creds))

# set the parameters using the command line arguments
# TODO: we will need to check that the directories exist, and
# make them if they do not
c['outputDirectory'] = os.path.join(args.output_dir, "output")

if "s3://" not in args.output_dir.lower():
    c['crashLogDirectory'] = os.path.join(args.output_dir, "crash")
    c['logDirectory'] = os.path.join(args.output_dir, "log")
else:
    c['crashLogDirectory'] = os.path.join("/scratch", "crash")
    c['logDirectory'] = os.path.join("/scratch", "log")

if args.mem_gb:
    c['maximumMemoryPerParticipant'] = float(args.mem_gb)
elif args.mem_mb:
    c['maximumMemoryPerParticipant'] = float(args.mem_mb) / 1024.0
else:
    c['maximumMemoryPerParticipant'] = 6.0

c['maxCoresPerParticipant'] = int(args.n_cpus)
c['numParticipantsAtOnce'] = int(overrides['numParticipantsAtOnce']) if 'numParticipantsAtOnce' in overrides else 1
c['num_ants_threads'] = min(int(args.n_cpus), int(c['num_ants_threads']))

if args.aws_output_creds:
    if args.aws_output_creds == "env":
        import urllib2
        aws_creds_address = "169.254.170.2" + os.environ["AWS_CONTAINER_CREDENTIALS_RELATIVE_URI"]
        aws_creds = urllib2.urlopen(aws_creds_address).read()

        args.aws_output_creds = "/tmp/aws_output_creds.csv"

        with open(args.aws_output_creds) as ofd:
            for key, vname in [("AccessKeyId","AWSAcessKeyId"), ("SecretAccessKey","AWSSecretKey")]:
                ofd.write("{0}={1}".format(vname, aws_creds[key])) 

    if os.path.isfile(args.aws_output_creds):
        c['awsOutputBucketCredentials'] = args.aws_output_creds
    else:
        raise IOError("Could not find aws credentials {0}".format(args.aws_output_creds))

if args.disable_file_logging is True:
    c['disable_log'] = True
else:
    c['disable_log'] = False

if args.save_working_dir is True:
    if "s3://" not in args.output_dir.lower():
        c['removeWorkingDir'] = False
        c['workingDirectory'] = os.path.join(args.output_dir, "working")
    else:
        print('Cannot write working directory to S3 bucket.'
               ' Either change the output directory to something'
               ' local or turn off the --save_working_dir flag')

if args.participant_label:
    print("#### Running C-PAC on {0}".format(args.participant_label))
else:
    print("#### Running C-PAC")

print("Number of participants to run in parallel: {0}".format(c['numParticipantsAtOnce']))
if not args.data_config_file:
    print("Input directory: {0}".format(args.bids_dir))
print("Output directory: {0}".format(c['outputDirectory']))
print("Working directory: {0}".format(c['workingDirectory']))
print("Crash directory: {0}".format(c['crashLogDirectory']))
print("Log directory: {0}".format(c['logDirectory']))
print("Remove working directory: {0}".format(c['removeWorkingDir']))
print("Available memory: {0} (GB)".format(c['maximumMemoryPerParticipant']))
print("Available threads: {0}".format(c['maxCoresPerParticipant']))
print("Number of threads for ANTs: {0}".format(c['num_ants_threads']))

# create a timestamp for writing config files
ts = time.time()
st = datetime.datetime.fromtimestamp(ts).strftime('%Y%m%d%H%M%S')

# update config file
if "s3://" not in args.output_dir.lower():
    config_file = os.path.join(args.output_dir, "cpac_pipeline_config_{0}.yml".format(st))
else:
    config_file = os.path.join("/scratch", "cpac_pipeline_config_{0}.yml".format(st))

with open(config_file, 'w') as f:
    f.write(create_yaml_from_template(c, DEFAULT_PIPELINE))

# we have all we need if we are doing a group level analysis
if args.analysis_level == "group":
=======
elif args.analysis_level == "cli":
    from CPAC.__main__ import main
    main.main(args=sys.argv[sys.argv.index('cli') + 1:])

elif args.analysis_level == "group":
>>>>>>> eac923e6

    if not args.group_file or not os.path.exists(args.group_file):

        print()
        print("No group analysis configuration file was supplied.")
        print()

        import pkg_resources as p
        args.group_file = \
            p.resource_filename(
                "CPAC",
                os.path.join(
                    "resources",
                    "configs",
                    "group_config_template.yml"
                )
            )

        output_group = os.path.join(args.output_dir, "group_config.yml")

        try:
            if args.output_dir.lower().startswith("s3://"):
                raise Exception

            if not os.path.exists(output_group):
                shutil.copyfile(args.group_file, output_group)
        except Exception, IOError:
            print("Could not create group analysis configuration file.")
            print("Please refer to the C-PAC documentation for group analysis set up.")
            print()
        else:
            print(
                "Please refer to the output directory for a template of the file "
                "and, after customizing to your analysis, add the flag"
                "\n\n"
                "    --group_file {0}"
                "\n\n"
                "to your `docker run` command"
                "\n"
                .format(output_group)
            )

        sys.exit(1)

    else:
        import CPAC.pipeline.cpac_group_runner as cgr
        print("Starting group level analysis of data in {0} using {1}".format(
            args.bids_dir, args.group_file
        ))
        cgr.run(args.group_file)

        sys.exit(0)

elif args.analysis_level in ["test_config", "participant"]:

    # check to make sure that the input directory exists
    if not args.data_config_file and \
        not args.bids_dir.lower().startswith("s3://") and \
        not os.path.exists(args.bids_dir):

        print("Error! Could not find {0}".format(args.bids_dir))
        sys.exit(1)

    # check to make sure that the output directory exists
    if not args.output_dir.lower().startswith("s3://") and \
        not os.path.exists(args.output_dir):

        try:
            os.makedirs(args.output_dir)
        except:
            print("Error! Could not find/create output dir {0}".format(args.output_dir))
            sys.exit(1)

    # validate input dir (if skip_bids_validator is not set)
    if not args.data_config_file:
        print()
        if args.bids_validator_config:
            print("Running BIDS validator")
            run("bids-validator --config {config} {bids_dir}".format(
                config=args.bids_validator_config,
                bids_dir=args.bids_dir
            ))
        elif args.skip_bids_validator:
            print('Skipping bids-validator...')
        elif args.bids_dir.lower().startswith("s3://"):
            print('Skipping bids-validator for S3 datasets...')
        else:
            print("Running BIDS validator")
            run("bids-validator {bids_dir}".format(bids_dir=args.bids_dir))

    if args.ndmg_mode:
        print()
        print('Running ndmg mode')

        import os
        import pkg_resources as p

        args.pipeline_file = \
            p.resource_filename(
                "CPAC",
                os.path.join(
                    "resources",
                    "configs",
                    "pipeline_config_ndmg.yml"
                )
            )

    # otherwise, if we are running group, participant, or dry run we
    # begin by conforming the configuration
    c = load_yaml_config(args.pipeline_file, args.aws_input_creds)

    overrides = {}
    if args.pipeline_override:
        overrides = {k: v for d in args.pipeline_override for k, v in d.items()}
        c.update(overrides)

    if args.anat_only:
        c.update({"runFunctional": [0]})

    # get the aws_input_credentials, if any are specified
    if args.aws_input_creds:
        c['awsCredentialsFile'] = resolve_aws_credential(args.aws_input_creds)

    if args.aws_output_creds:
        c['awsOutputBucketCredentials'] = resolve_aws_credential(args.aws_output_creds)

    c['outputDirectory'] = os.path.join(args.output_dir, "output")

    if "s3://" not in args.output_dir.lower():
        c['crashLogDirectory'] = os.path.join(args.output_dir, "crash")
        c['logDirectory'] = os.path.join(args.output_dir, "log")
    else:
        c['crashLogDirectory'] = os.path.join("/scratch", "crash")
        c['logDirectory'] = os.path.join("/scratch", "log")

    if args.mem_gb:
        c['maximumMemoryPerParticipant'] = float(args.mem_gb)
    elif args.mem_mb:
        c['maximumMemoryPerParticipant'] = float(args.mem_mb) / 1024.0
    else:
        c['maximumMemoryPerParticipant'] = 6.0

    c['maxCoresPerParticipant'] = int(args.n_cpus)
    c['numParticipantsAtOnce'] = (
        int(overrides['numParticipantsAtOnce'])
        if 'numParticipantsAtOnce' in overrides
        else 1
    )

    c['num_ants_threads'] = min(int(args.n_cpus), int(c['num_ants_threads']))

    c['disable_log'] = args.disable_file_logging

    if args.save_working_dir is True:
        if "s3://" not in args.output_dir.lower():
            c['removeWorkingDir'] = False
            c['workingDirectory'] = os.path.join(args.output_dir, "working")
        else:
            print('Cannot write working directory to S3 bucket.'
                ' Either change the output directory to something'
                ' local or turn off the --save_working_dir flag')

    print()
    if args.participant_label:
        print(
            "#### Running C-PAC for {0}"
                .format(", ".join(args.participant_label))
        )
    else:
        print("#### Running C-PAC")

    print("Number of participants to run in parallel: {0}"
          .format(c['numParticipantsAtOnce']))

    if not args.data_config_file:
        print("Input directory: {0}".format(args.bids_dir))

<<<<<<< HEAD
with open(data_config_file, 'w') as f:
    # Avoid dict/list references
    noalias_dumper = yaml.dumper.SafeDumper
    noalias_dumper.ignore_aliases = lambda self, data: True
    yaml.dump(sub_list, f, default_flow_style=False, Dumper=noalias_dumper)
=======
    print("Output directory: {0}".format(c['outputDirectory']))
    print("Working directory: {0}".format(c['workingDirectory']))
    print("Crash directory: {0}".format(c['crashLogDirectory']))
    print("Log directory: {0}".format(c['logDirectory']))
    print("Remove working directory: {0}".format(c['removeWorkingDir']))
    print("Available memory: {0} (GB)".format(c['maximumMemoryPerParticipant']))
    print("Available threads: {0}".format(c['maxCoresPerParticipant']))
    print("Number of threads for ANTs: {0}".format(c['num_ants_threads']))

    # create a timestamp for writing config files
    st = datetime.datetime.now().strftime('%Y-%m-%dT%H-%M-%SZ')
>>>>>>> eac923e6

    # update config file
    if "s3://" not in args.output_dir.lower():
        pipeline_config_file = os.path.join(
            args.output_dir, "cpac_pipeline_config_{0}.yml".format(st)
        )
    else:
        pipeline_config_file = os.path.join(
            "/scratch", "cpac_pipeline_config_{0}.yml".format(st)
        )

    with open(pipeline_config_file, 'w') as f:
        f.write(create_yaml_from_template(c, DEFAULT_PIPELINE))

    participant_labels = []
    if args.participant_label:
        participant_labels = [
            'sub-' + pt if not pt.startswith('sub-') else pt
            for pt in args.participant_label
        ]

    # otherwise we move on to conforming the data configuration
    if not args.data_config_file:

        from bids_utils import collect_bids_files_configs, bids_gen_cpac_sublist

        (file_paths, config) = collect_bids_files_configs(
            args.bids_dir, args.aws_input_creds)

        if args.participant_label:
            file_paths = [
                file_path
                for file_path in file_paths
                if any(
                    participant_label in file_path
                    for participant_label in participant_labels
                )
            ]

        if not file_paths:
            print("Did not find data for {0}".format(
                ", ".join(args.participant_label)
            ))
            sys.exit(1)

        sub_list = bids_gen_cpac_sublist(
            args.bids_dir,
            file_paths,
            config,
            args.aws_input_creds
        )

        if not sub_list:
            print("Did not find data in {0}".format(args.bids_dir))
            sys.exit(1)

    else:
        # load the file as a check to make sure it is available and readable
        sub_list = load_yaml_config(args.data_config_file, args.aws_input_creds)

        if args.participant_label:

            sub_list = [
                d
                for d in sub_list
                if (
                    d["subject_id"]
                    if d["subject_id"].startswith('sub-')
                    else 'sub-' + d["subject_id"]
                ) in participant_labels
            ]

            if not sub_list:
                print("Did not find data for {0} in {1}".format(
                    ", ".join(args.participant_label),
                    (
                        args.data_config_file
                        if not args.data_config_file.startswith("data:")
                        else "data URI"
                    )
                ))
                sys.exit(1)

    if args.participant_ndx:

        participant_ndx = int(args.participant_ndx)
        if participant_ndx == -1:
            args.participant_ndx = os.environ['AWS_BATCH_JOB_ARRAY_INDEX']

        if 0 <= participant_ndx < len(sub_list):
            print('Processing data for participant {0} ({1})'.format(
                args.participant_ndx,
                sub_list[participant_ndx]["subject_id"]
            ))
            sub_list = [sub_list[participant_ndx]]
            data_config_file = "cpac_data_config_idx-%s_%s.yml" % (
                args.participant_ndx, st)
        else:
            print("Participant ndx {0} is out of bounds [0, {1})".format(participant_ndx,
                                                                        len(sub_list)))
            sys.exit(1)
    else:
        # write out the data configuration file
        data_config_file = "cpac_data_config_{0}.yml".format(st)


    if "s3://" not in args.output_dir.lower():
        data_config_file = os.path.join(args.output_dir, data_config_file)
    else:
        data_config_file = os.path.join("/scratch", data_config_file)

    with open(data_config_file, 'w') as f:
        noalias_dumper = yaml.dumper.SafeDumper
        noalias_dumper.ignore_aliases = lambda self, data: True
        yaml.dump(sub_list, f, default_flow_style=False, Dumper=noalias_dumper)


    if args.analysis_level == "test_config":
        print(
            'This has been a test run, the pipeline and data configuration files should'
            ' have been written to {0} and {1} respectively.'
            ' CPAC will not be run.'.format(pipeline_config_file, data_config_file)
        )

    elif args.analysis_level == "participant":
        # build pipeline easy way
        import CPAC
        from CPAC.utils.monitoring import monitor_server

        monitoring = None
        if args.monitoring:
            try:
                monitoring = monitor_server(c['pipelineName'], c['logDirectory'])
            except:
                pass

        plugin_args = {
            'n_procs': int(c['maxCoresPerParticipant']),
            'memory_gb': int(c['maximumMemoryPerParticipant']),
        }

        print ("Starting participant level processing")
        CPAC.pipeline.cpac_runner.run(
            pipeline_config_file, data_config_file,
            plugin='MultiProc' if plugin_args['n_procs'] > 1 else 'Linear',
            plugin_args=plugin_args,
            tracking=not args.tracking_opt_out
        )

        if monitoring:
            monitoring.join(10)

sys.exit(0)<|MERGE_RESOLUTION|>--- conflicted
+++ resolved
@@ -241,7 +241,7 @@
     CPAC.GUI.run()
     sys.exit(0)
 
-<<<<<<< HEAD
+
 # check to make sure that the output directory exists
 if not args.output_dir.lower().startswith("s3://") and not os.path.exists(args.output_dir):
     print("Error! Could not find {0}".format(args.output_dir))
@@ -385,16 +385,12 @@
 with open(config_file, 'w') as f:
     f.write(create_yaml_from_template(c, DEFAULT_PIPELINE))
 
-# we have all we need if we are doing a group level analysis
-if args.analysis_level == "group":
-=======
-elif args.analysis_level == "cli":
+
+if args.analysis_level == "cli":
     from CPAC.__main__ import main
     main.main(args=sys.argv[sys.argv.index('cli') + 1:])
 
 elif args.analysis_level == "group":
->>>>>>> eac923e6
-
     if not args.group_file or not os.path.exists(args.group_file):
 
         print()
@@ -571,13 +567,6 @@
     if not args.data_config_file:
         print("Input directory: {0}".format(args.bids_dir))
 
-<<<<<<< HEAD
-with open(data_config_file, 'w') as f:
-    # Avoid dict/list references
-    noalias_dumper = yaml.dumper.SafeDumper
-    noalias_dumper.ignore_aliases = lambda self, data: True
-    yaml.dump(sub_list, f, default_flow_style=False, Dumper=noalias_dumper)
-=======
     print("Output directory: {0}".format(c['outputDirectory']))
     print("Working directory: {0}".format(c['workingDirectory']))
     print("Crash directory: {0}".format(c['crashLogDirectory']))
@@ -589,7 +578,6 @@
 
     # create a timestamp for writing config files
     st = datetime.datetime.now().strftime('%Y-%m-%dT%H-%M-%SZ')
->>>>>>> eac923e6
 
     # update config file
     if "s3://" not in args.output_dir.lower():
