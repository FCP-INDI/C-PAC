#!/usr/bin/env python
from __future__ import print_function

import argparse
import datetime
import os
import subprocess
import sys
import time
from base64 import b64decode
import shutil
import yaml

from CPAC import __version__
from CPAC.utils.yaml_template import create_yaml_from_template
from CPAC.utils.utils import load_preconfig

DEFAULT_TMP_DIR = "/tmp"
DEFAULT_PIPELINE = "/cpac_resources/default_pipeline.yml"
if not os.path.exists(DEFAULT_PIPELINE):
    DEFAULT_PIPELINE = os.path.join(
        os.path.dirname(os.path.realpath(__file__)),
        "default_pipeline.yml"
    )


def load_yaml_config(config_filename, aws_input_creds):

    if config_filename.lower().startswith('data:'):
        try:
            header, encoded = config_filename.split(",", 1)
            config_content = b64decode(encoded)
            config_data = yaml.load(config_content)
            return config_data
        except:
            print("Error! Could not find load config from data URI")
            raise

    if config_filename.lower().startswith("s3://"):
        # s3 paths begin with s3://bucket/
        bucket_name = config_filename.split('/')[2]
        s3_prefix = '/'.join(config_filename.split('/')[:3])
        prefix = config_filename.replace(s3_prefix, '').lstrip('/')

        if aws_input_creds:
            if not os.path.isfile(aws_input_creds):
                raise IOError("Could not find aws_input_creds (%s)" %
                              (aws_input_creds))

        from indi_aws import fetch_creds
        bucket = fetch_creds.return_bucket(aws_input_creds, bucket_name)
        downloaded_config = '/tmp/' + os.path.basename(config_filename)
        bucket.download_file(prefix, downloaded_config)
        config_filename = downloaded_config

    config_filename = os.path.realpath(config_filename)

    try:
        with open(config_filename, 'r') as f:
            config_data = yaml.load(f)
            return config_data
    except IOError:
        print("Error! Could not find config file {0}".format(config_filename))
        raise


def run(command, env={}):
    process = subprocess.Popen(command, stdout=subprocess.PIPE, stderr=subprocess.STDOUT,
                               shell=True, env=env)
    while True:
        line = process.stdout.readline()
        line = str(line)[:-1]
        print(line)
        if line == '' and process.poll() is not None:
            break


def parse_yaml(value):
    try:
        config = yaml.load(value)
        if type(config) != dict:
            raise
        return config
    except:
        raise argparse.ArgumentTypeError("Invalid configuration: '%s'" % value)


def resolve_aws_credential(source):

    if source == "env":
        import urllib2
        aws_creds_address = "169.254.170.2{}".format(
            os.environ["AWS_CONTAINER_CREDENTIALS_RELATIVE_URI"]
        )
        aws_creds = urllib2.urlopen(aws_creds_address).read()

        aws_input_creds = "/tmp/aws_input_creds_%d.csv" % int(round(time.time() * 1000))
        with open(aws_input_creds) as ofd:
            for key, vname in [
                ("AccessKeyId", "AWSAcessKeyId"),
                ("SecretAccessKey", "AWSSecretKey")
            ]:
                ofd.write("{0}={1}".format(vname, aws_creds[key]))

        return aws_input_creds

    if os.path.isfile(source):
        return source
    else:
        raise IOError(
            "Could not find aws credentials {0}"
            .format(source)
        )


parser = argparse.ArgumentParser(description='C-PAC Pipeline Runner')
parser.add_argument('bids_dir', help='The directory with the input dataset '
                                     'formatted according to the BIDS standard. '
                                     'Use the format'
                                     ' s3://bucket/path/to/bidsdir to read data directly from an S3 bucket.'
                                     ' This may require AWS S3 credentials specified via the'
                                     ' --aws_input_creds option.')
parser.add_argument('output_dir', help='The directory where the output files '
                                       'should be stored. If you are running group level analysis '
                                       'this folder should be prepopulated with the results of the '
                                       'participant level analysis. Use the format '
                                       ' s3://bucket/path/to/bidsdir to write data directly to an S3 bucket.'
                                       ' This may require AWS S3 credentials specified via the'
                                       ' --aws_output_creds option.')
parser.add_argument('analysis_level', help='Level of the analysis that will '
                                           ' be performed. Multiple participant level analyses can be run '
                                           ' independently (in parallel) using the same output_dir. '
                                           ' GUI will open the CPAC gui (currently only works with singularity) and'
                                           ' test_config will run through the entire configuration process but will'
                                           ' not execute the pipeline.',
                    choices=['participant', 'group', 'test_config', 'gui', 'cli'], type=str.lower)

parser.add_argument('--pipeline_file', help='Path for the pipeline '
                                            ' configuration file to use. '
                                            'Use the format'
                                            ' s3://bucket/path/to/pipeline_file to read data directly from an S3 bucket.'
                                            ' This may require AWS S3 credentials specified via the'
                                            ' --aws_input_creds option.',
                    default=DEFAULT_PIPELINE)
parser.add_argument('--group_file', help='Path for the group analysis configuration file to use. '
                                         'Use the format s3://bucket/path/to/pipeline_file to read data directly from an S3 bucket. '
                                         'This may require AWS S3 credentials specified via the --aws_input_creds option. '
                                         'The output directory needs to refer to the output of a preprocessing individual pipeline.',
                    default=None)
parser.add_argument('--data_config_file', help='Yaml file containing the location'
                                               ' of the data that is to be processed. Can be generated from the CPAC'
                                               ' gui. This file is not necessary if the data in bids_dir is organized'
                                               ' according to'
                                               ' the BIDS format. This enables support for legacy data organization'
                                               ' and cloud based storage. A bids_dir must still be specified when'
                                               ' using this option, but its value will be ignored.'
                                               ' Use the format'
                                               ' s3://bucket/path/to/data_config_file to read data directly from an S3 bucket.'
                                               ' This may require AWS S3 credentials specified via the'
                                               ' --aws_input_creds option.',
                    default=None)


parser.add_argument('--preconfig', help='Name of the pre-configured pipeline to run.',
                    default=None)

parser.add_argument('--pipeline_override', type=parse_yaml, action='append',
                    help='Override specific options from the pipeline configuration. E.g.: "maximumMemoryPerParticipant: 10"')

parser.add_argument('--aws_input_creds', help='Credentials for reading from S3.'
                                              ' If not provided and s3 paths are specified in the data config'
                                              ' we will try to access the bucket anonymously'
                                              ' use the string "env" to indicate that input credentials should'
                                              ' read from the environment. (E.g. when using AWS iam roles).',
                    default=None)
parser.add_argument('--aws_output_creds', help='Credentials for writing to S3.'
                                               ' If not provided and s3 paths are specified in the output directory'
                                               ' we will try to access the bucket anonymously'
                    ' use the string "env" to indicate that output credentials should'
                    ' read from the environment. (E.g. when using AWS iam roles).',
                    default=None)
parser.add_argument('--n_cpus', type=int, default=1,
                    help='Number of execution '
                         ' resources available for the pipeline.')
parser.add_argument('--mem_mb', type=float,
                    help='Amount of RAM available to the pipeline in megabytes.'
                         ' Included for compatibility with BIDS-Apps standard, but mem_gb is preferred')
parser.add_argument('--mem_gb', type=float,
                    help='Amount of RAM available to the pipeline in gigabytes.'
                         ' if this is specified along with mem_mb, this flag will take precedence.')

parser.add_argument('--save_working_dir', nargs='?',
                    help='Save the contents of the working directory.', default=False)
parser.add_argument('--disable_file_logging', action='store_true',
                    help='Disable file logging, this is useful for clusters that have disabled file locking.',
                    default=False)
parser.add_argument('--participant_label', help='The label of the participant'
                                                ' that should be analyzed. The label '
                                                'corresponds to sub-<participant_label> from the BIDS spec '
                                                '(so it does not include "sub-"). If this parameter is not '
                                                'provided all participants should be analyzed. Multiple '
                                                'participants can be specified with a space separated list. To work'
                                                ' correctly this should come at the end of the command line.',
                    nargs="+")
parser.add_argument('--participant_ndx', help='The index of the participant'
                                              ' that should be analyzed. This corresponds to the index of the'
                                              ' participant in the data config file. This was added to make it easier'
                                              ' to accommodate SGE array jobs. Only a single participant will be'
                                              ' analyzed. Can be used with participant label, in which case it is the'
                                              ' index into the list that follows the participant_label flag.'
                                              ' Use the value "-1" to indicate that the participant index should'
                                              ' be read from the AWS_BATCH_JOB_ARRAY_INDEX environment variable.',
                    default=None, type=int)

parser.add_argument('-v', '--version', action='version',
                    version='C-PAC BIDS-App version {}'.format(__version__))
parser.add_argument('--bids_validator_config', help='JSON file specifying configuration of '
                    'bids-validator: See https://github.com/INCF/bids-validator for more info.')
parser.add_argument('--skip_bids_validator',
                    help='Skips bids validation.',
                    action='store_true')

<<<<<<< HEAD
parser.add_argument('--anat_only', help='run only the anatomical preprocessing',
=======
parser.add_argument('--ndmg_mode', help='Produce ndmg connectome graphs in the ndmg output format.',
                    action='store_true')
parser.add_argument('--anat_only', help='Run only the anatomical preprocessing.',
>>>>>>> 1d436462
                    action='store_true')

parser.add_argument('--tracking_opt-out', action='store_true',
                    help='Disable usage tracking. Only the number of participants on the analysis is tracked.',
                    default=False)

parser.add_argument('--monitoring',
                    help='Enable monitoring server on port 8080. You need to bind the port using the Docker flag "-p".',
                    action='store_true')

# get the command line arguments
args = parser.parse_args(
    sys.argv[
        1:(
            sys.argv.index('--')
            if '--' in sys.argv
            else len(sys.argv)
        )
    ]
)

# if we are running the GUI, then get to it
if args.analysis_level == "gui":
    print("Starting CPAC GUI")
    import CPAC.GUI

    CPAC.GUI.run()
    sys.exit(0)

elif args.analysis_level == "cli":
    from CPAC.__main__ import main
    main.main(args=sys.argv[sys.argv.index('--') + 1:])
    sys.exit(0)

elif args.analysis_level == "group":
    if not args.group_file or not os.path.exists(args.group_file):

        print()
        print("No group analysis configuration file was supplied.")
        print()

        import pkg_resources as p
        args.group_file = \
            p.resource_filename(
                "CPAC",
                os.path.join(
                    "resources",
                    "configs",
                    "group_config_template.yml"
                )
            )

        output_group = os.path.join(args.output_dir, "group_config.yml")

        try:
            if args.output_dir.lower().startswith("s3://"):
                raise Exception

            if not os.path.exists(output_group):
                shutil.copyfile(args.group_file, output_group)
        except Exception, IOError:
            print("Could not create group analysis configuration file.")
            print("Please refer to the C-PAC documentation for group analysis set up.")
            print()
        else:
            print(
                "Please refer to the output directory for a template of the file "
                "and, after customizing to your analysis, add the flag"
                "\n\n"
                "    --group_file {0}"
                "\n\n"
                "to your `docker run` command"
                "\n"
                .format(output_group)
            )

        sys.exit(1)

    else:
        import CPAC.pipeline.cpac_group_runner as cgr
        print("Starting group level analysis of data in {0} using {1}".format(
            args.bids_dir, args.group_file
        ))
        cgr.run(args.group_file)

        sys.exit(0)

elif args.analysis_level in ["test_config", "participant"]:

    # check to make sure that the input directory exists
    if not args.data_config_file and \
        not args.bids_dir.lower().startswith("s3://") and \
        not os.path.exists(args.bids_dir):

        print("Error! Could not find {0}".format(args.bids_dir))
        sys.exit(1)

    # check to make sure that the output directory exists
    if not args.output_dir.lower().startswith("s3://") and \
        not os.path.exists(args.output_dir):

        try:
            os.makedirs(args.output_dir)
        except:
            print("Error! Could not find/create output dir {0}".format(args.output_dir))
            sys.exit(1)

    # validate input dir (if skip_bids_validator is not set)
    if not args.data_config_file:
        print()
        if args.bids_validator_config:
            print("Running BIDS validator")
            run("bids-validator --config {config} {bids_dir}".format(
                config=args.bids_validator_config,
                bids_dir=args.bids_dir
            ))
        elif args.skip_bids_validator:
            print('Skipping bids-validator...')
        elif args.bids_dir.lower().startswith("s3://"):
            print('Skipping bids-validator for S3 datasets...')
        else:
            print("Running BIDS validator")
            run("bids-validator {bids_dir}".format(bids_dir=args.bids_dir))

    if args.preconfig:
        args.pipeline_file = load_preconfig(args.preconfig)

    # otherwise, if we are running group, participant, or dry run we
    # begin by conforming the configuration
    c = load_yaml_config(args.pipeline_file, args.aws_input_creds)

    overrides = {}
    if args.pipeline_override:
        overrides = {k: v for d in args.pipeline_override for k, v in d.items()}
        c.update(overrides)

    if args.anat_only:
        c.update({"runFunctional": [0]})

    # get the aws_input_credentials, if any are specified
    if args.aws_input_creds:
        c['awsCredentialsFile'] = resolve_aws_credential(args.aws_input_creds)

    if args.aws_output_creds:
        c['awsOutputBucketCredentials'] = resolve_aws_credential(args.aws_output_creds)

    c['outputDirectory'] = os.path.join(args.output_dir, "output")

    if "s3://" not in args.output_dir.lower():
        c['crashLogDirectory'] = os.path.join(args.output_dir, "crash")
        c['logDirectory'] = os.path.join(args.output_dir, "log")
    else:
        c['crashLogDirectory'] = os.path.join(DEFAULT_TMP_DIR, "crash")
        c['logDirectory'] = os.path.join(DEFAULT_TMP_DIR, "log")

    if args.mem_gb:
        c['maximumMemoryPerParticipant'] = float(args.mem_gb)
    elif args.mem_mb:
        c['maximumMemoryPerParticipant'] = float(args.mem_mb) / 1024.0
    else:
        c['maximumMemoryPerParticipant'] = 6.0

    c['maxCoresPerParticipant'] = int(args.n_cpus)
    c['numParticipantsAtOnce'] = (
        int(overrides['numParticipantsAtOnce'])
        if 'numParticipantsAtOnce' in overrides
        else 1
    )

    c['num_ants_threads'] = min(int(args.n_cpus), int(c['num_ants_threads']))

    c['disable_log'] = args.disable_file_logging

    if args.save_working_dir is not False:
        c['removeWorkingDir'] = False
        if args.save_working_dir is not None:
            c['workingDirectory'] = \
                os.path.abspath(args.save_working_dir)
        elif "s3://" not in args.output_dir.lower():
            c['workingDirectory'] = \
                os.path.join(args.output_dir, "working")
        else:
            print('Cannot write working directory to S3 bucket.'
                ' Either change the output directory to something'
                ' local or turn off the --save_working_dir flag')

    print()
    if args.participant_label:
        print(
            "#### Running C-PAC for {0}"
                .format(", ".join(args.participant_label))
        )
    else:
        print("#### Running C-PAC")

    print("Number of participants to run in parallel: {0}"
          .format(c['numParticipantsAtOnce']))

    if not args.data_config_file:
        print("Input directory: {0}".format(args.bids_dir))

    print("Output directory: {0}".format(c['outputDirectory']))
    print("Working directory: {0}".format(c['workingDirectory']))
    print("Crash directory: {0}".format(c['crashLogDirectory']))
    print("Log directory: {0}".format(c['logDirectory']))
    print("Remove working directory: {0}".format(c['removeWorkingDir']))
    print("Available memory: {0} (GB)".format(c['maximumMemoryPerParticipant']))
    print("Available threads: {0}".format(c['maxCoresPerParticipant']))
    print("Number of threads for ANTs: {0}".format(c['num_ants_threads']))

    # create a timestamp for writing config files
    st = datetime.datetime.now().strftime('%Y-%m-%dT%H-%M-%SZ')

    # update config file
    if "s3://" not in args.output_dir.lower():
        pipeline_config_file = os.path.join(
            args.output_dir, "cpac_pipeline_config_{0}.yml".format(st)
        )
    else:
        pipeline_config_file = os.path.join(
            DEFAULT_TMP_DIR, "cpac_pipeline_config_{0}.yml".format(st)
        )

    with open(pipeline_config_file, 'w') as f:
        f.write(create_yaml_from_template(c, DEFAULT_PIPELINE))

    participant_labels = []
    if args.participant_label:
        participant_labels = [
            'sub-' + pt if not pt.startswith('sub-') else pt
            for pt in args.participant_label
        ]

    # otherwise we move on to conforming the data configuration
    if not args.data_config_file:

        from bids_utils import collect_bids_files_configs, bids_gen_cpac_sublist

        (file_paths, config) = collect_bids_files_configs(
            args.bids_dir, args.aws_input_creds)

        if args.participant_label:
            file_paths = [
                file_path
                for file_path in file_paths
                if any(
                    participant_label in file_path
                    for participant_label in participant_labels
                )
            ]

        if not file_paths:
            print("Did not find data for {0}".format(
                ", ".join(args.participant_label)
            ))
            sys.exit(1)

        sub_list = bids_gen_cpac_sublist(
            args.bids_dir,
            file_paths,
            config,
            args.aws_input_creds
        )

        if not sub_list:
            print("Did not find data in {0}".format(args.bids_dir))
            sys.exit(1)

    else:
        # load the file as a check to make sure it is available and readable
        sub_list = load_yaml_config(args.data_config_file, args.aws_input_creds)

        if args.participant_label:

            sub_list = [
                d
                for d in sub_list
                if (
                    d["subject_id"]
                    if d["subject_id"].startswith('sub-')
                    else 'sub-' + d["subject_id"]
                ) in participant_labels
            ]

            if not sub_list:
                print("Did not find data for {0} in {1}".format(
                    ", ".join(args.participant_label),
                    (
                        args.data_config_file
                        if not args.data_config_file.startswith("data:")
                        else "data URI"
                    )
                ))
                sys.exit(1)

    if args.participant_ndx:

        participant_ndx = int(args.participant_ndx)
        if participant_ndx == -1:
            args.participant_ndx = os.environ['AWS_BATCH_JOB_ARRAY_INDEX']

        if 0 <= participant_ndx < len(sub_list):
            print('Processing data for participant {0} ({1})'.format(
                args.participant_ndx,
                sub_list[participant_ndx]["subject_id"]
            ))
            sub_list = [sub_list[participant_ndx]]
            data_config_file = "cpac_data_config_idx-%s_%s.yml" % (
                args.participant_ndx, st)
        else:
            print("Participant ndx {0} is out of bounds [0, {1})".format(participant_ndx,
                                                                        len(sub_list)))
            sys.exit(1)
    else:
        # write out the data configuration file
        data_config_file = "cpac_data_config_{0}.yml".format(st)

    if "s3://" not in args.output_dir.lower():
        data_config_file = os.path.join(args.output_dir, data_config_file)
    else:
        data_config_file = os.path.join(DEFAULT_TMP_DIR, data_config_file)

    with open(data_config_file, 'w') as f:
        noalias_dumper = yaml.dumper.SafeDumper
        noalias_dumper.ignore_aliases = lambda self, data: True
        yaml.dump(sub_list, f, default_flow_style=False, Dumper=noalias_dumper)


    if args.analysis_level == "participant" or args.analysis_level == "test_config":
        # build pipeline easy way
        from CPAC.utils.monitoring import monitor_server
        import CPAC.pipeline.cpac_runner

        monitoring = None
        if args.monitoring:
            try:
                monitoring = monitor_server(c['pipelineName'], c['logDirectory'])
            except:
                pass

        plugin_args = {
            'n_procs': int(c['maxCoresPerParticipant']),
            'memory_gb': int(c['maximumMemoryPerParticipant']),
        }

        print ("Starting participant level processing")
        CPAC.pipeline.cpac_runner.run(
            data_config_file,
            pipeline_config_file,
            plugin='MultiProc' if plugin_args['n_procs'] > 1 else 'Linear',
            plugin_args=plugin_args,
            tracking=not args.tracking_opt_out,
            test_config = 1 if args.analysis_level == "test_config" else 0
        )

        if monitoring:
            monitoring.join(10)

        if args.analysis_level == "test_config":
            print(
                '\nPipeline and data configuration files should'
                ' have been written to {0} and {1} respectively.'.format(pipeline_config_file, data_config_file)
            )

sys.exit(0)<|MERGE_RESOLUTION|>--- conflicted
+++ resolved
@@ -220,13 +220,7 @@
                     help='Skips bids validation.',
                     action='store_true')
 
-<<<<<<< HEAD
 parser.add_argument('--anat_only', help='run only the anatomical preprocessing',
-=======
-parser.add_argument('--ndmg_mode', help='Produce ndmg connectome graphs in the ndmg output format.',
-                    action='store_true')
-parser.add_argument('--anat_only', help='Run only the anatomical preprocessing.',
->>>>>>> 1d436462
                     action='store_true')
 
 parser.add_argument('--tracking_opt-out', action='store_true',
