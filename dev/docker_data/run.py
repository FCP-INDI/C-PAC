#!/usr/bin/env python
# Copyright (C) 2018-2023  C-PAC Developers

# This file is part of C-PAC.

# C-PAC is free software: you can redistribute it and/or modify it under
# the terms of the GNU Lesser General Public License as published by the
# Free Software Foundation, either version 3 of the License, or (at your
# option) any later version.

# C-PAC is distributed in the hope that it will be useful, but WITHOUT
# ANY WARRANTY; without even the implied warranty of MERCHANTABILITY or
# FITNESS FOR A PARTICULAR PURPOSE. See the GNU Lesser General Public
# License for more details.

# You should have received a copy of the GNU Lesser General Public
# License along with C-PAC. If not, see <https://www.gnu.org/licenses/>.
import argparse
import datetime
import os
import subprocess
import sys
import time
import shutil
from warnings import simplefilter
from nipype import logging
import yaml
from CPAC import license_notice, __version__
from CPAC.pipeline import AVAILABLE_PIPELINE_CONFIGS
from CPAC.pipeline.random_state import set_up_random_state
from CPAC.pipeline.schema import str_to_bool1_1
from CPAC.utils.bids_utils import cl_strip_brackets, \
                                  create_cpac_data_config, \
                                  load_cpac_data_config, \
                                  load_yaml_config, \
                                  sub_list_filter_by_labels
from CPAC.utils.configuration import Configuration, preconfig_yaml, set_subject
from CPAC.utils.docs import DOCS_URL_PREFIX
from CPAC.utils.monitoring import failed_to_start, log_nodes_cb
from CPAC.utils.configuration.yaml_template import create_yaml_from_template, \
                                                   hash_data_config, \
                                                   upgrade_pipeline_to_1_8
from CPAC.utils.utils import load_preconfig, update_nested_dict
simplefilter(action='ignore', category=FutureWarning)
logger = logging.getLogger('nipype.workflow')
DEFAULT_TMP_DIR = "/tmp"


def run(command, env=None):
    if env is None:
        env = {}
    process = subprocess.Popen(command, stdout=subprocess.PIPE,
                               stderr=subprocess.STDOUT,
                               shell=True, env=env)
    while True:
        line = process.stdout.readline()
        line = line.decode()[:-1]
        if line == '' and process.poll() is not None:
            break


def parse_yaml(value):
    try:
        config = yaml.safe_load(value)
        if not isinstance(config, dict):
            raise TypeError("config must be a dictionary")
        return config
    except Exception:
        # pylint: disable=raise-missing-from
        raise argparse.ArgumentTypeError(f"Invalid configuration: '{value}'")


def resolve_aws_credential(source):

    if source == "env":
        from urllib.request import urlopen
        aws_creds_address = "169.254.170.2{}".format(
            os.environ["AWS_CONTAINER_CREDENTIALS_RELATIVE_URI"]
        )
        aws_creds = urlopen(aws_creds_address).read()

        aws_input_creds = "/tmp/aws_input_creds_%d.csv" % int(
            round(time.time() * 1000)
        )
        with open(aws_input_creds) as ofd:
            for key, vname in [
                ("AccessKeyId", "AWSAcessKeyId"),
                ("SecretAccessKey", "AWSSecretKey")
            ]:
                ofd.write("{0}={1}".format(vname, aws_creds[key]))

        return aws_input_creds

    if os.path.isfile(source):
        return source
    else:
        raise IOError(
            "Could not find aws credentials {0}"
            .format(source)
        )


def run_main():
    """Run this function if not importing as a script"""
    parser = argparse.ArgumentParser(description='C-PAC Pipeline Runner. ' +
                                     license_notice)
    parser.add_argument('bids_dir',
                        help='The directory with the input dataset '
                             'formatted according to the BIDS standard. '
                             'Use the format s3://bucket/path/to/bidsdir to '
                             'read data directly from an S3 bucket. This may '
                             'require AWS S3 credentials specified via the '
                             '--aws_input_creds option.')
    parser.add_argument('output_dir',
                        help='The directory where the output files should be '
                             'stored. If you are running group level analysis '
                             'this folder should be prepopulated with the '
                             'results of the participant level analysis. Use '
                             'the format s3://bucket/path/to/bidsdir to '
                             'write data directly to an S3 bucket. This may '
                             'require AWS S3 credentials specified via the '
                             '--aws_output_creds option.')
    parser.add_argument('analysis_level',
                        help='Level of the analysis that will be performed. '
                             'Multiple participant level analyses can be run '
                             'independently (in parallel) using the same '
                             'output_dir. test_config will run through the '
                             'entire configuration process but will not '
                             'execute the pipeline.',
                        choices=['participant', 'group', 'test_config', 'cli'],
                        type=lambda choice: choice.replace('-', '_').lower())

    parser.add_argument('--pipeline-file', '--pipeline_file',
                        help='Path for the pipeline configuration file to '
                             'use. Use the format s3://bucket/path/to/'
                             'pipeline_file to read data directly from an '
                             'S3 bucket. This may require AWS S3 credentials '
                             'specified via the --aws_input_creds option.',
                        default=preconfig_yaml('default'))
    parser.add_argument('--group-file', '--group_file',
                        help='Path for the group analysis configuration file '
                             'to use. Use the format s3://bucket/path/to/'
                             'pipeline_file to read data directly from an S3 '
                             'bucket. This may require AWS S3 credentials '
                             'specified via the --aws_input_creds option. '
                             'The output directory needs to refer to the '
                             'output of a preprocessing individual pipeline.',
                        default=None)
    parser.add_argument('--data-config-file', '--data_config_file',
                        help='Yaml file containing the location of the data '
                             'that is to be processed. This file is not '
                             'necessary if the data in bids_dir is organized '
                             'according to the BIDS format. This enables '
                             'support for legacy data organization and cloud '
                             'based storage. A bids_dir must still be '
                             'specified when using this option, but its '
                             'value will be ignored. Use the format s3://'
                             'bucket/path/to/data_config_file to read data '
                             'directly from an S3 bucket. This may require '
                             'AWS S3 credentials specified via the '
                             '--aws_input_creds option.',
                        default=None)

    parser.add_argument('--preconfig',
                        help='Name of the preconfigured pipeline to run. '
                             'Available preconfigured pipelines: ' +
                             str(AVAILABLE_PIPELINE_CONFIGS) + '. See '
                             f'{DOCS_URL_PREFIX}/user/pipelines/preconfig '
                             'for more information about the preconfigured '
                             'pipelines.',
                        default=None)
    if [_ for _ in ['--pipeline-override',
                    '--pipeline_override']if _ in sys.argv]:  # secret option
        parser.add_argument('--pipeline-override', '--pipeline_override',
                            type=parse_yaml, action='append',
                            help='Override specific options from the '
                                 'pipeline configuration. E.g.: '
                                 '"{\'pipeline_setup\': {\'system_config\': '
                                 '{\'maximum_memory_per_participant\': 1}}}"')

    parser.add_argument('--aws-input-creds', '--aws_input_creds',
                        help='Credentials for reading from S3. If not '
                             'provided and s3 paths are specified in the '
                             'data config we will try to access the bucket '
                             'anonymously use the string "env" to indicate '
                             'that input credentials should read from the '
                             'environment. (E.g. when using AWS iam roles).',
                        default=None)
    parser.add_argument('--aws-output-creds', '--aws_output_creds',
                        help='Credentials for writing to S3. If not provided '
                             'and s3 paths are specified in the output '
                             'directory we will try to access the bucket '
                             'anonymously use the string "env" to indicate '
                             'that output credentials should read from the '
                             'environment. (E.g. when using AWS iam roles).',
                        default=None)
    # TODO: restore <default=3> for <--n_cpus> once we remove
    #       <max_cores_per_participant> from config file
    #       <https://github.com/FCP-INDI/C-PAC/pull/1264#issuecomment-631643708>
    parser.add_argument('--n-cpus', '--n_cpus', type=int, default=0,
                        help='Number of execution resources per participant '
                             'available for the pipeline. This flag takes '
                             'precidence over max_cores_per_participant in '
                             'the pipeline configuration file.')
    parser.add_argument('--mem-mb', '--mem_mb', type=float,
                        help='Amount of RAM available per participant in '
                             'megabytes. Included for compatibility with '
                             'BIDS-Apps standard, but mem_gb is preferred. '
                             'This flag takes precedence over '
                             'maximum_memory_per_participant in the pipeline '
                             'configuration file.')
    parser.add_argument('--mem-gb', '--mem_gb', type=float,
                        help='Amount of RAM available per participant in '
                             'gigabytes. If this is specified along with '
                             'mem_mb, this flag will take precedence. This '
                             'flag also takes precedence over '
                             'maximum_memory_per_participant in the pipeline '
                             'configuration file.')
    parser.add_argument('--runtime-usage', '--runtime_usage', type=str,
                        help='Path to a callback.log from a prior run of the '
                             'same pipeline configuration (including any '
                             'resource-management parameters that will be '
                             "applied in this run, like 'n_cpus' and "
                             "'num_ants_threads'). This log will be used to "
                             'override per-node memory estimates with '
                             'observed values plus a buffer.')
    parser.add_argument('--runtime-buffer', '--runtime_buffer', type=float,
                        help='Buffer to add to per-node memory estimates if '
                             '--runtime_usage is specified. This number is a '
                             'percentage of the observed memory usage.')
    parser.add_argument('--num-ants-threads', '--num_ants_threads', type=int,
                        default=0,
                        help='The number of cores to allocate to ANTS-'
                             'based anatomical registration per '
                             'participant. Multiple cores can greatly '
                             'speed up this preprocessing step. This '
                             'number cannot be greater than the number of '
                             'cores per participant.')
    parser.add_argument('--random-seed', '--random_seed', type=str,
                        help='Random seed used to fix the state of execution. '
                             'If unset, each process uses its own default. If '
                             'set, a `random.log` file will be generated '
                             'logging the random state used by each process. '
                             'If set to a positive integer (up to 2147483647'
                             '), that integer will be used to seed each '
                             'process. If set to \'random\', a random seed '
                             'will be generated and recorded for each '
                             'process.')
    parser.add_argument('--save-working-dir', '--save_working_dir', nargs='?',
                        help='Save the contents of the working directory.',
                        default=False)
    parser.add_argument('--save-workflow', '--save_workflow',
                        help='Save a serialized version of the workflow. '
                             'Can be used with `test_config` to save workflow '
                             'without running the pipeline.',
                        action='store_true')

    parser.add_argument('--fail-fast', '--fail_fast', type=str.title,
                        help='Stop worklow execution on first crash?')
    parser.add_argument('--participant-label', '--participant_label',
                        help='The label of the participant that should be '
                             'analyzed. The label corresponds to '
                             'sub-<participant_label> from the BIDS spec '
                             '(so it does not include "sub-"). If this '
                             'parameter is not provided all participants '
                             'should be analyzed. Multiple participants '
                             'can be specified with a space separated '
                             'list.',
                        nargs="+")
    parser.add_argument('--participant-ndx', '--participant_ndx',
                        help='The index of the participant that should be '
                             'analyzed. This corresponds to the index of '
                             'the participant in the data config file. '
                             'This was added to make it easier to '
                             'accommodate SGE array jobs. Only a single '
                             'participant will be analyzed. Can be used '
                             'with participant label, in which case it is '
                             'the index into the list that follows the '
                             'participant_label flag. Use the value "-1" '
                             'to indicate that the participant index '
                             'should be read from the '
                             'AWS_BATCH_JOB_ARRAY_INDEX environment '
                             'variable.',
                        default=None, type=int)

    parser.add_argument('--T1w-label', '--T1w_label',
                        help='C-PAC only runs one T1w per participant-'
                             'session at a time, at this time. Use this '
                             'flag to specify any BIDS entity (e.g., "acq-'
                             'VNavNorm") or sequence of BIDS entities ('
                             'e.g., "acq-VNavNorm_run-1") to specify '
                             'which of multiple T1w files to use. Specify '
                             '"--T1w_label T1w" to choose the T1w file '
                             'with the fewest BIDS entities (i.e., the '
                             'final option of [*_acq-VNavNorm_T1w.nii.gz, '
                             '*_acq-HCP_T1w.nii.gz, *_T1w.nii.gz"]). '
                             'C-PAC will choose the first T1w it finds if '
                             'the user does not provide this flag, or '
                             'if multiple T1w files match the --T1w_label '
                             'provided.\nIf multiple T2w files are present '
                             'and a comparable filter is possible, T2w '
                             'files will be filtered as well. If no T2w files '
                             'match this --T1w_label, T2w files will be '
                             'processed as if no --T1w_label were provided.')
    parser.add_argument('--bold-label', '--bold_label',
                        help='To include a specified subset of available '
                             'BOLD files, use this flag to specify any '
                             'BIDS entity (e.g., "task-rest") or sequence '
                             'of BIDS entities (e.g. "task-rest_run-1"). '
                             'To specify the bold file with the fewest '
                             'BIDS entities in the file name, specify '
                             '"--bold_label bold". Multiple `--bold_'
                             'label`s can be specified with a space-'
                             'separated list. If multiple `--bold_label`s '
                             'are provided (e.g., "--bold_label task-rest_'
                             'run-1 task-rest_run-2", each scan that '
                             'includes all BIDS entities specified in any '
                             'of the provided `--bold_label`s will be '
                             'analyzed. If this parameter is not provided '
                             'all BOLD scans should be analyzed.',
                        nargs="+")

    parser.add_argument('-v', '--version', action='version',
                        version=f'C-PAC BIDS-App version {__version__}')
    parser.add_argument('--bids-validator-config', '--bids_validator_config',
                        help='JSON file specifying configuration of '
                             'bids-validator: See https://github.com/bids-'
                             'standard/bids-validator for more info.')
    parser.add_argument('--skip-bids-validator', '--skip_bids_validator',
                        help='Skips bids validation.',
                        action='store_true')

    parser.add_argument('--anat-only', '--anat_only',
                        help='run only the anatomical preprocessing',
                        action='store_true')

<<<<<<< HEAD
    parser.add_argument('--tracking-opt-out', '--tracking_opt-out',
                        action='store_true',
=======
    parser.add_argument('--user_defined', type=str,
                        help='Arbitrary user defined string that will be '
                             'included in every output sidecar file.')

    parser.add_argument('--tracking_opt-out', action='store_true',
>>>>>>> ed649ace
                        help='Disable usage tracking. Only the number of '
                             'participants on the analysis is tracked.',
                        default=False)

    parser.add_argument('--monitoring',
                        help='Enable monitoring server on port 8080. You '
                             'need to bind the port using the Docker '
                             'flag "-p".',
                        action='store_true')

    # get the command line arguments
    args = parser.parse_args(
        sys.argv[
            1:(
                sys.argv.index('--')
                if '--' in sys.argv
                else len(sys.argv)
            )
        ]
    )

    bids_dir_is_s3 = args.bids_dir.lower().startswith("s3://")
    bids_dir = args.bids_dir if bids_dir_is_s3 else os.path.realpath(
        args.bids_dir)
    output_dir_is_s3 = args.output_dir.lower().startswith("s3://")
    output_dir = args.output_dir if output_dir_is_s3 else os.path.realpath(
        args.output_dir)
    exitcode = 0
    if args.analysis_level == "cli":
        from CPAC.__main__ import main
        main.main(args=sys.argv[sys.argv.index('--') + 1:])
        sys.exit(0)

    elif args.analysis_level == "group":
        if not args.group_file or not os.path.exists(args.group_file):

            print()
            print("No group analysis configuration file was supplied.")
            print()

            import pkg_resources as p
            args.group_file = \
                p.resource_filename(
                    "CPAC",
                    os.path.join(
                        "resources",
                        "configs",
                        "group_config_template.yml"
                    )
                )

            output_group = os.path.join(output_dir, "group_config.yml")

            try:
                if output_dir.lower().startswith("s3://"):
                    raise Exception

                if not os.path.exists(output_group):
                    shutil.copyfile(args.group_file, output_group)
            except (Exception, IOError):
                print("Could not create group analysis configuration file.")
                print("Please refer to the C-PAC documentation for group "
                      "analysis setup.")
                print()
            else:
                print(
                    "Please refer to the output directory for a template of "
                    "the file and, after customizing to your analysis, add "
                    "the flag"
                    "\n\n"
                    "    --group_file {0}"
                    "\n\n"
                    "to your `docker run` command"
                    "\n"
                    .format(output_group)
                )

            sys.exit(1)

        else:
            import CPAC.pipeline.cpac_group_runner as cgr
            print("Starting group level analysis of data in {0} using "
                  "{1}".format(bids_dir, args.group_file))
            cgr.run(args.group_file)

            sys.exit(0)

    elif args.analysis_level in ["test_config", "participant"]:

        # check to make sure that the input directory exists
        if (
            not args.data_config_file and
            not bids_dir_is_s3 and
            not os.path.exists(bids_dir)
        ):

            print(f"Error! Could not find {bids_dir}")
            sys.exit(1)

        # check to make sure that the output directory exists
        if not output_dir_is_s3 and not os.path.exists(output_dir):

            try:
                os.makedirs(output_dir)
            except Exception:
                print(f"Error! Could not find/create output dir {output_dir}")
                sys.exit(1)

        # validate input dir (if skip_bids_validator is not set)
        if not args.data_config_file:
            print()
            if args.bids_validator_config:
                print("Running BIDS validator")
                run("bids-validator --config {config} {bids_dir}".format(
                    config=args.bids_validator_config,
                    bids_dir=bids_dir
                ))
            elif args.skip_bids_validator:
                print('Skipping bids-validator...')
            elif bids_dir_is_s3:
                print('Skipping bids-validator for S3 datasets...')
            else:
                print("Running BIDS validator")
                run(f"bids-validator {bids_dir}")

        if args.preconfig:
            args.pipeline_file = load_preconfig(args.preconfig)

        # otherwise, if we are running group, participant, or dry run we
        # begin by conforming the configuration
        c = load_yaml_config(args.pipeline_file, args.aws_input_creds)

        if 'pipeline_setup' not in c:
            _url = (f'{DOCS_URL_PREFIX}/user/pipelines/'
                    '1.7-1.8-nesting-mappings')

            logger.warning('\nC-PAC changed its pipeline configuration '
                           'format in v1.8.0.\nSee %s for details.\n', _url)

            updated_config = os.path.join(
                output_dir,
                'updated_config',
                os.path.basename(args.pipeline_file)
            )
            os.makedirs(
                os.path.join(output_dir, 'updated_config'), exist_ok=True)

            open(updated_config, 'w').write(yaml.dump(c))

            upgrade_pipeline_to_1_8(updated_config)
            c = load_yaml_config(updated_config, args.aws_input_creds)

        overrides = {}
        if hasattr(args, 'pipeline_override') and args.pipeline_override:
            overrides = {
                k: v for d in args.pipeline_override for k, v in d.items()}
            c = update_nested_dict(c, overrides)

        if args.anat_only:
            c = update_nested_dict(c, {'FROM': 'anat-only'})

        if args.user_defined:
            c['pipeline_setup']['output_directory']['user_defined'] = args.user_defined

        c = Configuration(c)

        # get the aws_input_credentials, if any are specified
        if args.aws_input_creds:
            c['awsCredentialsFile'] = resolve_aws_credential(
                args.aws_input_creds)

        if args.aws_output_creds:
            c['pipeline_setup']['Amazon-AWS'][
                'aws_output_bucket_credentials'
            ] = resolve_aws_credential(
                args.aws_output_creds
            )

        c['pipeline_setup']['output_directory']['path'] = os.path.join(
            output_dir, "output")

        if not output_dir_is_s3:
            c['pipeline_setup']['log_directory']['path'] = os.path.join(
                output_dir, "log")
        else:
            c['pipeline_setup']['log_directory']['path'] = os.path.join(
                DEFAULT_TMP_DIR, "log")

        if args.mem_gb:
            c['pipeline_setup']['system_config'][
                'maximum_memory_per_participant'] = float(args.mem_gb)
        elif args.mem_mb:
            c['pipeline_setup']['system_config'][
                'maximum_memory_per_participant'] = float(args.mem_mb) / 1024.0
        else:
            try:
                c['pipeline_setup', 'system_config',
                  'maximum_memory_per_participant'] = float(
                    c['pipeline_setup', 'system_config',
                      'maximum_memory_per_participant'])
            except KeyError:
                c['pipeline_setup', 'system_config',
                  'maximum_memory_per_participant'] = 6.0

        # Preference: n_cpus if given, override if present, else from config if
        # present, else n_cpus=3
        if int(args.n_cpus) == 0:
            try:
                args.n_cpus = c['pipeline_setup', 'system_config',
                                'max_cores_per_participant']
            except KeyError:
                args.n_cpus = 3
        c['pipeline_setup', 'system_config',
          'max_cores_per_participant'] = int(args.n_cpus)

        c['pipeline_setup']['system_config']['num_participants_at_once'] = int(
            c['pipeline_setup']['system_config'].get(
                'num_participants_at_once', 1))
        # Reduce cores per participant if cores times participants is more than
        # available CPUS. n_cpus is a hard upper limit.
        if (
            c['pipeline_setup']['system_config']['max_cores_per_participant'] *
            c['pipeline_setup']['system_config']['num_participants_at_once']
        ) > int(args.n_cpus):
            c['pipeline_setup']['system_config'][
                'max_cores_per_participant'
            ] = int(args.n_cpus) // c['pipeline_setup']['system_config'][
                'num_participants_at_once'
            ]
            if c['pipeline_setup']['system_config'][
                'max_cores_per_participant'
            ] == 0:
                c['pipeline_setup']['system_config'][
                    'max_cores_per_participant'] = args.n_cpus
                c['pipeline_setup']['system_config'][
                    'num_participants_at_once'] = 1

        if int(args.num_ants_threads) == 0:
            try:
                args.num_ants_threads = c['pipeline_setup', 'system_config',
                                          'num_ants_threads']
            except KeyError:
                args.num_ants_threads = 3
        c['pipeline_setup', 'system_config', 'num_ants_threads'] = int(
            args.num_ants_threads)

        c['pipeline_setup']['system_config']['num_ants_threads'] = min(
            c['pipeline_setup']['system_config']['max_cores_per_participant'],
            int(c['pipeline_setup']['system_config']['num_ants_threads'])
        )

        if args.random_seed:
            c['pipeline_setup']['system_config']['random_seed'] = \
                args.random_seed

        if c['pipeline_setup']['system_config']['random_seed'] is not None:
            c['pipeline_setup']['system_config']['random_seed'] =  \
                set_up_random_state(c['pipeline_setup']['system_config'][
                    'random_seed'])

        if args.runtime_usage is not None:
            c['pipeline_setup']['system_config']['observed_usage'][
                'callback_log'] = args.runtime_usage
        if args.runtime_buffer is not None:
            c['pipeline_setup']['system_config']['observed_usage'][
                'buffer'] = args.runtime_buffer

        if args.save_working_dir is not False:
            c['pipeline_setup']['working_directory'][
                'remove_working_dir'] = False
        if isinstance(args.save_working_dir, str):
            c['pipeline_setup']['working_directory']['path'] = \
                os.path.abspath(args.save_working_dir)
        elif not output_dir_is_s3:
            c['pipeline_setup']['working_directory']['path'] = \
                os.path.join(output_dir, "working")
        else:
            logger.warning('Cannot write working directory to S3 bucket. '
                           'Either change the output directory to something '
                           'local or turn off the --save_working_dir flag')

        c['pipeline_setup']['log_directory']['save_workflow'] = \
            args.save_workflow or \
            c['pipeline_setup']['log_directory'].get('save_workflow', False)

        if args.fail_fast is not None:
            c['pipeline_setup', 'system_config',
              'fail_fast'] = str_to_bool1_1(args.fail_fast)

        if c['pipeline_setup']['output_directory']['quality_control'][
                'generate_xcpqc_files']:
            c['functional_preproc']['motion_estimates_and_correction'][
                'motion_estimates']['calculate_motion_first'] = True
            c['functional_preproc']['motion_estimates_and_correction'][
                'motion_estimates']['calculate_motion_after'] = True

        if args.participant_label:
            print(
                "#### Running C-PAC for {0}"
                .format(", ".join(args.participant_label))
            )
        else:
            print("#### Running C-PAC")

        print("Number of participants to run in parallel: {0}"
              .format(c['pipeline_setup']['system_config'][
                  'num_participants_at_once']))

        if not args.data_config_file:
            print("Input directory: {0}".format(bids_dir))

        print("Output directory: {0}".format(
            c['pipeline_setup']['output_directory']['path']))
        print("Working directory: {0}".format(
            c['pipeline_setup']['working_directory']['path']))
        print("Log directory: {0}".format(
            c['pipeline_setup']['log_directory']['path']))
        print("Remove working directory: {0}".format(
            c['pipeline_setup']['working_directory']['remove_working_dir']))
        print("Available memory: {0} (GB)".format(
            c['pipeline_setup']['system_config'][
                'maximum_memory_per_participant']))
        print("Available threads: {0}".format(
            c['pipeline_setup']['system_config']['max_cores_per_participant']))
        print("Number of threads for ANTs: {0}".format(
            c['pipeline_setup']['system_config']['num_ants_threads']))

        # create a timestamp for writing config files
        # pylint: disable=invalid-name
        st = datetime.datetime.now().strftime('%Y-%m-%dT%H-%M-%SZ')

        if args.participant_label:
            args.participant_label = cl_strip_brackets(args.participant_label)
            args.participant_label = [
                'sub-' + pt if not pt.startswith('sub-') else pt
                for pt in args.participant_label
            ]

        # otherwise we move on to conforming the data configuration
        if not args.data_config_file:
            sub_list = create_cpac_data_config(bids_dir,
                                               args.participant_label,
                                               args.aws_input_creds,
                                               args.skip_bids_validator,
                                               only_one_anat=False)
        else:
            sub_list = load_cpac_data_config(args.data_config_file,
                                             args.participant_label,
                                             args.aws_input_creds)
        prefilter = list(sub_list)
        sub_list = sub_list_filter_by_labels(sub_list,
                                             {'T1w': args.T1w_label,
                                              'bold': args.bold_label})

        # C-PAC only handles single anatomical images (for now)
        # so we take just the first as a string if we have a list
        for i, sub in enumerate(sub_list):
            if isinstance(sub.get('anat'), dict):
                for anat_key in sub['anat']:
                    if(
                        isinstance(sub['anat'][anat_key], list) and
                        len(sub['anat'][anat_key])
                    ):
                        sub_list[i]['anat'][
                            anat_key] = sub['anat'][anat_key][0]
            if isinstance(sub.get('anat'), list) and len(sub['anat']):
                sub_list[i]['anat'] = sub['anat'][0]

        if args.participant_ndx is not None:

            participant_ndx = int(args.participant_ndx)
            if participant_ndx == -1:
                args.participant_ndx = os.environ['AWS_BATCH_JOB_ARRAY_INDEX']

            if 0 <= participant_ndx < len(sub_list):
                print('Processing data for participant {0} ({1})'.format(
                    args.participant_ndx,
                    sub_list[participant_ndx]["subject_id"]
                ))
                sub_list = [sub_list[participant_ndx]]
                data_hash = hash_data_config(sub_list)
                data_config_file = (f"cpac_data_config_{data_hash}_idx-"
                                    f"{args.participant_ndx}_{st}.yml")
            else:
                print("Participant ndx {0} is out of bounds [0, {1})".format(
                    participant_ndx,
                    str(len(sub_list))
                ))
                sys.exit(1)
        else:
            data_hash = hash_data_config(sub_list)
            data_config_file = (f"cpac_data_config_{data_hash}_{st}.yml")

        sublogdirs = [set_subject(sub, c)[2] for sub in sub_list]
        # write out the data configuration file
        data_config_file = os.path.join(sublogdirs[0], data_config_file)
        with open(data_config_file, 'w', encoding='utf-8') as _f:
            noalias_dumper = yaml.dumper.SafeDumper
            noalias_dumper.ignore_aliases = lambda self, data: True
            yaml.dump(sub_list, _f, default_flow_style=False,
                      Dumper=noalias_dumper)

        # update and write out pipeline config file
        pipeline_config_file = os.path.join(
            sublogdirs[0], f"cpac_pipeline_config_{data_hash}_{st}.yml")
        with open(pipeline_config_file, 'w', encoding='utf-8') as _f:
            _f.write(create_yaml_from_template(c))
        minimized_config = f'{pipeline_config_file[:-4]}_min.yml'
        with open(minimized_config, 'w', encoding='utf-8') as _f:
            _f.write(create_yaml_from_template(c, import_from='blank'))
        for config_file in (data_config_file, pipeline_config_file,
                            minimized_config):
            os.chmod(config_file, 0o444)  # Make config files readonly

        if len(sublogdirs) > 1:
            # If more than one run is included in the given data config
            # file, an identical copy of the data and pipeline config
            # will be included in the log directory for each run
            for sublogdir in sublogdirs[1:]:
                for config_file in (data_config_file, pipeline_config_file,
                                    minimized_config):
                    os.link(config_file, config_file.replace(
                        sublogdirs[0], sublogdir))

        if args.analysis_level in ["participant", "test_config"]:
            # build pipeline easy way
            from CPAC.utils.monitoring import monitor_server
            import CPAC.pipeline.cpac_runner

            monitoring = None
            if args.monitoring:
                try:
                    monitoring = monitor_server(
                        c['pipeline_setup']['pipeline_name'],
                        c['pipeline_setup']['log_directory']['path']
                    )
                except:
                    pass

            plugin_args = {
                'n_procs': int(c['pipeline_setup']['system_config'][
                    'max_cores_per_participant']),
                'memory_gb': int(c['pipeline_setup']['system_config'][
                    'maximum_memory_per_participant']),
                'raise_insufficient': c['pipeline_setup']['system_config'][
                                        'raise_insufficient'],
                'status_callback': log_nodes_cb
            }
            if c['pipeline_setup']['system_config']['observed_usage'][
                    'callback_log'] is not None:
                plugin_args['runtime'] = {
                    'usage': c['pipeline_setup']['system_config'][
                        'observed_usage']['callback_log'],
                    'buffer': c['pipeline_setup']['system_config'][
                        'observed_usage']['buffer']}

            print("Starting participant level processing")
            exitcode = CPAC.pipeline.cpac_runner.run(
                data_config_file,
                pipeline_config_file,
                plugin='MultiProc' if plugin_args[
                    'n_procs'
                ] > 1 else 'Linear',
                plugin_args=plugin_args,
                tracking=not args.tracking_opt_out,
                test_config=args.analysis_level == "test_config"
            )

            if monitoring:
                monitoring.join(10)

            if args.analysis_level == "test_config":
                if exitcode == 0:
                    logger.info(
                        '\nPipeline and data configuration files should'
                        ' have been written to %s and %s respectively.\n',
                        pipeline_config_file, data_config_file)

            # wait to import `LOGTAIL` here so it has any runtime updates
            from CPAC.utils.monitoring import LOGTAIL
            for warning in LOGTAIL['warnings']:
                logger.warning('%s\n', warning.rstrip())

    sys.exit(exitcode)


if __name__ == '__main__':
    try:
        run_main()
    except Exception as exception:
        # if we hit an exception before the pipeline starts to build but
        # we're still able to create a logfile, log the error in the file
        failed_to_start(sys.argv[2] if len(sys.argv) > 2 else os.getcwd(),
                        exception)
        raise exception<|MERGE_RESOLUTION|>--- conflicted
+++ resolved
@@ -334,16 +334,12 @@
                         help='run only the anatomical preprocessing',
                         action='store_true')
 
-<<<<<<< HEAD
-    parser.add_argument('--tracking-opt-out', '--tracking_opt-out',
-                        action='store_true',
-=======
     parser.add_argument('--user_defined', type=str,
                         help='Arbitrary user defined string that will be '
                              'included in every output sidecar file.')
 
-    parser.add_argument('--tracking_opt-out', action='store_true',
->>>>>>> ed649ace
+    parser.add_argument('--tracking-opt-out', '--tracking_opt-out',
+                        action='store_true',
                         help='Disable usage tracking. Only the number of '
                              'participants on the analysis is tracked.',
                         default=False)
